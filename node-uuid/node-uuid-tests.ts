--- conflicted
+++ resolved
@@ -21,24 +21,10 @@
 nodeUuid.parse(uid4, buf, offset);
 nodeUuid.unparse(buf, offset);
 
-<<<<<<< HEAD
-var uid21: number[] = uuid.v1(options, padding, offset)
-var uid22: number[] = uuid.v2(options, padding, offset)
-var uid23: number[] = uuid.v3(options, padding, offset)
-var uid24: number[] = uuid.v4(options, padding, offset)
-
-var buffer: Buffer;
-
-var uid31: Buffer = uuid.v1(options, buffer, offset)
-var uid32: Buffer = uuid.v2(options, buffer, offset)
-var uid33: Buffer = uuid.v3(options, buffer, offset)
-var uid34: Buffer = uuid.v4(options, buffer, offset)
-=======
 var uid21: number[] = nodeUuid.v1(options, padding, offset);
 var uid24: number[] = nodeUuid.v4(options, padding, offset);
 
 var buffer: Buffer;
 
 var uid31: Buffer = nodeUuid.v1(options, buffer, offset);
-var uid34: Buffer = nodeUuid.v4(options, buffer, offset);
->>>>>>> c6254f15
+var uid34: Buffer = nodeUuid.v4(options, buffer, offset);