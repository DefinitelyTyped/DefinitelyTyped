--- conflicted
+++ resolved
@@ -4,23 +4,6 @@
 // Definitions: https://github.com/borisyankov/DefinitelyTyped
 
 /// <reference path="../node/node.d.ts" />
-<<<<<<< HEAD
-
-interface UUIDOptions {
-
-    /**
-     * Node id as Array of 6 bytes (per 4.1.6).
-     * Default: Randomly generated ID. See note 1.
-     */
-    node?: any[]
-
-    /**
-     * (Number between 0 - 0x3fff) RFC clock sequence.
-     * Default: An internally maintained clockseq is used.
-     */
-    clockseq?: number
-
-=======
 /// <reference path="./node-uuid-base.d.ts" />
 /// <reference path="./node-uuid-cjs.d.ts" />
 
@@ -30,44 +13,15 @@
  * !! For browser enviroments, use node-uuid-global or node-uuid-cjs
  */
 declare module __NodeUUID {
->>>>>>> c6254f15
     /**
      * Overloads for node environment
      * We need to duplicate some declarations because
      * interface merging doesn't work with overloads
      */
-<<<<<<< HEAD
-    msecs?: number|Date
-
-    /**
-     * (Number between 0-9999) additional time, in 100-nanosecond units. Ignored if msecs is unspecified.
-     * Default: internal uuid counter is used, as per 4.2.1.2.
-     */
-    nsecs?: number
-}
-
-interface UUID {
-    v1(options?: UUIDOptions): string
-    v1(options?: UUIDOptions, buffer?: number[], offset?: number): number[]
-    v1(options?: UUIDOptions, buffer?: Buffer, offset?: number): Buffer
-
-    v2(options?: UUIDOptions): string
-    v2(options?: UUIDOptions, buffer?: number[], offset?: number): number[]
-    v2(options?: UUIDOptions, buffer?: Buffer, offset?: number): Buffer
-
-    v3(options?: UUIDOptions): string
-    v3(options?: UUIDOptions, buffer?: number[], offset?: number): number[]
-    v3(options?: UUIDOptions, buffer?: Buffer, offset?: number): Buffer
-
-    v4(options?: UUIDOptions): string
-    v4(options?: UUIDOptions, buffer?: number[], offset?: number): number[]
-    v4(options?: UUIDOptions, buffer?: Buffer, offset?: number): Buffer
-=======
     interface UUID {
         v1(options?: UUIDOptions): string;
         v1(options?: UUIDOptions, buffer?: number[], offset?: number): number[];
         v1(options?: UUIDOptions, buffer?: Buffer, offset?: number): Buffer;
->>>>>>> c6254f15
 
         v4(options?: UUIDOptions): string;
         v4(options?: UUIDOptions, buffer?: number[], offset?: number): number[];
