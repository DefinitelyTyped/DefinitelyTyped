<<<<<<< HEAD
// Type definitions for Modernizr 2.6.2
// Project: http://modernizr.com/
// Definitions by: Boris Yankov <https://github.com/borisyankov/>, Theodore Brown <https://github.com/theodorejb/>
// Definitions: https://github.com/borisyankov/DefinitelyTyped


interface Audioboolean {
    ogg: boolean;
    mp3: boolean;
    wav: boolean;
    m4a: boolean;
}

interface Videoboolean {
    ogg: boolean;
    h264: boolean;
    webm: boolean;
}

interface Inputboolean {
    autocomplete: boolean;
    autofocus: boolean;
    list: boolean;
    placeholder: boolean;
    max: boolean;
    min: boolean;
    multiple: boolean;
    pattern: boolean;
    required: boolean;
    step: boolean;
}

interface InputTypesboolean {
    search: boolean;
    tel: boolean;
    url: boolean;
    email: boolean;
    datetime: boolean;
    date: boolean;
    month: boolean;
    week: boolean;
    time: boolean;
    datetimelocal: boolean;
    number: boolean;
    range: boolean;
    color: boolean;
}

interface ModernizrStatic {
    autofocus: boolean;
    fontface: boolean;
    backgroundsize: boolean;
    borderimage: boolean;
    borderradius: boolean;
    boxshadow: boolean;
    flexbox: boolean;
    hsla: boolean;
    multiplebgs: boolean;
    opacity: boolean;
    rgba: boolean;
    textshadow: boolean;
    cssanimations: boolean;
    csscolumns: boolean;
    generatedcontent: boolean;
    cssgradients: boolean;
    cssreflections: boolean;
    csstransforms: boolean;
    csstransforms3d: boolean;
    csstransitions: boolean;
    applicationcache: boolean;
    canvas: boolean;
    canvastext: boolean;
    draganddrop: boolean;
    hashchange: boolean;
    history: boolean;
    audio: Audioboolean;
    video: Videoboolean;
    indexeddb: boolean;
    input: Inputboolean;
    inputtypes: InputTypesboolean;
    localstorage: boolean;
    postmessage: boolean;
    sessionstorage: boolean;
    websockets: boolean;
    websqldatabase: boolean;
    webworkers: boolean;
    geolocation: boolean;
    inlinesvg: boolean;
    smil: boolean;
    svg: boolean;
    svgclippaths: boolean;
    touch: boolean;
    webgl: boolean;

    load(resources: any[]): void;
    load(resourceObject: any): void;
    load(resourceString: string): void;

    prefixed(property: string): any;
    prefixed(property: string, obj: any, element?: any): any;

    mq(mediaQuery: string): boolean;

    addTest(feature: string, test: () => any): void;
    addTest(feature: string, test: boolean): void;
    addTest(feature: any): void;

    testStyles(rule: string, callback: (element: HTMLDivElement, rule: string) => void, nodes?: number, testnames?: string[]): boolean;
    testProp(property: string): boolean;
    testAllProps(property: string, prefix?: string): boolean;
    testAllProps(property: string, obj: any, element: any): boolean;

    hasEvent(eventName: string, element?: any): boolean;
}

declare var Modernizr: ModernizrStatic;
=======
// Type definitions for Modernizr 3.2.0
// Project: http://modernizr.com/
// Definitions by: Boris Yankov <https://github.com/borisyankov/>, Theodore Brown <https://github.com/theodorejb/>, Leon Yu <https://github.com/leonyu/>
// Definitions: https://github.com/DefinitelyTyped/DefinitelyTyped

declare namespace __Modernizr {
    interface AudioBoolean {
        ogg: boolean;
        mp3: boolean;
        wav: boolean;
        m4a: boolean;
    }

    interface VideoBoolean {
        ogg: boolean;
        h264: boolean;
        webm: boolean;
    }

    interface InputBoolean {
        autocomplete: boolean;
        autofocus: boolean;
        list: boolean;
        placeholder: boolean;
        max: boolean;
        min: boolean;
        multiple: boolean;
        pattern: boolean;
        required: boolean;
        step: boolean;
    }

    interface InputTypesBoolean {
        color: boolean;
        date: boolean;
        datetime: boolean;
        "datetime-local": boolean;
        email: boolean;
        month: boolean;
        number: boolean;
        range: boolean;
        search: boolean;
        tel: boolean;
        time: boolean;
        url: boolean;
        week: boolean;
    }

    interface FeatureDetects {
        // Documented

        ambientlight: boolean;
        applicationcache: boolean;
        audio: AudioBoolean;
        batteryapi: boolean;
        blobconstructor: boolean;
        canvas: boolean;
        canvastext: boolean;
        contenteditable: boolean;
        contextmenu: boolean;
        cookies: boolean;
        cors: boolean;
        cryptography: boolean;
        customprotocolhandler: boolean;
        customevent: boolean;
        dart: boolean;
        dataview: boolean;
        emoji: boolean;
        eventlistener: boolean;
        exiforientation: boolean;
        flash: boolean;
        forcetouch: boolean;
        fullscreen: boolean;
        gamepads: boolean;
        geolocation: boolean;
        hashchange: boolean;
        hiddenscroll: boolean;
        history: boolean;
        htmlimports: boolean;
        ie8compat: boolean;
        indexeddb: boolean;
        indexeddbblob: boolean;
        input: InputBoolean;
        search: boolean;
        inputtypes: InputTypesBoolean;
        intl: boolean;
        json: boolean;
        ligatures: boolean;
        olreversed: boolean;
        mathml: boolean;
        notification: boolean;
        pagevisibility: boolean;
        performance: boolean;
        pointerevents: boolean;
        pointerlock: boolean;
        postmessage: boolean;
        proximity: boolean;
        queryselector: boolean;
        quotamanagement: boolean;
        requestanimationframe: boolean;
        serviceworker: boolean;
        svg: boolean;
        templatestrings: boolean;
        touchevents: boolean;
        typedarrays: boolean;
        unicoderange: boolean;
        unicode: boolean;
        userdata: boolean;
        vibrate: boolean;
        video: VideoBoolean;
        vml: boolean;
        webintents: boolean;
        animation: boolean;
        webgl: boolean;
        websockets: boolean;
        xdomainrequest: boolean;
        adownload: boolean;
        audioloop: boolean;
        audiopreload: boolean;
        webaudio: boolean;
        lowbattery: boolean;
        canvasblending: boolean;
        todataurljpeg: boolean;
        todataurlpng: boolean;
        todataurlwebp: boolean;
        canvaswinding: boolean;
        getrandomvalues: boolean;
        cssall: boolean;
        cssanimations: boolean;
        appearance: boolean;
        backdropfilter: boolean;
        backgroundblendmode: boolean;
        backgroundcliptext: boolean;
        bgpositionshorthand: boolean;
        bgpositionxy: boolean;
        bgrepeatspace: boolean;
        bgrepeatround: boolean;
        backgroundsize: boolean;
        bgsizecover: boolean;
        borderimage: boolean;
        borderradius: boolean;
        boxshadow: boolean;
        boxsizing: boolean;
        csscalc: boolean;
        checked: boolean;
        csschunit: boolean;
        csscolumns: boolean;
        cubicbezierrange: boolean;
        "display-runin": boolean;
        displaytable: boolean;
        ellipsis: boolean;
        cssescape: boolean;
        cssexunit: boolean;
        cssfilters: boolean;
        flexbox: boolean;
        flexboxlegacy: boolean;
        flexboxtweener: boolean;
        flexwrap: boolean;
        fontface: boolean;
        generatedcontent: boolean;
        cssgradients: boolean;
        csshairline: boolean;
        hsla: boolean;
        csshyphens: boolean;
        softhyphens: boolean;
        softhyphensfind: boolean;
        cssinvalid: boolean;
        lastchild: boolean;
        cssmask: boolean;
        mediaqueries: boolean;
        multiplebgs: boolean;
        nthchild: boolean;
        objectfit: boolean;
        opacity: boolean;
        overflowscrolling: boolean;
        csspointerevents: boolean;
        csspositionsticky: boolean;
        csspseudoanimations: boolean;
        csspseudotransitions: boolean;
        cssreflections: boolean;
        regions: boolean;
        cssremunit: boolean;
        cssresize: boolean;
        rgba: boolean;
        cssscrollbar: boolean;
        scrollsnappoints: boolean;
        shapes: boolean;
        siblinggeneral: boolean;
        subpixelfont: boolean;
        supports: boolean;
        target: boolean;
        textalignlast: boolean;
        textshadow: boolean;
        csstransforms: boolean;
        csstransforms3d: boolean;
        preserve3d: boolean;
        csstransitions: boolean;
        userselect: boolean;
        cssvalid: boolean;
        cssvhunit: boolean;
        cssvmaxunit: boolean;
        cssvminunit: boolean;
        cssvwunit: boolean;
        willchange: boolean;
        wrapflow: boolean;
        classlist: boolean;
        createelementattrs: boolean;
        "createelement-attrs": boolean;
        dataset: boolean;
        documentfragment: boolean;
        hidden: boolean;
        microdata: boolean;
        mutationobserver: boolean;
        bdi: boolean;
        datalistelem: boolean;
        details: boolean;
        outputelem: boolean;
        picture: boolean;
        progressbar: boolean;
        meter: boolean;
        ruby: boolean;
        template: boolean;
        time: boolean;
        texttrackapi: boolean;
        track: boolean;
        unknownelements: boolean;
        es5array: boolean;
        es5date: boolean;
        es5function: boolean;
        es5object: boolean;
        es5: boolean;
        strictmode: boolean;
        es5string: boolean;
        es5syntax: boolean;
        es5undefined: boolean;
        es6array: boolean;
        es6collections: boolean;
        contains: boolean;
        generators: boolean;
        es6math: boolean;
        es6number: boolean;
        es6object: boolean;
        promises: boolean;
        es6string: boolean;
        devicemotion: boolean;
        deviceorientation: boolean;
        oninput: boolean;
        filereader: boolean;
        filesystem: boolean;
        capture: boolean;
        fileinput: boolean;
        directory: boolean;
        formattribute: boolean;
        localizednumber: boolean;
        placeholder: boolean;
        requestautocomplete: boolean;
        formvalidation: boolean;
        sandbox: boolean;
        seamless: boolean;
        srcdoc: boolean;
        apng: boolean;
        imgcrossorigin: boolean;
        jpeg2000: boolean;
        jpegxr: boolean;
        sizes: boolean;
        srcset: boolean;
        webpalpha: boolean;
        webpanimation: boolean;
        webplossless: boolean;
        "webp-lossless": boolean;
        webp: boolean;
        inputformaction: boolean;
        inputformenctype: boolean;
        inputformmethod: boolean;
        inputformtarget: boolean;
        beacon: boolean;
        lowbandwidth: boolean;
        eventsource: boolean;
        fetch: boolean;
        xhrresponsetypearraybuffer: boolean;
        xhrresponsetypeblob: boolean;
        xhrresponsetypedocument: boolean;
        xhrresponsetypejson: boolean;
        xhrresponsetypetext: boolean;
        xhrresponsetype: boolean;
        xhr2: boolean;
        scriptasync: boolean;
        scriptdefer: boolean;
        speechrecognition: boolean;
        speechsynthesis: boolean;
        localstorage: boolean;
        sessionstorage: boolean;
        websqldatabase: boolean;
        stylescoped: boolean;
        svgasimg: boolean;
        svgclippaths: boolean;
        svgfilters: boolean;
        svgforeignobject: boolean;
        inlinesvg: boolean;
        smil: boolean;
        textareamaxlength: boolean;
        bloburls: boolean;
        datauri: boolean;
        urlparser: boolean;
        videoautoplay: boolean;
        videoloop: boolean;
        videopreload: boolean;
        webglextensions: boolean;
        datachannel: boolean;
        getusermedia: boolean;
        peerconnection: boolean;
        websocketsbinary: boolean;
        atobbtoa: boolean;
        framed: boolean;
        matchmedia: boolean;
        blobworkers: boolean;
        dataworkers: boolean;
        sharedworkers: boolean;
        transferables: boolean;
        webworkers: boolean;

        // Undocumented - usually aliases or new features

        "atob-btoa": boolean;
        "battery-api": boolean;
        "blob-constructor": boolean;
        "display-table": boolean;
        "input-formaction": boolean;
        "input-formenctype": boolean;
        "input-formtarget": boolean;
        "object-fit": boolean;
        crypto: boolean;
        displayrunin: boolean;
        fileinputdirectory: boolean;
        hairline: boolean;
        inputsearchevent: boolean;
        raf: boolean;
        webanimations: boolean;
    }

    interface Dictionary<T> {
        [key: string]: T;
    }

    interface ModernizrAPI {
        on(feature: string, cb: (result: boolean) => any): void;

        addTest(feature: string, test: () => boolean): void;
        addTest(feature: string, test: boolean): void;
        addTest(feature: Dictionary<any>): void;

        atRule(prop: string): boolean;

        _domPrefixes: string[];

        hasEvent(eventName: string, element?: EventTarget): boolean;

        mq(mq: string): boolean;

        prefixed(prop: string): string;
        prefixed(prop: string, obj: EventTarget, element?: boolean): any;

        prefixedCSS(prop: string): string;

        prefixedCSSValue(prop: string, value: string): string;

        _prefixes: string[];

        testAllProps(prop: string, value?: string, skipValueTest?: boolean): boolean;

        testProp(prop: string, value?: string, useValue?: boolean): boolean;

        testStyles(rule: string, callback: (elem: HTMLDivElement, rule: string) => void, nodes?: number, testnames?: string[]): boolean;
    }

    export interface ModernizrStatic extends ModernizrAPI, FeatureDetects { }
}

declare var Modernizr: __Modernizr.ModernizrStatic;
>>>>>>> c6254f15
<|MERGE_RESOLUTION|>--- conflicted
+++ resolved
@@ -1,121 +1,3 @@
-<<<<<<< HEAD
-// Type definitions for Modernizr 2.6.2
-// Project: http://modernizr.com/
-// Definitions by: Boris Yankov <https://github.com/borisyankov/>, Theodore Brown <https://github.com/theodorejb/>
-// Definitions: https://github.com/borisyankov/DefinitelyTyped
-
-
-interface Audioboolean {
-    ogg: boolean;
-    mp3: boolean;
-    wav: boolean;
-    m4a: boolean;
-}
-
-interface Videoboolean {
-    ogg: boolean;
-    h264: boolean;
-    webm: boolean;
-}
-
-interface Inputboolean {
-    autocomplete: boolean;
-    autofocus: boolean;
-    list: boolean;
-    placeholder: boolean;
-    max: boolean;
-    min: boolean;
-    multiple: boolean;
-    pattern: boolean;
-    required: boolean;
-    step: boolean;
-}
-
-interface InputTypesboolean {
-    search: boolean;
-    tel: boolean;
-    url: boolean;
-    email: boolean;
-    datetime: boolean;
-    date: boolean;
-    month: boolean;
-    week: boolean;
-    time: boolean;
-    datetimelocal: boolean;
-    number: boolean;
-    range: boolean;
-    color: boolean;
-}
-
-interface ModernizrStatic {
-    autofocus: boolean;
-    fontface: boolean;
-    backgroundsize: boolean;
-    borderimage: boolean;
-    borderradius: boolean;
-    boxshadow: boolean;
-    flexbox: boolean;
-    hsla: boolean;
-    multiplebgs: boolean;
-    opacity: boolean;
-    rgba: boolean;
-    textshadow: boolean;
-    cssanimations: boolean;
-    csscolumns: boolean;
-    generatedcontent: boolean;
-    cssgradients: boolean;
-    cssreflections: boolean;
-    csstransforms: boolean;
-    csstransforms3d: boolean;
-    csstransitions: boolean;
-    applicationcache: boolean;
-    canvas: boolean;
-    canvastext: boolean;
-    draganddrop: boolean;
-    hashchange: boolean;
-    history: boolean;
-    audio: Audioboolean;
-    video: Videoboolean;
-    indexeddb: boolean;
-    input: Inputboolean;
-    inputtypes: InputTypesboolean;
-    localstorage: boolean;
-    postmessage: boolean;
-    sessionstorage: boolean;
-    websockets: boolean;
-    websqldatabase: boolean;
-    webworkers: boolean;
-    geolocation: boolean;
-    inlinesvg: boolean;
-    smil: boolean;
-    svg: boolean;
-    svgclippaths: boolean;
-    touch: boolean;
-    webgl: boolean;
-
-    load(resources: any[]): void;
-    load(resourceObject: any): void;
-    load(resourceString: string): void;
-
-    prefixed(property: string): any;
-    prefixed(property: string, obj: any, element?: any): any;
-
-    mq(mediaQuery: string): boolean;
-
-    addTest(feature: string, test: () => any): void;
-    addTest(feature: string, test: boolean): void;
-    addTest(feature: any): void;
-
-    testStyles(rule: string, callback: (element: HTMLDivElement, rule: string) => void, nodes?: number, testnames?: string[]): boolean;
-    testProp(property: string): boolean;
-    testAllProps(property: string, prefix?: string): boolean;
-    testAllProps(property: string, obj: any, element: any): boolean;
-
-    hasEvent(eventName: string, element?: any): boolean;
-}
-
-declare var Modernizr: ModernizrStatic;
-=======
 // Type definitions for Modernizr 3.2.0
 // Project: http://modernizr.com/
 // Definitions by: Boris Yankov <https://github.com/borisyankov/>, Theodore Brown <https://github.com/theodorejb/>, Leon Yu <https://github.com/leonyu/>
@@ -494,5 +376,4 @@
     export interface ModernizrStatic extends ModernizrAPI, FeatureDetects { }
 }
 
-declare var Modernizr: __Modernizr.ModernizrStatic;
->>>>>>> c6254f15
+declare var Modernizr: __Modernizr.ModernizrStatic;