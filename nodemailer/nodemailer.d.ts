<<<<<<< HEAD
// Type definitions for Nodemailer 1.3.2
// Project: https://github.com/andris9/Nodemailer
// Definitions by: Rogier Schouten <https://github.com/rogierschouten/>
// Definitions: https://github.com/borisyankov/DefinitelyTyped

/// <reference path="../node/node.d.ts" />
/// <reference path="./nodemailer-types.d.ts" />
/// <reference path="../nodemailer-direct-transport/nodemailer-direct-transport.d.ts" />
/// <reference path="../nodemailer-smtp-transport/nodemailer-smtp-transport.d.ts" />

declare module "nodemailer" {

	import directTransport = require("nodemailer-direct-transport");
	import smtpTransport = require("nodemailer-smtp-transport");

	export type Transport = nodemailer.Transport;
	export type SendMailOptions = nodemailer.SendMailOptions;
	export type SentMessageInfo = nodemailer.SentMessageInfo;

	/**
	 * Transporter plugin
	 */
	export interface Plugin {
		(mail: SendMailOptions, callback?: (error: Error, info: SentMessageInfo) => void): void;
	}

	/**
	 * This is what you use to send mail
	 */
	export interface Transporter {
		/**
		 * Send a mail
		 */
		sendMail(mail: SendMailOptions, callback?: (error: Error, info: SentMessageInfo) => void): void;

		/**
		 * Attach a plugin. 'compile' and 'stream' plugins can be attached with use(plugin) method
		 *
		 * @param step is a string, either 'compile' or 'stream' thatd defines when the plugin should be hooked
		 * @param pluginFunc is a function that takes two arguments: the mail object and a callback function
		 */
		use(step: string, plugin: Plugin): void;


		/**
		 * Close all connections
		 */
		close?(): void;
	}

	/**
	 * Create a direct transporter
	 */
	export function createTransport(options?: directTransport.DirectOptions): Transporter;
	/**
	 * Create an SMTP transporter
	 */
	export function createTransport(options?: smtpTransport.SmtpOptions): Transporter;
	/**
	 * Create a transporter from a given implementation
	 */
	export function createTransport(transport: Transport): Transporter;
}
=======
// Type definitions for Nodemailer 1.3.2
// Project: https://github.com/andris9/Nodemailer
// Definitions by: Rogier Schouten <https://github.com/rogierschouten/>
// Definitions: https://github.com/borisyankov/DefinitelyTyped

/// <reference path="../node/node.d.ts" />
/// <reference path="./nodemailer-types.d.ts" />
/// <reference path="../nodemailer-direct-transport/nodemailer-direct-transport.d.ts" />
/// <reference path="../nodemailer-smtp-transport/nodemailer-smtp-transport.d.ts" />

declare module "nodemailer" {

	import directTransport = require("nodemailer-direct-transport");
	import smtpTransport = require("nodemailer-smtp-transport");

	export type Transport = nodemailer.Transport;
	export type SendMailOptions = nodemailer.SendMailOptions;
	export type SentMessageInfo = nodemailer.SentMessageInfo;

	/**
	 * Transporter plugin
	 */
	export interface Plugin {
		(mail: SendMailOptions, callback?: (error: Error, info: SentMessageInfo) => void): void;
	}

	/**
	 * This is what you use to send mail
	 */
	export interface Transporter {
		/**
		 * Send a mail
		 */
		sendMail(mail: SendMailOptions, callback?: (error: Error, info: SentMessageInfo) => void): void;

		/**
		 * Attach a plugin. 'compile' and 'stream' plugins can be attached with use(plugin) method
		 *
		 * @param step is a string, either 'compile' or 'stream' thatd defines when the plugin should be hooked
		 * @param pluginFunc is a function that takes two arguments: the mail object and a callback function
		 */
		use(step: string, plugin: Plugin): void;


		/**
		 * Close all connections
		 */
		close?(): void;
	}

	/**
	 * Create a direct transporter
	 */
	export function createTransport(options?: directTransport.DirectOptions, defaults?: Object): Transporter;
	/**
	 * Create an SMTP transporter
	 */
	export function createTransport(options?: smtpTransport.SmtpOptions, defaults?: Object): Transporter;
	/**
	 * Create a transporter from a given implementation
	 */
	export function createTransport(transport: Transport, defaults?: Object): Transporter;
}
>>>>>>> c6254f15
<|MERGE_RESOLUTION|>--- conflicted
+++ resolved
@@ -1,68 +1,3 @@
-<<<<<<< HEAD
-// Type definitions for Nodemailer 1.3.2
-// Project: https://github.com/andris9/Nodemailer
-// Definitions by: Rogier Schouten <https://github.com/rogierschouten/>
-// Definitions: https://github.com/borisyankov/DefinitelyTyped
-
-/// <reference path="../node/node.d.ts" />
-/// <reference path="./nodemailer-types.d.ts" />
-/// <reference path="../nodemailer-direct-transport/nodemailer-direct-transport.d.ts" />
-/// <reference path="../nodemailer-smtp-transport/nodemailer-smtp-transport.d.ts" />
-
-declare module "nodemailer" {
-
-	import directTransport = require("nodemailer-direct-transport");
-	import smtpTransport = require("nodemailer-smtp-transport");
-
-	export type Transport = nodemailer.Transport;
-	export type SendMailOptions = nodemailer.SendMailOptions;
-	export type SentMessageInfo = nodemailer.SentMessageInfo;
-
-	/**
-	 * Transporter plugin
-	 */
-	export interface Plugin {
-		(mail: SendMailOptions, callback?: (error: Error, info: SentMessageInfo) => void): void;
-	}
-
-	/**
-	 * This is what you use to send mail
-	 */
-	export interface Transporter {
-		/**
-		 * Send a mail
-		 */
-		sendMail(mail: SendMailOptions, callback?: (error: Error, info: SentMessageInfo) => void): void;
-
-		/**
-		 * Attach a plugin. 'compile' and 'stream' plugins can be attached with use(plugin) method
-		 *
-		 * @param step is a string, either 'compile' or 'stream' thatd defines when the plugin should be hooked
-		 * @param pluginFunc is a function that takes two arguments: the mail object and a callback function
-		 */
-		use(step: string, plugin: Plugin): void;
-
-
-		/**
-		 * Close all connections
-		 */
-		close?(): void;
-	}
-
-	/**
-	 * Create a direct transporter
-	 */
-	export function createTransport(options?: directTransport.DirectOptions): Transporter;
-	/**
-	 * Create an SMTP transporter
-	 */
-	export function createTransport(options?: smtpTransport.SmtpOptions): Transporter;
-	/**
-	 * Create a transporter from a given implementation
-	 */
-	export function createTransport(transport: Transport): Transporter;
-}
-=======
 // Type definitions for Nodemailer 1.3.2
 // Project: https://github.com/andris9/Nodemailer
 // Definitions by: Rogier Schouten <https://github.com/rogierschouten/>
@@ -125,5 +60,4 @@
 	 * Create a transporter from a given implementation
 	 */
 	export function createTransport(transport: Transport, defaults?: Object): Transporter;
-}
->>>>>>> c6254f15
+}