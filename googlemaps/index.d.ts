// Type definitions for Google Maps JavaScript API 3.26
// Project: https://developers.google.com/maps/
// Definitions by: Folia A/S <http://www.folia.dk>, Chris Wrench <https://github.com/cgwrench>, Kiarash Ghiaseddin <https://github.com/Silver-Connection/DefinitelyTyped>,  Grant Hutchins <https://github.com/nertzy>, Denis Atyasov <https://github.com/xaolas>, Michael McMullin <https://github.com/mrmcnerd>
// Definitions: https://github.com/DefinitelyTyped/DefinitelyTyped

/*
The MIT License

Copyright (c) 2012 Folia A/S. http://www.folia.dk

Permission is hereby granted, free of charge, to any person obtaining a copy
of this software and associated documentation files (the "Software"), to deal
in the Software without restriction, including without limitation the rights
to use, copy, modify, merge, publish, distribute, sublicense, and/or sell
copies of the Software, and to permit persons to whom the Software is
furnished to do so, subject to the following conditions:

The above copyright notice and this permission notice shall be included in
all copies or substantial portions of the Software.

THE SOFTWARE IS PROVIDED "AS IS", WITHOUT WARRANTY OF ANY KIND, EXPRESS OR
IMPLIED, INCLUDING BUT NOT LIMITED TO THE WARRANTIES OF MERCHANTABILITY,
FITNESS FOR A PARTICULAR PURPOSE AND NONINFRINGEMENT. IN NO EVENT SHALL THE
AUTHORS OR COPYRIGHT HOLDERS BE LIABLE FOR ANY CLAIM, DAMAGES OR OTHER
LIABILITY, WHETHER IN AN ACTION OF CONTRACT, TORT OR OTHERWISE, ARISING FROM,
OUT OF OR IN CONNECTION WITH THE SOFTWARE OR THE USE OR OTHER DEALINGS IN
THE SOFTWARE.
*/

declare namespace google.maps {
    /***** Map *****/
    export class Map extends MVCObject {
        constructor(mapDiv: Element|null, opts?: MapOptions);
        fitBounds(bounds: LatLngBounds|LatLngBoundsLiteral): void;
        getBounds(): LatLngBounds;
        getCenter(): LatLng;
        getDiv(): Element;
        getHeading(): number;
        getMapTypeId(): MapTypeId|string;
        getProjection(): Projection;
        getStreetView(): StreetViewPanorama;
        getTilt(): number;
        getZoom(): number;
        panBy(x: number, y: number): void;
        panTo(latLng: LatLng|LatLngLiteral): void;
        panToBounds(latLngBounds: LatLngBounds|LatLngBoundsLiteral): void;
        setCenter(latlng: LatLng|LatLngLiteral): void;
        setHeading(heading: number): void;
        setMapTypeId(mapTypeId: MapTypeId|string): void;
        setOptions(options: MapOptions): void;
        setStreetView(panorama: StreetViewPanorama): void;
        setTilt(tilt: number): void;
        setZoom(zoom: number): void;
        controls: MVCArray[]; //Array<MVCArray<Node>>
        data: Data;
        mapTypes: MapTypeRegistry;
        overlayMapTypes: MVCArray; // MVCArray<MapType>
    }

    export interface MapOptions {
        /**
         * Color used for the background of the Map div. This color will be visible when
         * tiles have not yet loaded as the user pans. This option can only be set when
         * the map is initialized.
         */
        backgroundColor?: string;
        /** The initial Map center. Required. */
        center?: LatLng|LatLngLiteral;
        /**
         * When false, map icons are not clickable. A map icon represents a point of
         * interest, also known as a POI. By default map icons are clickable.
         */
        clickableIcons?: boolean
        /** Enables/disables all default UI. May be overridden individually. */
        disableDefaultUI?: boolean;
        /** Enables/disables zoom and center on double click. Enabled by default. */
        disableDoubleClickZoom?: boolean;
        /** If false, prevents the map from being dragged. Dragging is enabled by default. */
        draggable?: boolean;
        /**
         * The name or url of the cursor to display when mousing over a draggable map.
         * This property uses the css cursor attribute to change the icon. As with the
         * css property, you must specify at least one fallback cursor that is not a URL.
         * For example: draggableCursor: 'url(http://www.example.com/icon.png), auto;'.
         */
        draggableCursor?: string;
        /**
         * The name or url of the cursor to display when the map is being dragged. This
         * property uses the css cursor attribute to change the icon. As with the css
         * property, you must specify at least one fallback cursor that is not a URL.
         * For example: draggingCursor: 'url(http://www.example.com/icon.png), auto;'.
         */
        draggingCursor?: string;
        /** The enabled/disabled state of the Fullscreen control. */
        fullscreenControl?: boolean;
        /** The display options for the Fullscreen control. */
        fullscreenControlOptions?: FullscreenControlOptions;
        /**
         * The heading for aerial imagery in degrees measured clockwise from cardinal
         * direction North. Headings are snapped to the nearest available angle for
         * which imagery is available.
         */
        heading?: number;
        /**
         * If false, prevents the map from being controlled by the keyboard. Keyboard
         * shortcuts are enabled by default.
         */
        keyboardShortcuts?: boolean;
        /** The initial enabled/disabled state of the Map type control. */
        mapTypeControl?: boolean;
        /** The initial display options for the Map type control. */
        mapTypeControlOptions?: MapTypeControlOptions;
        /** The initial Map mapTypeId. Defaults to ROADMAP. */
        mapTypeId?: MapTypeId;
        /**
         * The maximum zoom level which will be displayed on the map. If omitted, or set
         * to null, the maximum zoom from the current map type is used instead. Valid
         * values: Integers between zero, and up to the supported maximum zoom level.
         */
        maxZoom?: number;
        /**
         * The minimum zoom level which will be displayed on the map. If omitted, or set
         * to null, the minimum zoom from the current map type is used instead. Valid
         * values: Integers between zero, and up to the supported maximum zoom level.
         */
        minZoom?: number;
        /** If true, do not clear the contents of the Map div. */
        noClear?: boolean;
        overviewMapControl?: boolean;
        overviewMapControlOptions?: OverviewMapControlOptions;
        /**
         * The enabled/disabled state of the Pan control.
         * Note: The Pan control is not available in the new set of controls introduced
         * in v3.22 of the Google Maps JavaScript API. While using v3.22 and v3.23, you
         * can choose to use the earlier set of controls rather than the new controls,
         * thus making the Pan control available as part of the old control set.
         * See {@link https://developers.google.com/maps/articles/v322-controls-diff|What's New in the v3.22 Map Controls}.
         */
        panControl?: boolean;
        /**
         * The display options for the Pan control.
         * Note: The Pan control is not available in the new set of controls introduced
         * in v3.22 of the Google Maps JavaScript API. While using v3.22 and v3.23, you
         * can choose to use the earlier set of controls rather than the new controls,
         * thus making the Pan control available as part of the old control set.
         * See {@link https://developers.google.com/maps/articles/v322-controls-diff|What's New in the v3.22 Map Controls}.
         */
        panControlOptions?: PanControlOptions;
        /** The enabled/disabled state of the Rotate control. */
        rotateControl?: boolean;
        /** The display options for the Rotate control. */
        rotateControlOptions?: RotateControlOptions;
        /** The initial enabled/disabled state of the Scale control. */
        scaleControl?: boolean;
        /** The initial display options for the Scale control. */
        scaleControlOptions?: ScaleControlOptions;
        /** If false, disables scrollwheel zooming on the map. The scrollwheel is enabled by default. */
        scrollwheel?: boolean;
        /**
         * The enabled/disabled state of the sign in control. This option only applies if
         * signed_in=true has been passed as a URL parameter in the bootstrap request.
         * You may want to use this option to hide the map's sign in control if you have
         * provided another way for your users to sign in, such as the Google Sign-In
         * button. This option does not affect the visibility of the Google avatar shown
         * when the user is already signed in.
         */
        signInControl?: boolean;
        /**
         * A StreetViewPanorama to display when the Street View pegman is dropped on the
         * map. If no panorama is specified, a default StreetViewPanorama will be
         * displayed in the map's div when the pegman is dropped.
         */
        streetView?: StreetViewPanorama;
        /**
         * The initial enabled/disabled state of the Street View Pegman control. This
         * control is part of the default UI, and should be set to false when displaying
         * a map type on which the Street View road overlay should not appear
         * (e.g. a non-Earth map type).
         */
        streetViewControl?: boolean;
        /** The initial display options for the Street View Pegman control. */
        streetViewControlOptions?: StreetViewControlOptions;
        /**
         * Styles to apply to each of the default map types. Note that for
         * satellite/hybrid and terrain modes, these styles will only apply to labels
         * and geometry.
         */
        styles?: MapTypeStyle[];
        /**
         * Controls the automatic switching behavior for the angle of incidence of the
         * map. The only allowed values are 0 and 45. The value 0 causes the map to
         * always use a 0° overhead view regardless of the zoom level and viewport. The
         * value 45 causes the tilt angle to automatically switch to 45 whenever 45°
         * imagery is available for the current zoom level and viewport, and switch back
         * to 0 whenever 45° imagery is not available (this is the default behavior).
         * 45° imagery is only available for satellite and hybrid map types, within some
         * locations, and at some zoom levels. Note: getTilt returns the current tilt
         * angle, not the value specified by this option. Because getTilt and this option
         * refer to different things, do not bind() the tilt property; doing so may yield
         * unpredictable effects.
         */
        tilt?: number;
        /**
         * The initial Map zoom level. Required. Valid values: Integers between zero, and
         * up to the supported maximum zoom level.
         */
        zoom?: number;
        /** The enabled/disabled state of the Zoom control. */
        zoomControl?: boolean;
        /** The display options for the Zoom control. */
        zoomControlOptions?: ZoomControlOptions;
    }

    /**
     * Identifiers for common MapTypes. Specify these by value, or by using the
     * constant's name. For example, 'satellite' or google.maps.MapTypeId.SATELLITE.
     */
    export enum MapTypeId {
        /** This map type displays a transparent layer of major streets on satellite images. */
        HYBRID,
        /** This map type displays a normal street map. */
        ROADMAP,
        /** This map type displays satellite images. */
        SATELLITE,
        /** This map type displays maps with physical features such as terrain and vegetation. */
        TERRAIN
    }

    /***** Controls *****/
    /** Options for the rendering of the map type control. */
    export interface MapTypeControlOptions {
        /** IDs of map types to show in the control. */
        mapTypeIds?: (MapTypeId|string)[];
        /**
         * Position id. Used to specify the position of the control on the map.
         * The default position is TOP_RIGHT.
         */
        position?: ControlPosition;
        /** Style id. Used to select what style of map type control to display. */
        style?: MapTypeControlStyle;
    }

    export enum MapTypeControlStyle {
        DEFAULT,
        DROPDOWN_MENU,
        HORIZONTAL_BAR
    }

    export interface OverviewMapControlOptions {
        opened?: boolean;
    }

    /** Options for the rendering of the pan control. */
    export interface PanControlOptions {
        /**
         * Position id. Used to specify the position of the control on the map.
         * The default position is TOP_LEFT.
         */
        position?: ControlPosition;
    }

    /** Options for the rendering of the rotate control. */
    export interface RotateControlOptions {
        /**
         * Position id. Used to specify the position of the control on the map.
         * The default position is TOP_LEFT.
         */
        position?: ControlPosition;
    }

    /** Options for the rendering of the scale control. */
    export interface ScaleControlOptions {
        /** Style id. Used to select what style of scale control to display. */
        style?: ScaleControlStyle;
    }

    export enum ScaleControlStyle {
        DEFAULT
    }

    /** Options for the rendering of the Street View pegman control on the map. */
    export interface StreetViewControlOptions {
        /**
         * Position id. Used to specify the position of the control on the map. The
         * default position is embedded within the navigation (zoom and pan) controls.
         * If this position is empty or the same as that specified in the
         * zoomControlOptions or panControlOptions, the Street View control will be
         * displayed as part of the navigation controls. Otherwise, it will be displayed
         * separately.
         */
        position?: ControlPosition;
    }

    /** Options for the rendering of the zoom control. */
    export interface ZoomControlOptions {
        /**
         * Position id. Used to specify the position of the control on the map.
         * The default position is TOP_LEFT.
         */
        position?: ControlPosition;
        style?: ZoomControlStyle;
    }

    export enum ZoomControlStyle {
        DEFAULT,
        LARGE,
        SMALL
    }

    /**
     * Identifiers used to specify the placement of controls on the map. Controls are
     * positioned relative to other controls in the same layout position. Controls that
     * are added first are positioned closer to the edge of the map.
     */
    export enum ControlPosition {
        /** Elements are positioned in the center of the bottom row. */
        BOTTOM_CENTER,
        /**
         * Elements are positioned in the bottom left and flow towards the middle.
         * Elements are positioned to the right of the Google logo.
         */
        BOTTOM_LEFT,
        /**
         * Elements are positioned in the bottom right and flow towards the middle.
         * Elements are positioned to the left of the copyrights.
         */
        BOTTOM_RIGHT,
        /**
         * Elements are positioned on the left, above bottom-left elements, and flow upwards.
         */
        LEFT_BOTTOM,
        /** Elements are positioned in the center of the left side. */
        LEFT_CENTER,
        /**
         * Elements are positioned on the left, below top-left elements, and flow downwards.
         */
        LEFT_TOP,
        /**
         * Elements are positioned on the right, above bottom-right elements, and flow upwards.
         */
        RIGHT_BOTTOM,
        /** Elements are positioned in the center of the right side. */
        RIGHT_CENTER,
        /** Elements are positioned on the right, below top-right elements, and flow downwards. */
        RIGHT_TOP,
        /**    Elements are positioned in the center of the top row. */
        TOP_CENTER,
        /** Elements are positioned in the top left and flow towards the middle. */
        TOP_LEFT,
        /** Elements are positioned in the top right and flow towards the middle. */
        TOP_RIGHT
    }

    /***** Data *****/
    export class Data extends MVCObject {
        constructor(options?: Data.DataOptions);
        add(feature: Data.Feature|Data.FeatureOptions): Data.Feature;
        addGeoJson(geoJson: Object, options?: Data.GeoJsonOptions): Data.Feature[];
        contains(feature: Data.Feature): boolean;
        forEach(callback: (feature: Data.Feature) => void): void;
        getControlPosition(): ControlPosition;
        getControls(): string[];
        getDrawingMode(): string;
        getFeatureById(id: number|string): Data.Feature;
        getMap(): Map;
        getStyle(): Data.StylingFunction|Data.StyleOptions;
        loadGeoJson(url: string, options?: Data.GeoJsonOptions, callback?: (features: Data.Feature[]) => void): void;
        overrideStyle(feature: Data.Feature, style: Data.StyleOptions): void;
        remove(feature: Data.Feature): void;
        revertStyle(feature?: Data.Feature): void;
        setControlPosition(controlPosition: ControlPosition): void;
        setControls(controls: string[]): void;
        setDrawingMode(drawingMode: string): void;
        setMap(map: Map | null): void;
        setStyle(style: Data.StylingFunction|Data.StyleOptions): void;
        toGeoJson(callback: (feature: Object) => void): void;
    }

    export module Data {
        export interface DataOptions {
            controlPosition?: ControlPosition;
            controls?: string[];
            drawingMode?: string;
            featureFactory?: (geometry: Data.Geometry) => Data.Feature;
            map?: Map;
            style?: Data.StylingFunction|Data.StyleOptions;
        }

        export interface GeoJsonOptions {
            idPropertyName?: string;
        }

        export interface StyleOptions {
            clickable?: boolean;
            cursor?: string;
            draggable?: boolean;
            editable?: boolean;
            fillColor?: string;
            fillOpacity?: number;
            icon?: string|Icon|Symbol;
            shape?: MarkerShape;
            strokeColor?: string;
            strokeOpacity?: number;
            strokeWeight?: number;
            title?: string;
            visible?: boolean;
            zIndex?: number;
        }

        export type StylingFunction = (feature: Data.Feature) => Data.StyleOptions;

        export class Feature {
            constructor(options?: Data.FeatureOptions);
            forEachProperty(callback: (value: any, name: string) => void): void;
            getGeometry(): Data.Geometry;
            getId(): number|string;
            getProperty(name: string): any;
            removeProperty(name: string): void;
            setGeometry(newGeometry: Data.Geometry|LatLng|LatLngLiteral): void;
            setProperty(name: string, newValue: any): void;
            toGeoJson(callback: (feature: Object) => void): void;
        }

        export interface FeatureOptions {
            geometry?: Data.Geometry|LatLng|LatLngLiteral;
            id?: number|string;
            properties?: Object;
        }

        export class Geometry {
            getType(): string;
        }

        export class Point extends Data.Geometry {
            constructor(latLng: LatLng|LatLngLiteral);
            get(): LatLng;
        }

        export class MultiPoint extends Data.Geometry {
            constructor(elements: (LatLng|LatLngLiteral)[]);
            getArray(): LatLng[];
            getAt(n: number): LatLng;
            getLength(): number;
        }

        export class LineString extends Data.Geometry {
            constructor(elements: (LatLng|LatLngLiteral)[]);
            getArray(): LatLng[];
            getAt(n: number): LatLng;
            getLength(): number;
        }

        export class MultiLineString extends Data.Geometry {
            constructor(elements: (Data.LineString|(LatLng|LatLngLiteral)[])[]);
            getArray(): Data.LineString[];
            getAt(n: number): Data.LineString;
            getLength(): number;
        }

        export class LinearRing extends Data.Geometry {
            constructor(elements: (LatLng|LatLngLiteral)[]);
            getArray(): LatLng[];
            getAt(n: number): LatLng;
            getLength(): number;
        }

        export class Polygon extends Data.Geometry {
            constructor(elements: (Data.LinearRing|(LatLng|LatLngLiteral)[])[]);
            getArray(): Data.LinearRing[];
            getAt(n: number): Data.LinearRing;
            getLength(): number;
        }

        export class MultiPolygon extends Data.Geometry {
            constructor(elements: (Data.Polygon|(LinearRing|(LatLng|LatLngLiteral)[])[])[]);
            getArray(): Data.Polygon[];
            getAt(n: number): Data.Polygon;
            getLength(): number;
        }

        export class GeometryCollection extends Data.Geometry {
            constructor(elements: (Data.Geometry[]|LatLng[]|LatLngLiteral)[]);
            getArray(): Data.Geometry[];
            getAt(n: number): Data.Geometry;
            getLength(): number;
        }

        export interface MouseEvent extends google.maps.MouseEvent {
            feature: Data.Feature;
        }

        export interface AddFeatureEvent {
            feature: Data.Feature;
        }

        export interface RemoveFeatureEvent {
            feature: Data.Feature;
        }

        export interface SetGeometryEvent  {
            feature: Data.Feature;
            newGeometry: Data.Geometry;
            oldGeometry: Data.Geometry;
        }

        export interface SetPropertyEvent  {
            feature: Data.Feature;
            name: string;
            newValue: any;
            oldValue: any;
        }

        export interface RemovePropertyEvent  {
            feature: Data.Feature;
            name: string;
            oldValue: any;
        }
    }

    /***** Overlays *****/
    export class Marker extends MVCObject {
        static MAX_ZINDEX: number;
        constructor(opts?: MarkerOptions);
        getAnimation(): Animation;
        getAttribution(): Attribution;
        getClickable(): boolean;
        getCursor(): string;
        getDraggable(): boolean;
        getIcon(): string|Icon|Symbol;
        getLabel(): MarkerLabel;
        getMap(): Map|StreetViewPanorama;
        getOpacity(): number;
        getPlace(): Place;
        getPosition(): LatLng;
        getShape(): MarkerShape;
        getTitle(): string;
        getVisible(): boolean;
        getZIndex(): number;
        setAnimation(animation: Animation|null): void;
        setAttribution(attribution: Attribution): void;
        setClickable(flag: boolean): void;
        setCursor(cursor: string): void;
        setDraggable(flag: boolean): void;
        setIcon(icon: string|Icon|Symbol): void;
        setLabel(label: string|MarkerLabel): void;
        setMap(map: Map|StreetViewPanorama|null): void;
        setOpacity(opacity: number): void;
        setOptions(options: MarkerOptions): void;
        setPlace(place: Place): void;
        setPosition(latlng: LatLng|LatLngLiteral): void;
        setShape(shape: MarkerShape): void;
        setTitle(title: string): void;
        setVisible(visible: boolean): void;
        setZIndex(zIndex: number): void;
    }

    export interface MarkerOptions {
        /**
         * The offset from the marker's position to the tip of an InfoWindow
         * that has been opened with the marker as anchor.
         */
        anchorPoint?: Point;
        /** Which animation to play when marker is added to a map. */
        animation?: Animation;
        /**
         * If true, the marker receives mouse and touch events.
         * @default true
         */
        clickable?: boolean;
        /** Mouse cursor to show on hover. */
        cursor?: string;
        /**
         * If true, the marker can be dragged.
         * @default false
         */
        draggable?: boolean;
       /**
         * Icon for the foreground.
         * If a string is provided, it is treated as though it were an Icon with the string as url.
         * @type {(string|Icon|Symbol)}
         */
        icon?: string|Icon|Symbol;
        /**
         * Adds a label to the marker. The label can either be a string, or a MarkerLabel object.
         * Only the first character of the string will be displayed.
         * @type {(string|MarkerLabel)}
         */
        label?: string|MarkerLabel;
        /**
         * Map on which to display Marker.
         * @type {(Map|StreetViewPanorama)}
         *
         */
        map?: Map|StreetViewPanorama;
        /** The marker's opacity between 0.0 and 1.0. */
        opacity?: number;
        /**
         * Optimization renders many markers as a single static element.
         * Optimized rendering is enabled by default.
         * Disable optimized rendering for animated GIFs or PNGs, or when each
         * marker must be rendered as a separate DOM element (advanced usage
         * only).
         */
        optimized?: boolean;
        /**
         * Place information, used to identify and describe the place
         * associated with this Marker. In this context, 'place' means a
         * business, point of interest or geographic location. To allow a user
         * to save this place, open an info window anchored on this marker.
         * The info window will contain information about the place and an
         * option for the user to save it. Only one of position or place can
         * be specified.
         */
        place?: Place;
        /**
         * Marker position. Required.
         */
        position: LatLng|LatLngLiteral;
        /** Image map region definition used for drag/click. */
        shape?: MarkerShape;
        /** Rollover text. */
        title?: string;
        /** If true, the marker is visible. */
        visible?: boolean;
        /**
         * All markers are displayed on the map in order of their zIndex,
         * with higher values displaying in front of markers with lower values.
         * By default, markers are displayed according to their vertical position on screen,
         * with lower markers appearing in front of markers further up the screen.
         */
        zIndex?: number;
    }

    export interface Icon {
        /**
         * The position at which to anchor an image in correspondence to the
         * location of the marker on the map. By default, the anchor is
         * located along the center point of the bottom of the image.
         */
        anchor?: Point;
        /**
         * The origin of the label relative to the top-left corner of the icon
         * image, if a label is supplied by the marker. By default, the origin
         * is located in the center point of the image.
         */
        labelOrigin?: Point;
        /**
         * The position of the image within a sprite, if any. By default, the
         * origin is located at the top left corner of the image (0, 0).
         */
        origin?: Point;
        /**
         * The size of the entire image after scaling, if any. Use this
         * property to stretch/ shrink an image or a sprite.
         */
        scaledSize?: Size;
        /**
         * The display size of the sprite or image. When using sprites, you
         * must specify the sprite size. If the size is not provided, it will
         * be set when the image loads.
         */
        size?: Size;
        /** The URL of the image or sprite sheet. */
        url?: string;
    }

    export interface MarkerLabel {
        /** The color of the label text. Default color is black. */
        color?: string;
        /** The font family of the label text (equivalent to the CSS font-family property). */
        fontFamily?: string;
        /** The font size of the label text (equivalent to the CSS font-size property). Default size is 14px. */
        fontSize?: string;
        /** The font weight of the label text (equivalent to the CSS font-weight property). */
        fontWeight?: string;
        /** The text to be displayed in the label. Only the first character of this string will be shown. */
        text?: string;
    }

    export interface MarkerShape {
        coords?: number[];
        type?: string;
    }

    export interface Symbol {
        /**
         * The position of the symbol relative to the marker or polyline.
         * The coordinates of the symbol's path are translated left and up by the anchor's x and y coordinates respectively.
         * By default, a symbol is anchored at (0, 0).
         * The position is expressed in the same coordinate system as the symbol's path.
         */
        anchor?: Point;
        /**
         * The symbol's fill color.
         * All CSS3 colors are supported except for extended named colors. For symbol markers, this defaults to 'black'.
         * For symbols on polylines, this defaults to the stroke color of the corresponding polyline.
         */
        fillColor?: string;
        /**
         * The symbol's fill opacity.
         * @default 0
         */
        fillOpacity?: number;
        /**
         * The symbol's path, which is a built-in symbol path, or a custom path expressed using SVG path notation. Required.
         * @type {(SymbolPath|string)}
         */
        path?: SymbolPath|string;
        /**
         * The angle by which to rotate the symbol, expressed clockwise in degrees.
         * Defaults to 0.
         * A symbol in an IconSequence where fixedRotation is false is rotated relative to the angle of the edge on which it lies.
         */
        rotation?: number;
        /**
         * The amount by which the symbol is scaled in size.
         * For symbol markers, this defaults to 1; after scaling, the symbol may be of any size.
         * For symbols on a polyline, this defaults to the stroke weight of the polyline;
         * after scaling, the symbol must lie inside a square 22 pixels in size centered at the symbol's anchor.
         */
        scale?: number;
        /**
         * The symbol's stroke color. All CSS3 colors are supported except for extended named colors.
         * For symbol markers, this defaults to 'black'.
         * For symbols on a polyline, this defaults to the stroke color of the polyline.
         */
        strokeColor?: string;
        /**
         * The symbol's stroke opacity. For symbol markers, this defaults to 1.
         * For symbols on a polyline, this defaults to the stroke opacity of the polyline.
         */
        strokeOpacity?: number;
        /** The symbol's stroke weight. Defaults to the scale of the symbol.v*/
        strokeWeight?: number;
    }

    /** Built-in symbol paths. */
    export enum SymbolPath {
        /** A backward-pointing closed arrow. */
        BACKWARD_CLOSED_ARROW,
        /** A backward-pointing open arrow. */
        BACKWARD_OPEN_ARROW,
        /** A circle. */
        CIRCLE,
        /** A forward-pointing closed arrow. */
        FORWARD_CLOSED_ARROW,
        /** A forward-pointing open arrow. */
        FORWARD_OPEN_ARROW
    }

    export enum Animation {
        BOUNCE,
        DROP
    }

    /**
     * An overlay that looks like a bubble and is often connected to a marker.
     * This class extends MVCObject.
     */
    export class InfoWindow extends MVCObject {
        /**
         * Creates an info window with the given options. An InfoWindow can be
         * placed on a map at a particular position or above a marker,
         * depending on what is specified in the options. Unless auto-pan is
         * disabled, an InfoWindow will pan the map to make itself visible
         * when it is opened. After constructing an InfoWindow, you must call
         * open to display it on the map. The user can click the close button
         * on the InfoWindow to remove it from the map, or the developer can
         * call close() for the same effect.
         */
        constructor(opts?: InfoWindowOptions);
        /** Closes this InfoWindow by removing it from the DOM structure. */
        close(): void;
        getContent(): string|Element;
        getPosition(): LatLng;
        getZIndex(): number;
        /**
         * Opens this InfoWindow on the given map. Optionally, an InfoWindow can be associated with an anchor.
         * In the core API, the only anchor is the Marker class.
         * However, an anchor can be any MVCObject that exposes a LatLng position property and optionally
         * a Point anchorPoint property for calculating the pixelOffset (see InfoWindowOptions).
         * The anchorPoint is the offset from the anchor's position to the tip of the InfoWindow.
         */
        open(map?: Map|StreetViewPanorama, anchor?: MVCObject): void;
        setContent(content: string|Node): void;
        setOptions(options: InfoWindowOptions): void;
        setPosition(position: LatLng|LatLngLiteral): void;
        setZIndex(zIndex: number): void;
    }

    export interface InfoWindowOptions {
        /**
         * Content to display in the InfoWindow. This can be an HTML element, a plain-text string, or a string containing HTML.
         * The InfoWindow will be sized according to the content.
         * To set an explicit size for the content, set content to be a HTML element with that size.
         * @type {(string|Node)}
         */
        content?: string|Node;
        /**
         * Disable auto-pan on open. By default, the info window will pan the map so that it is fully visible when it opens.
         */
        disableAutoPan?: boolean;
        /**
         * Maximum width of the infowindow, regardless of content's width.
         * This value is only considered if it is set before a call to open.
         * To change the maximum width when changing content, call close, setOptions, and then open.
         */
        maxWidth?: number;
        /**
         * The offset, in pixels, of the tip of the info window from the point on the map
         * at whose geographical coordinates the info window is anchored.
         * If an InfoWindow is opened with an anchor, the pixelOffset will be calculated from the anchor's anchorPoint property.
         */
        pixelOffset?: Size;
        /**
         * The LatLng at which to display this InfoWindow. If the InfoWindow is opened with an anchor, the anchor's position will be used instead.
         */
        position?: LatLng|LatLngLiteral;
        /**
         * All InfoWindows are displayed on the map in order of their zIndex,
         * with higher values displaying in front of InfoWindows with lower values.
         * By default, InfoWindows are displayed according to their latitude,
         * with InfoWindows of lower latitudes appearing in front of InfoWindows at higher latitudes.
         * InfoWindows are always displayed in front of markers.
         */
        zIndex?: number;
    }

    export class Polyline extends MVCObject {
        constructor(opts?: PolylineOptions);
        getDraggable(): boolean;
        getEditable(): boolean;
        getMap(): Map;
        getPath(): MVCArray; // MVCArray<LatLng>
        getVisible(): boolean;
        setDraggable(draggable: boolean): void;
        setEditable(editable: boolean): void;
		setMap(map: Map | null): void;
        setOptions(options: PolylineOptions): void;
        setPath(path: MVCArray|LatLng[]|LatLngLiteral[]): void; // MVCArray<LatLng>|Array<LatLng|LatLngLiteral>
        setVisible(visible: boolean): void;
    }

    export interface PolylineOptions {
        clickable?: boolean;
        draggable?: boolean;
        editable?: boolean;
        geodesic?: boolean;
        icons?: IconSequence[];
        map?: Map;
        path?: MVCArray|LatLng[]|LatLngLiteral[]; // MVCArray<LatLng>|Array<LatLng|LatLngLiteral>
        strokeColor?: string;
        strokeOpacity?: number;
        strokeWeight?: number;
        visible?: boolean;
        zIndex?: number;
    }

    export interface IconSequence {
        fixedRotation?: boolean;
        icon?: Symbol;
        offset?: string;
        repeat?: string;
    }

    export class Polygon extends MVCObject {
        constructor(opts?: PolygonOptions);
        getDraggable(): boolean;
        getEditable(): boolean;
        getMap(): Map;
        getPath(): MVCArray; // MVCArray<LatLng>
        getPaths(): MVCArray; // MVCArray<MVCArray<LatLng>>
        getVisible(): boolean;
        setDraggable(draggable: boolean): void;
        setEditable(editable: boolean): void;
		setMap(map: Map | null): void;
        setOptions(options: PolygonOptions): void;
        setPath(path: MVCArray|LatLng[]|LatLngLiteral[]): void;
        setPaths(paths: MVCArray): void;
        setPaths(paths: MVCArray[]): void;
        setPaths(path: LatLng[]): void;
        setPaths(path: LatLng[][]): void;
        setPaths(path: LatLngLiteral[]): void;
        setPaths(path: LatLngLiteral[][]): void;
        setVisible(visible: boolean): void;
    }

    export interface PolygonOptions {
        /** Indicates whether this Polygon handles mouse events. Defaults to true. */
        clickable?: boolean;
        /**
         * If set to true, the user can drag this shape over the map.
         * The geodesic property defines the mode of dragging. Defaults to false.
         */
        draggable?: boolean;
        /**
         * If set to true, the user can edit this shape by dragging the control points
         * shown at the vertices and on each segment. Defaults to false.
         */
        editable?: boolean;
        /** The fill color. All CSS3 colors are supported except for extended named colors. */
        fillColor?: string;
        /** The fill opacity between 0.0 and 1.0 */
        fillOpacity?: number;
        /**
         * When true, edges of the polygon are interpreted as geodesic and will follow
         * the curvature of the Earth. When false, edges of the polygon are rendered as
         * straight lines in screen space. Note that the shape of a geodesic polygon may
         * appear to change when dragged, as the dimensions are maintained relative to
         * the surface of the earth. Defaults to false.
         */
        geodesic?: boolean;
        /** Map on which to display Polygon. */
        map?: Map;
        /**
         * The ordered sequence of coordinates that designates a closed loop. Unlike
         * polylines, a polygon may consist of one or more paths. As a result, the paths
         * property may specify one or more arrays of LatLng coordinates. Paths are
         * closed automatically; do not repeat the first vertex of the path as the last
         * vertex. Simple polygons may be defined using a single array of LatLngs. More
         * complex polygons may specify an array of arrays. Any simple arrays are
         * converted into MVCArrays. Inserting or removing LatLngs from the MVCArray
         * will automatically update the polygon on the map.
         */
        paths?: any[]; // MVCArray<MVCArray<LatLng>>|MVCArray<LatLng>|Array<Array<LatLng|LatLngLiteral>>|Array<LatLng|LatLngLiteral>
        /**
         * The stroke color.
         * All CSS3 colors are supported except for extended named colors.
         */
        strokeColor?: string;
        /** The stroke opacity between 0.0 and 1.0 */
        strokeOpacity?: number;
        /**
         * The stroke position. Defaults to CENTER.
         * This property is not supported on Internet Explorer 8 and earlier.
         */
        strokePosition?: StrokePosition;
        /** The stroke width in pixels. */
        strokeWeight?: number;
        /** Whether this polygon is visible on the map. Defaults to true. */
        visible?: boolean;
        /** The zIndex compared to other polys. */
        zIndex?: number;
    }

    export interface PolyMouseEvent extends MouseEvent {
        edge?: number;
        path?: number;
        vertex?: number;
    }

    export class Rectangle extends MVCObject {
        constructor(opts?: RectangleOptions);
        getBounds(): LatLngBounds;
        getDraggable(): boolean;
        getEditable(): boolean;
        getMap(): Map;
        getVisible(): boolean;
        setBounds(bounds: LatLngBounds|LatLngBoundsLiteral): void;
        setDraggable(draggable: boolean): void;
        setEditable(editable: boolean): void;
		setMap(map: Map | null): void;
        setOptions(options: RectangleOptions): void;
        setVisible(visible: boolean): void;
    }

    export interface RectangleOptions {
        bounds?: LatLngBounds | LatLngBoundsLiteral;
        clickable?: boolean;
        draggable?: boolean;
        editable?: boolean;
        fillColor?: string;
        fillOpacity?: number;
        map?: Map;
        strokeColor?: string;
        strokeOpacity?: number;
        strokePosition?: StrokePosition;
        strokeWeight?: number;
        visible?: boolean;
        zIndex?: number;
    }

    export class Circle extends MVCObject {
        constructor(opts?: CircleOptions);
        getBounds(): LatLngBounds;
        getCenter(): LatLng;
        getDraggable(): boolean;
        getEditable(): boolean;
        getMap(): Map;
        getRadius(): number;
        getVisible(): boolean;
        setCenter(center: LatLng|LatLngLiteral): void;
        setDraggable(draggable: boolean): void;
        setEditable(editable: boolean): void;
		setMap(map: Map | null): void;
        setOptions(options: CircleOptions): void;
        setRadius(radius: number): void;
        setVisible(visible: boolean): void;
    }

    export interface CircleOptions {
        center?: LatLng;
        clickable?: boolean;
        draggable?: boolean;
        editable?: boolean;
        fillColor?: string;
        fillOpacity?: number;
        map?: Map;
        radius?: number;
        strokeColor?: string;
        strokeOpacity?: number;
        strokePosition?: StrokePosition;
        strokeWeight?: number;
        visible?: boolean;
        zIndex?: number;
    }

    /**
     * The possible positions of the stroke on a polygon.
     */
    export enum StrokePosition {
        /**
         * The stroke is centered on the polygon's path, with half the stroke inside
         * the polygon and half the stroke outside the polygon.
         */
        CENTER,
        /** The stroke lies inside the polygon. */
        INSIDE,
        /** The stroke lies outside the polygon. */
        OUTSIDE
    }

    export class GroundOverlay extends MVCObject {
        constructor(url: string, bounds: LatLngBounds|LatLngBoundsLiteral, opts?: GroundOverlayOptions);
        getBounds(): LatLngBounds;
        getMap(): Map;
        getOpacity(): number;
        getUrl(): string;
		setMap(map: Map | null): void;
        setOpacity(opacity: number): void;
    }

    export interface GroundOverlayOptions {
        clickable?: boolean;
        map?: Map;
        opacity?: number;
    }

    export class OverlayView extends MVCObject {
        draw(): void;
        getMap(): Map|StreetViewPanorama;
        getPanes(): MapPanes;
        getProjection(): MapCanvasProjection;
        onAdd(): void;
        onRemove(): void;
		setMap(map: Map | StreetViewPanorama | null): void;
    }

    export interface MapPanes {
        floatPane: Element;
        floatShadow: Element;
        mapPane: Element;
        markerLayer: Element;
        overlayImage: Element;
        overlayLayer: Element;
        overlayMouseTarget: Element;
        overlayShadow: Element;
    }

    export class MapCanvasProjection extends MVCObject {
        fromContainerPixelToLatLng(pixel: Point, nowrap?: boolean): LatLng;
        fromDivPixelToLatLng(pixel: Point, nowrap?: boolean): LatLng;
        fromLatLngToContainerPixel(latLng: LatLng): Point;
        fromLatLngToDivPixel(latLng: LatLng): Point;
        getWorldWidth(): number;
    }

    /***** Services *****/
    export class Geocoder {
        geocode(request: GeocoderRequest, callback: (results: GeocoderResult[], status: GeocoderStatus) => void ): void;
    }

    export interface GeocoderRequest {
        address?: string;
        bounds?: LatLngBounds|LatLngBoundsLiteral;
        componentRestrictions?: GeocoderComponentRestrictions;
        location?: LatLng|LatLngLiteral;
        placeId?: string;
        region?: string;
    }

    export interface GeocoderComponentRestrictions {
        administrativeArea?: string;
        country?: string;
        locality?: string;
        postalCode?: string;
        route?: string;
    }

    export enum GeocoderStatus {
        ERROR,
        INVALID_REQUEST,
        OK,
        OVER_QUERY_LIMIT,
        REQUEST_DENIED,
        UNKNOWN_ERROR,
        ZERO_RESULTS
    }

    export interface GeocoderResult {
        address_components: GeocoderAddressComponent[];
        formatted_address: string;
        geometry: GeocoderGeometry;
        partial_match: boolean;
        place_id: string;
        postcode_localities: string[];
        types: string[];
    }

    export interface GeocoderAddressComponent {
        long_name: string;
        short_name: string;
        types: string[];
    }

    export interface GeocoderGeometry {
        bounds: LatLngBounds;
        location: LatLng;
        location_type: GeocoderLocationType;
        viewport: LatLngBounds;
    }

    export enum GeocoderLocationType {
        APPROXIMATE,
        GEOMETRIC_CENTER,
        RANGE_INTERPOLATED,
        ROOFTOP
    }

    export class DirectionsRenderer extends MVCObject {
        constructor(opts?: DirectionsRendererOptions);
        getDirections(): DirectionsResult;
        getMap(): Map;
        getPanel(): Element;
        getRouteIndex(): number;
        setDirections(directions: DirectionsResult): void;
		setMap(map: Map | null): void;
        setOptions(options: DirectionsRendererOptions): void;
        setPanel(panel: Element): void;
        setRouteIndex(routeIndex: number): void;
    }

    export interface DirectionsRendererOptions {
        directions?: DirectionsResult;
        draggable?: boolean;
        hideRouteList?: boolean;
        infoWindow?: InfoWindow;
        map?: Map;
        markerOptions?: MarkerOptions;
        panel?: Element;
        polylineOptions?: PolylineOptions;
        preserveViewport?: boolean;
        routeIndex?: number;
        suppressBicyclingLayer?: boolean;
        suppressInfoWindows?: boolean;
        suppressMarkers?: boolean;
        suppressPolylines?: boolean;
    }

    export class DirectionsService {
        route(request: DirectionsRequest, callback: (result: DirectionsResult, status: DirectionsStatus) => void ): void;
    }

    export interface DirectionsRequest {
        avoidFerries?: boolean;
        avoidHighways?: boolean;
        avoidTolls?: boolean;
        destination?: string|LatLng|Place;
        durationInTraffic?: boolean; /* Deprecated. Use drivingOptions field instead */
        drivingOptions?: DrivingOptions;
        optimizeWaypoints?: boolean;
        origin?: string|LatLng|Place;
        provideRouteAlternatives?: boolean;
        region?: string;
        transitOptions?: TransitOptions;
        travelMode?: TravelMode;
        unitSystem?: UnitSystem;
        waypoints?: DirectionsWaypoint[];
    }

    export enum TravelMode {
        BICYCLING,
        DRIVING,
        TRANSIT,
        WALKING
    }

    export enum UnitSystem {
        IMPERIAL,
        METRIC
    }

    export interface TransitOptions {
        arrivalTime?: Date;
        departureTime?: Date;
        modes: TransitMode[];
        routingPreference: TransitRoutePreference;
    }

    export enum TransitMode {
        BUS,
        RAIL,
        SUBWAY,
        TRAIN,
        TRAM
    }

    export enum TransitRoutePreference
    {
        FEWER_TRANSFERS,
        LESS_WALKING
    }

    export interface TransitFare { }

    export interface DrivingOptions {
        departureTime: Date;
        trafficModel: TrafficModel
    }

    export enum TrafficModel
    {
        BEST_GUESS,
        OPTIMISTIC,
        PESSIMISTIC
    }

    export interface DirectionsWaypoint {
        location: LatLng|LatLngLiteral|string;
        stopover: boolean;
    }

    export enum DirectionsStatus {
        INVALID_REQUEST,
        MAX_WAYPOINTS_EXCEEDED,
        NOT_FOUND,
        OK,
        OVER_QUERY_LIMIT,
        REQUEST_DENIED,
        UNKNOWN_ERROR,
        ZERO_RESULTS
    }

    export interface DirectionsResult {
        routes: DirectionsRoute[];
    }

    export interface DirectionsRoute {
        bounds: LatLngBounds;
        copyrights: string;
        fare: TransitFare;
        legs: DirectionsLeg[];
        overview_path: LatLng[];
        overview_polyline: string;
        warnings: string[];
        waypoint_order: number[];
    }

    export interface DirectionsLeg {
        arrival_time: Time;
        departure_time: Time;
        distance: Distance;
        duration: Duration;
        duration_in_traffic: Duration;
        end_address: string;
        end_location: LatLng;
        start_address: string;
        start_location: LatLng;
        steps: DirectionsStep[];
        via_waypoints: LatLng[];
    }

    export interface DirectionsStep {
        distance: Distance;
        duration: Duration;
        end_location: LatLng;
        instructions: string;
        path: LatLng[];
        start_location: LatLng;
        steps: DirectionsStep;
        transit: TransitDetails;
        travel_mode: TravelMode;
    }

    export interface Distance {
        text: string;
        value: number;
    }

    export interface Duration {
        text: string;
        value: number;
    }

    export interface Time {
        text: string;
        time_zone: string;
        value: Date;
    }

    export interface TransitDetails {
        arrival_stop: TransitStop;
        arrival_time: Time;
        departure_stop: TransitStop;
        departure_time: Time;
        headsign: string;
        headway: number;
        line: TransitLine;
        num_stops: number;
    }

    export interface TransitStop {
        location: LatLng;
        name: string;
    }

    export interface TransitLine {
        agencies: TransitAgency[];
        color: string;
        icon: string;
        name: string;
        short_name: string;
        text_color: string;
        url: string;
        vehicle: TransitVehicle;
    }

    export interface TransitAgency {
        name: string;
        phone: string;
        url: string;
    }

    export interface TransitVehicle {
        icon: string;
        local_icon: string;
        name: string;
        type: VehicleType;
    }

    export enum VehicleType
    {
        BUS,
        CABLE_CAR,
        COMMUTER_TRAIN,
        FERRY,
        FUNICULAR,
        GONDOLA_LIFT,
        HEAVY_RAIL,
        HIGH_SPEED_TRAIN,
        INTERCITY_BUS,
        METRO_RAIL,
        MONORAIL,
        OTHER,
        RAIL,
        SHARE_TAXI,
        SUBWAY,
        TRAM,
        TROLLEYBUS
    }

    export class ElevationService {
        getElevationAlongPath(request: PathElevationRequest, callback: (results: ElevationResult[], status: ElevationStatus) => void ): void;
        getElevationForLocations(request: LocationElevationRequest, callback: (results: ElevationResult[], status: ElevationStatus) => void ): void;
    }

    export interface LocationElevationRequest {
        locations: LatLng[];
    }

    export interface PathElevationRequest {
        path?: LatLng[];
        samples?: number;
    }

    export interface ElevationResult {
        elevation: number;
        location: LatLng;
        resolution: number;
    }

    export enum ElevationStatus {
        INVALID_REQUEST,
        OK,
        OVER_QUERY_LIMIT,
        REQUEST_DENIED,
        UNKNOWN_ERROR
    }

    export class MaxZoomService {
        getMaxZoomAtLatLng(latlng: LatLng|LatLngLiteral, callback: (result: MaxZoomResult) => void ): void;
    }

    export interface MaxZoomResult {
        status: MaxZoomStatus;
        zoom: number;
    }

    export enum MaxZoomStatus {
        ERROR,
        OK
    }

    export class DistanceMatrixService {
        getDistanceMatrix(request: DistanceMatrixRequest, callback: (response: DistanceMatrixResponse, status: DistanceMatrixStatus) => void ): void;
    }

    export interface DistanceMatrixRequest {
        avoidFerries?: boolean;
        avoidHighways?: boolean;
        avoidTolls?: boolean;
        destinations?: string[]|LatLng[]|Place[];
        drivingOptions?: DrivingOptions;
        durationInTraffic?: boolean;
        origins?: string[]|LatLng[]|Place[];
        region?: string;
        transitOptions?: TransitOptions;
        travelMode?: TravelMode;
        unitSystem?: UnitSystem;
    }

    export interface DistanceMatrixResponse {
        destinationAddresses: string[];
        originAddresses: string[];
        rows: DistanceMatrixResponseRow[];
    }

    export interface DistanceMatrixResponseRow {
        elements: DistanceMatrixResponseElement[];
    }

    export interface DistanceMatrixResponseElement {
        distance: Distance;
        duration: Duration;
        duration_in_traffic: Duration;
        fare: TransitFare;
        status: DistanceMatrixElementStatus;
    }

    export enum DistanceMatrixStatus {
        INVALID_REQUEST,
        MAX_DIMENSIONS_EXCEEDED,
        MAX_ELEMENTS_EXCEEDED,
        OK,
        OVER_QUERY_LIMIT,
        REQUEST_DENIED,
        UNKNOWN_ERROR
    }

    export enum DistanceMatrixElementStatus {
        NOT_FOUND,
        OK,
        ZERO_RESULTS
    }

    /***** Save to Google Maps *****/
    export interface Attribution {
        iosDeepLinkId?: string;
        source?: string;
        webUrl?: string;
    }

    export interface Place {
        location?: LatLng|LatLngLiteral;
        placeId?: string;
        query?: string;
    }

    export class SaveWidget {
        constructor(container: Node, opts?: SaveWidgetOptions);
        getAttribution(): Attribution;
        getPlace(): Place;
        setAttribution(attribution: Attribution): void;
        setOptions(opts: SaveWidgetOptions): void;
        setPlace(place: Place): void;
    }

    export interface SaveWidgetOptions{
        attribution?: Attribution;
        place?: Place;
    }

    /***** Map Types *****/
    export interface MapType {
        getTile(tileCoord: Point, zoom: number, ownerDocument: Document): Element;
        releaseTile(tile: Element): void;
        alt?: string;
        maxZoom?: number;
        minZoom?: number;
        name?: string;
        projection?: Projection;
        radius?: number;
        tileSize?: Size;
    }

    export class MapTypeRegistry extends MVCObject {
        constructor();
        set(id: string, mapType: MapType): void;
    }

    export interface Projection {
        fromLatLngToPoint(latLng: LatLng, point?: Point): Point;
        fromPointToLatLng(pixel: Point, noWrap?: boolean): LatLng;
    }

    export class ImageMapType extends MVCObject implements MapType {
        constructor(opts: ImageMapTypeOptions);
        getOpacity(): number;
        getTile(tileCoord: Point, zoom: number, ownerDocument: Document): Element;
        releaseTile(tile: Element): void;
        setOpacity(opacity: number): void;
    }

    export interface ImageMapTypeOptions {
        alt?: string;
        getTileUrl(tileCoord: Point, zoom: number): string;
        maxZoom?: number;
        minZoom?: number;
        name?: string;
        opacity?: number;
        tileSize?: Size;
    }

    export class StyledMapType extends MVCObject implements MapType {
        constructor(styles: MapTypeStyle[], options?: StyledMapTypeOptions);
        getTile(tileCoord: Point, zoom: number, ownerDocument: Document): Element;
        releaseTile(tile: Element): void;
    }

    export interface StyledMapTypeOptions {
        alt?: string;
        maxZoom?: number;
        minZoom?: number;
        name?: string;
    }

    export interface MapTypeStyle {
        elementType?: MapTypeStyleElementType;
        featureType?: MapTypeStyleFeatureType;
        stylers?: MapTypeStyler[];
    }

    export interface MapTypeStyleFeatureType {
        administrative?: {
            country?: string;
            land_parcel?: string;
            locality?: string;
            neighborhood?: string;
            province?: string;
        };
        all?: string;
        landscape?: {
            man_made?: string;
            natural?: {
              landcover?: string;
              terrain?: string;
            };
        };
        poi?: {
            attraction?: string;
            business?: string;
            government?: string;
            medical?: string;
            park?: string;
            place_of_worship?: string;
            school?: string;
            sports_complex?: string;
        };
        road?: {
            arterial?: string;
            highway?: {
                controlled_access?: string;
            };
            local?: string;
        };
        transit?: {
            line?: string;
            station?: {
                airport?: string;
                bus?: string;
                rail?: string;
            };
        };
        water?: string;
    }

    export interface MapTypeStyleElementType {
        all?: string;
        geometry?: {
            fill?: string;
            stroke?: string;
        };
        labels?: {
            icon?: string;
            text?: {
                fill?: string;
                stroke?: string;
            }
        };
    }

    export interface MapTypeStyler {
        color?: string;
        gamma?: number;
        hue?: string;
        invert_lightness?: boolean;
        lightness?: number;
        saturation?: number;
        visibility?: string;
        weight?: number;
    }

    /***** Layers *****/
    export class BicyclingLayer extends MVCObject {
        constructor();
        getMap(): Map;
		setMap(map: Map | null): void;
    }

    export class FusionTablesLayer extends MVCObject {
        constructor(options: FusionTablesLayerOptions);
        getMap(): Map;
		setMap(map: Map | null): void;
        setOptions(options: FusionTablesLayerOptions): void;
    }

    export interface FusionTablesLayerOptions {
        clickable?: boolean;
        heatmap?: FusionTablesHeatmap;
        map?: Map;
        query?: FusionTablesQuery;
        styles?: FusionTablesStyle[];
        suppressInfoWindows?: boolean;
    }

    export interface FusionTablesQuery {
        from?: string;
        limit?: number;
        offset?: number;
        orderBy?: string;
        select?: string;
        where?: string;
    }

    export  interface FusionTablesStyle {
        markerOptions?: FusionTablesMarkerOptions;
        polygonOptions?: FusionTablesPolygonOptions;
        polylineOptions?: FusionTablesPolylineOptions;
        where?: string;
    }

    export interface FusionTablesHeatmap {
        enabled: boolean;
    }

    export interface FusionTablesMarkerOptions {
        iconName: string;
    }

    export interface FusionTablesPolygonOptions {
        fillColor?: string;
        fillOpacity?: number;
        strokeColor?: string;
        strokeOpacity?: number;
        strokeWeight?: number;
    }

    export interface FusionTablesPolylineOptions {
        strokeColor?: string;
        strokeOpacity?: number;
        strokeWeight?: number;
    }

    export interface FusionTablesMouseEvent {
        infoWindowHtml?: string;
        latLng?: LatLng;
        pixelOffset?: Size;
        row?: Object; // Object<FusionTablesCell>
    }

    export interface FusionTablesCell {
        columnName?: string;
        value?: string;
    }

    export class KmlLayer extends MVCObject {
        constructor(opts?: KmlLayerOptions);
        getDefaultViewport(): LatLngBounds;
        getMap(): Map;
        getMetadata(): KmlLayerMetadata;
        getStatus(): KmlLayerStatus;
        getUrl(): string;
        getZIndex(): number;
		setMap(map: Map | null): void;
        setUrl(url: string): void;
        setZIndez(zIndex: number): void;
    }

    export interface KmlLayerOptions {
        clickable?: boolean;
        map?: Map;
        preserveViewport?: boolean;
        screenOverlays?: boolean;
        suppressInfoWindows?: boolean;
        url?: string;
        zIndex?: number;
    }

    export interface KmlLayerMetadata {
        author: KmlAuthor;
        description: string;
        hasScreenOverlays: boolean;
        name: string;
        snippet: string;
    }

    export enum KmlLayerStatus {
        DOCUMENT_NOT_FOUND,
        DOCUMENT_TOO_LARGE,
        FETCH_ERROR,
        INVALID_DOCUMENT,
        INVALID_REQUEST,
        LIMITS_EXCEEDED,
        OK,
        TIMED_OUT,
        UNKNOWN
    }

    export interface KmlMouseEvent {
        featureData: KmlFeatureData;
        latLng: LatLng;
        pixelOffset: Size;
    }

    export interface KmlFeatureData {
        author: KmlAuthor;
        description: string;
        id: string;
        infoWindowHtml: string;
        name: string;
        snippet: string;
    }

    export interface KmlAuthor {
        email: string;
        name: string;
        uri: string;
    }

    export class TrafficLayer extends MVCObject {
<<<<<<< HEAD
        constructor();
        getMap(): void;
		setMap(map: Map | null): void;
=======
        constructor(opts?: TrafficLayerOptions);
        getMap(): Map;
        setMap(map: Map): void;
        setOptions(options: TrafficLayerOptions): void;
    }

    export interface TrafficLayerOptions {
        autoRefresh?: boolean;
        map?: Map;
>>>>>>> 1636a8e3
    }

    export class TransitLayer extends MVCObject {
        constructor();
        getMap(): void;
		setMap(map: Map | null): void;
    }

    /***** Street View *****/
    export class StreetViewPanorama {
        constructor(container: Element, opts?: StreetViewPanoramaOptions);
        controls: MVCArray[]; // Array<MVCArray<Node>>
        getLinks(): StreetViewLink[];
        getLocation():  StreetViewLocation;
        getPano(): string;
        getPhotographerPov(): StreetViewPov;
        getPosition(): LatLng;
        getPov(): StreetViewPov;
        getStatus(): StreetViewStatus;
        getVisible(): boolean;
        getZoom(): number;
        registerPanoProvider(provider: (input: string) => StreetViewPanoramaData): void;
        setLinks(links: Array<StreetViewLink>): void;
        setOptions(options: StreetViewPanoramaOptions): void;
        setPano(pano: string): void;
        setPosition(latLng: LatLng|LatLngLiteral): void;
        setPov(pov: StreetViewPov): void;
        setVisible(flag: boolean): void;
        setZoom(zoom: number): void;
    }

    /** Options for the rendering of the fullscreen control. */
    export interface FullscreenControlOptions {
        /**
         * Position id. Used to specify the position of the control on the map.
         * The default position is RIGHT_TOP.
         */
        position?: ControlPosition;
    }

    export interface StreetViewPanoramaOptions {
        addressControl?: boolean;
        addressControlOptions?: StreetViewAddressControlOptions;
        clickToGo?: boolean;
        disableDefaultUI?: boolean;
        disableDoubleClickZoom?: boolean;
        enableCloseButton?: boolean;
        fullscreenControl?: boolean;
        fullscreenControlOptions?: FullscreenControlOptions;
        imageDateControl?: boolean;
        linksControl?: boolean;
        mode?: "html4" | "html5" |"webgl";
        panControl?: boolean;
        panControlOptions?: PanControlOptions;
        pano?: string;
        panoProvider?: (input: string) => StreetViewPanoramaData;
        position?: LatLng|LatLngLiteral;
        pov?: StreetViewPov;
        scrollwheel?: boolean;
        visible?: boolean;
        zoom?: number;
        zoomControl?: boolean;
        zoomControlOptions?: ZoomControlOptions;
    }

    export interface StreetViewAddressControlOptions {
        position?: ControlPosition;
    }

    export interface StreetViewLink {
        description?: string;
        heading?: number;
        pano?: string;
    }

    export interface StreetViewPov {
        heading?: number;
        pitch?: number;
    }

    export interface StreetViewPanoramaData {
        copyright?: string;
        imageDate?: string;
        links?: StreetViewLink[];
        location?: StreetViewLocation;
        tiles?: StreetViewTileData;
    }

    export interface StreetViewLocation {
        description?: string;
        latLng?: LatLng;
        pano?: string;
        shortDescription?: string;
    }

    export interface StreetViewTileData {
        getTileUrl(pano: string, tileZoom: number, tileX: number, tileY: number): string;
        centerHeading?: number;
        tileSize?: Size;
        worldSize?: Size;
    }

    export enum StreetViewPreference {
        BEST,
        NEAREST
    }

    export enum StreetViewSource {
        DEFAULT,
        OUTDOOR
    }

    export interface StreetViewLocationRequest {
        location: LatLng|LatLngLiteral;
        preference?: StreetViewPreference;
        radius?: number;
        source?: StreetViewSource;
    }

    export interface StreetViewPanoRequest {
        pano: string;
    }

    export class StreetViewService {
        getPanorama(request: StreetViewLocationRequest|StreetViewPanoRequest, cb: (data: StreetViewPanoramaData, status: StreetViewStatus) => void): void;
        getPanoramaById(pano: string, callback: (streetViewPanoramaData: StreetViewPanoramaData, streetViewStatus: StreetViewStatus) => void): void;
        getPanoramaByLocation(latlng: LatLng|LatLngLiteral, radius: number, callback: (streetViewPanoramaData: StreetViewPanoramaData, streetViewStatus: StreetViewStatus) => void ): void;
    }

    export enum StreetViewStatus {
        OK,
        UNKNOWN_ERROR,
        ZERO_RESULTS
    }

    export class StreetViewCoverageLayer extends MVCObject  {
        getMap(): Map;
		setMap(map: Map | null): void;
    }

    /***** Events *****/
    export interface MapsEventListener {
        /** Removes the listener.  Equivalent to calling google.maps.event.removeListener(listener). */
        remove(): void;
    }

    export class event {
        /**
         * Cross browser event handler registration. This listener is removed by calling
         * removeListener(handle) for the handle that is returned by this function.
         */
        static addDomListener(instance: Object, eventName: string, handler: Function, capture?: boolean): MapsEventListener;
        /**
         * Wrapper around addDomListener that removes the listener after the first event.
         */
        static addDomListenerOnce(instance: Object, eventName: string, handler: Function, capture?: boolean): MapsEventListener;
        /**
         * Adds the given listener function to the given event name for the given object
         * instance. Returns an identifier for this listener that can be used with
         * removeListener().
         */
        static addListener(instance: Object, eventName: string, handler: Function): MapsEventListener;
        /**
         * Like addListener, but the handler removes itself after handling the first event.
         */
        static addListenerOnce(instance: Object, eventName: string, handler: Function): MapsEventListener;
        /**
         * Removes all listeners for all events for the given instance.
         */
        static clearInstanceListeners(instance: Object): void;
        /**
         * Removes all listeners for the given event for the given instance.
         */
        static clearListeners(instance: Object, eventName: string): void;
        /**
         * Removes the given listener, which should have been returned by addListener above.
         * Equivalent to calling listener.remove().
         */
        static removeListener(listener: MapsEventListener): void;
        /**
         * Triggers the given event. All arguments after eventName are passed as arguments to
         * the listeners.
         */
        static trigger(instance: any, eventName: string, ...args: any[]): void;
    }

    export interface MouseEvent {
        stop(): void;
        latLng: LatLng;
    }

    /* **** Base **** */

    /**
     * A LatLng is a point in geographical coordinates: latitude and longitude.
     *
     * * Latitude ranges between -90 and 90 degrees, inclusive. Values above or
     *   below this range will be clamped to the range [-90, 90]. This means
     *   that if the value specified is less than -90, it will be set to -90.
     *   And if the value is greater than 90, it will be set to 90.
     * * Longitude ranges between -180 and 180 degrees, inclusive. Values above
     *   or below this range will be wrapped so that they fall within the
     *   range. For example, a value of -190 will be converted to 170. A value
     *   of 190 will be converted to -170. This reflects the fact that
     *   longitudes wrap around the globe.
     *
     * Although the default map projection associates longitude with the
     * x-coordinate of the map, and latitude with the y-coordinate, the
     * latitude coordinate is always written first, followed by the longitude.
     * Notice that you cannot modify the coordinates of a LatLng. If you want
     * to compute another point, you have to create a new one.
     */
    export class LatLng {
        /**
         * Creates a LatLng object representing a geographic point.
         * Note the ordering of latitude and longitude.
         * @param lat Latitude is specified in degrees within the range [-90, 90].
         * @param lng Longitude is specified in degrees within the range [-180, 180].
         * @param noWrap Set noWrap to true to enable values outside of this range.
         */
        constructor(lat: number, lng: number, noWrap?: boolean);
        /** Comparison function. */
        equals(other: LatLng): boolean;
        /** Returns the latitude in degrees. */
        lat(): number;
        /** Returns the longitude in degrees. */
        lng(): number;
        /** Converts to string representation. */
        toString(): string;
        /** Returns a string of the form "lat,lng". We round the lat/lng values to 6 decimal places by default. */
        toUrlValue(precision?: number): string;
        /** Converts to JSON representation. This function is intended to be used via JSON.stringify. */
        toJSON(): LatLngLiteral;
    }

    export type LatLngLiteral = { lat: number; lng: number }
    export type LatLngBoundsLiteral = { east: number; north: number; south: number; west: number }

    export class LatLngBounds {
        constructor(sw?: LatLng|LatLngLiteral, ne?: LatLng|LatLngLiteral);
        contains(latLng: LatLng|LatLngLiteral): boolean;
        equals(other: LatLngBounds|LatLngBoundsLiteral): boolean;
        extend(point: LatLng|LatLngLiteral): LatLngBounds;
        getCenter(): LatLng;
        getNorthEast(): LatLng;
        getSouthWest(): LatLng;
        intersects(other: LatLngBounds|LatLngBoundsLiteral): boolean;
        isEmpty(): boolean;
        toJSON(): LatLngBoundsLiteral;
        toSpan(): LatLng;
        toString(): string;
        toUrlValue(precision?: number): string;
        union(other: LatLngBounds|LatLngBoundsLiteral): LatLngBounds;
    }

    export class Point {
        /** A point on a two-dimensional plane. */
        constructor(x: number, y: number);
        /** The X coordinate */
        x: number;
        /** The Y coordinate */
        y: number;
        /** Compares two Points */
        equals(other: Point): boolean;
        /** Returns a string representation of this Point. */
        toString(): string;
    }

    export class Size {
        constructor(width: number, height: number, widthUnit?: string, heightUnit?: string);
        height: number;
        width: number;
        equals(other: Size): boolean;
        toString(): string;
    }

    /***** MVC *****/
    export class MVCObject {
        constructor();
        addListener(eventName: string, handler: (...args: any[]) => void): MapsEventListener;
        bindTo(key: string, target: MVCObject, targetKey?: string, noNotify?: boolean): void;
        changed(key: string): void;
        get(key: string): any;
        notify(key: string): void;
        set(key: string, value: any): void;
        setValues(values: any): void;
        unbind(key: string): void;
        unbindAll(): void;
    }

    export class MVCArray extends MVCObject {
        constructor(array?: any[]);
        clear(): void;
        forEach(callback: (elem: any, i: number) => void): void;
        getArray(): any[];
        getAt(i: number): any;
        getLength(): number;
        insertAt(i: number, elem: any): void;
        pop(): any;
        push(elem: any): number;
        removeAt(i: number): any;
        setAt(i: number, elem: any): void;
    }

    /***** Geometry Library *****/
    export module geometry {
        export class encoding {
            static decodePath(encodedPath: string): LatLng[];
            static encodePath(path: any[]): string; // LatLng[]|MVCArray<LatLng>
        }

        /**
         * Utility functions for computing geodesic angles, distances and areas.
         * The default radius is Earth's radius of 6378137 meters.
         */
        export class spherical {
            /**
             * Returns the area of a closed path.
             * The computed area uses the same units as the radius.
             * The radius defaults to the Earth's radius in meters,
             * in which case the area is in square meters.
             */
            static computeArea(path: any[], radius?: number): number; // LatLng[]|MVCArray<LatLng>
            /**
             * Returns the distance, in meters, between two LatLngs.
             * You can optionally specify a custom radius.
             * The radius defaults to the radius of the Earth.
             */
            static computeDistanceBetween(from: LatLng, to: LatLng, radius?: number): number;
            /**
             * Returns the heading from one LatLng to another LatLng.
             * Headings are expressed in degrees clockwise from North within the range [-180,180).
             */
            static computeHeading(from: LatLng, to: LatLng): number;
            /**
             * Returns the length of the given path.
             */
            static computeLength(path: any[], radius?: number): number; // LatLng[]|MVCArray<LatLng>
            /**
             * Returns the LatLng resulting from moving a distance from an origin in the
             * specified heading (expressed in degrees clockwise from north).
             */
            static computeOffset(from: LatLng, distance: number, heading: number, radius?: number): LatLng;
            /**
             * Returns the location of origin when provided with a LatLng destination, meters
             * travelled and original heading. Headings are expressed in degrees clockwise from
             * North. This function returns null when no solution is available.
             */
            static computeOffsetOrigin(to: LatLng, distance: number, heading: number, radius?: number): LatLng;
            /**
             * Returns the signed area of a closed path. The signed area may be used to determine
             * the orientation of the path. The computed area uses the same units as the radius.
             * The radius defaults to the Earth's radius in meters, in which case the area is in
             * square meters.
             */
            static computeSignedArea(loop: any[], radius?: number): number; // LatLng[]|MVCArray<LatLng>
            /**
             * Returns the LatLng which lies the given fraction of the way between the origin
             * LatLng and the destination LatLng.
             */
            static interpolate(from: LatLng, to: LatLng, fraction: number): LatLng;
        }

        export class poly {
            static containsLocation(point: LatLng, polygon: Polygon): boolean;
            static isLocationOnEdge(point: LatLng, poly: Polygon|Polyline, tolerance?: number): boolean;
        }
    }

    /***** AdSense Library *****/
    export module adsense {
        export class AdUnit extends MVCObject {
            constructor(container: Element, opts: AdUnitOptions);
            getBackgroundColor(): string;
            getBorderColor(): string;
            getChannelNumber(): string;
            getContainer(): Element;
            getFormat(): AdFormat;
            getMap(): Map;
            getPosition(): ControlPosition;
            getPublisherId(): string;
            getTextColor(): string;
            getTitleColor(): string;
            getUrlColor(): string;
            setBackgroundColor(backgroundColor: string): void;
            setBorderColor(borderColor: string): void;
            setChannelNumber(channelNumber: string): void;
            setFormat(format: AdFormat): void;
			setMap(map: Map | null): void;
            setPosition(position: ControlPosition): void;
            setTextColor(textColor: string): void;
            setTitleColor(titleColor: string): void;
            setUrlColor(urlColor: string): void;
        }

        export interface AdUnitOptions {
            backgroundColor?: string;
            borderColor?: string;
            channelNumber?: string;
            format?: AdFormat;
            map?: Map;
            position?: ControlPosition;
            publisherId?: string;
            textColor?: string;
            titleColor?: string;
            urlColor?: string;
        }

        export enum AdFormat {
            BANNER,
            BUTTON,
            HALF_BANNER,
            LARGE_HORIZONTAL_LINK_UNIT,
            LARGE_RECTANGLE,
            LARGE_VERTICAL_LINK_UNIT,
            LEADERBOARD,
            MEDIUM_RECTANGLE,
            MEDIUM_VERTICAL_LINK_UNIT,
            SKYSCRAPER,
            SMALL_HORIZONTAL_LINK_UNIT,
            SMALL_RECTANGLE,
            SMALL_SQUARE,
            SMALL_VERTICAL_LINK_UNIT,
            SQUARE,
            VERTICAL_BANNER,
            WIDE_SKYSCRAPER,
            X_LARGE_VERTICAL_LINK_UNIT
        }
    }

    /***** Places Library *****/
    export module places {
        export class Autocomplete extends MVCObject {
            constructor(inputField: HTMLInputElement, opts?: AutocompleteOptions);
            getBounds(): LatLngBounds;
            getPlace(): PlaceResult;
            setBounds(bounds: LatLngBounds|LatLngBoundsLiteral): void;
            setComponentRestrictions(restrictions: ComponentRestrictions): void;
            setTypes(types: string[]): void;
        }

        export interface AutocompleteOptions  {
            bounds?: LatLngBounds|LatLngBoundsLiteral;
            componentRestrictions?: ComponentRestrictions;
            placeIdOnly?: boolean;
            strictBounds?: boolean;
            types?: string[];
        }

        export interface AutocompletePrediction {
            description: string;
            matched_substrings: PredictionSubstring[];
            place_id: string;
            terms: PredictionTerm[];
            types: string[];
        }

        export interface OpeningHours {
            open_now: boolean,
            periods: OpeningPeriod[],
            weekday_text: string[]
        }

        export interface OpeningPeriod {
            open: OpeningHoursTime,
            close?: OpeningHoursTime
        }

        export interface OpeningHoursTime {
            day: number,
            time: string
        }

        export interface PredictionTerm {
            offset: number;
            value: string;
        }

        export interface PredictionSubstring {
            length: number;
            offset: number;
        }

        export class AutocompleteService {
            constructor();
            getPlacePredictions(request: AutocompletionRequest, callback: (result: AutocompletePrediction[], status: PlacesServiceStatus) => void): void;
            getQueryPredictions(request: QueryAutocompletionRequest, callback: (result: QueryAutocompletePrediction[], status: PlacesServiceStatus) => void): void;
        }

        export interface AutocompletionRequest {
            bounds?: LatLngBounds|LatLngBoundsLiteral;
            componentRestrictions?: ComponentRestrictions;
            input: string;
            location?: LatLng;
            offset?: number;
            radius?: number;
            types?: string[];
        }

        export interface ComponentRestrictions {
            country: string;
        }

        export interface PlaceAspectRating {
            rating: number;
            type: string;
        }

        export interface PlaceDetailsRequest  {
            placeId: string;
        }

        export interface PlaceGeometry {
            location: LatLng;
            viewport: LatLngBounds;
        }

        export interface PlacePhoto {
            height: number;
            html_attributions: string[];
            width: number;
            getUrl(opts: PhotoOptions): string;
        }

        export interface PhotoOptions {
            maxHeight?: number;
            maxWidth?: number;
        }

        export interface PlaceResult {
            address_components: GeocoderAddressComponent[];
            aspects: PlaceAspectRating[];  /* Deprecated. Will be removed May 2, 2017 */
            formatted_address: string;
            formatted_phone_number: string;
            geometry: PlaceGeometry;
            html_attributions: string[];
            icon: string;
            international_phone_number: string;
            name: string;
            opening_hours: OpeningHours;
            permanently_closed: boolean;
            photos: PlacePhoto[];
            place_id: string;
            price_level: number;
            rating: number;
            reviews: PlaceReview[];
            types: string[];
            url: string;
            vicinity: string;
            website: string;
        }

        export interface PlaceReview {
            aspects: PlaceAspectRating[];
            author_name: string;
            author_url: string;
            language: string;
            text: string;
        }

        export interface PlaceSearchPagination {
            nextPage(): void;
            hasNextPage: boolean;
        }

        export interface PlaceSearchRequest {
            bounds?: LatLngBounds|LatLngBoundsLiteral;
            keyword?: string;
            location?: LatLng|LatLngLiteral;
            maxPriceLevel?: number;
            minPriceLevel?: number;
            name?: string;
            openNow?: boolean;
            radius?: number;
            rankBy?: RankBy;
            types?: string[]; /* Deprecated. Will be removed February 16, 2017 */
            type?: string;
        }

        export class PlacesService {
            constructor(attrContainer: HTMLDivElement|Map);
            getDetails(request: PlaceDetailsRequest, callback: (result: PlaceResult, status: PlacesServiceStatus) => void): void;
            nearbySearch(request: PlaceSearchRequest, callback: (results: PlaceResult[], status: PlacesServiceStatus, pagination: PlaceSearchPagination) => void): void;
            radarSearch(request: RadarSearchRequest, callback: (results: PlaceResult[], status: PlacesServiceStatus) => void): void;
            textSearch(request: TextSearchRequest, callback: (results: PlaceResult[], status: PlacesServiceStatus) => void): void;
        }

        export enum PlacesServiceStatus {
            INVALID_REQUEST,
            OK,
            OVER_QUERY_LIMIT,
            REQUEST_DENIED,
            UNKNOWN_ERROR,
            ZERO_RESULTS
        }

        export interface QueryAutocompletePrediction {
            description: string;
            matched_substrings: PredictionSubstring[];
            place_id: string;
            terms: PredictionTerm[];
        }

        export interface QueryAutocompletionRequest {
            bounds?: LatLngBounds|LatLngBoundsLiteral;
            input?: string;
            location?: LatLng;
            offset?: number;
            radius?: number;
        }

        export interface RadarSearchRequest {
            bounds?: LatLngBounds|LatLngBoundsLiteral;
            keyword?: string;
            location?: LatLng|LatLngLiteral;
            name?: string;
            radius?: number;
            types?: string[];  /* Deprecated. Will be removed February 16, 2017 */
            type?: string;
        }

        export enum RankBy {
            DISTANCE,
            PROMINENCE
        }

        export class SearchBox extends MVCObject {
            constructor(inputField: HTMLInputElement, opts?: SearchBoxOptions);
            getBounds(): LatLngBounds;
            getPlaces(): PlaceResult[];
            setBounds(bounds: LatLngBounds|LatLngBoundsLiteral): void;
        }

        export interface SearchBoxOptions {
            bounds: LatLngBounds|LatLngBoundsLiteral;
        }

        export interface TextSearchRequest {
            bounds?: LatLngBounds|LatLngBoundsLiteral;
            location?: LatLng|LatLngLiteral;
            query: string;
            radius?: number;
            types?: string[]; /* Deprecated. Will be removed February 16, 2017 */
            type?: string;
        }
    }

    /***** Drawing Library *****/
    export module drawing {
        export class DrawingManager extends MVCObject {
            constructor(options?: DrawingManagerOptions);
            getDrawingMode(): OverlayType;
            getMap(): Map;
            setDrawingMode(drawingMode: OverlayType): void;
			setMap(map: Map | null): void;
            setOptions(options: DrawingManagerOptions): void;
        }

        export interface  DrawingManagerOptions {
            circleOptions?: CircleOptions;
            drawingControl?: boolean;
            drawingControlOptions?: DrawingControlOptions;
            drawingMode?: OverlayType;
            map?: Map;
            markerOptions?: MarkerOptions;
            polygonOptions?: PolygonOptions;
            polylineOptions?: PolylineOptions;
            rectangleOptions?: RectangleOptions;
        }

        export interface DrawingControlOptions {
            drawingModes?: OverlayType[];
            position?: ControlPosition;
        }

        export interface OverlayCompleteEvent {
            overlay: Marker|Polygon|Polyline|Rectangle|Circle;
            type: OverlayType;
        }

        export enum OverlayType {
            CIRCLE,
            MARKER,
            POLYGON,
            POLYLINE,
            RECTANGLE
        }
    }

    /***** Visualization Library *****/
    export module visualization {
        export class MapsEngineLayer extends MVCObject {
            constructor(options: MapsEngineLayerOptions);
            getLayerId(): string;
            getLayerKey(): string;
            getMap(): Map;
            getMapId(): string;
            getOpacity(): number;
            getProperties(): MapsEngineLayerProperties;
            getStatus(): MapsEngineStatus;
            getZIndex(): number;
            setLayerId(layerId: string): void;
            setLayerKey(layerKey: string): void;
			setMap(map: Map | null): void;
            setMapId(mapId: string): void;
            setOpacity(opacity: number): void;
            setOptions(options: MapsEngineLayerOptions): void;
            setZIndex(zIndex: number): void;
        }

        export interface MapsEngineLayerOptions {
            accessToken?: string;
            clickable?: boolean;
            fitBounds?: boolean;
            layerId?: string;
            layerKey?: string;
            map?: Map;
            mapId?: string;
            opacity?: number;
            suppressInfoWindows?: boolean;
            zIndex?: number;
        }

        export interface MapsEngineLayerProperties {
            name: string;
        }

        export interface MapsEngineMouseEvent {
            featureId?: string;
            infoWindowHtml?: string;
            latLng?: LatLng;
            pixelOffset?: Size;
        }

        export enum MapsEngineStatus {
            INVALID_LAYER,
            OK,
            UNKNOWN_ERROR
        }

        export class HeatmapLayer extends MVCObject {
            constructor(opts?: HeatmapLayerOptions);
            getData(): MVCArray;
            getMap(): Map;
            setData(data: MVCArray): void;
            setData(data: LatLng[]): void;
            setData(data: WeightedLocation[]): void;
			setMap(map: Map | null): void;
        }

        export interface HeatmapLayerOptions {
            data: any;
            dissipating?: boolean;
            gradient?: string[];
            map?: Map;
            maxIntensity?: number;
            opacity?: number;
            radius?: number;
        }

        export interface WeightedLocation {
            location: LatLng;
            weight: number;
        }

        export class MouseEvent {
            stop(): void;
        }

        export class MapsEventListener {

        }
    }
}<|MERGE_RESOLUTION|>--- conflicted
+++ resolved
@@ -1758,21 +1758,15 @@
     }
 
     export class TrafficLayer extends MVCObject {
-<<<<<<< HEAD
-        constructor();
-        getMap(): void;
-		setMap(map: Map | null): void;
-=======
         constructor(opts?: TrafficLayerOptions);
         getMap(): Map;
-        setMap(map: Map): void;
+        setMap(map: Map | null): void;
         setOptions(options: TrafficLayerOptions): void;
     }
 
     export interface TrafficLayerOptions {
         autoRefresh?: boolean;
         map?: Map;
->>>>>>> 1636a8e3
     }
 
     export class TransitLayer extends MVCObject {
