--- conflicted
+++ resolved
@@ -1,10 +1,6 @@
 // Type definitions for Google Maps JavaScript API 3.25
 // Project: https://developers.google.com/maps/
-<<<<<<< HEAD
-// Definitions by: Folia A/S <http://www.folia.dk>, Chris Wrench <https://github.com/cgwrench>, Grant Hutchins <https://github.com/nertzy>
-=======
-// Definitions by: Folia A/S <http://www.folia.dk>, Chris Wrench <https://github.com/cgwrench>, Kiarash Ghiaseddin <https://github.com/Silver-Connection/DefinitelyTyped>
->>>>>>> 88184efb
+// Definitions by: Folia A/S <http://www.folia.dk>, Chris Wrench <https://github.com/cgwrench>, Kiarash Ghiaseddin <https://github.com/Silver-Connection/DefinitelyTyped>,  Grant Hutchins <https://github.com/nertzy>
 // Definitions: https://github.com/DefinitelyTyped/DefinitelyTyped
 
 /*
@@ -34,13 +30,8 @@
 declare namespace google.maps {
     /***** Map *****/
     export class Map extends MVCObject {
-<<<<<<< HEAD
         constructor(mapDiv: Element|null, opts?: MapOptions);
-        fitBounds(bounds: LatLngBounds): void;
-=======
-        constructor(mapDiv: Element, opts?: MapOptions);
         fitBounds(bounds: LatLngBounds|LatLngBoundsLiteral): void;
->>>>>>> 88184efb
         getBounds(): LatLngBounds;
         getCenter(): LatLng;
         getDiv(): Element;
