--- conflicted
+++ resolved
@@ -353,11 +353,7 @@
         setDraggable(flag: boolean): void;
         setIcon(icon: string|Icon|Symbol): void;
         setMap(map: Map|StreetViewPanorama): void;
-<<<<<<< HEAD
-        getOpacity(opacity: number): void;
-=======
         setOpacity(opacity: number): void;
->>>>>>> c6254f15
         setOptions(options: MarkerOptions): void;
         setPlace(place: Place): void;
         setPosition(latlng: LatLng|LatLngLiteral): void;
@@ -679,22 +675,6 @@
         setVisible(visible: boolean): void;
     }
 
-<<<<<<< HEAD
-    export interface  PolygonOptions {
-        clickable?: boolean;
-        draggable?: boolean;
-        editable?: boolean;
-        fillColor?: string;
-        fillOpacity?: number;
-        geodesic?: boolean;
-        map?: Map;
-        paths?: any[]; // MVCArray<MVCArray<LatLng>>|MVCArray<LatLng>|Array<Array<LatLng|LatLngLiteral>>|Array<LatLng|LatLngLiteral>
-        strokeColor?: string;
-        strokeOpacity?: number;
-        strokePosition?: StrokePosition;
-        strokeWeight?: number;
-        visible?: boolean;
-=======
     export interface PolygonOptions {
         /** Indicates whether this Polygon handles mouse events. Defaults to true. */
         clickable?: boolean;
@@ -750,7 +730,6 @@
         /** Whether this polygon is visible on the map. Defaults to true. */
         visible?: boolean;
         /** The zIndex compared to other polys. */
->>>>>>> c6254f15
         zIndex?: number;
     }
 
@@ -826,11 +805,6 @@
         zIndex?: number;
     }
 
-<<<<<<< HEAD
-    export enum StrokePosition {
-        CENTER,
-        INSIDE,
-=======
     /** 
      * The possible positions of the stroke on a polygon. 
      */
@@ -843,7 +817,6 @@
         /** The stroke lies inside the polygon. */
         INSIDE,
         /** The stroke lies outside the polygon. */
->>>>>>> c6254f15
         OUTSIDE
     }
 
@@ -899,10 +872,7 @@
         bounds?: LatLngBounds;
         componentRestrictions?: GeocoderComponentRestrictions;
         location?: LatLng|LatLngLiteral;
-<<<<<<< HEAD
-=======
         placeId?: string;
->>>>>>> c6254f15
         region?: string;
     }
 
@@ -929,11 +899,7 @@
         formatted_address: string;
         geometry: GeocoderGeometry;
         partial_match: boolean;
-<<<<<<< HEAD
-        postcode_localities: string[]        
-=======
         postcode_localities: string[];        
->>>>>>> c6254f15
         types: string[];
     }
 
@@ -995,17 +961,10 @@
         avoidFerries?: boolean;
         avoidHighways?: boolean;
         avoidTolls?: boolean;
-<<<<<<< HEAD
-        destination?: LatLng|string;
-        durationInTraffic?: boolean;
-        optimizeWaypoints?: boolean;
-        origin?: LatLng|string;
-=======
         destination?: LatLng|LatLngLiteral|string;
         durationInTraffic?: boolean;
         optimizeWaypoints?: boolean;
         origin?: LatLng|LatLngLiteral|string;
->>>>>>> c6254f15
         provideRouteAlternatives?: boolean;
         region?: string;
         transitOptions?: TransitOptions;
@@ -1050,11 +1009,7 @@
     export interface TransitFare { }
 
     export interface DirectionsWaypoint {
-<<<<<<< HEAD
-        location: LatLng|string;
-=======
         location: LatLng|LatLngLiteral|string;
->>>>>>> c6254f15
         stopover: boolean;
     }
 
@@ -1433,10 +1388,7 @@
         lightness?: number;
         saturation?: number;
         visibility?: string;
-<<<<<<< HEAD
-=======
         weight?: number;
->>>>>>> c6254f15
     }
 
     /***** Layers *****/
@@ -1689,15 +1641,6 @@
     export interface MapsEventListener { }
 
     export class event {
-<<<<<<< HEAD
-        static addDomListener(instance: Object, eventName: string, handler: Function, capture?: boolean): MapsEventListener;
-        static addDomListenerOnce(instance: Object, eventName: string, handler: Function, capture?: boolean): MapsEventListener;
-        static addListener(instance: Object, eventName: string, handler: Function): MapsEventListener;
-        static addListenerOnce(instance: Object, eventName: string, handler: Function): MapsEventListener;
-        static clearInstanceListeners(instance: Object): void;
-        static clearListeners(instance: Object, eventName: string): void;
-        static removeListener(listener: MapsEventListener): void;
-=======
         /**
          * Cross browser event handler registration. This listener is removed by calling
          * removeListener(handle) for the handle that is returned by this function.
@@ -1734,7 +1677,6 @@
          * Triggers the given event. All arguments after eventName are passed as arguments to
          * the listeners.
          */
->>>>>>> c6254f15
         static trigger(instance: any, eventName: string, ...args: any[]): void;
     }
 
@@ -1859,16 +1801,6 @@
             static encodePath(path: any[]): string; // LatLng[]|MVCArray<LatLng>
         }
 
-<<<<<<< HEAD
-        export class spherical {
-            static computeArea(path: any[], radius?: number): number; // LatLng[]|MVCArray<LatLng>
-            static computeDistanceBetween(from: LatLng, to: LatLng, radius?: number): number;
-            static computeHeading(from: LatLng, to: LatLng): number;
-            static computeLength(path: any[], radius?: number): number; // LatLng[]|MVCArray<LatLng>
-            static computeOffset(from: LatLng, distance: number, heading: number, radius?: number): LatLng;
-            static computeOffsetOrigin(to: LatLng, distance: number, heading: number, radius?: number): LatLng;
-            static computeSignedArea(loop: any[], radius?: number): number; // LatLng[]|MVCArray<LatLng>
-=======
         /**
          * Utility functions for computing geodesic angles, distances and areas.
          * The default radius is Earth's radius of 6378137 meters.
@@ -1918,7 +1850,6 @@
              * Returns the LatLng which lies the given fraction of the way between the origin
              * LatLng and the destination LatLng.
              */
->>>>>>> c6254f15
             static interpolate(from: LatLng, to: LatLng, fraction: number): LatLng;
         }
 
@@ -2011,11 +1942,7 @@
             matched_substrings: PredictionSubstring[];
             place_id: string;
             terms: PredictionTerm[];
-<<<<<<< HEAD
-            types: string[]
-=======
             types: string[];
->>>>>>> c6254f15
         }
         
         export interface PredictionTerm {
@@ -2110,18 +2037,6 @@
         }
 
         export interface PlaceSearchRequest {
-<<<<<<< HEAD
-            bounds: LatLngBounds;
-            keyword: string;
-            location: LatLng|LatLngLiteral;
-            maxPriceLevel?: number;
-            minPriceLevel?: number;
-            name: string;
-            openNow: boolean;
-            radius: number;
-            rankBy: RankBy;
-            types: string[];
-=======
             bounds?: LatLngBounds;
             keyword?: string;
             location?: LatLng|LatLngLiteral;
@@ -2132,7 +2047,6 @@
             radius?: number;
             rankBy?: RankBy;
             types?: string[];
->>>>>>> c6254f15
         }
 
         export class PlacesService {
@@ -2163,28 +2077,17 @@
             bounds?: LatLngBounds;
             input?: string;
             location?: LatLng;
-<<<<<<< HEAD
-=======
             offset?: number;
->>>>>>> c6254f15
             radius?: number;
         }
 
         export interface RadarSearchRequest {
             bounds?: LatLngBounds;
-<<<<<<< HEAD
-            keyword: string;
-            location: LatLng|LatLngLiteral;
-            name: string;
-            radius: number;
-            types: string[];
-=======
             keyword?: string;
             location?: LatLng|LatLngLiteral;
             name?: string;
             radius?: number;
             types?: string[];
->>>>>>> c6254f15
         }
 
         export enum RankBy {
@@ -2205,17 +2108,10 @@
 
         export interface TextSearchRequest {
             bounds?: LatLngBounds;
-<<<<<<< HEAD
-            location: LatLng|LatLngLiteral;
-            query: string;
-            radius: number;
-            types: string[];
-=======
             location?: LatLng|LatLngLiteral;
             query: string;
             radius?: number;
             types?: string[];
->>>>>>> c6254f15
         }
     }
 
