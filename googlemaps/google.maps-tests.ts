--- conflicted
+++ resolved
@@ -141,7 +141,6 @@
     stylers: [],
 };
 
-<<<<<<< HEAD
 // https://developers.google.com/maps/documentation/javascript/adding-a-google-map
 function initMap() {
     var uluru = {lat: -25.363, lng: 131.044};
@@ -154,7 +153,7 @@
         map: map
     });
 }
-=======
+
 /***** OverlayView *****/
 var div =  document.createElement('div');
 var overlay = new google.maps.OverlayView();
@@ -166,5 +165,4 @@
 panes.overlayImage.appendChild(div);
 panes.overlayLayer.appendChild(div);
 panes.overlayMouseTarget.appendChild(div);
-panes.overlayShadow.appendChild(div);
->>>>>>> 6b3bc735
+panes.overlayShadow.appendChild(div);