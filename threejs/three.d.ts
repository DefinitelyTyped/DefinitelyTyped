<<<<<<< HEAD
// Type definitions for three.js
// Project: http://mrdoob.github.com/three.js/
// Definitions by: Kon <http://phyzkit.net/>
// Definitions: https://github.com/borisyankov/DefinitelyTyped  

interface WebGLRenderingContext {}

declare module THREE {
    export var REVISION: string;

    // GL STATE CONSTANTS

    export enum CullFace { }
    export var CullFaceNone: CullFace;
    export var CullFaceBack: CullFace;
    export var CullFaceFront: CullFace;
    export var CullFaceFrontBack: CullFace;

    export enum FrontFaceDirection { }
    export var FrontFaceDirectionCW: FrontFaceDirection;
    export var FrontFaceDirectionCCW: FrontFaceDirection;

    // SHADOWING TYPES

    export enum ShadowMapType { }
    export var BasicShadowMap: ShadowMapType;
    export var PCFShadowMap: ShadowMapType;
    export var PCFSoftShadowMap: ShadowMapType;

    // MATERIAL CONSTANTS

    // side
    export enum Side { }
    export var FrontSide: Side;
    export var BackSide: Side;
    export var DoubleSide: Side;

    // shading
    export enum Shading { }
    export var NoShading: Shading;
    export var FlatShading: Shading;
    export var SmoothShading: Shading;

    // colors
    export enum Colors { }
    export var NoColors: Colors;
    export var FaceColors: Colors;
    export var VertexColors: Colors;

    // blending modes
    export enum Blending { }
    export var NoBlending: Blending;
    export var NormalBlending: Blending;
    export var AdditiveBlending: Blending;
    export var SubtractiveBlending: Blending;
    export var MultiplyBlending: Blending;
    export var CustomBlending: Blending;

    // custom blending equations
    // (numbers start from 100 not to clash with other
    //  mappings to OpenGL constants defined in Texture.js)
    export enum BlendingEquation { }
    export var AddEquation: BlendingEquation;
    export var SubtractEquation: BlendingEquation;
    export var ReverseSubtractEquation: BlendingEquation;

    // custom blending destination factors
    export enum BlendingDstFactor { }
    export var ZeroFactor: BlendingDstFactor;
    export var OneFactor: BlendingDstFactor;
    export var SrcColorFactor: BlendingDstFactor;
    export var OneMinusSrcColorFactor: BlendingDstFactor;
    export var SrcAlphaFactor: BlendingDstFactor;
    export var OneMinusSrcAlphaFactor: BlendingDstFactor;
    export var DstAlphaFactor: BlendingDstFactor;
    export var OneMinusDstAlphaFactor: BlendingDstFactor;

    // custom blending source factors
    export enum BlendingSrcFactor { }
    export var DstColorFactor: BlendingSrcFactor;
    export var OneMinusDstColorFactor: BlendingSrcFactor;
    export var SrcAlphaSaturateFactor: BlendingSrcFactor;

    // TEXTURE CONSTANTS
    export enum Combine { }
    export var MultiplyOperation: Combine;
    export var MixOperation: Combine;
    export var AddOperation: Combine;

    // Mapping modes
    export enum Mapping { }
    export interface MappingConstructor { 
        new(): Mapping;
    }
    export var UVMapping: MappingConstructor;
    export var CubeReflectionMapping: MappingConstructor;
    export var CubeRefractionMapping: MappingConstructor;
    export var SphericalReflectionMapping: MappingConstructor;
    export var SphericalRefractionMapping: MappingConstructor;

    // Wrapping modes
    export enum Wrapping { }
    export var RepeatWrapping: Wrapping;
    export var ClampToEdgeWrapping: Wrapping;
    export var MirroredRepeatWrapping: Wrapping;

    // Filters
    export enum TextureFilter { }
    export var NearestFilter: TextureFilter;
    export var NearestMipMapNearestFilter: TextureFilter;
    export var NearestMipMapLinearFilter: TextureFilter;
    export var LinearFilter: TextureFilter;
    export var LinearMipMapNearestFilter: TextureFilter;
    export var LinearMipMapLinearFilter: TextureFilter;

    // Data types
    export enum TextureDataType { }
    export var UnsignedByteType: TextureDataType;
    export var ByteType: TextureDataType;
    export var ShortType: TextureDataType;
    export var UnsignedShortType: TextureDataType;
    export var IntType: TextureDataType;
    export var UnsignedIntType: TextureDataType;
    export var FloatType: TextureDataType;

    // Pixel types
    export enum PixelType { }
    //    export var UnsignedByteType:number;
    export var UnsignedShort4444Type: PixelType;
    export var UnsignedShort5551Type: PixelType;
    export var UnsignedShort565Type: PixelType;

    // Pixel formats
    export enum PixelFormat { }
    export var AlphaFormat: PixelFormat;
    export var RGBFormat: PixelFormat;
    export var RGBAFormat: PixelFormat;
    export var LuminanceFormat: PixelFormat;
    export var LuminanceAlphaFormat: PixelFormat;

    // Compressed texture formats
    export enum CompressedPixelFormat { }
    export var RGB_S3TC_DXT1_Format: CompressedPixelFormat;
    export var RGBA_S3TC_DXT1_Format: CompressedPixelFormat;
    export var RGBA_S3TC_DXT3_Format: CompressedPixelFormat;
    export var RGBA_S3TC_DXT5_Format: CompressedPixelFormat;


    // Potential future PVRTC compressed texture formats
    // export enum CompressedTextureFormats {}
    // export var RGB_PVRTC_4BPPV1_Format :CompressedTextureFormats;
    // export var RGB_PVRTC_2BPPV1_Format :CompressedTextureFormats;
    // export var RGBA_PVRTC_4BPPV1_Format:CompressedTextureFormats;
    // export var RGBA_PVRTC_2BPPV1_Format:CompressedTextureFormats;


    // Following enums don't be contained by three.js

    // export enum EulerOrder {}
    // export var XYZ:EulerOrder;
    // export var XZY:EulerOrder;
    // export var YXZ:EulerOrder;
    // export var YZX:EulerOrder;
    // export var ZXY:EulerOrder;
    // export var ZYX:EulerOrder;

    // enum UniformType {}
    //    i,        // single integer
    //    f,        // single float
    //    v2,        // single THREE.Vector2
    //    v3,        // single THREE.Vector3
    //    v4,        // single THREE.Vector4
    //    c,        // single THREE.Color
    //    iv1,    // flat array of integers (JS or typed array)
    //    iv,        // flat array of integers with 3 x N size (JS or typed array)
    //    fv1,    // flat array of floats (JS or typed array)
    //    fv,        // flat array of floats with 3 x N size (JS or typed array)
    //    v2v,    // array of THREE.Vector2
    //    v3v,    // array of THREE.Vector3
    //    v4v,    // array of THREE.Vector4
    //    m4,        // single THREE.Matrix4
    //    m4v,    // array of THREE.Matrix4
    //    t,         // single THREE.Texture (2d or cube)
    //    tv,        // array of THREE.Texture (2d)
    // }

    // Core ///////////////////////////////////////////////////////////////////////////////////////////////

    interface BufferGeometryAttributeArray extends ArrayBufferView{
        length: number;
    }    

    interface BufferGeometryAttribute{
        itemSize: number;
        array: BufferGeometryAttributeArray;
        numItems: number;
    }

    interface BufferGeometryAttributes{ 
        [name: string]: BufferGeometryAttribute; 
        index?: BufferGeometryAttribute;
        position?: BufferGeometryAttribute;
        normal?: BufferGeometryAttribute;
        color?: BufferGeometryAttribute;
    }

    /**
     * This is a superefficent class for geometries because it saves all data in buffers. 
     * It reduces memory costs and cpu cycles. But it is not as easy to work with because of all the nessecary buffer calculations.
     * It is mainly interesting when working with static objects.
     *
     * @see <a href="https://github.com/mrdoob/three.js/blob/master/src/core/BufferGeometry.js">src/core/BufferGeometry.js</a>
     */
    export class BufferGeometry {
        /**
         * This creates a new BufferGeometry. It also sets several properties to an default value.
         */
        constructor();

        /**
         * Unique number of this buffergeometry instance
         */
        id: number;

        /**
         * This hashmap has as id the name of the attribute to be set and as value the buffer to set it to.
         */
        attributes: BufferGeometryAttributes;

        /**
         * When set, it holds certain buffers in memory to have faster updates for this object. When unset, it deletes those buffers and saves memory.
         */
        dynamic: boolean;

        /**
         * Bounding box.
         */
        boundingBox: BoundingBox3D;

        /**
         * Bounding sphere.
         */
        boundingSphere: BoundingSphere;

        hasTangents: boolean;
        morphTargets: any[];

        offsets: { start: number; count: number; index: number; }[];

        /**
         * Bakes matrix transform directly into vertex coordinates.
         */
        applyMatrix(matrix: Matrix4): void;

        verticesNeedUpdate: boolean;

        /**
         * Computes bounding box of the geometry, updating Geometry.boundingBox attribute.
         * Bounding boxes aren't computed by default. They need to be explicitly computed, otherwise they are null.
         */
        computeBoundingBox(): void;

        /**
         * Computes bounding sphere of the geometry, updating Geometry.boundingSphere attribute.
         * Bounding spheres aren't' computed by default. They need to be explicitly computed, otherwise they are null.
         */
        computeBoundingSphere(): void;

        /**
         * Computes vertex normals by averaging face normals.
         */
        computeVertexNormals(): void;

        normalizeNormals(): void;

        /**
         * Computes vertex tangents.
         * Based on http://www.terathon.com/code/tangent.html
         * Geometry must have vertex UVs (layer 0 will be used).
         */
        computeTangents(): void;

        /**
         * Disposes the object from memory. 
         * You need to call this when you want the bufferGeometry removed while the application is running.
         */
        dispose(): void;
    }

    /**
     * Object for keeping track of time.
     *
     * @see <a href="https://github.com/mrdoob/three.js/blob/master/src/core/Clock.js">src/core/Clock.js</a>
     */
    export class Clock {
        /**
         * @param autoStart Automatically start the clock.
         */
        constructor(autoStart?: boolean);

        /**
         * If set, starts the clock automatically when the first update is called.
         */
        autoStart: boolean;

        /**
         * When the clock is running, It holds the starttime of the clock. 
         * This counted from the number of milliseconds elapsed since 1 January 1970 00:00:00 UTC.
         */
        startTime: number;

        /**
         * When the clock is running, It holds the previous time from a update.
         * This counted from the number of milliseconds elapsed since 1 January 1970 00:00:00 UTC.
         */
        oldTime: number;

        /**
         * When the clock is running, It holds the time elapsed btween the start of the clock to the previous update.
         * This counted from the number of milliseconds elapsed since 1 January 1970 00:00:00 UTC.
         */
        elapsedTime: number;

        /**
         * This property keeps track whether the clock is running or not.
         */
        running: boolean;

        /**
         * Starts clock.
         */
        start(): void;

        /**
         * Stops clock.
         */
        stop(): void;

        /**
         * Get milliseconds passed since the clock started.
         */
        getElapsedTime(): number;

        /**
         * Get the milliseconds passed since the last call to this method.
         */
        getDelta(): number;
    }

    export interface HSL {
        h: number;
        s: number;
        l: number;
    }

    /**
     * Represents a color. See also {@link ColorUtils}.
     *
     * @example 
     * var color = new THREE.Color( 0xff0000 );
     *
     * @see <a href="https://github.com/mrdoob/three.js/blob/master/src/math/Color.js">src/math/Color.js</a>
     */
    export class Color {
        constructor(hex?: string);

        /**
         * @param hex initial color in hexadecimal
         */
        constructor(hex?: number);

        /**
         * Red channel value between 0 and 1. Default is 1.
         */
        r: number;

        /**
         * Green channel value between 0 and 1. Default is 1.
         */
        g: number;

        /**
         * Blue channel value between 0 and 1. Default is 1.
         */
        b: number;
        set (value: number): void;
        set (value: string): void;
        setHex(hex: number): Color;

        /**
         * Sets this color from RGB values.
         * @param r Red channel value between 0 and 1.
         * @param g Green channel value between 0 and 1.
         * @param b Blue channel value between 0 and 1.
         */
        setRGB(r: number, g: number, b: number): Color;

        /**
         * Sets this color from HSL values.
         * Based on MochiKit implementation by Bob Ippolito.
         *
         * @param h Hue channel value between 0 and 1.
         * @param s Saturation value channel between 0 and 1.
         * @param l Value channel value between 0 and 1.
         */
        setHSL(h: number, s: number, l: number): Color;

        /**
         * Sets this color from a CSS context style string.
         * @param contextStyle Color in CSS context style format.
         */
        setStyle(style: string): Color;

        /**
         * Copies given color.
         * @param color Color to copy.
         */
        copy(color: Color): Color;

        /**
         * Copies given color making conversion from gamma to linear space.
         * @param color Color to copy.
         */
        copyGammaToLinear(color: Color): Color;

        /**
         * Copies given color making conversion from linear to gamma space.
         * @param color Color to copy.
         */
        copyLinearToGamma(color: Color): Color;

        /**
         * Converts this color from gamma to linear space.
         */
        convertGammaToLinear(): Color;

        /**
         * Converts this color from linear to gamma space.
         */
        convertLinearToGamma(): Color;

        /**
         * Returns the hexadecimal value of this color.
         */
        getHex(): number;

        /**
         * Returns the string formated hexadecimal value of this color.
         */
        getHexString(): string;

        getHSL(): HSL;

        /** 
         * Returns the value of this color in CSS context style.
         * Example: rgb(r, g, b)
         */
        getStyle(): string;

        offsetHSL(h:number, s:number, l:number): Color;

        add(color: Color): Color;
        addColors(color1: Color, color2: Color): Color;
        addScalar(s: number): Color;
        multiply(color: Color): Color;
        multiplyScalar(s: number): Color;
        lerp(color: Color, alpha: number): Color;

        /**
         * Clones this color.
         */
        clone(): Color;
    }

    var ColorKeywords: {
        [name: string]: number;
        aliceblue: number;
        antiquewhite: number;
        aqua: number;
        aquamarine: number;
        azure: number;
        beige: number;
        bisque: number;
        black: number;
        blanchedalmond: number;
        blue: number;
        blueviolet: number;
        brown: number;
        burlywood: number;
        cadetblue: number;
        chartreuse: number;
        chocolate: number;
        coral: number;
        cornflowerblue: number;
        cornsilk: number;
        crimson: number;
        cyan: number;
        darkblue: number;
        darkcyan: number;
        darkgoldenrod: number;
        darkgray: number;
        darkgreen: number;
        darkgrey: number;
        darkkhaki: number;
        darkmagenta: number;
        darkolivegreen: number;
        darkorange: number;
        darkorchid: number;
        darkred: number;
        darksalmon: number;
        darkseagreen: number;
        darkslateblue: number;
        darkslategray: number;
        darkslategrey: number;
        darkturquoise: number;
        darkviolet: number;
        deeppink: number;
        deepskyblue: number;
        dimgray: number;
        dimgrey: number;
        dodgerblue: number;
        firebrick: number;
        floralwhite: number;
        forestgreen: number;
        fuchsia: number;
        gainsboro: number;
        ghostwhite: number;
        gold: number;
        goldenrod: number;
        gray: number;
        green: number;
        greenyellow: number;
        grey: number;
        honeydew: number;
        hotpink: number;
        indianred: number;
        indigo: number;
        ivory: number;
        khaki: number;
        lavender: number;
        lavenderblush: number;
        lawngreen: number;
        lemonchiffon: number;
        lightblue: number;
        lightcoral: number;
        lightcyan: number;
        lightgoldenrodyellow: number;
        lightgray: number;
        lightgreen: number;
        lightgrey: number;
        lightpink: number;
        lightsalmon: number;
        lightseagreen: number;
        lightskyblue: number;
        lightslategray: number;
        lightslategrey: number;
        lightsteelblue: number;
        lightyellow: number;
        lime: number;
        limegreen: number;
        linen: number;
        magenta: number;
        maroon: number;
        mediumaquamarine: number;
        mediumblue: number;
        mediumorchid: number;
        mediumpurple: number;
        mediumseagreen: number;
        mediumslateblue: number;
        mediumspringgreen: number;
        mediumturquoise: number;
        mediumvioletred: number;
        midnightblue: number;
        mintcream: number;
        mistyrose: number;
        moccasin: number;
        navajowhite: number;
        navy: number;
        oldlace: number;
        olive: number;
        olivedrab: number;
        orange: number;
        orangered: number;
        orchid: number;
        palegoldenrod: number;
        palegreen: number;
        paleturquoise: number;
        palevioletred: number;
        papayawhip: number;
        peachpuff: number;
        peru: number;
        pink: number;
        plum: number;
        powderblue: number;
        purple: number;
        red: number;
        rosybrown: number;
        royalblue: number;
        saddlebrown: number;
        salmon: number;
        sandybrown: number;
        seagreen: number;
        seashell: number;
        sienna: number;
        silver: number;
        skyblue: number;
        slateblue: number;
        slategray: number;
        slategrey: number;
        snow: number;
        springgreen: number;
        steelblue: number;
        tan: number;
        teal: number;
        thistle: number;
        tomato: number;
        turquoise: number;
        violet: number;
        wheat: number;
        white: number;
        whitesmoke: number;
        yellow: number;
        yellowgreen: number;
    };

    /**
     * JavaScript events for custom objects
     *
     * # Example
     *     var Car = function () {
     *     
     *         EventDispatcher.call( this );
     *         this.start = function () {
     *     
     *             this.dispatchEvent( { type: 'start', message: 'vroom vroom!' } );
     *     
     *         };
     *     
     *     };
     *     
     *     var car = new Car();
     *     car.addEventListener( 'start', function ( event ) {
     *     
     *         alert( event.message );
     *     
     *     } );
     *     car.start();
     *
     * @source src/core/EventDispatcher.js
     */
    export class EventDispatcher {
        /**
         * Creates eventDispatcher object. It needs to be call with '.call' to add the functionality to an object.
         */
        constructor();

        /**
         * Adds a listener to an event type.
         * @param type The type of the listener that gets removed.
         * @param listener The listener function that gets removed.
         */
        addEventListener(type: string, listener: (event: any) => void ): void;

        /**
         * Fire an event type.
         * @param type The type of event that gets fired.
         */
        dispatchEvent(event: { type:string; target: any; }): void;

        /**
         * Removes a listener from an event type.
         * @param type The type of the listener that gets removed.
         * @param listener The listener function that gets removed.
         */
        removeEventListener(type: string, listener: (event: any) => void ): void;
    }

    export interface Face {
        /**
         * Face normal.
         */
        normal: Vector3;

        /**
         * Face color.
         */
        color: Color;

        /**
         * Array of 4 vertex normals.
         */
        vertexNormals: Vector3[];

        /**
         * Array of 4 vertex normals.
         */
        vertexColors: Color[];

        /**
         * Array of 4 vertex tangets.
         */
        vertexTangents: number[];

        /**
         * Material index (points to {@link Geometry.materials}).
         */
        materialIndex: number;

        /**
         * Face centroid.
         */
        centroid: Vector3;

        clone(): Face;
    }

    /**
     * Triangle face.
     *
     * # Example
     *     var normal = new THREE.Vector3( 0, 1, 0 ); 
     *     var color = new THREE.Color( 0xffaa00 ); 
     *     var face = new THREE.Face3( 0, 1, 2, normal, color, 0 );
     *
     * @source https://github.com/mrdoob/three.js/blob/master/src/core/Face3.js
     */
    export class Face3 implements Face {
        /**
         * @param a Vertex A index.
         * @param b Vertex B index.
         * @param c Vertex C index.
         * @param normal Face normal or array of vertex normals.
         * @param color Face color or array of vertex colors.
         * @param materialIndex Material index.
         */
        constructor(a: number, b: number, c: number, normal?: Vector3, color?: Color, materialIndex?: number);
        constructor(a: number, b: number, c: number, normal?: Vector3, vertexColors?: Color[], materialIndex?: number);
        constructor(a: number, b: number, c: number, vertexNormals?: Vector3[], color?: Color, materialIndex?: number);
        constructor(a: number, b: number, c: number, vertexNormals?: Vector3[], vertexColors?: Color[], materialIndex?: number);

        /**
         * Vertex A index.
         */
        a: number;

        /**
         * Vertex B index.
         */
        b: number;

        /**
         * Vertex C index.
         */
        c: number;

        clone(): Face3;

        // properties inherits from Face ///////////////////////////////////

        /**
         * Face normal.
         */
        normal: Vector3;

        /**
         * Face color.
         */
        color: Color;

        /**
         * Array of 4 vertex normals.
         */
        vertexNormals: Vector3[];

        /**
         * Array of 4 vertex normals.
         */
        vertexColors: Color[];

        /**
         * Array of 4 vertex tangets.
         */
        vertexTangents: number[];

        /**
         * Material index (points to {@link Geometry.materials}).
         */
        materialIndex: number;

        /**
         * Face centroid.
         */
        centroid: Vector3;
    }

    /**
     * Quad face.
     * 
     * # example 
     *     var normal = new THREE.Vector3( 0, 1, 0 ); 
     *     var color = new THREE.Color( 0xffaa00 ); 
     *     var face = new THREE.Face4( 0, 1, 2, 3, normal, color, 0 );
     *
     * @source https://github.com/mrdoob/three.js/blob/master/src/core/Face4.js
     */
    export class Face4 implements Face {
        /**
         * @param a Vertex A index.
         * @param b Vertex B index.
         * @param c Vertex C index.
         * @param d Vertex D index.
         * @param normal Face normal or array of vertex normals.
         * @param color Face color or array of vertex colors.
         * @param materialIndex Material index.
         */
        constructor(a: number, b: number, c: number, d: number, normal?: Vector3, color?: Color, materialIndex?: number);
        constructor(a: number, b: number, c: number, d: number, normal?: Vector3, vertexColors?: Color[], materialIndex?: number);
        constructor(a: number, b: number, c: number, d: number, vertexNormals?: Vector3[], color?: Color, materialIndex?: number);
        constructor(a: number, b: number, c: number, d: number, vertexNormals?: Vector3[], vertexColors?: Color[], materialIndex?: number);

        /**
         * Vertex A index.
         */
        a: number;

        /**
         * Vertex B index.
         */
        b: number;

        /**
         * Vertex C index.
         */
        c: number;

        /**
         * Vertex D index.
         */
        d: number;

        clone(): Face4;



        // properties inherits from Face ///////////////////////////////////

        /**
         * Face normal.
         */
        normal: Vector3;

        /**
         * Face color.
         */
        color: Color;

        /**
         * Array of 4 vertex normals.
         */
        vertexNormals: Vector3[];

        /**
         * Array of 4 vertex normals.
         */
        vertexColors: Color[];

        /**
         * Array of 4 vertex tangets.
         */
        vertexTangents: number[];

        /**
         * Material index (points to {@link Geometry.materials}).
         */
        materialIndex: number;

        /**
         * Face centroid.
         */
        centroid: Vector3;
    }

    /**
     * Frustums are used to determine what is inside the camera's field of view. They help speed up the rendering process.
     */
    export class Frustum {
        constructor(p0?: Plane, p1?: Plane, p2?: Plane, p3?: Plane, p4?: Plane, p5?: Plane);

        /**
         * Array of 6 vectors.
         */
        planes: Plane[];

        set (p0?: number, p1?: number, p2?: number, p3?: number, p4?: number, p5?: number): Frustum;
        copy(frustum: Frustum): Frustum;
        setFromMatrix(m: Matrix4): Frustum;

        /**
         * Checks whether the object is inside the Frustum.
         */
        intersectsObject(object: Object3D): boolean;

        intersectsSphere(sphere: Sphere): boolean;
        containsPoint(point: Vector3): boolean;
        clone(): Frustum;
    }

    export class Line3{
        constructor(start?:Vector3, end?:Vector3);
        start: Vector3;
        end: Vector3;
        set(start?:Vector3, end?:Vector3):Line3;
        copy(line:Line3):Line3;
        center(optionalTarget?:Vector3):Vector3;
        delta(optionalTarget?:Vector3):Vector3;
        distanceSq():number;
        distance():number;
        at(t:number, optionalTarget?: Vector3):Vector3;
        closestPointToPointParameter(point:Vector3, clampToLine?:boolean):number;
        closestPointToPoint(point:Vector3, clampToLine?:boolean, optionalTarget?:Vector3):Vector3;
        applyMatrix4(matrix:Matrix4):Line3;
        equals(line:Line3):boolean;
        clone():Line3;
    }

    export class Plane {
        constructor(normal?: Vector3, constant?: number);
        normal: Vector3;
        constant: number;
        set (normal: Vector3, constant: number): Plane;
        setComponents(x: number, y: number, z: number, w: number): Plane;
        setFromNormalAndCoplanarPoint(normal: Vector3, point: Vector3): Plane;
        setFromCoplanarPoints(a: Vector3, b: Vector3, c: Vector3): Plane;
        copy(plane: Plane): Plane;
        normalize(): Plane;
        negate(): Plane;
        distanceToPoint(point: Vector3): number;
        distanceToSphere(sphere: Sphere): number;
        projectPoint(point: Vector3, optionalTarget?: Vector3): Vector3;
        orthoPoint(point: Vector3, optionalTarget?: Vector3): Vector3;
        isIntersectionLine(line: Line3): boolean;
        intersectLine(line: Line3, optionalTarget?: Vector3): Vector3;
        coplanarPoint(optionalTarget?: boolean): Vector3;
        applyMatrix4(matrix: Matrix4, optionalNormalMatrix?: Matrix3): Plane;
        translate(offset: Vector3): Plane;
        equals(plane: Plane): boolean;
        clone(): Plane;
    }

    export class Sphere {
        constructor(center?: Vector3, radius?: number);
        center: Vector3;
        radius: number;
        set (center: Vector3, radius: number): Sphere;
        setFromCenterAndPoints(center: Vector3, points: Vector3[]): Sphere;
        copy(sphere: Sphere): Sphere;
        empty(): boolean;
        containsPoint(point: Vector3): boolean;
        distanceToPoint(point: Vector3): number;
        intersectsSphere(sphere: Sphere): boolean;
        clampPoint(point: Vector3, optionalTarget?: Vector3): Vector3;
        getBoundingBox(optionalTarget?: Box3): Box3;
        applyMatrix4(matrix: Matrix): Sphere;
        translate(offset: Vector3): Sphere;
        equals(sphere: Sphere): boolean;
        clone(): Sphere;
    }


    export interface MorphTarget {
        name: string;
        vertices: Vector3[];
    }

    export interface MorphColor {
        name: string;
        color: Color[];
    }

    export interface BoundingBox3D {
        min: Vector3;
        max: Vector3;
    }

    export interface BoundingSphere {
        radius: number;
    }


    /**
     * Base class for geometries
     * 
     * # Example
     *     var geometry = new THREE.Geometry();
     *     geometry.vertices.push( new THREE.Vector3( -10, 10, 0 ) ); 
     *     geometry.vertices.push( new THREE.Vector3( -10, -10, 0 ) ); 
     *     geometry.vertices.push( new THREE.Vector3( 10, -10, 0 ) );  
     *     geometry.faces.push( new THREE.Face3( 0, 1, 2 ) );  
     *     geometry.computeBoundingSphere();
     *
     * @see https://github.com/mrdoob/three.js/blob/master/src/core/Geometry.js
     */
    export class Geometry {
        constructor();

        /**
         * Unique number of this geometry instance
         */
        id: number;

        /**
         * Name for this geometry. Default is an empty string.
         */
        name: string;

        /**
         * The array of vertices hold every position of points of the model.
         * To signal an update in this array, Geometry.verticesNeedUpdate needs to be set to true.
         */
        vertices: Vector3[];

        /**
         * Array of vertex colors, matching number and order of vertices.
         * Used in ParticleSystem, Line and Ribbon.
         * Meshes use per-face-use-of-vertex colors embedded directly in faces.
         * To signal an update in this array, Geometry.colorsNeedUpdate needs to be set to true.
         */
        colors: Color[];

        /**
         * Array of vertex normals, matching number and order of vertices.
         * Normal vectors are nessecary for lighting 
         * To signal an update in this array, Geometry.normalsNeedUpdate needs to be set to true.
         */
        normals: Vector3[];

        /**
         * Array of triangles or/and quads.
         * The array of faces describe how each vertex in the model is connected with each other.
         * To signal an update in this array, Geometry.elementsNeedUpdate needs to be set to true.
         */
        faces: Face[];

        /**
         * Array of face UV layers.
         * Each UV layer is an array of UV matching order and number of faces.
         * To signal an update in this array, Geometry.uvsNeedUpdate needs to be set to true.
         */
        faceUvs: Vector2[][];

        /**
         * Array of face UV layers.
         * Each UV layer is an array of UV matching order and number of vertices in faces.
         * To signal an update in this array, Geometry.uvsNeedUpdate needs to be set to true.
         */
        faceVertexUvs: Vector2[][][];

        /**
         * Array of morph targets. Each morph target is a Javascript object:
         *
         *     { name: "targetName", vertices: [ new THREE.Vector3(), ... ] }
         *
         * Morph vertices match number and order of primary vertices.
         */
        morphTargets: MorphTarget[];

        /**
         * Array of morph colors. Morph colors have similar structure as morph targets, each color set is a Javascript object:
         *
         *     morphNormal = { name: "NormalName", normals: [ new THREE.Vector3(), ... ] }
         */
        morphColors: MorphColor[];

        /**
         * Array of skinning weights, matching number and order of vertices.
         */
        skinWeights: number[];

        /**
         * Array of skinning indices, matching number and order of vertices.
         */
        skinIndices: number[];

        /**
         * Bounding box.
         */
        boundingBox: BoundingBox3D;

        /**
         * Bounding sphere.
         */
        boundingSphere: BoundingSphere;

        /**
         * True if geometry has tangents. Set in Geometry.computeTangents.
         */
        hasTangents: boolean;

        /**
         * Set to true if attribute buffers will need to change in runtime (using "dirty" flags).
         * Unless set to true internal typed arrays corresponding to buffers will be deleted once sent to GPU.
         * Defaults to true.
         */
        dynamic: boolean;

        /**
         * Set to true if the vertices array has been updated.
         */
        verticesNeedUpdate: boolean;

        /**
         * Set to true if the faces array has been updated.
         */
        elementsNeedUpdate: boolean;

        /**
         * Set to true if the uvs array has been updated.
         */
        uvsNeedUpdate: boolean;

        /**
         * Set to true if the normals array has been updated.
         */
        normalsNeedUpdate: boolean;

        /**
         * Set to true if the tangents in the faces has been updated.
         */
        tangentsNeedUpdate: boolean;

        /**
         * Set to true if the colors array has been updated.
         */
        colorsNeedUpdate: boolean;

        /**
         * Set to true if the linedistances array has been updated.
         */
        lineDistancesNeedUpdate: boolean;

        /**
         * Set to true if an array has changed in length.
         */
        buffersNeedUpdate: boolean;

        /**
         *
         */
        animation: AnimationData;

        /**
         * Bakes matrix transform directly into vertex coordinates.
         */
        applyMatrix(matrix: Matrix4): void;

        /**
         * Computes centroids for all faces.
         */
        computeCentroids(): void;

        /**
         * Computes face normals.
         */
        computeFaceNormals(): void;

        /**
         * Computes vertex normals by averaging face normals.
         * Face normals must be existing / computed beforehand.
         */
        computeVertexNormals(areaWeighted?: boolean): void;

        /**
         * Computes morph normals.
         */
        computeMorphNormals(): void;

        /**
         * Computes vertex tangents.
         * Based on <a href="http://www.terathon.com/code/tangent.html">http://www.terathon.com/code/tangent.html</a>
         * Geometry must have vertex UVs (layer 0 will be used).
         */
        computeTangents(): void;

        computeLineDistances(): void;

        /**
         * Computes bounding box of the geometry, updating {@link Geometry.boundingBox} attribute.
         */
        computeBoundingBox(): void;

        /**
         * Computes bounding sphere of the geometry, updating Geometry.boundingSphere attribute.
         * Neither bounding boxes or bounding spheres are computed by default. They need to be explicitly computed, otherwise they are null.
         */
        computeBoundingSphere(): void;

        /**
         * Checks for duplicate vertices using hashmap.
         * Duplicated vertices are removed and faces' vertices are updated.
         */
        mergeVertices(): number;

        /**
         * Creates a new clone of the Geometry.
         */
        clone(): Geometry;

        /**
         * Removes The object from memory. 
         * Don't forget to call this method when you remove an geometry because it can cuase meomory leaks.
         */
        dispose(): void;
    }

    var GeometryIdCount: number;
    var GeometryLibrary: Geometry[];

    interface Math {
        /**
         * Clamps the x to be between a and b.
         *
         * @param x Value to be clamped.
         * @param a Minimum value
         * @param b Maximum value.
         */
        clamp(x: number, a: number, b: number): number;

        /**
         * Clamps the x to be larger than a.
         * 
         * @param x — Value to be clamped.
         * @param a — Minimum value
         */
        clampBottom(x: number, a: number): number;

        /**
         * Linear mapping of x from range [a1, a2] to range [b1, b2].
         * 
         * @param x Value to be mapped.
         * @param a1 Minimum value for range A.
         * @param a2 Maximum value for range A.
         * @param b1 Minimum value for range B.
         * @param b2 Maximum value for range B.
         */
        mapLinear(x: number, a1: number, a2: number, b1: number, b2: number): number;

        smoothstep(x:number, min:number, max:number):number;

        smootherstep(x:number, min:number, max:number):number; 

        /**
         * Random float from 0 to 1 with 16 bits of randomness.
         * Standard Math.random() creates repetitive patterns when applied over larger space.
         */
        random16(): number;

        /**
         * Random integer from low to high interval.
         */
        randInt(low: number, high: number): number;

        /**
         * Random float from low to high interval.
         */
        randFloat(low: number, high: number): number;

        /**
         * Random float from - range / 2 to range / 2 interval.
         */
        randFloatSpread(range: number): number;

        /**
         * Returns -1 if x is less than 0, 1 if x is greater than 0, and 0 if x is zero.
         */
        sign(x: number): number;

        degToRad(degrees: number): number;

        radToDeg(radians: number): number;
    }

    /**
     *
     * @see <a href="https://github.com/mrdoob/three.js/blob/master/src/math/Math.js">src/math/Math.js</a>
     */
    export var Math: Math;

    /**
     * ( interface Matrix&lt;T&gt; )
     */
    export interface Matrix {
        /**
         * Float32Array with matrix values.
         */
        elements: Float32Array;

        /**
         * identity():T;
         */
        identity(): Matrix;

        /**
         * copy(m:T):T;
         */
        copy(m: Matrix): Matrix;

        multiplyVector3Array(a: number[]): number[];

        /**
         * multiplyScalar(s:number):T;
         */
        multiplyScalar(s: number): Matrix;

        determinant(): number;

        /**
         * getInverse(matrix:T, throwOnInvertible?:boolean):T;
         */
        getInverse(matrix: Matrix, throwOnInvertible?: boolean): Matrix;

        /**
         * transpose():T;
         */
        transpose(): Matrix;

        /**
         * clone():T;
         */
        clone(): Matrix;
    }

    /**
     * ( class Matrix3 implements Matrix&lt;Matrix3&gt; )
     */
    export class Matrix3 implements Matrix {
        /**
         * Creates an identity matrix.
         */ 
        constructor();

        /**
         * Initialises the matrix with the supplied n11..n33 values.
         */
        constructor(n11: number, n12: number, n13: number, n21: number, n22: number, n23: number, n31: number, n32: number, n33: number);

        /**
         * Float32Array with matrix values.
         */
        elements: Float32Array;

        set (n11: number, n12: number, n13: number, n21: number, n22: number, n23: number, n31: number, n32: number, n33: number): Matrix3;
        identity(): Matrix3;
        copy(m: Matrix3): Matrix3;
        multiplyVector3Array(a: number[]): number[];
        multiplyScalar(s: number): Matrix3;
        determinant(): number;
        getInverse(matrix: Matrix3, throwOnInvertible?: boolean): Matrix3;
        getInverse(matrix: Matrix4, throwOnInvertible?: boolean): Matrix3;

        /**
         * Transposes this matrix in place.
         */
        transpose(): Matrix3;

        getNormalMatrix(m:Matrix4): Matrix3;

        /**
         * Transposes this matrix into the supplied array r, and returns itself.
         */
        transposeIntoArray(r: number[]): number[];

        clone(): Matrix3;
    }

    /**
     * A 4x4 Matrix.
     *
     * @example
     * // Simple rig for rotating around 3 axes  
     * var m = new THREE.Matrix4();  
     * var m1 = new THREE.Matrix4(); 
     * var m2 = new THREE.Matrix4(); 
     * var m3 = new THREE.Matrix4();  
     * var alpha = 0; 
     * var beta = Math.PI; 
     * var gamma = Math.PI/2;  
     * m1.makeRotationX( alpha ); 
     * m2.makeRotationY( beta ); 
     * m3.makeRotationZ( gamma );  
     * m.multiplyMatrices( m1, m2 ); 
     * m.multiply( m3 ); 
     */
    export class Matrix4 implements Matrix {

        /**
         * Creates an identity matrix.
         */
        constructor();


        /**
         * Initialises the matrix with the supplied n11..n44 values.
         */
        constructor(n11: number, n12: number, n13: number, n14: number, n21: number, n22: number, n23: number, n24: number, n31: number, n32: number, n33: number, n34: number, n41: number, n42: number, n43: number, n44: number);

        /**
         * Float32Array with matrix values.
         */
        elements: Float32Array;

        /** 
         * Sets all fields of this matrix.
         */
        set (n11: number, n12: number, n13: number, n14: number, n21: number, n22: number, n23: number, n24: number, n31: number, n32: number, n33: number, n34: number, n41: number, n42: number, n43: number, n44: number): Matrix4;

        /**
         * Resets this matrix to identity.
         */
        identity(): Matrix4;

        /**
         * Copies a matrix m into this matrix.
         */
        copy(m: Matrix4): Matrix4;

        /**
         * Sets the rotation submatrix of this matrix to the rotation specified by Euler angles.
         * Default order is "XYZ".
         *
         * @param v Rotation vector. order — The order of rotations. Eg. "XYZ".
         */
        setRotationFromEuler(v: Vector3, order?: string): Matrix4;

        /**
         * Sets the rotation submatrix of this matrix to the rotation specified by q.
         */
        setRotationFromQuaternion(q: Quaternion): Matrix4;

        /**
         * Constructs a rotation matrix, looking from eye towards center with defined up vector.
         */
        lookAt(eye: Vector3, target: Vector3, up: Vector3): Matrix4;

        /**
         * Multiplies this matrix by m.
         */
        multiply(m: Matrix4): Matrix4;

        /**
         * Sets this matrix to a x b.
         */
        multiplyMatrices(a: Matrix4, b: Matrix4): Matrix4;

        /**
         * Sets this matrix to a x b and stores the result into the flat array r.
         * r can be either a regular Array or a TypedArray.
         */
        multiplyToArray(a: Matrix4, b: Matrix4, r: number[]): Matrix4;

        /**
         * Multiplies this matrix by s.
         */
        multiplyScalar(s: number): Matrix4;

        multiplyVector3Array(a: number[]): number[];

        rotateAxis(v: Vector3): Vector3;

        /**
         * Computes the cross product between this matrix and the Vector4 parameter a.
         */
        crossVector(a: Vector3): Vector4;

        /**
         * Computes determinant of this matrix.
         * Based on http://www.euclideanspace.com/maths/algebra/matrix/functions/inverse/fourD/index.htm
         */
        determinant(): number;

        /**
         * Transposes this matrix.
         */
        transpose(): Matrix4;

        /** 
         * Flattens this matrix into supplied flat array.
         */
        flattenToArray(flat: number[]): number[];

        /**
         * Flattens this matrix into supplied flat array starting from offset position in the array.
         */
        flattenToArrayOffset(flat: number[], offset: number): number[];

        /**
         * Sets the position component for this matrix from vector v.
         */
        setPosition(v: Vector3): Vector3;

        /**
         * Sets this matrix to the inverse of matrix m.
         * Based on http://www.euclideanspace.com/maths/algebra/matrix/functions/inverse/fourD/index.htm.
         */
        getInverse(m: Matrix4, throwOnInvertible?: boolean): Matrix4;

        /**
         * Sets this matrix to the transformation composed of translation, rotation and scale.
         */
        compose(translation: Vector3, rotation: Quaternion, scale: Vector3): Matrix4;

        /**
         * Decomposes this matrix into the translation, rotation and scale components.
         * If parameters are not passed, new instances will be created.
         */
        decompose(translation?: Vector3, rotation?: Quaternion, scale?: Vector3): Object[]; // [Vector3, Quaternion, Vector3]

        /**
         * Copies the translation component of the supplied matrix m into this matrix translation component.
         */
        extractPosition(m: Matrix4): Matrix4;

        /**
         * Copies the rotation component of the supplied matrix m into this matrix rotation component.
         */
        extractRotation(m: Matrix4): Matrix4;

        /**
         * Translates this matrix by vector v.
         */
        translate(v: Vector3): Matrix4;

        /**
         * Rotates this matrix around the x axis by angle.
         */
        rotateX(angle: number): Matrix4;

        /**
         * Rotates this matrix around the y axis by angle.
         */
        rotateY(angle: number): Matrix4;

        /**
         * Rotates this matrix around the z axis by angle.
         */
        rotateZ(angle: number): Matrix4;

        /**
         * Rotates this matrix around the supplied axis by angle.
         */
        rotateByAxis(axis: Vector3, angle: number): Matrix4;

        /**
         * Multiplies the columns of this matrix by vector v.
         */
        scale(v: Vector3): Matrix4;

        getMaxScaleOnAxis(): number;

        /**
         * Sets this matrix as translation transform.
         */
        makeTranslation(x: number, y: number, z: number): Matrix4;

        /**
         * Sets this matrix as rotation transform around x axis by theta radians.
         *
         * @param theta Rotation angle in radians.
         */
        makeRotationX(theta: number): Matrix4;

        /**
         * Sets this matrix as rotation transform around y axis by theta radians.
         * 
         * @param theta Rotation angle in radians.
         */
        makeRotationY(theta: number): Matrix4;

        /**
         * Sets this matrix as rotation transform around z axis by theta radians.
         *
         * @param theta Rotation angle in radians.
         */
        makeRotationZ(theta: number): Matrix4;

        /**
         * Sets this matrix as rotation transform around axis by angle radians.
         * Based on http://www.gamedev.net/reference/articles/article1199.asp.
         *
         * @param axis Rotation axis. 
         * @param theta Rotation angle in radians.
         */
        makeRotationAxis(axis: Vector3, angle: number): Matrix4;

        /**
         * Sets this matrix as scale transform.
         */
        makeScale(x: number, y: number, z: number): Matrix4;

        /** 
         * Creates a frustum matrix.
         */
        makeFrustum(left: number, right: number, bottom: number, top: number, near: number, far: number): Matrix4;

        /**
         * Creates a perspective projection matrix.
         */
        makePerspective(fov: number, aspect: number, near: number, far: number): Matrix4;

        /**
         * Creates an orthographic projection matrix.
         */
        makeOrthographic(left: number, right: number, top: number, bottom: number, near: number, far: number): Matrix4;

        /**
         * Clones this matrix.
         */
        clone(): Matrix4;
    }

    export class Ray {
        constructor(origin?: Vector3, direction?: Vector3);
        origin: Vector3;
        direction: Vector3;
        set (origin: Vector3, direction: Vector3): Ray;
        copy(ray: Ray): Ray;
        at(t: number, optionalTarget?: Vector3): Vector3;
        recast(t: number): Ray;
        closestPointToPoint(point: Vector3, optionalTarget?: Vector3): Vector3;
        distanceToPoint(point: Vector3): number;
        isIntersectionSphere(sphere: Sphere): boolean;
        isIntersectionPlane(plane: Plane): boolean;
        distanceToPlane(plane: Plane): number;
        intersectPlane(plane: Plane, optionalTarget?: Vector3): Vector3;
        applyMatrix4(matrix4: Matrix4): Ray;
        equals(ray: Ray): boolean;
        clone(): Ray;
    }


    /**
     * Base class for scene graph objects
     */
    export class Object3D {
        constructor();

        /**
         * Unique number of this object instance.
         */
        id: number;

        /**
         * Optional name of the object (doesn't need to be unique).
         */
        name: string;

        properties: any;

        /**
         * Object's parent in the scene graph.
         */
        parent: Object3D;

        /**
         * Array with object's children.
         */
        children: Object3D[];

        /**
         * Object's local position.
         */
        position: Vector3;

        /**
         * Object's local rotation (Euler angles), in radians.
         */
        rotation: Vector3;

        /**
         * Order of axis for Euler angles.
         */
        eulerOrder: string;
        // eulerOrder:EulerOrder;

        /**
         * Object's local scale.
         */
        scale: Vector3;

        /**
         * Up direction.
         */
        up: Vector3;

        /**
         * Local transform.
         */
        matrix: Matrix4;

        /**
         * Global rotation.
         */
        matrixRotationWorld: Matrix4;

        /**
         * Global rotation.
         */
        quaternion: Quaternion;

        /**
         * Use quaternion instead of Euler angles for specifying local rotation.
         */
        useQuaternion: boolean;

        /**
         * Default is 0.0.
         */
        boundRadius: number;

        /**
         * Maximum scale from x, y, z scale components.
         */
        boundRadiusScale: number;

        /**
         * Override depth-sorting order if non null.
         */
        renderDepth: number;

        /**
         * Object gets rendered if true.
         */
        visible: boolean;

        /**
         * Gets rendered into shadow map.
         */
        castShadow: boolean;

        /**
         * Material gets baked in shadow receiving.
         */
        receiveShadow: boolean;

        /**
         * When this is set, it checks every frame if the object is in the frustum of the camera. Otherwise the object gets drawn every frame even if it isn't visible.
         */
        frustumCulled: boolean;

        /**
         * When this is set, it calculates the matrix of position, (rotation or quaternion) and scale every frame and also recalculates the matrixWorld property.
         */
        matrixAutoUpdate: boolean;

        /**
         * When this is set, it calculates the matrixWorld in that frame and resets this property to false.
         */
        matrixWorldNeedsUpdate: boolean;

        /**
         * When this is set, then the rotationMatrix gets calculated every frame.
         */
        rotationAutoUpdate: boolean;

        /**
         * This updates the position, rotation and scale with the matrix.
         */
        applyMatrix(matrix: Matrix4): void;

        /**
         * Translates object along arbitrary axis by distance.
         * @param distance Distance.
         * @param axis Translation direction.
         */
        translate(distance: number, axis: Vector3): void;

        /**
         * Translates object along x axis by distance.
         * @param distance Distance.
         */
        translateX(distance: number): void;

        /**
         * Translates object along y axis by distance.
         * @param distance Distance.
         */
        translateY(distance: number): void;

        /**
         * Translates object along z axis by distance.
         * @param distance Distance.
         */
        translateZ(distance: number): void;

        /**
         * Updates the vector from local space to world space.
         * @param vector A local vector.
         */
        localToWorld(vector: Vector3): Vector3;

        /**
         * Updates the vector from world space to local space.
         * @param vector A world vector.
         */
        worldToLocal(vector: Vector3): Vector3;

        /**
         * Rotates object to face point in space.
         * @param vector A world vector to look at.
         */
        lookAt(vector: Vector3): void;

        /**
         * Adds object as child of this object.
         */
        add(object: Object3D): void;

        /**
         * Removes object as child of this object.
         */
        remove(object: Object3D): void;

        /**
         * Translates object along arbitrary axis by distance.
         * @param distance Distance.
         * @param axis Translation direction.
         */
        traverse(callback: (object: Object3D) => any): void;

        /**
         * Gets first child with name matching the argument. Searches whole subgraph recursively if recursive is true.
         * @param name Object name.
         * @param recursive Whether check in the objects's children.
         */
        getChildByName(name: string, recursive: boolean): Object3D;

        /**
         * Searches whole subgraph recursively to add all objects in the array.
         * @param array optional argument that returns the the array with descendants.
         */
        getDescendants(array?: Object3D[]): Object3D[];

        /**
         * Updates local transform.
         */
        updateMatrix(): void;

        /**
         * Updates global transform of the object and its children.
         */
        updateMatrixWorld(force: boolean): void;

        /**
         * Creates a new clone of this object and all descendants.
         */
        clone(object?: Object3D): Object3D;

        static defaultEulerOrder: string;
        // static defaultEulerOrder:EulerOrder;
    }

    var Object3DIdCount: number;
    var Object3DLibrary: Object3D[];

    /**
     * Projects points between spaces.
     */
    export class Projector {

        constructor();

        projectVector(vector: Vector3, camera: Camera): Vector3;

        unprojectVector(vector: Vector3, camera: Camera): Vector3;

        /**
         * Translates a 2D point from NDC (Normalized Device Coordinates) to a Raycaster that can be used for picking. NDC range from [-1..1] in x (left to right) and [1.0 .. -1.0] in y (top to bottom).
         */
        pickingRay(vector: Vector3, camera: Camera): Raycaster;

        /**
         * Transforms a 3D scene object into 2D render data that can be rendered in a screen with your renderer of choice, projecting and clipping things out according to the used camera.
         * If the scene were a real scene, this method would be the equivalent of taking a picture with the camera (and developing the film would be the next step, using a Renderer). 
         *
         * @param scene scene to project.
         * @param camera camera to use in the projection.
         * @param sort select whether to sort elements using the Painter's algorithm.
         */
        projectScene(scene: Scene, camera: Camera, sortObjects: boolean, sortElements?: boolean): {
            objects: Object3D[];     // Mesh, Line or other object  
            sprites: Object3D[];    // Sprite or Particle 
            lights: Light[];
            elements: Face[];    // Line, Particle, Face3 or Face4 
        };
    }

    /**
     * Implementation of a quaternion. This is used for rotating things without incurring in the dreaded gimbal lock issue, amongst other advantages.
     *
     * @example
     * var quaternion = new THREE.Quaternion(); 
     * quaternion.setFromAxisAngle( new THREE.Vector3( 0, 1, 0 ), Math.PI / 2 );  
     * var vector = new THREE.Vector3( 1, 0, 0 ); 
     * vector.applyQuaternion( quaternion );
     */
    export class Quaternion {
        /**
         * @param x x coordinate
         * @param y y coordinate
         * @param z z coordinate
         * @param w w coordinate
         */
        constructor(x?: number, y?: number, z?: number, w?: number);

        x: number;
        y: number;
        z: number;
        w: number;

        /**
         * Sets values of this quaternion.
         */
        set (x: number, y: number, z: number, w: number): Quaternion;

        /**
         * Copies values of q to this quaternion.
         */
        copy(q: Quaternion): Quaternion;

        /**
         * Sets this quaternion from rotation specified by Euler angles.
         */
        setFromEuler(v: Vector3, order: string): Quaternion;

        /**
         * Sets this quaternion from rotation specified by axis and angle.
         * Adapted from http://www.euclideanspace.com/maths/geometry/rotations/conversions/angleToQuaternion/index.htm.
         * Axis have to be normalized, angle is in radians.
         */
        setFromAxisAngle(axis: Vector3, angle: number): Quaternion;

        /**
         * Sets this quaternion from rotation component of m. Adapted from http://www.euclideanspace.com/maths/geometry/rotations/conversions/matrixToQuaternion/index.htm.
         */
        setFromRotationMatrix(m: Matrix4): Quaternion;

        /**
         * Inverts this quaternion.
         */
        inverse(): Quaternion;

        conjugate(): Quaternion;

        lengthSq(): number;

        /**
         * Computes length of this quaternion.
         */
        length(): number;

        /**
         * Normalizes this quaternion.
         */
        normalize(): Quaternion;

        /**
         * Multiplies this quaternion by b.
         */
        multiply(q: Quaternion): Quaternion;

        /**
         * Sets this quaternion to a x b
         * Adapted from http://www.euclideanspace.com/maths/algebra/realNormedAlgebra/quaternions/code/index.htm.
         */
        multiplyQuaternions(a: Quaternion, b: Quaternion): Quaternion;

        slerp(qb: Quaternion, t: number): Quaternion;

        equals(v: Quaternion): boolean;

        /**
         * Clones this quaternion.
         */
        clone(): Quaternion;

        /**
         * Adapted from http://www.euclideanspace.com/maths/algebra/realNormedAlgebra/quaternions/slerp/.
         */
        static slerp(qa: Quaternion, qb: Quaternion, qm: Quaternion, t: number): Quaternion;
    }

    export interface Intersection {
        distance: number;
        point: Vector3;
        face: Face;
        object: Object3D;
    }

    export class Raycaster {
        constructor(origin?: Vector3, direction?: Vector3, near?: number, far?: number);
        ray: Ray;
        near: number;
        far: number;
        precision: number;
        set (origin: Vector3, direction: Vector3): void;
        intersectObject(object: Object3D, recursive?: boolean): Intersection[];
        intersectObjects(objects: Object3D[], recursive?: boolean): Intersection[];
    }

    export interface SplineControlPoint {
        x: number;
        y: number;
        z: number;
    }

    /**
     * Represents a spline.
     * 
     * @see <a href="https://github.com/mrdoob/three.js/blob/master/src/math/Spline.js">src/math/Spline.js</a>
     */
    export class Spline {
        /**
         * Initialises the spline with points, which are the places through which the spline will go.
         */
        constructor(points: SplineControlPoint[]);

        points: SplineControlPoint[];

        /**
         * Initialises using the data in the array as a series of points. Each value in a must be another array with three values, where a[n] is v, the value for the nth point, and v[0], v[1] and v[2] are the x, y and z coordinates of that point n, respectively.
         *
         * @param a array of triplets containing x, y, z coordinates
         */
        initFromArray(a: number[][]): void;

        /**
         * Return the interpolated point at k.
         *
         * @param k point index
         */
        getPoint(k: number): SplineControlPoint;

        /**
         * Returns an array with triplets of x, y, z coordinates that correspond to the current control points.
         */
        getControlPointsArray(): number[][];

        /**
         * Returns the length of the spline when using nSubDivisions.
         * @param nSubDivisions number of subdivisions between control points. Default is 100.
         */
        getLength(nSubDivisions?: number): { chunks: number[]; total: number; };

        /**
         * Modifies the spline so that it looks similar to the original but has its points distributed in such way that moving along the spline it's done at a more or less constant speed. The points should also appear more uniformly spread along the curve.
         * This is done by resampling the original spline, with the density of sampling controlled by samplingCoef. Here it's interesting to note that denser sampling is not necessarily better: if sampling is too high, you may get weird kinks in curvature.
         *
         * @param samplingCoef how many intermediate values to use between spline points
         */
        reparametrizeByArcLength(samplingCoef: number): void;
    }

    class Triangle{
        constructor(a?: Vector3, b?: Vector3, c?: Vector3 );
        a: Vector3;
        b: Vector3;
        c: Vector3;
        set(a: Vector3, b: Vector3, c: Vector3): Triangle;
        setFromPointsAndIndices( points: Vector3[], i0: number, i1: number, i2: number ): Triangle;
        copy(triangle: Triangle): Triangle;
        area(): number;
        midpoint(optionalTarget?: Vector3): Vector3;
        normal(optionalTarget?: Vector3): Vector3;
        plane(optionalTarget?: Vector3): Plane;
        barycoordFromPoint(point: Vector3, optionalTarget?: Vector3): Vector3;
        containsPoint(point: Vector3): boolean;
        equals(triangle: Triangle): boolean;
        clone(): Triangle;
        static normal(a: Vector3, b: Vector3, c: Vector3, optionalTarget?: Vector3): Vector3;
        // static/instance method to calculate barycoordinates
        // based on: http://www.blackpawn.com/texts/pointinpoly/default.html
        static barycoordFromPoint(point: Vector3, a: Vector3, b: Vector3, c: Vector3, optionalTarget: Vector3 ): Vector3;
        static containsPoint(point: Vector3, a: Vector3, b: Vector3, c: Vector3): boolean;
    }


    /**
     * ( interface Vector&lt;T&gt; )
     *
     * Abstruct interface of Vector2, Vector3 and Vector4.
     * Currently the members of Vector is NOT type safe because it accepts different typed vectors.
     * Those definitions will be changed when TypeScript innovates Generics to be type safe.
     *
     * @example
     * var v:THREE.Vector = new THREE.Vector3();
     * v.addVectors(new THREE.Vector2(0, 1), new THREE.Vector2(2, 3));    // invalid but compiled successfully
     */
    export interface Vector {
        setComponent(index: number, value: number): void;

        getComponent(index: number): number;

        /**
         * copy(v:T):T;
         */
        copy(v: Vector): Vector;

        /**
         * add(v:T):T;
         */
        add(v: Vector): Vector;

        /**
         * addVectors(a:T, b:T):T;
         */
        addVectors(a: Vector, b: Vector): Vector;

        /**
         * sub(v:T):T;
         */
        sub(v: Vector): Vector;

        /**
         * subVectors(a:T, b:T):T;
         */
        subVectors(a: Vector, b: Vector): Vector;

        /**
         * multiplyScalar(s:number):T;
         */
        multiplyScalar(s: number): Vector;

        /**
         * divideScalar(s:number):T;
         */
        divideScalar(s: number): Vector;

        /**
         * negate():T;
         */
        negate(): Vector;

        /**
         * dot(v:T):T;
         */
        dot(v: Vector): number;

        /**
         * lengthSq():number;
         */
        lengthSq(): number;

        /**
         * length():number;
         */
        length(): number;

        /**
         * normalize():T;
         */
        normalize(): Vector;

        /**
         * NOTE: Vector4 doesn't have the property.
         * 
         * distanceTo(v:T):number;
         */
        distanceTo(v: Vector): number;

        /**
         * NOTE: Vector4 doesn't have the property.
         *
         * distanceToSquared(v:T):number;
         */
        distanceToSquared(v: Vector): number;

        /**
         * setLength(l:number):T;
         */
        setLength(l: number): Vector;

        /**
         * lerp(v:T, alpha:number):T;
         */
        lerp(v: Vector, alpha: number): Vector;

        /**
         * equals(v:T):boolean;
         */
        equals(v: Vector): boolean;

        /**
         * clone():T;
         */
        clone(): Vector;
    }

    /**
     * 2D vector.
     * 
     * ( class Vector2 implements Vector<Vector2> )
     */
    export class Vector2 implements Vector {

        constructor(x?: number, y?: number);

        x: number;

        y: number;

        /**
         * Sets value of this vector.
         */
        set (x: number, y: number): Vector2;

        /**
         * Sets X component of this vector.
         */
        setX (x: number): Vector2;

        /**
         * Sets Y component of this vector.
         */
        setY(y: number): Vector2;

        /**
         * Sets a component of this vector.
         */
        setComponent(index: number, value: number): void; 

        /**
         * Gets a component of this vector.
         */
        getComponent(index: number): number; 

        /**
         * Copies value of v to this vector.
         */
        copy(v: Vector2): Vector2;

        /**
         * Adds v to this vector.
         */
        add(v: Vector2): Vector2;

        /**
         * Sets this vector to a + b.
         */
        addVectors(a: Vector2, b: Vector2): Vector2;

        /**
         * Subtracts v from this vector.
         */
        sub(v: Vector2): Vector2;

        /**
         * Sets this vector to a - b.
         */
        subVectors(a: Vector2, b: Vector2): Vector2;

        /**
         * Multiplies this vector by scalar s.
         */
        multiplyScalar(s: number): Vector2;

        /**
         * Divides this vector by scalar s.
         * Set vector to ( 0, 0 ) if s == 0.
         */
        divideScalar(s: number): Vector2;

        min(v: Vector2): Vector2;

        max(v: Vector2): Vector2;    

        clamp(min: Vector2, max: Vector2): Vector2;    

        /** 
         * Inverts this vector.
         */
        negate(): Vector2;

        /**
         * Computes dot product of this vector and v.
         */
        dot(v: Vector2): number;

        /**
         * Computes squared length of this vector.
         */
        lengthSq(): number;

        /**
         * Computes length of this vector.
         */
        length(): number;

        /**
         * Normalizes this vector.
         */
        normalize(): Vector2;

        /**
         * Computes distance of this vector to v.
         */
        distanceTo(v: Vector2): number;

        /**
         * Computes squared distance of this vector to v.
         */
        distanceToSquared(v: Vector2): number;

        /**
         * Normalizes this vector and multiplies it by l.
         */
        setLength(l: number): Vector2;

        lerp(v: Vector2, alpha: number): Vector2;

        /**
         * Checks for strict equality of this vector and v.
         */
        equals(v: Vector2): boolean;

        toArray(): number[];

        /**
         * Clones this vector.
         */
        clone(): Vector2;
    }

    /**
     * 3D vector.
     *
     * @example
     * var a = new THREE.Vector3( 1, 0, 0 ); 
     * var b = new THREE.Vector3( 0, 1, 0 );  
     * var c = new THREE.Vector3(); 
     * c.crossVectors( a, b );
     *
     * @see <a href="https://github.com/mrdoob/three.js/blob/master/src/math/Vector3.js">src/math/Vector3.js</a>
     *
     * ( class Vector3 implements Vector<Vector3> )
     */
    export class Vector3 implements Vector {

        constructor(x?: number, y?: number, z?: number);

        x: number;

        y: number;

        z: number;

        /**
         * Sets value of this vector.
         */
        set (x: number, y: number, z: number): Vector3;

        /**
         * Sets x value of this vector.
         */
        setX(x: number): Vector3;

        /**
         * Sets y value of this vector.
         */
        setY(y: number): Vector3;

        /**
         * Sets z value of this vector.
         */
        setZ(z: number): Vector3;

        setComponent(index: number, value: number): void;

        getComponent(index: number): number;

        /**
         * Copies value of v to this vector.
         */
        copy(v: Vector3): Vector3;

        /**
         * Adds v to this vector.
         */
        add(a: Object): Vector3;

        addScalar(s: number): Vector3;

        /**
         * Sets this vector to a + b.
         */
        addVectors(a: Vector3, b: Vector3): Vector3;

        /** 
         * Subtracts v from this vector.
         */
        sub(a: Vector3): Vector3;

        /**
         * Sets this vector to a - b.
         */
        subVectors(a: Vector3, b: Vector3): Vector3;

        multiply(v: Vector3): Vector3;

        /** 
         * Multiplies this vector by scalar s.
         */
        multiplyScalar(s: number): Vector3;

        multiplyVectors(a: Vector3, b: Vector3): Vector3;
        applyMatrix3(m: Matrix3): Vector3;
        applyMatrix4(m: Matrix4): Vector3;
        applyProjection(m: Matrix4): Vector3;
        applyQuaternion(q: Quaternion): Vector3;

        // applyEuler(v:Vector3, eulerOrder:EulerOrder):Vector3; 
        applyEuler(v: Vector3, eulerOrder: string): Vector3;

        applyAxisAngle(axis: Vector3, angle: number): Vector3;
        transformDirection(m:Matrix4):Vector3;
        divide(v: Vector3): Vector3;

        /**
         * Divides this vector by scalar s.
         * Set vector to ( 0, 0, 0 ) if s == 0.
         */
        divideScalar(s: number): Vector3;

        min(v: Vector3): Vector3;
        max(v: Vector3): Vector3;

        clamp(min: Vector3, max: Vector3): Vector3;

        /**
         * Inverts this vector.
         */
        negate(): Vector3;

        /**
         * Computes dot product of this vector and v.
         */
        dot(v: Vector3): number;

        /**
         * Computes squared length of this vector.
         */
        lengthSq(): number;

        /**
         * Computes length of this vector.
         */
        length(): number;

        /**
         * Computes Manhattan length of this vector.
         * http://en.wikipedia.org/wiki/Taxicab_geometry
         */
        lengthManhattan(): number;

        /**
         * Normalizes this vector.
         */
        normalize(): Vector3;

        /**
         * Normalizes this vector and multiplies it by l.
         */
        setLength(l: number): Vector3;

        lerp(v: Vector3, alpha: number): Vector3;

        /**
         * Sets this vector to cross product of itself and v.
         */
        cross(a: Vector3): Vector3;

        /**
         * Sets this vector to cross product of a and b.
         */
        crossVectors(a: Vector3, b: Vector3): Vector3;

        projectOnVector(v:Vector3): Vector3;

        projectOnPlane(planeNormal:Vector3): Vector3;

        reflect(vector:Vector3):Vector3;

        angleTo(v: Vector3): number;

        /**
         * Computes distance of this vector to v.
         */
        distanceTo(v: Vector3): number;

        /**
         * Computes squared distance of this vector to v.
         */
        distanceToSquared(v: Vector3): number;

        /**
         * Sets this vector extracting position from matrix transform.
         */
        getPositionFromMatrix(m: Matrix4): Vector3;

        setEulerFromRotationMatrix(m: Matrix4, order: string): Vector3;

        setEulerFromQuaternion(q: Quaternion, order: string): Vector3;

        /**
         * Sets this vector extracting scale from matrix transform.
         */
        getScaleFromMatrix(m: Matrix4): Vector3;

        /**
         * Checks for strict equality of this vector and v.
         */
        equals(v: Vector3): boolean;

        toArray(): number[];

        /**
         * Clones this vector.
         */
        clone(): Vector3;
    }

    /**
     * 4D vector.
     *
     * ( class Vector4 implements Vector<Vector4> )
     */
    export class Vector4 implements Vector {
        constructor(x?: number, y?: number, z?: number, w?: number);
        x: number;
        y: number;
        z: number;
        w: number;

        /**
         * Sets value of this vector.
         */
        set (x: number, y: number, z: number, w: number): Vector4;

        /**
         * Sets X component of this vector.
         */
        setX (x: number): Vector2;

        /**
         * Sets Y component of this vector.
         */
        setY(y: number): Vector2;

        /**
         * Sets Z component of this vector.
         */
        setZ(z: number): Vector2;

        /**
         * Sets w component of this vector.
         */
        setW(w: number): Vector2;

        setComponent(index: number, value: number): void;

        getComponent(index: number): number;

        /**
         * Copies value of v to this vector.
         */
        copy(v: Vector4): Vector4;

        /**
         * Adds v to this vector.
         */
        add(v: Vector4): Vector4;

        /**
         * Sets this vector to a + b.
         */
        addVectors(a: Vector4, b: Vector4): Vector4;

        /**
         * Subtracts v from this vector.
         */
        sub(v: Vector4): Vector4;

        /**
         * Sets this vector to a - b.
         */
        subVectors(a: Vector4, b: Vector4): Vector4;

        /**
         * Multiplies this vector by scalar s.
         */
        multiplyScalar(s: number): Vector4;

        /**
         * Divides this vector by scalar s.
         * Set vector to ( 0, 0, 0 ) if s == 0.
         */
        divideScalar(s: number): Vector4;

        min(v: Vector4): Vector4;

        max(v: Vector4): Vector4;    

        clamp(min: Vector4, max: Vector4): Vector4;            

        /**
         * Inverts this vector.
         */
        negate(): Vector4;

        /**
         * Computes dot product of this vector and v.
         */
        dot(v: Vector4): number;

        /** 
         * Computes squared length of this vector.
         */
        lengthSq(): number;

        /**
         * Computes length of this vector.
         */
        length(): number;

        lengthManhattan(): number;

        /**
         * Normalizes this vector.
         */
        normalize(): Vector4;

        /**
         * NOTE: Vector4 doesn't have the property.
         * Computes distance of this vector to v.
         */
        distanceTo(v: Vector3): number;

        /**
         * NOTE: Vector4 doesn't have the property.
         * Computes squared distance of this vector to v.
         */
        distanceToSquared(v: Vector3): number;


        /**
         * Normalizes this vector and multiplies it by l.
         */
        setLength(l: number): Vector4;

        /**
         * Linearly interpolate between this vector and v with alpha factor.
         */
        lerp(v: Vector4, alpha: number): Vector4;

        /**
         * Checks for strict equality of this vector and v.
         */
        equals(v: Vector4): boolean;

        toArray(): number[];        

        /**
         * Clones this vector.
         */
        clone(): Vector4;

        /**
         * http://www.euclideanspace.com/maths/geometry/rotations/conversions/quaternionToAngle/index.htm
         * @param q is assumed to be normalized
         */
        setAxisAngleFromQuaternion(q: Quaternion): Vector4;

        /**
         * http://www.euclideanspace.com/maths/geometry/rotations/conversions/matrixToAngle/index.htm
         * @param m assumes the upper 3x3 of m is a pure rotation matrix (i.e, unscaled)
         */
        setAxisAngleFromRotationMatrix(m: Matrix3): Vector4;
    }

    export class Box2 {
        constructor(min?: Vector2, max?: Vector2);
        min: Vector2;
        max: Vector2;
        set (min: Vector2, max: Vector2): Box2;
        setFromPoints(points: Vector2[]): Box2;
        setFromCenterAndSize(center: Vector2, size: number): Box2;
        copy(box: Box2): Box2;
        makeEmpty(): Box2;
        empty(): boolean;
        center(optionalTarget?: Vector2): Vector2;
        size(optionalTarget?: Vector2): Vector2;
        expandByPoint(point: Vector2): Box2;
        expandByVector(vector: Vector2): Box2;
        expandByScalar(scalar: number): Box2;
        containsPoint(point: Vector2): boolean;
        containsBox(box: Box2): boolean;
        getParameter(point: Vector2): Vector2;
        isIntersectionBox(box: Box2): boolean;
        clampPoint(point: Vector2, optionalTarget?: Vector2): Vector2;
        distanceToPoint(point: Vector2): number;
        intersect(box: Box2): Box2;
        union(box: Box2): Box2;
        translate(offset: Vector2): Box2;
        equals(box: Box2): boolean;
        clone(): Box2;
    }

    export class Box3 {
        constructor(min?: Vector3, max?: Vector3);
        min: Vector3;
        max: Vector3;        
        set (min: Vector3, max: Vector3): Box3;
        setFromPoints(points: Vector3[]): Box3;
        setFromCenterAndSize(center: Vector3, size: number): Box3;
        copy(box: Box3): Box3;
        makeEmpty(): Box3;
        empty(): boolean;
        center(optionalTarget?: Vector3): Vector3;
        size(optionalTarget?: Vector3): Vector3;
        expandByPoint(point: Vector3): Box3;
        expandByVector(vector: Vector3): Box3;
        expandByScalar(scalar: number): Box3;
        containsPoint(point: Vector3): boolean;
        containsBox(box: Box3): boolean;
        getParameter(point: Vector3): Vector3;
        isIntersectionBox(box: Box3): boolean;
        clampPoint(point: Vector3, optionalTarget?: Vector3): Vector3;
        distanceToPoint(point: Vector3): number;
        getBoundingSphere(): Sphere;
        intersect(box: Box3): Box3;
        union(box: Box3): Box3;
        applyMatrix4(matrix: Matrix4): Box3;
        translate(offset: Vector3): Box3;
        equals(box: Box3): boolean;
        clone(): Box3;
    }

    // Cameras ////////////////////////////////////////////////////////////////////////////////////////

    /**
     * Abstract base class for cameras. This class should always be inherited when you build a new camera.
     */
    export class Camera extends Object3D {

        /**
         * This constructor sets following properties to the correct type: matrixWorldInverse, projectionMatrix and projectionMatrixInverse.
         */
        constructor();

        /**
         * This is the inverse of matrixWorld. MatrixWorld contains the Matrix which has the world transform of the Camera.
         */
        matrixWorldInverse: Matrix4;

        /**
         * This is the matrix which contains the projection.
         */
        projectionMatrix: Matrix4;

        /**
         * This is the inverse of projectionMatrix.
         */
        projectionMatrixInverse: Matrix4;

        /**
         * This make the camera look at the vector position in local space.
         * @param vector point to look at
         */
        lookAt(vector: Vector3): void;
    }

    /**
     * Camera with orthographic projection
     *
     * @example 
     * var camera = new THREE.OrthographicCamera( width / - 2, width / 2, height / 2, height / - 2, 1, 1000 ); 
     * scene.add( camera );
     *
     * @see <a href="https://github.com/mrdoob/three.js/blob/master/src/cameras/OrthographicCamera.js">src/cameras/OrthographicCamera.js</a>
     */
    export class OrthographicCamera extends Camera {
        /**
         * @param left Camera frustum left plane.
         * @param right Camera frustum right plane.
         * @param top Camera frustum top plane.
         * @param bottom Camera frustum bottom plane.
         * @param near Camera frustum near plane.
         * @param far Camera frustum far plane.
         */
        constructor(left: number, right: number, top: number, bottom: number, near?: number, far?: number);

        /**
         * Camera frustum left plane.
         */
        left: number;

        /**
         * Camera frustum right plane.
         */
        right: number;

        /**
         * Camera frustum top plane.
         */
        top: number;

        /**
         * Camera frustum bottom plane.
         */
        bottom: number;

        /**
         * Camera frustum near plane.
         */
        near: number;

        /**
         * Camera frustum far plane.
         */
        far: number;

        /**
         * Updates the camera projection matrix. Must be called after change of parameters.
         */
        updateProjectionMatrix(): void;
    }

    /**
     * Camera with perspective projection.
     *
     * # example
     *     var camera = new THREE.PerspectiveCamera( 45, width / height, 1, 1000 );
     *     scene.add( camera );
     *
     * @source https://github.com/mrdoob/three.js/blob/master/src/cameras/PerspectiveCamera.js
     */
    export class PerspectiveCamera extends Camera {
        /**
         * @param fov Camera frustum vertical field of view. Default value is 50.
         * @param aspect Camera frustum aspect ratio. Default value is 1.
         * @param near Camera frustum near plane. Default value is 0.1.
         * @param far Camera frustum far plane. Default value is 2000.
         */
        constructor(fov?: number, aspect?: number, near?: number, far?: number);

        /**
         * Camera frustum vertical field of view, from bottom to top of view, in degrees.
         */
        fov: number;

        /**
         * Camera frustum aspect ratio, window width divided by window height.
         */
        aspect: number;

        /**
         * Camera frustum near plane.
         */
        near: number;

        /**
         * Camera frustum far plane.
         */
        far: number;

        /**
         * Uses focal length (in mm) to estimate and set FOV 35mm (fullframe) camera is used if frame size is not specified.
         * Formula based on http://www.bobatkins.com/photography/technical/field_of_view.html
         * @param focalLength focal length
         * @param frameHeight frame size. Default value is 24.
         */
        setLens(focalLength: number, frameHeight?: number): void;

        /**
         * Sets an offset in a larger frustum. This is useful for multi-window or multi-monitor/multi-machine setups.
         * For example, if you have 3x2 monitors and each monitor is 1920x1080 and the monitors are in grid like this:
         *          
         *     +---+---+---+
         *     | A | B | C |
         *     +---+---+---+
         *     | D | E | F |
         *     +---+---+---+
         * 
         * then for each monitor you would call it like this:
         *          
         *     var w = 1920;
         *     var h = 1080;
         *     var fullWidth = w * 3;
         *     var fullHeight = h * 2;
         *     
         *     // A
         *     camera.setViewOffset( fullWidth, fullHeight, w * 0, h * 0, w, h );
         *     // B
         *     camera.setViewOffset( fullWidth, fullHeight, w * 1, h * 0, w, h );
         *     // C
         *     camera.setViewOffset( fullWidth, fullHeight, w * 2, h * 0, w, h );
         *     // D
         *     camera.setViewOffset( fullWidth, fullHeight, w * 0, h * 1, w, h );
         *     // E
         *     camera.setViewOffset( fullWidth, fullHeight, w * 1, h * 1, w, h );
         *     // F
         *     camera.setViewOffset( fullWidth, fullHeight, w * 2, h * 1, w, h ); Note there is no reason monitors have to be the same size or in a grid.
         *     
         * @param fullWidth full width of multiview setup
         * @param fullHeight full height of multiview setup
         * @param x horizontal offset of subcamera
         * @param y vertical offset of subcamera
         * @param width width of subcamera
         * @param height height of subcamera         
         */
        setViewOffset(fullWidth: number, fullHeight: number, x: number, y: number, width: number, height: number): void;
        
        /**
         * Updates the camera projection matrix. Must be called after change of parameters.
         */
        updateProjectionMatrix(): void;
    }

    // Lights //////////////////////////////////////////////////////////////////////////////////

    /**
     * Abstract base class for lights.
     */
    export class Light extends Object3D {
        constructor(hex?: number);
        color: Color;
    }

    /**
     * This light's color gets applied to all the objects in the scene globally.
     * 
     * # example
     *     var light = new THREE.AmbientLight( 0x404040 ); // soft white light 
     *     scene.add( light );
     *
     * @source https://github.com/mrdoob/three.js/blob/master/src/lights/AmbientLight.js
     */
    export class AmbientLight extends Light {
        /**
         * This creates a Ambientlight with a color.
         * @param hex Numeric value of the RGB component of the color.
         */
        constructor(hex?: number);
    }

    export class AreaLight{
        constructor(hex: number, intensity?: number);
        normal: Vector3;
        right: Vector3;
        intensity: number;
        width: number;
        height: number;
        constantAttenuation: number;
        linearAttenuation: number;
        quadraticAttenuation: number;
    }

    /**
     * Affects objects using MeshLambertMaterial or MeshPhongMaterial.
     *
     * @example
     * // White directional light at half intensity shining from the top.  
     * var directionalLight = new THREE.DirectionalLight( 0xffffff, 0.5 ); 
     * directionalLight.position.set( 0, 1, 0 ); 
     * scene.add( directionalLight );
     *
     * @see <a href="https://github.com/mrdoob/three.js/blob/master/src/lights/DirectionalLight.js">src/lights/DirectionalLight.js</a>
     */
    export class DirectionalLight extends Light {

        constructor(hex?: number, intensity?: number);

        /**
         * Direction of the light is normalized vector from position to (0,0,0).
         * Default — new THREE.Vector3().
         */
        position: Vector3;

        /**
         * Target used for shadow camera orientation.
         */
        target: Object3D;

        /**
         * Light's intensity.
         * Default — 1.0.
         */
        intensity: number;

        /**
         * If set to true light will cast dynamic shadows. Warning: This is expensive and requires tweaking to get shadows looking right.
         * Default — false.
         */
        castShadow: boolean;

        /**
         * If set to true light will only cast shadow but not contribute any lighting (as if intensity was 0 but cheaper to compute).
         * Default — false.
         */
        onlyShadow: boolean;

        /**
         * Orthographic shadow camera frustum parameter.
         * Default — 50.
         */
        shadowCameraNear: number;

        /**
         * Orthographic shadow camera frustum parameter.
         * Default — 5000.
         */
        shadowCameraFar: number;

        /**
         * Orthographic shadow camera frustum parameter.
         * Default — -500.
         */
        shadowCameraLeft: number;

        /**
         * Orthographic shadow camera frustum parameter.
         * Default — 500.
         */
        shadowCameraRight: number;

        /**
         * Orthographic shadow camera frustum parameter.
         * Default — 500.
         */
        shadowCameraTop: number;

        /**
         * Orthographic shadow camera frustum parameter.
         * Default — -500.
         */
        shadowCameraBottom: number;

        /**
         * Show debug shadow camera frustum.
         * Default — false.
         */
        shadowCameraVisible: boolean;

        /**
         * Shadow map bias.
         * Default — 0.
         */
        shadowBias: number;

        /**
         * Darkness of shadow casted by this light (from 0 to 1).
         * Default — 0.5.
         */
        shadowDarkness: number;

        /**
         * Shadow map texture width in pixels.
         * Default — 512.
         */
        shadowMapWidth: number;

        /**
         * Shadow map texture height in pixels.
        * Default — 512.
         */
        shadowMapHeight: number;

        /**
         * Default — false.
         */
        shadowCascade: boolean;

        /**
         * Three.Vector3( 0, 0, -1000 ).
         */
        shadowCascadeOffset: Vector3;

        /**
         * Default — 2.
         */
        shadowCascadeCount: number;

        /**
         * Default — [ 0, 0, 0 ].
         */
        shadowCascadeBias: number[];

        /**
         * Default — [ 512, 512, 512 ].
         */
        shadowCascadeWidth: number[];

        /**
         * Default — [ 512, 512, 512 ].
         */
        shadowCascadeHeight: number[];

        /**
         * Default — [ -1.000, 0.990, 0.998 ].
         */
        shadowCascadeNearZ: number[];

        /**
         * Default — [ 0.990, 0.998, 1.000 ].
         */
        shadowCascadeFarZ: number[];

        /**
         * Default — [ ].
         */
        shadowCascadeArray: DirectionalLight[];

        /**
         * Default — null.
         */
        shadowMap: RenderTarget;

        /**
         * Default — null.
         */
        shadowMapSize: number;

        /**
         * Default — null.
         */
        shadowCamera: Camera;

        /**
         * Default — null.
         */
        shadowMatrix: Matrix4;
    }

    export class HemisphereLight extends Light {
        constructor(skyColorHex?: number, groundColorHex?: number, intensity?: number);
        groundColor: Color;
        position: Vector3;
        intensity: number;
    }

    /**
     * Affects objects using {@link MeshLambertMaterial} or {@link MeshPhongMaterial}.
     *
     * @example
     * var light = new THREE.PointLight( 0xff0000, 1, 100 );
     * light.position.set( 50, 50, 50 ); 
     * scene.add( light );
     */
    export class PointLight extends Light {
        constructor(hex?: number, intensity?: number, distance?: number);

        /**
         * Light's position.
         * Default — new THREE.Vector3().
         */
        position: Vector3;

        /*
         * Light's intensity.
         * Default - 1.0.
         */
        intensity: number;

        /**
         * If non-zero, light will attenuate linearly from maximum intensity at light position down to zero at distance.
         * Default — 0.0.
         */
        distance: number;
    }

    /**
     * A point light that can cast shadow in one direction.
     *
     * @example
     * // white spotlight shining from the side, casting shadow  
     * var spotLight = new THREE.SpotLight( 0xffffff );
     * spotLight.position.set( 100, 1000, 100 );
     * spotLight.castShadow = true; 
     * spotLight.shadowMapWidth = 1024;
     * spotLight.shadowMapHeight = 1024; 
     * spotLight.shadowCameraNear = 500;
     * spotLight.shadowCameraFar = 4000; 
     * spotLight.shadowCameraFov = 30; 
     * scene.add( spotLight );
     */
    export class SpotLight extends Light {
        constructor(hex?: number, intensity?: number, distance?: number, angle?: number, exponent?: number);

        /**
         * Light's position.
         * Default — new THREE.Vector3().
         */
        position: Vector3;

        /**
         * Spotlight focus points at target.position.
         * Default position — (0,0,0).
         */
        target: Object3D;

        /**
         * Light's intensity.
         * Default — 1.0.
         */
        intensity: number;

        /**
         * If non-zero, light will attenuate linearly from maximum intensity at light position down to zero at distance.
         * Default — 0.0.
         */
        distance: number;

        /*
         * Maximum extent of the spotlight, in radians, from its direction.
         * Default — Math.PI/2.
         */
        angle: number;

        /**
         * Rapidity of the falloff of light from its target direction.
         * Default — 10.0.
         */
        exponent: number;

        /**
         * If set to true light will cast dynamic shadows. Warning: This is expensive and requires tweaking to get shadows looking right.
         * Default — false.
         */
        castShadow: boolean;

        /**
         * If set to true light will only cast shadow but not contribute any lighting (as if intensity was 0 but cheaper to compute).
         * Default — false.
         */
        onlyShadow: boolean;

        /**
         * Perspective shadow camera frustum near parameter.
         * Default — 50.
         */
        shadowCameraNear: number;

        /**
         * Perspective shadow camera frustum far parameter.
         * Default — 5000.
         */
        shadowCameraFar: number;

        /**
         * Perspective shadow camera frustum field of view parameter.
         * Default — 50.
         */
        shadowCameraFov: number;

        /**
         * Show debug shadow camera frustum.
         * Default — false.
         */
        shadowCameraVisible: boolean;

        /**
         * Shadow map bias.
         * Default — 0.
         */
        shadowBias: number;

        /**
         * Darkness of shadow casted by this light (from 0 to 1).
         * Default — 0.5.
         */
        shadowDarkness: number;

        /**
         * Shadow map texture width in pixels.
         * Default — 512.
         */
        shadowMapWidth: number;

        /**
         * Shadow map texture height in pixels.
         * Default — 512.
         */
        shadowMapHeight: number;

        shadowMap: RenderTarget;
        shadowMapSize: Vector2;
        shadowCamera: Camera;
        shadowMatrix: Matrix4;
    }

    // Loaders //////////////////////////////////////////////////////////////////////////////////

    export interface Progress {
        total: number;
        loaded: number;
    }

    /**
     * Base class for implementing loaders.
     *
     * Events:
     *     load
     *         Dispatched when the image has completed loading
     *         content — loaded image
     * 
     *     error
     *
     *          Dispatched when the image can't be loaded
     *          message — error message
     */
    export class Loader {
        constructor(showStatus?: boolean);

        /**
         * If true, show loading status in the statusDomElement.
         */
        showStatus: boolean;

        /**
         * This is the recipient of status messages.
         */
        statusDomElement: HTMLElement;

        /**
         * Will be called when load starts.
         * The default is a function with empty body.
         */
        onLoadStart: () => void;

        /**
         * Will be called while load progresses.
         * The default is a function with empty body.
         */
        onLoadProgress: () => void;

        /**
         * Will be called when load completes.
         * The default is a function with empty body.
         */
        onLoadComplete: () => void;

        /**
         * default — null.
         * If set, assigns the crossOrigin attribute of the image to the value of crossOrigin, prior to starting the load.
         */
        crossOrigin: string;
        addStatusElement(): HTMLElement;
        updateProgress(progress: Progress): void;
        extractUrlBase(url: string): string;
        initMaterials(materials: Material[], texturePath: string): Material[];
        needsTangents(materials: Material[]): boolean;
        createMaterial(m: Material, texturePath: string): boolean;
    }

    /**
     * A loader for loading an image.
     * Unlike other loaders, this one emits events instead of using predefined callbacks. So if you're interested in getting notified when things happen, you need to add listeners to the object.
     */
    export class ImageLoader extends EventDispatcher {
        constructor();
        crossOrigin: string;

        /**
         * Begin loading from url
         * @param url
         */
        load(url: string, image?: HTMLImageElement): void;
    }


    /**
     * A loader for loading objects in JSON format.
     */
    export class JSONLoader extends Loader {
        constructor(showStatus?: boolean);
        withCredentials: boolean;

        /**
         * @param url
         * @param callback. This function will be called with the loaded model as an instance of geometry when the load is completed.
         * @param texturePath If not specified, textures will be assumed to be in the same folder as the Javascript model file.
         */
        load(url: string, callback: (geometry: Geometry, materials: Material[]) => void , texturePath?: string): void;

        loadAjaxJSON(context: JSONLoader, url: string, callback: (geometry: Geometry, materials: Material[]) => void , texturePath?: string, callbackProgress?: (progress: Progress) => void ): void;
        createModel(json: any, callback: (geometry: Geometry, materials: Material[]) => void , texturePath?: string): void;
    }

    export class LoadingMonitor extends EventDispatcher {
        constructor();
        add(loader: Loader): void;
    }

    interface SceneLoaderResult{
        scene: Scene;
        geometries: {[id:string]:Geometry;};
        face_materials: {[id:string]:Material;};
        materials: {[id:string]:Material;};
        textures: {[id:string]:Texture;};
        objects: {[id:string]:Object3D;};
        cameras: {[id:string]:Camera;};
        lights: {[id:string]:Light;};
        fogs: {[id:string]:IFog;};
        empties: {[id:string]:any;};
        groups: {[id:string]:any;};
    }

    interface SceneLoaderProgress{
        totalModels: number;
        totalTextures: number;
        loadedModels: number;
        loadedTextures: number;
    }

    /**
     * A loader for loading a complete scene out of a JSON file.
     */
    export class SceneLoader {
        constructor();

        /**
         * Will be called when load starts.
         * The default is a function with empty body.
         */
        onLoadStart: () => void;

        /**
         * Will be called while load progresses.
         * The default is a function with empty body.
         */
        onLoadProgress: () => void;

        /**
         * Will be called when each element in the scene completes loading.
         * The default is a function with empty body.
         */
        onLoadComplete: () => void;

        /**
         * Will be called when load completes.
         * The default is a function with empty body.
         */
        callbackSync: (result: SceneLoaderResult) => void;

        /**
         * Will be called as load progresses.
         * The default is a function with empty body.
         */
        callbackProgress: (progress: SceneLoaderProgress, result: SceneLoaderResult) => void;

        geometryHandlerMap: any;
        hierarchyHandlerMap: any;


        /**
         * @param url
         * @param callbackFinished This function will be called with the loaded model as an instance of scene when the load is completed.
         */
        load(url: string, callbackFinished: (scene: Scene) => void ): void;

        addGeometryHandler(typeID: string, loaderClass: Object): void;

        addHierarchyHandler(typeID: string, loaderClass: Object): void;

        static parse(json: any, callbackFinished:(result: SceneLoaderResult)=>void, url: string): void;
    }

    /**
     * Class for loading a texture.
     * Unlike other loaders, this one emits events instead of using predefined callbacks. So if you're interested in getting notified when things happen, you need to add listeners to the object.
     */
    export class TextureLoader extends EventDispatcher {
        constructor();

        /**
         * Begin loading from url
         *
         * @param url
         */
        load(url: string): void;
    }

    // Materials //////////////////////////////////////////////////////////////////////////////////

    /**
     * Materials describe the appearance of objects. They are defined in a (mostly) renderer-independent way, so you don't have to rewrite materials if you decide to use a different renderer.
     */
    export class Material {
        constructor();

        /**
         * Unique number of this material instance.
         */
        id: number;

        /**
         * Material name. Default is an empty string.
         */
        name: string;

        /**
         * Opacity. Default is 1.
         */
        opacity: number;

        /**
         * Defines whether this material is transparent. This has an effect on rendering, as transparent objects need an special treatment, and are rendered after the opaque (i.e. non transparent) objects. For a working example of this behaviour, check the {@link WebGLRenderer} code.
         * Default is false.
         */
        transparent: boolean;

        /**
         * Which blending to use when displaying objects with this material. Default is {@link NormalBlending}.
         */
        blending: Blending;

        /**
         * Blending source. It's one of the blending mode constants defined in Three.js. Default is {@link SrcAlphaFactor}.
         */
        blendSrc: BlendingDstFactor;

        /**
         * Blending destination. It's one of the blending mode constants defined in Three.js. Default is {@link OneMinusSrcAlphaFactor}.
         */
        blendDst: BlendingSrcFactor;

        /**
         * Blending equation to use when applying blending. It's one of the constants defined in Three.js. Default is AddEquation.
         */
        blendEquation: BlendingEquation;

        /**
         * Whether to have depth test enabled when rendering this material. Default is true.
         */
        depthTest: boolean;

        /**
         * Whether rendering this material has any effect on the depth buffer. Default is true.
         * When drawing 2D overlays it can be useful to disable the depth writing in order to layer several things together without creating z-index artifacts.
         */
        depthWrite: boolean;

        /**
         * Whether to use polygon offset. Default is false. This corresponds to the POLYGON_OFFSET_FILL WebGL feature.
         */
        polygonOffset: boolean;

        /**
         * Sets the polygon offset factor. Default is 0.
         */
        polygonOffsetFactor: number;

        /** 
         * Sets the polygon offset units. Default is 0.
         */
        polygonOffsetUnits: number;

        /** 
         * Sets the alpha value to be used when running an alpha test. Default is 0.
         */
        alphaTest: number;

        /**
         * Enables/disables overdraw. If enabled, polygons are drawn slightly bigger in order to fix antialiasing gaps when using the CanvasRenderer. Default is false.
         */
        overdraw: boolean;

        /**
         * Defines whether this material is visible. Default is true.
         */
        visible: boolean;

        /**
         * Defines which of the face sides will be rendered - front, back or both.
         * Default is THREE.FrontSide. Other options are THREE.BackSide and THREE.DoubleSide.
         */
        side: Side;

        /**
         * Specifies that the material needs to be updated, WebGL wise. Set it to true if you made changes that need to be reflected in WebGL.
         * This property is automatically set to true when instancing a new material.
         */
        needsUpdate: boolean;

        clone(): Material;

        dispose(): void;
    }

    var MaterialLibrary: Material[];
    var MaterialIdCount: number;

    export interface LineBasicMaterialParameters {
        color?: number;
        opacity?: number;
        blending?: Blending;
        depthTest?: boolean;
        linewidth?: number;
        linecap?: string;
        linejoin?: string;
        vertexColors?: Colors;
        fog?: boolean;
    }

    export class LineBasicMaterial extends Material {
        constructor(parameters?: LineBasicMaterialParameters);
        color: Color;
        linewidth: number;
        linecap: string;
        linejoin: string;
        vertexColors: boolean;
        fog: boolean;
        clone(): LineBasicMaterial;
    }

    export interface LineDashedMaterialParameters {
        color?: number;
        opacity?: number;
        blending?: Blending;
        depthTest?: boolean;
        linewidth?: number;
        scale?: number;
        dashSize?: number;
        gapSize?: number;
        vertexColors?: number;
        fog?: boolean;
    }

    export class LineDashedMaterial extends Material {
        constructor(parameters?: LineDashedMaterialParameters);
        color: Color;
        linewidth: number;
        scale: number;
        dashSize: number;
        gapSize: number;
        vertexColors: boolean;
        fog: boolean;
        clone(): LineDashedMaterial;
    }


    /**
     * parameters is an object with one or more properties defining the material's appearance.
     */
    export interface MeshBasicMaterialParameters {
        /**
         * geometry color in hexadecimal. Default is 0xffffff.
         */
        color?: number;
        opacity?: number;
        map?: Texture;
        /**
         * Default is null.
         */
        lightMap?: Texture;
        /**
         * Default is null.
         */
        specularMap?: Texture;
        /**
         * Default is null.
         */
        envMap?: Texture;
        combine?: Combine;
        reflectivity?: number;
        refractionRatio?: number;
        /** 
         * Define shading type. Default is THREE.SmoothShading.
         */
        shading?: Shading;
        blending?: Blending;
        depthTest?: boolean;
        /**
         * render geometry as wireframe. Default is false.
         */
        wireframe?: boolean;
        /**
         * Line thickness. Default is 1.
         */
        wireframeLinewidth?: number;
        /**
         *  Define whether the material uses vertex colors, or not. Default is false.
         */
        vertexColors?: Colors;
        /**
         * Default is false.
         */
        skinning?: boolean;
        /**
         * Default is false.
         */
        morphTargets?: boolean;
        /**
         * Define whether the material color is affected by global fog settings. Default is true.
         */
        fog?: boolean;
    }

    export class MeshBasicMaterial extends Material {
        constructor(parameters?: MeshBasicMaterialParameters);
        color: Color;
        map: Texture;
        lightMap: Texture;
        specularMap: Texture;
        envMap: Texture;
        combine: Combine;
        reflectivity: number;
        refractionRatio: number;
        fog: boolean;
        shading: Shading;
        wireframe: boolean;
        wireframeLinewidth: number;
        wireframeLinecap: string;
        wireframeLinejoin: string;
        vertexColors: Colors;
        skinning: boolean;
        morphTargets: boolean;
        clone(): MeshBasicMaterial;
    }

    export interface MeshDepthMaterialParameters {
        opacity?: number;
        blending?: Blending;
        depthTest?: boolean;
        wireframe?: boolean;
        wireframeLinewidth?: number;
    }

    export class MeshDepthMaterial extends Material {
        constructor(parameters?: MeshDepthMaterialParameters);
        wireframe: boolean;
        wireframeLinewidth: number;
        clone(): MeshDepthMaterial;
    }

    export class MeshFaceMaterial extends Material {
        constructor(materials?: Material[]);
        materials: Material[];
        clone(): MeshFaceMaterial;
    }

    export interface MeshLambertMaterialParameters {
        color?: number;
        ambient?: number;
        emissive?: number;
        opacity?: number;
        map?: Texture;
        lightMap?: Texture;
        specularMap?: Texture;
        envMap?: Texture;
        combine?: Combine;
        reflectivity?: number;
        refractionRatio?: number;
        shading?: Shading;
        blending?: Blending;
        depthTest?: boolean;
        wireframe?: boolean;
        wireframeLinewidth?: number;
        vertexColors?: Colors;
        skinning?: boolean;
        morphTargets?: boolean;
        morphNormals?: boolean;
        fog?: boolean;
    }

    export class MeshLambertMaterial extends Material {
        constructor(parameters?: MeshLambertMaterialParameters);
        color: Color;
        ambient: Color;
        emissive: Color;
        wrapAround: boolean;
        wrapRGB: Vector3;
        map: Texture;
        lightMap: Texture;
        specularMap: Texture;
        envMap: Texture;
        combine: Combine;
        reflectivity: number;
        refractionRatio: number;
        fog: boolean;
        shading: Shading;
        wireframe: boolean;
        wireframeLinewidth: number;
        wireframeLinecap: string;
        wireframeLinejoin: string;
        vertexColors: Colors;
        skinning: boolean;
        morphTargets: boolean;
        morphNormals: boolean;
        clone(): MeshLambertMaterial;
    }

    export interface MeshNormalMaterialParameters {
        opacity?: number;
        shading?: Shading;
        blending?: Blending;
        depthTest?: boolean;
        wireframe?: boolean;
        wireframeLinewidth?: number;
    }

    export class MeshNormalMaterial extends Material {
        constructor(parameters?: MeshNormalMaterialParameters);
        shading: Shading;
        wireframe: boolean;
        wireframeLinewidth: number;
        clone(): MeshNormalMaterial;
    }

    export interface MeshPhongMaterialParameters {
        color?: number;
        ambient?: number;
        emissive?: number;
        specular?: number;
        shininess?: number;
        opacity?: number;
        map?: Texture;
        lightMap?: Texture;
        bumpMap?: Texture;
        bumpScale?: number;
        normalMap?: Texture;
        normalScale?: Vector2;
        specularMap?: Texture;
        envMap?: Texture;
        combine?: Combine;
        reflectivity?: number;
        refractionRatio?: number;
        shading?: Shading;
        blending?: Blending;
        depthTest?: boolean;
        wireframe?: boolean;
        wireframeLinewidth?: number;
        vertexColors?: Colors;
        skinning?: boolean;
        morphTargets?: boolean;
        morphNormals?: boolean;
        fog?: boolean;
    }

    export class MeshPhongMaterial extends Material {
        constructor(parameters?: MeshPhongMaterialParameters);
        color: Color; // diffuse
        ambient: Color;
        emissive: Color;
        specular: Color;
        shininess: number;
        metal: boolean;
        perPixel: boolean;
        wrapAround: boolean;
        wrapRGB: Vector3;
        map: Texture;
        lightMap: Texture;
        bumpMap: Texture;
        bumpScale: number;
        normalMap: Texture;
        normalScale: Vector2;
        specularMap: Texture;
        envMap: Texture;
        combine: Combine;
        reflectivity: number;
        refractionRatio: number;
        fog: boolean;
        shading: Shading;
        wireframe: boolean;
        wireframeLinewidth: number;
        wireframeLinecap: string;
        wireframeLinejoin: string;
        vertexColors: Colors;
        skinning: boolean;
        morphTargets: boolean;
        morphNormals: boolean;
        clone(): MeshPhongMaterial;
    }

    export interface ParticleBasicMaterialParameters {
        color?: number;
        opacity?: number;
        map?: Texture;
        size?: number;
        blending?: Blending;
        depthTest?: boolean;
        vertexColors?: boolean;
        fog?: boolean;
    }

    export class ParticleBasicMaterial extends Material {
        constructor(parameters?: ParticleBasicMaterialParameters);
        color: Color;
        map: Texture;
        size: number;
        sizeAttenuation: boolean;
        vertexColors: boolean;
        fog: boolean;
        clone(): ParticleBasicMaterial;
    }

    export interface ParticleCanvasMaterialParameters {
        color?: number;
        program?: (context: CanvasRenderingContext2D, color: Color) => void;
        opacity?: number;
        blending?: Blending;
    }

    export class ParticleCanvasMaterial extends Material {
        constructor(parameters?: ParticleCanvasMaterialParameters);
        color: Color;
        program: (context: CanvasRenderingContext2D, color: Color) => void;
        clone(): ParticleCanvasMaterial;
    }

    export class ParticleDOMMaterial extends Material {
        constructor(element: HTMLElement);
        clone(): ParticleDOMMaterial;
    }




    export interface Uniforms {
        [name: string]: { type: string; value: any; };
        //[name:string]:{type:UniformType;value:Object;};
        color?: { type: string; value: THREE.Color; };
    }

    export interface ShaderMaterialParameters {
        fragmentShader?: string;
        vertexShader?: string;
        uniforms?: Uniforms;
        defines?: { [label: string]: string; };
        shading?: Shading;
        blending?: Blending;
        depthTest?: boolean;
        wireframe?: boolean;
        wireframeLinewidth?: number;
        lights?: boolean;
        vertexColors?: Colors;
        skinning?: boolean;
        morphTargets?: boolean;
        morphNormals?: boolean;
        fog?: boolean;
    }

    export class ShaderMaterial extends Material {
        constructor(parameters?: ShaderMaterialParameters);
        fragmentShader: string;
        vertexShader: string;
        uniforms: Uniforms;
        defines: { [label: string]: string; };
        attributes: { [name: string]: Object; };
        shading: Shading;
        wireframe: boolean;
        wireframeLinewidth: number;
        fog: boolean;
        lights: boolean;
        vertexColors: Colors;
        skinning: boolean;
        morphTargets: boolean;
        morphNormals: boolean;
        clone(): ShaderMaterial;
    }

    // Objects //////////////////////////////////////////////////////////////////////////////////

    export class Bone extends Object3D {
        constructor(belongsToSkin: SkinnedMesh);
        skin: SkinnedMesh;
        skinMatrix: Matrix4;
        update(parentSkinMatrix?: Matrix4, forceUpdate?: boolean): void;
    }

    export class Line extends Object3D {
        constructor(geometry?: Geometry, material?: LineDashedMaterial, type?: number);
        constructor(geometry?: Geometry, material?: LineBasicMaterial, type?: number);
        constructor(geometry?: Geometry, material?: ShaderMaterial, type?: number);
        constructor(geometry?: BufferGeometry, material?: LineDashedMaterial, type?: number);
        constructor(geometry?: BufferGeometry, material?: LineBasicMaterial, type?: number);
        constructor(geometry?: BufferGeometry, material?: ShaderMaterial, type?: number);
        geometry: Geometry;
        material: Material;
        type: LineType;
        clone(object?: Line): Line;
    }

    enum LineType{}
    var LineStrip: LineType;
    var LinePieces: LineType;

    export class LOD extends Object3D {
        constructor();
        LODs: Object3D[];
        addLevel(object3D: Object3D, visibleAtDistance?: number): void;
        update(camera: Camera): void;
        clone(): LOD;
    }

    export class Mesh extends Object3D {
        constructor(geometry?: Geometry, material?: MeshBasicMaterial);
        constructor(geometry?: Geometry, material?: MeshDepthMaterial);
        constructor(geometry?: Geometry, material?: MeshFaceMaterial);
        constructor(geometry?: Geometry, material?: MeshLambertMaterial);
        constructor(geometry?: Geometry, material?: MeshNormalMaterial);
        constructor(geometry?: Geometry, material?: MeshPhongMaterial);
        constructor(geometry?: Geometry, material?: ShaderMaterial);

        constructor(geometry?: BufferGeometry , material?: MeshBasicMaterial);
        constructor(geometry?: BufferGeometry , material?: MeshDepthMaterial);
        constructor(geometry?: BufferGeometry , material?: MeshFaceMaterial);
        constructor(geometry?: BufferGeometry , material?: MeshLambertMaterial);
        constructor(geometry?: BufferGeometry , material?: MeshNormalMaterial);
        constructor(geometry?: BufferGeometry , material?: MeshPhongMaterial);
        constructor(geometry?: BufferGeometry , material?: ShaderMaterial);

        geometry: Geometry;
        material: Material;
        morphTargetBase: number;
        morphTargetForcedOrder: number;
        morphTargetInfluences: number[];
        morphTargetDictionary: { [key: string]: number; };
        updateMorphTargets(): void;
        getMorphTargetIndexByName(name: string): number;
        clone(object?: Mesh): Mesh;
    }

    export class MorphAnimMesh extends Mesh {
        constructor(geometry?: Geometry, material?: MeshBasicMaterial);
        constructor(geometry?: Geometry, material?: MeshDepthMaterial);
        constructor(geometry?: Geometry, material?: MeshFaceMaterial);
        constructor(geometry?: Geometry, material?: MeshLambertMaterial);
        constructor(geometry?: Geometry, material?: MeshNormalMaterial);
        constructor(geometry?: Geometry, material?: MeshPhongMaterial);
        constructor(geometry?: Geometry, material?: ShaderMaterial);
        duration: number; // milliseconds
        mirroredLoop: boolean;
        time: number;
        lastKeyframe: number;
        currentKeyframe: number;
        direction: number;
        directionBackwards: boolean;
        setFrameRange(start: number, end: number): void;
        setDirectionForward(): void;
        setDirectionBackward(): void;
        parseAnimations(): void;
        setAnimationLabel(label: string, start: number, end: number): void;
        playAnimation(label: string, fps: number): void;
        updateAnimation(delta: number): void;
        clone(object?: MorphAnimMesh): MorphAnimMesh;
    }

    export class Particle extends Object3D {
        constructor(material: Material);
        clone(object?: Particle): Particle;
    }

    /**
     * A class for displaying particles in the form of variable size points. For example, if using the WebGLRenderer, the particles are displayed using GL_POINTS.
     * 
     * @see <a href="https://github.com/mrdoob/three.js/blob/master/src/objects/ParticleSystem.js">src/objects/ParticleSystem.js</a>
     */
    export class ParticleSystem extends Object3D {

        /**
         * @param geometry An instance of Geometry.
         * @param material An instance of Material (optional).
         */
        constructor(geometry: Geometry, material?: ParticleBasicMaterial);
        constructor(geometry: Geometry, material?: ParticleCanvasMaterial);
        constructor(geometry: Geometry, material?: ParticleDOMMaterial);
        constructor(geometry: Geometry, material?: ShaderMaterial);
        constructor(geometry: BufferGeometry, material?: ParticleBasicMaterial);
        constructor(geometry: BufferGeometry, material?: ParticleCanvasMaterial);
        constructor(geometry: BufferGeometry, material?: ParticleDOMMaterial);
        constructor(geometry: BufferGeometry, material?: ShaderMaterial);        

        /**
         * An instance of Geometry, where each vertex designates the position of a particle in the system.
         */
        geometry: Geometry;

        /**
         * An instance of Material, defining the object's appearance. Default is a ParticleBasicMaterial with randomised colour.
         */
        material: Material;

        /**
         * Specifies whether the particle system will be culled if it's outside the camera's frustum. By default this is set to false.
         */
        sortParticles: boolean;

        clone(object?: ParticleSystem): ParticleSystem;
    }

    export class Ribbon extends Object3D {
        constructor(geometry: Geometry, material: Material);
        geometry: Geometry;
        material: Material;
        clone(object?: Ribbon): Ribbon;
    }

    export class SkinnedMesh extends Mesh {
        constructor(geometry?: Geometry, material?: MeshBasicMaterial, useVertexTexture?: boolean);
        constructor(geometry?: Geometry, material?: MeshDepthMaterial, useVertexTexture?: boolean);
        constructor(geometry?: Geometry, material?: MeshFaceMaterial, useVertexTexture?: boolean);
        constructor(geometry?: Geometry, material?: MeshLambertMaterial, useVertexTexture?: boolean);
        constructor(geometry?: Geometry, material?: MeshNormalMaterial, useVertexTexture?: boolean);
        constructor(geometry?: Geometry, material?: MeshPhongMaterial, useVertexTexture?: boolean);
        constructor(geometry?: Geometry, material?: ShaderMaterial, useVertexTexture?: boolean);
        useVertexTexture: boolean;
        identityMatrix: Matrix4;
        bones: Bone[];
        boneMatrices: Float32Array;
        boneTextureWidth: number;
        boneTextureHeight: number;
        boneTexture: DataTexture;
        addBone(bone?: Bone): Bone;
        updateMatrixWorld(force?: boolean): void;
        pose(): void;
        clone(object?: SkinnedMesh): SkinnedMesh;
        static offsetMatrix: Matrix4;
    }

    export interface SpriteParameters {
        color?: Color;
        map?: Texture;
        blending?: Blending;
        blendSrc?: BlendingSrcFactor;
        blendDst?: BlendingDstFactor;
        blendEquation?: BlendingEquation;
        useScreenCoordinates?: boolean;
        mergeWith3D?: boolean;
        affectedByDistance?: boolean;
        alignment?: Vector2;
        fog?: boolean;
        uvOffset?: Vector2;
        uvScale?: Vector2;
        depthTest?: boolean;
        sizeAttenuation?: boolean;
        scaleByViewport?: boolean;
    }

    export class SpriteMaterial extends Material {
        constructor(parameters?: SpriteParameters);
        color: Color;
        map: Texture;
        blending: Blending;
        blendEquation: BlendingEquation;
        useScreenCoordinates: boolean;
        scaleByViewport: boolean;
        alignment: Vector2;
        fog: boolean;
        uvOffset: Vector2;
        uvScale: Vector2;
        depthTest: boolean;
        sizeAttenuation: boolean;
        clone(): SpriteMaterial;
    }

    export class Sprite extends Object3D {
        constructor(material?: SpriteMaterial);
        updateMatrix(): void;
        clone(object?: Sprite): Sprite;
    }
    export class SpriteAlignment {
        static topLeft: Vector2;
        static topCenter: Vector2;
        static topRight: Vector2;
        static centerLeft: Vector2;
        static center: Vector2;
        static centerRight: Vector2;
        static bottomLeft: Vector2;
        static bottomCenter: Vector2;
        static bottomRight: Vector2;
    }

    // Renderers //////////////////////////////////////////////////////////////////////////////////

    export interface Renderer {
        render(scene: Scene, camera: Camera): void;
    }

    export interface CanvasRendererParameters {
        canvas?: HTMLCanvasElement;
        devicePixelRatio?: number;
    }

    export class CanvasRenderer implements Renderer {
        constructor(parameters?: CanvasRendererParameters);
        domElement: HTMLCanvasElement;
        autoClear: boolean;
        sortObjects: boolean;
        sortElements: boolean;
        devicePixelRatio: number;
        info: { render: { vertices: number; faces: number; }; };
        setSize(width: number, height: number): void;
        setClearColor(color: Color, opacity?: number): void;
        setClearColorHex(hex: number, opacity?: number): void;
        getMaxAnisotropy(): number;
        clear(): void;
        render(scene: Scene, camera: Camera): void;
    }

    export interface ShaderChunk {
        [name: string]: string;
        fog_pars_fragment: string;
        fog_fragment: string;
        envmap_pars_fragment: string;
        envmap_fragment: string;
        envmap_pars_vertex: string;
        worldpos_vertex: string;
        envmap_vertex: string;
        map_particle_pars_fragment: string;
        map_particle_fragment: string;
        map_pars_vertex: string;
        map_pars_fragment: string;
        map_vertex: string;
        map_fragment: string;
        lightmap_pars_fragment: string;
        lightmap_pars_vertex: string;
        lightmap_fragment: string;
        lightmap_vertex: string;
        bumpmap_pars_fragment: string;
        normalmap_pars_fragment: string;
        specularmap_pars_fragment: string;
        specularmap_fragment: string;
        lights_lambert_pars_vertex: string;
        lights_lambert_vertex: string;
        lights_phong_pars_vertex: string;
        lights_phong_vertex: string;
        lights_phong_pars_fragment: string;
        lights_phong_fragment: string;
        color_pars_fragment: string;
        color_fragment: string;
        color_pars_vertex: string;
        color_vertex: string;
        skinning_pars_vertex: string;
        skinbase_vertex: string;
        skinning_vertex: string;
        morphtarget_pars_vertex: string;
        morphtarget_vertex: string;
        default_vertex: string;
        morphnormal_vertex: string;
        skinnormal_vertex: string;
        defaultnormal_vertex: string;
        shadowmap_pars_fragment: string;
        shadowmap_fragment: string;
        shadowmap_pars_vertex: string;
        shadowmap_vertex: string;
        alphatest_fragment: string;
        linear_to_gamma_fragment: string;
    }

    export var ShaderChunk: ShaderChunk;

    export interface RendererPlugin {
        init(renderer: WebGLRenderer): void;
        render(scene: Scene, camera: Camera, currentWidth: number, currentHeight: number): void;
    }

    export interface WebGLRendererParameters {
        /** 
         * A Canvas where the renderer draws its output.
         */
        canvas?: HTMLCanvasElement;

        /**
         *  shader precision. Can be "highp", "mediump" or "lowp".
         */
        precision?: string;

        /**
         * default is true.
         */
        alpha?: boolean;

        /**
         * default is true.
         */
        premultipliedAlpha?: boolean;

        /**
         * default is false.
         */
        antialias?: boolean;

        /**
         * default is true.
         */
        stencil?: boolean;

        /**
         * default is false.
         */
        preserveDrawingBuffer?: boolean;

        /**
         * default is 0x000000.
         */
        clearColor?: number;

        /**
         * default is 0.
         */
        clearAlpha?: number;

        devicePixelRatio?: number;
    }


    /**
     * The WebGL renderer displays your beautifully crafted scenes using WebGL, if your device supports it.
     * This renderer has way better performance than CanvasRenderer.
     *
     * @see <a href="https://github.com/mrdoob/three.js/blob/master/src/renderers/WebGLRenderer.js">src/renderers/WebGLRenderer.js</a>
     */
    export class WebGLRenderer implements Renderer {
        /**
         * parameters is an optional object with properties defining the renderer's behaviour. The constructor also accepts no parameters at all. In all cases, it will assume sane defaults when parameters are missing.
         */
        constructor(parameters?: WebGLRendererParameters);

        /**
         * A Canvas where the renderer draws its output.
         * This is automatically created by the renderer in the constructor (if not provided already); you just need to add it to your page.
         */
        domElement: HTMLCanvasElement;

        /**
         * The HTML5 Canvas's 'webgl' context obtained from the canvas where the renderer will draw.
         */
        //  If you are using three.d.ts with other complete definitions of webgl, context:WebGLRenderingContext is suitable.
        //context:WebGLRenderingContext;
        context: any;

        /**
         * Defines whether the renderer should automatically clear its output before rendering.
         */
        autoClear: boolean;

        /**
         * If autoClear is true, defines whether the renderer should clear the color buffer. Default is true.
         */
        autoClearColor: boolean;

        /**
         * If autoClear is true, defines whether the renderer should clear the depth buffer. Default is true.
         */
        autoClearDepth: boolean;

        /**
         * If autoClear is true, defines whether the renderer should clear the stencil buffer. Default is true.
         */
        autoClearStencil: boolean;

        /**
         * Defines whether the renderer should sort objects. Default is true.
         */
        sortObjects: boolean;

        /**
         * Defines whether the renderer should auto update objects. Default is true.
         */
        autoUpdateObjects: boolean;

        /**
         * Defines whether the renderer should auto update the scene. Default is true.
         */
        autoUpdateScene: boolean;

        /**
         * Default is false.
         */
        gammaInput: boolean;

        /** 
         * Default is false.
         */
        gammaOutput: boolean;

        /**
         * Default is false.
         */
        physicallyBasedShading: boolean;

        /**
         * Default is false.
         */
        shadowMapEnabled: boolean;

        /**
         * Default is true.
         */
        shadowMapAutoUpdate: boolean;

        /**
         * Defines shadow map type (unfiltered, percentage close filtering, percentage close filtering with bilinear filtering in shader)
         * Options are THREE.BasicShadowMap, THREE.PCFShadowMap, THREE.PCFSoftShadowMap. Default is THREE.PCFShadowMap.
         */
        shadowMapType: ShadowMapType;

        shadowMapSoft: boolean;

        /**
         * Default is true
         */
        shadowMapCullFace: CullFace;

        /**
         * Default is false.
         */
        shadowMapDebug: boolean;

        /**
         * Default is false. 
         */
        shadowMapCascade: boolean;

        /**
         * Default is 8.
         */
        maxMorphTargets: number;

        /**
         * Default is 4.
         */
        maxMorphNormals: number;

        /**
         * Default is true.
         */
        autoScaleCubemaps: boolean;

        /**
         * An array with render plugins to be applied before rendering.
         * Default is an empty array, or [].
         */
        renderPluginsPre: RendererPlugin[];

        /**
         * An array with render plugins to be applied after rendering.
         * Default is an empty array, or [].
         */
        renderPluginsPost: RendererPlugin[];

        devicePixelRatio: number;

        /**
         * An object with a series of statistical information about the graphics board memory and the rendering process. Useful for debugging or just for the sake of curiosity. The object contains the following fields:
         */
        info: {
            memory: {
                programs: number;
                geometries: number;
                textures: number;
            };
            render: {
                calls: number;
                vertices: number;
                faces: number;
                points: number;
            };
        };

        /**
         * Return the WebGL context.
         */
        getContext(): WebGLRenderingContext;

        /**
         * Return a Boolean true if the context supports vertex textures.
         */
        supportsVertexTextures(): boolean;

        getMaxAnisotropy(): number;

        /**
         * Resizes the output canvas to (width, height), and also sets the viewport to fit that size, starting in (0, 0).
         */
        setSize(width: number, height: number): void;

        /**
         * Sets the viewport to render from (x, y) to (x + width, y + height).
         */
        setViewport(x?: number, y?: number, width?: number, height?: number): void;

        /**
         * Sets the scissor area from (x, y) to (x + width, y + height).
         */
        setScissor(x: number, y: number, width: number, height: number): void;

        /** 
         * Enable the scissor test. When this is enabled, only the pixels within the defined scissor area will be affected by further renderer actions.
         */
        enableScissorTest(enable: boolean): void;

        /**
         * Sets the clear color, using hex for the color and alpha for the opacity.
         * 
         * @example
         * // Creates a renderer with black background 
         * var renderer = new THREE.WebGLRenderer(); 
         * renderer.setSize(200, 100); 
         * renderer.setClearColorHex(0x000000, 1);
         */
        setClearColorHex(hex: number, alpha: number): void;

        /**
         * Sets the clear color, using color for the color and alpha for the opacity.
         */
        setClearColor(color: Color, alpha: number): void;

        /**
         * Returns a THREE.Color instance with the current clear color.
         */
        getClearColor(): Color;

        /**
         * Returns a float with the current clear alpha. Ranges from 0 to 1.
         */
        getClearAlpha(): number;

        /**
         * Tells the renderer to clear its color, depth or stencil drawing buffer(s).
         * If no parameters are passed, no buffer will be cleared.
         */
        clear(color?: boolean, depth?: boolean, stencil?: boolean): void;

        /**
         * Initialises the postprocessing plugin, and adds it to the renderPluginsPost array.
         */
        addPostPlugin(plugin: RendererPlugin): void;

        /**
         * Initialises the preprocessing plugin, and adds it to the renderPluginsPre array.
         */
        addPrePlugin(plugin: RendererPlugin): void;

        deallocateObject(object: Object3D): void;

        deallocateTexture(texture: Texture): void;

        deallocateRenderTarget(renderTarget: RenderTarget): void;

        /**
         * Tells the shadow map plugin to update using the passed scene and camera parameters.
         * 
         * @param scene an instance of Scene
         * @param camera — an instance of Camera
         */
        updateShadowMap(scene: Scene, camera: Camera): void;

        renderBufferImmediate(object: Object3D, program: Object, material: Material): void;

        renderBufferDirect(camera: Camera, lights: Light[], fog: Fog, material: Material, geometryGroup: any, object: Object3D): void;

        renderBuffer(camera: Camera, lights: Light[], fog: Fog, material: Material, geometryGroup: any, object: Object3D): void;

        /**
         * Render a scene using a camera.
         * The render is done to the renderTarget (if specified) or to the canvas as usual.
         * If forceClear is true, the canvas will be cleared before rendering, even if the renderer's autoClear property is false.
         */
        render(scene: Scene, camera: Camera, renderTarget?: RenderTarget, forceClear?: boolean): void;
        renderImmediateObject(camera: Camera, lights: Light[], fog: Fog, material: Material, object: Object3D): void;
        initWebGLObjects(scene: Scene): void;
        initMaterial(material: Material, lights: Light[], fog: Fog, object: Object3D): void;

        /**
         * Used for setting the gl frontFace, cullFace states in the GPU, thus enabling/disabling face culling when rendering.
         * If cullFace is false, culling will be disabled.
         * @param cullFace "back", "front", "front_and_back", or false. 
         * @param frontFace "ccw" or "cw
         */
        setFaceCulling(cullFace?: string, frontFace?: FrontFaceDirection): void;
        setMaterialFaces(material: Material): void;
        setDepthTest(depthTest: boolean): void;
        setDepthWrite(depthWrite: boolean): void;
        setBlending(blending: Blending, blendEquation: BlendingEquation, blendSrc: BlendingSrcFactor, blendDst: BlendingDstFactor): void;
        setTexture(texture: Texture, slot: number): void;
        setRenderTarget(renderTarget: RenderTarget): void;
    }

    export class WebGLRenderer2 implements Renderer {
        constructor(parameters?: WebGLRendererParameters);
        domElement: HTMLCanvasElement;
        context: WebGLRenderingContext;
        autoClear: boolean;
        autoClearColor: boolean;
        autoClearDepth: boolean;
        autoClearStencil: boolean;
        sortObjects: boolean;
        autoUpdateObjects: boolean;
        autoUpdateScene: boolean;
        gammaInput: boolean;
        gammaOutput: boolean;
        physicallyBasedShading: boolean;
        shadowMapEnabled: boolean;
        shadowMapAutoUpdate: boolean;
        shadowMapType: ShadowMapType;
        shadowMapSoft: boolean;
        shadowMapCullFace: CullFace;
        shadowMapDebug: boolean;
        shadowMapCascade: boolean;
        maxMorphTargets: number;
        maxMorphNormals: number;
        autoScaleCubemaps: boolean;
        renderPluginsPre: RendererPlugin[];
        renderPluginsPost: RendererPlugin[];
        devicePixelRatio: number;
        info: {
            memory: {
                programs: number;
                geometries: number;
                textures: number;
            };
            render: {
                calls: number;
                vertices: number;
                faces: number;
                points: number;
            };
        };
        getContext(): WebGLRenderingContext;
        supportsVertexTextures(): boolean;
        getMaxAnisotropy(): number;
        setSize(width: number, height: number): void;
        setViewport(x?: number, y?: number, width?: number, height?: number): void;
        setScissor(x: number, y: number, width: number, height: number): void;
        enableScissorTest(enable: boolean): void;
        setClearColorHex(hex: number, alpha: number): void;
        setClearColor(color: Color, alpha: number): void;
        getClearColor(): Color;
        getClearAlpha(): number;
        clear(color?: boolean, depth?: boolean, stencil?: boolean): void;
        addPostPlugin(plugin: RendererPlugin): void;
        addPrePlugin(plugin: RendererPlugin): void;
        deallocateObject(object: Object3D): void;
        deallocateTexture(texture: Texture): void;
        deallocateRenderTarget(renderTarget: RenderTarget): void;
        updateShadowMap(scene: Scene, camera: Camera): void;
        renderBufferImmediate(object: Object3D, program: Object, material: Material): void;
        renderBufferDirect(camera: Camera, lights: Light[], fog: Fog, material: Material, geometryGroup: any, object: Object3D): void;
        renderBuffer(camera: Camera, lights: Light[], fog: Fog, material: Material, geometryGroup: any, object: Object3D): void;
        render(scene: Scene, camera: Camera, renderTarget?: RenderTarget, forceClear?: boolean): void;
        renderImmediateObject(camera: Camera, lights: Light[], fog: Fog, material: Material, object: Object3D): void;
        initWebGLObjects(scene: Scene): void;
        initMaterial(material: Material, lights: Light[], fog: Fog, object: Object3D): void;
        setFaceCulling(cullFace?: string, frontFace?: FrontFaceDirection): void;
        setMaterialFaces(material: Material): void;
        setDepthTest(depthTest: boolean): void;
        setDepthWrite(depthWrite: boolean): void;
        setBlending(blending: Blending, blendEquation: BlendingEquation, blendSrc: BlendingSrcFactor, blendDst: BlendingDstFactor): void;
        setTexture(texture: Texture, slot: number): void;
        setRenderTarget(renderTarget: RenderTarget): void;
    }

    export interface RenderTarget {
    }

    export interface WebGLRenderTargetOptions {
        wrapS?: Wrapping;
        wrapT?: Wrapping;
        magFilter?: TextureFilter;
        minFilter?: TextureFilter;
        anisotropy?: number; // 1;
        format?: number; // RGBAFormat;
        type?: TextureDataType; // UnsignedByteType;
        depthBuffer?: boolean; // true;
        stencilBuffer?: boolean; // true;
    }

    export class WebGLRenderTarget implements RenderTarget {
        constructor(width: number, height: number, options?: WebGLRenderTargetOptions);
        width: number;
        height: number;
        wrapS: Wrapping;
        wrapT: Wrapping;
        magFilter: TextureFilter;
        minFilter: TextureFilter;
        anisotropy: number;
        offset: Vector2;
        repeat: Vector2;
        format: number;
        type: number;
        depthBuffer: boolean;
        stencilBuffer: boolean;
        generateMipmaps: boolean;
        clone(): WebGLRenderTarget;
        dispose(): void;
    }

    export class WebGLRenderTargetCube extends WebGLRenderTarget {
        constructor(width: number, height: number, options?: WebGLRenderTargetOptions);
        activeCubeFace: number; // PX 0, NX 1, PY 2, NY 3, PZ 4, NZ 5
    }

    // Renderers / Renderables /////////////////////////////////////////////////////////////////////

    export class RenderableFace3 {
        constructor();
        v1: RenderableVertex;
        v2: RenderableVertex;
        v3: RenderableVertex;
        centroidWorld: Vector3;
        centroidScreen: Vector3;
        normalWorld: Vector3;
        vertexNormalsWorld: Vector3[];
        vertexNormalsLength: number;
        color: number;
        material: Material;
        uvs: Vector2[][];
        z: number;
    }

    export class RenderableFace4 {
        constructor();
        v1: RenderableVertex;
        v2: RenderableVertex;
        v3: RenderableVertex;
        v4: RenderableVertex;
        centroidWorld: Vector3;
        centroidScreen: Vector3;
        normalWorld: Vector3;
        vertexNormalsWorld: Vector3[];
        vertexNormalsLength: number;
        color: number;
        material: Material;
        uvs: Vector2[][];
        z: number;
    }

    export class RenderableLine {
        constructor();
        z: number;
        v1: RenderableVertex;
        v2: RenderableVertex;
        material: Material;
    }

    export class RenderableObject {
        constructor();
        object: Object;
        z: number;
    }

    export class RenderableParticle {
        constructor();
        object: Object;
        x: number;
        y: number;
        z: number;
        rotation: number;
        scale: Vector2;
        material: Material;
    }

    export class RenderableVertex {
        constructor();
        positionWorld: Vector3;
        positionScreen: Vector4;
        visible: boolean;
        copy(vertex: RenderableVertex): void;
    }

    // Scenes /////////////////////////////////////////////////////////////////////

    export interface IFog {
        name:string;
        color: Color;        
        clone():IFog;
    }


    /**
     * This class contains the parameters that define linear fog, i.e., that grows linearly denser with the distance.
     */
    export class Fog implements IFog {
        constructor(hex: number, near?: number, far?: number);
        name:string;

        /**
         * Fog color.
         */
        color: Color;

        /**
         * The minimum distance to start applying fog. Objects that are less than 'near' units from the active camera won't be affected by fog.
         */
        near: number;

        /**
         * The maximum distance at which fog stops being calculated and applied. Objects that are more than 'far' units away from the active camera won't be affected by fog.
         * Default is 1000.
         */
        far: number;

        clone(): Fog;
    }

    /**
     * This class contains the parameters that define linear fog, i.e., that grows exponentially denser with the distance.
     */
    export class FogExp2 implements IFog {
        constructor(hex: number, density?: number);
        name: string;
        color: Color;

        /**
         * Defines how fast the fog will grow dense.
         * Default is 0.00025.
         */
        density: number;

        clone(): FogExp2;
    }

    /**
     * Scenes allow you to set up what and where is to be rendered by three.js. This is where you place objects, lights and cameras.
     */
    export class Scene extends Object3D {

        /**
         * A fog instance defining the type of fog that affects everything rendered in the scene. Default is null.
         */
        fog: IFog;

        /**
         * If not null, it will force everything in the scene to be rendered with that material. Default is null.
         */
        overrideMaterial: Material;

        /**
         * Default is false.
         */
        matrixAutoUpdate: boolean;

        constructor();
    }

    // Textures /////////////////////////////////////////////////////////////////////

    export class Texture {
        constructor(
            image: HTMLImageElement,
            mapping?: Mapping,
            wrapS?: Wrapping,
            wrapT?: Wrapping,
            magFilter?: TextureFilter,
            minFilter?: TextureFilter,
            format?: PixelFormat,
            type?: TextureDataType,
            anisotropy?: number
        );
        constructor(
            image: HTMLCanvasElement,
            mapping?: Mapping,
            wrapS?: Wrapping,
            wrapT?: Wrapping,
            magFilter?: TextureFilter,
            minFilter?: TextureFilter,
            format?: PixelFormat,
            type?: TextureDataType,
            anisotropy?: number
        );
        id: number;
        name: string;
        image: Object; // HTMLImageElement or ImageData ;
        mapping: Mapping;
        wrapS: Wrapping;
        wrapT: Wrapping;
        magFilter: TextureFilter;
        minFilter: TextureFilter;
        anisotropy: number;
        format: PixelFormat;
        type: TextureDataType;
        offset: Vector2;
        repeat: Vector2;
        generateMipmaps: boolean;
        premultiplyAlpha: boolean;
        flipY: boolean;
        needsUpdate: boolean;
        onUpdate: () => void;
        clone(): Texture;
        dispose(): void;
    }
    var TextureIdCount: number;
    var TextureLibrary: Texture[];


    export class CompressedTexture extends Texture {
        constructor(mipmaps: ImageData[], width: number, height: number, format?: PixelFormat, type?: TextureDataType, mapping?: Mapping, wrapS?: Wrapping, wrapT?: Wrapping, magFilter?: TextureFilter, minFilter?: TextureFilter);
        mipmaps: ImageData[];
        clone(): CompressedTexture;
    }

    export class DataTexture extends Texture {
        constructor(data: ImageData, width: number, height: number, format: PixelFormat, type: TextureDataType, mapping: Mapping, wrapS: Wrapping, wrapT: Wrapping, magFilter: TextureFilter, minFilter: TextureFilter);
        clone(): DataTexture;
    }

    // Extras /////////////////////////////////////////////////////////////////////

    export interface TypefaceData {
        familyName: string;
        cssFontWeight: string;
        cssFontStyle: string;
    }

    export var FontUtils: {
        faces: { [weight: string]: { [style: string]: Face; }; };
        face: string;
        weight: string;
        style: string;
        size: number;
        divisions: number;
        getFace(): Face;
        loadFace(data: TypefaceData): TypefaceData;
        drawText(text: string): { paths: Path[]; offset: number; };
        extractGlyphPoints(c: string, face: Face, scale: number, offset: number, path: Path): { offset: number; path: Path; };
        generateShapes(text: string, parameters?: { size?: number; curveSegments?: number; font?: string; weight?: string; style?: string; }): Shape[];
        Triangulate: {
            (contour: Vector2[], indices: boolean): Vector2[];
            area(contour: Vector2[]): number;
        };
    };

    export var GeometryUtils: {
        merge(geometry1: Geometry, object2: Mesh): void;
        merge(geometry1: Geometry, object2: Geometry): void;
        removeMaterials(geometry: Geometry, materialIndexArray: number[]): void;
        randomPointInTriangle(vectorA: Vector3, vectorB: Vector3, vectorC: Vector3): Vector3;
        randomPointInFace(face: Face, geometry: Geometry, useCachedAreas: boolean): Vector3;
        randomPointsInGeometry(geometry: Geometry, n: number): Vector3;
        triangleArea(vectorA: Vector3, vectorB: Vector3, vectorC: Vector3): number;
        center(geometry: Geometry): Vector3;
        normalizeUVs(geometry: Geometry): void;
        triangulateQuads(geometry: Geometry): void;
        setMaterialIndex(geometry: Geometry, index: number, startFace?: number, endFace?: number);
    };

    export var ImageUtils: {
        crossOrigin: string;
        loadTexture(url: string, mapping?: Mapping, onLoad?: (texture: Texture) => void , onError?: (message: string) => void ): Texture;
        loadCompressedTexture(url: string, mapping?: Mapping, onLoad?: (texture: Texture) => void , onError?: (message: string) => void ): Texture;
        loadTextureCube(array: string[], mapping?: Mapping, onLoad?: () => void , onError?: (message: string) => void ): Texture;
        loadCompressedTextureCube(array: string[], mapping?: Mapping, onLoad?: () => void , onError?: (message: string) => void ): Texture;
        parseDDS(buffer: ArrayBuffer, loadMipmaps: boolean): { mipmaps: { data: Uint8Array; width: number; height: number; }[]; width: number; height: number; format: number; mipmapCount: number; };
        getNormalMap(image: HTMLImageElement, depth?: number): HTMLCanvasElement;
        generateDataTexture(width: number, height: number, color: Color): DataTexture;
    };

    export var SceneUtils: {
        createMultiMaterialObject(geometry: Geometry, materials: Material[]): Object3D;
        detach(child: Object3D, parent: Object3D, scene: Scene): void;
        attach(child: Object3D, scene: Scene, parent: Object3D): void;
    };

    // Extras / Animation /////////////////////////////////////////////////////////////////////

    export interface KeyFrame {
        pos: number[];
        rot: number[];
        scl: number[];
        time: number;
    }

    export interface KeyFrames {
        keys: KeyFrame[];
        parent: number;
    }

    export interface AnimationData {
        JIT: number;
        fps: number;
        hierarchy: KeyFrames[];
        length: number;
        name: string;
    }

    export class Animation {
        constructor(root: Mesh, name: string, interpolationType?: AnimationInterpolation);

        interpolateCatmullRom(points: Vector3[], scale: number): Vector3[];
        interpolate(p0: number, p1: number, p2: number, p3: number, t: number, t2: number, t3: number): number;

        root: Mesh;
        data: AnimationData;
        hierarchy: Bone[];
        currentTime: number;
        timeScale: number;
        isPlaying: boolean;
        isPaused: boolean;
        loop: boolean;
        interpolationType: AnimationInterpolation;
        points: Vector3[];
        target: Vector3;
        play(loop?: boolean, startTimeMS?: number): void;
        pause(): void;
        stop(): void;
        update(deltaTimeMS: number): void;

        getNextKeyWith(type: string, h: number, key: number): KeyFrame;    // ????
        getPrevKeyWith(type: string, h: number, key: number): KeyFrame;

        JITCompile: boolean; // https://github.com/mrdoob/three.js/blob/master/examples/webgl_animation_skinning_morph.html#L251
    }

    export class AnimationInterpolation { }

    export var AnimationHandler: {
        update(deltaTimeMS: number): void;
        addToUpdate(animation: Animation): void;
        removeFromUpdate(animation: Animation): void;
        add(data: AnimationData): void;
        get (name: string): AnimationData;
        parse(root: SkinnedMesh): Object3D[];

        LINEAR: AnimationInterpolation;
        CATMULLROM: AnimationInterpolation;
        CATMULLROM_FORWARD: AnimationInterpolation;
    };

    export class AnimationMorphTarget {
        constructor(root: Bone, data: any);
        influence: number;

        root: Bone;
        data: Object;
        hierarchy: KeyFrames[];
        currentTime: number;
        timeScale: number;
        isPlaying: boolean;
        isPaused: boolean;
        loop: boolean;
        play(loop?: boolean, startTimeMS?: number): void;
        pause(): void;
        stop(): void;
        update(deltaTimeMS: number): void;
    }

    export class KeyFrameAnimation {
        constructor(root: Mesh, data: any, JITCompile?: boolean);
        JITCompile: number;

        root: Mesh;
        data: Object;
        hierarchy: KeyFrames[];
        currentTime: number;
        timeScale: number;
        isPlaying: number;
        isPaused: number;
        loop: number;
        play(loop?: number, startTimeMS?: number): void;
        pause(): void;
        stop(): void;
        update(deltaTimeMS: number): void;

        getNextKeyWith(type: string, h: number, key: number): KeyFrame;    // ????
        getPrevKeyWith(type: string, h: number, key: number): KeyFrame;
    }

    // Extras / Cameras /////////////////////////////////////////////////////////////////////

    export class CombinedCamera extends Camera {
        constructor(width: number, height: number, fov: number, near: number, far: number, orthoNear: number, orthoFar: number);
        fov: number;
        left: number;
        right: number;
        top: number;
        bottom: number;
        cameraO: OrthographicCamera;
        cameraP: PerspectiveCamera;
        zoom: number;
        near: number;
        far: number;
        inPerspectiveMode: boolean;
        inOrthographicMode: boolean;
        toPerspective(): void;
        toOrthographic(): void;
        setSize(width: number, height: number): void;
        setFov(fov: number): void;
        updateProjectionMatrix(): void;
        setLens(focalLength: number, frameHeight?: number): number;
        setZoom(zoom: number): void;
        toFrontView(): void;
        toBackView(): void;
        toLeftView(): void;
        toRightView(): void;
        toTopView(): void;
        toBottomView(): void;
    }

    export class CubeCamera extends Object3D {
        constructor(near: number, far: number, cubeResolution: number);
        renderTarget: WebGLRenderTargetCube;
        updateCubeMap(renderer: Renderer, scene: Scene): void;
    }

    // Extras / Core /////////////////////////////////////////////////////////////////////

    /**
     * An extensible curve object which contains methods for interpolation
     * class Curve&lt;T extends Vector&gt;
     */
    export class Curve {
        constructor();

        /**
         * Returns a vector for point t of the curve where t is between 0 and 1
         * getPoint(t: number): T;
         */
        getPoint(t: number): Vector;

        /**
         * Returns a vector for point at relative position in curve according to arc length
         * getPointAt(u: number): T;
         */
        getPointAt(u: number): Vector;

        /**
         * Get sequence of points using getPoint( t )
         * getPoints(divisions?: number): T[];
         */
        getPoints(divisions?: number): Vector[];

        /**
         * Get sequence of equi-spaced points using getPointAt( u )
         * getSpacedPoints(divisions?: number): T[];
         */
        getSpacedPoints(divisions?: number): Vector[];

        /**
         * Get total curve arc length
         */
        getLength(): number;

        /**
         * Get list of cumulative segment lengths
         */
        getLengths(divisions?: number): number[];

        needsUpdate: boolean;

        /**
         * Update the cumlative segment distance cache
         */
        updateArcLengths(): void;

        /**
         * Given u ( 0 .. 1 ), get a t to find p. This gives you points which are equi distance
         */
        getUtoTmapping(u: number, distance: number): number;

        /**
         * getNormalVector(t: number): T;
         */
        getNormalVector(t: number): Vector;

        /**
         * Returns a unit vector tangent at t. If the subclassed curve do not implement its tangent derivation, 2 points a small delta apart will be used to find its gradient which seems to give a reasonable approximation
         * getTangent(t: number): T;
         */
        getTangent(t: number): Vector;

        /**
         * Returns tangent at equidistance point u on the curve
         * getTangentAt(u: number): T;
         */
        getTangentAt(u: number): Vector;

        static Utils: {
            tangentQuadraticBezier(t: number, p0: number, p1: number, p2: number): number;
            tangentCubicBezier(t: number, p0: number, p1: number, p2: number, p3: number): number;
            tangentSpline(t: number, p0: number, p1: number, p2: number, p3: number): number;
            interpolate(p0: number, p1: number, p2: number, p3: number, t: number): number;
        };

        static create(constructorFunc: Function, getPointFunc: Function): Function;
    }

    /**
     * class LineCurve extends Curve<Vector2>
     */
    export class LineCurve extends Curve {
        constructor(v1: Vector2, v2: Vector2);
        getPoint(t: number): Vector2;
        getPointAt(u: number): Vector2;
        getPoints(divisions?: number): Vector2[];
        getSpacedPoints(divisions?: number): Vector2[];
        getLength(): number;
        getLengths(divisions?: number): number[];
        needsUpdate: boolean;
        updateArcLengths(): void;
        getUtoTmapping(u: number, distance: number): number;
        getNormalVector(t: number): Vector2;
        getTangent(t: number): Vector2;
        getTangentAt(u: number): Vector2;        
    }

    /**
     * class QuadraticBezierCurve extends Curve<Vector2>
     */
    export class QuadraticBezierCurve extends Curve {
        constructor(v0: Vector2, v1: Vector2, v2: Vector2);
        getPoint(t: number): Vector2;
        getPointAt(u: number): Vector2;
        getPoints(divisions?: number): Vector2[];
        getSpacedPoints(divisions?: number): Vector2[];
        getLength(): number;
        getLengths(divisions?: number): number[];
        needsUpdate: boolean;
        updateArcLengths(): void;
        getUtoTmapping(u: number, distance: number): number;
        getNormalVector(t: number): Vector2;
        getTangent(t: number): Vector2;
        getTangentAt(u: number): Vector2;          
    }
    /**
     * class CubicBezierCurve extends Curve<Vector2>
     */
    export class CubicBezierCurve extends Curve {
        constructor(v0: number, v1: number, v2: number, v3: number);
        getPoint(t: number): Vector2;
        getPointAt(u: number): Vector2;
        getPoints(divisions?: number): Vector2[];
        getSpacedPoints(divisions?: number): Vector2[];
        getLength(): number;
        getLengths(divisions?: number): number[];
        needsUpdate: boolean;
        updateArcLengths(): void;
        getUtoTmapping(u: number, distance: number): number;
        getNormalVector(t: number): Vector2;
        getTangent(t: number): Vector2;
        getTangentAt(u: number): Vector2;          
    }
    /**
     * class SplineCurve extends Curve<Vector2>
     */
    export class SplineCurve extends Curve {
        constructor(points?: Vector2[]);
        getPoint(t: number): Vector2;
        getPointAt(u: number): Vector2;
        getPoints(divisions?: number): Vector2[];
        getSpacedPoints(divisions?: number): Vector2[];
        getLength(): number;
        getLengths(divisions?: number): number[];
        needsUpdate: boolean;
        updateArcLengths(): void;
        getUtoTmapping(u: number, distance: number): number;
        getNormalVector(t: number): Vector2;
        getTangent(t: number): Vector2;
        getTangentAt(u: number): Vector2;          
    }
    /**
     * class EllipseCurve extends Curve<Vector2>
     */
    export class EllipseCurve extends Curve {
        constructor(aX: number, aY: number, xRadius: number, yRadius: number, aStartAngle: number, aEndAngle: number, aClockwise: boolean);
        aX: number;
        aY: number;
        xRadius: number;
        yRadius: number;
        aStartAngle: number;
        aEndAngle: number;
        aClockwise: boolean;

        getPoint(t: number): Vector2;
        getPointAt(u: number): Vector2;
        getPoints(divisions?: number): Vector2[];
        getSpacedPoints(divisions?: number): Vector2[];
        getLength(): number;
        getLengths(divisions?: number): number[];
        needsUpdate: boolean;
        updateArcLengths(): void;
        getUtoTmapping(u: number, distance: number): number;
        getNormalVector(t: number): Vector2;
        getTangent(t: number): Vector2;
        getTangentAt(u: number): Vector2;          
    }
    /**
     * class ArcCurve extends EllipseCurve
     */
    export class ArcCurve extends EllipseCurve {
        constructor(aX: number, aY: number, aRadius: number, aStartAngle: number, aEndAngle: number, aClockwise: boolean);
        getPoint(t: number): Vector2;
        getPointAt(u: number): Vector2;
        getPoints(divisions?: number): Vector2[];
        getSpacedPoints(divisions?: number): Vector2[];
        getLength(): number;
        getLengths(divisions?: number): number[];
        needsUpdate: boolean;
        updateArcLengths(): void;
        getUtoTmapping(u: number, distance: number): number;
        getNormalVector(t: number): Vector2;
        getTangent(t: number): Vector2;
        getTangentAt(u: number): Vector2;  
    }

    /**
     * class LineCurve3 extends Curve<Vector3>
     */
    export class LineCurve3 extends Curve {
        constructor(v1: Vector3, v2: Vector3);
        getPoint(t: number): Vector3;
        getPointAt(u: number): Vector3;
        getPoints(divisions?: number): Vector3[];
        getSpacedPoints(divisions?: number): Vector3[];
        getLength(): number;
        getLengths(divisions?: number): number[];
        needsUpdate: boolean;
        updateArcLengths(): void;
        getUtoTmapping(u: number, distance: number): number;
        getNormalVector(t: number): Vector3;
        getTangent(t: number): Vector3;
        getTangentAt(u: number): Vector3;
    }

    /**
     * class QuadraticBezierCurve3 extends Curve<Vector3>
     */
    export class QuadraticBezierCurve3 extends Curve {
        constructor(v0: Vector3, v1: Vector3, v2: Vector3);
        getPoint(t: number): Vector3;
        getPointAt(u: number): Vector3;
        getPoints(divisions?: number): Vector3[];
        getSpacedPoints(divisions?: number): Vector3[];
        getLength(): number;
        getLengths(divisions?: number): number[];
        needsUpdate: boolean;
        updateArcLengths(): void;
        getUtoTmapping(u: number, distance: number): number;
        getNormalVector(t: number): Vector3;
        getTangent(t: number): Vector3;
        getTangentAt(u: number): Vector3;
    }

    /**
     * class CubicBezierCurve3 extends Curve<Vector3>
     */
    export class CubicBezierCurve3 extends Curve {
        constructor(v0: Vector3, v1: Vector3, v2: Vector3, v3: Vector3);
        getPoint(t: number): Vector3;
        getPointAt(u: number): Vector3;
        getPoints(divisions?: number): Vector3[];
        getSpacedPoints(divisions?: number): Vector3[];
        getLength(): number;
        getLengths(divisions?: number): number[];
        needsUpdate: boolean;
        updateArcLengths(): void;
        getUtoTmapping(u: number, distance: number): number;
        getNormalVector(t: number): Vector3;
        getTangent(t: number): Vector3;
        getTangentAt(u: number): Vector3;
    }

    /**
     * class SplineCurve3 extends Curve<Vector3>
     */
    export class SplineCurve3 extends Curve {
        constructor(points?: Vector3[]);
        points: Vector3[];
        getPoint(t: number): Vector3;
        getPointAt(u: number): Vector3;
        getPoints(divisions?: number): Vector3[];
        getSpacedPoints(divisions?: number): Vector3[];
        getLength(): number;
        getLengths(divisions?: number): number[];
        needsUpdate: boolean;
        updateArcLengths(): void;
        getUtoTmapping(u: number, distance: number): number;
        getNormalVector(t: number): Vector3;
        getTangent(t: number): Vector3;
        getTangentAt(u: number): Vector3;
    }

    /**
     * class ClosedSplineCurve3 extends Curve<Vector3>
     */
    export class ClosedSplineCurve3 extends Curve {
        constructor(points?: Vector3[]);
        points: Vector3[];
        getPoint(t: number): Vector3;
        getPointAt(u: number): Vector3;
        getPoints(divisions?: number): Vector3[];
        getSpacedPoints(divisions?: number): Vector3[];
        getLength(): number;
        getLengths(divisions?: number): number[];
        needsUpdate: boolean;
        updateArcLengths(): void;
        getUtoTmapping(u: number, distance: number): number;
        getNormalVector(t: number): Vector3;
        getTangent(t: number): Vector3;
        getTangentAt(u: number): Vector3;
    }

    export interface BoundingBox {
        minX: number;
        minY: number;
        maxX: number;
        maxY: number;
        centroid: Vector;
    }

    export class CurvePath extends Curve {
        constructor();
        curves: Curve[];
        bends: Path[];
        autoClose: boolean;
        add(curve: Curve): void;
        checkConnection(): boolean;
        closePath(): void;
        getBoundingBox(): BoundingBox;
        createPointsGeometry(divisions: number): Geometry;
        createSpacedPointsGeometry(divisions: number): Geometry;
        createGeometry(points: Vector2[]): Geometry;
        addWrapPath(bendpath: Path): void;
        getTransformedPoints(segments: number, bends?: Path): Vector2[];
        getTransformedSpacedPoints(segments: number, bends?: Path[]): Vector2[];
        getWrapPoints(oldPts: Vector2[], path: Path): Vector2[];
    }

    export enum PathActions {
        MOVE_TO,
        LINE_TO,
        QUADRATIC_CURVE_TO, // Bezier quadratic curve
        BEZIER_CURVE_TO,     // Bezier cubic curve
        CSPLINE_THRU,        // Catmull-rom spline
        ARC,                // Circle
        ELLIPSE,
    }

    /**
     * a 2d path representation, comprising of points, lines, and cubes, similar to the html5 2d canvas api. It extends CurvePath.
     */
    export class Path extends CurvePath {
        constructor(points?: Vector2);
        actions: PathActions[];
        fromPoints(vectors: Vector2[]): void;
        moveTo(x: number, y: number): void;
        lineTo(x: number, y: number): void;
        quadraticCurveTo(aCPx: number, aCPy: number, aX: number, aY: number): void;
        bezierCurveTo(aCP1x: number, aCP1y: number, aCP2x: number, aCP2y: number, aX: number, aY: number): void;
        splineThru(pts: Vector2[]): void;
        arc(aX: number, aY: number, aRadius: number, aStartAngle: number, aEndAngle: number, aClockwise: boolean): void;
        absarc(aX: number, aY: number, aRadius: number, aStartAngle: number, aEndAngle: number, aClockwise: boolean): void;
        ellipse(aX: number, aY: number, xRadius: number, yRadius: number, aStartAngle: number, aEndAngle: number, aClockwise: boolean): void;
        absellipse(aX: number, aY: number, xRadius: number, yRadius: number, aStartAngle: number, aEndAngle: number, aClockwise: boolean): void;
        toShapes(): Shape[];
    }

    export class Gyroscope extends Object3D {
        constructor();
        updateMatrixWorld(force?: boolean): void;
        translationWorld: Vector3;
        translationObject: Vector3;
        rotationWorld: Quaternion;
        rotationObject: Quaternion;
        scaleWorld: Vector3;
        scaleObject: Vector3;
    }

    /**
     * Defines a 2d shape plane using paths.
     */
    export class Shape /* extends Path */ implements Path {
        constructor(points?: Vector2[]);
        holes: Path[];
        extrude(options?: any): ExtrudeGeometry;
        makeGeometry(options?: any): ShapeGeometry;
        getPointsHoles(divisions: number): Vector2[][];
        getSpacedPointsHoles(divisions: number): Vector2[][];
        extractAllPoints(divisions: number): {
            shape: Vector2[];
            holes: Vector2[][];
        };
        useSpacedPoints: boolean;
        extractPoints(divisions: number): Vector2[];
        extractAllSpacedPoints(divisions: Vector2): {
            shape: Vector2[];
            holes: Vector2[][];
        };

        static Utils: {
            removeHoles(contour: Vector2[], holes: Vector2[][]): {
                shape: Shape;
                isolatedPts: Vector2[];
                allpoints: Vector2[];
            };
            triangulateShape(contour: Vector2[], holes: Vector2[][]): Vector2[];
            isClockWise(pts: Vector2[]): boolean;
            b2p0(t: number, p: number): number;
            b2p1(t: number, p: number): number;
            b2p2(t: number, p: number): number;
            b2(t: number, p0: number, p1: number, p2: number): number;
            b3p0(t: number, p: number): number;
            b3p1(t: number, p: number): number;
            b3p2(t: number, p: number): number;
            b3p3(t: number, p: number): number;
            b3(t: number, p0: number, p1: number, p2: number, p3: number): number;
        };

        // trick for TypeScript 0.9.5 compile passed
        // from Path
        actions: PathActions[];
        fromPoints(vectors: Vector2[]): void;
        moveTo(x: number, y: number): void;
        lineTo(x: number, y: number): void;
        quadraticCurveTo(aCPx: number, aCPy: number, aX: number, aY: number): void;
        bezierCurveTo(aCP1x: number, aCP1y: number, aCP2x: number, aCP2y: number, aX: number, aY: number): void;
        splineThru(pts: Vector2[]): void;
        arc(aX: number, aY: number, aRadius: number, aStartAngle: number, aEndAngle: number, aClockwise: boolean): void;
        absarc(aX: number, aY: number, aRadius: number, aStartAngle: number, aEndAngle: number, aClockwise: boolean): void;
        ellipse(aX: number, aY: number, xRadius: number, yRadius: number, aStartAngle: number, aEndAngle: number, aClockwise: boolean): void;
        absellipse(aX: number, aY: number, xRadius: number, yRadius: number, aStartAngle: number, aEndAngle: number, aClockwise: boolean): void;
        toShapes(): Shape[];
        // from CurvePath
        curves: Curve[];
        bends: Path[];
        autoClose: boolean;
        add(curve: Curve): void;
        checkConnection(): boolean;
        closePath(): void;
        getBoundingBox(): BoundingBox;
        createPointsGeometry(divisions: number): Geometry;
        createSpacedPointsGeometry(divisions: number): Geometry;
        createGeometry(points: Vector2[]): Geometry;
        addWrapPath(bendpath: Path): void;
        getTransformedPoints(segments: number, bends?: Path): Vector2[];
        getTransformedSpacedPoints(segments: number, bends?: Path[]): Vector2[];
        getWrapPoints(oldPts: Vector2[], path: Path): Vector2[];
        getPoint(t: number): Vector;
        getPointAt(u: number): Vector;
        getPoints(divisions?: number): Vector[];
        getSpacedPoints(divisions?: number): Vector[];
        getLength(): number;
        getLengths(divisions?: number): number[];
        needsUpdate: boolean;
        updateArcLengths(): void;
        getUtoTmapping(u: number, distance: number): number;
        getNormalVector(t: number): Vector;
        getTangent(t: number): Vector;
        getTangentAt(u: number): Vector;
    }



    // Extras / Geomerties /////////////////////////////////////////////////////////////////////

    export class AsteriskGeometry extends Geometry {
        constructor(innerRadius: number, outerRadius: number);
    }

    export class CircleGeometry extends Geometry {
        constructor(radius?: number, segments?: number, thetaStart?: number, thetaLength?: number);
    }

    export class ConvexGeometry extends Geometry {
        constructor(vertices: Vector3[]);
    }

    /**
     * CubeGeometry is the quadrilateral primitive geometry class. It is typically used for creating a cube or irregular quadrilateral of the dimensions provided within the (optional) 'width', 'height', & 'depth' constructor arguments.
     */
    export class CubeGeometry extends Geometry {
        /**
         * @param width — Width of the sides on the X axis.
         * @param height — Height of the sides on the Y axis.
         * @param depth — Depth of the sides on the Z axis.
         * @param widthSegments — Number of segmented faces along the width of the sides.
         * @param heightSegments — Number of segmented faces along the height of the sides.
         * @param depthSegments — Number of segmented faces along the depth of the sides.
         */
        constructor(width: number, height: number, depth: number, widthSegments?: number, heightSegments?: number, depthSegments?: number);
    }

    export class CylinderGeometry extends Geometry {
        /**
         * @param radiusTop — Radius of the cylinder at the top.
         * @param radiusBottom — Radius of the cylinder at the bottom.
         * @param height — Height of the cylinder.
         * @param radiusSegments — Number of segmented faces around the circumference of the cylinder.
         * @param heightSegments — Number of rows of faces along the height of the cylinder.
         * @param openEnded - A Boolean indicating whether or not to cap the ends of the cylinder.
          */
        constructor(radiusTop?: number, radiusBottom?: number, height?: number, radiusSegments?: number, heightSegments?: number, openEnded?: boolean);
    }

    export class ExtrudeGeometry extends Geometry {
        constructor(shape?: Shape, options?: any);
        constructor(shapes?: Shape[], options?: any);
        shapebb: BoundingBox;
        addShapeList(shapes: Shape[], options?: any): void;
        addShape(shape: Shape, options?: any): void;
        static WorldUVGenerator: {
            generateTopUV(geometry: Geometry, extrudedShape: Shape, extrudeOptions: Object, indexA: number, indexB: number, indexC: number): Vector2[];
            generateBottomUV(geometry: Geometry, extrudedShape: Shape, extrudeOptions: Object, indexA: number, indexB: number, indexC: number): Vector2[];
            generateSideWallUV(geometry: Geometry, extrudedShape: Shape, wallContour: Object, extrudeOptions: Object,
                indexA: number, indexB: number, indexC: number, indexD: number, stepIndex: number, stepsLength: number,
                contourIndex1: number, contourIndex2: number): Vector2[];
        };
    }

    export class IcosahedronGeometry extends PolyhedronGeometry {
        constructor(radius: number, detail: number);
    }

    export class LatheGeometry extends Geometry {
        constructor(points: Vector3[], steps?: number, angle?: number);
    }

    export class OctahedronGeometry extends PolyhedronGeometry {
        constructor(radius: number, detail: number);
    }

    export class ParametricGeometry extends Geometry {
        constructor(func: (u: number, v: number) => Vector3, slices: number, stacks: number, useTris?: boolean);
    }

    export class PlaneGeometry extends Geometry {
        constructor(width: number, height: number, widthSegments?: number, heightSegments?: number);
        width: number;
        height: number;
        widthSegments: number;
        heightSegments: number;
    }

    export class PolyhedronGeometry extends Geometry {
        constructor(vertices: Vector3[], faces: Face[], radius?: number, detail?: number);
    }

    export class ShapeGeometry extends Geometry {
        constructor(shape: Shape, options?: any);
        constructor(shapes: Shape[], options?: any);
        shapebb: BoundingBox;
        addShapeList(shapes: Shape[], options: any): ShapeGeometry;
        addShape(shape: Shape, options?: any): void;
    }

    /**
     * A class for generating sphere geometries
     */
    export class SphereGeometry extends Geometry {
        /**
         * The geometry is created by sweeping and calculating vertexes around the Y axis (horizontal sweep) and the Z axis (vertical sweep). Thus, incomplete spheres (akin to 'sphere slices') can be created through the use of different values of phiStart, phiLength, thetaStart and thetaLength, in order to define the points in which we start (or end) calculating those vertices.
         *
         * @param radius — sphere radius. Default is 50.
         * @param segmentsWidth — number of horizontal segments. Minimum value is 3, and the default is 8.
         * @param segmentsHeight — number of vertical segments. Minimum value is 2, and the default is 6.
         * @param phiStart — specify horizontal starting angle. Default is 0.
         * @param phiLength — specify horizontal sweep angle size. Default is Math.PI * 2.
         * @param thetaStart — specify vertical starting angle. Default is 0.
         * @param thetaLength — specify vertical sweep angle size. Default is Math.PI.
         */
        constructor(radius: number, widthSegments?: number, heightSegments?: number, phiStart?: number, phiLength?: number, thetaStart?: number, thetaLength?: number);
        radius: number;
        widthSegments: number;
        heightSegments: number;
        phiStart: number;
        phiLength: number;
        thetaStart: number;
        thetaLength: number;
    }

    export class TetrahedronGeometry extends PolyhedronGeometry {
        constructor(radius?: number, detail?: number);
    }

    export interface TextGeometryParameters {
        size?: number; // size of the text
        height?: number; // thickness to extrude text
        curveSegments?: number; // number of points on the curves
        font?: string; // font name
        weight?: string; // font weight (normal, bold)
        style?: string; // font style  (normal, italics)
        bevelEnabled?: boolean;   // turn on bevel
        bevelThickness?: number; // how deep into text bevel goes
        bevelSize?: number; // how far from text outline is bevel
    }

    export class TextGeometry extends ExtrudeGeometry {
        constructor(text: string, TextGeometryParameters?: TextGeometryParameters);
    }

    export class TorusGeometry extends Geometry {
        constructor(radius?: number, tube?: number, radialSegments?: number, tubularSegments?: number, arc?: number);
        radius: number;
        tube: number;
        radialSegments: number;
        tubularSegments: number;
        arc: number;
    }

    export class TorusKnotGeometry extends Geometry {
        constructor(radius?: number, tube?: number, radialSegments?: number, tubularSegments?: number, p?: number, q?: number, heightScale?: number);
        radius: number;
        tube: number;
        radialSegments: number;
        tubularSegments: number;
        p: number;
        q: number;
        heightScale: number;
        grid: number[][];
    }

    export class TubeGeometry extends Geometry {
        constructor(path: Path, segments?: number, radius?: number, radiusSegments?: number, closed?: boolean, debug?: Object3D);

        // https://github.com/mrdoob/three.js/blob/master/examples/webgl_geometry_extrude_shapes.html#L208
        // Hmmm?
        constructor(path: SplineCurve3, segments?: number, radius?: number, radiusSegments?: number, closed?: boolean, debug?: boolean);

        path: Path;
        segments: number;
        radius: number;
        radiusSegments: number;
        closed: boolean;
        grid: number[][];
        tangents: Vector3[];
        normals: Vector3[];
        binormals: Vector3[];
        FrenetFrames(path: Path, segments: number, closed: boolean): void;
    }

    // Extras / Helpers /////////////////////////////////////////////////////////////////////

    export class AxisHelper extends Line {
        constructor(size: number);
    }

    export class ArrowHelper extends Object3D {
        constructor(dir: Vector3, origin?: Vector3, length?: number, hex?: number);
        line: Line;
        cone: Mesh;
        setDirection(dir: Vector3): void;
        setLength(length: number): void;
        setColor(hex: number): void;
    }

    export class CameraHelper extends Line {
        constructor(camera: Camera);
        pointMap: { [id: string]: number[]; };
        camera: Camera;
    }

    export class DirectionalLightHelper extends Object3D {
        constructor(light: Light, sphereSize: number, arrowLength: number);
        light: Light;
        direction: Vector3;
        color: Color;
        lightArrow: ArrowHelper;
        lightSphere: Mesh;
        lightRays: Line;
        targetSphere: Mesh;
        targetLine: Line;
    }

    export class HemisphereLightHelper extends Object3D {
        constructor(light: Light, sphereSize: number, arrowLength: number, domeSize: number);
        light: Light;
        color: Color;
        groundColor: Color;
        lightSphere: Mesh;
        lightArrow: ArrowHelper;
        lightArrowGround: ArrowHelper;
        target: Vector3;
    }

    export class PointLightHelper extends Object3D {
        constructor(light: Light, sphereSize: number);
        light: Light;
        color: Color;
        lightSphere: Mesh;
        lightRays: Line;
        lightDistance: Mesh;
    }

    export class SpotLightHelper extends Object3D {
        constructor(light: Light, sphereSize: number, arrowLength: number);
        light: Light;
        direction: Vector3;
        color: Color;
        lightArrow: ArrowHelper;
        lightSphere: Mesh;
        lightCone: Mesh;
        lightRays: Line;
        gyroscope: Gyroscope;
        targetSphere: Mesh;
        targetLine: Line;
    }

    // Extras / Objects /////////////////////////////////////////////////////////////////////

    export class ImmediateRenderObject extends Object3D {
        constructor();
        // render(renderCallback):void;
    }

    export interface LensFlareProperty {
        texture: Texture;             // Texture
        size: number;             // size in pixels (-1 = use texture.width)
        distance: number;             // distance (0-1) from light source (0=at light source)
        x: number;
        y: number;
        z: number;            // screen position (-1 =>  1) z = 0 is ontop z = 1 is back
        scale: number;             // scale
        rotation: number;             // rotation
        opacity: number;            // opacity
        color: Color;                // color
        blending: Blending;
    }

    export class LensFlare extends Object3D {
        constructor(texture?: Texture, size?: number, distance?: number, blending?: Blending, color?: Color);
        lensFlares: LensFlareProperty[];
        positionScreen: Vector3;
        customUpdateCallback: (object: LensFlare) => void;
        add(object: Object3D): void;
        add(texture?: Texture, size?: number, distance?: number, blending?: Blending, color?: Color, opacity?: number): void;
        updateLensFlares(): void;
    }

    export interface MorphBlendMeshAnimation {
        startFrame: number;
        endFrame: number;
        length: number;
        fps: number;
        duration: number;
        lastFrame: number;
        currentFrame: number;
        active: boolean;
        time: number;
        direction: number;
        weight: number;
        directionBackwards: boolean;
        mirroredLoop: boolean;
    }

    export class MorphBlendMesh extends Mesh {
        constructor(geometry: Geometry, material: Material);
        animationsMap: { [name: string]: MorphBlendMeshAnimation; };
        animationsList: MorphBlendMeshAnimation[];
        createAnimation(name: string, start: number, end: number, fps: number): void;
        autoCreateAnimations(fps: number): void;
        firstAnimation: string;
        setAnimationDirectionForward(name: string): void;
        setAnimationDirectionBackward(name: string): void;
        setAnimationFPS(name: string, fps: number): void;
        setAnimationDuration(name: string, duration: number): void;
        setAnimationWeight(name: string, weight: number): void;
        setAnimationTime(name: string, time: number): void;
        getAnimationTime(name: string): number;
        getAnimationDuration(name: string): number;
        playAnimation(name: string): void;
        stopAnimation(name: string): void;
        update(delta: number): void;
    }

    // Extras / Renderers / Plugins /////////////////////////////////////////////////////////////////////

    export class DepthPassPlugin implements RendererPlugin {
        constructor();
        enabled: boolean;
        renderTarget: RenderTarget;
        init(renderer: Renderer): void;
        render(scene: Scene, camera: Camera): void;
        update(scene: Scene, camera: Camera): void;
    }

    export class LensFlarePlugin implements RendererPlugin {
        constructor();
        init(renderer: Renderer): void;
        render(scene: Scene, camera: Camera, viewportWidth: number, viewportHeight: number): void;
    }

    export class ShadowMapPlugin implements RendererPlugin {
        constructor();
        init(renderer: Renderer): void;
        render(scene: Scene, camera: Camera): void;
        update(scene: Scene, camera: Camera): void;
    }

    export class SpritePlugin implements RendererPlugin {
        constructor();
        init(renderer: Renderer): void;
        render(scene: Scene, camera: Camera, viewportWidth: number, viewportHeight: number): void;
    }

    // renderers  /////////////////////////////////////////////////////////////////////

    export interface ShaderLibrary {
        [name: string]: {
            vertexShader: string;
            fragmentShader: string;
        };
    }
    export var ShaderFlares: ShaderLibrary;
    export var ShaderSprite: ShaderLibrary;

    export var UniformsUtils: {
        merge(uniforms: Object[]): Uniforms;
        merge(uniforms: Uniforms[]): Uniforms;
        clone(uniforms_src: Uniforms): Uniforms;
    };

    export var UniformsLib: {
        common: Uniforms;
        bump: Uniforms;
        normalmap: Uniforms;
        fog: Uniforms;
        lights: Uniforms;
        particle: Uniforms;
        shadowmap: Uniforms;
    };

    export interface Shader {
        uniforms: Uniforms;
        vertexShader: string;
        fragmentShader: string;
    }

    export var ShaderLib: {
        [name: string]: Shader;
        basic: Shader;
        lambert: Shader;
        phong: Shader;
        particle_basic: Shader;
        depth: Shader;
        dashed: Shader;
        normal: Shader;
        normalmap: Shader;
        cube: Shader;
        depthRGBA: Shader;
    };
}
=======
// Type definitions for three.js
// Project: http://mrdoob.github.com/three.js/
// Definitions by: Kon <http://phyzkit.net/>
// Definitions: https://github.com/borisyankov/DefinitelyTyped  

interface WebGLRenderingContext {}

declare module THREE {
    export var REVISION: string;

    // GL STATE CONSTANTS

    export enum CullFace { }
    export var CullFaceNone: CullFace;
    export var CullFaceBack: CullFace;
    export var CullFaceFront: CullFace;
    export var CullFaceFrontBack: CullFace;

    export enum FrontFaceDirection { }
    export var FrontFaceDirectionCW: FrontFaceDirection;
    export var FrontFaceDirectionCCW: FrontFaceDirection;

    // SHADOWING TYPES

    export enum ShadowMapType { }
    export var BasicShadowMap: ShadowMapType;
    export var PCFShadowMap: ShadowMapType;
    export var PCFSoftShadowMap: ShadowMapType;

    // MATERIAL CONSTANTS

    // side
    export enum Side { }
    export var FrontSide: Side;
    export var BackSide: Side;
    export var DoubleSide: Side;

    // shading
    export enum Shading { }
    export var NoShading: Shading;
    export var FlatShading: Shading;
    export var SmoothShading: Shading;

    // colors
    export enum Colors { }
    export var NoColors: Colors;
    export var FaceColors: Colors;
    export var VertexColors: Colors;

    // blending modes
    export enum Blending { }
    export var NoBlending: Blending;
    export var NormalBlending: Blending;
    export var AdditiveBlending: Blending;
    export var SubtractiveBlending: Blending;
    export var MultiplyBlending: Blending;
    export var CustomBlending: Blending;

    // custom blending equations
    // (numbers start from 100 not to clash with other
    //  mappings to OpenGL constants defined in Texture.js)
    export enum BlendingEquation { }
    export var AddEquation: BlendingEquation;
    export var SubtractEquation: BlendingEquation;
    export var ReverseSubtractEquation: BlendingEquation;

    // custom blending destination factors
    export enum BlendingDstFactor { }
    export var ZeroFactor: BlendingDstFactor;
    export var OneFactor: BlendingDstFactor;
    export var SrcColorFactor: BlendingDstFactor;
    export var OneMinusSrcColorFactor: BlendingDstFactor;
    export var SrcAlphaFactor: BlendingDstFactor;
    export var OneMinusSrcAlphaFactor: BlendingDstFactor;
    export var DstAlphaFactor: BlendingDstFactor;
    export var OneMinusDstAlphaFactor: BlendingDstFactor;

    // custom blending source factors
    export enum BlendingSrcFactor { }
    export var DstColorFactor: BlendingSrcFactor;
    export var OneMinusDstColorFactor: BlendingSrcFactor;
    export var SrcAlphaSaturateFactor: BlendingSrcFactor;

    // TEXTURE CONSTANTS
    export enum Combine { }
    export var MultiplyOperation: Combine;
    export var MixOperation: Combine;
    export var AddOperation: Combine;

    // Mapping modes
    export enum Mapping { }
    export interface MappingConstructor { 
        new(): Mapping;
    }
    export var UVMapping: MappingConstructor;
    export var CubeReflectionMapping: MappingConstructor;
    export var CubeRefractionMapping: MappingConstructor;
    export var SphericalReflectionMapping: MappingConstructor;
    export var SphericalRefractionMapping: MappingConstructor;

    // Wrapping modes
    export enum Wrapping { }
    export var RepeatWrapping: Wrapping;
    export var ClampToEdgeWrapping: Wrapping;
    export var MirroredRepeatWrapping: Wrapping;

    // Filters
    export enum TextureFilter { }
    export var NearestFilter: TextureFilter;
    export var NearestMipMapNearestFilter: TextureFilter;
    export var NearestMipMapLinearFilter: TextureFilter;
    export var LinearFilter: TextureFilter;
    export var LinearMipMapNearestFilter: TextureFilter;
    export var LinearMipMapLinearFilter: TextureFilter;

    // Data types
    export enum TextureDataType { }
    export var UnsignedByteType: TextureDataType;
    export var ByteType: TextureDataType;
    export var ShortType: TextureDataType;
    export var UnsignedShortType: TextureDataType;
    export var IntType: TextureDataType;
    export var UnsignedIntType: TextureDataType;
    export var FloatType: TextureDataType;

    // Pixel types
    export enum PixelType { }
    //    export var UnsignedByteType:number;
    export var UnsignedShort4444Type: PixelType;
    export var UnsignedShort5551Type: PixelType;
    export var UnsignedShort565Type: PixelType;

    // Pixel formats
    export enum PixelFormat { }
    export var AlphaFormat: PixelFormat;
    export var RGBFormat: PixelFormat;
    export var RGBAFormat: PixelFormat;
    export var LuminanceFormat: PixelFormat;
    export var LuminanceAlphaFormat: PixelFormat;

    // Compressed texture formats
    export enum CompressedPixelFormat { }
    export var RGB_S3TC_DXT1_Format: CompressedPixelFormat;
    export var RGBA_S3TC_DXT1_Format: CompressedPixelFormat;
    export var RGBA_S3TC_DXT3_Format: CompressedPixelFormat;
    export var RGBA_S3TC_DXT5_Format: CompressedPixelFormat;


    // Potential future PVRTC compressed texture formats
    // export enum CompressedTextureFormats {}
    // export var RGB_PVRTC_4BPPV1_Format :CompressedTextureFormats;
    // export var RGB_PVRTC_2BPPV1_Format :CompressedTextureFormats;
    // export var RGBA_PVRTC_4BPPV1_Format:CompressedTextureFormats;
    // export var RGBA_PVRTC_2BPPV1_Format:CompressedTextureFormats;


    // Following enums don't be contained by three.js

    // export enum EulerOrder {}
    // export var XYZ:EulerOrder;
    // export var XZY:EulerOrder;
    // export var YXZ:EulerOrder;
    // export var YZX:EulerOrder;
    // export var ZXY:EulerOrder;
    // export var ZYX:EulerOrder;

    // enum UniformType {}
    //    i,        // single integer
    //    f,        // single float
    //    v2,        // single THREE.Vector2
    //    v3,        // single THREE.Vector3
    //    v4,        // single THREE.Vector4
    //    c,        // single THREE.Color
    //    iv1,    // flat array of integers (JS or typed array)
    //    iv,        // flat array of integers with 3 x N size (JS or typed array)
    //    fv1,    // flat array of floats (JS or typed array)
    //    fv,        // flat array of floats with 3 x N size (JS or typed array)
    //    v2v,    // array of THREE.Vector2
    //    v3v,    // array of THREE.Vector3
    //    v4v,    // array of THREE.Vector4
    //    m4,        // single THREE.Matrix4
    //    m4v,    // array of THREE.Matrix4
    //    t,         // single THREE.Texture (2d or cube)
    //    tv,        // array of THREE.Texture (2d)
    // }

    // Core ///////////////////////////////////////////////////////////////////////////////////////////////

    interface BufferGeometryAttributeArray extends ArrayBufferView{
        length: number;
    }    

    interface BufferGeometryAttribute{
        itemSize: number;
        array: BufferGeometryAttributeArray;
        numItems: number;
    }

    interface BufferGeometryAttributes{ 
        [name: string]: BufferGeometryAttribute; 
        index?: BufferGeometryAttribute;
        position?: BufferGeometryAttribute;
        normal?: BufferGeometryAttribute;
        color?: BufferGeometryAttribute;
    }

    /**
     * This is a superefficent class for geometries because it saves all data in buffers. 
     * It reduces memory costs and cpu cycles. But it is not as easy to work with because of all the nessecary buffer calculations.
     * It is mainly interesting when working with static objects.
     *
     * @see <a href="https://github.com/mrdoob/three.js/blob/master/src/core/BufferGeometry.js">src/core/BufferGeometry.js</a>
     */
    export class BufferGeometry {
        /**
         * This creates a new BufferGeometry. It also sets several properties to an default value.
         */
        constructor();

        /**
         * Unique number of this buffergeometry instance
         */
        id: number;

        /**
         * This hashmap has as id the name of the attribute to be set and as value the buffer to set it to.
         */
        attributes: BufferGeometryAttributes;

        /**
         * When set, it holds certain buffers in memory to have faster updates for this object. When unset, it deletes those buffers and saves memory.
         */
        dynamic: boolean;

        /**
         * Bounding box.
         */
        boundingBox: BoundingBox3D;

        /**
         * Bounding sphere.
         */
        boundingSphere: BoundingSphere;

        hasTangents: boolean;
        morphTargets: any[];

        offsets: { start: number; count: number; index: number; }[];

        /**
         * Bakes matrix transform directly into vertex coordinates.
         */
        applyMatrix(matrix: Matrix4): void;

        verticesNeedUpdate: boolean;

        /**
         * Computes bounding box of the geometry, updating Geometry.boundingBox attribute.
         * Bounding boxes aren't computed by default. They need to be explicitly computed, otherwise they are null.
         */
        computeBoundingBox(): void;

        /**
         * Computes bounding sphere of the geometry, updating Geometry.boundingSphere attribute.
         * Bounding spheres aren't' computed by default. They need to be explicitly computed, otherwise they are null.
         */
        computeBoundingSphere(): void;

        /**
         * Computes vertex normals by averaging face normals.
         */
        computeVertexNormals(): void;

        normalizeNormals(): void;

        /**
         * Computes vertex tangents.
         * Based on http://www.terathon.com/code/tangent.html
         * Geometry must have vertex UVs (layer 0 will be used).
         */
        computeTangents(): void;

        /**
         * Disposes the object from memory. 
         * You need to call this when you want the bufferGeometry removed while the application is running.
         */
        dispose(): void;
    }

    /**
     * Object for keeping track of time.
     *
     * @see <a href="https://github.com/mrdoob/three.js/blob/master/src/core/Clock.js">src/core/Clock.js</a>
     */
    export class Clock {
        /**
         * @param autoStart Automatically start the clock.
         */
        constructor(autoStart?: boolean);

        /**
         * If set, starts the clock automatically when the first update is called.
         */
        autoStart: boolean;

        /**
         * When the clock is running, It holds the starttime of the clock. 
         * This counted from the number of milliseconds elapsed since 1 January 1970 00:00:00 UTC.
         */
        startTime: number;

        /**
         * When the clock is running, It holds the previous time from a update.
         * This counted from the number of milliseconds elapsed since 1 January 1970 00:00:00 UTC.
         */
        oldTime: number;

        /**
         * When the clock is running, It holds the time elapsed btween the start of the clock to the previous update.
         * This counted from the number of milliseconds elapsed since 1 January 1970 00:00:00 UTC.
         */
        elapsedTime: number;

        /**
         * This property keeps track whether the clock is running or not.
         */
        running: boolean;

        /**
         * Starts clock.
         */
        start(): void;

        /**
         * Stops clock.
         */
        stop(): void;

        /**
         * Get milliseconds passed since the clock started.
         */
        getElapsedTime(): number;

        /**
         * Get the milliseconds passed since the last call to this method.
         */
        getDelta(): number;
    }

    export interface HSL {
        h: number;
        s: number;
        l: number;
    }

    /**
     * Represents a color. See also {@link ColorUtils}.
     *
     * @example 
     * var color = new THREE.Color( 0xff0000 );
     *
     * @see <a href="https://github.com/mrdoob/three.js/blob/master/src/math/Color.js">src/math/Color.js</a>
     */
    export class Color {
        constructor(hex?: string);

        /**
         * @param hex initial color in hexadecimal
         */
        constructor(hex?: number);

        /**
         * Red channel value between 0 and 1. Default is 1.
         */
        r: number;

        /**
         * Green channel value between 0 and 1. Default is 1.
         */
        g: number;

        /**
         * Blue channel value between 0 and 1. Default is 1.
         */
        b: number;
        set (value: number): void;
        set (value: string): void;
        setHex(hex: number): Color;

        /**
         * Sets this color from RGB values.
         * @param r Red channel value between 0 and 1.
         * @param g Green channel value between 0 and 1.
         * @param b Blue channel value between 0 and 1.
         */
        setRGB(r: number, g: number, b: number): Color;

        /**
         * Sets this color from HSL values.
         * Based on MochiKit implementation by Bob Ippolito.
         *
         * @param h Hue channel value between 0 and 1.
         * @param s Saturation value channel between 0 and 1.
         * @param l Value channel value between 0 and 1.
         */
        setHSL(h: number, s: number, l: number): Color;

        /**
         * Sets this color from a CSS context style string.
         * @param contextStyle Color in CSS context style format.
         */
        setStyle(style: string): Color;

        /**
         * Copies given color.
         * @param color Color to copy.
         */
        copy(color: Color): Color;

        /**
         * Copies given color making conversion from gamma to linear space.
         * @param color Color to copy.
         */
        copyGammaToLinear(color: Color): Color;

        /**
         * Copies given color making conversion from linear to gamma space.
         * @param color Color to copy.
         */
        copyLinearToGamma(color: Color): Color;

        /**
         * Converts this color from gamma to linear space.
         */
        convertGammaToLinear(): Color;

        /**
         * Converts this color from linear to gamma space.
         */
        convertLinearToGamma(): Color;

        /**
         * Returns the hexadecimal value of this color.
         */
        getHex(): number;

        /**
         * Returns the string formated hexadecimal value of this color.
         */
        getHexString(): string;

        getHSL(): HSL;

        /** 
         * Returns the value of this color in CSS context style.
         * Example: rgb(r, g, b)
         */
        getStyle(): string;

        offsetHSL(h:number, s:number, l:number): Color;

        add(color: Color): Color;
        addColors(color1: Color, color2: Color): Color;
        addScalar(s: number): Color;
        multiply(color: Color): Color;
        multiplyScalar(s: number): Color;
        lerp(color: Color, alpha: number): Color;

        /**
         * Clones this color.
         */
        clone(): Color;
    }

    var ColorKeywords: {
        [name: string]: number;
        aliceblue: number;
        antiquewhite: number;
        aqua: number;
        aquamarine: number;
        azure: number;
        beige: number;
        bisque: number;
        black: number;
        blanchedalmond: number;
        blue: number;
        blueviolet: number;
        brown: number;
        burlywood: number;
        cadetblue: number;
        chartreuse: number;
        chocolate: number;
        coral: number;
        cornflowerblue: number;
        cornsilk: number;
        crimson: number;
        cyan: number;
        darkblue: number;
        darkcyan: number;
        darkgoldenrod: number;
        darkgray: number;
        darkgreen: number;
        darkgrey: number;
        darkkhaki: number;
        darkmagenta: number;
        darkolivegreen: number;
        darkorange: number;
        darkorchid: number;
        darkred: number;
        darksalmon: number;
        darkseagreen: number;
        darkslateblue: number;
        darkslategray: number;
        darkslategrey: number;
        darkturquoise: number;
        darkviolet: number;
        deeppink: number;
        deepskyblue: number;
        dimgray: number;
        dimgrey: number;
        dodgerblue: number;
        firebrick: number;
        floralwhite: number;
        forestgreen: number;
        fuchsia: number;
        gainsboro: number;
        ghostwhite: number;
        gold: number;
        goldenrod: number;
        gray: number;
        green: number;
        greenyellow: number;
        grey: number;
        honeydew: number;
        hotpink: number;
        indianred: number;
        indigo: number;
        ivory: number;
        khaki: number;
        lavender: number;
        lavenderblush: number;
        lawngreen: number;
        lemonchiffon: number;
        lightblue: number;
        lightcoral: number;
        lightcyan: number;
        lightgoldenrodyellow: number;
        lightgray: number;
        lightgreen: number;
        lightgrey: number;
        lightpink: number;
        lightsalmon: number;
        lightseagreen: number;
        lightskyblue: number;
        lightslategray: number;
        lightslategrey: number;
        lightsteelblue: number;
        lightyellow: number;
        lime: number;
        limegreen: number;
        linen: number;
        magenta: number;
        maroon: number;
        mediumaquamarine: number;
        mediumblue: number;
        mediumorchid: number;
        mediumpurple: number;
        mediumseagreen: number;
        mediumslateblue: number;
        mediumspringgreen: number;
        mediumturquoise: number;
        mediumvioletred: number;
        midnightblue: number;
        mintcream: number;
        mistyrose: number;
        moccasin: number;
        navajowhite: number;
        navy: number;
        oldlace: number;
        olive: number;
        olivedrab: number;
        orange: number;
        orangered: number;
        orchid: number;
        palegoldenrod: number;
        palegreen: number;
        paleturquoise: number;
        palevioletred: number;
        papayawhip: number;
        peachpuff: number;
        peru: number;
        pink: number;
        plum: number;
        powderblue: number;
        purple: number;
        red: number;
        rosybrown: number;
        royalblue: number;
        saddlebrown: number;
        salmon: number;
        sandybrown: number;
        seagreen: number;
        seashell: number;
        sienna: number;
        silver: number;
        skyblue: number;
        slateblue: number;
        slategray: number;
        slategrey: number;
        snow: number;
        springgreen: number;
        steelblue: number;
        tan: number;
        teal: number;
        thistle: number;
        tomato: number;
        turquoise: number;
        violet: number;
        wheat: number;
        white: number;
        whitesmoke: number;
        yellow: number;
        yellowgreen: number;
    };

    /**
     * JavaScript events for custom objects
     *
     * # Example
     *     var Car = function () {
     *     
     *         EventDispatcher.call( this );
     *         this.start = function () {
     *     
     *             this.dispatchEvent( { type: 'start', message: 'vroom vroom!' } );
     *     
     *         };
     *     
     *     };
     *     
     *     var car = new Car();
     *     car.addEventListener( 'start', function ( event ) {
     *     
     *         alert( event.message );
     *     
     *     } );
     *     car.start();
     *
     * @source src/core/EventDispatcher.js
     */
    export class EventDispatcher {
        /**
         * Creates eventDispatcher object. It needs to be call with '.call' to add the functionality to an object.
         */
        constructor();

        /**
         * Adds a listener to an event type.
         * @param type The type of the listener that gets removed.
         * @param listener The listener function that gets removed.
         */
        addEventListener(type: string, listener: (event: any) => void ): void;

        /**
         * Fire an event type.
         * @param type The type of event that gets fired.
         */
        dispatchEvent(event: { type:string; target: any; }): void;

        /**
         * Removes a listener from an event type.
         * @param type The type of the listener that gets removed.
         * @param listener The listener function that gets removed.
         */
        removeEventListener(type: string, listener: (event: any) => void ): void;
    }

    export interface Face {
        /**
         * Face normal.
         */
        normal: Vector3;

        /**
         * Face color.
         */
        color: Color;

        /**
         * Array of 4 vertex normals.
         */
        vertexNormals: Vector3[];

        /**
         * Array of 4 vertex normals.
         */
        vertexColors: Color[];

        /**
         * Array of 4 vertex tangets.
         */
        vertexTangents: number[];

        /**
         * Material index (points to {@link Geometry.materials}).
         */
        materialIndex: number;

        /**
         * Face centroid.
         */
        centroid: Vector3;

        clone(): Face;
    }

    /**
     * Triangle face.
     *
     * # Example
     *     var normal = new THREE.Vector3( 0, 1, 0 ); 
     *     var color = new THREE.Color( 0xffaa00 ); 
     *     var face = new THREE.Face3( 0, 1, 2, normal, color, 0 );
     *
     * @source https://github.com/mrdoob/three.js/blob/master/src/core/Face3.js
     */
    export class Face3 implements Face {
        /**
         * @param a Vertex A index.
         * @param b Vertex B index.
         * @param c Vertex C index.
         * @param normal Face normal or array of vertex normals.
         * @param color Face color or array of vertex colors.
         * @param materialIndex Material index.
         */
        constructor(a: number, b: number, c: number, normal?: Vector3, color?: Color, materialIndex?: number);
        constructor(a: number, b: number, c: number, normal?: Vector3, vertexColors?: Color[], materialIndex?: number);
        constructor(a: number, b: number, c: number, vertexNormals?: Vector3[], color?: Color, materialIndex?: number);
        constructor(a: number, b: number, c: number, vertexNormals?: Vector3[], vertexColors?: Color[], materialIndex?: number);

        /**
         * Vertex A index.
         */
        a: number;

        /**
         * Vertex B index.
         */
        b: number;

        /**
         * Vertex C index.
         */
        c: number;

        clone(): Face3;

        // properties inherits from Face ///////////////////////////////////

        /**
         * Face normal.
         */
        normal: Vector3;

        /**
         * Face color.
         */
        color: Color;

        /**
         * Array of 4 vertex normals.
         */
        vertexNormals: Vector3[];

        /**
         * Array of 4 vertex normals.
         */
        vertexColors: Color[];

        /**
         * Array of 4 vertex tangets.
         */
        vertexTangents: number[];

        /**
         * Material index (points to {@link Geometry.materials}).
         */
        materialIndex: number;

        /**
         * Face centroid.
         */
        centroid: Vector3;
    }

    /**
     * Quad face.
     * 
     * # example 
     *     var normal = new THREE.Vector3( 0, 1, 0 ); 
     *     var color = new THREE.Color( 0xffaa00 ); 
     *     var face = new THREE.Face4( 0, 1, 2, 3, normal, color, 0 );
     *
     * @source https://github.com/mrdoob/three.js/blob/master/src/core/Face4.js
     */
    export class Face4 implements Face {
        /**
         * @param a Vertex A index.
         * @param b Vertex B index.
         * @param c Vertex C index.
         * @param d Vertex D index.
         * @param normal Face normal or array of vertex normals.
         * @param color Face color or array of vertex colors.
         * @param materialIndex Material index.
         */
        constructor(a: number, b: number, c: number, d: number, normal?: Vector3, color?: Color, materialIndex?: number);
        constructor(a: number, b: number, c: number, d: number, normal?: Vector3, vertexColors?: Color[], materialIndex?: number);
        constructor(a: number, b: number, c: number, d: number, vertexNormals?: Vector3[], color?: Color, materialIndex?: number);
        constructor(a: number, b: number, c: number, d: number, vertexNormals?: Vector3[], vertexColors?: Color[], materialIndex?: number);

        /**
         * Vertex A index.
         */
        a: number;

        /**
         * Vertex B index.
         */
        b: number;

        /**
         * Vertex C index.
         */
        c: number;

        /**
         * Vertex D index.
         */
        d: number;

        clone(): Face4;



        // properties inherits from Face ///////////////////////////////////

        /**
         * Face normal.
         */
        normal: Vector3;

        /**
         * Face color.
         */
        color: Color;

        /**
         * Array of 4 vertex normals.
         */
        vertexNormals: Vector3[];

        /**
         * Array of 4 vertex normals.
         */
        vertexColors: Color[];

        /**
         * Array of 4 vertex tangets.
         */
        vertexTangents: number[];

        /**
         * Material index (points to {@link Geometry.materials}).
         */
        materialIndex: number;

        /**
         * Face centroid.
         */
        centroid: Vector3;
    }

    /**
     * Frustums are used to determine what is inside the camera's field of view. They help speed up the rendering process.
     */
    export class Frustum {
        constructor(p0?: Plane, p1?: Plane, p2?: Plane, p3?: Plane, p4?: Plane, p5?: Plane);

        /**
         * Array of 6 vectors.
         */
        planes: Plane[];

        set (p0?: number, p1?: number, p2?: number, p3?: number, p4?: number, p5?: number): Frustum;
        copy(frustum: Frustum): Frustum;
        setFromMatrix(m: Matrix4): Frustum;

        /**
         * Checks whether the object is inside the Frustum.
         */
        intersectsObject(object: Object3D): boolean;

        intersectsSphere(sphere: Sphere): boolean;
        containsPoint(point: Vector3): boolean;
        clone(): Frustum;
    }

    export class Line3{
        constructor(start?:Vector3, end?:Vector3);
        start: Vector3;
        end: Vector3;
        set(start?:Vector3, end?:Vector3):Line3;
        copy(line:Line3):Line3;
        center(optionalTarget?:Vector3):Vector3;
        delta(optionalTarget?:Vector3):Vector3;
        distanceSq():number;
        distance():number;
        at(t:number, optionalTarget?: Vector3):Vector3;
        closestPointToPointParameter(point:Vector3, clampToLine?:boolean):number;
        closestPointToPoint(point:Vector3, clampToLine?:boolean, optionalTarget?:Vector3):Vector3;
        applyMatrix4(matrix:Matrix4):Line3;
        equals(line:Line3):boolean;
        clone():Line3;
    }

    export class Plane {
        constructor(normal?: Vector3, constant?: number);
        normal: Vector3;
        constant: number;
        set (normal: Vector3, constant: number): Plane;
        setComponents(x: number, y: number, z: number, w: number): Plane;
        setFromNormalAndCoplanarPoint(normal: Vector3, point: Vector3): Plane;
        setFromCoplanarPoints(a: Vector3, b: Vector3, c: Vector3): Plane;
        copy(plane: Plane): Plane;
        normalize(): Plane;
        negate(): Plane;
        distanceToPoint(point: Vector3): number;
        distanceToSphere(sphere: Sphere): number;
        projectPoint(point: Vector3, optionalTarget?: Vector3): Vector3;
        orthoPoint(point: Vector3, optionalTarget?: Vector3): Vector3;
        isIntersectionLine(line: Line3): boolean;
        intersectLine(line: Line3, optionalTarget?: Vector3): Vector3;
        coplanarPoint(optionalTarget?: boolean): Vector3;
        applyMatrix4(matrix: Matrix4, optionalNormalMatrix?: Matrix3): Plane;
        translate(offset: Vector3): Plane;
        equals(plane: Plane): boolean;
        clone(): Plane;
    }

    export class Sphere {
        constructor(center?: Vector3, radius?: number);
        center: Vector3;
        radius: number;
        set (center: Vector3, radius: number): Sphere;
        setFromCenterAndPoints(center: Vector3, points: Vector3[]): Sphere;
        copy(sphere: Sphere): Sphere;
        empty(): boolean;
        containsPoint(point: Vector3): boolean;
        distanceToPoint(point: Vector3): number;
        intersectsSphere(sphere: Sphere): boolean;
        clampPoint(point: Vector3, optionalTarget?: Vector3): Vector3;
        getBoundingBox(optionalTarget?: Box3): Box3;
        applyMatrix4(matrix: Matrix): Sphere;
        translate(offset: Vector3): Sphere;
        equals(sphere: Sphere): boolean;
        clone(): Sphere;
    }


    export interface MorphTarget {
        name: string;
        vertices: Vector3[];
    }

    export interface MorphColor {
        name: string;
        color: Color[];
    }

    export interface BoundingBox3D {
        min: Vector3;
        max: Vector3;
    }

    export interface BoundingSphere {
        radius: number;
    }


    /**
     * Base class for geometries
     * 
     * # Example
     *     var geometry = new THREE.Geometry();
     *     geometry.vertices.push( new THREE.Vector3( -10, 10, 0 ) ); 
     *     geometry.vertices.push( new THREE.Vector3( -10, -10, 0 ) ); 
     *     geometry.vertices.push( new THREE.Vector3( 10, -10, 0 ) );  
     *     geometry.faces.push( new THREE.Face3( 0, 1, 2 ) );  
     *     geometry.computeBoundingSphere();
     *
     * @see https://github.com/mrdoob/three.js/blob/master/src/core/Geometry.js
     */
    export class Geometry {
        constructor();

        /**
         * Unique number of this geometry instance
         */
        id: number;

        /**
         * Name for this geometry. Default is an empty string.
         */
        name: string;

        /**
         * The array of vertices hold every position of points of the model.
         * To signal an update in this array, Geometry.verticesNeedUpdate needs to be set to true.
         */
        vertices: Vector3[];

        /**
         * Array of vertex colors, matching number and order of vertices.
         * Used in ParticleSystem, Line and Ribbon.
         * Meshes use per-face-use-of-vertex colors embedded directly in faces.
         * To signal an update in this array, Geometry.colorsNeedUpdate needs to be set to true.
         */
        colors: Color[];

        /**
         * Array of vertex normals, matching number and order of vertices.
         * Normal vectors are nessecary for lighting 
         * To signal an update in this array, Geometry.normalsNeedUpdate needs to be set to true.
         */
        normals: Vector3[];

        /**
         * Array of triangles or/and quads.
         * The array of faces describe how each vertex in the model is connected with each other.
         * To signal an update in this array, Geometry.elementsNeedUpdate needs to be set to true.
         */
        faces: Face[];

        /**
         * Array of face UV layers.
         * Each UV layer is an array of UV matching order and number of faces.
         * To signal an update in this array, Geometry.uvsNeedUpdate needs to be set to true.
         */
        faceUvs: Vector2[][];

        /**
         * Array of face UV layers.
         * Each UV layer is an array of UV matching order and number of vertices in faces.
         * To signal an update in this array, Geometry.uvsNeedUpdate needs to be set to true.
         */
        faceVertexUvs: Vector2[][][];

        /**
         * Array of morph targets. Each morph target is a Javascript object:
         *
         *     { name: "targetName", vertices: [ new THREE.Vector3(), ... ] }
         *
         * Morph vertices match number and order of primary vertices.
         */
        morphTargets: MorphTarget[];

        /**
         * Array of morph colors. Morph colors have similar structure as morph targets, each color set is a Javascript object:
         *
         *     morphNormal = { name: "NormalName", normals: [ new THREE.Vector3(), ... ] }
         */
        morphColors: MorphColor[];

        /**
         * Array of skinning weights, matching number and order of vertices.
         */
        skinWeights: number[];

        /**
         * Array of skinning indices, matching number and order of vertices.
         */
        skinIndices: number[];

        /**
         * Bounding box.
         */
        boundingBox: BoundingBox3D;

        /**
         * Bounding sphere.
         */
        boundingSphere: BoundingSphere;

        /**
         * True if geometry has tangents. Set in Geometry.computeTangents.
         */
        hasTangents: boolean;

        /**
         * Set to true if attribute buffers will need to change in runtime (using "dirty" flags).
         * Unless set to true internal typed arrays corresponding to buffers will be deleted once sent to GPU.
         * Defaults to true.
         */
        dynamic: boolean;

        /**
         * Set to true if the vertices array has been updated.
         */
        verticesNeedUpdate: boolean;

        /**
         * Set to true if the faces array has been updated.
         */
        elementsNeedUpdate: boolean;

        /**
         * Set to true if the uvs array has been updated.
         */
        uvsNeedUpdate: boolean;

        /**
         * Set to true if the normals array has been updated.
         */
        normalsNeedUpdate: boolean;

        /**
         * Set to true if the tangents in the faces has been updated.
         */
        tangentsNeedUpdate: boolean;

        /**
         * Set to true if the colors array has been updated.
         */
        colorsNeedUpdate: boolean;

        /**
         * Set to true if the linedistances array has been updated.
         */
        lineDistancesNeedUpdate: boolean;

        /**
         * Set to true if an array has changed in length.
         */
        buffersNeedUpdate: boolean;

        /**
         *
         */
        animation: AnimationData;

        /**
         * Bakes matrix transform directly into vertex coordinates.
         */
        applyMatrix(matrix: Matrix4): void;

        /**
         * Computes centroids for all faces.
         */
        computeCentroids(): void;

        /**
         * Computes face normals.
         */
        computeFaceNormals(): void;

        /**
         * Computes vertex normals by averaging face normals.
         * Face normals must be existing / computed beforehand.
         */
        computeVertexNormals(areaWeighted?: boolean): void;

        /**
         * Computes morph normals.
         */
        computeMorphNormals(): void;

        /**
         * Computes vertex tangents.
         * Based on <a href="http://www.terathon.com/code/tangent.html">http://www.terathon.com/code/tangent.html</a>
         * Geometry must have vertex UVs (layer 0 will be used).
         */
        computeTangents(): void;

        computeLineDistances(): void;

        /**
         * Computes bounding box of the geometry, updating {@link Geometry.boundingBox} attribute.
         */
        computeBoundingBox(): void;

        /**
         * Computes bounding sphere of the geometry, updating Geometry.boundingSphere attribute.
         * Neither bounding boxes or bounding spheres are computed by default. They need to be explicitly computed, otherwise they are null.
         */
        computeBoundingSphere(): void;

        /**
         * Checks for duplicate vertices using hashmap.
         * Duplicated vertices are removed and faces' vertices are updated.
         */
        mergeVertices(): number;

        /**
         * Creates a new clone of the Geometry.
         */
        clone(): Geometry;

        /**
         * Removes The object from memory. 
         * Don't forget to call this method when you remove an geometry because it can cuase meomory leaks.
         */
        dispose(): void;
    }

    var GeometryIdCount: number;
    var GeometryLibrary: Geometry[];

    interface Math {
        /**
         * Clamps the x to be between a and b.
         *
         * @param x Value to be clamped.
         * @param a Minimum value
         * @param b Maximum value.
         */
        clamp(x: number, a: number, b: number): number;

        /**
         * Clamps the x to be larger than a.
         * 
         * @param x — Value to be clamped.
         * @param a — Minimum value
         */
        clampBottom(x: number, a: number): number;

        /**
         * Linear mapping of x from range [a1, a2] to range [b1, b2].
         * 
         * @param x Value to be mapped.
         * @param a1 Minimum value for range A.
         * @param a2 Maximum value for range A.
         * @param b1 Minimum value for range B.
         * @param b2 Maximum value for range B.
         */
        mapLinear(x: number, a1: number, a2: number, b1: number, b2: number): number;

        smoothstep(x:number, min:number, max:number):number;

        smootherstep(x:number, min:number, max:number):number; 

        /**
         * Random float from 0 to 1 with 16 bits of randomness.
         * Standard Math.random() creates repetitive patterns when applied over larger space.
         */
        random16(): number;

        /**
         * Random integer from low to high interval.
         */
        randInt(low: number, high: number): number;

        /**
         * Random float from low to high interval.
         */
        randFloat(low: number, high: number): number;

        /**
         * Random float from - range / 2 to range / 2 interval.
         */
        randFloatSpread(range: number): number;

        /**
         * Returns -1 if x is less than 0, 1 if x is greater than 0, and 0 if x is zero.
         */
        sign(x: number): number;

        degToRad(degrees: number): number;

        radToDeg(radians: number): number;
    }

    /**
     *
     * @see <a href="https://github.com/mrdoob/three.js/blob/master/src/math/Math.js">src/math/Math.js</a>
     */
    export var Math: Math;

    /**
     * ( interface Matrix&lt;T&gt; )
     */
    export interface Matrix {
        /**
         * Float32Array with matrix values.
         */
        elements: Float32Array;

        /**
         * identity():T;
         */
        identity(): Matrix;

        /**
         * copy(m:T):T;
         */
        copy(m: Matrix): Matrix;

        multiplyVector3Array(a: number[]): number[];

        /**
         * multiplyScalar(s:number):T;
         */
        multiplyScalar(s: number): Matrix;

        determinant(): number;

        /**
         * getInverse(matrix:T, throwOnInvertible?:boolean):T;
         */
        getInverse(matrix: Matrix, throwOnInvertible?: boolean): Matrix;

        /**
         * transpose():T;
         */
        transpose(): Matrix;

        /**
         * clone():T;
         */
        clone(): Matrix;
    }

    /**
     * ( class Matrix3 implements Matrix&lt;Matrix3&gt; )
     */
    export class Matrix3 implements Matrix {
        /**
         * Creates an identity matrix.
         */ 
        constructor();

        /**
         * Initialises the matrix with the supplied n11..n33 values.
         */
        constructor(n11: number, n12: number, n13: number, n21: number, n22: number, n23: number, n31: number, n32: number, n33: number);

        /**
         * Float32Array with matrix values.
         */
        elements: Float32Array;

        set (n11: number, n12: number, n13: number, n21: number, n22: number, n23: number, n31: number, n32: number, n33: number): Matrix3;
        identity(): Matrix3;
        copy(m: Matrix3): Matrix3;
        multiplyVector3Array(a: number[]): number[];
        multiplyScalar(s: number): Matrix3;
        determinant(): number;
        getInverse(matrix: Matrix3, throwOnInvertible?: boolean): Matrix3;
        getInverse(matrix: Matrix4, throwOnInvertible?: boolean): Matrix3;

        /**
         * Transposes this matrix in place.
         */
        transpose(): Matrix3;

        getNormalMatrix(m:Matrix4): Matrix3;

        /**
         * Transposes this matrix into the supplied array r, and returns itself.
         */
        transposeIntoArray(r: number[]): number[];

        clone(): Matrix3;
    }

    /**
     * A 4x4 Matrix.
     *
     * @example
     * // Simple rig for rotating around 3 axes  
     * var m = new THREE.Matrix4();  
     * var m1 = new THREE.Matrix4(); 
     * var m2 = new THREE.Matrix4(); 
     * var m3 = new THREE.Matrix4();  
     * var alpha = 0; 
     * var beta = Math.PI; 
     * var gamma = Math.PI/2;  
     * m1.makeRotationX( alpha ); 
     * m2.makeRotationY( beta ); 
     * m3.makeRotationZ( gamma );  
     * m.multiplyMatrices( m1, m2 ); 
     * m.multiply( m3 ); 
     */
    export class Matrix4 implements Matrix {

        /**
         * Creates an identity matrix.
         */
        constructor();


        /**
         * Initialises the matrix with the supplied n11..n44 values.
         */
        constructor(n11: number, n12: number, n13: number, n14: number, n21: number, n22: number, n23: number, n24: number, n31: number, n32: number, n33: number, n34: number, n41: number, n42: number, n43: number, n44: number);

        /**
         * Float32Array with matrix values.
         */
        elements: Float32Array;

        /** 
         * Sets all fields of this matrix.
         */
        set (n11: number, n12: number, n13: number, n14: number, n21: number, n22: number, n23: number, n24: number, n31: number, n32: number, n33: number, n34: number, n41: number, n42: number, n43: number, n44: number): Matrix4;

        /**
         * Resets this matrix to identity.
         */
        identity(): Matrix4;

        /**
         * Copies a matrix m into this matrix.
         */
        copy(m: Matrix4): Matrix4;

        /**
         * Sets the rotation submatrix of this matrix to the rotation specified by Euler angles.
         * Default order is "XYZ".
         *
         * @param v Rotation vector. order — The order of rotations. Eg. "XYZ".
         */
        setRotationFromEuler(v: Vector3, order?: string): Matrix4;

        /**
         * Sets the rotation submatrix of this matrix to the rotation specified by q.
         */
        setRotationFromQuaternion(q: Quaternion): Matrix4;

        /**
         * Constructs a rotation matrix, looking from eye towards center with defined up vector.
         */
        lookAt(eye: Vector3, target: Vector3, up: Vector3): Matrix4;

        /**
         * Multiplies this matrix by m.
         */
        multiply(m: Matrix4): Matrix4;

        /**
         * Sets this matrix to a x b.
         */
        multiplyMatrices(a: Matrix4, b: Matrix4): Matrix4;

        /**
         * Sets this matrix to a x b and stores the result into the flat array r.
         * r can be either a regular Array or a TypedArray.
         */
        multiplyToArray(a: Matrix4, b: Matrix4, r: number[]): Matrix4;

        /**
         * Multiplies this matrix by s.
         */
        multiplyScalar(s: number): Matrix4;

        multiplyVector3Array(a: number[]): number[];

        rotateAxis(v: Vector3): Vector3;

        /**
         * Computes the cross product between this matrix and the Vector4 parameter a.
         */
        crossVector(a: Vector3): Vector4;

        /**
         * Computes determinant of this matrix.
         * Based on http://www.euclideanspace.com/maths/algebra/matrix/functions/inverse/fourD/index.htm
         */
        determinant(): number;

        /**
         * Transposes this matrix.
         */
        transpose(): Matrix4;

        /** 
         * Flattens this matrix into supplied flat array.
         */
        flattenToArray(flat: number[]): number[];

        /**
         * Flattens this matrix into supplied flat array starting from offset position in the array.
         */
        flattenToArrayOffset(flat: number[], offset: number): number[];

        /**
         * Sets the position component for this matrix from vector v.
         */
        setPosition(v: Vector3): Vector3;

        /**
         * Sets this matrix to the inverse of matrix m.
         * Based on http://www.euclideanspace.com/maths/algebra/matrix/functions/inverse/fourD/index.htm.
         */
        getInverse(m: Matrix4, throwOnInvertible?: boolean): Matrix4;

        /**
         * Sets this matrix to the transformation composed of translation, rotation and scale.
         */
        compose(translation: Vector3, rotation: Quaternion, scale: Vector3): Matrix4;

        /**
         * Decomposes this matrix into the translation, rotation and scale components.
         * If parameters are not passed, new instances will be created.
         */
        decompose(translation?: Vector3, rotation?: Quaternion, scale?: Vector3): Object[]; // [Vector3, Quaternion, Vector3]

        /**
         * Copies the translation component of the supplied matrix m into this matrix translation component.
         */
        extractPosition(m: Matrix4): Matrix4;

        /**
         * Copies the rotation component of the supplied matrix m into this matrix rotation component.
         */
        extractRotation(m: Matrix4): Matrix4;

        /**
         * Translates this matrix by vector v.
         */
        translate(v: Vector3): Matrix4;

        /**
         * Rotates this matrix around the x axis by angle.
         */
        rotateX(angle: number): Matrix4;

        /**
         * Rotates this matrix around the y axis by angle.
         */
        rotateY(angle: number): Matrix4;

        /**
         * Rotates this matrix around the z axis by angle.
         */
        rotateZ(angle: number): Matrix4;

        /**
         * Rotates this matrix around the supplied axis by angle.
         */
        rotateByAxis(axis: Vector3, angle: number): Matrix4;

        /**
         * Multiplies the columns of this matrix by vector v.
         */
        scale(v: Vector3): Matrix4;

        getMaxScaleOnAxis(): number;

        /**
         * Sets this matrix as translation transform.
         */
        makeTranslation(x: number, y: number, z: number): Matrix4;

        /**
         * Sets this matrix as rotation transform around x axis by theta radians.
         *
         * @param theta Rotation angle in radians.
         */
        makeRotationX(theta: number): Matrix4;

        /**
         * Sets this matrix as rotation transform around y axis by theta radians.
         * 
         * @param theta Rotation angle in radians.
         */
        makeRotationY(theta: number): Matrix4;

        /**
         * Sets this matrix as rotation transform around z axis by theta radians.
         *
         * @param theta Rotation angle in radians.
         */
        makeRotationZ(theta: number): Matrix4;

        /**
         * Sets this matrix as rotation transform around axis by angle radians.
         * Based on http://www.gamedev.net/reference/articles/article1199.asp.
         *
         * @param axis Rotation axis. 
         * @param theta Rotation angle in radians.
         */
        makeRotationAxis(axis: Vector3, angle: number): Matrix4;

        /**
         * Sets this matrix as scale transform.
         */
        makeScale(x: number, y: number, z: number): Matrix4;

        /** 
         * Creates a frustum matrix.
         */
        makeFrustum(left: number, right: number, bottom: number, top: number, near: number, far: number): Matrix4;

        /**
         * Creates a perspective projection matrix.
         */
        makePerspective(fov: number, aspect: number, near: number, far: number): Matrix4;

        /**
         * Creates an orthographic projection matrix.
         */
        makeOrthographic(left: number, right: number, top: number, bottom: number, near: number, far: number): Matrix4;

        /**
         * Clones this matrix.
         */
        clone(): Matrix4;
    }

    export class Ray {
        constructor(origin?: Vector3, direction?: Vector3);
        origin: Vector3;
        direction: Vector3;
        set (origin: Vector3, direction: Vector3): Ray;
        copy(ray: Ray): Ray;
        at(t: number, optionalTarget?: Vector3): Vector3;
        recast(t: number): Ray;
        closestPointToPoint(point: Vector3, optionalTarget?: Vector3): Vector3;
        distanceToPoint(point: Vector3): number;
        isIntersectionSphere(sphere: Sphere): boolean;
        isIntersectionPlane(plane: Plane): boolean;
        distanceToPlane(plane: Plane): number;
        intersectPlane(plane: Plane, optionalTarget?: Vector3): Vector3;
        applyMatrix4(matrix4: Matrix4): Ray;
        equals(ray: Ray): boolean;
        clone(): Ray;
    }


    /**
     * Base class for scene graph objects
     */
    export class Object3D {
        constructor();

        /**
         * Unique number of this object instance.
         */
        id: number;

        /**
         * Optional name of the object (doesn't need to be unique).
         */
        name: string;

        properties: any;

        /**
         * Object's parent in the scene graph.
         */
        parent: Object3D;

        /**
         * Array with object's children.
         */
        children: Object3D[];

        /**
         * Object's local position.
         */
        position: Vector3;

        /**
         * Object's local rotation (Euler angles), in radians.
         */
        rotation: Vector3;

        /**
         * Order of axis for Euler angles.
         */
        eulerOrder: string;
        // eulerOrder:EulerOrder;

        /**
         * Object's local scale.
         */
        scale: Vector3;

        /**
         * Up direction.
         */
        up: Vector3;

        /**
         * Local transform.
         */
        matrix: Matrix4;

        /**
         * Global rotation.
         */
        matrixRotationWorld: Matrix4;

        /**
         * Global rotation.
         */
        quaternion: Quaternion;

        /**
         * Use quaternion instead of Euler angles for specifying local rotation.
         */
        useQuaternion: boolean;

        /**
         * Default is 0.0.
         */
        boundRadius: number;

        /**
         * Maximum scale from x, y, z scale components.
         */
        boundRadiusScale: number;

        /**
         * Override depth-sorting order if non null.
         */
        renderDepth: number;

        /**
         * Object gets rendered if true.
         */
        visible: boolean;

        /**
         * Gets rendered into shadow map.
         */
        castShadow: boolean;

        /**
         * Material gets baked in shadow receiving.
         */
        receiveShadow: boolean;

        /**
         * When this is set, it checks every frame if the object is in the frustum of the camera. Otherwise the object gets drawn every frame even if it isn't visible.
         */
        frustumCulled: boolean;

        /**
         * When this is set, it calculates the matrix of position, (rotation or quaternion) and scale every frame and also recalculates the matrixWorld property.
         */
        matrixAutoUpdate: boolean;

        /**
         * When this is set, it calculates the matrixWorld in that frame and resets this property to false.
         */
        matrixWorldNeedsUpdate: boolean;

        /**
         * When this is set, then the rotationMatrix gets calculated every frame.
         */
        rotationAutoUpdate: boolean;

        /**
         * This updates the position, rotation and scale with the matrix.
         */
        applyMatrix(matrix: Matrix4): void;

        /**
         * Translates object along arbitrary axis by distance.
         * @param distance Distance.
         * @param axis Translation direction.
         */
        translate(distance: number, axis: Vector3): void;

        /**
         * Translates object along x axis by distance.
         * @param distance Distance.
         */
        translateX(distance: number): void;

        /**
         * Translates object along y axis by distance.
         * @param distance Distance.
         */
        translateY(distance: number): void;

        /**
         * Translates object along z axis by distance.
         * @param distance Distance.
         */
        translateZ(distance: number): void;

        /**
         * Updates the vector from local space to world space.
         * @param vector A local vector.
         */
        localToWorld(vector: Vector3): Vector3;

        /**
         * Updates the vector from world space to local space.
         * @param vector A world vector.
         */
        worldToLocal(vector: Vector3): Vector3;

        /**
         * Rotates object to face point in space.
         * @param vector A world vector to look at.
         */
        lookAt(vector: Vector3): void;

        /**
         * Adds object as child of this object.
         */
        add(object: Object3D): void;

        /**
         * Removes object as child of this object.
         */
        remove(object: Object3D): void;

        /**
         * Translates object along arbitrary axis by distance.
         * @param distance Distance.
         * @param axis Translation direction.
         */
        traverse(callback: (object: Object3D) => any): void;

        /**
         * Gets first child with name matching the argument. Searches whole subgraph recursively if recursive is true.
         * @param name Object name.
         * @param recursive Whether check in the objects's children.
         */
        getChildByName(name: string, recursive: boolean): Object3D;

        /**
         * Searches whole subgraph recursively to add all objects in the array.
         * @param array optional argument that returns the the array with descendants.
         */
        getDescendants(array?: Object3D[]): Object3D[];

        /**
         * Updates local transform.
         */
        updateMatrix(): void;

        /**
         * Updates global transform of the object and its children.
         */
        updateMatrixWorld(force: boolean): void;

        /**
         * Creates a new clone of this object and all descendants.
         */
        clone(object?: Object3D): Object3D;

        static defaultEulerOrder: string;
        // static defaultEulerOrder:EulerOrder;
        
        /**
         * An object that can be used to store custom data about the Object3d. 
         * It should not hold references to functions as these will not be cloned.
         */
         userData: any;
    }

    var Object3DIdCount: number;
    var Object3DLibrary: Object3D[];

    /**
     * Projects points between spaces.
     */
    export class Projector {

        constructor();

        projectVector(vector: Vector3, camera: Camera): Vector3;

        unprojectVector(vector: Vector3, camera: Camera): Vector3;

        /**
         * Translates a 2D point from NDC (Normalized Device Coordinates) to a Raycaster that can be used for picking. NDC range from [-1..1] in x (left to right) and [1.0 .. -1.0] in y (top to bottom).
         */
        pickingRay(vector: Vector3, camera: Camera): Raycaster;

        /**
         * Transforms a 3D scene object into 2D render data that can be rendered in a screen with your renderer of choice, projecting and clipping things out according to the used camera.
         * If the scene were a real scene, this method would be the equivalent of taking a picture with the camera (and developing the film would be the next step, using a Renderer). 
         *
         * @param scene scene to project.
         * @param camera camera to use in the projection.
         * @param sort select whether to sort elements using the Painter's algorithm.
         */
        projectScene(scene: Scene, camera: Camera, sortObjects: boolean, sortElements?: boolean): {
            objects: Object3D[];     // Mesh, Line or other object  
            sprites: Object3D[];    // Sprite or Particle 
            lights: Light[];
            elements: Face[];    // Line, Particle, Face3 or Face4 
        };
    }

    /**
     * Implementation of a quaternion. This is used for rotating things without incurring in the dreaded gimbal lock issue, amongst other advantages.
     *
     * @example
     * var quaternion = new THREE.Quaternion(); 
     * quaternion.setFromAxisAngle( new THREE.Vector3( 0, 1, 0 ), Math.PI / 2 );  
     * var vector = new THREE.Vector3( 1, 0, 0 ); 
     * vector.applyQuaternion( quaternion );
     */
    export class Quaternion {
        /**
         * @param x x coordinate
         * @param y y coordinate
         * @param z z coordinate
         * @param w w coordinate
         */
        constructor(x?: number, y?: number, z?: number, w?: number);

        x: number;
        y: number;
        z: number;
        w: number;

        /**
         * Sets values of this quaternion.
         */
        set (x: number, y: number, z: number, w: number): Quaternion;

        /**
         * Copies values of q to this quaternion.
         */
        copy(q: Quaternion): Quaternion;

        /**
         * Sets this quaternion from rotation specified by Euler angles.
         */
        setFromEuler(v: Vector3, order: string): Quaternion;

        /**
         * Sets this quaternion from rotation specified by axis and angle.
         * Adapted from http://www.euclideanspace.com/maths/geometry/rotations/conversions/angleToQuaternion/index.htm.
         * Axis have to be normalized, angle is in radians.
         */
        setFromAxisAngle(axis: Vector3, angle: number): Quaternion;

        /**
         * Sets this quaternion from rotation component of m. Adapted from http://www.euclideanspace.com/maths/geometry/rotations/conversions/matrixToQuaternion/index.htm.
         */
        setFromRotationMatrix(m: Matrix4): Quaternion;

        /**
         * Inverts this quaternion.
         */
        inverse(): Quaternion;

        conjugate(): Quaternion;

        lengthSq(): number;

        /**
         * Computes length of this quaternion.
         */
        length(): number;

        /**
         * Normalizes this quaternion.
         */
        normalize(): Quaternion;

        /**
         * Multiplies this quaternion by b.
         */
        multiply(q: Quaternion): Quaternion;

        /**
         * Sets this quaternion to a x b
         * Adapted from http://www.euclideanspace.com/maths/algebra/realNormedAlgebra/quaternions/code/index.htm.
         */
        multiplyQuaternions(a: Quaternion, b: Quaternion): Quaternion;

        slerp(qb: Quaternion, t: number): Quaternion;

        equals(v: Quaternion): boolean;

        /**
         * Clones this quaternion.
         */
        clone(): Quaternion;

        /**
         * Adapted from http://www.euclideanspace.com/maths/algebra/realNormedAlgebra/quaternions/slerp/.
         */
        static slerp(qa: Quaternion, qb: Quaternion, qm: Quaternion, t: number): Quaternion;
    }

    export interface Intersection {
        distance: number;
        point: Vector3;
        face: Face;
        object: Object3D;
    }

    export class Raycaster {
        constructor(origin?: Vector3, direction?: Vector3, near?: number, far?: number);
        ray: Ray;
        near: number;
        far: number;
        precision: number;
        set (origin: Vector3, direction: Vector3): void;
        intersectObject(object: Object3D, recursive?: boolean): Intersection[];
        intersectObjects(objects: Object3D[], recursive?: boolean): Intersection[];
    }

    export interface SplineControlPoint {
        x: number;
        y: number;
        z: number;
    }

    /**
     * Represents a spline.
     * 
     * @see <a href="https://github.com/mrdoob/three.js/blob/master/src/math/Spline.js">src/math/Spline.js</a>
     */
    export class Spline {
        /**
         * Initialises the spline with points, which are the places through which the spline will go.
         */
        constructor(points: SplineControlPoint[]);

        points: SplineControlPoint[];

        /**
         * Initialises using the data in the array as a series of points. Each value in a must be another array with three values, where a[n] is v, the value for the nth point, and v[0], v[1] and v[2] are the x, y and z coordinates of that point n, respectively.
         *
         * @param a array of triplets containing x, y, z coordinates
         */
        initFromArray(a: number[][]): void;

        /**
         * Return the interpolated point at k.
         *
         * @param k point index
         */
        getPoint(k: number): SplineControlPoint;

        /**
         * Returns an array with triplets of x, y, z coordinates that correspond to the current control points.
         */
        getControlPointsArray(): number[][];

        /**
         * Returns the length of the spline when using nSubDivisions.
         * @param nSubDivisions number of subdivisions between control points. Default is 100.
         */
        getLength(nSubDivisions?: number): { chunks: number[]; total: number; };

        /**
         * Modifies the spline so that it looks similar to the original but has its points distributed in such way that moving along the spline it's done at a more or less constant speed. The points should also appear more uniformly spread along the curve.
         * This is done by resampling the original spline, with the density of sampling controlled by samplingCoef. Here it's interesting to note that denser sampling is not necessarily better: if sampling is too high, you may get weird kinks in curvature.
         *
         * @param samplingCoef how many intermediate values to use between spline points
         */
        reparametrizeByArcLength(samplingCoef: number): void;
    }

    class Triangle{
        constructor(a?: Vector3, b?: Vector3, c?: Vector3 );
        a: Vector3;
        b: Vector3;
        c: Vector3;
        set(a: Vector3, b: Vector3, c: Vector3): Triangle;
        setFromPointsAndIndices( points: Vector3[], i0: number, i1: number, i2: number ): Triangle;
        copy(triangle: Triangle): Triangle;
        area(): number;
        midpoint(optionalTarget?: Vector3): Vector3;
        normal(optionalTarget?: Vector3): Vector3;
        plane(optionalTarget?: Vector3): Plane;
        barycoordFromPoint(point: Vector3, optionalTarget?: Vector3): Vector3;
        containsPoint(point: Vector3): boolean;
        equals(triangle: Triangle): boolean;
        clone(): Triangle;
        static normal(a: Vector3, b: Vector3, c: Vector3, optionalTarget?: Vector3): Vector3;
        // static/instance method to calculate barycoordinates
        // based on: http://www.blackpawn.com/texts/pointinpoly/default.html
        static barycoordFromPoint(point: Vector3, a: Vector3, b: Vector3, c: Vector3, optionalTarget: Vector3 ): Vector3;
        static containsPoint(point: Vector3, a: Vector3, b: Vector3, c: Vector3): boolean;
    }


    /**
     * ( interface Vector&lt;T&gt; )
     *
     * Abstruct interface of Vector2, Vector3 and Vector4.
     * Currently the members of Vector is NOT type safe because it accepts different typed vectors.
     * Those definitions will be changed when TypeScript innovates Generics to be type safe.
     *
     * @example
     * var v:THREE.Vector = new THREE.Vector3();
     * v.addVectors(new THREE.Vector2(0, 1), new THREE.Vector2(2, 3));    // invalid but compiled successfully
     */
    export interface Vector {
        setComponent(index: number, value: number): void;

        getComponent(index: number): number;

        /**
         * copy(v:T):T;
         */
        copy(v: Vector): Vector;

        /**
         * add(v:T):T;
         */
        add(v: Vector): Vector;

        /**
         * addVectors(a:T, b:T):T;
         */
        addVectors(a: Vector, b: Vector): Vector;

        /**
         * sub(v:T):T;
         */
        sub(v: Vector): Vector;

        /**
         * subVectors(a:T, b:T):T;
         */
        subVectors(a: Vector, b: Vector): Vector;

        /**
         * multiplyScalar(s:number):T;
         */
        multiplyScalar(s: number): Vector;

        /**
         * divideScalar(s:number):T;
         */
        divideScalar(s: number): Vector;

        /**
         * negate():T;
         */
        negate(): Vector;

        /**
         * dot(v:T):T;
         */
        dot(v: Vector): number;

        /**
         * lengthSq():number;
         */
        lengthSq(): number;

        /**
         * length():number;
         */
        length(): number;

        /**
         * normalize():T;
         */
        normalize(): Vector;

        /**
         * NOTE: Vector4 doesn't have the property.
         * 
         * distanceTo(v:T):number;
         */
        distanceTo(v: Vector): number;

        /**
         * NOTE: Vector4 doesn't have the property.
         *
         * distanceToSquared(v:T):number;
         */
        distanceToSquared(v: Vector): number;

        /**
         * setLength(l:number):T;
         */
        setLength(l: number): Vector;

        /**
         * lerp(v:T, alpha:number):T;
         */
        lerp(v: Vector, alpha: number): Vector;

        /**
         * equals(v:T):boolean;
         */
        equals(v: Vector): boolean;

        /**
         * clone():T;
         */
        clone(): Vector;
    }

    /**
     * 2D vector.
     * 
     * ( class Vector2 implements Vector<Vector2> )
     */
    export class Vector2 implements Vector {

        constructor(x?: number, y?: number);

        x: number;

        y: number;

        /**
         * Sets value of this vector.
         */
        set (x: number, y: number): Vector2;

        /**
         * Sets X component of this vector.
         */
        setX (x: number): Vector2;

        /**
         * Sets Y component of this vector.
         */
        setY(y: number): Vector2;

        /**
         * Sets a component of this vector.
         */
        setComponent(index: number, value: number): void; 

        /**
         * Gets a component of this vector.
         */
        getComponent(index: number): number; 

        /**
         * Copies value of v to this vector.
         */
        copy(v: Vector2): Vector2;

        /**
         * Adds v to this vector.
         */
        add(v: Vector2): Vector2;

        /**
         * Sets this vector to a + b.
         */
        addVectors(a: Vector2, b: Vector2): Vector2;

        /**
         * Subtracts v from this vector.
         */
        sub(v: Vector2): Vector2;

        /**
         * Sets this vector to a - b.
         */
        subVectors(a: Vector2, b: Vector2): Vector2;

        /**
         * Multiplies this vector by scalar s.
         */
        multiplyScalar(s: number): Vector2;

        /**
         * Divides this vector by scalar s.
         * Set vector to ( 0, 0 ) if s == 0.
         */
        divideScalar(s: number): Vector2;

        min(v: Vector2): Vector2;

        max(v: Vector2): Vector2;    

        clamp(min: Vector2, max: Vector2): Vector2;    

        /** 
         * Inverts this vector.
         */
        negate(): Vector2;

        /**
         * Computes dot product of this vector and v.
         */
        dot(v: Vector2): number;

        /**
         * Computes squared length of this vector.
         */
        lengthSq(): number;

        /**
         * Computes length of this vector.
         */
        length(): number;

        /**
         * Normalizes this vector.
         */
        normalize(): Vector2;

        /**
         * Computes distance of this vector to v.
         */
        distanceTo(v: Vector2): number;

        /**
         * Computes squared distance of this vector to v.
         */
        distanceToSquared(v: Vector2): number;

        /**
         * Normalizes this vector and multiplies it by l.
         */
        setLength(l: number): Vector2;

        lerp(v: Vector2, alpha: number): Vector2;

        /**
         * Checks for strict equality of this vector and v.
         */
        equals(v: Vector2): boolean;

        toArray(): number[];

        /**
         * Clones this vector.
         */
        clone(): Vector2;
    }

    /**
     * 3D vector.
     *
     * @example
     * var a = new THREE.Vector3( 1, 0, 0 ); 
     * var b = new THREE.Vector3( 0, 1, 0 );  
     * var c = new THREE.Vector3(); 
     * c.crossVectors( a, b );
     *
     * @see <a href="https://github.com/mrdoob/three.js/blob/master/src/math/Vector3.js">src/math/Vector3.js</a>
     *
     * ( class Vector3 implements Vector<Vector3> )
     */
    export class Vector3 implements Vector {

        constructor(x?: number, y?: number, z?: number);

        x: number;

        y: number;

        z: number;

        /**
         * Sets value of this vector.
         */
        set (x: number, y: number, z: number): Vector3;

        /**
         * Sets x value of this vector.
         */
        setX(x: number): Vector3;

        /**
         * Sets y value of this vector.
         */
        setY(y: number): Vector3;

        /**
         * Sets z value of this vector.
         */
        setZ(z: number): Vector3;

        setComponent(index: number, value: number): void;

        getComponent(index: number): number;

        /**
         * Copies value of v to this vector.
         */
        copy(v: Vector3): Vector3;

        /**
         * Adds v to this vector.
         */
        add(a: Object): Vector3;

        addScalar(s: number): Vector3;

        /**
         * Sets this vector to a + b.
         */
        addVectors(a: Vector3, b: Vector3): Vector3;

        /** 
         * Subtracts v from this vector.
         */
        sub(a: Vector3): Vector3;

        /**
         * Sets this vector to a - b.
         */
        subVectors(a: Vector3, b: Vector3): Vector3;

        multiply(v: Vector3): Vector3;

        /** 
         * Multiplies this vector by scalar s.
         */
        multiplyScalar(s: number): Vector3;

        multiplyVectors(a: Vector3, b: Vector3): Vector3;
        applyMatrix3(m: Matrix3): Vector3;
        applyMatrix4(m: Matrix4): Vector3;
        applyProjection(m: Matrix4): Vector3;
        applyQuaternion(q: Quaternion): Vector3;

        // applyEuler(v:Vector3, eulerOrder:EulerOrder):Vector3; 
        applyEuler(v: Vector3, eulerOrder: string): Vector3;

        applyAxisAngle(axis: Vector3, angle: number): Vector3;
        transformDirection(m:Matrix4):Vector3;
        divide(v: Vector3): Vector3;

        /**
         * Divides this vector by scalar s.
         * Set vector to ( 0, 0, 0 ) if s == 0.
         */
        divideScalar(s: number): Vector3;

        min(v: Vector3): Vector3;
        max(v: Vector3): Vector3;

        clamp(min: Vector3, max: Vector3): Vector3;

        /**
         * Inverts this vector.
         */
        negate(): Vector3;

        /**
         * Computes dot product of this vector and v.
         */
        dot(v: Vector3): number;

        /**
         * Computes squared length of this vector.
         */
        lengthSq(): number;

        /**
         * Computes length of this vector.
         */
        length(): number;

        /**
         * Computes Manhattan length of this vector.
         * http://en.wikipedia.org/wiki/Taxicab_geometry
         */
        lengthManhattan(): number;

        /**
         * Normalizes this vector.
         */
        normalize(): Vector3;

        /**
         * Normalizes this vector and multiplies it by l.
         */
        setLength(l: number): Vector3;

        lerp(v: Vector3, alpha: number): Vector3;

        /**
         * Sets this vector to cross product of itself and v.
         */
        cross(a: Vector3): Vector3;

        /**
         * Sets this vector to cross product of a and b.
         */
        crossVectors(a: Vector3, b: Vector3): Vector3;

        projectOnVector(v:Vector3): Vector3;

        projectOnPlane(planeNormal:Vector3): Vector3;

        reflect(vector:Vector3):Vector3;

        angleTo(v: Vector3): number;

        /**
         * Computes distance of this vector to v.
         */
        distanceTo(v: Vector3): number;

        /**
         * Computes squared distance of this vector to v.
         */
        distanceToSquared(v: Vector3): number;

        /**
         * Sets this vector extracting position from matrix transform.
         */
        getPositionFromMatrix(m: Matrix4): Vector3;

        setEulerFromRotationMatrix(m: Matrix4, order: string): Vector3;

        setEulerFromQuaternion(q: Quaternion, order: string): Vector3;

        /**
         * Sets this vector extracting scale from matrix transform.
         */
        getScaleFromMatrix(m: Matrix4): Vector3;

        /**
         * Checks for strict equality of this vector and v.
         */
        equals(v: Vector3): boolean;

        toArray(): number[];

        /**
         * Clones this vector.
         */
        clone(): Vector3;
    }

    /**
     * 4D vector.
     *
     * ( class Vector4 implements Vector<Vector4> )
     */
    export class Vector4 implements Vector {
        constructor(x?: number, y?: number, z?: number, w?: number);
        x: number;
        y: number;
        z: number;
        w: number;

        /**
         * Sets value of this vector.
         */
        set (x: number, y: number, z: number, w: number): Vector4;

        /**
         * Sets X component of this vector.
         */
        setX (x: number): Vector2;

        /**
         * Sets Y component of this vector.
         */
        setY(y: number): Vector2;

        /**
         * Sets Z component of this vector.
         */
        setZ(z: number): Vector2;

        /**
         * Sets w component of this vector.
         */
        setW(w: number): Vector2;

        setComponent(index: number, value: number): void;

        getComponent(index: number): number;

        /**
         * Copies value of v to this vector.
         */
        copy(v: Vector4): Vector4;

        /**
         * Adds v to this vector.
         */
        add(v: Vector4): Vector4;

        /**
         * Sets this vector to a + b.
         */
        addVectors(a: Vector4, b: Vector4): Vector4;

        /**
         * Subtracts v from this vector.
         */
        sub(v: Vector4): Vector4;

        /**
         * Sets this vector to a - b.
         */
        subVectors(a: Vector4, b: Vector4): Vector4;

        /**
         * Multiplies this vector by scalar s.
         */
        multiplyScalar(s: number): Vector4;

        /**
         * Divides this vector by scalar s.
         * Set vector to ( 0, 0, 0 ) if s == 0.
         */
        divideScalar(s: number): Vector4;

        min(v: Vector4): Vector4;

        max(v: Vector4): Vector4;    

        clamp(min: Vector4, max: Vector4): Vector4;            

        /**
         * Inverts this vector.
         */
        negate(): Vector4;

        /**
         * Computes dot product of this vector and v.
         */
        dot(v: Vector4): number;

        /** 
         * Computes squared length of this vector.
         */
        lengthSq(): number;

        /**
         * Computes length of this vector.
         */
        length(): number;

        lengthManhattan(): number;

        /**
         * Normalizes this vector.
         */
        normalize(): Vector4;

        /**
         * NOTE: Vector4 doesn't have the property.
         * Computes distance of this vector to v.
         */
        distanceTo(v: Vector3): number;

        /**
         * NOTE: Vector4 doesn't have the property.
         * Computes squared distance of this vector to v.
         */
        distanceToSquared(v: Vector3): number;


        /**
         * Normalizes this vector and multiplies it by l.
         */
        setLength(l: number): Vector4;

        /**
         * Linearly interpolate between this vector and v with alpha factor.
         */
        lerp(v: Vector4, alpha: number): Vector4;

        /**
         * Checks for strict equality of this vector and v.
         */
        equals(v: Vector4): boolean;

        toArray(): number[];        

        /**
         * Clones this vector.
         */
        clone(): Vector4;

        /**
         * http://www.euclideanspace.com/maths/geometry/rotations/conversions/quaternionToAngle/index.htm
         * @param q is assumed to be normalized
         */
        setAxisAngleFromQuaternion(q: Quaternion): Vector4;

        /**
         * http://www.euclideanspace.com/maths/geometry/rotations/conversions/matrixToAngle/index.htm
         * @param m assumes the upper 3x3 of m is a pure rotation matrix (i.e, unscaled)
         */
        setAxisAngleFromRotationMatrix(m: Matrix3): Vector4;
    }

    export class Box2 {
        constructor(min?: Vector2, max?: Vector2);
        min: Vector2;
        max: Vector2;
        set (min: Vector2, max: Vector2): Box2;
        setFromPoints(points: Vector2[]): Box2;
        setFromCenterAndSize(center: Vector2, size: number): Box2;
        copy(box: Box2): Box2;
        makeEmpty(): Box2;
        empty(): boolean;
        center(optionalTarget?: Vector2): Vector2;
        size(optionalTarget?: Vector2): Vector2;
        expandByPoint(point: Vector2): Box2;
        expandByVector(vector: Vector2): Box2;
        expandByScalar(scalar: number): Box2;
        containsPoint(point: Vector2): boolean;
        containsBox(box: Box2): boolean;
        getParameter(point: Vector2): Vector2;
        isIntersectionBox(box: Box2): boolean;
        clampPoint(point: Vector2, optionalTarget?: Vector2): Vector2;
        distanceToPoint(point: Vector2): number;
        intersect(box: Box2): Box2;
        union(box: Box2): Box2;
        translate(offset: Vector2): Box2;
        equals(box: Box2): boolean;
        clone(): Box2;
    }

    export class Box3 {
        constructor(min?: Vector3, max?: Vector3);
        min: Vector3;
        max: Vector3;        
        set (min: Vector3, max: Vector3): Box3;
        setFromPoints(points: Vector3[]): Box3;
        setFromCenterAndSize(center: Vector3, size: number): Box3;
        copy(box: Box3): Box3;
        makeEmpty(): Box3;
        empty(): boolean;
        center(optionalTarget?: Vector3): Vector3;
        size(optionalTarget?: Vector3): Vector3;
        expandByPoint(point: Vector3): Box3;
        expandByVector(vector: Vector3): Box3;
        expandByScalar(scalar: number): Box3;
        containsPoint(point: Vector3): boolean;
        containsBox(box: Box3): boolean;
        getParameter(point: Vector3): Vector3;
        isIntersectionBox(box: Box3): boolean;
        clampPoint(point: Vector3, optionalTarget?: Vector3): Vector3;
        distanceToPoint(point: Vector3): number;
        getBoundingSphere(): Sphere;
        intersect(box: Box3): Box3;
        union(box: Box3): Box3;
        applyMatrix4(matrix: Matrix4): Box3;
        translate(offset: Vector3): Box3;
        equals(box: Box3): boolean;
        clone(): Box3;
    }

    // Cameras ////////////////////////////////////////////////////////////////////////////////////////

    /**
     * Abstract base class for cameras. This class should always be inherited when you build a new camera.
     */
    export class Camera extends Object3D {

        /**
         * This constructor sets following properties to the correct type: matrixWorldInverse, projectionMatrix and projectionMatrixInverse.
         */
        constructor();

        /**
         * This is the inverse of matrixWorld. MatrixWorld contains the Matrix which has the world transform of the Camera.
         */
        matrixWorldInverse: Matrix4;

        /**
         * This is the matrix which contains the projection.
         */
        projectionMatrix: Matrix4;

        /**
         * This is the inverse of projectionMatrix.
         */
        projectionMatrixInverse: Matrix4;

        /**
         * This make the camera look at the vector position in local space.
         * @param vector point to look at
         */
        lookAt(vector: Vector3): void;
    }

    /**
     * Camera with orthographic projection
     *
     * @example 
     * var camera = new THREE.OrthographicCamera( width / - 2, width / 2, height / 2, height / - 2, 1, 1000 ); 
     * scene.add( camera );
     *
     * @see <a href="https://github.com/mrdoob/three.js/blob/master/src/cameras/OrthographicCamera.js">src/cameras/OrthographicCamera.js</a>
     */
    export class OrthographicCamera extends Camera {
        /**
         * @param left Camera frustum left plane.
         * @param right Camera frustum right plane.
         * @param top Camera frustum top plane.
         * @param bottom Camera frustum bottom plane.
         * @param near Camera frustum near plane.
         * @param far Camera frustum far plane.
         */
        constructor(left: number, right: number, top: number, bottom: number, near?: number, far?: number);

        /**
         * Camera frustum left plane.
         */
        left: number;

        /**
         * Camera frustum right plane.
         */
        right: number;

        /**
         * Camera frustum top plane.
         */
        top: number;

        /**
         * Camera frustum bottom plane.
         */
        bottom: number;

        /**
         * Camera frustum near plane.
         */
        near: number;

        /**
         * Camera frustum far plane.
         */
        far: number;

        /**
         * Updates the camera projection matrix. Must be called after change of parameters.
         */
        updateProjectionMatrix(): void;
    }

    /**
     * Camera with perspective projection.
     *
     * # example
     *     var camera = new THREE.PerspectiveCamera( 45, width / height, 1, 1000 );
     *     scene.add( camera );
     *
     * @source https://github.com/mrdoob/three.js/blob/master/src/cameras/PerspectiveCamera.js
     */
    export class PerspectiveCamera extends Camera {
        /**
         * @param fov Camera frustum vertical field of view. Default value is 50.
         * @param aspect Camera frustum aspect ratio. Default value is 1.
         * @param near Camera frustum near plane. Default value is 0.1.
         * @param far Camera frustum far plane. Default value is 2000.
         */
        constructor(fov?: number, aspect?: number, near?: number, far?: number);

        /**
         * Camera frustum vertical field of view, from bottom to top of view, in degrees.
         */
        fov: number;

        /**
         * Camera frustum aspect ratio, window width divided by window height.
         */
        aspect: number;

        /**
         * Camera frustum near plane.
         */
        near: number;

        /**
         * Camera frustum far plane.
         */
        far: number;

        /**
         * Uses focal length (in mm) to estimate and set FOV 35mm (fullframe) camera is used if frame size is not specified.
         * Formula based on http://www.bobatkins.com/photography/technical/field_of_view.html
         * @param focalLength focal length
         * @param frameHeight frame size. Default value is 24.
         */
        setLens(focalLength: number, frameHeight?: number): void;

        /**
         * Sets an offset in a larger frustum. This is useful for multi-window or multi-monitor/multi-machine setups.
         * For example, if you have 3x2 monitors and each monitor is 1920x1080 and the monitors are in grid like this:
         *          
         *     +---+---+---+
         *     | A | B | C |
         *     +---+---+---+
         *     | D | E | F |
         *     +---+---+---+
         * 
         * then for each monitor you would call it like this:
         *          
         *     var w = 1920;
         *     var h = 1080;
         *     var fullWidth = w * 3;
         *     var fullHeight = h * 2;
         *     
         *     // A
         *     camera.setViewOffset( fullWidth, fullHeight, w * 0, h * 0, w, h );
         *     // B
         *     camera.setViewOffset( fullWidth, fullHeight, w * 1, h * 0, w, h );
         *     // C
         *     camera.setViewOffset( fullWidth, fullHeight, w * 2, h * 0, w, h );
         *     // D
         *     camera.setViewOffset( fullWidth, fullHeight, w * 0, h * 1, w, h );
         *     // E
         *     camera.setViewOffset( fullWidth, fullHeight, w * 1, h * 1, w, h );
         *     // F
         *     camera.setViewOffset( fullWidth, fullHeight, w * 2, h * 1, w, h ); Note there is no reason monitors have to be the same size or in a grid.
         *     
         * @param fullWidth full width of multiview setup
         * @param fullHeight full height of multiview setup
         * @param x horizontal offset of subcamera
         * @param y vertical offset of subcamera
         * @param width width of subcamera
         * @param height height of subcamera         
         */
        setViewOffset(fullWidth: number, fullHeight: number, x: number, y: number, width: number, height: number): void;
        
        /**
         * Updates the camera projection matrix. Must be called after change of parameters.
         */
        updateProjectionMatrix(): void;
    }

    // Lights //////////////////////////////////////////////////////////////////////////////////

    /**
     * Abstract base class for lights.
     */
    export class Light extends Object3D {
        constructor(hex?: number);
        color: Color;
    }

    /**
     * This light's color gets applied to all the objects in the scene globally.
     * 
     * # example
     *     var light = new THREE.AmbientLight( 0x404040 ); // soft white light 
     *     scene.add( light );
     *
     * @source https://github.com/mrdoob/three.js/blob/master/src/lights/AmbientLight.js
     */
    export class AmbientLight extends Light {
        /**
         * This creates a Ambientlight with a color.
         * @param hex Numeric value of the RGB component of the color.
         */
        constructor(hex?: number);
    }

    export class AreaLight{
        constructor(hex: number, intensity?: number);
        normal: Vector3;
        right: Vector3;
        intensity: number;
        width: number;
        height: number;
        constantAttenuation: number;
        linearAttenuation: number;
        quadraticAttenuation: number;
    }

    /**
     * Affects objects using MeshLambertMaterial or MeshPhongMaterial.
     *
     * @example
     * // White directional light at half intensity shining from the top.  
     * var directionalLight = new THREE.DirectionalLight( 0xffffff, 0.5 ); 
     * directionalLight.position.set( 0, 1, 0 ); 
     * scene.add( directionalLight );
     *
     * @see <a href="https://github.com/mrdoob/three.js/blob/master/src/lights/DirectionalLight.js">src/lights/DirectionalLight.js</a>
     */
    export class DirectionalLight extends Light {

        constructor(hex?: number, intensity?: number);

        /**
         * Direction of the light is normalized vector from position to (0,0,0).
         * Default — new THREE.Vector3().
         */
        position: Vector3;

        /**
         * Target used for shadow camera orientation.
         */
        target: Object3D;

        /**
         * Light's intensity.
         * Default — 1.0.
         */
        intensity: number;

        /**
         * If set to true light will cast dynamic shadows. Warning: This is expensive and requires tweaking to get shadows looking right.
         * Default — false.
         */
        castShadow: boolean;

        /**
         * If set to true light will only cast shadow but not contribute any lighting (as if intensity was 0 but cheaper to compute).
         * Default — false.
         */
        onlyShadow: boolean;

        /**
         * Orthographic shadow camera frustum parameter.
         * Default — 50.
         */
        shadowCameraNear: number;

        /**
         * Orthographic shadow camera frustum parameter.
         * Default — 5000.
         */
        shadowCameraFar: number;

        /**
         * Orthographic shadow camera frustum parameter.
         * Default — -500.
         */
        shadowCameraLeft: number;

        /**
         * Orthographic shadow camera frustum parameter.
         * Default — 500.
         */
        shadowCameraRight: number;

        /**
         * Orthographic shadow camera frustum parameter.
         * Default — 500.
         */
        shadowCameraTop: number;

        /**
         * Orthographic shadow camera frustum parameter.
         * Default — -500.
         */
        shadowCameraBottom: number;

        /**
         * Show debug shadow camera frustum.
         * Default — false.
         */
        shadowCameraVisible: boolean;

        /**
         * Shadow map bias.
         * Default — 0.
         */
        shadowBias: number;

        /**
         * Darkness of shadow casted by this light (from 0 to 1).
         * Default — 0.5.
         */
        shadowDarkness: number;

        /**
         * Shadow map texture width in pixels.
         * Default — 512.
         */
        shadowMapWidth: number;

        /**
         * Shadow map texture height in pixels.
        * Default — 512.
         */
        shadowMapHeight: number;

        /**
         * Default — false.
         */
        shadowCascade: boolean;

        /**
         * Three.Vector3( 0, 0, -1000 ).
         */
        shadowCascadeOffset: Vector3;

        /**
         * Default — 2.
         */
        shadowCascadeCount: number;

        /**
         * Default — [ 0, 0, 0 ].
         */
        shadowCascadeBias: number[];

        /**
         * Default — [ 512, 512, 512 ].
         */
        shadowCascadeWidth: number[];

        /**
         * Default — [ 512, 512, 512 ].
         */
        shadowCascadeHeight: number[];

        /**
         * Default — [ -1.000, 0.990, 0.998 ].
         */
        shadowCascadeNearZ: number[];

        /**
         * Default — [ 0.990, 0.998, 1.000 ].
         */
        shadowCascadeFarZ: number[];

        /**
         * Default — [ ].
         */
        shadowCascadeArray: DirectionalLight[];

        /**
         * Default — null.
         */
        shadowMap: RenderTarget;

        /**
         * Default — null.
         */
        shadowMapSize: number;

        /**
         * Default — null.
         */
        shadowCamera: Camera;

        /**
         * Default — null.
         */
        shadowMatrix: Matrix4;
    }

    export class HemisphereLight extends Light {
        constructor(skyColorHex?: number, groundColorHex?: number, intensity?: number);
        groundColor: Color;
        position: Vector3;
        intensity: number;
    }

    /**
     * Affects objects using {@link MeshLambertMaterial} or {@link MeshPhongMaterial}.
     *
     * @example
     * var light = new THREE.PointLight( 0xff0000, 1, 100 );
     * light.position.set( 50, 50, 50 ); 
     * scene.add( light );
     */
    export class PointLight extends Light {
        constructor(hex?: number, intensity?: number, distance?: number);

        /**
         * Light's position.
         * Default — new THREE.Vector3().
         */
        position: Vector3;

        /*
         * Light's intensity.
         * Default - 1.0.
         */
        intensity: number;

        /**
         * If non-zero, light will attenuate linearly from maximum intensity at light position down to zero at distance.
         * Default — 0.0.
         */
        distance: number;
    }

    /**
     * A point light that can cast shadow in one direction.
     *
     * @example
     * // white spotlight shining from the side, casting shadow  
     * var spotLight = new THREE.SpotLight( 0xffffff );
     * spotLight.position.set( 100, 1000, 100 );
     * spotLight.castShadow = true; 
     * spotLight.shadowMapWidth = 1024;
     * spotLight.shadowMapHeight = 1024; 
     * spotLight.shadowCameraNear = 500;
     * spotLight.shadowCameraFar = 4000; 
     * spotLight.shadowCameraFov = 30; 
     * scene.add( spotLight );
     */
    export class SpotLight extends Light {
        constructor(hex?: number, intensity?: number, distance?: number, angle?: number, exponent?: number);

        /**
         * Light's position.
         * Default — new THREE.Vector3().
         */
        position: Vector3;

        /**
         * Spotlight focus points at target.position.
         * Default position — (0,0,0).
         */
        target: Object3D;

        /**
         * Light's intensity.
         * Default — 1.0.
         */
        intensity: number;

        /**
         * If non-zero, light will attenuate linearly from maximum intensity at light position down to zero at distance.
         * Default — 0.0.
         */
        distance: number;

        /*
         * Maximum extent of the spotlight, in radians, from its direction.
         * Default — Math.PI/2.
         */
        angle: number;

        /**
         * Rapidity of the falloff of light from its target direction.
         * Default — 10.0.
         */
        exponent: number;

        /**
         * If set to true light will cast dynamic shadows. Warning: This is expensive and requires tweaking to get shadows looking right.
         * Default — false.
         */
        castShadow: boolean;

        /**
         * If set to true light will only cast shadow but not contribute any lighting (as if intensity was 0 but cheaper to compute).
         * Default — false.
         */
        onlyShadow: boolean;

        /**
         * Perspective shadow camera frustum near parameter.
         * Default — 50.
         */
        shadowCameraNear: number;

        /**
         * Perspective shadow camera frustum far parameter.
         * Default — 5000.
         */
        shadowCameraFar: number;

        /**
         * Perspective shadow camera frustum field of view parameter.
         * Default — 50.
         */
        shadowCameraFov: number;

        /**
         * Show debug shadow camera frustum.
         * Default — false.
         */
        shadowCameraVisible: boolean;

        /**
         * Shadow map bias.
         * Default — 0.
         */
        shadowBias: number;

        /**
         * Darkness of shadow casted by this light (from 0 to 1).
         * Default — 0.5.
         */
        shadowDarkness: number;

        /**
         * Shadow map texture width in pixels.
         * Default — 512.
         */
        shadowMapWidth: number;

        /**
         * Shadow map texture height in pixels.
         * Default — 512.
         */
        shadowMapHeight: number;

        shadowMap: RenderTarget;
        shadowMapSize: Vector2;
        shadowCamera: Camera;
        shadowMatrix: Matrix4;
    }

    // Loaders //////////////////////////////////////////////////////////////////////////////////

    export interface Progress {
        total: number;
        loaded: number;
    }

    /**
     * Base class for implementing loaders.
     *
     * Events:
     *     load
     *         Dispatched when the image has completed loading
     *         content — loaded image
     * 
     *     error
     *
     *          Dispatched when the image can't be loaded
     *          message — error message
     */
    export class Loader {
        constructor(showStatus?: boolean);

        /**
         * If true, show loading status in the statusDomElement.
         */
        showStatus: boolean;

        /**
         * This is the recipient of status messages.
         */
        statusDomElement: HTMLElement;

        /**
         * Will be called when load starts.
         * The default is a function with empty body.
         */
        onLoadStart: () => void;

        /**
         * Will be called while load progresses.
         * The default is a function with empty body.
         */
        onLoadProgress: () => void;

        /**
         * Will be called when load completes.
         * The default is a function with empty body.
         */
        onLoadComplete: () => void;

        /**
         * default — null.
         * If set, assigns the crossOrigin attribute of the image to the value of crossOrigin, prior to starting the load.
         */
        crossOrigin: string;
        addStatusElement(): HTMLElement;
        updateProgress(progress: Progress): void;
        extractUrlBase(url: string): string;
        initMaterials(materials: Material[], texturePath: string): Material[];
        needsTangents(materials: Material[]): boolean;
        createMaterial(m: Material, texturePath: string): boolean;
    }

    /**
     * A loader for loading an image.
     * Unlike other loaders, this one emits events instead of using predefined callbacks. So if you're interested in getting notified when things happen, you need to add listeners to the object.
     */
    export class ImageLoader extends EventDispatcher {
        constructor();
        crossOrigin: string;

        /**
         * Begin loading from url
         * @param url
         */
        load(url: string, image?: HTMLImageElement): void;
    }


    /**
     * A loader for loading objects in JSON format.
     */
    export class JSONLoader extends Loader {
        constructor(showStatus?: boolean);
        withCredentials: boolean;

        /**
         * @param url
         * @param callback. This function will be called with the loaded model as an instance of geometry when the load is completed.
         * @param texturePath If not specified, textures will be assumed to be in the same folder as the Javascript model file.
         */
        load(url: string, callback: (geometry: Geometry, materials: Material[]) => void , texturePath?: string): void;

        loadAjaxJSON(context: JSONLoader, url: string, callback: (geometry: Geometry, materials: Material[]) => void , texturePath?: string, callbackProgress?: (progress: Progress) => void ): void;
        createModel(json: any, callback: (geometry: Geometry, materials: Material[]) => void , texturePath?: string): void;
    }

    export class LoadingMonitor extends EventDispatcher {
        constructor();
        add(loader: Loader): void;
    }

    interface SceneLoaderResult{
        scene: Scene;
        geometries: {[id:string]:Geometry;};
        face_materials: {[id:string]:Material;};
        materials: {[id:string]:Material;};
        textures: {[id:string]:Texture;};
        objects: {[id:string]:Object3D;};
        cameras: {[id:string]:Camera;};
        lights: {[id:string]:Light;};
        fogs: {[id:string]:IFog;};
        empties: {[id:string]:any;};
        groups: {[id:string]:any;};
    }

    interface SceneLoaderProgress{
        totalModels: number;
        totalTextures: number;
        loadedModels: number;
        loadedTextures: number;
    }

    /**
     * A loader for loading a complete scene out of a JSON file.
     */
    export class SceneLoader {
        constructor();

        /**
         * Will be called when load starts.
         * The default is a function with empty body.
         */
        onLoadStart: () => void;

        /**
         * Will be called while load progresses.
         * The default is a function with empty body.
         */
        onLoadProgress: () => void;

        /**
         * Will be called when each element in the scene completes loading.
         * The default is a function with empty body.
         */
        onLoadComplete: () => void;

        /**
         * Will be called when load completes.
         * The default is a function with empty body.
         */
        callbackSync: (result: SceneLoaderResult) => void;

        /**
         * Will be called as load progresses.
         * The default is a function with empty body.
         */
        callbackProgress: (progress: SceneLoaderProgress, result: SceneLoaderResult) => void;

        geometryHandlerMap: any;
        hierarchyHandlerMap: any;


        /**
         * @param url
         * @param callbackFinished This function will be called with the loaded model as an instance of scene when the load is completed.
         */
        load(url: string, callbackFinished: (scene: Scene) => void ): void;

        addGeometryHandler(typeID: string, loaderClass: Object): void;

        addHierarchyHandler(typeID: string, loaderClass: Object): void;

        static parse(json: any, callbackFinished:(result: SceneLoaderResult)=>void, url: string): void;
    }

    /**
     * Class for loading a texture.
     * Unlike other loaders, this one emits events instead of using predefined callbacks. So if you're interested in getting notified when things happen, you need to add listeners to the object.
     */
    export class TextureLoader extends EventDispatcher {
        constructor();

        /**
         * Begin loading from url
         *
         * @param url
         */
        load(url: string): void;
    }

    // Materials //////////////////////////////////////////////////////////////////////////////////

    /**
     * Materials describe the appearance of objects. They are defined in a (mostly) renderer-independent way, so you don't have to rewrite materials if you decide to use a different renderer.
     */
    export class Material {
        constructor();

        /**
         * Unique number of this material instance.
         */
        id: number;

        /**
         * Material name. Default is an empty string.
         */
        name: string;

        /**
         * Opacity. Default is 1.
         */
        opacity: number;

        /**
         * Defines whether this material is transparent. This has an effect on rendering, as transparent objects need an special treatment, and are rendered after the opaque (i.e. non transparent) objects. For a working example of this behaviour, check the {@link WebGLRenderer} code.
         * Default is false.
         */
        transparent: boolean;

        /**
         * Which blending to use when displaying objects with this material. Default is {@link NormalBlending}.
         */
        blending: Blending;

        /**
         * Blending source. It's one of the blending mode constants defined in Three.js. Default is {@link SrcAlphaFactor}.
         */
        blendSrc: BlendingDstFactor;

        /**
         * Blending destination. It's one of the blending mode constants defined in Three.js. Default is {@link OneMinusSrcAlphaFactor}.
         */
        blendDst: BlendingSrcFactor;

        /**
         * Blending equation to use when applying blending. It's one of the constants defined in Three.js. Default is AddEquation.
         */
        blendEquation: BlendingEquation;

        /**
         * Whether to have depth test enabled when rendering this material. Default is true.
         */
        depthTest: boolean;

        /**
         * Whether rendering this material has any effect on the depth buffer. Default is true.
         * When drawing 2D overlays it can be useful to disable the depth writing in order to layer several things together without creating z-index artifacts.
         */
        depthWrite: boolean;

        /**
         * Whether to use polygon offset. Default is false. This corresponds to the POLYGON_OFFSET_FILL WebGL feature.
         */
        polygonOffset: boolean;

        /**
         * Sets the polygon offset factor. Default is 0.
         */
        polygonOffsetFactor: number;

        /** 
         * Sets the polygon offset units. Default is 0.
         */
        polygonOffsetUnits: number;

        /** 
         * Sets the alpha value to be used when running an alpha test. Default is 0.
         */
        alphaTest: number;

        /**
         * Enables/disables overdraw. If enabled, polygons are drawn slightly bigger in order to fix antialiasing gaps when using the CanvasRenderer. Default is false.
         */
        overdraw: boolean;

        /**
         * Defines whether this material is visible. Default is true.
         */
        visible: boolean;

        /**
         * Defines which of the face sides will be rendered - front, back or both.
         * Default is THREE.FrontSide. Other options are THREE.BackSide and THREE.DoubleSide.
         */
        side: Side;

        /**
         * Specifies that the material needs to be updated, WebGL wise. Set it to true if you made changes that need to be reflected in WebGL.
         * This property is automatically set to true when instancing a new material.
         */
        needsUpdate: boolean;

        clone(): Material;

        dispose(): void;
    }

    var MaterialLibrary: Material[];
    var MaterialIdCount: number;

    export interface LineBasicMaterialParameters {
        color?: number;
        opacity?: number;
        blending?: Blending;
        depthTest?: boolean;
        linewidth?: number;
        linecap?: string;
        linejoin?: string;
        vertexColors?: Colors;
        fog?: boolean;
    }

    export class LineBasicMaterial extends Material {
        constructor(parameters?: LineBasicMaterialParameters);
        color: Color;
        linewidth: number;
        linecap: string;
        linejoin: string;
        vertexColors: boolean;
        fog: boolean;
        clone(): LineBasicMaterial;
    }

    export interface LineDashedMaterialParameters {
        color?: number;
        opacity?: number;
        blending?: Blending;
        depthTest?: boolean;
        linewidth?: number;
        scale?: number;
        dashSize?: number;
        gapSize?: number;
        vertexColors?: number;
        fog?: boolean;
    }

    export class LineDashedMaterial extends Material {
        constructor(parameters?: LineDashedMaterialParameters);
        color: Color;
        linewidth: number;
        scale: number;
        dashSize: number;
        gapSize: number;
        vertexColors: boolean;
        fog: boolean;
        clone(): LineDashedMaterial;
    }


    /**
     * parameters is an object with one or more properties defining the material's appearance.
     */
    export interface MeshBasicMaterialParameters {
        /**
         * geometry color in hexadecimal. Default is 0xffffff.
         */
        color?: number;
        opacity?: number;
        map?: Texture;
        /**
         * Default is null.
         */
        lightMap?: Texture;
        /**
         * Default is null.
         */
        specularMap?: Texture;
        /**
         * Default is null.
         */
        envMap?: Texture;
        combine?: Combine;
        reflectivity?: number;
        refractionRatio?: number;
        /** 
         * Define shading type. Default is THREE.SmoothShading.
         */
        shading?: Shading;
        blending?: Blending;
        depthTest?: boolean;
        /**
         * render geometry as wireframe. Default is false.
         */
        wireframe?: boolean;
        /**
         * Line thickness. Default is 1.
         */
        wireframeLinewidth?: number;
        /**
         *  Define whether the material uses vertex colors, or not. Default is false.
         */
        vertexColors?: Colors;
        /**
         * Default is false.
         */
        skinning?: boolean;
        /**
         * Default is false.
         */
        morphTargets?: boolean;
        /**
         * Define whether the material color is affected by global fog settings. Default is true.
         */
        fog?: boolean;
    }

    export class MeshBasicMaterial extends Material {
        constructor(parameters?: MeshBasicMaterialParameters);
        color: Color;
        map: Texture;
        lightMap: Texture;
        specularMap: Texture;
        envMap: Texture;
        combine: Combine;
        reflectivity: number;
        refractionRatio: number;
        fog: boolean;
        shading: Shading;
        wireframe: boolean;
        wireframeLinewidth: number;
        wireframeLinecap: string;
        wireframeLinejoin: string;
        vertexColors: Colors;
        skinning: boolean;
        morphTargets: boolean;
        clone(): MeshBasicMaterial;
    }

    export interface MeshDepthMaterialParameters {
        opacity?: number;
        blending?: Blending;
        depthTest?: boolean;
        wireframe?: boolean;
        wireframeLinewidth?: number;
    }

    export class MeshDepthMaterial extends Material {
        constructor(parameters?: MeshDepthMaterialParameters);
        wireframe: boolean;
        wireframeLinewidth: number;
        clone(): MeshDepthMaterial;
    }

    export class MeshFaceMaterial extends Material {
        constructor(materials?: Material[]);
        materials: Material[];
        clone(): MeshFaceMaterial;
    }

    export interface MeshLambertMaterialParameters {
        color?: number;
        ambient?: number;
        emissive?: number;
        opacity?: number;
        map?: Texture;
        lightMap?: Texture;
        specularMap?: Texture;
        envMap?: Texture;
        combine?: Combine;
        reflectivity?: number;
        refractionRatio?: number;
        shading?: Shading;
        blending?: Blending;
        depthTest?: boolean;
        wireframe?: boolean;
        wireframeLinewidth?: number;
        vertexColors?: Colors;
        skinning?: boolean;
        morphTargets?: boolean;
        morphNormals?: boolean;
        fog?: boolean;
    }

    export class MeshLambertMaterial extends Material {
        constructor(parameters?: MeshLambertMaterialParameters);
        color: Color;
        ambient: Color;
        emissive: Color;
        wrapAround: boolean;
        wrapRGB: Vector3;
        map: Texture;
        lightMap: Texture;
        specularMap: Texture;
        envMap: Texture;
        combine: Combine;
        reflectivity: number;
        refractionRatio: number;
        fog: boolean;
        shading: Shading;
        wireframe: boolean;
        wireframeLinewidth: number;
        wireframeLinecap: string;
        wireframeLinejoin: string;
        vertexColors: Colors;
        skinning: boolean;
        morphTargets: boolean;
        morphNormals: boolean;
        clone(): MeshLambertMaterial;
    }

    export interface MeshNormalMaterialParameters {
        opacity?: number;
        shading?: Shading;
        blending?: Blending;
        depthTest?: boolean;
        wireframe?: boolean;
        wireframeLinewidth?: number;
    }

    export class MeshNormalMaterial extends Material {
        constructor(parameters?: MeshNormalMaterialParameters);
        shading: Shading;
        wireframe: boolean;
        wireframeLinewidth: number;
        clone(): MeshNormalMaterial;
    }

    export interface MeshPhongMaterialParameters {
        color?: number;
        ambient?: number;
        emissive?: number;
        specular?: number;
        shininess?: number;
        opacity?: number;
        map?: Texture;
        lightMap?: Texture;
        bumpMap?: Texture;
        bumpScale?: number;
        normalMap?: Texture;
        normalScale?: Vector2;
        specularMap?: Texture;
        envMap?: Texture;
        combine?: Combine;
        reflectivity?: number;
        refractionRatio?: number;
        shading?: Shading;
        blending?: Blending;
        depthTest?: boolean;
        wireframe?: boolean;
        wireframeLinewidth?: number;
        vertexColors?: Colors;
        skinning?: boolean;
        morphTargets?: boolean;
        morphNormals?: boolean;
        fog?: boolean;
    }

    export class MeshPhongMaterial extends Material {
        constructor(parameters?: MeshPhongMaterialParameters);
        color: Color; // diffuse
        ambient: Color;
        emissive: Color;
        specular: Color;
        shininess: number;
        metal: boolean;
        perPixel: boolean;
        wrapAround: boolean;
        wrapRGB: Vector3;
        map: Texture;
        lightMap: Texture;
        bumpMap: Texture;
        bumpScale: number;
        normalMap: Texture;
        normalScale: Vector2;
        specularMap: Texture;
        envMap: Texture;
        combine: Combine;
        reflectivity: number;
        refractionRatio: number;
        fog: boolean;
        shading: Shading;
        wireframe: boolean;
        wireframeLinewidth: number;
        wireframeLinecap: string;
        wireframeLinejoin: string;
        vertexColors: Colors;
        skinning: boolean;
        morphTargets: boolean;
        morphNormals: boolean;
        clone(): MeshPhongMaterial;
    }

    export interface ParticleBasicMaterialParameters {
        color?: number;
        opacity?: number;
        map?: Texture;
        size?: number;
        blending?: Blending;
        depthTest?: boolean;
        vertexColors?: boolean;
        fog?: boolean;
    }

    export class ParticleBasicMaterial extends Material {
        constructor(parameters?: ParticleBasicMaterialParameters);
        color: Color;
        map: Texture;
        size: number;
        sizeAttenuation: boolean;
        vertexColors: boolean;
        fog: boolean;
        clone(): ParticleBasicMaterial;
    }

    export interface ParticleCanvasMaterialParameters {
        color?: number;
        program?: (context: CanvasRenderingContext2D, color: Color) => void;
        opacity?: number;
        blending?: Blending;
    }

    export class ParticleCanvasMaterial extends Material {
        constructor(parameters?: ParticleCanvasMaterialParameters);
        color: Color;
        program: (context: CanvasRenderingContext2D, color: Color) => void;
        clone(): ParticleCanvasMaterial;
    }

    export class ParticleDOMMaterial extends Material {
        constructor(element: HTMLElement);
        clone(): ParticleDOMMaterial;
    }




    export interface Uniforms {
        [name: string]: { type: string; value: any; };
        //[name:string]:{type:UniformType;value:Object;};
        color?: { type: string; value: THREE.Color; };
    }

    export interface ShaderMaterialParameters {
        fragmentShader?: string;
        vertexShader?: string;
        uniforms?: Uniforms;
        defines?: { [label: string]: string; };
        shading?: Shading;
        blending?: Blending;
        depthTest?: boolean;
        wireframe?: boolean;
        wireframeLinewidth?: number;
        lights?: boolean;
        vertexColors?: Colors;
        skinning?: boolean;
        morphTargets?: boolean;
        morphNormals?: boolean;
        fog?: boolean;
    }

    export class ShaderMaterial extends Material {
        constructor(parameters?: ShaderMaterialParameters);
        fragmentShader: string;
        vertexShader: string;
        uniforms: Uniforms;
        defines: { [label: string]: string; };
        attributes: { [name: string]: Object; };
        shading: Shading;
        wireframe: boolean;
        wireframeLinewidth: number;
        fog: boolean;
        lights: boolean;
        vertexColors: Colors;
        skinning: boolean;
        morphTargets: boolean;
        morphNormals: boolean;
        clone(): ShaderMaterial;
    }

    // Objects //////////////////////////////////////////////////////////////////////////////////

    export class Bone extends Object3D {
        constructor(belongsToSkin: SkinnedMesh);
        skin: SkinnedMesh;
        skinMatrix: Matrix4;
        update(parentSkinMatrix?: Matrix4, forceUpdate?: boolean): void;
    }

    export class Line extends Object3D {
        constructor(geometry?: Geometry, material?: LineDashedMaterial, type?: number);
        constructor(geometry?: Geometry, material?: LineBasicMaterial, type?: number);
        constructor(geometry?: Geometry, material?: ShaderMaterial, type?: number);
        constructor(geometry?: BufferGeometry, material?: LineDashedMaterial, type?: number);
        constructor(geometry?: BufferGeometry, material?: LineBasicMaterial, type?: number);
        constructor(geometry?: BufferGeometry, material?: ShaderMaterial, type?: number);
        geometry: Geometry;
        material: Material;
        type: LineType;
        clone(object?: Line): Line;
    }

    enum LineType{}
    var LineStrip: LineType;
    var LinePieces: LineType;

    export class LOD extends Object3D {
        constructor();
        LODs: Object3D[];
        addLevel(object3D: Object3D, visibleAtDistance?: number): void;
        update(camera: Camera): void;
        clone(): LOD;
    }

    export class Mesh extends Object3D {
        constructor(geometry?: Geometry, material?: MeshBasicMaterial);
        constructor(geometry?: Geometry, material?: MeshDepthMaterial);
        constructor(geometry?: Geometry, material?: MeshFaceMaterial);
        constructor(geometry?: Geometry, material?: MeshLambertMaterial);
        constructor(geometry?: Geometry, material?: MeshNormalMaterial);
        constructor(geometry?: Geometry, material?: MeshPhongMaterial);
        constructor(geometry?: Geometry, material?: ShaderMaterial);

        constructor(geometry?: BufferGeometry , material?: MeshBasicMaterial);
        constructor(geometry?: BufferGeometry , material?: MeshDepthMaterial);
        constructor(geometry?: BufferGeometry , material?: MeshFaceMaterial);
        constructor(geometry?: BufferGeometry , material?: MeshLambertMaterial);
        constructor(geometry?: BufferGeometry , material?: MeshNormalMaterial);
        constructor(geometry?: BufferGeometry , material?: MeshPhongMaterial);
        constructor(geometry?: BufferGeometry , material?: ShaderMaterial);

        geometry: Geometry;
        material: Material;
        morphTargetBase: number;
        morphTargetForcedOrder: number;
        morphTargetInfluences: number[];
        morphTargetDictionary: { [key: string]: number; };
        updateMorphTargets(): void;
        getMorphTargetIndexByName(name: string): number;
        clone(object?: Mesh): Mesh;
    }

    export class MorphAnimMesh extends Mesh {
        constructor(geometry?: Geometry, material?: MeshBasicMaterial);
        constructor(geometry?: Geometry, material?: MeshDepthMaterial);
        constructor(geometry?: Geometry, material?: MeshFaceMaterial);
        constructor(geometry?: Geometry, material?: MeshLambertMaterial);
        constructor(geometry?: Geometry, material?: MeshNormalMaterial);
        constructor(geometry?: Geometry, material?: MeshPhongMaterial);
        constructor(geometry?: Geometry, material?: ShaderMaterial);
        duration: number; // milliseconds
        mirroredLoop: boolean;
        time: number;
        lastKeyframe: number;
        currentKeyframe: number;
        direction: number;
        directionBackwards: boolean;
        setFrameRange(start: number, end: number): void;
        setDirectionForward(): void;
        setDirectionBackward(): void;
        parseAnimations(): void;
        setAnimationLabel(label: string, start: number, end: number): void;
        playAnimation(label: string, fps: number): void;
        updateAnimation(delta: number): void;
        clone(object?: MorphAnimMesh): MorphAnimMesh;
    }

    export class Particle extends Object3D {
        constructor(material: Material);
        clone(object?: Particle): Particle;
    }

    /**
     * A class for displaying particles in the form of variable size points. For example, if using the WebGLRenderer, the particles are displayed using GL_POINTS.
     * 
     * @see <a href="https://github.com/mrdoob/three.js/blob/master/src/objects/ParticleSystem.js">src/objects/ParticleSystem.js</a>
     */
    export class ParticleSystem extends Object3D {

        /**
         * @param geometry An instance of Geometry.
         * @param material An instance of Material (optional).
         */
        constructor(geometry: Geometry, material?: ParticleBasicMaterial);
        constructor(geometry: Geometry, material?: ParticleCanvasMaterial);
        constructor(geometry: Geometry, material?: ParticleDOMMaterial);
        constructor(geometry: Geometry, material?: ShaderMaterial);
        constructor(geometry: BufferGeometry, material?: ParticleBasicMaterial);
        constructor(geometry: BufferGeometry, material?: ParticleCanvasMaterial);
        constructor(geometry: BufferGeometry, material?: ParticleDOMMaterial);
        constructor(geometry: BufferGeometry, material?: ShaderMaterial);        

        /**
         * An instance of Geometry, where each vertex designates the position of a particle in the system.
         */
        geometry: Geometry;

        /**
         * An instance of Material, defining the object's appearance. Default is a ParticleBasicMaterial with randomised colour.
         */
        material: Material;

        /**
         * Specifies whether the particle system will be culled if it's outside the camera's frustum. By default this is set to false.
         */
        sortParticles: boolean;

        clone(object?: ParticleSystem): ParticleSystem;
    }

    export class Ribbon extends Object3D {
        constructor(geometry: Geometry, material: Material);
        geometry: Geometry;
        material: Material;
        clone(object?: Ribbon): Ribbon;
    }

    export class SkinnedMesh extends Mesh {
        constructor(geometry?: Geometry, material?: MeshBasicMaterial, useVertexTexture?: boolean);
        constructor(geometry?: Geometry, material?: MeshDepthMaterial, useVertexTexture?: boolean);
        constructor(geometry?: Geometry, material?: MeshFaceMaterial, useVertexTexture?: boolean);
        constructor(geometry?: Geometry, material?: MeshLambertMaterial, useVertexTexture?: boolean);
        constructor(geometry?: Geometry, material?: MeshNormalMaterial, useVertexTexture?: boolean);
        constructor(geometry?: Geometry, material?: MeshPhongMaterial, useVertexTexture?: boolean);
        constructor(geometry?: Geometry, material?: ShaderMaterial, useVertexTexture?: boolean);
        useVertexTexture: boolean;
        identityMatrix: Matrix4;
        bones: Bone[];
        boneMatrices: Float32Array;
        boneTextureWidth: number;
        boneTextureHeight: number;
        boneTexture: DataTexture;
        addBone(bone?: Bone): Bone;
        updateMatrixWorld(force?: boolean): void;
        pose(): void;
        clone(object?: SkinnedMesh): SkinnedMesh;
        static offsetMatrix: Matrix4;
    }

    export interface SpriteParameters {
        color?: Color;
        map?: Texture;
        blending?: Blending;
        blendSrc?: BlendingSrcFactor;
        blendDst?: BlendingDstFactor;
        blendEquation?: BlendingEquation;
        useScreenCoordinates?: boolean;
        mergeWith3D?: boolean;
        affectedByDistance?: boolean;
        alignment?: Vector2;
        fog?: boolean;
        uvOffset?: Vector2;
        uvScale?: Vector2;
        depthTest?: boolean;
        sizeAttenuation?: boolean;
        scaleByViewport?: boolean;
    }

    export class SpriteMaterial extends Material {
        constructor(parameters?: SpriteParameters);
        color: Color;
        map: Texture;
        blending: Blending;
        blendEquation: BlendingEquation;
        useScreenCoordinates: boolean;
        scaleByViewport: boolean;
        alignment: Vector2;
        fog: boolean;
        uvOffset: Vector2;
        uvScale: Vector2;
        depthTest: boolean;
        sizeAttenuation: boolean;
        clone(): SpriteMaterial;
    }

    export class Sprite extends Object3D {
        constructor(material?: SpriteMaterial);
        updateMatrix(): void;
        clone(object?: Sprite): Sprite;
    }
    export class SpriteAlignment {
        static topLeft: Vector2;
        static topCenter: Vector2;
        static topRight: Vector2;
        static centerLeft: Vector2;
        static center: Vector2;
        static centerRight: Vector2;
        static bottomLeft: Vector2;
        static bottomCenter: Vector2;
        static bottomRight: Vector2;
    }

    // Renderers //////////////////////////////////////////////////////////////////////////////////

    export interface Renderer {
        render(scene: Scene, camera: Camera): void;
    }

    export interface CanvasRendererParameters {
        canvas?: HTMLCanvasElement;
        devicePixelRatio?: number;
    }

    export class CanvasRenderer implements Renderer {
        constructor(parameters?: CanvasRendererParameters);
        domElement: HTMLCanvasElement;
        autoClear: boolean;
        sortObjects: boolean;
        sortElements: boolean;
        devicePixelRatio: number;
        info: { render: { vertices: number; faces: number; }; };
        setSize(width: number, height: number): void;
        setClearColor(color: Color, opacity?: number): void;
        setClearColorHex(hex: number, opacity?: number): void;
        getMaxAnisotropy(): number;
        clear(): void;
        render(scene: Scene, camera: Camera): void;
    }

    export interface ShaderChunk {
        [name: string]: string;
        fog_pars_fragment: string;
        fog_fragment: string;
        envmap_pars_fragment: string;
        envmap_fragment: string;
        envmap_pars_vertex: string;
        worldpos_vertex: string;
        envmap_vertex: string;
        map_particle_pars_fragment: string;
        map_particle_fragment: string;
        map_pars_vertex: string;
        map_pars_fragment: string;
        map_vertex: string;
        map_fragment: string;
        lightmap_pars_fragment: string;
        lightmap_pars_vertex: string;
        lightmap_fragment: string;
        lightmap_vertex: string;
        bumpmap_pars_fragment: string;
        normalmap_pars_fragment: string;
        specularmap_pars_fragment: string;
        specularmap_fragment: string;
        lights_lambert_pars_vertex: string;
        lights_lambert_vertex: string;
        lights_phong_pars_vertex: string;
        lights_phong_vertex: string;
        lights_phong_pars_fragment: string;
        lights_phong_fragment: string;
        color_pars_fragment: string;
        color_fragment: string;
        color_pars_vertex: string;
        color_vertex: string;
        skinning_pars_vertex: string;
        skinbase_vertex: string;
        skinning_vertex: string;
        morphtarget_pars_vertex: string;
        morphtarget_vertex: string;
        default_vertex: string;
        morphnormal_vertex: string;
        skinnormal_vertex: string;
        defaultnormal_vertex: string;
        shadowmap_pars_fragment: string;
        shadowmap_fragment: string;
        shadowmap_pars_vertex: string;
        shadowmap_vertex: string;
        alphatest_fragment: string;
        linear_to_gamma_fragment: string;
    }

    export var ShaderChunk: ShaderChunk;

    export interface RendererPlugin {
        init(renderer: WebGLRenderer): void;
        render(scene: Scene, camera: Camera, currentWidth: number, currentHeight: number): void;
    }

    export interface WebGLRendererParameters {
        /** 
         * A Canvas where the renderer draws its output.
         */
        canvas?: HTMLCanvasElement;

        /**
         *  shader precision. Can be "highp", "mediump" or "lowp".
         */
        precision?: string;

        /**
         * default is true.
         */
        alpha?: boolean;

        /**
         * default is true.
         */
        premultipliedAlpha?: boolean;

        /**
         * default is false.
         */
        antialias?: boolean;

        /**
         * default is true.
         */
        stencil?: boolean;

        /**
         * default is false.
         */
        preserveDrawingBuffer?: boolean;

        /**
         * default is 0x000000.
         */
        clearColor?: number;

        /**
         * default is 0.
         */
        clearAlpha?: number;

        devicePixelRatio?: number;
    }


    /**
     * The WebGL renderer displays your beautifully crafted scenes using WebGL, if your device supports it.
     * This renderer has way better performance than CanvasRenderer.
     *
     * @see <a href="https://github.com/mrdoob/three.js/blob/master/src/renderers/WebGLRenderer.js">src/renderers/WebGLRenderer.js</a>
     */
    export class WebGLRenderer implements Renderer {
        /**
         * parameters is an optional object with properties defining the renderer's behaviour. The constructor also accepts no parameters at all. In all cases, it will assume sane defaults when parameters are missing.
         */
        constructor(parameters?: WebGLRendererParameters);

        /**
         * A Canvas where the renderer draws its output.
         * This is automatically created by the renderer in the constructor (if not provided already); you just need to add it to your page.
         */
        domElement: HTMLCanvasElement;

        /**
         * The HTML5 Canvas's 'webgl' context obtained from the canvas where the renderer will draw.
         */
        //  If you are using three.d.ts with other complete definitions of webgl, context:WebGLRenderingContext is suitable.
        //context:WebGLRenderingContext;
        context: any;

        /**
         * Defines whether the renderer should automatically clear its output before rendering.
         */
        autoClear: boolean;

        /**
         * If autoClear is true, defines whether the renderer should clear the color buffer. Default is true.
         */
        autoClearColor: boolean;

        /**
         * If autoClear is true, defines whether the renderer should clear the depth buffer. Default is true.
         */
        autoClearDepth: boolean;

        /**
         * If autoClear is true, defines whether the renderer should clear the stencil buffer. Default is true.
         */
        autoClearStencil: boolean;

        /**
         * Defines whether the renderer should sort objects. Default is true.
         */
        sortObjects: boolean;

        /**
         * Defines whether the renderer should auto update objects. Default is true.
         */
        autoUpdateObjects: boolean;

        /**
         * Defines whether the renderer should auto update the scene. Default is true.
         */
        autoUpdateScene: boolean;

        /**
         * Default is false.
         */
        gammaInput: boolean;

        /** 
         * Default is false.
         */
        gammaOutput: boolean;

        /**
         * Default is false.
         */
        physicallyBasedShading: boolean;

        /**
         * Default is false.
         */
        shadowMapEnabled: boolean;

        /**
         * Default is true.
         */
        shadowMapAutoUpdate: boolean;

        /**
         * Defines shadow map type (unfiltered, percentage close filtering, percentage close filtering with bilinear filtering in shader)
         * Options are THREE.BasicShadowMap, THREE.PCFShadowMap, THREE.PCFSoftShadowMap. Default is THREE.PCFShadowMap.
         */
        shadowMapType: ShadowMapType;

        shadowMapSoft: boolean;

        /**
         * Default is true
         */
        shadowMapCullFace: CullFace;

        /**
         * Default is false.
         */
        shadowMapDebug: boolean;

        /**
         * Default is false. 
         */
        shadowMapCascade: boolean;

        /**
         * Default is 8.
         */
        maxMorphTargets: number;

        /**
         * Default is 4.
         */
        maxMorphNormals: number;

        /**
         * Default is true.
         */
        autoScaleCubemaps: boolean;

        /**
         * An array with render plugins to be applied before rendering.
         * Default is an empty array, or [].
         */
        renderPluginsPre: RendererPlugin[];

        /**
         * An array with render plugins to be applied after rendering.
         * Default is an empty array, or [].
         */
        renderPluginsPost: RendererPlugin[];

        devicePixelRatio: number;

        /**
         * An object with a series of statistical information about the graphics board memory and the rendering process. Useful for debugging or just for the sake of curiosity. The object contains the following fields:
         */
        info: {
            memory: {
                programs: number;
                geometries: number;
                textures: number;
            };
            render: {
                calls: number;
                vertices: number;
                faces: number;
                points: number;
            };
        };

        /**
         * Return the WebGL context.
         */
        getContext(): WebGLRenderingContext;

        /**
         * Return a Boolean true if the context supports vertex textures.
         */
        supportsVertexTextures(): boolean;

        getMaxAnisotropy(): number;

        /**
         * Resizes the output canvas to (width, height), and also sets the viewport to fit that size, starting in (0, 0).
         */
        setSize(width: number, height: number): void;

        /**
         * Sets the viewport to render from (x, y) to (x + width, y + height).
         */
        setViewport(x?: number, y?: number, width?: number, height?: number): void;

        /**
         * Sets the scissor area from (x, y) to (x + width, y + height).
         */
        setScissor(x: number, y: number, width: number, height: number): void;

        /** 
         * Enable the scissor test. When this is enabled, only the pixels within the defined scissor area will be affected by further renderer actions.
         */
        enableScissorTest(enable: boolean): void;

        /**
         * Sets the clear color, using hex for the color and alpha for the opacity.
         * 
         * @example
         * // Creates a renderer with black background 
         * var renderer = new THREE.WebGLRenderer(); 
         * renderer.setSize(200, 100); 
         * renderer.setClearColorHex(0x000000, 1);
         */
        setClearColorHex(hex: number, alpha: number): void;

        /**
         * Sets the clear color, using color for the color and alpha for the opacity.
         */
        setClearColor(color: Color, alpha: number): void;

        /**
         * Returns a THREE.Color instance with the current clear color.
         */
        getClearColor(): Color;

        /**
         * Returns a float with the current clear alpha. Ranges from 0 to 1.
         */
        getClearAlpha(): number;

        /**
         * Tells the renderer to clear its color, depth or stencil drawing buffer(s).
         * If no parameters are passed, no buffer will be cleared.
         */
        clear(color?: boolean, depth?: boolean, stencil?: boolean): void;

        /**
         * Initialises the postprocessing plugin, and adds it to the renderPluginsPost array.
         */
        addPostPlugin(plugin: RendererPlugin): void;

        /**
         * Initialises the preprocessing plugin, and adds it to the renderPluginsPre array.
         */
        addPrePlugin(plugin: RendererPlugin): void;

        deallocateObject(object: Object3D): void;

        deallocateTexture(texture: Texture): void;

        deallocateRenderTarget(renderTarget: RenderTarget): void;

        /**
         * Tells the shadow map plugin to update using the passed scene and camera parameters.
         * 
         * @param scene an instance of Scene
         * @param camera — an instance of Camera
         */
        updateShadowMap(scene: Scene, camera: Camera): void;

        renderBufferImmediate(object: Object3D, program: Object, material: Material): void;

        renderBufferDirect(camera: Camera, lights: Light[], fog: Fog, material: Material, geometryGroup: any, object: Object3D): void;

        renderBuffer(camera: Camera, lights: Light[], fog: Fog, material: Material, geometryGroup: any, object: Object3D): void;

        /**
         * Render a scene using a camera.
         * The render is done to the renderTarget (if specified) or to the canvas as usual.
         * If forceClear is true, the canvas will be cleared before rendering, even if the renderer's autoClear property is false.
         */
        render(scene: Scene, camera: Camera, renderTarget?: RenderTarget, forceClear?: boolean): void;
        renderImmediateObject(camera: Camera, lights: Light[], fog: Fog, material: Material, object: Object3D): void;
        initWebGLObjects(scene: Scene): void;
        initMaterial(material: Material, lights: Light[], fog: Fog, object: Object3D): void;

        /**
         * Used for setting the gl frontFace, cullFace states in the GPU, thus enabling/disabling face culling when rendering.
         * If cullFace is false, culling will be disabled.
         * @param cullFace "back", "front", "front_and_back", or false. 
         * @param frontFace "ccw" or "cw
         */
        setFaceCulling(cullFace?: string, frontFace?: FrontFaceDirection): void;
        setMaterialFaces(material: Material): void;
        setDepthTest(depthTest: boolean): void;
        setDepthWrite(depthWrite: boolean): void;
        setBlending(blending: Blending, blendEquation: BlendingEquation, blendSrc: BlendingSrcFactor, blendDst: BlendingDstFactor): void;
        setTexture(texture: Texture, slot: number): void;
        setRenderTarget(renderTarget: RenderTarget): void;
    }

    export class WebGLRenderer2 implements Renderer {
        constructor(parameters?: WebGLRendererParameters);
        domElement: HTMLCanvasElement;
        context: WebGLRenderingContext;
        autoClear: boolean;
        autoClearColor: boolean;
        autoClearDepth: boolean;
        autoClearStencil: boolean;
        sortObjects: boolean;
        autoUpdateObjects: boolean;
        autoUpdateScene: boolean;
        gammaInput: boolean;
        gammaOutput: boolean;
        physicallyBasedShading: boolean;
        shadowMapEnabled: boolean;
        shadowMapAutoUpdate: boolean;
        shadowMapType: ShadowMapType;
        shadowMapSoft: boolean;
        shadowMapCullFace: CullFace;
        shadowMapDebug: boolean;
        shadowMapCascade: boolean;
        maxMorphTargets: number;
        maxMorphNormals: number;
        autoScaleCubemaps: boolean;
        renderPluginsPre: RendererPlugin[];
        renderPluginsPost: RendererPlugin[];
        devicePixelRatio: number;
        info: {
            memory: {
                programs: number;
                geometries: number;
                textures: number;
            };
            render: {
                calls: number;
                vertices: number;
                faces: number;
                points: number;
            };
        };
        getContext(): WebGLRenderingContext;
        supportsVertexTextures(): boolean;
        getMaxAnisotropy(): number;
        setSize(width: number, height: number): void;
        setViewport(x?: number, y?: number, width?: number, height?: number): void;
        setScissor(x: number, y: number, width: number, height: number): void;
        enableScissorTest(enable: boolean): void;
        setClearColorHex(hex: number, alpha: number): void;
        setClearColor(color: Color, alpha: number): void;
        getClearColor(): Color;
        getClearAlpha(): number;
        clear(color?: boolean, depth?: boolean, stencil?: boolean): void;
        addPostPlugin(plugin: RendererPlugin): void;
        addPrePlugin(plugin: RendererPlugin): void;
        deallocateObject(object: Object3D): void;
        deallocateTexture(texture: Texture): void;
        deallocateRenderTarget(renderTarget: RenderTarget): void;
        updateShadowMap(scene: Scene, camera: Camera): void;
        renderBufferImmediate(object: Object3D, program: Object, material: Material): void;
        renderBufferDirect(camera: Camera, lights: Light[], fog: Fog, material: Material, geometryGroup: any, object: Object3D): void;
        renderBuffer(camera: Camera, lights: Light[], fog: Fog, material: Material, geometryGroup: any, object: Object3D): void;
        render(scene: Scene, camera: Camera, renderTarget?: RenderTarget, forceClear?: boolean): void;
        renderImmediateObject(camera: Camera, lights: Light[], fog: Fog, material: Material, object: Object3D): void;
        initWebGLObjects(scene: Scene): void;
        initMaterial(material: Material, lights: Light[], fog: Fog, object: Object3D): void;
        setFaceCulling(cullFace?: string, frontFace?: FrontFaceDirection): void;
        setMaterialFaces(material: Material): void;
        setDepthTest(depthTest: boolean): void;
        setDepthWrite(depthWrite: boolean): void;
        setBlending(blending: Blending, blendEquation: BlendingEquation, blendSrc: BlendingSrcFactor, blendDst: BlendingDstFactor): void;
        setTexture(texture: Texture, slot: number): void;
        setRenderTarget(renderTarget: RenderTarget): void;
    }

    export interface RenderTarget {
    }

    export interface WebGLRenderTargetOptions {
        wrapS?: Wrapping;
        wrapT?: Wrapping;
        magFilter?: TextureFilter;
        minFilter?: TextureFilter;
        anisotropy?: number; // 1;
        format?: number; // RGBAFormat;
        type?: TextureDataType; // UnsignedByteType;
        depthBuffer?: boolean; // true;
        stencilBuffer?: boolean; // true;
    }

    export class WebGLRenderTarget implements RenderTarget {
        constructor(width: number, height: number, options?: WebGLRenderTargetOptions);
        width: number;
        height: number;
        wrapS: Wrapping;
        wrapT: Wrapping;
        magFilter: TextureFilter;
        minFilter: TextureFilter;
        anisotropy: number;
        offset: Vector2;
        repeat: Vector2;
        format: number;
        type: number;
        depthBuffer: boolean;
        stencilBuffer: boolean;
        generateMipmaps: boolean;
        clone(): WebGLRenderTarget;
        dispose(): void;
    }

    export class WebGLRenderTargetCube extends WebGLRenderTarget {
        constructor(width: number, height: number, options?: WebGLRenderTargetOptions);
        activeCubeFace: number; // PX 0, NX 1, PY 2, NY 3, PZ 4, NZ 5
    }

    // Renderers / Renderables /////////////////////////////////////////////////////////////////////

    export class RenderableFace3 {
        constructor();
        v1: RenderableVertex;
        v2: RenderableVertex;
        v3: RenderableVertex;
        centroidWorld: Vector3;
        centroidScreen: Vector3;
        normalWorld: Vector3;
        vertexNormalsWorld: Vector3[];
        vertexNormalsLength: number;
        color: number;
        material: Material;
        uvs: Vector2[][];
        z: number;
    }

    export class RenderableFace4 {
        constructor();
        v1: RenderableVertex;
        v2: RenderableVertex;
        v3: RenderableVertex;
        v4: RenderableVertex;
        centroidWorld: Vector3;
        centroidScreen: Vector3;
        normalWorld: Vector3;
        vertexNormalsWorld: Vector3[];
        vertexNormalsLength: number;
        color: number;
        material: Material;
        uvs: Vector2[][];
        z: number;
    }

    export class RenderableLine {
        constructor();
        z: number;
        v1: RenderableVertex;
        v2: RenderableVertex;
        material: Material;
    }

    export class RenderableObject {
        constructor();
        object: Object;
        z: number;
    }

    export class RenderableParticle {
        constructor();
        object: Object;
        x: number;
        y: number;
        z: number;
        rotation: number;
        scale: Vector2;
        material: Material;
    }

    export class RenderableVertex {
        constructor();
        positionWorld: Vector3;
        positionScreen: Vector4;
        visible: boolean;
        copy(vertex: RenderableVertex): void;
    }

    // Scenes /////////////////////////////////////////////////////////////////////

    export interface IFog {
        name:string;
        color: Color;        
        clone():IFog;
    }


    /**
     * This class contains the parameters that define linear fog, i.e., that grows linearly denser with the distance.
     */
    export class Fog implements IFog {
        constructor(hex: number, near?: number, far?: number);
        name:string;

        /**
         * Fog color.
         */
        color: Color;

        /**
         * The minimum distance to start applying fog. Objects that are less than 'near' units from the active camera won't be affected by fog.
         */
        near: number;

        /**
         * The maximum distance at which fog stops being calculated and applied. Objects that are more than 'far' units away from the active camera won't be affected by fog.
         * Default is 1000.
         */
        far: number;

        clone(): Fog;
    }

    /**
     * This class contains the parameters that define linear fog, i.e., that grows exponentially denser with the distance.
     */
    export class FogExp2 implements IFog {
        constructor(hex: number, density?: number);
        name: string;
        color: Color;

        /**
         * Defines how fast the fog will grow dense.
         * Default is 0.00025.
         */
        density: number;

        clone(): FogExp2;
    }

    /**
     * Scenes allow you to set up what and where is to be rendered by three.js. This is where you place objects, lights and cameras.
     */
    export class Scene extends Object3D {

        /**
         * A fog instance defining the type of fog that affects everything rendered in the scene. Default is null.
         */
        fog: IFog;

        /**
         * If not null, it will force everything in the scene to be rendered with that material. Default is null.
         */
        overrideMaterial: Material;

        /**
         * Default is false.
         */
        matrixAutoUpdate: boolean;

        constructor();
    }

    // Textures /////////////////////////////////////////////////////////////////////

    export class Texture {
        constructor(
            image: HTMLImageElement,
            mapping?: Mapping,
            wrapS?: Wrapping,
            wrapT?: Wrapping,
            magFilter?: TextureFilter,
            minFilter?: TextureFilter,
            format?: PixelFormat,
            type?: TextureDataType,
            anisotropy?: number
        );
        constructor(
            image: HTMLCanvasElement,
            mapping?: Mapping,
            wrapS?: Wrapping,
            wrapT?: Wrapping,
            magFilter?: TextureFilter,
            minFilter?: TextureFilter,
            format?: PixelFormat,
            type?: TextureDataType,
            anisotropy?: number
        );
        id: number;
        name: string;
        image: Object; // HTMLImageElement or ImageData ;
        mapping: Mapping;
        wrapS: Wrapping;
        wrapT: Wrapping;
        magFilter: TextureFilter;
        minFilter: TextureFilter;
        anisotropy: number;
        format: PixelFormat;
        type: TextureDataType;
        offset: Vector2;
        repeat: Vector2;
        generateMipmaps: boolean;
        premultiplyAlpha: boolean;
        flipY: boolean;
        needsUpdate: boolean;
        onUpdate: () => void;
        clone(): Texture;
        dispose(): void;
    }
    var TextureIdCount: number;
    var TextureLibrary: Texture[];


    export class CompressedTexture extends Texture {
        constructor(mipmaps: ImageData[], width: number, height: number, format?: PixelFormat, type?: TextureDataType, mapping?: Mapping, wrapS?: Wrapping, wrapT?: Wrapping, magFilter?: TextureFilter, minFilter?: TextureFilter);
        mipmaps: ImageData[];
        clone(): CompressedTexture;
    }

    export class DataTexture extends Texture {
        constructor(data: ImageData, width: number, height: number, format: PixelFormat, type: TextureDataType, mapping: Mapping, wrapS: Wrapping, wrapT: Wrapping, magFilter: TextureFilter, minFilter: TextureFilter);
        clone(): DataTexture;
    }

    // Extras /////////////////////////////////////////////////////////////////////

    export interface TypefaceData {
        familyName: string;
        cssFontWeight: string;
        cssFontStyle: string;
    }

    export var FontUtils: {
        faces: { [weight: string]: { [style: string]: Face; }; };
        face: string;
        weight: string;
        style: string;
        size: number;
        divisions: number;
        getFace(): Face;
        loadFace(data: TypefaceData): TypefaceData;
        drawText(text: string): { paths: Path[]; offset: number; };
        extractGlyphPoints(c: string, face: Face, scale: number, offset: number, path: Path): { offset: number; path: Path; };
        generateShapes(text: string, parameters?: { size?: number; curveSegments?: number; font?: string; weight?: string; style?: string; }): Shape[];
        Triangulate: {
            (contour: Vector2[], indices: boolean): Vector2[];
            area(contour: Vector2[]): number;
        };
    };

    export var GeometryUtils: {
        merge(geometry1: Geometry, object2: Mesh): void;
        merge(geometry1: Geometry, object2: Geometry): void;
        removeMaterials(geometry: Geometry, materialIndexArray: number[]): void;
        randomPointInTriangle(vectorA: Vector3, vectorB: Vector3, vectorC: Vector3): Vector3;
        randomPointInFace(face: Face, geometry: Geometry, useCachedAreas: boolean): Vector3;
        randomPointsInGeometry(geometry: Geometry, n: number): Vector3;
        triangleArea(vectorA: Vector3, vectorB: Vector3, vectorC: Vector3): number;
        center(geometry: Geometry): Vector3;
        normalizeUVs(geometry: Geometry): void;
        triangulateQuads(geometry: Geometry): void;
        setMaterialIndex(geometry: Geometry, index: number, startFace?: number, endFace?: number);
    };

    export var ImageUtils: {
        crossOrigin: string;
        loadTexture(url: string, mapping?: Mapping, onLoad?: (texture: Texture) => void , onError?: (message: string) => void ): Texture;
        loadCompressedTexture(url: string, mapping?: Mapping, onLoad?: (texture: Texture) => void , onError?: (message: string) => void ): Texture;
        loadTextureCube(array: string[], mapping?: Mapping, onLoad?: () => void , onError?: (message: string) => void ): Texture;
        loadCompressedTextureCube(array: string[], mapping?: Mapping, onLoad?: () => void , onError?: (message: string) => void ): Texture;
        parseDDS(buffer: ArrayBuffer, loadMipmaps: boolean): { mipmaps: { data: Uint8Array; width: number; height: number; }[]; width: number; height: number; format: number; mipmapCount: number; };
        getNormalMap(image: HTMLImageElement, depth?: number): HTMLCanvasElement;
        generateDataTexture(width: number, height: number, color: Color): DataTexture;
    };

    export var SceneUtils: {
        createMultiMaterialObject(geometry: Geometry, materials: Material[]): Object3D;
        detach(child: Object3D, parent: Object3D, scene: Scene): void;
        attach(child: Object3D, scene: Scene, parent: Object3D): void;
    };

    // Extras / Animation /////////////////////////////////////////////////////////////////////

    export interface KeyFrame {
        pos: number[];
        rot: number[];
        scl: number[];
        time: number;
    }

    export interface KeyFrames {
        keys: KeyFrame[];
        parent: number;
    }

    export interface AnimationData {
        JIT: number;
        fps: number;
        hierarchy: KeyFrames[];
        length: number;
        name: string;
    }

    export class Animation {
        constructor(root: Mesh, name: string, interpolationType?: AnimationInterpolation);

        interpolateCatmullRom(points: Vector3[], scale: number): Vector3[];
        interpolate(p0: number, p1: number, p2: number, p3: number, t: number, t2: number, t3: number): number;

        root: Mesh;
        data: AnimationData;
        hierarchy: Bone[];
        currentTime: number;
        timeScale: number;
        isPlaying: boolean;
        isPaused: boolean;
        loop: boolean;
        interpolationType: AnimationInterpolation;
        points: Vector3[];
        target: Vector3;
        play(loop?: boolean, startTimeMS?: number): void;
        pause(): void;
        stop(): void;
        update(deltaTimeMS: number): void;

        getNextKeyWith(type: string, h: number, key: number): KeyFrame;    // ????
        getPrevKeyWith(type: string, h: number, key: number): KeyFrame;

        JITCompile: boolean; // https://github.com/mrdoob/three.js/blob/master/examples/webgl_animation_skinning_morph.html#L251
    }

    export class AnimationInterpolation { }

    export var AnimationHandler: {
        update(deltaTimeMS: number): void;
        addToUpdate(animation: Animation): void;
        removeFromUpdate(animation: Animation): void;
        add(data: AnimationData): void;
        get (name: string): AnimationData;
        parse(root: SkinnedMesh): Object3D[];

        LINEAR: AnimationInterpolation;
        CATMULLROM: AnimationInterpolation;
        CATMULLROM_FORWARD: AnimationInterpolation;
    };

    export class AnimationMorphTarget {
        constructor(root: Bone, data: any);
        influence: number;

        root: Bone;
        data: Object;
        hierarchy: KeyFrames[];
        currentTime: number;
        timeScale: number;
        isPlaying: boolean;
        isPaused: boolean;
        loop: boolean;
        play(loop?: boolean, startTimeMS?: number): void;
        pause(): void;
        stop(): void;
        update(deltaTimeMS: number): void;
    }

    export class KeyFrameAnimation {
        constructor(root: Mesh, data: any, JITCompile?: boolean);
        JITCompile: number;

        root: Mesh;
        data: Object;
        hierarchy: KeyFrames[];
        currentTime: number;
        timeScale: number;
        isPlaying: number;
        isPaused: number;
        loop: number;
        play(loop?: number, startTimeMS?: number): void;
        pause(): void;
        stop(): void;
        update(deltaTimeMS: number): void;

        getNextKeyWith(type: string, h: number, key: number): KeyFrame;    // ????
        getPrevKeyWith(type: string, h: number, key: number): KeyFrame;
    }

    // Extras / Cameras /////////////////////////////////////////////////////////////////////

    export class CombinedCamera extends Camera {
        constructor(width: number, height: number, fov: number, near: number, far: number, orthoNear: number, orthoFar: number);
        fov: number;
        left: number;
        right: number;
        top: number;
        bottom: number;
        cameraO: OrthographicCamera;
        cameraP: PerspectiveCamera;
        zoom: number;
        near: number;
        far: number;
        inPerspectiveMode: boolean;
        inOrthographicMode: boolean;
        toPerspective(): void;
        toOrthographic(): void;
        setSize(width: number, height: number): void;
        setFov(fov: number): void;
        updateProjectionMatrix(): void;
        setLens(focalLength: number, frameHeight?: number): number;
        setZoom(zoom: number): void;
        toFrontView(): void;
        toBackView(): void;
        toLeftView(): void;
        toRightView(): void;
        toTopView(): void;
        toBottomView(): void;
    }

    export class CubeCamera extends Object3D {
        constructor(near: number, far: number, cubeResolution: number);
        renderTarget: WebGLRenderTargetCube;
        updateCubeMap(renderer: Renderer, scene: Scene): void;
    }

    // Extras / Core /////////////////////////////////////////////////////////////////////

    /**
     * An extensible curve object which contains methods for interpolation
     * class Curve&lt;T extends Vector&gt;
     */
    export class Curve {
        constructor();

        /**
         * Returns a vector for point t of the curve where t is between 0 and 1
         * getPoint(t: number): T;
         */
        getPoint(t: number): Vector;

        /**
         * Returns a vector for point at relative position in curve according to arc length
         * getPointAt(u: number): T;
         */
        getPointAt(u: number): Vector;

        /**
         * Get sequence of points using getPoint( t )
         * getPoints(divisions?: number): T[];
         */
        getPoints(divisions?: number): Vector[];

        /**
         * Get sequence of equi-spaced points using getPointAt( u )
         * getSpacedPoints(divisions?: number): T[];
         */
        getSpacedPoints(divisions?: number): Vector[];

        /**
         * Get total curve arc length
         */
        getLength(): number;

        /**
         * Get list of cumulative segment lengths
         */
        getLengths(divisions?: number): number[];

        needsUpdate: boolean;

        /**
         * Update the cumlative segment distance cache
         */
        updateArcLengths(): void;

        /**
         * Given u ( 0 .. 1 ), get a t to find p. This gives you points which are equi distance
         */
        getUtoTmapping(u: number, distance: number): number;

        /**
         * getNormalVector(t: number): T;
         */
        getNormalVector(t: number): Vector;

        /**
         * Returns a unit vector tangent at t. If the subclassed curve do not implement its tangent derivation, 2 points a small delta apart will be used to find its gradient which seems to give a reasonable approximation
         * getTangent(t: number): T;
         */
        getTangent(t: number): Vector;

        /**
         * Returns tangent at equidistance point u on the curve
         * getTangentAt(u: number): T;
         */
        getTangentAt(u: number): Vector;

        static Utils: {
            tangentQuadraticBezier(t: number, p0: number, p1: number, p2: number): number;
            tangentCubicBezier(t: number, p0: number, p1: number, p2: number, p3: number): number;
            tangentSpline(t: number, p0: number, p1: number, p2: number, p3: number): number;
            interpolate(p0: number, p1: number, p2: number, p3: number, t: number): number;
        };

        static create(constructorFunc: Function, getPointFunc: Function): Function;
    }

    /**
     * class LineCurve extends Curve<Vector2>
     */
    export class LineCurve extends Curve {
        constructor(v1: Vector2, v2: Vector2);
        getPoint(t: number): Vector2;
        getPointAt(u: number): Vector2;
        getPoints(divisions?: number): Vector2[];
        getSpacedPoints(divisions?: number): Vector2[];
        getLength(): number;
        getLengths(divisions?: number): number[];
        needsUpdate: boolean;
        updateArcLengths(): void;
        getUtoTmapping(u: number, distance: number): number;
        getNormalVector(t: number): Vector2;
        getTangent(t: number): Vector2;
        getTangentAt(u: number): Vector2;        
    }

    /**
     * class QuadraticBezierCurve extends Curve<Vector2>
     */
    export class QuadraticBezierCurve extends Curve {
        constructor(v0: Vector2, v1: Vector2, v2: Vector2);
        getPoint(t: number): Vector2;
        getPointAt(u: number): Vector2;
        getPoints(divisions?: number): Vector2[];
        getSpacedPoints(divisions?: number): Vector2[];
        getLength(): number;
        getLengths(divisions?: number): number[];
        needsUpdate: boolean;
        updateArcLengths(): void;
        getUtoTmapping(u: number, distance: number): number;
        getNormalVector(t: number): Vector2;
        getTangent(t: number): Vector2;
        getTangentAt(u: number): Vector2;          
    }
    /**
     * class CubicBezierCurve extends Curve<Vector2>
     */
    export class CubicBezierCurve extends Curve {
        constructor(v0: number, v1: number, v2: number, v3: number);
        getPoint(t: number): Vector2;
        getPointAt(u: number): Vector2;
        getPoints(divisions?: number): Vector2[];
        getSpacedPoints(divisions?: number): Vector2[];
        getLength(): number;
        getLengths(divisions?: number): number[];
        needsUpdate: boolean;
        updateArcLengths(): void;
        getUtoTmapping(u: number, distance: number): number;
        getNormalVector(t: number): Vector2;
        getTangent(t: number): Vector2;
        getTangentAt(u: number): Vector2;          
    }
    /**
     * class SplineCurve extends Curve<Vector2>
     */
    export class SplineCurve extends Curve {
        constructor(points?: Vector2[]);
        getPoint(t: number): Vector2;
        getPointAt(u: number): Vector2;
        getPoints(divisions?: number): Vector2[];
        getSpacedPoints(divisions?: number): Vector2[];
        getLength(): number;
        getLengths(divisions?: number): number[];
        needsUpdate: boolean;
        updateArcLengths(): void;
        getUtoTmapping(u: number, distance: number): number;
        getNormalVector(t: number): Vector2;
        getTangent(t: number): Vector2;
        getTangentAt(u: number): Vector2;          
    }
    /**
     * class EllipseCurve extends Curve<Vector2>
     */
    export class EllipseCurve extends Curve {
        constructor(aX: number, aY: number, xRadius: number, yRadius: number, aStartAngle: number, aEndAngle: number, aClockwise: boolean);
        aX: number;
        aY: number;
        xRadius: number;
        yRadius: number;
        aStartAngle: number;
        aEndAngle: number;
        aClockwise: boolean;

        getPoint(t: number): Vector2;
        getPointAt(u: number): Vector2;
        getPoints(divisions?: number): Vector2[];
        getSpacedPoints(divisions?: number): Vector2[];
        getLength(): number;
        getLengths(divisions?: number): number[];
        needsUpdate: boolean;
        updateArcLengths(): void;
        getUtoTmapping(u: number, distance: number): number;
        getNormalVector(t: number): Vector2;
        getTangent(t: number): Vector2;
        getTangentAt(u: number): Vector2;          
    }
    /**
     * class ArcCurve extends EllipseCurve
     */
    export class ArcCurve extends EllipseCurve {
        constructor(aX: number, aY: number, aRadius: number, aStartAngle: number, aEndAngle: number, aClockwise: boolean);
        getPoint(t: number): Vector2;
        getPointAt(u: number): Vector2;
        getPoints(divisions?: number): Vector2[];
        getSpacedPoints(divisions?: number): Vector2[];
        getLength(): number;
        getLengths(divisions?: number): number[];
        needsUpdate: boolean;
        updateArcLengths(): void;
        getUtoTmapping(u: number, distance: number): number;
        getNormalVector(t: number): Vector2;
        getTangent(t: number): Vector2;
        getTangentAt(u: number): Vector2;  
    }

    /**
     * class LineCurve3 extends Curve<Vector3>
     */
    export class LineCurve3 extends Curve {
        constructor(v1: Vector3, v2: Vector3);
        getPoint(t: number): Vector3;
        getPointAt(u: number): Vector3;
        getPoints(divisions?: number): Vector3[];
        getSpacedPoints(divisions?: number): Vector3[];
        getLength(): number;
        getLengths(divisions?: number): number[];
        needsUpdate: boolean;
        updateArcLengths(): void;
        getUtoTmapping(u: number, distance: number): number;
        getNormalVector(t: number): Vector3;
        getTangent(t: number): Vector3;
        getTangentAt(u: number): Vector3;
    }

    /**
     * class QuadraticBezierCurve3 extends Curve<Vector3>
     */
    export class QuadraticBezierCurve3 extends Curve {
        constructor(v0: Vector3, v1: Vector3, v2: Vector3);
        getPoint(t: number): Vector3;
        getPointAt(u: number): Vector3;
        getPoints(divisions?: number): Vector3[];
        getSpacedPoints(divisions?: number): Vector3[];
        getLength(): number;
        getLengths(divisions?: number): number[];
        needsUpdate: boolean;
        updateArcLengths(): void;
        getUtoTmapping(u: number, distance: number): number;
        getNormalVector(t: number): Vector3;
        getTangent(t: number): Vector3;
        getTangentAt(u: number): Vector3;
    }

    /**
     * class CubicBezierCurve3 extends Curve<Vector3>
     */
    export class CubicBezierCurve3 extends Curve {
        constructor(v0: Vector3, v1: Vector3, v2: Vector3, v3: Vector3);
        getPoint(t: number): Vector3;
        getPointAt(u: number): Vector3;
        getPoints(divisions?: number): Vector3[];
        getSpacedPoints(divisions?: number): Vector3[];
        getLength(): number;
        getLengths(divisions?: number): number[];
        needsUpdate: boolean;
        updateArcLengths(): void;
        getUtoTmapping(u: number, distance: number): number;
        getNormalVector(t: number): Vector3;
        getTangent(t: number): Vector3;
        getTangentAt(u: number): Vector3;
    }

    /**
     * class SplineCurve3 extends Curve<Vector3>
     */
    export class SplineCurve3 extends Curve {
        constructor(points?: Vector3[]);
        points: Vector3[];
        getPoint(t: number): Vector3;
        getPointAt(u: number): Vector3;
        getPoints(divisions?: number): Vector3[];
        getSpacedPoints(divisions?: number): Vector3[];
        getLength(): number;
        getLengths(divisions?: number): number[];
        needsUpdate: boolean;
        updateArcLengths(): void;
        getUtoTmapping(u: number, distance: number): number;
        getNormalVector(t: number): Vector3;
        getTangent(t: number): Vector3;
        getTangentAt(u: number): Vector3;
    }

    /**
     * class ClosedSplineCurve3 extends Curve<Vector3>
     */
    export class ClosedSplineCurve3 extends Curve {
        constructor(points?: Vector3[]);
        points: Vector3[];
        getPoint(t: number): Vector3;
        getPointAt(u: number): Vector3;
        getPoints(divisions?: number): Vector3[];
        getSpacedPoints(divisions?: number): Vector3[];
        getLength(): number;
        getLengths(divisions?: number): number[];
        needsUpdate: boolean;
        updateArcLengths(): void;
        getUtoTmapping(u: number, distance: number): number;
        getNormalVector(t: number): Vector3;
        getTangent(t: number): Vector3;
        getTangentAt(u: number): Vector3;
    }

    export interface BoundingBox {
        minX: number;
        minY: number;
        maxX: number;
        maxY: number;
        centroid: Vector;
    }

    export class CurvePath extends Curve {
        constructor();
        curves: Curve[];
        bends: Path[];
        autoClose: boolean;
        add(curve: Curve): void;
        checkConnection(): boolean;
        closePath(): void;
        getBoundingBox(): BoundingBox;
        createPointsGeometry(divisions: number): Geometry;
        createSpacedPointsGeometry(divisions: number): Geometry;
        createGeometry(points: Vector2[]): Geometry;
        addWrapPath(bendpath: Path): void;
        getTransformedPoints(segments: number, bends?: Path): Vector2[];
        getTransformedSpacedPoints(segments: number, bends?: Path[]): Vector2[];
        getWrapPoints(oldPts: Vector2[], path: Path): Vector2[];
    }

    export enum PathActions {
        MOVE_TO,
        LINE_TO,
        QUADRATIC_CURVE_TO, // Bezier quadratic curve
        BEZIER_CURVE_TO,     // Bezier cubic curve
        CSPLINE_THRU,        // Catmull-rom spline
        ARC,                // Circle
        ELLIPSE,
    }

    /**
     * a 2d path representation, comprising of points, lines, and cubes, similar to the html5 2d canvas api. It extends CurvePath.
     */
    export class Path extends CurvePath {
        constructor(points?: Vector2);
        actions: PathActions[];
        fromPoints(vectors: Vector2[]): void;
        moveTo(x: number, y: number): void;
        lineTo(x: number, y: number): void;
        quadraticCurveTo(aCPx: number, aCPy: number, aX: number, aY: number): void;
        bezierCurveTo(aCP1x: number, aCP1y: number, aCP2x: number, aCP2y: number, aX: number, aY: number): void;
        splineThru(pts: Vector2[]): void;
        arc(aX: number, aY: number, aRadius: number, aStartAngle: number, aEndAngle: number, aClockwise: boolean): void;
        absarc(aX: number, aY: number, aRadius: number, aStartAngle: number, aEndAngle: number, aClockwise: boolean): void;
        ellipse(aX: number, aY: number, xRadius: number, yRadius: number, aStartAngle: number, aEndAngle: number, aClockwise: boolean): void;
        absellipse(aX: number, aY: number, xRadius: number, yRadius: number, aStartAngle: number, aEndAngle: number, aClockwise: boolean): void;
        toShapes(): Shape[];
    }

    export class Gyroscope extends Object3D {
        constructor();
        updateMatrixWorld(force?: boolean): void;
        translationWorld: Vector3;
        translationObject: Vector3;
        rotationWorld: Quaternion;
        rotationObject: Quaternion;
        scaleWorld: Vector3;
        scaleObject: Vector3;
    }

    /**
     * Defines a 2d shape plane using paths.
     */
    export class Shape /* extends Path */ implements Path {
        constructor(points?: Vector2[]);
        holes: Path[];
        extrude(options?: any): ExtrudeGeometry;
        makeGeometry(options?: any): ShapeGeometry;
        getPointsHoles(divisions: number): Vector2[][];
        getSpacedPointsHoles(divisions: number): Vector2[][];
        extractAllPoints(divisions: number): {
            shape: Vector2[];
            holes: Vector2[][];
        };
        useSpacedPoints: boolean;
        extractPoints(divisions: number): Vector2[];
        extractAllSpacedPoints(divisions: Vector2): {
            shape: Vector2[];
            holes: Vector2[][];
        };

        static Utils: {
            removeHoles(contour: Vector2[], holes: Vector2[][]): {
                shape: Shape;
                isolatedPts: Vector2[];
                allpoints: Vector2[];
            };
            triangulateShape(contour: Vector2[], holes: Vector2[][]): Vector2[];
            isClockWise(pts: Vector2[]): boolean;
            b2p0(t: number, p: number): number;
            b2p1(t: number, p: number): number;
            b2p2(t: number, p: number): number;
            b2(t: number, p0: number, p1: number, p2: number): number;
            b3p0(t: number, p: number): number;
            b3p1(t: number, p: number): number;
            b3p2(t: number, p: number): number;
            b3p3(t: number, p: number): number;
            b3(t: number, p0: number, p1: number, p2: number, p3: number): number;
        };

        // trick for TypeScript 0.9.5 compile passed
        // from Path
        actions: PathActions[];
        fromPoints(vectors: Vector2[]): void;
        moveTo(x: number, y: number): void;
        lineTo(x: number, y: number): void;
        quadraticCurveTo(aCPx: number, aCPy: number, aX: number, aY: number): void;
        bezierCurveTo(aCP1x: number, aCP1y: number, aCP2x: number, aCP2y: number, aX: number, aY: number): void;
        splineThru(pts: Vector2[]): void;
        arc(aX: number, aY: number, aRadius: number, aStartAngle: number, aEndAngle: number, aClockwise: boolean): void;
        absarc(aX: number, aY: number, aRadius: number, aStartAngle: number, aEndAngle: number, aClockwise: boolean): void;
        ellipse(aX: number, aY: number, xRadius: number, yRadius: number, aStartAngle: number, aEndAngle: number, aClockwise: boolean): void;
        absellipse(aX: number, aY: number, xRadius: number, yRadius: number, aStartAngle: number, aEndAngle: number, aClockwise: boolean): void;
        toShapes(): Shape[];
        // from CurvePath
        curves: Curve[];
        bends: Path[];
        autoClose: boolean;
        add(curve: Curve): void;
        checkConnection(): boolean;
        closePath(): void;
        getBoundingBox(): BoundingBox;
        createPointsGeometry(divisions: number): Geometry;
        createSpacedPointsGeometry(divisions: number): Geometry;
        createGeometry(points: Vector2[]): Geometry;
        addWrapPath(bendpath: Path): void;
        getTransformedPoints(segments: number, bends?: Path): Vector2[];
        getTransformedSpacedPoints(segments: number, bends?: Path[]): Vector2[];
        getWrapPoints(oldPts: Vector2[], path: Path): Vector2[];
        getPoint(t: number): Vector;
        getPointAt(u: number): Vector;
        getPoints(divisions?: number): Vector[];
        getSpacedPoints(divisions?: number): Vector[];
        getLength(): number;
        getLengths(divisions?: number): number[];
        needsUpdate: boolean;
        updateArcLengths(): void;
        getUtoTmapping(u: number, distance: number): number;
        getNormalVector(t: number): Vector;
        getTangent(t: number): Vector;
        getTangentAt(u: number): Vector;
    }



    // Extras / Geomerties /////////////////////////////////////////////////////////////////////

    export class AsteriskGeometry extends Geometry {
        constructor(innerRadius: number, outerRadius: number);
    }

    export class CircleGeometry extends Geometry {
        constructor(radius?: number, segments?: number, thetaStart?: number, thetaLength?: number);
    }

    export class ConvexGeometry extends Geometry {
        constructor(vertices: Vector3[]);
    }

    /**
     * CubeGeometry is the quadrilateral primitive geometry class. It is typically used for creating a cube or irregular quadrilateral of the dimensions provided within the (optional) 'width', 'height', & 'depth' constructor arguments.
     */
    export class CubeGeometry extends Geometry {
        /**
         * @param width — Width of the sides on the X axis.
         * @param height — Height of the sides on the Y axis.
         * @param depth — Depth of the sides on the Z axis.
         * @param widthSegments — Number of segmented faces along the width of the sides.
         * @param heightSegments — Number of segmented faces along the height of the sides.
         * @param depthSegments — Number of segmented faces along the depth of the sides.
         */
        constructor(width: number, height: number, depth: number, widthSegments?: number, heightSegments?: number, depthSegments?: number);
    }

    export class CylinderGeometry extends Geometry {
        /**
         * @param radiusTop — Radius of the cylinder at the top.
         * @param radiusBottom — Radius of the cylinder at the bottom.
         * @param height — Height of the cylinder.
         * @param radiusSegments — Number of segmented faces around the circumference of the cylinder.
         * @param heightSegments — Number of rows of faces along the height of the cylinder.
         * @param openEnded - A Boolean indicating whether or not to cap the ends of the cylinder.
          */
        constructor(radiusTop?: number, radiusBottom?: number, height?: number, radiusSegments?: number, heightSegments?: number, openEnded?: boolean);
    }

    export class ExtrudeGeometry extends Geometry {
        constructor(shape?: Shape, options?: any);
        constructor(shapes?: Shape[], options?: any);
        shapebb: BoundingBox;
        addShapeList(shapes: Shape[], options?: any): void;
        addShape(shape: Shape, options?: any): void;
        static WorldUVGenerator: {
            generateTopUV(geometry: Geometry, extrudedShape: Shape, extrudeOptions: Object, indexA: number, indexB: number, indexC: number): Vector2[];
            generateBottomUV(geometry: Geometry, extrudedShape: Shape, extrudeOptions: Object, indexA: number, indexB: number, indexC: number): Vector2[];
            generateSideWallUV(geometry: Geometry, extrudedShape: Shape, wallContour: Object, extrudeOptions: Object,
                indexA: number, indexB: number, indexC: number, indexD: number, stepIndex: number, stepsLength: number,
                contourIndex1: number, contourIndex2: number): Vector2[];
        };
    }

    export class IcosahedronGeometry extends PolyhedronGeometry {
        constructor(radius: number, detail: number);
    }

    export class LatheGeometry extends Geometry {
        constructor(points: Vector3[], steps?: number, angle?: number);
    }

    export class OctahedronGeometry extends PolyhedronGeometry {
        constructor(radius: number, detail: number);
    }

    export class ParametricGeometry extends Geometry {
        constructor(func: (u: number, v: number) => Vector3, slices: number, stacks: number, useTris?: boolean);
    }

    export class PlaneGeometry extends Geometry {
        constructor(width: number, height: number, widthSegments?: number, heightSegments?: number);
        width: number;
        height: number;
        widthSegments: number;
        heightSegments: number;
    }

    export class PolyhedronGeometry extends Geometry {
        constructor(vertices: Vector3[], faces: Face[], radius?: number, detail?: number);
    }

    export class ShapeGeometry extends Geometry {
        constructor(shape: Shape, options?: any);
        constructor(shapes: Shape[], options?: any);
        shapebb: BoundingBox;
        addShapeList(shapes: Shape[], options: any): ShapeGeometry;
        addShape(shape: Shape, options?: any): void;
    }

    /**
     * A class for generating sphere geometries
     */
    export class SphereGeometry extends Geometry {
        /**
         * The geometry is created by sweeping and calculating vertexes around the Y axis (horizontal sweep) and the Z axis (vertical sweep). Thus, incomplete spheres (akin to 'sphere slices') can be created through the use of different values of phiStart, phiLength, thetaStart and thetaLength, in order to define the points in which we start (or end) calculating those vertices.
         *
         * @param radius — sphere radius. Default is 50.
         * @param segmentsWidth — number of horizontal segments. Minimum value is 3, and the default is 8.
         * @param segmentsHeight — number of vertical segments. Minimum value is 2, and the default is 6.
         * @param phiStart — specify horizontal starting angle. Default is 0.
         * @param phiLength — specify horizontal sweep angle size. Default is Math.PI * 2.
         * @param thetaStart — specify vertical starting angle. Default is 0.
         * @param thetaLength — specify vertical sweep angle size. Default is Math.PI.
         */
        constructor(radius: number, widthSegments?: number, heightSegments?: number, phiStart?: number, phiLength?: number, thetaStart?: number, thetaLength?: number);
        radius: number;
        widthSegments: number;
        heightSegments: number;
        phiStart: number;
        phiLength: number;
        thetaStart: number;
        thetaLength: number;
    }

    export class TetrahedronGeometry extends PolyhedronGeometry {
        constructor(radius?: number, detail?: number);
    }

    export interface TextGeometryParameters {
        size?: number; // size of the text
        height?: number; // thickness to extrude text
        curveSegments?: number; // number of points on the curves
        font?: string; // font name
        weight?: string; // font weight (normal, bold)
        style?: string; // font style  (normal, italics)
        bevelEnabled?: boolean;   // turn on bevel
        bevelThickness?: number; // how deep into text bevel goes
        bevelSize?: number; // how far from text outline is bevel
    }

    export class TextGeometry extends ExtrudeGeometry {
        constructor(text: string, TextGeometryParameters?: TextGeometryParameters);
    }

    export class TorusGeometry extends Geometry {
        constructor(radius?: number, tube?: number, radialSegments?: number, tubularSegments?: number, arc?: number);
        radius: number;
        tube: number;
        radialSegments: number;
        tubularSegments: number;
        arc: number;
    }

    export class TorusKnotGeometry extends Geometry {
        constructor(radius?: number, tube?: number, radialSegments?: number, tubularSegments?: number, p?: number, q?: number, heightScale?: number);
        radius: number;
        tube: number;
        radialSegments: number;
        tubularSegments: number;
        p: number;
        q: number;
        heightScale: number;
        grid: number[][];
    }

    export class TubeGeometry extends Geometry {
        constructor(path: Path, segments?: number, radius?: number, radiusSegments?: number, closed?: boolean, debug?: Object3D);

        // https://github.com/mrdoob/three.js/blob/master/examples/webgl_geometry_extrude_shapes.html#L208
        // Hmmm?
        constructor(path: SplineCurve3, segments?: number, radius?: number, radiusSegments?: number, closed?: boolean, debug?: boolean);

        path: Path;
        segments: number;
        radius: number;
        radiusSegments: number;
        closed: boolean;
        grid: number[][];
        tangents: Vector3[];
        normals: Vector3[];
        binormals: Vector3[];
        FrenetFrames(path: Path, segments: number, closed: boolean): void;
    }

    // Extras / Helpers /////////////////////////////////////////////////////////////////////

    export class AxisHelper extends Line {
        constructor(size: number);
    }

    export class ArrowHelper extends Object3D {
        constructor(dir: Vector3, origin?: Vector3, length?: number, hex?: number);
        line: Line;
        cone: Mesh;
        setDirection(dir: Vector3): void;
        setLength(length: number): void;
        setColor(hex: number): void;
    }

    export class CameraHelper extends Line {
        constructor(camera: Camera);
        pointMap: { [id: string]: number[]; };
        camera: Camera;
    }

    export class DirectionalLightHelper extends Object3D {
        constructor(light: Light, sphereSize: number, arrowLength: number);
        light: Light;
        direction: Vector3;
        color: Color;
        lightArrow: ArrowHelper;
        lightSphere: Mesh;
        lightRays: Line;
        targetSphere: Mesh;
        targetLine: Line;
    }

    export class HemisphereLightHelper extends Object3D {
        constructor(light: Light, sphereSize: number, arrowLength: number, domeSize: number);
        light: Light;
        color: Color;
        groundColor: Color;
        lightSphere: Mesh;
        lightArrow: ArrowHelper;
        lightArrowGround: ArrowHelper;
        target: Vector3;
    }

    export class PointLightHelper extends Object3D {
        constructor(light: Light, sphereSize: number);
        light: Light;
        color: Color;
        lightSphere: Mesh;
        lightRays: Line;
        lightDistance: Mesh;
    }

    export class SpotLightHelper extends Object3D {
        constructor(light: Light, sphereSize: number, arrowLength: number);
        light: Light;
        direction: Vector3;
        color: Color;
        lightArrow: ArrowHelper;
        lightSphere: Mesh;
        lightCone: Mesh;
        lightRays: Line;
        gyroscope: Gyroscope;
        targetSphere: Mesh;
        targetLine: Line;
    }

    // Extras / Objects /////////////////////////////////////////////////////////////////////

    export class ImmediateRenderObject extends Object3D {
        constructor();
        // render(renderCallback):void;
    }

    export interface LensFlareProperty {
        texture: Texture;             // Texture
        size: number;             // size in pixels (-1 = use texture.width)
        distance: number;             // distance (0-1) from light source (0=at light source)
        x: number;
        y: number;
        z: number;            // screen position (-1 =>  1) z = 0 is ontop z = 1 is back
        scale: number;             // scale
        rotation: number;             // rotation
        opacity: number;            // opacity
        color: Color;                // color
        blending: Blending;
    }

    export class LensFlare extends Object3D {
        constructor(texture?: Texture, size?: number, distance?: number, blending?: Blending, color?: Color);
        lensFlares: LensFlareProperty[];
        positionScreen: Vector3;
        customUpdateCallback: (object: LensFlare) => void;
        add(object: Object3D): void;
        add(texture?: Texture, size?: number, distance?: number, blending?: Blending, color?: Color, opacity?: number): void;
        updateLensFlares(): void;
    }

    export interface MorphBlendMeshAnimation {
        startFrame: number;
        endFrame: number;
        length: number;
        fps: number;
        duration: number;
        lastFrame: number;
        currentFrame: number;
        active: boolean;
        time: number;
        direction: number;
        weight: number;
        directionBackwards: boolean;
        mirroredLoop: boolean;
    }

    export class MorphBlendMesh extends Mesh {
        constructor(geometry: Geometry, material: Material);
        animationsMap: { [name: string]: MorphBlendMeshAnimation; };
        animationsList: MorphBlendMeshAnimation[];
        createAnimation(name: string, start: number, end: number, fps: number): void;
        autoCreateAnimations(fps: number): void;
        firstAnimation: string;
        setAnimationDirectionForward(name: string): void;
        setAnimationDirectionBackward(name: string): void;
        setAnimationFPS(name: string, fps: number): void;
        setAnimationDuration(name: string, duration: number): void;
        setAnimationWeight(name: string, weight: number): void;
        setAnimationTime(name: string, time: number): void;
        getAnimationTime(name: string): number;
        getAnimationDuration(name: string): number;
        playAnimation(name: string): void;
        stopAnimation(name: string): void;
        update(delta: number): void;
    }

    // Extras / Renderers / Plugins /////////////////////////////////////////////////////////////////////

    export class DepthPassPlugin implements RendererPlugin {
        constructor();
        enabled: boolean;
        renderTarget: RenderTarget;
        init(renderer: Renderer): void;
        render(scene: Scene, camera: Camera): void;
        update(scene: Scene, camera: Camera): void;
    }

    export class LensFlarePlugin implements RendererPlugin {
        constructor();
        init(renderer: Renderer): void;
        render(scene: Scene, camera: Camera, viewportWidth: number, viewportHeight: number): void;
    }

    export class ShadowMapPlugin implements RendererPlugin {
        constructor();
        init(renderer: Renderer): void;
        render(scene: Scene, camera: Camera): void;
        update(scene: Scene, camera: Camera): void;
    }

    export class SpritePlugin implements RendererPlugin {
        constructor();
        init(renderer: Renderer): void;
        render(scene: Scene, camera: Camera, viewportWidth: number, viewportHeight: number): void;
    }

    // renderers  /////////////////////////////////////////////////////////////////////

    export interface ShaderLibrary {
        [name: string]: {
            vertexShader: string;
            fragmentShader: string;
        };
    }
    export var ShaderFlares: ShaderLibrary;
    export var ShaderSprite: ShaderLibrary;

    export var UniformsUtils: {
        merge(uniforms: Object[]): Uniforms;
        merge(uniforms: Uniforms[]): Uniforms;
        clone(uniforms_src: Uniforms): Uniforms;
    };

    export var UniformsLib: {
        common: Uniforms;
        bump: Uniforms;
        normalmap: Uniforms;
        fog: Uniforms;
        lights: Uniforms;
        particle: Uniforms;
        shadowmap: Uniforms;
    };

    export interface Shader {
        uniforms: Uniforms;
        vertexShader: string;
        fragmentShader: string;
    }

    export var ShaderLib: {
        [name: string]: Shader;
        basic: Shader;
        lambert: Shader;
        phong: Shader;
        particle_basic: Shader;
        depth: Shader;
        dashed: Shader;
        normal: Shader;
        normalmap: Shader;
        cube: Shader;
        depthRGBA: Shader;
    };
}
>>>>>>> 0243d567
<|MERGE_RESOLUTION|>--- conflicted
+++ resolved
@@ -1,4 +1,3 @@
-<<<<<<< HEAD
 // Type definitions for three.js
 // Project: http://mrdoob.github.com/three.js/
 // Definitions by: Kon <http://phyzkit.net/>
@@ -1857,6 +1856,12 @@
 
         static defaultEulerOrder: string;
         // static defaultEulerOrder:EulerOrder;
+        
+        /**
+         * An object that can be used to store custom data about the Object3d. 
+         * It should not hold references to functions as these will not be cloned.
+         */
+         userData: any;
     }
 
     var Object3DIdCount: number;
@@ -5938,5952 +5943,4 @@
         cube: Shader;
         depthRGBA: Shader;
     };
-}
-=======
-// Type definitions for three.js
-// Project: http://mrdoob.github.com/three.js/
-// Definitions by: Kon <http://phyzkit.net/>
-// Definitions: https://github.com/borisyankov/DefinitelyTyped  
-
-interface WebGLRenderingContext {}
-
-declare module THREE {
-    export var REVISION: string;
-
-    // GL STATE CONSTANTS
-
-    export enum CullFace { }
-    export var CullFaceNone: CullFace;
-    export var CullFaceBack: CullFace;
-    export var CullFaceFront: CullFace;
-    export var CullFaceFrontBack: CullFace;
-
-    export enum FrontFaceDirection { }
-    export var FrontFaceDirectionCW: FrontFaceDirection;
-    export var FrontFaceDirectionCCW: FrontFaceDirection;
-
-    // SHADOWING TYPES
-
-    export enum ShadowMapType { }
-    export var BasicShadowMap: ShadowMapType;
-    export var PCFShadowMap: ShadowMapType;
-    export var PCFSoftShadowMap: ShadowMapType;
-
-    // MATERIAL CONSTANTS
-
-    // side
-    export enum Side { }
-    export var FrontSide: Side;
-    export var BackSide: Side;
-    export var DoubleSide: Side;
-
-    // shading
-    export enum Shading { }
-    export var NoShading: Shading;
-    export var FlatShading: Shading;
-    export var SmoothShading: Shading;
-
-    // colors
-    export enum Colors { }
-    export var NoColors: Colors;
-    export var FaceColors: Colors;
-    export var VertexColors: Colors;
-
-    // blending modes
-    export enum Blending { }
-    export var NoBlending: Blending;
-    export var NormalBlending: Blending;
-    export var AdditiveBlending: Blending;
-    export var SubtractiveBlending: Blending;
-    export var MultiplyBlending: Blending;
-    export var CustomBlending: Blending;
-
-    // custom blending equations
-    // (numbers start from 100 not to clash with other
-    //  mappings to OpenGL constants defined in Texture.js)
-    export enum BlendingEquation { }
-    export var AddEquation: BlendingEquation;
-    export var SubtractEquation: BlendingEquation;
-    export var ReverseSubtractEquation: BlendingEquation;
-
-    // custom blending destination factors
-    export enum BlendingDstFactor { }
-    export var ZeroFactor: BlendingDstFactor;
-    export var OneFactor: BlendingDstFactor;
-    export var SrcColorFactor: BlendingDstFactor;
-    export var OneMinusSrcColorFactor: BlendingDstFactor;
-    export var SrcAlphaFactor: BlendingDstFactor;
-    export var OneMinusSrcAlphaFactor: BlendingDstFactor;
-    export var DstAlphaFactor: BlendingDstFactor;
-    export var OneMinusDstAlphaFactor: BlendingDstFactor;
-
-    // custom blending source factors
-    export enum BlendingSrcFactor { }
-    export var DstColorFactor: BlendingSrcFactor;
-    export var OneMinusDstColorFactor: BlendingSrcFactor;
-    export var SrcAlphaSaturateFactor: BlendingSrcFactor;
-
-    // TEXTURE CONSTANTS
-    export enum Combine { }
-    export var MultiplyOperation: Combine;
-    export var MixOperation: Combine;
-    export var AddOperation: Combine;
-
-    // Mapping modes
-    export enum Mapping { }
-    export interface MappingConstructor { 
-        new(): Mapping;
-    }
-    export var UVMapping: MappingConstructor;
-    export var CubeReflectionMapping: MappingConstructor;
-    export var CubeRefractionMapping: MappingConstructor;
-    export var SphericalReflectionMapping: MappingConstructor;
-    export var SphericalRefractionMapping: MappingConstructor;
-
-    // Wrapping modes
-    export enum Wrapping { }
-    export var RepeatWrapping: Wrapping;
-    export var ClampToEdgeWrapping: Wrapping;
-    export var MirroredRepeatWrapping: Wrapping;
-
-    // Filters
-    export enum TextureFilter { }
-    export var NearestFilter: TextureFilter;
-    export var NearestMipMapNearestFilter: TextureFilter;
-    export var NearestMipMapLinearFilter: TextureFilter;
-    export var LinearFilter: TextureFilter;
-    export var LinearMipMapNearestFilter: TextureFilter;
-    export var LinearMipMapLinearFilter: TextureFilter;
-
-    // Data types
-    export enum TextureDataType { }
-    export var UnsignedByteType: TextureDataType;
-    export var ByteType: TextureDataType;
-    export var ShortType: TextureDataType;
-    export var UnsignedShortType: TextureDataType;
-    export var IntType: TextureDataType;
-    export var UnsignedIntType: TextureDataType;
-    export var FloatType: TextureDataType;
-
-    // Pixel types
-    export enum PixelType { }
-    //    export var UnsignedByteType:number;
-    export var UnsignedShort4444Type: PixelType;
-    export var UnsignedShort5551Type: PixelType;
-    export var UnsignedShort565Type: PixelType;
-
-    // Pixel formats
-    export enum PixelFormat { }
-    export var AlphaFormat: PixelFormat;
-    export var RGBFormat: PixelFormat;
-    export var RGBAFormat: PixelFormat;
-    export var LuminanceFormat: PixelFormat;
-    export var LuminanceAlphaFormat: PixelFormat;
-
-    // Compressed texture formats
-    export enum CompressedPixelFormat { }
-    export var RGB_S3TC_DXT1_Format: CompressedPixelFormat;
-    export var RGBA_S3TC_DXT1_Format: CompressedPixelFormat;
-    export var RGBA_S3TC_DXT3_Format: CompressedPixelFormat;
-    export var RGBA_S3TC_DXT5_Format: CompressedPixelFormat;
-
-
-    // Potential future PVRTC compressed texture formats
-    // export enum CompressedTextureFormats {}
-    // export var RGB_PVRTC_4BPPV1_Format :CompressedTextureFormats;
-    // export var RGB_PVRTC_2BPPV1_Format :CompressedTextureFormats;
-    // export var RGBA_PVRTC_4BPPV1_Format:CompressedTextureFormats;
-    // export var RGBA_PVRTC_2BPPV1_Format:CompressedTextureFormats;
-
-
-    // Following enums don't be contained by three.js
-
-    // export enum EulerOrder {}
-    // export var XYZ:EulerOrder;
-    // export var XZY:EulerOrder;
-    // export var YXZ:EulerOrder;
-    // export var YZX:EulerOrder;
-    // export var ZXY:EulerOrder;
-    // export var ZYX:EulerOrder;
-
-    // enum UniformType {}
-    //    i,        // single integer
-    //    f,        // single float
-    //    v2,        // single THREE.Vector2
-    //    v3,        // single THREE.Vector3
-    //    v4,        // single THREE.Vector4
-    //    c,        // single THREE.Color
-    //    iv1,    // flat array of integers (JS or typed array)
-    //    iv,        // flat array of integers with 3 x N size (JS or typed array)
-    //    fv1,    // flat array of floats (JS or typed array)
-    //    fv,        // flat array of floats with 3 x N size (JS or typed array)
-    //    v2v,    // array of THREE.Vector2
-    //    v3v,    // array of THREE.Vector3
-    //    v4v,    // array of THREE.Vector4
-    //    m4,        // single THREE.Matrix4
-    //    m4v,    // array of THREE.Matrix4
-    //    t,         // single THREE.Texture (2d or cube)
-    //    tv,        // array of THREE.Texture (2d)
-    // }
-
-    // Core ///////////////////////////////////////////////////////////////////////////////////////////////
-
-    interface BufferGeometryAttributeArray extends ArrayBufferView{
-        length: number;
-    }    
-
-    interface BufferGeometryAttribute{
-        itemSize: number;
-        array: BufferGeometryAttributeArray;
-        numItems: number;
-    }
-
-    interface BufferGeometryAttributes{ 
-        [name: string]: BufferGeometryAttribute; 
-        index?: BufferGeometryAttribute;
-        position?: BufferGeometryAttribute;
-        normal?: BufferGeometryAttribute;
-        color?: BufferGeometryAttribute;
-    }
-
-    /**
-     * This is a superefficent class for geometries because it saves all data in buffers. 
-     * It reduces memory costs and cpu cycles. But it is not as easy to work with because of all the nessecary buffer calculations.
-     * It is mainly interesting when working with static objects.
-     *
-     * @see <a href="https://github.com/mrdoob/three.js/blob/master/src/core/BufferGeometry.js">src/core/BufferGeometry.js</a>
-     */
-    export class BufferGeometry {
-        /**
-         * This creates a new BufferGeometry. It also sets several properties to an default value.
-         */
-        constructor();
-
-        /**
-         * Unique number of this buffergeometry instance
-         */
-        id: number;
-
-        /**
-         * This hashmap has as id the name of the attribute to be set and as value the buffer to set it to.
-         */
-        attributes: BufferGeometryAttributes;
-
-        /**
-         * When set, it holds certain buffers in memory to have faster updates for this object. When unset, it deletes those buffers and saves memory.
-         */
-        dynamic: boolean;
-
-        /**
-         * Bounding box.
-         */
-        boundingBox: BoundingBox3D;
-
-        /**
-         * Bounding sphere.
-         */
-        boundingSphere: BoundingSphere;
-
-        hasTangents: boolean;
-        morphTargets: any[];
-
-        offsets: { start: number; count: number; index: number; }[];
-
-        /**
-         * Bakes matrix transform directly into vertex coordinates.
-         */
-        applyMatrix(matrix: Matrix4): void;
-
-        verticesNeedUpdate: boolean;
-
-        /**
-         * Computes bounding box of the geometry, updating Geometry.boundingBox attribute.
-         * Bounding boxes aren't computed by default. They need to be explicitly computed, otherwise they are null.
-         */
-        computeBoundingBox(): void;
-
-        /**
-         * Computes bounding sphere of the geometry, updating Geometry.boundingSphere attribute.
-         * Bounding spheres aren't' computed by default. They need to be explicitly computed, otherwise they are null.
-         */
-        computeBoundingSphere(): void;
-
-        /**
-         * Computes vertex normals by averaging face normals.
-         */
-        computeVertexNormals(): void;
-
-        normalizeNormals(): void;
-
-        /**
-         * Computes vertex tangents.
-         * Based on http://www.terathon.com/code/tangent.html
-         * Geometry must have vertex UVs (layer 0 will be used).
-         */
-        computeTangents(): void;
-
-        /**
-         * Disposes the object from memory. 
-         * You need to call this when you want the bufferGeometry removed while the application is running.
-         */
-        dispose(): void;
-    }
-
-    /**
-     * Object for keeping track of time.
-     *
-     * @see <a href="https://github.com/mrdoob/three.js/blob/master/src/core/Clock.js">src/core/Clock.js</a>
-     */
-    export class Clock {
-        /**
-         * @param autoStart Automatically start the clock.
-         */
-        constructor(autoStart?: boolean);
-
-        /**
-         * If set, starts the clock automatically when the first update is called.
-         */
-        autoStart: boolean;
-
-        /**
-         * When the clock is running, It holds the starttime of the clock. 
-         * This counted from the number of milliseconds elapsed since 1 January 1970 00:00:00 UTC.
-         */
-        startTime: number;
-
-        /**
-         * When the clock is running, It holds the previous time from a update.
-         * This counted from the number of milliseconds elapsed since 1 January 1970 00:00:00 UTC.
-         */
-        oldTime: number;
-
-        /**
-         * When the clock is running, It holds the time elapsed btween the start of the clock to the previous update.
-         * This counted from the number of milliseconds elapsed since 1 January 1970 00:00:00 UTC.
-         */
-        elapsedTime: number;
-
-        /**
-         * This property keeps track whether the clock is running or not.
-         */
-        running: boolean;
-
-        /**
-         * Starts clock.
-         */
-        start(): void;
-
-        /**
-         * Stops clock.
-         */
-        stop(): void;
-
-        /**
-         * Get milliseconds passed since the clock started.
-         */
-        getElapsedTime(): number;
-
-        /**
-         * Get the milliseconds passed since the last call to this method.
-         */
-        getDelta(): number;
-    }
-
-    export interface HSL {
-        h: number;
-        s: number;
-        l: number;
-    }
-
-    /**
-     * Represents a color. See also {@link ColorUtils}.
-     *
-     * @example 
-     * var color = new THREE.Color( 0xff0000 );
-     *
-     * @see <a href="https://github.com/mrdoob/three.js/blob/master/src/math/Color.js">src/math/Color.js</a>
-     */
-    export class Color {
-        constructor(hex?: string);
-
-        /**
-         * @param hex initial color in hexadecimal
-         */
-        constructor(hex?: number);
-
-        /**
-         * Red channel value between 0 and 1. Default is 1.
-         */
-        r: number;
-
-        /**
-         * Green channel value between 0 and 1. Default is 1.
-         */
-        g: number;
-
-        /**
-         * Blue channel value between 0 and 1. Default is 1.
-         */
-        b: number;
-        set (value: number): void;
-        set (value: string): void;
-        setHex(hex: number): Color;
-
-        /**
-         * Sets this color from RGB values.
-         * @param r Red channel value between 0 and 1.
-         * @param g Green channel value between 0 and 1.
-         * @param b Blue channel value between 0 and 1.
-         */
-        setRGB(r: number, g: number, b: number): Color;
-
-        /**
-         * Sets this color from HSL values.
-         * Based on MochiKit implementation by Bob Ippolito.
-         *
-         * @param h Hue channel value between 0 and 1.
-         * @param s Saturation value channel between 0 and 1.
-         * @param l Value channel value between 0 and 1.
-         */
-        setHSL(h: number, s: number, l: number): Color;
-
-        /**
-         * Sets this color from a CSS context style string.
-         * @param contextStyle Color in CSS context style format.
-         */
-        setStyle(style: string): Color;
-
-        /**
-         * Copies given color.
-         * @param color Color to copy.
-         */
-        copy(color: Color): Color;
-
-        /**
-         * Copies given color making conversion from gamma to linear space.
-         * @param color Color to copy.
-         */
-        copyGammaToLinear(color: Color): Color;
-
-        /**
-         * Copies given color making conversion from linear to gamma space.
-         * @param color Color to copy.
-         */
-        copyLinearToGamma(color: Color): Color;
-
-        /**
-         * Converts this color from gamma to linear space.
-         */
-        convertGammaToLinear(): Color;
-
-        /**
-         * Converts this color from linear to gamma space.
-         */
-        convertLinearToGamma(): Color;
-
-        /**
-         * Returns the hexadecimal value of this color.
-         */
-        getHex(): number;
-
-        /**
-         * Returns the string formated hexadecimal value of this color.
-         */
-        getHexString(): string;
-
-        getHSL(): HSL;
-
-        /** 
-         * Returns the value of this color in CSS context style.
-         * Example: rgb(r, g, b)
-         */
-        getStyle(): string;
-
-        offsetHSL(h:number, s:number, l:number): Color;
-
-        add(color: Color): Color;
-        addColors(color1: Color, color2: Color): Color;
-        addScalar(s: number): Color;
-        multiply(color: Color): Color;
-        multiplyScalar(s: number): Color;
-        lerp(color: Color, alpha: number): Color;
-
-        /**
-         * Clones this color.
-         */
-        clone(): Color;
-    }
-
-    var ColorKeywords: {
-        [name: string]: number;
-        aliceblue: number;
-        antiquewhite: number;
-        aqua: number;
-        aquamarine: number;
-        azure: number;
-        beige: number;
-        bisque: number;
-        black: number;
-        blanchedalmond: number;
-        blue: number;
-        blueviolet: number;
-        brown: number;
-        burlywood: number;
-        cadetblue: number;
-        chartreuse: number;
-        chocolate: number;
-        coral: number;
-        cornflowerblue: number;
-        cornsilk: number;
-        crimson: number;
-        cyan: number;
-        darkblue: number;
-        darkcyan: number;
-        darkgoldenrod: number;
-        darkgray: number;
-        darkgreen: number;
-        darkgrey: number;
-        darkkhaki: number;
-        darkmagenta: number;
-        darkolivegreen: number;
-        darkorange: number;
-        darkorchid: number;
-        darkred: number;
-        darksalmon: number;
-        darkseagreen: number;
-        darkslateblue: number;
-        darkslategray: number;
-        darkslategrey: number;
-        darkturquoise: number;
-        darkviolet: number;
-        deeppink: number;
-        deepskyblue: number;
-        dimgray: number;
-        dimgrey: number;
-        dodgerblue: number;
-        firebrick: number;
-        floralwhite: number;
-        forestgreen: number;
-        fuchsia: number;
-        gainsboro: number;
-        ghostwhite: number;
-        gold: number;
-        goldenrod: number;
-        gray: number;
-        green: number;
-        greenyellow: number;
-        grey: number;
-        honeydew: number;
-        hotpink: number;
-        indianred: number;
-        indigo: number;
-        ivory: number;
-        khaki: number;
-        lavender: number;
-        lavenderblush: number;
-        lawngreen: number;
-        lemonchiffon: number;
-        lightblue: number;
-        lightcoral: number;
-        lightcyan: number;
-        lightgoldenrodyellow: number;
-        lightgray: number;
-        lightgreen: number;
-        lightgrey: number;
-        lightpink: number;
-        lightsalmon: number;
-        lightseagreen: number;
-        lightskyblue: number;
-        lightslategray: number;
-        lightslategrey: number;
-        lightsteelblue: number;
-        lightyellow: number;
-        lime: number;
-        limegreen: number;
-        linen: number;
-        magenta: number;
-        maroon: number;
-        mediumaquamarine: number;
-        mediumblue: number;
-        mediumorchid: number;
-        mediumpurple: number;
-        mediumseagreen: number;
-        mediumslateblue: number;
-        mediumspringgreen: number;
-        mediumturquoise: number;
-        mediumvioletred: number;
-        midnightblue: number;
-        mintcream: number;
-        mistyrose: number;
-        moccasin: number;
-        navajowhite: number;
-        navy: number;
-        oldlace: number;
-        olive: number;
-        olivedrab: number;
-        orange: number;
-        orangered: number;
-        orchid: number;
-        palegoldenrod: number;
-        palegreen: number;
-        paleturquoise: number;
-        palevioletred: number;
-        papayawhip: number;
-        peachpuff: number;
-        peru: number;
-        pink: number;
-        plum: number;
-        powderblue: number;
-        purple: number;
-        red: number;
-        rosybrown: number;
-        royalblue: number;
-        saddlebrown: number;
-        salmon: number;
-        sandybrown: number;
-        seagreen: number;
-        seashell: number;
-        sienna: number;
-        silver: number;
-        skyblue: number;
-        slateblue: number;
-        slategray: number;
-        slategrey: number;
-        snow: number;
-        springgreen: number;
-        steelblue: number;
-        tan: number;
-        teal: number;
-        thistle: number;
-        tomato: number;
-        turquoise: number;
-        violet: number;
-        wheat: number;
-        white: number;
-        whitesmoke: number;
-        yellow: number;
-        yellowgreen: number;
-    };
-
-    /**
-     * JavaScript events for custom objects
-     *
-     * # Example
-     *     var Car = function () {
-     *     
-     *         EventDispatcher.call( this );
-     *         this.start = function () {
-     *     
-     *             this.dispatchEvent( { type: 'start', message: 'vroom vroom!' } );
-     *     
-     *         };
-     *     
-     *     };
-     *     
-     *     var car = new Car();
-     *     car.addEventListener( 'start', function ( event ) {
-     *     
-     *         alert( event.message );
-     *     
-     *     } );
-     *     car.start();
-     *
-     * @source src/core/EventDispatcher.js
-     */
-    export class EventDispatcher {
-        /**
-         * Creates eventDispatcher object. It needs to be call with '.call' to add the functionality to an object.
-         */
-        constructor();
-
-        /**
-         * Adds a listener to an event type.
-         * @param type The type of the listener that gets removed.
-         * @param listener The listener function that gets removed.
-         */
-        addEventListener(type: string, listener: (event: any) => void ): void;
-
-        /**
-         * Fire an event type.
-         * @param type The type of event that gets fired.
-         */
-        dispatchEvent(event: { type:string; target: any; }): void;
-
-        /**
-         * Removes a listener from an event type.
-         * @param type The type of the listener that gets removed.
-         * @param listener The listener function that gets removed.
-         */
-        removeEventListener(type: string, listener: (event: any) => void ): void;
-    }
-
-    export interface Face {
-        /**
-         * Face normal.
-         */
-        normal: Vector3;
-
-        /**
-         * Face color.
-         */
-        color: Color;
-
-        /**
-         * Array of 4 vertex normals.
-         */
-        vertexNormals: Vector3[];
-
-        /**
-         * Array of 4 vertex normals.
-         */
-        vertexColors: Color[];
-
-        /**
-         * Array of 4 vertex tangets.
-         */
-        vertexTangents: number[];
-
-        /**
-         * Material index (points to {@link Geometry.materials}).
-         */
-        materialIndex: number;
-
-        /**
-         * Face centroid.
-         */
-        centroid: Vector3;
-
-        clone(): Face;
-    }
-
-    /**
-     * Triangle face.
-     *
-     * # Example
-     *     var normal = new THREE.Vector3( 0, 1, 0 ); 
-     *     var color = new THREE.Color( 0xffaa00 ); 
-     *     var face = new THREE.Face3( 0, 1, 2, normal, color, 0 );
-     *
-     * @source https://github.com/mrdoob/three.js/blob/master/src/core/Face3.js
-     */
-    export class Face3 implements Face {
-        /**
-         * @param a Vertex A index.
-         * @param b Vertex B index.
-         * @param c Vertex C index.
-         * @param normal Face normal or array of vertex normals.
-         * @param color Face color or array of vertex colors.
-         * @param materialIndex Material index.
-         */
-        constructor(a: number, b: number, c: number, normal?: Vector3, color?: Color, materialIndex?: number);
-        constructor(a: number, b: number, c: number, normal?: Vector3, vertexColors?: Color[], materialIndex?: number);
-        constructor(a: number, b: number, c: number, vertexNormals?: Vector3[], color?: Color, materialIndex?: number);
-        constructor(a: number, b: number, c: number, vertexNormals?: Vector3[], vertexColors?: Color[], materialIndex?: number);
-
-        /**
-         * Vertex A index.
-         */
-        a: number;
-
-        /**
-         * Vertex B index.
-         */
-        b: number;
-
-        /**
-         * Vertex C index.
-         */
-        c: number;
-
-        clone(): Face3;
-
-        // properties inherits from Face ///////////////////////////////////
-
-        /**
-         * Face normal.
-         */
-        normal: Vector3;
-
-        /**
-         * Face color.
-         */
-        color: Color;
-
-        /**
-         * Array of 4 vertex normals.
-         */
-        vertexNormals: Vector3[];
-
-        /**
-         * Array of 4 vertex normals.
-         */
-        vertexColors: Color[];
-
-        /**
-         * Array of 4 vertex tangets.
-         */
-        vertexTangents: number[];
-
-        /**
-         * Material index (points to {@link Geometry.materials}).
-         */
-        materialIndex: number;
-
-        /**
-         * Face centroid.
-         */
-        centroid: Vector3;
-    }
-
-    /**
-     * Quad face.
-     * 
-     * # example 
-     *     var normal = new THREE.Vector3( 0, 1, 0 ); 
-     *     var color = new THREE.Color( 0xffaa00 ); 
-     *     var face = new THREE.Face4( 0, 1, 2, 3, normal, color, 0 );
-     *
-     * @source https://github.com/mrdoob/three.js/blob/master/src/core/Face4.js
-     */
-    export class Face4 implements Face {
-        /**
-         * @param a Vertex A index.
-         * @param b Vertex B index.
-         * @param c Vertex C index.
-         * @param d Vertex D index.
-         * @param normal Face normal or array of vertex normals.
-         * @param color Face color or array of vertex colors.
-         * @param materialIndex Material index.
-         */
-        constructor(a: number, b: number, c: number, d: number, normal?: Vector3, color?: Color, materialIndex?: number);
-        constructor(a: number, b: number, c: number, d: number, normal?: Vector3, vertexColors?: Color[], materialIndex?: number);
-        constructor(a: number, b: number, c: number, d: number, vertexNormals?: Vector3[], color?: Color, materialIndex?: number);
-        constructor(a: number, b: number, c: number, d: number, vertexNormals?: Vector3[], vertexColors?: Color[], materialIndex?: number);
-
-        /**
-         * Vertex A index.
-         */
-        a: number;
-
-        /**
-         * Vertex B index.
-         */
-        b: number;
-
-        /**
-         * Vertex C index.
-         */
-        c: number;
-
-        /**
-         * Vertex D index.
-         */
-        d: number;
-
-        clone(): Face4;
-
-
-
-        // properties inherits from Face ///////////////////////////////////
-
-        /**
-         * Face normal.
-         */
-        normal: Vector3;
-
-        /**
-         * Face color.
-         */
-        color: Color;
-
-        /**
-         * Array of 4 vertex normals.
-         */
-        vertexNormals: Vector3[];
-
-        /**
-         * Array of 4 vertex normals.
-         */
-        vertexColors: Color[];
-
-        /**
-         * Array of 4 vertex tangets.
-         */
-        vertexTangents: number[];
-
-        /**
-         * Material index (points to {@link Geometry.materials}).
-         */
-        materialIndex: number;
-
-        /**
-         * Face centroid.
-         */
-        centroid: Vector3;
-    }
-
-    /**
-     * Frustums are used to determine what is inside the camera's field of view. They help speed up the rendering process.
-     */
-    export class Frustum {
-        constructor(p0?: Plane, p1?: Plane, p2?: Plane, p3?: Plane, p4?: Plane, p5?: Plane);
-
-        /**
-         * Array of 6 vectors.
-         */
-        planes: Plane[];
-
-        set (p0?: number, p1?: number, p2?: number, p3?: number, p4?: number, p5?: number): Frustum;
-        copy(frustum: Frustum): Frustum;
-        setFromMatrix(m: Matrix4): Frustum;
-
-        /**
-         * Checks whether the object is inside the Frustum.
-         */
-        intersectsObject(object: Object3D): boolean;
-
-        intersectsSphere(sphere: Sphere): boolean;
-        containsPoint(point: Vector3): boolean;
-        clone(): Frustum;
-    }
-
-    export class Line3{
-        constructor(start?:Vector3, end?:Vector3);
-        start: Vector3;
-        end: Vector3;
-        set(start?:Vector3, end?:Vector3):Line3;
-        copy(line:Line3):Line3;
-        center(optionalTarget?:Vector3):Vector3;
-        delta(optionalTarget?:Vector3):Vector3;
-        distanceSq():number;
-        distance():number;
-        at(t:number, optionalTarget?: Vector3):Vector3;
-        closestPointToPointParameter(point:Vector3, clampToLine?:boolean):number;
-        closestPointToPoint(point:Vector3, clampToLine?:boolean, optionalTarget?:Vector3):Vector3;
-        applyMatrix4(matrix:Matrix4):Line3;
-        equals(line:Line3):boolean;
-        clone():Line3;
-    }
-
-    export class Plane {
-        constructor(normal?: Vector3, constant?: number);
-        normal: Vector3;
-        constant: number;
-        set (normal: Vector3, constant: number): Plane;
-        setComponents(x: number, y: number, z: number, w: number): Plane;
-        setFromNormalAndCoplanarPoint(normal: Vector3, point: Vector3): Plane;
-        setFromCoplanarPoints(a: Vector3, b: Vector3, c: Vector3): Plane;
-        copy(plane: Plane): Plane;
-        normalize(): Plane;
-        negate(): Plane;
-        distanceToPoint(point: Vector3): number;
-        distanceToSphere(sphere: Sphere): number;
-        projectPoint(point: Vector3, optionalTarget?: Vector3): Vector3;
-        orthoPoint(point: Vector3, optionalTarget?: Vector3): Vector3;
-        isIntersectionLine(line: Line3): boolean;
-        intersectLine(line: Line3, optionalTarget?: Vector3): Vector3;
-        coplanarPoint(optionalTarget?: boolean): Vector3;
-        applyMatrix4(matrix: Matrix4, optionalNormalMatrix?: Matrix3): Plane;
-        translate(offset: Vector3): Plane;
-        equals(plane: Plane): boolean;
-        clone(): Plane;
-    }
-
-    export class Sphere {
-        constructor(center?: Vector3, radius?: number);
-        center: Vector3;
-        radius: number;
-        set (center: Vector3, radius: number): Sphere;
-        setFromCenterAndPoints(center: Vector3, points: Vector3[]): Sphere;
-        copy(sphere: Sphere): Sphere;
-        empty(): boolean;
-        containsPoint(point: Vector3): boolean;
-        distanceToPoint(point: Vector3): number;
-        intersectsSphere(sphere: Sphere): boolean;
-        clampPoint(point: Vector3, optionalTarget?: Vector3): Vector3;
-        getBoundingBox(optionalTarget?: Box3): Box3;
-        applyMatrix4(matrix: Matrix): Sphere;
-        translate(offset: Vector3): Sphere;
-        equals(sphere: Sphere): boolean;
-        clone(): Sphere;
-    }
-
-
-    export interface MorphTarget {
-        name: string;
-        vertices: Vector3[];
-    }
-
-    export interface MorphColor {
-        name: string;
-        color: Color[];
-    }
-
-    export interface BoundingBox3D {
-        min: Vector3;
-        max: Vector3;
-    }
-
-    export interface BoundingSphere {
-        radius: number;
-    }
-
-
-    /**
-     * Base class for geometries
-     * 
-     * # Example
-     *     var geometry = new THREE.Geometry();
-     *     geometry.vertices.push( new THREE.Vector3( -10, 10, 0 ) ); 
-     *     geometry.vertices.push( new THREE.Vector3( -10, -10, 0 ) ); 
-     *     geometry.vertices.push( new THREE.Vector3( 10, -10, 0 ) );  
-     *     geometry.faces.push( new THREE.Face3( 0, 1, 2 ) );  
-     *     geometry.computeBoundingSphere();
-     *
-     * @see https://github.com/mrdoob/three.js/blob/master/src/core/Geometry.js
-     */
-    export class Geometry {
-        constructor();
-
-        /**
-         * Unique number of this geometry instance
-         */
-        id: number;
-
-        /**
-         * Name for this geometry. Default is an empty string.
-         */
-        name: string;
-
-        /**
-         * The array of vertices hold every position of points of the model.
-         * To signal an update in this array, Geometry.verticesNeedUpdate needs to be set to true.
-         */
-        vertices: Vector3[];
-
-        /**
-         * Array of vertex colors, matching number and order of vertices.
-         * Used in ParticleSystem, Line and Ribbon.
-         * Meshes use per-face-use-of-vertex colors embedded directly in faces.
-         * To signal an update in this array, Geometry.colorsNeedUpdate needs to be set to true.
-         */
-        colors: Color[];
-
-        /**
-         * Array of vertex normals, matching number and order of vertices.
-         * Normal vectors are nessecary for lighting 
-         * To signal an update in this array, Geometry.normalsNeedUpdate needs to be set to true.
-         */
-        normals: Vector3[];
-
-        /**
-         * Array of triangles or/and quads.
-         * The array of faces describe how each vertex in the model is connected with each other.
-         * To signal an update in this array, Geometry.elementsNeedUpdate needs to be set to true.
-         */
-        faces: Face[];
-
-        /**
-         * Array of face UV layers.
-         * Each UV layer is an array of UV matching order and number of faces.
-         * To signal an update in this array, Geometry.uvsNeedUpdate needs to be set to true.
-         */
-        faceUvs: Vector2[][];
-
-        /**
-         * Array of face UV layers.
-         * Each UV layer is an array of UV matching order and number of vertices in faces.
-         * To signal an update in this array, Geometry.uvsNeedUpdate needs to be set to true.
-         */
-        faceVertexUvs: Vector2[][][];
-
-        /**
-         * Array of morph targets. Each morph target is a Javascript object:
-         *
-         *     { name: "targetName", vertices: [ new THREE.Vector3(), ... ] }
-         *
-         * Morph vertices match number and order of primary vertices.
-         */
-        morphTargets: MorphTarget[];
-
-        /**
-         * Array of morph colors. Morph colors have similar structure as morph targets, each color set is a Javascript object:
-         *
-         *     morphNormal = { name: "NormalName", normals: [ new THREE.Vector3(), ... ] }
-         */
-        morphColors: MorphColor[];
-
-        /**
-         * Array of skinning weights, matching number and order of vertices.
-         */
-        skinWeights: number[];
-
-        /**
-         * Array of skinning indices, matching number and order of vertices.
-         */
-        skinIndices: number[];
-
-        /**
-         * Bounding box.
-         */
-        boundingBox: BoundingBox3D;
-
-        /**
-         * Bounding sphere.
-         */
-        boundingSphere: BoundingSphere;
-
-        /**
-         * True if geometry has tangents. Set in Geometry.computeTangents.
-         */
-        hasTangents: boolean;
-
-        /**
-         * Set to true if attribute buffers will need to change in runtime (using "dirty" flags).
-         * Unless set to true internal typed arrays corresponding to buffers will be deleted once sent to GPU.
-         * Defaults to true.
-         */
-        dynamic: boolean;
-
-        /**
-         * Set to true if the vertices array has been updated.
-         */
-        verticesNeedUpdate: boolean;
-
-        /**
-         * Set to true if the faces array has been updated.
-         */
-        elementsNeedUpdate: boolean;
-
-        /**
-         * Set to true if the uvs array has been updated.
-         */
-        uvsNeedUpdate: boolean;
-
-        /**
-         * Set to true if the normals array has been updated.
-         */
-        normalsNeedUpdate: boolean;
-
-        /**
-         * Set to true if the tangents in the faces has been updated.
-         */
-        tangentsNeedUpdate: boolean;
-
-        /**
-         * Set to true if the colors array has been updated.
-         */
-        colorsNeedUpdate: boolean;
-
-        /**
-         * Set to true if the linedistances array has been updated.
-         */
-        lineDistancesNeedUpdate: boolean;
-
-        /**
-         * Set to true if an array has changed in length.
-         */
-        buffersNeedUpdate: boolean;
-
-        /**
-         *
-         */
-        animation: AnimationData;
-
-        /**
-         * Bakes matrix transform directly into vertex coordinates.
-         */
-        applyMatrix(matrix: Matrix4): void;
-
-        /**
-         * Computes centroids for all faces.
-         */
-        computeCentroids(): void;
-
-        /**
-         * Computes face normals.
-         */
-        computeFaceNormals(): void;
-
-        /**
-         * Computes vertex normals by averaging face normals.
-         * Face normals must be existing / computed beforehand.
-         */
-        computeVertexNormals(areaWeighted?: boolean): void;
-
-        /**
-         * Computes morph normals.
-         */
-        computeMorphNormals(): void;
-
-        /**
-         * Computes vertex tangents.
-         * Based on <a href="http://www.terathon.com/code/tangent.html">http://www.terathon.com/code/tangent.html</a>
-         * Geometry must have vertex UVs (layer 0 will be used).
-         */
-        computeTangents(): void;
-
-        computeLineDistances(): void;
-
-        /**
-         * Computes bounding box of the geometry, updating {@link Geometry.boundingBox} attribute.
-         */
-        computeBoundingBox(): void;
-
-        /**
-         * Computes bounding sphere of the geometry, updating Geometry.boundingSphere attribute.
-         * Neither bounding boxes or bounding spheres are computed by default. They need to be explicitly computed, otherwise they are null.
-         */
-        computeBoundingSphere(): void;
-
-        /**
-         * Checks for duplicate vertices using hashmap.
-         * Duplicated vertices are removed and faces' vertices are updated.
-         */
-        mergeVertices(): number;
-
-        /**
-         * Creates a new clone of the Geometry.
-         */
-        clone(): Geometry;
-
-        /**
-         * Removes The object from memory. 
-         * Don't forget to call this method when you remove an geometry because it can cuase meomory leaks.
-         */
-        dispose(): void;
-    }
-
-    var GeometryIdCount: number;
-    var GeometryLibrary: Geometry[];
-
-    interface Math {
-        /**
-         * Clamps the x to be between a and b.
-         *
-         * @param x Value to be clamped.
-         * @param a Minimum value
-         * @param b Maximum value.
-         */
-        clamp(x: number, a: number, b: number): number;
-
-        /**
-         * Clamps the x to be larger than a.
-         * 
-         * @param x — Value to be clamped.
-         * @param a — Minimum value
-         */
-        clampBottom(x: number, a: number): number;
-
-        /**
-         * Linear mapping of x from range [a1, a2] to range [b1, b2].
-         * 
-         * @param x Value to be mapped.
-         * @param a1 Minimum value for range A.
-         * @param a2 Maximum value for range A.
-         * @param b1 Minimum value for range B.
-         * @param b2 Maximum value for range B.
-         */
-        mapLinear(x: number, a1: number, a2: number, b1: number, b2: number): number;
-
-        smoothstep(x:number, min:number, max:number):number;
-
-        smootherstep(x:number, min:number, max:number):number; 
-
-        /**
-         * Random float from 0 to 1 with 16 bits of randomness.
-         * Standard Math.random() creates repetitive patterns when applied over larger space.
-         */
-        random16(): number;
-
-        /**
-         * Random integer from low to high interval.
-         */
-        randInt(low: number, high: number): number;
-
-        /**
-         * Random float from low to high interval.
-         */
-        randFloat(low: number, high: number): number;
-
-        /**
-         * Random float from - range / 2 to range / 2 interval.
-         */
-        randFloatSpread(range: number): number;
-
-        /**
-         * Returns -1 if x is less than 0, 1 if x is greater than 0, and 0 if x is zero.
-         */
-        sign(x: number): number;
-
-        degToRad(degrees: number): number;
-
-        radToDeg(radians: number): number;
-    }
-
-    /**
-     *
-     * @see <a href="https://github.com/mrdoob/three.js/blob/master/src/math/Math.js">src/math/Math.js</a>
-     */
-    export var Math: Math;
-
-    /**
-     * ( interface Matrix&lt;T&gt; )
-     */
-    export interface Matrix {
-        /**
-         * Float32Array with matrix values.
-         */
-        elements: Float32Array;
-
-        /**
-         * identity():T;
-         */
-        identity(): Matrix;
-
-        /**
-         * copy(m:T):T;
-         */
-        copy(m: Matrix): Matrix;
-
-        multiplyVector3Array(a: number[]): number[];
-
-        /**
-         * multiplyScalar(s:number):T;
-         */
-        multiplyScalar(s: number): Matrix;
-
-        determinant(): number;
-
-        /**
-         * getInverse(matrix:T, throwOnInvertible?:boolean):T;
-         */
-        getInverse(matrix: Matrix, throwOnInvertible?: boolean): Matrix;
-
-        /**
-         * transpose():T;
-         */
-        transpose(): Matrix;
-
-        /**
-         * clone():T;
-         */
-        clone(): Matrix;
-    }
-
-    /**
-     * ( class Matrix3 implements Matrix&lt;Matrix3&gt; )
-     */
-    export class Matrix3 implements Matrix {
-        /**
-         * Creates an identity matrix.
-         */ 
-        constructor();
-
-        /**
-         * Initialises the matrix with the supplied n11..n33 values.
-         */
-        constructor(n11: number, n12: number, n13: number, n21: number, n22: number, n23: number, n31: number, n32: number, n33: number);
-
-        /**
-         * Float32Array with matrix values.
-         */
-        elements: Float32Array;
-
-        set (n11: number, n12: number, n13: number, n21: number, n22: number, n23: number, n31: number, n32: number, n33: number): Matrix3;
-        identity(): Matrix3;
-        copy(m: Matrix3): Matrix3;
-        multiplyVector3Array(a: number[]): number[];
-        multiplyScalar(s: number): Matrix3;
-        determinant(): number;
-        getInverse(matrix: Matrix3, throwOnInvertible?: boolean): Matrix3;
-        getInverse(matrix: Matrix4, throwOnInvertible?: boolean): Matrix3;
-
-        /**
-         * Transposes this matrix in place.
-         */
-        transpose(): Matrix3;
-
-        getNormalMatrix(m:Matrix4): Matrix3;
-
-        /**
-         * Transposes this matrix into the supplied array r, and returns itself.
-         */
-        transposeIntoArray(r: number[]): number[];
-
-        clone(): Matrix3;
-    }
-
-    /**
-     * A 4x4 Matrix.
-     *
-     * @example
-     * // Simple rig for rotating around 3 axes  
-     * var m = new THREE.Matrix4();  
-     * var m1 = new THREE.Matrix4(); 
-     * var m2 = new THREE.Matrix4(); 
-     * var m3 = new THREE.Matrix4();  
-     * var alpha = 0; 
-     * var beta = Math.PI; 
-     * var gamma = Math.PI/2;  
-     * m1.makeRotationX( alpha ); 
-     * m2.makeRotationY( beta ); 
-     * m3.makeRotationZ( gamma );  
-     * m.multiplyMatrices( m1, m2 ); 
-     * m.multiply( m3 ); 
-     */
-    export class Matrix4 implements Matrix {
-
-        /**
-         * Creates an identity matrix.
-         */
-        constructor();
-
-
-        /**
-         * Initialises the matrix with the supplied n11..n44 values.
-         */
-        constructor(n11: number, n12: number, n13: number, n14: number, n21: number, n22: number, n23: number, n24: number, n31: number, n32: number, n33: number, n34: number, n41: number, n42: number, n43: number, n44: number);
-
-        /**
-         * Float32Array with matrix values.
-         */
-        elements: Float32Array;
-
-        /** 
-         * Sets all fields of this matrix.
-         */
-        set (n11: number, n12: number, n13: number, n14: number, n21: number, n22: number, n23: number, n24: number, n31: number, n32: number, n33: number, n34: number, n41: number, n42: number, n43: number, n44: number): Matrix4;
-
-        /**
-         * Resets this matrix to identity.
-         */
-        identity(): Matrix4;
-
-        /**
-         * Copies a matrix m into this matrix.
-         */
-        copy(m: Matrix4): Matrix4;
-
-        /**
-         * Sets the rotation submatrix of this matrix to the rotation specified by Euler angles.
-         * Default order is "XYZ".
-         *
-         * @param v Rotation vector. order — The order of rotations. Eg. "XYZ".
-         */
-        setRotationFromEuler(v: Vector3, order?: string): Matrix4;
-
-        /**
-         * Sets the rotation submatrix of this matrix to the rotation specified by q.
-         */
-        setRotationFromQuaternion(q: Quaternion): Matrix4;
-
-        /**
-         * Constructs a rotation matrix, looking from eye towards center with defined up vector.
-         */
-        lookAt(eye: Vector3, target: Vector3, up: Vector3): Matrix4;
-
-        /**
-         * Multiplies this matrix by m.
-         */
-        multiply(m: Matrix4): Matrix4;
-
-        /**
-         * Sets this matrix to a x b.
-         */
-        multiplyMatrices(a: Matrix4, b: Matrix4): Matrix4;
-
-        /**
-         * Sets this matrix to a x b and stores the result into the flat array r.
-         * r can be either a regular Array or a TypedArray.
-         */
-        multiplyToArray(a: Matrix4, b: Matrix4, r: number[]): Matrix4;
-
-        /**
-         * Multiplies this matrix by s.
-         */
-        multiplyScalar(s: number): Matrix4;
-
-        multiplyVector3Array(a: number[]): number[];
-
-        rotateAxis(v: Vector3): Vector3;
-
-        /**
-         * Computes the cross product between this matrix and the Vector4 parameter a.
-         */
-        crossVector(a: Vector3): Vector4;
-
-        /**
-         * Computes determinant of this matrix.
-         * Based on http://www.euclideanspace.com/maths/algebra/matrix/functions/inverse/fourD/index.htm
-         */
-        determinant(): number;
-
-        /**
-         * Transposes this matrix.
-         */
-        transpose(): Matrix4;
-
-        /** 
-         * Flattens this matrix into supplied flat array.
-         */
-        flattenToArray(flat: number[]): number[];
-
-        /**
-         * Flattens this matrix into supplied flat array starting from offset position in the array.
-         */
-        flattenToArrayOffset(flat: number[], offset: number): number[];
-
-        /**
-         * Sets the position component for this matrix from vector v.
-         */
-        setPosition(v: Vector3): Vector3;
-
-        /**
-         * Sets this matrix to the inverse of matrix m.
-         * Based on http://www.euclideanspace.com/maths/algebra/matrix/functions/inverse/fourD/index.htm.
-         */
-        getInverse(m: Matrix4, throwOnInvertible?: boolean): Matrix4;
-
-        /**
-         * Sets this matrix to the transformation composed of translation, rotation and scale.
-         */
-        compose(translation: Vector3, rotation: Quaternion, scale: Vector3): Matrix4;
-
-        /**
-         * Decomposes this matrix into the translation, rotation and scale components.
-         * If parameters are not passed, new instances will be created.
-         */
-        decompose(translation?: Vector3, rotation?: Quaternion, scale?: Vector3): Object[]; // [Vector3, Quaternion, Vector3]
-
-        /**
-         * Copies the translation component of the supplied matrix m into this matrix translation component.
-         */
-        extractPosition(m: Matrix4): Matrix4;
-
-        /**
-         * Copies the rotation component of the supplied matrix m into this matrix rotation component.
-         */
-        extractRotation(m: Matrix4): Matrix4;
-
-        /**
-         * Translates this matrix by vector v.
-         */
-        translate(v: Vector3): Matrix4;
-
-        /**
-         * Rotates this matrix around the x axis by angle.
-         */
-        rotateX(angle: number): Matrix4;
-
-        /**
-         * Rotates this matrix around the y axis by angle.
-         */
-        rotateY(angle: number): Matrix4;
-
-        /**
-         * Rotates this matrix around the z axis by angle.
-         */
-        rotateZ(angle: number): Matrix4;
-
-        /**
-         * Rotates this matrix around the supplied axis by angle.
-         */
-        rotateByAxis(axis: Vector3, angle: number): Matrix4;
-
-        /**
-         * Multiplies the columns of this matrix by vector v.
-         */
-        scale(v: Vector3): Matrix4;
-
-        getMaxScaleOnAxis(): number;
-
-        /**
-         * Sets this matrix as translation transform.
-         */
-        makeTranslation(x: number, y: number, z: number): Matrix4;
-
-        /**
-         * Sets this matrix as rotation transform around x axis by theta radians.
-         *
-         * @param theta Rotation angle in radians.
-         */
-        makeRotationX(theta: number): Matrix4;
-
-        /**
-         * Sets this matrix as rotation transform around y axis by theta radians.
-         * 
-         * @param theta Rotation angle in radians.
-         */
-        makeRotationY(theta: number): Matrix4;
-
-        /**
-         * Sets this matrix as rotation transform around z axis by theta radians.
-         *
-         * @param theta Rotation angle in radians.
-         */
-        makeRotationZ(theta: number): Matrix4;
-
-        /**
-         * Sets this matrix as rotation transform around axis by angle radians.
-         * Based on http://www.gamedev.net/reference/articles/article1199.asp.
-         *
-         * @param axis Rotation axis. 
-         * @param theta Rotation angle in radians.
-         */
-        makeRotationAxis(axis: Vector3, angle: number): Matrix4;
-
-        /**
-         * Sets this matrix as scale transform.
-         */
-        makeScale(x: number, y: number, z: number): Matrix4;
-
-        /** 
-         * Creates a frustum matrix.
-         */
-        makeFrustum(left: number, right: number, bottom: number, top: number, near: number, far: number): Matrix4;
-
-        /**
-         * Creates a perspective projection matrix.
-         */
-        makePerspective(fov: number, aspect: number, near: number, far: number): Matrix4;
-
-        /**
-         * Creates an orthographic projection matrix.
-         */
-        makeOrthographic(left: number, right: number, top: number, bottom: number, near: number, far: number): Matrix4;
-
-        /**
-         * Clones this matrix.
-         */
-        clone(): Matrix4;
-    }
-
-    export class Ray {
-        constructor(origin?: Vector3, direction?: Vector3);
-        origin: Vector3;
-        direction: Vector3;
-        set (origin: Vector3, direction: Vector3): Ray;
-        copy(ray: Ray): Ray;
-        at(t: number, optionalTarget?: Vector3): Vector3;
-        recast(t: number): Ray;
-        closestPointToPoint(point: Vector3, optionalTarget?: Vector3): Vector3;
-        distanceToPoint(point: Vector3): number;
-        isIntersectionSphere(sphere: Sphere): boolean;
-        isIntersectionPlane(plane: Plane): boolean;
-        distanceToPlane(plane: Plane): number;
-        intersectPlane(plane: Plane, optionalTarget?: Vector3): Vector3;
-        applyMatrix4(matrix4: Matrix4): Ray;
-        equals(ray: Ray): boolean;
-        clone(): Ray;
-    }
-
-
-    /**
-     * Base class for scene graph objects
-     */
-    export class Object3D {
-        constructor();
-
-        /**
-         * Unique number of this object instance.
-         */
-        id: number;
-
-        /**
-         * Optional name of the object (doesn't need to be unique).
-         */
-        name: string;
-
-        properties: any;
-
-        /**
-         * Object's parent in the scene graph.
-         */
-        parent: Object3D;
-
-        /**
-         * Array with object's children.
-         */
-        children: Object3D[];
-
-        /**
-         * Object's local position.
-         */
-        position: Vector3;
-
-        /**
-         * Object's local rotation (Euler angles), in radians.
-         */
-        rotation: Vector3;
-
-        /**
-         * Order of axis for Euler angles.
-         */
-        eulerOrder: string;
-        // eulerOrder:EulerOrder;
-
-        /**
-         * Object's local scale.
-         */
-        scale: Vector3;
-
-        /**
-         * Up direction.
-         */
-        up: Vector3;
-
-        /**
-         * Local transform.
-         */
-        matrix: Matrix4;
-
-        /**
-         * Global rotation.
-         */
-        matrixRotationWorld: Matrix4;
-
-        /**
-         * Global rotation.
-         */
-        quaternion: Quaternion;
-
-        /**
-         * Use quaternion instead of Euler angles for specifying local rotation.
-         */
-        useQuaternion: boolean;
-
-        /**
-         * Default is 0.0.
-         */
-        boundRadius: number;
-
-        /**
-         * Maximum scale from x, y, z scale components.
-         */
-        boundRadiusScale: number;
-
-        /**
-         * Override depth-sorting order if non null.
-         */
-        renderDepth: number;
-
-        /**
-         * Object gets rendered if true.
-         */
-        visible: boolean;
-
-        /**
-         * Gets rendered into shadow map.
-         */
-        castShadow: boolean;
-
-        /**
-         * Material gets baked in shadow receiving.
-         */
-        receiveShadow: boolean;
-
-        /**
-         * When this is set, it checks every frame if the object is in the frustum of the camera. Otherwise the object gets drawn every frame even if it isn't visible.
-         */
-        frustumCulled: boolean;
-
-        /**
-         * When this is set, it calculates the matrix of position, (rotation or quaternion) and scale every frame and also recalculates the matrixWorld property.
-         */
-        matrixAutoUpdate: boolean;
-
-        /**
-         * When this is set, it calculates the matrixWorld in that frame and resets this property to false.
-         */
-        matrixWorldNeedsUpdate: boolean;
-
-        /**
-         * When this is set, then the rotationMatrix gets calculated every frame.
-         */
-        rotationAutoUpdate: boolean;
-
-        /**
-         * This updates the position, rotation and scale with the matrix.
-         */
-        applyMatrix(matrix: Matrix4): void;
-
-        /**
-         * Translates object along arbitrary axis by distance.
-         * @param distance Distance.
-         * @param axis Translation direction.
-         */
-        translate(distance: number, axis: Vector3): void;
-
-        /**
-         * Translates object along x axis by distance.
-         * @param distance Distance.
-         */
-        translateX(distance: number): void;
-
-        /**
-         * Translates object along y axis by distance.
-         * @param distance Distance.
-         */
-        translateY(distance: number): void;
-
-        /**
-         * Translates object along z axis by distance.
-         * @param distance Distance.
-         */
-        translateZ(distance: number): void;
-
-        /**
-         * Updates the vector from local space to world space.
-         * @param vector A local vector.
-         */
-        localToWorld(vector: Vector3): Vector3;
-
-        /**
-         * Updates the vector from world space to local space.
-         * @param vector A world vector.
-         */
-        worldToLocal(vector: Vector3): Vector3;
-
-        /**
-         * Rotates object to face point in space.
-         * @param vector A world vector to look at.
-         */
-        lookAt(vector: Vector3): void;
-
-        /**
-         * Adds object as child of this object.
-         */
-        add(object: Object3D): void;
-
-        /**
-         * Removes object as child of this object.
-         */
-        remove(object: Object3D): void;
-
-        /**
-         * Translates object along arbitrary axis by distance.
-         * @param distance Distance.
-         * @param axis Translation direction.
-         */
-        traverse(callback: (object: Object3D) => any): void;
-
-        /**
-         * Gets first child with name matching the argument. Searches whole subgraph recursively if recursive is true.
-         * @param name Object name.
-         * @param recursive Whether check in the objects's children.
-         */
-        getChildByName(name: string, recursive: boolean): Object3D;
-
-        /**
-         * Searches whole subgraph recursively to add all objects in the array.
-         * @param array optional argument that returns the the array with descendants.
-         */
-        getDescendants(array?: Object3D[]): Object3D[];
-
-        /**
-         * Updates local transform.
-         */
-        updateMatrix(): void;
-
-        /**
-         * Updates global transform of the object and its children.
-         */
-        updateMatrixWorld(force: boolean): void;
-
-        /**
-         * Creates a new clone of this object and all descendants.
-         */
-        clone(object?: Object3D): Object3D;
-
-        static defaultEulerOrder: string;
-        // static defaultEulerOrder:EulerOrder;
-        
-        /**
-         * An object that can be used to store custom data about the Object3d. 
-         * It should not hold references to functions as these will not be cloned.
-         */
-         userData: any;
-    }
-
-    var Object3DIdCount: number;
-    var Object3DLibrary: Object3D[];
-
-    /**
-     * Projects points between spaces.
-     */
-    export class Projector {
-
-        constructor();
-
-        projectVector(vector: Vector3, camera: Camera): Vector3;
-
-        unprojectVector(vector: Vector3, camera: Camera): Vector3;
-
-        /**
-         * Translates a 2D point from NDC (Normalized Device Coordinates) to a Raycaster that can be used for picking. NDC range from [-1..1] in x (left to right) and [1.0 .. -1.0] in y (top to bottom).
-         */
-        pickingRay(vector: Vector3, camera: Camera): Raycaster;
-
-        /**
-         * Transforms a 3D scene object into 2D render data that can be rendered in a screen with your renderer of choice, projecting and clipping things out according to the used camera.
-         * If the scene were a real scene, this method would be the equivalent of taking a picture with the camera (and developing the film would be the next step, using a Renderer). 
-         *
-         * @param scene scene to project.
-         * @param camera camera to use in the projection.
-         * @param sort select whether to sort elements using the Painter's algorithm.
-         */
-        projectScene(scene: Scene, camera: Camera, sortObjects: boolean, sortElements?: boolean): {
-            objects: Object3D[];     // Mesh, Line or other object  
-            sprites: Object3D[];    // Sprite or Particle 
-            lights: Light[];
-            elements: Face[];    // Line, Particle, Face3 or Face4 
-        };
-    }
-
-    /**
-     * Implementation of a quaternion. This is used for rotating things without incurring in the dreaded gimbal lock issue, amongst other advantages.
-     *
-     * @example
-     * var quaternion = new THREE.Quaternion(); 
-     * quaternion.setFromAxisAngle( new THREE.Vector3( 0, 1, 0 ), Math.PI / 2 );  
-     * var vector = new THREE.Vector3( 1, 0, 0 ); 
-     * vector.applyQuaternion( quaternion );
-     */
-    export class Quaternion {
-        /**
-         * @param x x coordinate
-         * @param y y coordinate
-         * @param z z coordinate
-         * @param w w coordinate
-         */
-        constructor(x?: number, y?: number, z?: number, w?: number);
-
-        x: number;
-        y: number;
-        z: number;
-        w: number;
-
-        /**
-         * Sets values of this quaternion.
-         */
-        set (x: number, y: number, z: number, w: number): Quaternion;
-
-        /**
-         * Copies values of q to this quaternion.
-         */
-        copy(q: Quaternion): Quaternion;
-
-        /**
-         * Sets this quaternion from rotation specified by Euler angles.
-         */
-        setFromEuler(v: Vector3, order: string): Quaternion;
-
-        /**
-         * Sets this quaternion from rotation specified by axis and angle.
-         * Adapted from http://www.euclideanspace.com/maths/geometry/rotations/conversions/angleToQuaternion/index.htm.
-         * Axis have to be normalized, angle is in radians.
-         */
-        setFromAxisAngle(axis: Vector3, angle: number): Quaternion;
-
-        /**
-         * Sets this quaternion from rotation component of m. Adapted from http://www.euclideanspace.com/maths/geometry/rotations/conversions/matrixToQuaternion/index.htm.
-         */
-        setFromRotationMatrix(m: Matrix4): Quaternion;
-
-        /**
-         * Inverts this quaternion.
-         */
-        inverse(): Quaternion;
-
-        conjugate(): Quaternion;
-
-        lengthSq(): number;
-
-        /**
-         * Computes length of this quaternion.
-         */
-        length(): number;
-
-        /**
-         * Normalizes this quaternion.
-         */
-        normalize(): Quaternion;
-
-        /**
-         * Multiplies this quaternion by b.
-         */
-        multiply(q: Quaternion): Quaternion;
-
-        /**
-         * Sets this quaternion to a x b
-         * Adapted from http://www.euclideanspace.com/maths/algebra/realNormedAlgebra/quaternions/code/index.htm.
-         */
-        multiplyQuaternions(a: Quaternion, b: Quaternion): Quaternion;
-
-        slerp(qb: Quaternion, t: number): Quaternion;
-
-        equals(v: Quaternion): boolean;
-
-        /**
-         * Clones this quaternion.
-         */
-        clone(): Quaternion;
-
-        /**
-         * Adapted from http://www.euclideanspace.com/maths/algebra/realNormedAlgebra/quaternions/slerp/.
-         */
-        static slerp(qa: Quaternion, qb: Quaternion, qm: Quaternion, t: number): Quaternion;
-    }
-
-    export interface Intersection {
-        distance: number;
-        point: Vector3;
-        face: Face;
-        object: Object3D;
-    }
-
-    export class Raycaster {
-        constructor(origin?: Vector3, direction?: Vector3, near?: number, far?: number);
-        ray: Ray;
-        near: number;
-        far: number;
-        precision: number;
-        set (origin: Vector3, direction: Vector3): void;
-        intersectObject(object: Object3D, recursive?: boolean): Intersection[];
-        intersectObjects(objects: Object3D[], recursive?: boolean): Intersection[];
-    }
-
-    export interface SplineControlPoint {
-        x: number;
-        y: number;
-        z: number;
-    }
-
-    /**
-     * Represents a spline.
-     * 
-     * @see <a href="https://github.com/mrdoob/three.js/blob/master/src/math/Spline.js">src/math/Spline.js</a>
-     */
-    export class Spline {
-        /**
-         * Initialises the spline with points, which are the places through which the spline will go.
-         */
-        constructor(points: SplineControlPoint[]);
-
-        points: SplineControlPoint[];
-
-        /**
-         * Initialises using the data in the array as a series of points. Each value in a must be another array with three values, where a[n] is v, the value for the nth point, and v[0], v[1] and v[2] are the x, y and z coordinates of that point n, respectively.
-         *
-         * @param a array of triplets containing x, y, z coordinates
-         */
-        initFromArray(a: number[][]): void;
-
-        /**
-         * Return the interpolated point at k.
-         *
-         * @param k point index
-         */
-        getPoint(k: number): SplineControlPoint;
-
-        /**
-         * Returns an array with triplets of x, y, z coordinates that correspond to the current control points.
-         */
-        getControlPointsArray(): number[][];
-
-        /**
-         * Returns the length of the spline when using nSubDivisions.
-         * @param nSubDivisions number of subdivisions between control points. Default is 100.
-         */
-        getLength(nSubDivisions?: number): { chunks: number[]; total: number; };
-
-        /**
-         * Modifies the spline so that it looks similar to the original but has its points distributed in such way that moving along the spline it's done at a more or less constant speed. The points should also appear more uniformly spread along the curve.
-         * This is done by resampling the original spline, with the density of sampling controlled by samplingCoef. Here it's interesting to note that denser sampling is not necessarily better: if sampling is too high, you may get weird kinks in curvature.
-         *
-         * @param samplingCoef how many intermediate values to use between spline points
-         */
-        reparametrizeByArcLength(samplingCoef: number): void;
-    }
-
-    class Triangle{
-        constructor(a?: Vector3, b?: Vector3, c?: Vector3 );
-        a: Vector3;
-        b: Vector3;
-        c: Vector3;
-        set(a: Vector3, b: Vector3, c: Vector3): Triangle;
-        setFromPointsAndIndices( points: Vector3[], i0: number, i1: number, i2: number ): Triangle;
-        copy(triangle: Triangle): Triangle;
-        area(): number;
-        midpoint(optionalTarget?: Vector3): Vector3;
-        normal(optionalTarget?: Vector3): Vector3;
-        plane(optionalTarget?: Vector3): Plane;
-        barycoordFromPoint(point: Vector3, optionalTarget?: Vector3): Vector3;
-        containsPoint(point: Vector3): boolean;
-        equals(triangle: Triangle): boolean;
-        clone(): Triangle;
-        static normal(a: Vector3, b: Vector3, c: Vector3, optionalTarget?: Vector3): Vector3;
-        // static/instance method to calculate barycoordinates
-        // based on: http://www.blackpawn.com/texts/pointinpoly/default.html
-        static barycoordFromPoint(point: Vector3, a: Vector3, b: Vector3, c: Vector3, optionalTarget: Vector3 ): Vector3;
-        static containsPoint(point: Vector3, a: Vector3, b: Vector3, c: Vector3): boolean;
-    }
-
-
-    /**
-     * ( interface Vector&lt;T&gt; )
-     *
-     * Abstruct interface of Vector2, Vector3 and Vector4.
-     * Currently the members of Vector is NOT type safe because it accepts different typed vectors.
-     * Those definitions will be changed when TypeScript innovates Generics to be type safe.
-     *
-     * @example
-     * var v:THREE.Vector = new THREE.Vector3();
-     * v.addVectors(new THREE.Vector2(0, 1), new THREE.Vector2(2, 3));    // invalid but compiled successfully
-     */
-    export interface Vector {
-        setComponent(index: number, value: number): void;
-
-        getComponent(index: number): number;
-
-        /**
-         * copy(v:T):T;
-         */
-        copy(v: Vector): Vector;
-
-        /**
-         * add(v:T):T;
-         */
-        add(v: Vector): Vector;
-
-        /**
-         * addVectors(a:T, b:T):T;
-         */
-        addVectors(a: Vector, b: Vector): Vector;
-
-        /**
-         * sub(v:T):T;
-         */
-        sub(v: Vector): Vector;
-
-        /**
-         * subVectors(a:T, b:T):T;
-         */
-        subVectors(a: Vector, b: Vector): Vector;
-
-        /**
-         * multiplyScalar(s:number):T;
-         */
-        multiplyScalar(s: number): Vector;
-
-        /**
-         * divideScalar(s:number):T;
-         */
-        divideScalar(s: number): Vector;
-
-        /**
-         * negate():T;
-         */
-        negate(): Vector;
-
-        /**
-         * dot(v:T):T;
-         */
-        dot(v: Vector): number;
-
-        /**
-         * lengthSq():number;
-         */
-        lengthSq(): number;
-
-        /**
-         * length():number;
-         */
-        length(): number;
-
-        /**
-         * normalize():T;
-         */
-        normalize(): Vector;
-
-        /**
-         * NOTE: Vector4 doesn't have the property.
-         * 
-         * distanceTo(v:T):number;
-         */
-        distanceTo(v: Vector): number;
-
-        /**
-         * NOTE: Vector4 doesn't have the property.
-         *
-         * distanceToSquared(v:T):number;
-         */
-        distanceToSquared(v: Vector): number;
-
-        /**
-         * setLength(l:number):T;
-         */
-        setLength(l: number): Vector;
-
-        /**
-         * lerp(v:T, alpha:number):T;
-         */
-        lerp(v: Vector, alpha: number): Vector;
-
-        /**
-         * equals(v:T):boolean;
-         */
-        equals(v: Vector): boolean;
-
-        /**
-         * clone():T;
-         */
-        clone(): Vector;
-    }
-
-    /**
-     * 2D vector.
-     * 
-     * ( class Vector2 implements Vector<Vector2> )
-     */
-    export class Vector2 implements Vector {
-
-        constructor(x?: number, y?: number);
-
-        x: number;
-
-        y: number;
-
-        /**
-         * Sets value of this vector.
-         */
-        set (x: number, y: number): Vector2;
-
-        /**
-         * Sets X component of this vector.
-         */
-        setX (x: number): Vector2;
-
-        /**
-         * Sets Y component of this vector.
-         */
-        setY(y: number): Vector2;
-
-        /**
-         * Sets a component of this vector.
-         */
-        setComponent(index: number, value: number): void; 
-
-        /**
-         * Gets a component of this vector.
-         */
-        getComponent(index: number): number; 
-
-        /**
-         * Copies value of v to this vector.
-         */
-        copy(v: Vector2): Vector2;
-
-        /**
-         * Adds v to this vector.
-         */
-        add(v: Vector2): Vector2;
-
-        /**
-         * Sets this vector to a + b.
-         */
-        addVectors(a: Vector2, b: Vector2): Vector2;
-
-        /**
-         * Subtracts v from this vector.
-         */
-        sub(v: Vector2): Vector2;
-
-        /**
-         * Sets this vector to a - b.
-         */
-        subVectors(a: Vector2, b: Vector2): Vector2;
-
-        /**
-         * Multiplies this vector by scalar s.
-         */
-        multiplyScalar(s: number): Vector2;
-
-        /**
-         * Divides this vector by scalar s.
-         * Set vector to ( 0, 0 ) if s == 0.
-         */
-        divideScalar(s: number): Vector2;
-
-        min(v: Vector2): Vector2;
-
-        max(v: Vector2): Vector2;    
-
-        clamp(min: Vector2, max: Vector2): Vector2;    
-
-        /** 
-         * Inverts this vector.
-         */
-        negate(): Vector2;
-
-        /**
-         * Computes dot product of this vector and v.
-         */
-        dot(v: Vector2): number;
-
-        /**
-         * Computes squared length of this vector.
-         */
-        lengthSq(): number;
-
-        /**
-         * Computes length of this vector.
-         */
-        length(): number;
-
-        /**
-         * Normalizes this vector.
-         */
-        normalize(): Vector2;
-
-        /**
-         * Computes distance of this vector to v.
-         */
-        distanceTo(v: Vector2): number;
-
-        /**
-         * Computes squared distance of this vector to v.
-         */
-        distanceToSquared(v: Vector2): number;
-
-        /**
-         * Normalizes this vector and multiplies it by l.
-         */
-        setLength(l: number): Vector2;
-
-        lerp(v: Vector2, alpha: number): Vector2;
-
-        /**
-         * Checks for strict equality of this vector and v.
-         */
-        equals(v: Vector2): boolean;
-
-        toArray(): number[];
-
-        /**
-         * Clones this vector.
-         */
-        clone(): Vector2;
-    }
-
-    /**
-     * 3D vector.
-     *
-     * @example
-     * var a = new THREE.Vector3( 1, 0, 0 ); 
-     * var b = new THREE.Vector3( 0, 1, 0 );  
-     * var c = new THREE.Vector3(); 
-     * c.crossVectors( a, b );
-     *
-     * @see <a href="https://github.com/mrdoob/three.js/blob/master/src/math/Vector3.js">src/math/Vector3.js</a>
-     *
-     * ( class Vector3 implements Vector<Vector3> )
-     */
-    export class Vector3 implements Vector {
-
-        constructor(x?: number, y?: number, z?: number);
-
-        x: number;
-
-        y: number;
-
-        z: number;
-
-        /**
-         * Sets value of this vector.
-         */
-        set (x: number, y: number, z: number): Vector3;
-
-        /**
-         * Sets x value of this vector.
-         */
-        setX(x: number): Vector3;
-
-        /**
-         * Sets y value of this vector.
-         */
-        setY(y: number): Vector3;
-
-        /**
-         * Sets z value of this vector.
-         */
-        setZ(z: number): Vector3;
-
-        setComponent(index: number, value: number): void;
-
-        getComponent(index: number): number;
-
-        /**
-         * Copies value of v to this vector.
-         */
-        copy(v: Vector3): Vector3;
-
-        /**
-         * Adds v to this vector.
-         */
-        add(a: Object): Vector3;
-
-        addScalar(s: number): Vector3;
-
-        /**
-         * Sets this vector to a + b.
-         */
-        addVectors(a: Vector3, b: Vector3): Vector3;
-
-        /** 
-         * Subtracts v from this vector.
-         */
-        sub(a: Vector3): Vector3;
-
-        /**
-         * Sets this vector to a - b.
-         */
-        subVectors(a: Vector3, b: Vector3): Vector3;
-
-        multiply(v: Vector3): Vector3;
-
-        /** 
-         * Multiplies this vector by scalar s.
-         */
-        multiplyScalar(s: number): Vector3;
-
-        multiplyVectors(a: Vector3, b: Vector3): Vector3;
-        applyMatrix3(m: Matrix3): Vector3;
-        applyMatrix4(m: Matrix4): Vector3;
-        applyProjection(m: Matrix4): Vector3;
-        applyQuaternion(q: Quaternion): Vector3;
-
-        // applyEuler(v:Vector3, eulerOrder:EulerOrder):Vector3; 
-        applyEuler(v: Vector3, eulerOrder: string): Vector3;
-
-        applyAxisAngle(axis: Vector3, angle: number): Vector3;
-        transformDirection(m:Matrix4):Vector3;
-        divide(v: Vector3): Vector3;
-
-        /**
-         * Divides this vector by scalar s.
-         * Set vector to ( 0, 0, 0 ) if s == 0.
-         */
-        divideScalar(s: number): Vector3;
-
-        min(v: Vector3): Vector3;
-        max(v: Vector3): Vector3;
-
-        clamp(min: Vector3, max: Vector3): Vector3;
-
-        /**
-         * Inverts this vector.
-         */
-        negate(): Vector3;
-
-        /**
-         * Computes dot product of this vector and v.
-         */
-        dot(v: Vector3): number;
-
-        /**
-         * Computes squared length of this vector.
-         */
-        lengthSq(): number;
-
-        /**
-         * Computes length of this vector.
-         */
-        length(): number;
-
-        /**
-         * Computes Manhattan length of this vector.
-         * http://en.wikipedia.org/wiki/Taxicab_geometry
-         */
-        lengthManhattan(): number;
-
-        /**
-         * Normalizes this vector.
-         */
-        normalize(): Vector3;
-
-        /**
-         * Normalizes this vector and multiplies it by l.
-         */
-        setLength(l: number): Vector3;
-
-        lerp(v: Vector3, alpha: number): Vector3;
-
-        /**
-         * Sets this vector to cross product of itself and v.
-         */
-        cross(a: Vector3): Vector3;
-
-        /**
-         * Sets this vector to cross product of a and b.
-         */
-        crossVectors(a: Vector3, b: Vector3): Vector3;
-
-        projectOnVector(v:Vector3): Vector3;
-
-        projectOnPlane(planeNormal:Vector3): Vector3;
-
-        reflect(vector:Vector3):Vector3;
-
-        angleTo(v: Vector3): number;
-
-        /**
-         * Computes distance of this vector to v.
-         */
-        distanceTo(v: Vector3): number;
-
-        /**
-         * Computes squared distance of this vector to v.
-         */
-        distanceToSquared(v: Vector3): number;
-
-        /**
-         * Sets this vector extracting position from matrix transform.
-         */
-        getPositionFromMatrix(m: Matrix4): Vector3;
-
-        setEulerFromRotationMatrix(m: Matrix4, order: string): Vector3;
-
-        setEulerFromQuaternion(q: Quaternion, order: string): Vector3;
-
-        /**
-         * Sets this vector extracting scale from matrix transform.
-         */
-        getScaleFromMatrix(m: Matrix4): Vector3;
-
-        /**
-         * Checks for strict equality of this vector and v.
-         */
-        equals(v: Vector3): boolean;
-
-        toArray(): number[];
-
-        /**
-         * Clones this vector.
-         */
-        clone(): Vector3;
-    }
-
-    /**
-     * 4D vector.
-     *
-     * ( class Vector4 implements Vector<Vector4> )
-     */
-    export class Vector4 implements Vector {
-        constructor(x?: number, y?: number, z?: number, w?: number);
-        x: number;
-        y: number;
-        z: number;
-        w: number;
-
-        /**
-         * Sets value of this vector.
-         */
-        set (x: number, y: number, z: number, w: number): Vector4;
-
-        /**
-         * Sets X component of this vector.
-         */
-        setX (x: number): Vector2;
-
-        /**
-         * Sets Y component of this vector.
-         */
-        setY(y: number): Vector2;
-
-        /**
-         * Sets Z component of this vector.
-         */
-        setZ(z: number): Vector2;
-
-        /**
-         * Sets w component of this vector.
-         */
-        setW(w: number): Vector2;
-
-        setComponent(index: number, value: number): void;
-
-        getComponent(index: number): number;
-
-        /**
-         * Copies value of v to this vector.
-         */
-        copy(v: Vector4): Vector4;
-
-        /**
-         * Adds v to this vector.
-         */
-        add(v: Vector4): Vector4;
-
-        /**
-         * Sets this vector to a + b.
-         */
-        addVectors(a: Vector4, b: Vector4): Vector4;
-
-        /**
-         * Subtracts v from this vector.
-         */
-        sub(v: Vector4): Vector4;
-
-        /**
-         * Sets this vector to a - b.
-         */
-        subVectors(a: Vector4, b: Vector4): Vector4;
-
-        /**
-         * Multiplies this vector by scalar s.
-         */
-        multiplyScalar(s: number): Vector4;
-
-        /**
-         * Divides this vector by scalar s.
-         * Set vector to ( 0, 0, 0 ) if s == 0.
-         */
-        divideScalar(s: number): Vector4;
-
-        min(v: Vector4): Vector4;
-
-        max(v: Vector4): Vector4;    
-
-        clamp(min: Vector4, max: Vector4): Vector4;            
-
-        /**
-         * Inverts this vector.
-         */
-        negate(): Vector4;
-
-        /**
-         * Computes dot product of this vector and v.
-         */
-        dot(v: Vector4): number;
-
-        /** 
-         * Computes squared length of this vector.
-         */
-        lengthSq(): number;
-
-        /**
-         * Computes length of this vector.
-         */
-        length(): number;
-
-        lengthManhattan(): number;
-
-        /**
-         * Normalizes this vector.
-         */
-        normalize(): Vector4;
-
-        /**
-         * NOTE: Vector4 doesn't have the property.
-         * Computes distance of this vector to v.
-         */
-        distanceTo(v: Vector3): number;
-
-        /**
-         * NOTE: Vector4 doesn't have the property.
-         * Computes squared distance of this vector to v.
-         */
-        distanceToSquared(v: Vector3): number;
-
-
-        /**
-         * Normalizes this vector and multiplies it by l.
-         */
-        setLength(l: number): Vector4;
-
-        /**
-         * Linearly interpolate between this vector and v with alpha factor.
-         */
-        lerp(v: Vector4, alpha: number): Vector4;
-
-        /**
-         * Checks for strict equality of this vector and v.
-         */
-        equals(v: Vector4): boolean;
-
-        toArray(): number[];        
-
-        /**
-         * Clones this vector.
-         */
-        clone(): Vector4;
-
-        /**
-         * http://www.euclideanspace.com/maths/geometry/rotations/conversions/quaternionToAngle/index.htm
-         * @param q is assumed to be normalized
-         */
-        setAxisAngleFromQuaternion(q: Quaternion): Vector4;
-
-        /**
-         * http://www.euclideanspace.com/maths/geometry/rotations/conversions/matrixToAngle/index.htm
-         * @param m assumes the upper 3x3 of m is a pure rotation matrix (i.e, unscaled)
-         */
-        setAxisAngleFromRotationMatrix(m: Matrix3): Vector4;
-    }
-
-    export class Box2 {
-        constructor(min?: Vector2, max?: Vector2);
-        min: Vector2;
-        max: Vector2;
-        set (min: Vector2, max: Vector2): Box2;
-        setFromPoints(points: Vector2[]): Box2;
-        setFromCenterAndSize(center: Vector2, size: number): Box2;
-        copy(box: Box2): Box2;
-        makeEmpty(): Box2;
-        empty(): boolean;
-        center(optionalTarget?: Vector2): Vector2;
-        size(optionalTarget?: Vector2): Vector2;
-        expandByPoint(point: Vector2): Box2;
-        expandByVector(vector: Vector2): Box2;
-        expandByScalar(scalar: number): Box2;
-        containsPoint(point: Vector2): boolean;
-        containsBox(box: Box2): boolean;
-        getParameter(point: Vector2): Vector2;
-        isIntersectionBox(box: Box2): boolean;
-        clampPoint(point: Vector2, optionalTarget?: Vector2): Vector2;
-        distanceToPoint(point: Vector2): number;
-        intersect(box: Box2): Box2;
-        union(box: Box2): Box2;
-        translate(offset: Vector2): Box2;
-        equals(box: Box2): boolean;
-        clone(): Box2;
-    }
-
-    export class Box3 {
-        constructor(min?: Vector3, max?: Vector3);
-        min: Vector3;
-        max: Vector3;        
-        set (min: Vector3, max: Vector3): Box3;
-        setFromPoints(points: Vector3[]): Box3;
-        setFromCenterAndSize(center: Vector3, size: number): Box3;
-        copy(box: Box3): Box3;
-        makeEmpty(): Box3;
-        empty(): boolean;
-        center(optionalTarget?: Vector3): Vector3;
-        size(optionalTarget?: Vector3): Vector3;
-        expandByPoint(point: Vector3): Box3;
-        expandByVector(vector: Vector3): Box3;
-        expandByScalar(scalar: number): Box3;
-        containsPoint(point: Vector3): boolean;
-        containsBox(box: Box3): boolean;
-        getParameter(point: Vector3): Vector3;
-        isIntersectionBox(box: Box3): boolean;
-        clampPoint(point: Vector3, optionalTarget?: Vector3): Vector3;
-        distanceToPoint(point: Vector3): number;
-        getBoundingSphere(): Sphere;
-        intersect(box: Box3): Box3;
-        union(box: Box3): Box3;
-        applyMatrix4(matrix: Matrix4): Box3;
-        translate(offset: Vector3): Box3;
-        equals(box: Box3): boolean;
-        clone(): Box3;
-    }
-
-    // Cameras ////////////////////////////////////////////////////////////////////////////////////////
-
-    /**
-     * Abstract base class for cameras. This class should always be inherited when you build a new camera.
-     */
-    export class Camera extends Object3D {
-
-        /**
-         * This constructor sets following properties to the correct type: matrixWorldInverse, projectionMatrix and projectionMatrixInverse.
-         */
-        constructor();
-
-        /**
-         * This is the inverse of matrixWorld. MatrixWorld contains the Matrix which has the world transform of the Camera.
-         */
-        matrixWorldInverse: Matrix4;
-
-        /**
-         * This is the matrix which contains the projection.
-         */
-        projectionMatrix: Matrix4;
-
-        /**
-         * This is the inverse of projectionMatrix.
-         */
-        projectionMatrixInverse: Matrix4;
-
-        /**
-         * This make the camera look at the vector position in local space.
-         * @param vector point to look at
-         */
-        lookAt(vector: Vector3): void;
-    }
-
-    /**
-     * Camera with orthographic projection
-     *
-     * @example 
-     * var camera = new THREE.OrthographicCamera( width / - 2, width / 2, height / 2, height / - 2, 1, 1000 ); 
-     * scene.add( camera );
-     *
-     * @see <a href="https://github.com/mrdoob/three.js/blob/master/src/cameras/OrthographicCamera.js">src/cameras/OrthographicCamera.js</a>
-     */
-    export class OrthographicCamera extends Camera {
-        /**
-         * @param left Camera frustum left plane.
-         * @param right Camera frustum right plane.
-         * @param top Camera frustum top plane.
-         * @param bottom Camera frustum bottom plane.
-         * @param near Camera frustum near plane.
-         * @param far Camera frustum far plane.
-         */
-        constructor(left: number, right: number, top: number, bottom: number, near?: number, far?: number);
-
-        /**
-         * Camera frustum left plane.
-         */
-        left: number;
-
-        /**
-         * Camera frustum right plane.
-         */
-        right: number;
-
-        /**
-         * Camera frustum top plane.
-         */
-        top: number;
-
-        /**
-         * Camera frustum bottom plane.
-         */
-        bottom: number;
-
-        /**
-         * Camera frustum near plane.
-         */
-        near: number;
-
-        /**
-         * Camera frustum far plane.
-         */
-        far: number;
-
-        /**
-         * Updates the camera projection matrix. Must be called after change of parameters.
-         */
-        updateProjectionMatrix(): void;
-    }
-
-    /**
-     * Camera with perspective projection.
-     *
-     * # example
-     *     var camera = new THREE.PerspectiveCamera( 45, width / height, 1, 1000 );
-     *     scene.add( camera );
-     *
-     * @source https://github.com/mrdoob/three.js/blob/master/src/cameras/PerspectiveCamera.js
-     */
-    export class PerspectiveCamera extends Camera {
-        /**
-         * @param fov Camera frustum vertical field of view. Default value is 50.
-         * @param aspect Camera frustum aspect ratio. Default value is 1.
-         * @param near Camera frustum near plane. Default value is 0.1.
-         * @param far Camera frustum far plane. Default value is 2000.
-         */
-        constructor(fov?: number, aspect?: number, near?: number, far?: number);
-
-        /**
-         * Camera frustum vertical field of view, from bottom to top of view, in degrees.
-         */
-        fov: number;
-
-        /**
-         * Camera frustum aspect ratio, window width divided by window height.
-         */
-        aspect: number;
-
-        /**
-         * Camera frustum near plane.
-         */
-        near: number;
-
-        /**
-         * Camera frustum far plane.
-         */
-        far: number;
-
-        /**
-         * Uses focal length (in mm) to estimate and set FOV 35mm (fullframe) camera is used if frame size is not specified.
-         * Formula based on http://www.bobatkins.com/photography/technical/field_of_view.html
-         * @param focalLength focal length
-         * @param frameHeight frame size. Default value is 24.
-         */
-        setLens(focalLength: number, frameHeight?: number): void;
-
-        /**
-         * Sets an offset in a larger frustum. This is useful for multi-window or multi-monitor/multi-machine setups.
-         * For example, if you have 3x2 monitors and each monitor is 1920x1080 and the monitors are in grid like this:
-         *          
-         *     +---+---+---+
-         *     | A | B | C |
-         *     +---+---+---+
-         *     | D | E | F |
-         *     +---+---+---+
-         * 
-         * then for each monitor you would call it like this:
-         *          
-         *     var w = 1920;
-         *     var h = 1080;
-         *     var fullWidth = w * 3;
-         *     var fullHeight = h * 2;
-         *     
-         *     // A
-         *     camera.setViewOffset( fullWidth, fullHeight, w * 0, h * 0, w, h );
-         *     // B
-         *     camera.setViewOffset( fullWidth, fullHeight, w * 1, h * 0, w, h );
-         *     // C
-         *     camera.setViewOffset( fullWidth, fullHeight, w * 2, h * 0, w, h );
-         *     // D
-         *     camera.setViewOffset( fullWidth, fullHeight, w * 0, h * 1, w, h );
-         *     // E
-         *     camera.setViewOffset( fullWidth, fullHeight, w * 1, h * 1, w, h );
-         *     // F
-         *     camera.setViewOffset( fullWidth, fullHeight, w * 2, h * 1, w, h ); Note there is no reason monitors have to be the same size or in a grid.
-         *     
-         * @param fullWidth full width of multiview setup
-         * @param fullHeight full height of multiview setup
-         * @param x horizontal offset of subcamera
-         * @param y vertical offset of subcamera
-         * @param width width of subcamera
-         * @param height height of subcamera         
-         */
-        setViewOffset(fullWidth: number, fullHeight: number, x: number, y: number, width: number, height: number): void;
-        
-        /**
-         * Updates the camera projection matrix. Must be called after change of parameters.
-         */
-        updateProjectionMatrix(): void;
-    }
-
-    // Lights //////////////////////////////////////////////////////////////////////////////////
-
-    /**
-     * Abstract base class for lights.
-     */
-    export class Light extends Object3D {
-        constructor(hex?: number);
-        color: Color;
-    }
-
-    /**
-     * This light's color gets applied to all the objects in the scene globally.
-     * 
-     * # example
-     *     var light = new THREE.AmbientLight( 0x404040 ); // soft white light 
-     *     scene.add( light );
-     *
-     * @source https://github.com/mrdoob/three.js/blob/master/src/lights/AmbientLight.js
-     */
-    export class AmbientLight extends Light {
-        /**
-         * This creates a Ambientlight with a color.
-         * @param hex Numeric value of the RGB component of the color.
-         */
-        constructor(hex?: number);
-    }
-
-    export class AreaLight{
-        constructor(hex: number, intensity?: number);
-        normal: Vector3;
-        right: Vector3;
-        intensity: number;
-        width: number;
-        height: number;
-        constantAttenuation: number;
-        linearAttenuation: number;
-        quadraticAttenuation: number;
-    }
-
-    /**
-     * Affects objects using MeshLambertMaterial or MeshPhongMaterial.
-     *
-     * @example
-     * // White directional light at half intensity shining from the top.  
-     * var directionalLight = new THREE.DirectionalLight( 0xffffff, 0.5 ); 
-     * directionalLight.position.set( 0, 1, 0 ); 
-     * scene.add( directionalLight );
-     *
-     * @see <a href="https://github.com/mrdoob/three.js/blob/master/src/lights/DirectionalLight.js">src/lights/DirectionalLight.js</a>
-     */
-    export class DirectionalLight extends Light {
-
-        constructor(hex?: number, intensity?: number);
-
-        /**
-         * Direction of the light is normalized vector from position to (0,0,0).
-         * Default — new THREE.Vector3().
-         */
-        position: Vector3;
-
-        /**
-         * Target used for shadow camera orientation.
-         */
-        target: Object3D;
-
-        /**
-         * Light's intensity.
-         * Default — 1.0.
-         */
-        intensity: number;
-
-        /**
-         * If set to true light will cast dynamic shadows. Warning: This is expensive and requires tweaking to get shadows looking right.
-         * Default — false.
-         */
-        castShadow: boolean;
-
-        /**
-         * If set to true light will only cast shadow but not contribute any lighting (as if intensity was 0 but cheaper to compute).
-         * Default — false.
-         */
-        onlyShadow: boolean;
-
-        /**
-         * Orthographic shadow camera frustum parameter.
-         * Default — 50.
-         */
-        shadowCameraNear: number;
-
-        /**
-         * Orthographic shadow camera frustum parameter.
-         * Default — 5000.
-         */
-        shadowCameraFar: number;
-
-        /**
-         * Orthographic shadow camera frustum parameter.
-         * Default — -500.
-         */
-        shadowCameraLeft: number;
-
-        /**
-         * Orthographic shadow camera frustum parameter.
-         * Default — 500.
-         */
-        shadowCameraRight: number;
-
-        /**
-         * Orthographic shadow camera frustum parameter.
-         * Default — 500.
-         */
-        shadowCameraTop: number;
-
-        /**
-         * Orthographic shadow camera frustum parameter.
-         * Default — -500.
-         */
-        shadowCameraBottom: number;
-
-        /**
-         * Show debug shadow camera frustum.
-         * Default — false.
-         */
-        shadowCameraVisible: boolean;
-
-        /**
-         * Shadow map bias.
-         * Default — 0.
-         */
-        shadowBias: number;
-
-        /**
-         * Darkness of shadow casted by this light (from 0 to 1).
-         * Default — 0.5.
-         */
-        shadowDarkness: number;
-
-        /**
-         * Shadow map texture width in pixels.
-         * Default — 512.
-         */
-        shadowMapWidth: number;
-
-        /**
-         * Shadow map texture height in pixels.
-        * Default — 512.
-         */
-        shadowMapHeight: number;
-
-        /**
-         * Default — false.
-         */
-        shadowCascade: boolean;
-
-        /**
-         * Three.Vector3( 0, 0, -1000 ).
-         */
-        shadowCascadeOffset: Vector3;
-
-        /**
-         * Default — 2.
-         */
-        shadowCascadeCount: number;
-
-        /**
-         * Default — [ 0, 0, 0 ].
-         */
-        shadowCascadeBias: number[];
-
-        /**
-         * Default — [ 512, 512, 512 ].
-         */
-        shadowCascadeWidth: number[];
-
-        /**
-         * Default — [ 512, 512, 512 ].
-         */
-        shadowCascadeHeight: number[];
-
-        /**
-         * Default — [ -1.000, 0.990, 0.998 ].
-         */
-        shadowCascadeNearZ: number[];
-
-        /**
-         * Default — [ 0.990, 0.998, 1.000 ].
-         */
-        shadowCascadeFarZ: number[];
-
-        /**
-         * Default — [ ].
-         */
-        shadowCascadeArray: DirectionalLight[];
-
-        /**
-         * Default — null.
-         */
-        shadowMap: RenderTarget;
-
-        /**
-         * Default — null.
-         */
-        shadowMapSize: number;
-
-        /**
-         * Default — null.
-         */
-        shadowCamera: Camera;
-
-        /**
-         * Default — null.
-         */
-        shadowMatrix: Matrix4;
-    }
-
-    export class HemisphereLight extends Light {
-        constructor(skyColorHex?: number, groundColorHex?: number, intensity?: number);
-        groundColor: Color;
-        position: Vector3;
-        intensity: number;
-    }
-
-    /**
-     * Affects objects using {@link MeshLambertMaterial} or {@link MeshPhongMaterial}.
-     *
-     * @example
-     * var light = new THREE.PointLight( 0xff0000, 1, 100 );
-     * light.position.set( 50, 50, 50 ); 
-     * scene.add( light );
-     */
-    export class PointLight extends Light {
-        constructor(hex?: number, intensity?: number, distance?: number);
-
-        /**
-         * Light's position.
-         * Default — new THREE.Vector3().
-         */
-        position: Vector3;
-
-        /*
-         * Light's intensity.
-         * Default - 1.0.
-         */
-        intensity: number;
-
-        /**
-         * If non-zero, light will attenuate linearly from maximum intensity at light position down to zero at distance.
-         * Default — 0.0.
-         */
-        distance: number;
-    }
-
-    /**
-     * A point light that can cast shadow in one direction.
-     *
-     * @example
-     * // white spotlight shining from the side, casting shadow  
-     * var spotLight = new THREE.SpotLight( 0xffffff );
-     * spotLight.position.set( 100, 1000, 100 );
-     * spotLight.castShadow = true; 
-     * spotLight.shadowMapWidth = 1024;
-     * spotLight.shadowMapHeight = 1024; 
-     * spotLight.shadowCameraNear = 500;
-     * spotLight.shadowCameraFar = 4000; 
-     * spotLight.shadowCameraFov = 30; 
-     * scene.add( spotLight );
-     */
-    export class SpotLight extends Light {
-        constructor(hex?: number, intensity?: number, distance?: number, angle?: number, exponent?: number);
-
-        /**
-         * Light's position.
-         * Default — new THREE.Vector3().
-         */
-        position: Vector3;
-
-        /**
-         * Spotlight focus points at target.position.
-         * Default position — (0,0,0).
-         */
-        target: Object3D;
-
-        /**
-         * Light's intensity.
-         * Default — 1.0.
-         */
-        intensity: number;
-
-        /**
-         * If non-zero, light will attenuate linearly from maximum intensity at light position down to zero at distance.
-         * Default — 0.0.
-         */
-        distance: number;
-
-        /*
-         * Maximum extent of the spotlight, in radians, from its direction.
-         * Default — Math.PI/2.
-         */
-        angle: number;
-
-        /**
-         * Rapidity of the falloff of light from its target direction.
-         * Default — 10.0.
-         */
-        exponent: number;
-
-        /**
-         * If set to true light will cast dynamic shadows. Warning: This is expensive and requires tweaking to get shadows looking right.
-         * Default — false.
-         */
-        castShadow: boolean;
-
-        /**
-         * If set to true light will only cast shadow but not contribute any lighting (as if intensity was 0 but cheaper to compute).
-         * Default — false.
-         */
-        onlyShadow: boolean;
-
-        /**
-         * Perspective shadow camera frustum near parameter.
-         * Default — 50.
-         */
-        shadowCameraNear: number;
-
-        /**
-         * Perspective shadow camera frustum far parameter.
-         * Default — 5000.
-         */
-        shadowCameraFar: number;
-
-        /**
-         * Perspective shadow camera frustum field of view parameter.
-         * Default — 50.
-         */
-        shadowCameraFov: number;
-
-        /**
-         * Show debug shadow camera frustum.
-         * Default — false.
-         */
-        shadowCameraVisible: boolean;
-
-        /**
-         * Shadow map bias.
-         * Default — 0.
-         */
-        shadowBias: number;
-
-        /**
-         * Darkness of shadow casted by this light (from 0 to 1).
-         * Default — 0.5.
-         */
-        shadowDarkness: number;
-
-        /**
-         * Shadow map texture width in pixels.
-         * Default — 512.
-         */
-        shadowMapWidth: number;
-
-        /**
-         * Shadow map texture height in pixels.
-         * Default — 512.
-         */
-        shadowMapHeight: number;
-
-        shadowMap: RenderTarget;
-        shadowMapSize: Vector2;
-        shadowCamera: Camera;
-        shadowMatrix: Matrix4;
-    }
-
-    // Loaders //////////////////////////////////////////////////////////////////////////////////
-
-    export interface Progress {
-        total: number;
-        loaded: number;
-    }
-
-    /**
-     * Base class for implementing loaders.
-     *
-     * Events:
-     *     load
-     *         Dispatched when the image has completed loading
-     *         content — loaded image
-     * 
-     *     error
-     *
-     *          Dispatched when the image can't be loaded
-     *          message — error message
-     */
-    export class Loader {
-        constructor(showStatus?: boolean);
-
-        /**
-         * If true, show loading status in the statusDomElement.
-         */
-        showStatus: boolean;
-
-        /**
-         * This is the recipient of status messages.
-         */
-        statusDomElement: HTMLElement;
-
-        /**
-         * Will be called when load starts.
-         * The default is a function with empty body.
-         */
-        onLoadStart: () => void;
-
-        /**
-         * Will be called while load progresses.
-         * The default is a function with empty body.
-         */
-        onLoadProgress: () => void;
-
-        /**
-         * Will be called when load completes.
-         * The default is a function with empty body.
-         */
-        onLoadComplete: () => void;
-
-        /**
-         * default — null.
-         * If set, assigns the crossOrigin attribute of the image to the value of crossOrigin, prior to starting the load.
-         */
-        crossOrigin: string;
-        addStatusElement(): HTMLElement;
-        updateProgress(progress: Progress): void;
-        extractUrlBase(url: string): string;
-        initMaterials(materials: Material[], texturePath: string): Material[];
-        needsTangents(materials: Material[]): boolean;
-        createMaterial(m: Material, texturePath: string): boolean;
-    }
-
-    /**
-     * A loader for loading an image.
-     * Unlike other loaders, this one emits events instead of using predefined callbacks. So if you're interested in getting notified when things happen, you need to add listeners to the object.
-     */
-    export class ImageLoader extends EventDispatcher {
-        constructor();
-        crossOrigin: string;
-
-        /**
-         * Begin loading from url
-         * @param url
-         */
-        load(url: string, image?: HTMLImageElement): void;
-    }
-
-
-    /**
-     * A loader for loading objects in JSON format.
-     */
-    export class JSONLoader extends Loader {
-        constructor(showStatus?: boolean);
-        withCredentials: boolean;
-
-        /**
-         * @param url
-         * @param callback. This function will be called with the loaded model as an instance of geometry when the load is completed.
-         * @param texturePath If not specified, textures will be assumed to be in the same folder as the Javascript model file.
-         */
-        load(url: string, callback: (geometry: Geometry, materials: Material[]) => void , texturePath?: string): void;
-
-        loadAjaxJSON(context: JSONLoader, url: string, callback: (geometry: Geometry, materials: Material[]) => void , texturePath?: string, callbackProgress?: (progress: Progress) => void ): void;
-        createModel(json: any, callback: (geometry: Geometry, materials: Material[]) => void , texturePath?: string): void;
-    }
-
-    export class LoadingMonitor extends EventDispatcher {
-        constructor();
-        add(loader: Loader): void;
-    }
-
-    interface SceneLoaderResult{
-        scene: Scene;
-        geometries: {[id:string]:Geometry;};
-        face_materials: {[id:string]:Material;};
-        materials: {[id:string]:Material;};
-        textures: {[id:string]:Texture;};
-        objects: {[id:string]:Object3D;};
-        cameras: {[id:string]:Camera;};
-        lights: {[id:string]:Light;};
-        fogs: {[id:string]:IFog;};
-        empties: {[id:string]:any;};
-        groups: {[id:string]:any;};
-    }
-
-    interface SceneLoaderProgress{
-        totalModels: number;
-        totalTextures: number;
-        loadedModels: number;
-        loadedTextures: number;
-    }
-
-    /**
-     * A loader for loading a complete scene out of a JSON file.
-     */
-    export class SceneLoader {
-        constructor();
-
-        /**
-         * Will be called when load starts.
-         * The default is a function with empty body.
-         */
-        onLoadStart: () => void;
-
-        /**
-         * Will be called while load progresses.
-         * The default is a function with empty body.
-         */
-        onLoadProgress: () => void;
-
-        /**
-         * Will be called when each element in the scene completes loading.
-         * The default is a function with empty body.
-         */
-        onLoadComplete: () => void;
-
-        /**
-         * Will be called when load completes.
-         * The default is a function with empty body.
-         */
-        callbackSync: (result: SceneLoaderResult) => void;
-
-        /**
-         * Will be called as load progresses.
-         * The default is a function with empty body.
-         */
-        callbackProgress: (progress: SceneLoaderProgress, result: SceneLoaderResult) => void;
-
-        geometryHandlerMap: any;
-        hierarchyHandlerMap: any;
-
-
-        /**
-         * @param url
-         * @param callbackFinished This function will be called with the loaded model as an instance of scene when the load is completed.
-         */
-        load(url: string, callbackFinished: (scene: Scene) => void ): void;
-
-        addGeometryHandler(typeID: string, loaderClass: Object): void;
-
-        addHierarchyHandler(typeID: string, loaderClass: Object): void;
-
-        static parse(json: any, callbackFinished:(result: SceneLoaderResult)=>void, url: string): void;
-    }
-
-    /**
-     * Class for loading a texture.
-     * Unlike other loaders, this one emits events instead of using predefined callbacks. So if you're interested in getting notified when things happen, you need to add listeners to the object.
-     */
-    export class TextureLoader extends EventDispatcher {
-        constructor();
-
-        /**
-         * Begin loading from url
-         *
-         * @param url
-         */
-        load(url: string): void;
-    }
-
-    // Materials //////////////////////////////////////////////////////////////////////////////////
-
-    /**
-     * Materials describe the appearance of objects. They are defined in a (mostly) renderer-independent way, so you don't have to rewrite materials if you decide to use a different renderer.
-     */
-    export class Material {
-        constructor();
-
-        /**
-         * Unique number of this material instance.
-         */
-        id: number;
-
-        /**
-         * Material name. Default is an empty string.
-         */
-        name: string;
-
-        /**
-         * Opacity. Default is 1.
-         */
-        opacity: number;
-
-        /**
-         * Defines whether this material is transparent. This has an effect on rendering, as transparent objects need an special treatment, and are rendered after the opaque (i.e. non transparent) objects. For a working example of this behaviour, check the {@link WebGLRenderer} code.
-         * Default is false.
-         */
-        transparent: boolean;
-
-        /**
-         * Which blending to use when displaying objects with this material. Default is {@link NormalBlending}.
-         */
-        blending: Blending;
-
-        /**
-         * Blending source. It's one of the blending mode constants defined in Three.js. Default is {@link SrcAlphaFactor}.
-         */
-        blendSrc: BlendingDstFactor;
-
-        /**
-         * Blending destination. It's one of the blending mode constants defined in Three.js. Default is {@link OneMinusSrcAlphaFactor}.
-         */
-        blendDst: BlendingSrcFactor;
-
-        /**
-         * Blending equation to use when applying blending. It's one of the constants defined in Three.js. Default is AddEquation.
-         */
-        blendEquation: BlendingEquation;
-
-        /**
-         * Whether to have depth test enabled when rendering this material. Default is true.
-         */
-        depthTest: boolean;
-
-        /**
-         * Whether rendering this material has any effect on the depth buffer. Default is true.
-         * When drawing 2D overlays it can be useful to disable the depth writing in order to layer several things together without creating z-index artifacts.
-         */
-        depthWrite: boolean;
-
-        /**
-         * Whether to use polygon offset. Default is false. This corresponds to the POLYGON_OFFSET_FILL WebGL feature.
-         */
-        polygonOffset: boolean;
-
-        /**
-         * Sets the polygon offset factor. Default is 0.
-         */
-        polygonOffsetFactor: number;
-
-        /** 
-         * Sets the polygon offset units. Default is 0.
-         */
-        polygonOffsetUnits: number;
-
-        /** 
-         * Sets the alpha value to be used when running an alpha test. Default is 0.
-         */
-        alphaTest: number;
-
-        /**
-         * Enables/disables overdraw. If enabled, polygons are drawn slightly bigger in order to fix antialiasing gaps when using the CanvasRenderer. Default is false.
-         */
-        overdraw: boolean;
-
-        /**
-         * Defines whether this material is visible. Default is true.
-         */
-        visible: boolean;
-
-        /**
-         * Defines which of the face sides will be rendered - front, back or both.
-         * Default is THREE.FrontSide. Other options are THREE.BackSide and THREE.DoubleSide.
-         */
-        side: Side;
-
-        /**
-         * Specifies that the material needs to be updated, WebGL wise. Set it to true if you made changes that need to be reflected in WebGL.
-         * This property is automatically set to true when instancing a new material.
-         */
-        needsUpdate: boolean;
-
-        clone(): Material;
-
-        dispose(): void;
-    }
-
-    var MaterialLibrary: Material[];
-    var MaterialIdCount: number;
-
-    export interface LineBasicMaterialParameters {
-        color?: number;
-        opacity?: number;
-        blending?: Blending;
-        depthTest?: boolean;
-        linewidth?: number;
-        linecap?: string;
-        linejoin?: string;
-        vertexColors?: Colors;
-        fog?: boolean;
-    }
-
-    export class LineBasicMaterial extends Material {
-        constructor(parameters?: LineBasicMaterialParameters);
-        color: Color;
-        linewidth: number;
-        linecap: string;
-        linejoin: string;
-        vertexColors: boolean;
-        fog: boolean;
-        clone(): LineBasicMaterial;
-    }
-
-    export interface LineDashedMaterialParameters {
-        color?: number;
-        opacity?: number;
-        blending?: Blending;
-        depthTest?: boolean;
-        linewidth?: number;
-        scale?: number;
-        dashSize?: number;
-        gapSize?: number;
-        vertexColors?: number;
-        fog?: boolean;
-    }
-
-    export class LineDashedMaterial extends Material {
-        constructor(parameters?: LineDashedMaterialParameters);
-        color: Color;
-        linewidth: number;
-        scale: number;
-        dashSize: number;
-        gapSize: number;
-        vertexColors: boolean;
-        fog: boolean;
-        clone(): LineDashedMaterial;
-    }
-
-
-    /**
-     * parameters is an object with one or more properties defining the material's appearance.
-     */
-    export interface MeshBasicMaterialParameters {
-        /**
-         * geometry color in hexadecimal. Default is 0xffffff.
-         */
-        color?: number;
-        opacity?: number;
-        map?: Texture;
-        /**
-         * Default is null.
-         */
-        lightMap?: Texture;
-        /**
-         * Default is null.
-         */
-        specularMap?: Texture;
-        /**
-         * Default is null.
-         */
-        envMap?: Texture;
-        combine?: Combine;
-        reflectivity?: number;
-        refractionRatio?: number;
-        /** 
-         * Define shading type. Default is THREE.SmoothShading.
-         */
-        shading?: Shading;
-        blending?: Blending;
-        depthTest?: boolean;
-        /**
-         * render geometry as wireframe. Default is false.
-         */
-        wireframe?: boolean;
-        /**
-         * Line thickness. Default is 1.
-         */
-        wireframeLinewidth?: number;
-        /**
-         *  Define whether the material uses vertex colors, or not. Default is false.
-         */
-        vertexColors?: Colors;
-        /**
-         * Default is false.
-         */
-        skinning?: boolean;
-        /**
-         * Default is false.
-         */
-        morphTargets?: boolean;
-        /**
-         * Define whether the material color is affected by global fog settings. Default is true.
-         */
-        fog?: boolean;
-    }
-
-    export class MeshBasicMaterial extends Material {
-        constructor(parameters?: MeshBasicMaterialParameters);
-        color: Color;
-        map: Texture;
-        lightMap: Texture;
-        specularMap: Texture;
-        envMap: Texture;
-        combine: Combine;
-        reflectivity: number;
-        refractionRatio: number;
-        fog: boolean;
-        shading: Shading;
-        wireframe: boolean;
-        wireframeLinewidth: number;
-        wireframeLinecap: string;
-        wireframeLinejoin: string;
-        vertexColors: Colors;
-        skinning: boolean;
-        morphTargets: boolean;
-        clone(): MeshBasicMaterial;
-    }
-
-    export interface MeshDepthMaterialParameters {
-        opacity?: number;
-        blending?: Blending;
-        depthTest?: boolean;
-        wireframe?: boolean;
-        wireframeLinewidth?: number;
-    }
-
-    export class MeshDepthMaterial extends Material {
-        constructor(parameters?: MeshDepthMaterialParameters);
-        wireframe: boolean;
-        wireframeLinewidth: number;
-        clone(): MeshDepthMaterial;
-    }
-
-    export class MeshFaceMaterial extends Material {
-        constructor(materials?: Material[]);
-        materials: Material[];
-        clone(): MeshFaceMaterial;
-    }
-
-    export interface MeshLambertMaterialParameters {
-        color?: number;
-        ambient?: number;
-        emissive?: number;
-        opacity?: number;
-        map?: Texture;
-        lightMap?: Texture;
-        specularMap?: Texture;
-        envMap?: Texture;
-        combine?: Combine;
-        reflectivity?: number;
-        refractionRatio?: number;
-        shading?: Shading;
-        blending?: Blending;
-        depthTest?: boolean;
-        wireframe?: boolean;
-        wireframeLinewidth?: number;
-        vertexColors?: Colors;
-        skinning?: boolean;
-        morphTargets?: boolean;
-        morphNormals?: boolean;
-        fog?: boolean;
-    }
-
-    export class MeshLambertMaterial extends Material {
-        constructor(parameters?: MeshLambertMaterialParameters);
-        color: Color;
-        ambient: Color;
-        emissive: Color;
-        wrapAround: boolean;
-        wrapRGB: Vector3;
-        map: Texture;
-        lightMap: Texture;
-        specularMap: Texture;
-        envMap: Texture;
-        combine: Combine;
-        reflectivity: number;
-        refractionRatio: number;
-        fog: boolean;
-        shading: Shading;
-        wireframe: boolean;
-        wireframeLinewidth: number;
-        wireframeLinecap: string;
-        wireframeLinejoin: string;
-        vertexColors: Colors;
-        skinning: boolean;
-        morphTargets: boolean;
-        morphNormals: boolean;
-        clone(): MeshLambertMaterial;
-    }
-
-    export interface MeshNormalMaterialParameters {
-        opacity?: number;
-        shading?: Shading;
-        blending?: Blending;
-        depthTest?: boolean;
-        wireframe?: boolean;
-        wireframeLinewidth?: number;
-    }
-
-    export class MeshNormalMaterial extends Material {
-        constructor(parameters?: MeshNormalMaterialParameters);
-        shading: Shading;
-        wireframe: boolean;
-        wireframeLinewidth: number;
-        clone(): MeshNormalMaterial;
-    }
-
-    export interface MeshPhongMaterialParameters {
-        color?: number;
-        ambient?: number;
-        emissive?: number;
-        specular?: number;
-        shininess?: number;
-        opacity?: number;
-        map?: Texture;
-        lightMap?: Texture;
-        bumpMap?: Texture;
-        bumpScale?: number;
-        normalMap?: Texture;
-        normalScale?: Vector2;
-        specularMap?: Texture;
-        envMap?: Texture;
-        combine?: Combine;
-        reflectivity?: number;
-        refractionRatio?: number;
-        shading?: Shading;
-        blending?: Blending;
-        depthTest?: boolean;
-        wireframe?: boolean;
-        wireframeLinewidth?: number;
-        vertexColors?: Colors;
-        skinning?: boolean;
-        morphTargets?: boolean;
-        morphNormals?: boolean;
-        fog?: boolean;
-    }
-
-    export class MeshPhongMaterial extends Material {
-        constructor(parameters?: MeshPhongMaterialParameters);
-        color: Color; // diffuse
-        ambient: Color;
-        emissive: Color;
-        specular: Color;
-        shininess: number;
-        metal: boolean;
-        perPixel: boolean;
-        wrapAround: boolean;
-        wrapRGB: Vector3;
-        map: Texture;
-        lightMap: Texture;
-        bumpMap: Texture;
-        bumpScale: number;
-        normalMap: Texture;
-        normalScale: Vector2;
-        specularMap: Texture;
-        envMap: Texture;
-        combine: Combine;
-        reflectivity: number;
-        refractionRatio: number;
-        fog: boolean;
-        shading: Shading;
-        wireframe: boolean;
-        wireframeLinewidth: number;
-        wireframeLinecap: string;
-        wireframeLinejoin: string;
-        vertexColors: Colors;
-        skinning: boolean;
-        morphTargets: boolean;
-        morphNormals: boolean;
-        clone(): MeshPhongMaterial;
-    }
-
-    export interface ParticleBasicMaterialParameters {
-        color?: number;
-        opacity?: number;
-        map?: Texture;
-        size?: number;
-        blending?: Blending;
-        depthTest?: boolean;
-        vertexColors?: boolean;
-        fog?: boolean;
-    }
-
-    export class ParticleBasicMaterial extends Material {
-        constructor(parameters?: ParticleBasicMaterialParameters);
-        color: Color;
-        map: Texture;
-        size: number;
-        sizeAttenuation: boolean;
-        vertexColors: boolean;
-        fog: boolean;
-        clone(): ParticleBasicMaterial;
-    }
-
-    export interface ParticleCanvasMaterialParameters {
-        color?: number;
-        program?: (context: CanvasRenderingContext2D, color: Color) => void;
-        opacity?: number;
-        blending?: Blending;
-    }
-
-    export class ParticleCanvasMaterial extends Material {
-        constructor(parameters?: ParticleCanvasMaterialParameters);
-        color: Color;
-        program: (context: CanvasRenderingContext2D, color: Color) => void;
-        clone(): ParticleCanvasMaterial;
-    }
-
-    export class ParticleDOMMaterial extends Material {
-        constructor(element: HTMLElement);
-        clone(): ParticleDOMMaterial;
-    }
-
-
-
-
-    export interface Uniforms {
-        [name: string]: { type: string; value: any; };
-        //[name:string]:{type:UniformType;value:Object;};
-        color?: { type: string; value: THREE.Color; };
-    }
-
-    export interface ShaderMaterialParameters {
-        fragmentShader?: string;
-        vertexShader?: string;
-        uniforms?: Uniforms;
-        defines?: { [label: string]: string; };
-        shading?: Shading;
-        blending?: Blending;
-        depthTest?: boolean;
-        wireframe?: boolean;
-        wireframeLinewidth?: number;
-        lights?: boolean;
-        vertexColors?: Colors;
-        skinning?: boolean;
-        morphTargets?: boolean;
-        morphNormals?: boolean;
-        fog?: boolean;
-    }
-
-    export class ShaderMaterial extends Material {
-        constructor(parameters?: ShaderMaterialParameters);
-        fragmentShader: string;
-        vertexShader: string;
-        uniforms: Uniforms;
-        defines: { [label: string]: string; };
-        attributes: { [name: string]: Object; };
-        shading: Shading;
-        wireframe: boolean;
-        wireframeLinewidth: number;
-        fog: boolean;
-        lights: boolean;
-        vertexColors: Colors;
-        skinning: boolean;
-        morphTargets: boolean;
-        morphNormals: boolean;
-        clone(): ShaderMaterial;
-    }
-
-    // Objects //////////////////////////////////////////////////////////////////////////////////
-
-    export class Bone extends Object3D {
-        constructor(belongsToSkin: SkinnedMesh);
-        skin: SkinnedMesh;
-        skinMatrix: Matrix4;
-        update(parentSkinMatrix?: Matrix4, forceUpdate?: boolean): void;
-    }
-
-    export class Line extends Object3D {
-        constructor(geometry?: Geometry, material?: LineDashedMaterial, type?: number);
-        constructor(geometry?: Geometry, material?: LineBasicMaterial, type?: number);
-        constructor(geometry?: Geometry, material?: ShaderMaterial, type?: number);
-        constructor(geometry?: BufferGeometry, material?: LineDashedMaterial, type?: number);
-        constructor(geometry?: BufferGeometry, material?: LineBasicMaterial, type?: number);
-        constructor(geometry?: BufferGeometry, material?: ShaderMaterial, type?: number);
-        geometry: Geometry;
-        material: Material;
-        type: LineType;
-        clone(object?: Line): Line;
-    }
-
-    enum LineType{}
-    var LineStrip: LineType;
-    var LinePieces: LineType;
-
-    export class LOD extends Object3D {
-        constructor();
-        LODs: Object3D[];
-        addLevel(object3D: Object3D, visibleAtDistance?: number): void;
-        update(camera: Camera): void;
-        clone(): LOD;
-    }
-
-    export class Mesh extends Object3D {
-        constructor(geometry?: Geometry, material?: MeshBasicMaterial);
-        constructor(geometry?: Geometry, material?: MeshDepthMaterial);
-        constructor(geometry?: Geometry, material?: MeshFaceMaterial);
-        constructor(geometry?: Geometry, material?: MeshLambertMaterial);
-        constructor(geometry?: Geometry, material?: MeshNormalMaterial);
-        constructor(geometry?: Geometry, material?: MeshPhongMaterial);
-        constructor(geometry?: Geometry, material?: ShaderMaterial);
-
-        constructor(geometry?: BufferGeometry , material?: MeshBasicMaterial);
-        constructor(geometry?: BufferGeometry , material?: MeshDepthMaterial);
-        constructor(geometry?: BufferGeometry , material?: MeshFaceMaterial);
-        constructor(geometry?: BufferGeometry , material?: MeshLambertMaterial);
-        constructor(geometry?: BufferGeometry , material?: MeshNormalMaterial);
-        constructor(geometry?: BufferGeometry , material?: MeshPhongMaterial);
-        constructor(geometry?: BufferGeometry , material?: ShaderMaterial);
-
-        geometry: Geometry;
-        material: Material;
-        morphTargetBase: number;
-        morphTargetForcedOrder: number;
-        morphTargetInfluences: number[];
-        morphTargetDictionary: { [key: string]: number; };
-        updateMorphTargets(): void;
-        getMorphTargetIndexByName(name: string): number;
-        clone(object?: Mesh): Mesh;
-    }
-
-    export class MorphAnimMesh extends Mesh {
-        constructor(geometry?: Geometry, material?: MeshBasicMaterial);
-        constructor(geometry?: Geometry, material?: MeshDepthMaterial);
-        constructor(geometry?: Geometry, material?: MeshFaceMaterial);
-        constructor(geometry?: Geometry, material?: MeshLambertMaterial);
-        constructor(geometry?: Geometry, material?: MeshNormalMaterial);
-        constructor(geometry?: Geometry, material?: MeshPhongMaterial);
-        constructor(geometry?: Geometry, material?: ShaderMaterial);
-        duration: number; // milliseconds
-        mirroredLoop: boolean;
-        time: number;
-        lastKeyframe: number;
-        currentKeyframe: number;
-        direction: number;
-        directionBackwards: boolean;
-        setFrameRange(start: number, end: number): void;
-        setDirectionForward(): void;
-        setDirectionBackward(): void;
-        parseAnimations(): void;
-        setAnimationLabel(label: string, start: number, end: number): void;
-        playAnimation(label: string, fps: number): void;
-        updateAnimation(delta: number): void;
-        clone(object?: MorphAnimMesh): MorphAnimMesh;
-    }
-
-    export class Particle extends Object3D {
-        constructor(material: Material);
-        clone(object?: Particle): Particle;
-    }
-
-    /**
-     * A class for displaying particles in the form of variable size points. For example, if using the WebGLRenderer, the particles are displayed using GL_POINTS.
-     * 
-     * @see <a href="https://github.com/mrdoob/three.js/blob/master/src/objects/ParticleSystem.js">src/objects/ParticleSystem.js</a>
-     */
-    export class ParticleSystem extends Object3D {
-
-        /**
-         * @param geometry An instance of Geometry.
-         * @param material An instance of Material (optional).
-         */
-        constructor(geometry: Geometry, material?: ParticleBasicMaterial);
-        constructor(geometry: Geometry, material?: ParticleCanvasMaterial);
-        constructor(geometry: Geometry, material?: ParticleDOMMaterial);
-        constructor(geometry: Geometry, material?: ShaderMaterial);
-        constructor(geometry: BufferGeometry, material?: ParticleBasicMaterial);
-        constructor(geometry: BufferGeometry, material?: ParticleCanvasMaterial);
-        constructor(geometry: BufferGeometry, material?: ParticleDOMMaterial);
-        constructor(geometry: BufferGeometry, material?: ShaderMaterial);        
-
-        /**
-         * An instance of Geometry, where each vertex designates the position of a particle in the system.
-         */
-        geometry: Geometry;
-
-        /**
-         * An instance of Material, defining the object's appearance. Default is a ParticleBasicMaterial with randomised colour.
-         */
-        material: Material;
-
-        /**
-         * Specifies whether the particle system will be culled if it's outside the camera's frustum. By default this is set to false.
-         */
-        sortParticles: boolean;
-
-        clone(object?: ParticleSystem): ParticleSystem;
-    }
-
-    export class Ribbon extends Object3D {
-        constructor(geometry: Geometry, material: Material);
-        geometry: Geometry;
-        material: Material;
-        clone(object?: Ribbon): Ribbon;
-    }
-
-    export class SkinnedMesh extends Mesh {
-        constructor(geometry?: Geometry, material?: MeshBasicMaterial, useVertexTexture?: boolean);
-        constructor(geometry?: Geometry, material?: MeshDepthMaterial, useVertexTexture?: boolean);
-        constructor(geometry?: Geometry, material?: MeshFaceMaterial, useVertexTexture?: boolean);
-        constructor(geometry?: Geometry, material?: MeshLambertMaterial, useVertexTexture?: boolean);
-        constructor(geometry?: Geometry, material?: MeshNormalMaterial, useVertexTexture?: boolean);
-        constructor(geometry?: Geometry, material?: MeshPhongMaterial, useVertexTexture?: boolean);
-        constructor(geometry?: Geometry, material?: ShaderMaterial, useVertexTexture?: boolean);
-        useVertexTexture: boolean;
-        identityMatrix: Matrix4;
-        bones: Bone[];
-        boneMatrices: Float32Array;
-        boneTextureWidth: number;
-        boneTextureHeight: number;
-        boneTexture: DataTexture;
-        addBone(bone?: Bone): Bone;
-        updateMatrixWorld(force?: boolean): void;
-        pose(): void;
-        clone(object?: SkinnedMesh): SkinnedMesh;
-        static offsetMatrix: Matrix4;
-    }
-
-    export interface SpriteParameters {
-        color?: Color;
-        map?: Texture;
-        blending?: Blending;
-        blendSrc?: BlendingSrcFactor;
-        blendDst?: BlendingDstFactor;
-        blendEquation?: BlendingEquation;
-        useScreenCoordinates?: boolean;
-        mergeWith3D?: boolean;
-        affectedByDistance?: boolean;
-        alignment?: Vector2;
-        fog?: boolean;
-        uvOffset?: Vector2;
-        uvScale?: Vector2;
-        depthTest?: boolean;
-        sizeAttenuation?: boolean;
-        scaleByViewport?: boolean;
-    }
-
-    export class SpriteMaterial extends Material {
-        constructor(parameters?: SpriteParameters);
-        color: Color;
-        map: Texture;
-        blending: Blending;
-        blendEquation: BlendingEquation;
-        useScreenCoordinates: boolean;
-        scaleByViewport: boolean;
-        alignment: Vector2;
-        fog: boolean;
-        uvOffset: Vector2;
-        uvScale: Vector2;
-        depthTest: boolean;
-        sizeAttenuation: boolean;
-        clone(): SpriteMaterial;
-    }
-
-    export class Sprite extends Object3D {
-        constructor(material?: SpriteMaterial);
-        updateMatrix(): void;
-        clone(object?: Sprite): Sprite;
-    }
-    export class SpriteAlignment {
-        static topLeft: Vector2;
-        static topCenter: Vector2;
-        static topRight: Vector2;
-        static centerLeft: Vector2;
-        static center: Vector2;
-        static centerRight: Vector2;
-        static bottomLeft: Vector2;
-        static bottomCenter: Vector2;
-        static bottomRight: Vector2;
-    }
-
-    // Renderers //////////////////////////////////////////////////////////////////////////////////
-
-    export interface Renderer {
-        render(scene: Scene, camera: Camera): void;
-    }
-
-    export interface CanvasRendererParameters {
-        canvas?: HTMLCanvasElement;
-        devicePixelRatio?: number;
-    }
-
-    export class CanvasRenderer implements Renderer {
-        constructor(parameters?: CanvasRendererParameters);
-        domElement: HTMLCanvasElement;
-        autoClear: boolean;
-        sortObjects: boolean;
-        sortElements: boolean;
-        devicePixelRatio: number;
-        info: { render: { vertices: number; faces: number; }; };
-        setSize(width: number, height: number): void;
-        setClearColor(color: Color, opacity?: number): void;
-        setClearColorHex(hex: number, opacity?: number): void;
-        getMaxAnisotropy(): number;
-        clear(): void;
-        render(scene: Scene, camera: Camera): void;
-    }
-
-    export interface ShaderChunk {
-        [name: string]: string;
-        fog_pars_fragment: string;
-        fog_fragment: string;
-        envmap_pars_fragment: string;
-        envmap_fragment: string;
-        envmap_pars_vertex: string;
-        worldpos_vertex: string;
-        envmap_vertex: string;
-        map_particle_pars_fragment: string;
-        map_particle_fragment: string;
-        map_pars_vertex: string;
-        map_pars_fragment: string;
-        map_vertex: string;
-        map_fragment: string;
-        lightmap_pars_fragment: string;
-        lightmap_pars_vertex: string;
-        lightmap_fragment: string;
-        lightmap_vertex: string;
-        bumpmap_pars_fragment: string;
-        normalmap_pars_fragment: string;
-        specularmap_pars_fragment: string;
-        specularmap_fragment: string;
-        lights_lambert_pars_vertex: string;
-        lights_lambert_vertex: string;
-        lights_phong_pars_vertex: string;
-        lights_phong_vertex: string;
-        lights_phong_pars_fragment: string;
-        lights_phong_fragment: string;
-        color_pars_fragment: string;
-        color_fragment: string;
-        color_pars_vertex: string;
-        color_vertex: string;
-        skinning_pars_vertex: string;
-        skinbase_vertex: string;
-        skinning_vertex: string;
-        morphtarget_pars_vertex: string;
-        morphtarget_vertex: string;
-        default_vertex: string;
-        morphnormal_vertex: string;
-        skinnormal_vertex: string;
-        defaultnormal_vertex: string;
-        shadowmap_pars_fragment: string;
-        shadowmap_fragment: string;
-        shadowmap_pars_vertex: string;
-        shadowmap_vertex: string;
-        alphatest_fragment: string;
-        linear_to_gamma_fragment: string;
-    }
-
-    export var ShaderChunk: ShaderChunk;
-
-    export interface RendererPlugin {
-        init(renderer: WebGLRenderer): void;
-        render(scene: Scene, camera: Camera, currentWidth: number, currentHeight: number): void;
-    }
-
-    export interface WebGLRendererParameters {
-        /** 
-         * A Canvas where the renderer draws its output.
-         */
-        canvas?: HTMLCanvasElement;
-
-        /**
-         *  shader precision. Can be "highp", "mediump" or "lowp".
-         */
-        precision?: string;
-
-        /**
-         * default is true.
-         */
-        alpha?: boolean;
-
-        /**
-         * default is true.
-         */
-        premultipliedAlpha?: boolean;
-
-        /**
-         * default is false.
-         */
-        antialias?: boolean;
-
-        /**
-         * default is true.
-         */
-        stencil?: boolean;
-
-        /**
-         * default is false.
-         */
-        preserveDrawingBuffer?: boolean;
-
-        /**
-         * default is 0x000000.
-         */
-        clearColor?: number;
-
-        /**
-         * default is 0.
-         */
-        clearAlpha?: number;
-
-        devicePixelRatio?: number;
-    }
-
-
-    /**
-     * The WebGL renderer displays your beautifully crafted scenes using WebGL, if your device supports it.
-     * This renderer has way better performance than CanvasRenderer.
-     *
-     * @see <a href="https://github.com/mrdoob/three.js/blob/master/src/renderers/WebGLRenderer.js">src/renderers/WebGLRenderer.js</a>
-     */
-    export class WebGLRenderer implements Renderer {
-        /**
-         * parameters is an optional object with properties defining the renderer's behaviour. The constructor also accepts no parameters at all. In all cases, it will assume sane defaults when parameters are missing.
-         */
-        constructor(parameters?: WebGLRendererParameters);
-
-        /**
-         * A Canvas where the renderer draws its output.
-         * This is automatically created by the renderer in the constructor (if not provided already); you just need to add it to your page.
-         */
-        domElement: HTMLCanvasElement;
-
-        /**
-         * The HTML5 Canvas's 'webgl' context obtained from the canvas where the renderer will draw.
-         */
-        //  If you are using three.d.ts with other complete definitions of webgl, context:WebGLRenderingContext is suitable.
-        //context:WebGLRenderingContext;
-        context: any;
-
-        /**
-         * Defines whether the renderer should automatically clear its output before rendering.
-         */
-        autoClear: boolean;
-
-        /**
-         * If autoClear is true, defines whether the renderer should clear the color buffer. Default is true.
-         */
-        autoClearColor: boolean;
-
-        /**
-         * If autoClear is true, defines whether the renderer should clear the depth buffer. Default is true.
-         */
-        autoClearDepth: boolean;
-
-        /**
-         * If autoClear is true, defines whether the renderer should clear the stencil buffer. Default is true.
-         */
-        autoClearStencil: boolean;
-
-        /**
-         * Defines whether the renderer should sort objects. Default is true.
-         */
-        sortObjects: boolean;
-
-        /**
-         * Defines whether the renderer should auto update objects. Default is true.
-         */
-        autoUpdateObjects: boolean;
-
-        /**
-         * Defines whether the renderer should auto update the scene. Default is true.
-         */
-        autoUpdateScene: boolean;
-
-        /**
-         * Default is false.
-         */
-        gammaInput: boolean;
-
-        /** 
-         * Default is false.
-         */
-        gammaOutput: boolean;
-
-        /**
-         * Default is false.
-         */
-        physicallyBasedShading: boolean;
-
-        /**
-         * Default is false.
-         */
-        shadowMapEnabled: boolean;
-
-        /**
-         * Default is true.
-         */
-        shadowMapAutoUpdate: boolean;
-
-        /**
-         * Defines shadow map type (unfiltered, percentage close filtering, percentage close filtering with bilinear filtering in shader)
-         * Options are THREE.BasicShadowMap, THREE.PCFShadowMap, THREE.PCFSoftShadowMap. Default is THREE.PCFShadowMap.
-         */
-        shadowMapType: ShadowMapType;
-
-        shadowMapSoft: boolean;
-
-        /**
-         * Default is true
-         */
-        shadowMapCullFace: CullFace;
-
-        /**
-         * Default is false.
-         */
-        shadowMapDebug: boolean;
-
-        /**
-         * Default is false. 
-         */
-        shadowMapCascade: boolean;
-
-        /**
-         * Default is 8.
-         */
-        maxMorphTargets: number;
-
-        /**
-         * Default is 4.
-         */
-        maxMorphNormals: number;
-
-        /**
-         * Default is true.
-         */
-        autoScaleCubemaps: boolean;
-
-        /**
-         * An array with render plugins to be applied before rendering.
-         * Default is an empty array, or [].
-         */
-        renderPluginsPre: RendererPlugin[];
-
-        /**
-         * An array with render plugins to be applied after rendering.
-         * Default is an empty array, or [].
-         */
-        renderPluginsPost: RendererPlugin[];
-
-        devicePixelRatio: number;
-
-        /**
-         * An object with a series of statistical information about the graphics board memory and the rendering process. Useful for debugging or just for the sake of curiosity. The object contains the following fields:
-         */
-        info: {
-            memory: {
-                programs: number;
-                geometries: number;
-                textures: number;
-            };
-            render: {
-                calls: number;
-                vertices: number;
-                faces: number;
-                points: number;
-            };
-        };
-
-        /**
-         * Return the WebGL context.
-         */
-        getContext(): WebGLRenderingContext;
-
-        /**
-         * Return a Boolean true if the context supports vertex textures.
-         */
-        supportsVertexTextures(): boolean;
-
-        getMaxAnisotropy(): number;
-
-        /**
-         * Resizes the output canvas to (width, height), and also sets the viewport to fit that size, starting in (0, 0).
-         */
-        setSize(width: number, height: number): void;
-
-        /**
-         * Sets the viewport to render from (x, y) to (x + width, y + height).
-         */
-        setViewport(x?: number, y?: number, width?: number, height?: number): void;
-
-        /**
-         * Sets the scissor area from (x, y) to (x + width, y + height).
-         */
-        setScissor(x: number, y: number, width: number, height: number): void;
-
-        /** 
-         * Enable the scissor test. When this is enabled, only the pixels within the defined scissor area will be affected by further renderer actions.
-         */
-        enableScissorTest(enable: boolean): void;
-
-        /**
-         * Sets the clear color, using hex for the color and alpha for the opacity.
-         * 
-         * @example
-         * // Creates a renderer with black background 
-         * var renderer = new THREE.WebGLRenderer(); 
-         * renderer.setSize(200, 100); 
-         * renderer.setClearColorHex(0x000000, 1);
-         */
-        setClearColorHex(hex: number, alpha: number): void;
-
-        /**
-         * Sets the clear color, using color for the color and alpha for the opacity.
-         */
-        setClearColor(color: Color, alpha: number): void;
-
-        /**
-         * Returns a THREE.Color instance with the current clear color.
-         */
-        getClearColor(): Color;
-
-        /**
-         * Returns a float with the current clear alpha. Ranges from 0 to 1.
-         */
-        getClearAlpha(): number;
-
-        /**
-         * Tells the renderer to clear its color, depth or stencil drawing buffer(s).
-         * If no parameters are passed, no buffer will be cleared.
-         */
-        clear(color?: boolean, depth?: boolean, stencil?: boolean): void;
-
-        /**
-         * Initialises the postprocessing plugin, and adds it to the renderPluginsPost array.
-         */
-        addPostPlugin(plugin: RendererPlugin): void;
-
-        /**
-         * Initialises the preprocessing plugin, and adds it to the renderPluginsPre array.
-         */
-        addPrePlugin(plugin: RendererPlugin): void;
-
-        deallocateObject(object: Object3D): void;
-
-        deallocateTexture(texture: Texture): void;
-
-        deallocateRenderTarget(renderTarget: RenderTarget): void;
-
-        /**
-         * Tells the shadow map plugin to update using the passed scene and camera parameters.
-         * 
-         * @param scene an instance of Scene
-         * @param camera — an instance of Camera
-         */
-        updateShadowMap(scene: Scene, camera: Camera): void;
-
-        renderBufferImmediate(object: Object3D, program: Object, material: Material): void;
-
-        renderBufferDirect(camera: Camera, lights: Light[], fog: Fog, material: Material, geometryGroup: any, object: Object3D): void;
-
-        renderBuffer(camera: Camera, lights: Light[], fog: Fog, material: Material, geometryGroup: any, object: Object3D): void;
-
-        /**
-         * Render a scene using a camera.
-         * The render is done to the renderTarget (if specified) or to the canvas as usual.
-         * If forceClear is true, the canvas will be cleared before rendering, even if the renderer's autoClear property is false.
-         */
-        render(scene: Scene, camera: Camera, renderTarget?: RenderTarget, forceClear?: boolean): void;
-        renderImmediateObject(camera: Camera, lights: Light[], fog: Fog, material: Material, object: Object3D): void;
-        initWebGLObjects(scene: Scene): void;
-        initMaterial(material: Material, lights: Light[], fog: Fog, object: Object3D): void;
-
-        /**
-         * Used for setting the gl frontFace, cullFace states in the GPU, thus enabling/disabling face culling when rendering.
-         * If cullFace is false, culling will be disabled.
-         * @param cullFace "back", "front", "front_and_back", or false. 
-         * @param frontFace "ccw" or "cw
-         */
-        setFaceCulling(cullFace?: string, frontFace?: FrontFaceDirection): void;
-        setMaterialFaces(material: Material): void;
-        setDepthTest(depthTest: boolean): void;
-        setDepthWrite(depthWrite: boolean): void;
-        setBlending(blending: Blending, blendEquation: BlendingEquation, blendSrc: BlendingSrcFactor, blendDst: BlendingDstFactor): void;
-        setTexture(texture: Texture, slot: number): void;
-        setRenderTarget(renderTarget: RenderTarget): void;
-    }
-
-    export class WebGLRenderer2 implements Renderer {
-        constructor(parameters?: WebGLRendererParameters);
-        domElement: HTMLCanvasElement;
-        context: WebGLRenderingContext;
-        autoClear: boolean;
-        autoClearColor: boolean;
-        autoClearDepth: boolean;
-        autoClearStencil: boolean;
-        sortObjects: boolean;
-        autoUpdateObjects: boolean;
-        autoUpdateScene: boolean;
-        gammaInput: boolean;
-        gammaOutput: boolean;
-        physicallyBasedShading: boolean;
-        shadowMapEnabled: boolean;
-        shadowMapAutoUpdate: boolean;
-        shadowMapType: ShadowMapType;
-        shadowMapSoft: boolean;
-        shadowMapCullFace: CullFace;
-        shadowMapDebug: boolean;
-        shadowMapCascade: boolean;
-        maxMorphTargets: number;
-        maxMorphNormals: number;
-        autoScaleCubemaps: boolean;
-        renderPluginsPre: RendererPlugin[];
-        renderPluginsPost: RendererPlugin[];
-        devicePixelRatio: number;
-        info: {
-            memory: {
-                programs: number;
-                geometries: number;
-                textures: number;
-            };
-            render: {
-                calls: number;
-                vertices: number;
-                faces: number;
-                points: number;
-            };
-        };
-        getContext(): WebGLRenderingContext;
-        supportsVertexTextures(): boolean;
-        getMaxAnisotropy(): number;
-        setSize(width: number, height: number): void;
-        setViewport(x?: number, y?: number, width?: number, height?: number): void;
-        setScissor(x: number, y: number, width: number, height: number): void;
-        enableScissorTest(enable: boolean): void;
-        setClearColorHex(hex: number, alpha: number): void;
-        setClearColor(color: Color, alpha: number): void;
-        getClearColor(): Color;
-        getClearAlpha(): number;
-        clear(color?: boolean, depth?: boolean, stencil?: boolean): void;
-        addPostPlugin(plugin: RendererPlugin): void;
-        addPrePlugin(plugin: RendererPlugin): void;
-        deallocateObject(object: Object3D): void;
-        deallocateTexture(texture: Texture): void;
-        deallocateRenderTarget(renderTarget: RenderTarget): void;
-        updateShadowMap(scene: Scene, camera: Camera): void;
-        renderBufferImmediate(object: Object3D, program: Object, material: Material): void;
-        renderBufferDirect(camera: Camera, lights: Light[], fog: Fog, material: Material, geometryGroup: any, object: Object3D): void;
-        renderBuffer(camera: Camera, lights: Light[], fog: Fog, material: Material, geometryGroup: any, object: Object3D): void;
-        render(scene: Scene, camera: Camera, renderTarget?: RenderTarget, forceClear?: boolean): void;
-        renderImmediateObject(camera: Camera, lights: Light[], fog: Fog, material: Material, object: Object3D): void;
-        initWebGLObjects(scene: Scene): void;
-        initMaterial(material: Material, lights: Light[], fog: Fog, object: Object3D): void;
-        setFaceCulling(cullFace?: string, frontFace?: FrontFaceDirection): void;
-        setMaterialFaces(material: Material): void;
-        setDepthTest(depthTest: boolean): void;
-        setDepthWrite(depthWrite: boolean): void;
-        setBlending(blending: Blending, blendEquation: BlendingEquation, blendSrc: BlendingSrcFactor, blendDst: BlendingDstFactor): void;
-        setTexture(texture: Texture, slot: number): void;
-        setRenderTarget(renderTarget: RenderTarget): void;
-    }
-
-    export interface RenderTarget {
-    }
-
-    export interface WebGLRenderTargetOptions {
-        wrapS?: Wrapping;
-        wrapT?: Wrapping;
-        magFilter?: TextureFilter;
-        minFilter?: TextureFilter;
-        anisotropy?: number; // 1;
-        format?: number; // RGBAFormat;
-        type?: TextureDataType; // UnsignedByteType;
-        depthBuffer?: boolean; // true;
-        stencilBuffer?: boolean; // true;
-    }
-
-    export class WebGLRenderTarget implements RenderTarget {
-        constructor(width: number, height: number, options?: WebGLRenderTargetOptions);
-        width: number;
-        height: number;
-        wrapS: Wrapping;
-        wrapT: Wrapping;
-        magFilter: TextureFilter;
-        minFilter: TextureFilter;
-        anisotropy: number;
-        offset: Vector2;
-        repeat: Vector2;
-        format: number;
-        type: number;
-        depthBuffer: boolean;
-        stencilBuffer: boolean;
-        generateMipmaps: boolean;
-        clone(): WebGLRenderTarget;
-        dispose(): void;
-    }
-
-    export class WebGLRenderTargetCube extends WebGLRenderTarget {
-        constructor(width: number, height: number, options?: WebGLRenderTargetOptions);
-        activeCubeFace: number; // PX 0, NX 1, PY 2, NY 3, PZ 4, NZ 5
-    }
-
-    // Renderers / Renderables /////////////////////////////////////////////////////////////////////
-
-    export class RenderableFace3 {
-        constructor();
-        v1: RenderableVertex;
-        v2: RenderableVertex;
-        v3: RenderableVertex;
-        centroidWorld: Vector3;
-        centroidScreen: Vector3;
-        normalWorld: Vector3;
-        vertexNormalsWorld: Vector3[];
-        vertexNormalsLength: number;
-        color: number;
-        material: Material;
-        uvs: Vector2[][];
-        z: number;
-    }
-
-    export class RenderableFace4 {
-        constructor();
-        v1: RenderableVertex;
-        v2: RenderableVertex;
-        v3: RenderableVertex;
-        v4: RenderableVertex;
-        centroidWorld: Vector3;
-        centroidScreen: Vector3;
-        normalWorld: Vector3;
-        vertexNormalsWorld: Vector3[];
-        vertexNormalsLength: number;
-        color: number;
-        material: Material;
-        uvs: Vector2[][];
-        z: number;
-    }
-
-    export class RenderableLine {
-        constructor();
-        z: number;
-        v1: RenderableVertex;
-        v2: RenderableVertex;
-        material: Material;
-    }
-
-    export class RenderableObject {
-        constructor();
-        object: Object;
-        z: number;
-    }
-
-    export class RenderableParticle {
-        constructor();
-        object: Object;
-        x: number;
-        y: number;
-        z: number;
-        rotation: number;
-        scale: Vector2;
-        material: Material;
-    }
-
-    export class RenderableVertex {
-        constructor();
-        positionWorld: Vector3;
-        positionScreen: Vector4;
-        visible: boolean;
-        copy(vertex: RenderableVertex): void;
-    }
-
-    // Scenes /////////////////////////////////////////////////////////////////////
-
-    export interface IFog {
-        name:string;
-        color: Color;        
-        clone():IFog;
-    }
-
-
-    /**
-     * This class contains the parameters that define linear fog, i.e., that grows linearly denser with the distance.
-     */
-    export class Fog implements IFog {
-        constructor(hex: number, near?: number, far?: number);
-        name:string;
-
-        /**
-         * Fog color.
-         */
-        color: Color;
-
-        /**
-         * The minimum distance to start applying fog. Objects that are less than 'near' units from the active camera won't be affected by fog.
-         */
-        near: number;
-
-        /**
-         * The maximum distance at which fog stops being calculated and applied. Objects that are more than 'far' units away from the active camera won't be affected by fog.
-         * Default is 1000.
-         */
-        far: number;
-
-        clone(): Fog;
-    }
-
-    /**
-     * This class contains the parameters that define linear fog, i.e., that grows exponentially denser with the distance.
-     */
-    export class FogExp2 implements IFog {
-        constructor(hex: number, density?: number);
-        name: string;
-        color: Color;
-
-        /**
-         * Defines how fast the fog will grow dense.
-         * Default is 0.00025.
-         */
-        density: number;
-
-        clone(): FogExp2;
-    }
-
-    /**
-     * Scenes allow you to set up what and where is to be rendered by three.js. This is where you place objects, lights and cameras.
-     */
-    export class Scene extends Object3D {
-
-        /**
-         * A fog instance defining the type of fog that affects everything rendered in the scene. Default is null.
-         */
-        fog: IFog;
-
-        /**
-         * If not null, it will force everything in the scene to be rendered with that material. Default is null.
-         */
-        overrideMaterial: Material;
-
-        /**
-         * Default is false.
-         */
-        matrixAutoUpdate: boolean;
-
-        constructor();
-    }
-
-    // Textures /////////////////////////////////////////////////////////////////////
-
-    export class Texture {
-        constructor(
-            image: HTMLImageElement,
-            mapping?: Mapping,
-            wrapS?: Wrapping,
-            wrapT?: Wrapping,
-            magFilter?: TextureFilter,
-            minFilter?: TextureFilter,
-            format?: PixelFormat,
-            type?: TextureDataType,
-            anisotropy?: number
-        );
-        constructor(
-            image: HTMLCanvasElement,
-            mapping?: Mapping,
-            wrapS?: Wrapping,
-            wrapT?: Wrapping,
-            magFilter?: TextureFilter,
-            minFilter?: TextureFilter,
-            format?: PixelFormat,
-            type?: TextureDataType,
-            anisotropy?: number
-        );
-        id: number;
-        name: string;
-        image: Object; // HTMLImageElement or ImageData ;
-        mapping: Mapping;
-        wrapS: Wrapping;
-        wrapT: Wrapping;
-        magFilter: TextureFilter;
-        minFilter: TextureFilter;
-        anisotropy: number;
-        format: PixelFormat;
-        type: TextureDataType;
-        offset: Vector2;
-        repeat: Vector2;
-        generateMipmaps: boolean;
-        premultiplyAlpha: boolean;
-        flipY: boolean;
-        needsUpdate: boolean;
-        onUpdate: () => void;
-        clone(): Texture;
-        dispose(): void;
-    }
-    var TextureIdCount: number;
-    var TextureLibrary: Texture[];
-
-
-    export class CompressedTexture extends Texture {
-        constructor(mipmaps: ImageData[], width: number, height: number, format?: PixelFormat, type?: TextureDataType, mapping?: Mapping, wrapS?: Wrapping, wrapT?: Wrapping, magFilter?: TextureFilter, minFilter?: TextureFilter);
-        mipmaps: ImageData[];
-        clone(): CompressedTexture;
-    }
-
-    export class DataTexture extends Texture {
-        constructor(data: ImageData, width: number, height: number, format: PixelFormat, type: TextureDataType, mapping: Mapping, wrapS: Wrapping, wrapT: Wrapping, magFilter: TextureFilter, minFilter: TextureFilter);
-        clone(): DataTexture;
-    }
-
-    // Extras /////////////////////////////////////////////////////////////////////
-
-    export interface TypefaceData {
-        familyName: string;
-        cssFontWeight: string;
-        cssFontStyle: string;
-    }
-
-    export var FontUtils: {
-        faces: { [weight: string]: { [style: string]: Face; }; };
-        face: string;
-        weight: string;
-        style: string;
-        size: number;
-        divisions: number;
-        getFace(): Face;
-        loadFace(data: TypefaceData): TypefaceData;
-        drawText(text: string): { paths: Path[]; offset: number; };
-        extractGlyphPoints(c: string, face: Face, scale: number, offset: number, path: Path): { offset: number; path: Path; };
-        generateShapes(text: string, parameters?: { size?: number; curveSegments?: number; font?: string; weight?: string; style?: string; }): Shape[];
-        Triangulate: {
-            (contour: Vector2[], indices: boolean): Vector2[];
-            area(contour: Vector2[]): number;
-        };
-    };
-
-    export var GeometryUtils: {
-        merge(geometry1: Geometry, object2: Mesh): void;
-        merge(geometry1: Geometry, object2: Geometry): void;
-        removeMaterials(geometry: Geometry, materialIndexArray: number[]): void;
-        randomPointInTriangle(vectorA: Vector3, vectorB: Vector3, vectorC: Vector3): Vector3;
-        randomPointInFace(face: Face, geometry: Geometry, useCachedAreas: boolean): Vector3;
-        randomPointsInGeometry(geometry: Geometry, n: number): Vector3;
-        triangleArea(vectorA: Vector3, vectorB: Vector3, vectorC: Vector3): number;
-        center(geometry: Geometry): Vector3;
-        normalizeUVs(geometry: Geometry): void;
-        triangulateQuads(geometry: Geometry): void;
-        setMaterialIndex(geometry: Geometry, index: number, startFace?: number, endFace?: number);
-    };
-
-    export var ImageUtils: {
-        crossOrigin: string;
-        loadTexture(url: string, mapping?: Mapping, onLoad?: (texture: Texture) => void , onError?: (message: string) => void ): Texture;
-        loadCompressedTexture(url: string, mapping?: Mapping, onLoad?: (texture: Texture) => void , onError?: (message: string) => void ): Texture;
-        loadTextureCube(array: string[], mapping?: Mapping, onLoad?: () => void , onError?: (message: string) => void ): Texture;
-        loadCompressedTextureCube(array: string[], mapping?: Mapping, onLoad?: () => void , onError?: (message: string) => void ): Texture;
-        parseDDS(buffer: ArrayBuffer, loadMipmaps: boolean): { mipmaps: { data: Uint8Array; width: number; height: number; }[]; width: number; height: number; format: number; mipmapCount: number; };
-        getNormalMap(image: HTMLImageElement, depth?: number): HTMLCanvasElement;
-        generateDataTexture(width: number, height: number, color: Color): DataTexture;
-    };
-
-    export var SceneUtils: {
-        createMultiMaterialObject(geometry: Geometry, materials: Material[]): Object3D;
-        detach(child: Object3D, parent: Object3D, scene: Scene): void;
-        attach(child: Object3D, scene: Scene, parent: Object3D): void;
-    };
-
-    // Extras / Animation /////////////////////////////////////////////////////////////////////
-
-    export interface KeyFrame {
-        pos: number[];
-        rot: number[];
-        scl: number[];
-        time: number;
-    }
-
-    export interface KeyFrames {
-        keys: KeyFrame[];
-        parent: number;
-    }
-
-    export interface AnimationData {
-        JIT: number;
-        fps: number;
-        hierarchy: KeyFrames[];
-        length: number;
-        name: string;
-    }
-
-    export class Animation {
-        constructor(root: Mesh, name: string, interpolationType?: AnimationInterpolation);
-
-        interpolateCatmullRom(points: Vector3[], scale: number): Vector3[];
-        interpolate(p0: number, p1: number, p2: number, p3: number, t: number, t2: number, t3: number): number;
-
-        root: Mesh;
-        data: AnimationData;
-        hierarchy: Bone[];
-        currentTime: number;
-        timeScale: number;
-        isPlaying: boolean;
-        isPaused: boolean;
-        loop: boolean;
-        interpolationType: AnimationInterpolation;
-        points: Vector3[];
-        target: Vector3;
-        play(loop?: boolean, startTimeMS?: number): void;
-        pause(): void;
-        stop(): void;
-        update(deltaTimeMS: number): void;
-
-        getNextKeyWith(type: string, h: number, key: number): KeyFrame;    // ????
-        getPrevKeyWith(type: string, h: number, key: number): KeyFrame;
-
-        JITCompile: boolean; // https://github.com/mrdoob/three.js/blob/master/examples/webgl_animation_skinning_morph.html#L251
-    }
-
-    export class AnimationInterpolation { }
-
-    export var AnimationHandler: {
-        update(deltaTimeMS: number): void;
-        addToUpdate(animation: Animation): void;
-        removeFromUpdate(animation: Animation): void;
-        add(data: AnimationData): void;
-        get (name: string): AnimationData;
-        parse(root: SkinnedMesh): Object3D[];
-
-        LINEAR: AnimationInterpolation;
-        CATMULLROM: AnimationInterpolation;
-        CATMULLROM_FORWARD: AnimationInterpolation;
-    };
-
-    export class AnimationMorphTarget {
-        constructor(root: Bone, data: any);
-        influence: number;
-
-        root: Bone;
-        data: Object;
-        hierarchy: KeyFrames[];
-        currentTime: number;
-        timeScale: number;
-        isPlaying: boolean;
-        isPaused: boolean;
-        loop: boolean;
-        play(loop?: boolean, startTimeMS?: number): void;
-        pause(): void;
-        stop(): void;
-        update(deltaTimeMS: number): void;
-    }
-
-    export class KeyFrameAnimation {
-        constructor(root: Mesh, data: any, JITCompile?: boolean);
-        JITCompile: number;
-
-        root: Mesh;
-        data: Object;
-        hierarchy: KeyFrames[];
-        currentTime: number;
-        timeScale: number;
-        isPlaying: number;
-        isPaused: number;
-        loop: number;
-        play(loop?: number, startTimeMS?: number): void;
-        pause(): void;
-        stop(): void;
-        update(deltaTimeMS: number): void;
-
-        getNextKeyWith(type: string, h: number, key: number): KeyFrame;    // ????
-        getPrevKeyWith(type: string, h: number, key: number): KeyFrame;
-    }
-
-    // Extras / Cameras /////////////////////////////////////////////////////////////////////
-
-    export class CombinedCamera extends Camera {
-        constructor(width: number, height: number, fov: number, near: number, far: number, orthoNear: number, orthoFar: number);
-        fov: number;
-        left: number;
-        right: number;
-        top: number;
-        bottom: number;
-        cameraO: OrthographicCamera;
-        cameraP: PerspectiveCamera;
-        zoom: number;
-        near: number;
-        far: number;
-        inPerspectiveMode: boolean;
-        inOrthographicMode: boolean;
-        toPerspective(): void;
-        toOrthographic(): void;
-        setSize(width: number, height: number): void;
-        setFov(fov: number): void;
-        updateProjectionMatrix(): void;
-        setLens(focalLength: number, frameHeight?: number): number;
-        setZoom(zoom: number): void;
-        toFrontView(): void;
-        toBackView(): void;
-        toLeftView(): void;
-        toRightView(): void;
-        toTopView(): void;
-        toBottomView(): void;
-    }
-
-    export class CubeCamera extends Object3D {
-        constructor(near: number, far: number, cubeResolution: number);
-        renderTarget: WebGLRenderTargetCube;
-        updateCubeMap(renderer: Renderer, scene: Scene): void;
-    }
-
-    // Extras / Core /////////////////////////////////////////////////////////////////////
-
-    /**
-     * An extensible curve object which contains methods for interpolation
-     * class Curve&lt;T extends Vector&gt;
-     */
-    export class Curve {
-        constructor();
-
-        /**
-         * Returns a vector for point t of the curve where t is between 0 and 1
-         * getPoint(t: number): T;
-         */
-        getPoint(t: number): Vector;
-
-        /**
-         * Returns a vector for point at relative position in curve according to arc length
-         * getPointAt(u: number): T;
-         */
-        getPointAt(u: number): Vector;
-
-        /**
-         * Get sequence of points using getPoint( t )
-         * getPoints(divisions?: number): T[];
-         */
-        getPoints(divisions?: number): Vector[];
-
-        /**
-         * Get sequence of equi-spaced points using getPointAt( u )
-         * getSpacedPoints(divisions?: number): T[];
-         */
-        getSpacedPoints(divisions?: number): Vector[];
-
-        /**
-         * Get total curve arc length
-         */
-        getLength(): number;
-
-        /**
-         * Get list of cumulative segment lengths
-         */
-        getLengths(divisions?: number): number[];
-
-        needsUpdate: boolean;
-
-        /**
-         * Update the cumlative segment distance cache
-         */
-        updateArcLengths(): void;
-
-        /**
-         * Given u ( 0 .. 1 ), get a t to find p. This gives you points which are equi distance
-         */
-        getUtoTmapping(u: number, distance: number): number;
-
-        /**
-         * getNormalVector(t: number): T;
-         */
-        getNormalVector(t: number): Vector;
-
-        /**
-         * Returns a unit vector tangent at t. If the subclassed curve do not implement its tangent derivation, 2 points a small delta apart will be used to find its gradient which seems to give a reasonable approximation
-         * getTangent(t: number): T;
-         */
-        getTangent(t: number): Vector;
-
-        /**
-         * Returns tangent at equidistance point u on the curve
-         * getTangentAt(u: number): T;
-         */
-        getTangentAt(u: number): Vector;
-
-        static Utils: {
-            tangentQuadraticBezier(t: number, p0: number, p1: number, p2: number): number;
-            tangentCubicBezier(t: number, p0: number, p1: number, p2: number, p3: number): number;
-            tangentSpline(t: number, p0: number, p1: number, p2: number, p3: number): number;
-            interpolate(p0: number, p1: number, p2: number, p3: number, t: number): number;
-        };
-
-        static create(constructorFunc: Function, getPointFunc: Function): Function;
-    }
-
-    /**
-     * class LineCurve extends Curve<Vector2>
-     */
-    export class LineCurve extends Curve {
-        constructor(v1: Vector2, v2: Vector2);
-        getPoint(t: number): Vector2;
-        getPointAt(u: number): Vector2;
-        getPoints(divisions?: number): Vector2[];
-        getSpacedPoints(divisions?: number): Vector2[];
-        getLength(): number;
-        getLengths(divisions?: number): number[];
-        needsUpdate: boolean;
-        updateArcLengths(): void;
-        getUtoTmapping(u: number, distance: number): number;
-        getNormalVector(t: number): Vector2;
-        getTangent(t: number): Vector2;
-        getTangentAt(u: number): Vector2;        
-    }
-
-    /**
-     * class QuadraticBezierCurve extends Curve<Vector2>
-     */
-    export class QuadraticBezierCurve extends Curve {
-        constructor(v0: Vector2, v1: Vector2, v2: Vector2);
-        getPoint(t: number): Vector2;
-        getPointAt(u: number): Vector2;
-        getPoints(divisions?: number): Vector2[];
-        getSpacedPoints(divisions?: number): Vector2[];
-        getLength(): number;
-        getLengths(divisions?: number): number[];
-        needsUpdate: boolean;
-        updateArcLengths(): void;
-        getUtoTmapping(u: number, distance: number): number;
-        getNormalVector(t: number): Vector2;
-        getTangent(t: number): Vector2;
-        getTangentAt(u: number): Vector2;          
-    }
-    /**
-     * class CubicBezierCurve extends Curve<Vector2>
-     */
-    export class CubicBezierCurve extends Curve {
-        constructor(v0: number, v1: number, v2: number, v3: number);
-        getPoint(t: number): Vector2;
-        getPointAt(u: number): Vector2;
-        getPoints(divisions?: number): Vector2[];
-        getSpacedPoints(divisions?: number): Vector2[];
-        getLength(): number;
-        getLengths(divisions?: number): number[];
-        needsUpdate: boolean;
-        updateArcLengths(): void;
-        getUtoTmapping(u: number, distance: number): number;
-        getNormalVector(t: number): Vector2;
-        getTangent(t: number): Vector2;
-        getTangentAt(u: number): Vector2;          
-    }
-    /**
-     * class SplineCurve extends Curve<Vector2>
-     */
-    export class SplineCurve extends Curve {
-        constructor(points?: Vector2[]);
-        getPoint(t: number): Vector2;
-        getPointAt(u: number): Vector2;
-        getPoints(divisions?: number): Vector2[];
-        getSpacedPoints(divisions?: number): Vector2[];
-        getLength(): number;
-        getLengths(divisions?: number): number[];
-        needsUpdate: boolean;
-        updateArcLengths(): void;
-        getUtoTmapping(u: number, distance: number): number;
-        getNormalVector(t: number): Vector2;
-        getTangent(t: number): Vector2;
-        getTangentAt(u: number): Vector2;          
-    }
-    /**
-     * class EllipseCurve extends Curve<Vector2>
-     */
-    export class EllipseCurve extends Curve {
-        constructor(aX: number, aY: number, xRadius: number, yRadius: number, aStartAngle: number, aEndAngle: number, aClockwise: boolean);
-        aX: number;
-        aY: number;
-        xRadius: number;
-        yRadius: number;
-        aStartAngle: number;
-        aEndAngle: number;
-        aClockwise: boolean;
-
-        getPoint(t: number): Vector2;
-        getPointAt(u: number): Vector2;
-        getPoints(divisions?: number): Vector2[];
-        getSpacedPoints(divisions?: number): Vector2[];
-        getLength(): number;
-        getLengths(divisions?: number): number[];
-        needsUpdate: boolean;
-        updateArcLengths(): void;
-        getUtoTmapping(u: number, distance: number): number;
-        getNormalVector(t: number): Vector2;
-        getTangent(t: number): Vector2;
-        getTangentAt(u: number): Vector2;          
-    }
-    /**
-     * class ArcCurve extends EllipseCurve
-     */
-    export class ArcCurve extends EllipseCurve {
-        constructor(aX: number, aY: number, aRadius: number, aStartAngle: number, aEndAngle: number, aClockwise: boolean);
-        getPoint(t: number): Vector2;
-        getPointAt(u: number): Vector2;
-        getPoints(divisions?: number): Vector2[];
-        getSpacedPoints(divisions?: number): Vector2[];
-        getLength(): number;
-        getLengths(divisions?: number): number[];
-        needsUpdate: boolean;
-        updateArcLengths(): void;
-        getUtoTmapping(u: number, distance: number): number;
-        getNormalVector(t: number): Vector2;
-        getTangent(t: number): Vector2;
-        getTangentAt(u: number): Vector2;  
-    }
-
-    /**
-     * class LineCurve3 extends Curve<Vector3>
-     */
-    export class LineCurve3 extends Curve {
-        constructor(v1: Vector3, v2: Vector3);
-        getPoint(t: number): Vector3;
-        getPointAt(u: number): Vector3;
-        getPoints(divisions?: number): Vector3[];
-        getSpacedPoints(divisions?: number): Vector3[];
-        getLength(): number;
-        getLengths(divisions?: number): number[];
-        needsUpdate: boolean;
-        updateArcLengths(): void;
-        getUtoTmapping(u: number, distance: number): number;
-        getNormalVector(t: number): Vector3;
-        getTangent(t: number): Vector3;
-        getTangentAt(u: number): Vector3;
-    }
-
-    /**
-     * class QuadraticBezierCurve3 extends Curve<Vector3>
-     */
-    export class QuadraticBezierCurve3 extends Curve {
-        constructor(v0: Vector3, v1: Vector3, v2: Vector3);
-        getPoint(t: number): Vector3;
-        getPointAt(u: number): Vector3;
-        getPoints(divisions?: number): Vector3[];
-        getSpacedPoints(divisions?: number): Vector3[];
-        getLength(): number;
-        getLengths(divisions?: number): number[];
-        needsUpdate: boolean;
-        updateArcLengths(): void;
-        getUtoTmapping(u: number, distance: number): number;
-        getNormalVector(t: number): Vector3;
-        getTangent(t: number): Vector3;
-        getTangentAt(u: number): Vector3;
-    }
-
-    /**
-     * class CubicBezierCurve3 extends Curve<Vector3>
-     */
-    export class CubicBezierCurve3 extends Curve {
-        constructor(v0: Vector3, v1: Vector3, v2: Vector3, v3: Vector3);
-        getPoint(t: number): Vector3;
-        getPointAt(u: number): Vector3;
-        getPoints(divisions?: number): Vector3[];
-        getSpacedPoints(divisions?: number): Vector3[];
-        getLength(): number;
-        getLengths(divisions?: number): number[];
-        needsUpdate: boolean;
-        updateArcLengths(): void;
-        getUtoTmapping(u: number, distance: number): number;
-        getNormalVector(t: number): Vector3;
-        getTangent(t: number): Vector3;
-        getTangentAt(u: number): Vector3;
-    }
-
-    /**
-     * class SplineCurve3 extends Curve<Vector3>
-     */
-    export class SplineCurve3 extends Curve {
-        constructor(points?: Vector3[]);
-        points: Vector3[];
-        getPoint(t: number): Vector3;
-        getPointAt(u: number): Vector3;
-        getPoints(divisions?: number): Vector3[];
-        getSpacedPoints(divisions?: number): Vector3[];
-        getLength(): number;
-        getLengths(divisions?: number): number[];
-        needsUpdate: boolean;
-        updateArcLengths(): void;
-        getUtoTmapping(u: number, distance: number): number;
-        getNormalVector(t: number): Vector3;
-        getTangent(t: number): Vector3;
-        getTangentAt(u: number): Vector3;
-    }
-
-    /**
-     * class ClosedSplineCurve3 extends Curve<Vector3>
-     */
-    export class ClosedSplineCurve3 extends Curve {
-        constructor(points?: Vector3[]);
-        points: Vector3[];
-        getPoint(t: number): Vector3;
-        getPointAt(u: number): Vector3;
-        getPoints(divisions?: number): Vector3[];
-        getSpacedPoints(divisions?: number): Vector3[];
-        getLength(): number;
-        getLengths(divisions?: number): number[];
-        needsUpdate: boolean;
-        updateArcLengths(): void;
-        getUtoTmapping(u: number, distance: number): number;
-        getNormalVector(t: number): Vector3;
-        getTangent(t: number): Vector3;
-        getTangentAt(u: number): Vector3;
-    }
-
-    export interface BoundingBox {
-        minX: number;
-        minY: number;
-        maxX: number;
-        maxY: number;
-        centroid: Vector;
-    }
-
-    export class CurvePath extends Curve {
-        constructor();
-        curves: Curve[];
-        bends: Path[];
-        autoClose: boolean;
-        add(curve: Curve): void;
-        checkConnection(): boolean;
-        closePath(): void;
-        getBoundingBox(): BoundingBox;
-        createPointsGeometry(divisions: number): Geometry;
-        createSpacedPointsGeometry(divisions: number): Geometry;
-        createGeometry(points: Vector2[]): Geometry;
-        addWrapPath(bendpath: Path): void;
-        getTransformedPoints(segments: number, bends?: Path): Vector2[];
-        getTransformedSpacedPoints(segments: number, bends?: Path[]): Vector2[];
-        getWrapPoints(oldPts: Vector2[], path: Path): Vector2[];
-    }
-
-    export enum PathActions {
-        MOVE_TO,
-        LINE_TO,
-        QUADRATIC_CURVE_TO, // Bezier quadratic curve
-        BEZIER_CURVE_TO,     // Bezier cubic curve
-        CSPLINE_THRU,        // Catmull-rom spline
-        ARC,                // Circle
-        ELLIPSE,
-    }
-
-    /**
-     * a 2d path representation, comprising of points, lines, and cubes, similar to the html5 2d canvas api. It extends CurvePath.
-     */
-    export class Path extends CurvePath {
-        constructor(points?: Vector2);
-        actions: PathActions[];
-        fromPoints(vectors: Vector2[]): void;
-        moveTo(x: number, y: number): void;
-        lineTo(x: number, y: number): void;
-        quadraticCurveTo(aCPx: number, aCPy: number, aX: number, aY: number): void;
-        bezierCurveTo(aCP1x: number, aCP1y: number, aCP2x: number, aCP2y: number, aX: number, aY: number): void;
-        splineThru(pts: Vector2[]): void;
-        arc(aX: number, aY: number, aRadius: number, aStartAngle: number, aEndAngle: number, aClockwise: boolean): void;
-        absarc(aX: number, aY: number, aRadius: number, aStartAngle: number, aEndAngle: number, aClockwise: boolean): void;
-        ellipse(aX: number, aY: number, xRadius: number, yRadius: number, aStartAngle: number, aEndAngle: number, aClockwise: boolean): void;
-        absellipse(aX: number, aY: number, xRadius: number, yRadius: number, aStartAngle: number, aEndAngle: number, aClockwise: boolean): void;
-        toShapes(): Shape[];
-    }
-
-    export class Gyroscope extends Object3D {
-        constructor();
-        updateMatrixWorld(force?: boolean): void;
-        translationWorld: Vector3;
-        translationObject: Vector3;
-        rotationWorld: Quaternion;
-        rotationObject: Quaternion;
-        scaleWorld: Vector3;
-        scaleObject: Vector3;
-    }
-
-    /**
-     * Defines a 2d shape plane using paths.
-     */
-    export class Shape /* extends Path */ implements Path {
-        constructor(points?: Vector2[]);
-        holes: Path[];
-        extrude(options?: any): ExtrudeGeometry;
-        makeGeometry(options?: any): ShapeGeometry;
-        getPointsHoles(divisions: number): Vector2[][];
-        getSpacedPointsHoles(divisions: number): Vector2[][];
-        extractAllPoints(divisions: number): {
-            shape: Vector2[];
-            holes: Vector2[][];
-        };
-        useSpacedPoints: boolean;
-        extractPoints(divisions: number): Vector2[];
-        extractAllSpacedPoints(divisions: Vector2): {
-            shape: Vector2[];
-            holes: Vector2[][];
-        };
-
-        static Utils: {
-            removeHoles(contour: Vector2[], holes: Vector2[][]): {
-                shape: Shape;
-                isolatedPts: Vector2[];
-                allpoints: Vector2[];
-            };
-            triangulateShape(contour: Vector2[], holes: Vector2[][]): Vector2[];
-            isClockWise(pts: Vector2[]): boolean;
-            b2p0(t: number, p: number): number;
-            b2p1(t: number, p: number): number;
-            b2p2(t: number, p: number): number;
-            b2(t: number, p0: number, p1: number, p2: number): number;
-            b3p0(t: number, p: number): number;
-            b3p1(t: number, p: number): number;
-            b3p2(t: number, p: number): number;
-            b3p3(t: number, p: number): number;
-            b3(t: number, p0: number, p1: number, p2: number, p3: number): number;
-        };
-
-        // trick for TypeScript 0.9.5 compile passed
-        // from Path
-        actions: PathActions[];
-        fromPoints(vectors: Vector2[]): void;
-        moveTo(x: number, y: number): void;
-        lineTo(x: number, y: number): void;
-        quadraticCurveTo(aCPx: number, aCPy: number, aX: number, aY: number): void;
-        bezierCurveTo(aCP1x: number, aCP1y: number, aCP2x: number, aCP2y: number, aX: number, aY: number): void;
-        splineThru(pts: Vector2[]): void;
-        arc(aX: number, aY: number, aRadius: number, aStartAngle: number, aEndAngle: number, aClockwise: boolean): void;
-        absarc(aX: number, aY: number, aRadius: number, aStartAngle: number, aEndAngle: number, aClockwise: boolean): void;
-        ellipse(aX: number, aY: number, xRadius: number, yRadius: number, aStartAngle: number, aEndAngle: number, aClockwise: boolean): void;
-        absellipse(aX: number, aY: number, xRadius: number, yRadius: number, aStartAngle: number, aEndAngle: number, aClockwise: boolean): void;
-        toShapes(): Shape[];
-        // from CurvePath
-        curves: Curve[];
-        bends: Path[];
-        autoClose: boolean;
-        add(curve: Curve): void;
-        checkConnection(): boolean;
-        closePath(): void;
-        getBoundingBox(): BoundingBox;
-        createPointsGeometry(divisions: number): Geometry;
-        createSpacedPointsGeometry(divisions: number): Geometry;
-        createGeometry(points: Vector2[]): Geometry;
-        addWrapPath(bendpath: Path): void;
-        getTransformedPoints(segments: number, bends?: Path): Vector2[];
-        getTransformedSpacedPoints(segments: number, bends?: Path[]): Vector2[];
-        getWrapPoints(oldPts: Vector2[], path: Path): Vector2[];
-        getPoint(t: number): Vector;
-        getPointAt(u: number): Vector;
-        getPoints(divisions?: number): Vector[];
-        getSpacedPoints(divisions?: number): Vector[];
-        getLength(): number;
-        getLengths(divisions?: number): number[];
-        needsUpdate: boolean;
-        updateArcLengths(): void;
-        getUtoTmapping(u: number, distance: number): number;
-        getNormalVector(t: number): Vector;
-        getTangent(t: number): Vector;
-        getTangentAt(u: number): Vector;
-    }
-
-
-
-    // Extras / Geomerties /////////////////////////////////////////////////////////////////////
-
-    export class AsteriskGeometry extends Geometry {
-        constructor(innerRadius: number, outerRadius: number);
-    }
-
-    export class CircleGeometry extends Geometry {
-        constructor(radius?: number, segments?: number, thetaStart?: number, thetaLength?: number);
-    }
-
-    export class ConvexGeometry extends Geometry {
-        constructor(vertices: Vector3[]);
-    }
-
-    /**
-     * CubeGeometry is the quadrilateral primitive geometry class. It is typically used for creating a cube or irregular quadrilateral of the dimensions provided within the (optional) 'width', 'height', & 'depth' constructor arguments.
-     */
-    export class CubeGeometry extends Geometry {
-        /**
-         * @param width — Width of the sides on the X axis.
-         * @param height — Height of the sides on the Y axis.
-         * @param depth — Depth of the sides on the Z axis.
-         * @param widthSegments — Number of segmented faces along the width of the sides.
-         * @param heightSegments — Number of segmented faces along the height of the sides.
-         * @param depthSegments — Number of segmented faces along the depth of the sides.
-         */
-        constructor(width: number, height: number, depth: number, widthSegments?: number, heightSegments?: number, depthSegments?: number);
-    }
-
-    export class CylinderGeometry extends Geometry {
-        /**
-         * @param radiusTop — Radius of the cylinder at the top.
-         * @param radiusBottom — Radius of the cylinder at the bottom.
-         * @param height — Height of the cylinder.
-         * @param radiusSegments — Number of segmented faces around the circumference of the cylinder.
-         * @param heightSegments — Number of rows of faces along the height of the cylinder.
-         * @param openEnded - A Boolean indicating whether or not to cap the ends of the cylinder.
-          */
-        constructor(radiusTop?: number, radiusBottom?: number, height?: number, radiusSegments?: number, heightSegments?: number, openEnded?: boolean);
-    }
-
-    export class ExtrudeGeometry extends Geometry {
-        constructor(shape?: Shape, options?: any);
-        constructor(shapes?: Shape[], options?: any);
-        shapebb: BoundingBox;
-        addShapeList(shapes: Shape[], options?: any): void;
-        addShape(shape: Shape, options?: any): void;
-        static WorldUVGenerator: {
-            generateTopUV(geometry: Geometry, extrudedShape: Shape, extrudeOptions: Object, indexA: number, indexB: number, indexC: number): Vector2[];
-            generateBottomUV(geometry: Geometry, extrudedShape: Shape, extrudeOptions: Object, indexA: number, indexB: number, indexC: number): Vector2[];
-            generateSideWallUV(geometry: Geometry, extrudedShape: Shape, wallContour: Object, extrudeOptions: Object,
-                indexA: number, indexB: number, indexC: number, indexD: number, stepIndex: number, stepsLength: number,
-                contourIndex1: number, contourIndex2: number): Vector2[];
-        };
-    }
-
-    export class IcosahedronGeometry extends PolyhedronGeometry {
-        constructor(radius: number, detail: number);
-    }
-
-    export class LatheGeometry extends Geometry {
-        constructor(points: Vector3[], steps?: number, angle?: number);
-    }
-
-    export class OctahedronGeometry extends PolyhedronGeometry {
-        constructor(radius: number, detail: number);
-    }
-
-    export class ParametricGeometry extends Geometry {
-        constructor(func: (u: number, v: number) => Vector3, slices: number, stacks: number, useTris?: boolean);
-    }
-
-    export class PlaneGeometry extends Geometry {
-        constructor(width: number, height: number, widthSegments?: number, heightSegments?: number);
-        width: number;
-        height: number;
-        widthSegments: number;
-        heightSegments: number;
-    }
-
-    export class PolyhedronGeometry extends Geometry {
-        constructor(vertices: Vector3[], faces: Face[], radius?: number, detail?: number);
-    }
-
-    export class ShapeGeometry extends Geometry {
-        constructor(shape: Shape, options?: any);
-        constructor(shapes: Shape[], options?: any);
-        shapebb: BoundingBox;
-        addShapeList(shapes: Shape[], options: any): ShapeGeometry;
-        addShape(shape: Shape, options?: any): void;
-    }
-
-    /**
-     * A class for generating sphere geometries
-     */
-    export class SphereGeometry extends Geometry {
-        /**
-         * The geometry is created by sweeping and calculating vertexes around the Y axis (horizontal sweep) and the Z axis (vertical sweep). Thus, incomplete spheres (akin to 'sphere slices') can be created through the use of different values of phiStart, phiLength, thetaStart and thetaLength, in order to define the points in which we start (or end) calculating those vertices.
-         *
-         * @param radius — sphere radius. Default is 50.
-         * @param segmentsWidth — number of horizontal segments. Minimum value is 3, and the default is 8.
-         * @param segmentsHeight — number of vertical segments. Minimum value is 2, and the default is 6.
-         * @param phiStart — specify horizontal starting angle. Default is 0.
-         * @param phiLength — specify horizontal sweep angle size. Default is Math.PI * 2.
-         * @param thetaStart — specify vertical starting angle. Default is 0.
-         * @param thetaLength — specify vertical sweep angle size. Default is Math.PI.
-         */
-        constructor(radius: number, widthSegments?: number, heightSegments?: number, phiStart?: number, phiLength?: number, thetaStart?: number, thetaLength?: number);
-        radius: number;
-        widthSegments: number;
-        heightSegments: number;
-        phiStart: number;
-        phiLength: number;
-        thetaStart: number;
-        thetaLength: number;
-    }
-
-    export class TetrahedronGeometry extends PolyhedronGeometry {
-        constructor(radius?: number, detail?: number);
-    }
-
-    export interface TextGeometryParameters {
-        size?: number; // size of the text
-        height?: number; // thickness to extrude text
-        curveSegments?: number; // number of points on the curves
-        font?: string; // font name
-        weight?: string; // font weight (normal, bold)
-        style?: string; // font style  (normal, italics)
-        bevelEnabled?: boolean;   // turn on bevel
-        bevelThickness?: number; // how deep into text bevel goes
-        bevelSize?: number; // how far from text outline is bevel
-    }
-
-    export class TextGeometry extends ExtrudeGeometry {
-        constructor(text: string, TextGeometryParameters?: TextGeometryParameters);
-    }
-
-    export class TorusGeometry extends Geometry {
-        constructor(radius?: number, tube?: number, radialSegments?: number, tubularSegments?: number, arc?: number);
-        radius: number;
-        tube: number;
-        radialSegments: number;
-        tubularSegments: number;
-        arc: number;
-    }
-
-    export class TorusKnotGeometry extends Geometry {
-        constructor(radius?: number, tube?: number, radialSegments?: number, tubularSegments?: number, p?: number, q?: number, heightScale?: number);
-        radius: number;
-        tube: number;
-        radialSegments: number;
-        tubularSegments: number;
-        p: number;
-        q: number;
-        heightScale: number;
-        grid: number[][];
-    }
-
-    export class TubeGeometry extends Geometry {
-        constructor(path: Path, segments?: number, radius?: number, radiusSegments?: number, closed?: boolean, debug?: Object3D);
-
-        // https://github.com/mrdoob/three.js/blob/master/examples/webgl_geometry_extrude_shapes.html#L208
-        // Hmmm?
-        constructor(path: SplineCurve3, segments?: number, radius?: number, radiusSegments?: number, closed?: boolean, debug?: boolean);
-
-        path: Path;
-        segments: number;
-        radius: number;
-        radiusSegments: number;
-        closed: boolean;
-        grid: number[][];
-        tangents: Vector3[];
-        normals: Vector3[];
-        binormals: Vector3[];
-        FrenetFrames(path: Path, segments: number, closed: boolean): void;
-    }
-
-    // Extras / Helpers /////////////////////////////////////////////////////////////////////
-
-    export class AxisHelper extends Line {
-        constructor(size: number);
-    }
-
-    export class ArrowHelper extends Object3D {
-        constructor(dir: Vector3, origin?: Vector3, length?: number, hex?: number);
-        line: Line;
-        cone: Mesh;
-        setDirection(dir: Vector3): void;
-        setLength(length: number): void;
-        setColor(hex: number): void;
-    }
-
-    export class CameraHelper extends Line {
-        constructor(camera: Camera);
-        pointMap: { [id: string]: number[]; };
-        camera: Camera;
-    }
-
-    export class DirectionalLightHelper extends Object3D {
-        constructor(light: Light, sphereSize: number, arrowLength: number);
-        light: Light;
-        direction: Vector3;
-        color: Color;
-        lightArrow: ArrowHelper;
-        lightSphere: Mesh;
-        lightRays: Line;
-        targetSphere: Mesh;
-        targetLine: Line;
-    }
-
-    export class HemisphereLightHelper extends Object3D {
-        constructor(light: Light, sphereSize: number, arrowLength: number, domeSize: number);
-        light: Light;
-        color: Color;
-        groundColor: Color;
-        lightSphere: Mesh;
-        lightArrow: ArrowHelper;
-        lightArrowGround: ArrowHelper;
-        target: Vector3;
-    }
-
-    export class PointLightHelper extends Object3D {
-        constructor(light: Light, sphereSize: number);
-        light: Light;
-        color: Color;
-        lightSphere: Mesh;
-        lightRays: Line;
-        lightDistance: Mesh;
-    }
-
-    export class SpotLightHelper extends Object3D {
-        constructor(light: Light, sphereSize: number, arrowLength: number);
-        light: Light;
-        direction: Vector3;
-        color: Color;
-        lightArrow: ArrowHelper;
-        lightSphere: Mesh;
-        lightCone: Mesh;
-        lightRays: Line;
-        gyroscope: Gyroscope;
-        targetSphere: Mesh;
-        targetLine: Line;
-    }
-
-    // Extras / Objects /////////////////////////////////////////////////////////////////////
-
-    export class ImmediateRenderObject extends Object3D {
-        constructor();
-        // render(renderCallback):void;
-    }
-
-    export interface LensFlareProperty {
-        texture: Texture;             // Texture
-        size: number;             // size in pixels (-1 = use texture.width)
-        distance: number;             // distance (0-1) from light source (0=at light source)
-        x: number;
-        y: number;
-        z: number;            // screen position (-1 =>  1) z = 0 is ontop z = 1 is back
-        scale: number;             // scale
-        rotation: number;             // rotation
-        opacity: number;            // opacity
-        color: Color;                // color
-        blending: Blending;
-    }
-
-    export class LensFlare extends Object3D {
-        constructor(texture?: Texture, size?: number, distance?: number, blending?: Blending, color?: Color);
-        lensFlares: LensFlareProperty[];
-        positionScreen: Vector3;
-        customUpdateCallback: (object: LensFlare) => void;
-        add(object: Object3D): void;
-        add(texture?: Texture, size?: number, distance?: number, blending?: Blending, color?: Color, opacity?: number): void;
-        updateLensFlares(): void;
-    }
-
-    export interface MorphBlendMeshAnimation {
-        startFrame: number;
-        endFrame: number;
-        length: number;
-        fps: number;
-        duration: number;
-        lastFrame: number;
-        currentFrame: number;
-        active: boolean;
-        time: number;
-        direction: number;
-        weight: number;
-        directionBackwards: boolean;
-        mirroredLoop: boolean;
-    }
-
-    export class MorphBlendMesh extends Mesh {
-        constructor(geometry: Geometry, material: Material);
-        animationsMap: { [name: string]: MorphBlendMeshAnimation; };
-        animationsList: MorphBlendMeshAnimation[];
-        createAnimation(name: string, start: number, end: number, fps: number): void;
-        autoCreateAnimations(fps: number): void;
-        firstAnimation: string;
-        setAnimationDirectionForward(name: string): void;
-        setAnimationDirectionBackward(name: string): void;
-        setAnimationFPS(name: string, fps: number): void;
-        setAnimationDuration(name: string, duration: number): void;
-        setAnimationWeight(name: string, weight: number): void;
-        setAnimationTime(name: string, time: number): void;
-        getAnimationTime(name: string): number;
-        getAnimationDuration(name: string): number;
-        playAnimation(name: string): void;
-        stopAnimation(name: string): void;
-        update(delta: number): void;
-    }
-
-    // Extras / Renderers / Plugins /////////////////////////////////////////////////////////////////////
-
-    export class DepthPassPlugin implements RendererPlugin {
-        constructor();
-        enabled: boolean;
-        renderTarget: RenderTarget;
-        init(renderer: Renderer): void;
-        render(scene: Scene, camera: Camera): void;
-        update(scene: Scene, camera: Camera): void;
-    }
-
-    export class LensFlarePlugin implements RendererPlugin {
-        constructor();
-        init(renderer: Renderer): void;
-        render(scene: Scene, camera: Camera, viewportWidth: number, viewportHeight: number): void;
-    }
-
-    export class ShadowMapPlugin implements RendererPlugin {
-        constructor();
-        init(renderer: Renderer): void;
-        render(scene: Scene, camera: Camera): void;
-        update(scene: Scene, camera: Camera): void;
-    }
-
-    export class SpritePlugin implements RendererPlugin {
-        constructor();
-        init(renderer: Renderer): void;
-        render(scene: Scene, camera: Camera, viewportWidth: number, viewportHeight: number): void;
-    }
-
-    // renderers  /////////////////////////////////////////////////////////////////////
-
-    export interface ShaderLibrary {
-        [name: string]: {
-            vertexShader: string;
-            fragmentShader: string;
-        };
-    }
-    export var ShaderFlares: ShaderLibrary;
-    export var ShaderSprite: ShaderLibrary;
-
-    export var UniformsUtils: {
-        merge(uniforms: Object[]): Uniforms;
-        merge(uniforms: Uniforms[]): Uniforms;
-        clone(uniforms_src: Uniforms): Uniforms;
-    };
-
-    export var UniformsLib: {
-        common: Uniforms;
-        bump: Uniforms;
-        normalmap: Uniforms;
-        fog: Uniforms;
-        lights: Uniforms;
-        particle: Uniforms;
-        shadowmap: Uniforms;
-    };
-
-    export interface Shader {
-        uniforms: Uniforms;
-        vertexShader: string;
-        fragmentShader: string;
-    }
-
-    export var ShaderLib: {
-        [name: string]: Shader;
-        basic: Shader;
-        lambert: Shader;
-        phong: Shader;
-        particle_basic: Shader;
-        depth: Shader;
-        dashed: Shader;
-        normal: Shader;
-        normalmap: Shader;
-        cube: Shader;
-        depthRGBA: Shader;
-    };
-}
->>>>>>> 0243d567
+}