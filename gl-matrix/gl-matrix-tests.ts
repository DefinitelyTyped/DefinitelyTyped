<<<<<<< HEAD


=======
>>>>>>> 8841dfc7
// common
import {vec2, mat2, mat3, mat4, vec3, vec4, mat2d, quat} from "gl-matrix";

var outVal: number;
var outBool: boolean;
var outStr: string;

let vecArray = new Float32Array([1, 2, 3, 4, 5, 6, 7, 8, 9, 10, 11, 12]);

let vec2A = vec2.fromValues(1, 2);
let vec2B = vec2.fromValues(3, 4);
let vec3A = vec3.fromValues(1, 2, 3);
let vec3B = vec3.fromValues(3, 4, 5);
let vec4A = vec4.fromValues(1, 2, 3, 4);
let vec4B = vec4.fromValues(3, 4, 5, 6);
let mat2A = mat2.fromValues(1, 2, 3, 4);
let mat2B = mat2.fromValues(1, 2, 3, 4);
let mat2dA = mat2d.fromValues(1, 2, 3, 4, 5, 6);
let mat2dB = mat2d.fromValues(1, 2, 3, 4, 5, 6);
let mat3A = mat3.fromValues(1, 2, 3, 4, 5, 6, 7, 8, 9);
let mat3B = mat3.fromValues(1, 2, 3, 4, 5, 6, 7, 8, 9);
let mat4A = mat4.fromValues(1, 2, 3, 4, 5, 6, 7, 8, 9, 10, 11, 12, 13, 14, 15, 16);
let mat4B = mat4.fromValues(1, 2, 3, 4, 5, 6, 7, 8, 9, 10, 11, 12, 13, 14, 15, 16);
let quatA = quat.fromValues(1, 2, 3, 4);
let quatB = quat.fromValues(5, 6, 7, 8);

let outVec2 = vec2.create();
let outVec3 = vec3.create();
let outVec4 = vec4.create();
let outMat2 = mat2.create();
let outMat2d = mat2d.create();
let outMat3 = mat3.create();
let outMat4 = mat4.create();
let outQuat = quat.create();

let outMat2Null: mat2 | null;
let outMat2dNull: mat2d | null;
let outMat3Null: mat3 | null;
let outMat4Null: mat4 | null;

// vec2
outVec2 = vec2.create();
outVec2 = vec2.clone(vec2A);
outVec2 = vec2.fromValues(1, 2);
outVec2 = vec2.copy(outVec2, vec2A);
outVec2 = vec2.set(outVec2, 1, 2);
outVec2 = vec2.add(outVec2, vec2A, vec2B);
outVec2 = vec2.subtract(outVec2, vec2A, vec2B);
outVec2 = vec2.sub(outVec2, vec2A, vec2B);
outVec2 = vec2.multiply(outVec2, vec2A, vec2B);
outVec2 = vec2.mul(outVec2, vec2A, vec2B);
outVec2 = vec2.divide(outVec2, vec2A, vec2B);
outVec2 = vec2.div(outVec2, vec2A, vec2B);
outVec2 = vec2.ceil(outVec2, vec2A);
outVec2 = vec2.floor(outVec2, vec2A);
outVec2 = vec2.min(outVec2, vec2A, vec2B);
outVec2 = vec2.max(outVec2, vec2A, vec2B);
outVec2 = vec2.round(outVec2, vec2A);
outVec2 = vec2.scale(outVec2, vec2A, 2);
outVec2 = vec2.scaleAndAdd(outVec2, vec2A, vec2B, 0.5);
outVal = vec2.distance(vec2A, vec2B);
outVal = vec2.dist(vec2A, vec2B);
outVal = vec2.squaredDistance(vec2A, vec2B);
outVal = vec2.sqrDist(vec2A, vec2B);
outVal = vec2.length(vec2A);
outVal = vec2.len(vec2A);
outVal = vec2.squaredLength(vec2A);
outVal = vec2.sqrLen(vec2A);
outVec2 = vec2.negate(outVec2, vec2A);
outVec2 = vec2.inverse(outVec2, vec2A);
outVec2 = vec2.normalize(outVec2, vec2A);
outVal = vec2.dot(vec2A, vec2B);
outVec2 = vec2.cross(outVec2, vec2A, vec2B);
outVec2 = vec2.lerp(outVec2, vec2A, vec2B, 0.5);
outVec2 = vec2.random(outVec2);
outVec2 = vec2.random(outVec2, 5.0);
outVec2 = vec2.transformMat2(outVec2, vec2A, mat2A);
outVec2 = vec2.transformMat2d(outVec2, vec2A, mat2dA);
outVec2 = vec2.transformMat3(outVec2, vec2A, mat3A);
outVec2 = vec2.transformMat4(outVec2, vec2A, mat4A);
vecArray = vec2.forEach(vecArray, 0, 0, 0, vec2.normalize);
outStr = vec2.str(vec2A);
outBool = vec2.exactEquals(vec2A, vec2B);
outBool = vec2.equals(vec2A, vec2B);
outVec2 = vec2.add(outVec2, [0, 1], [2, 3]); // test one method with number array input

// vec3
outVec3 = vec3.create();
outVec3 = vec3.clone(vec3A);
outVec3 = vec3.fromValues(1, 2, 3);
outVec3 = vec3.copy(outVec3, vec3A);
outVec3 = vec3.set(outVec3, 1, 2, 3);
outVec3 = vec3.add(outVec3, vec3A, vec3B);
outVec3 = vec3.subtract(outVec3, vec3A, vec3B);
outVec3 = vec3.sub(outVec3, vec3A, vec3B);
outVec3 = vec3.multiply(outVec3, vec3A, vec3B);
outVec3 = vec3.mul(outVec3, vec3A, vec3B);
outVec3 = vec3.divide(outVec3, vec3A, vec3B);
outVec3 = vec3.div(outVec3, vec3A, vec3B);
outVec3 = vec3.ceil(outVec3, vec3A);
outVec3 = vec3.floor(outVec3, vec3A);
outVec3 = vec3.min(outVec3, vec3A, vec3B);
outVec3 = vec3.max(outVec3, vec3A, vec3B);
outVec3 = vec3.round(outVec3, vec3A);
outVec3 = vec3.scale(outVec3, vec3A, 2);
outVec3 = vec3.scaleAndAdd(outVec3, vec3A, vec3B, 0.5);
outVal = vec3.distance(vec3A, vec3B);
outVal = vec3.dist(vec3A, vec3B);
outVal = vec3.squaredDistance(vec3A, vec3B);
outVal = vec3.sqrDist(vec3A, vec3B);
outVal = vec3.length(vec3A);
outVal = vec3.len(vec3A);
outVal = vec3.squaredLength(vec3A);
outVal = vec3.sqrLen(vec3A);
outVec3 = vec3.negate(outVec3, vec3A);
outVec3 = vec3.inverse(outVec3, vec3A);
outVec3 = vec3.normalize(outVec3, vec3A);
outVal = vec3.dot(vec3A, vec3B);
outVec3 = vec3.cross(outVec3, vec3A, vec3B);
outVec3 = vec3.lerp(outVec3, vec3A, vec3B, 0.5);
outVec3 = vec3.hermite(outVec3, vec3A, vec3B, vec3A, vec3B, 0.5);
outVec3 = vec3.bezier(outVec3, vec3A, vec3B, vec3A, vec3B, 0.5);
outVec3 = vec3.random(outVec3);
outVec3 = vec3.random(outVec3, 5.0);
outVec3 = vec3.transformMat3(outVec3, vec3A, mat3A);
outVec3 = vec3.transformMat4(outVec3, vec3A, mat4A);
outVec3 = vec3.transformQuat(outVec3, vec3A, quatA);
outVec3 = vec3.rotateX(outVec3, vec3A, vec3B, Math.PI);
outVec3 = vec3.rotateY(outVec3, vec3A, vec3B, Math.PI);
outVec3 = vec3.rotateZ(outVec3, vec3A, vec3B, Math.PI);
vecArray = vec3.forEach(vecArray, 0, 0, 0, vec3.normalize);
outVal = vec3.angle(vec3A, vec3B);
outStr = vec3.str(vec3A);
outBool = vec3.exactEquals(vec3A, vec3B);
outBool = vec3.equals(vec3A, vec3B);
outVec3 = vec3.add(outVec3, [0, 1, 2], [3, 4, 5]); // test one method with number array input

// vec4
outVec4 = vec4.create();
outVec4 = vec4.clone(vec4A);
outVec4 = vec4.fromValues(1, 2, 3, 4);
outVec4 = vec4.copy(outVec4, vec4A);
outVec4 = vec4.set(outVec4, 1, 2, 3, 4);
outVec4 = vec4.add(outVec4, vec4A, vec4B);
outVec4 = vec4.subtract(outVec4, vec4A, vec4B);
outVec4 = vec4.sub(outVec4, vec4A, vec4B);
outVec4 = vec4.multiply(outVec4, vec4A, vec4B);
outVec4 = vec4.mul(outVec4, vec4A, vec4B);
outVec4 = vec4.divide(outVec4, vec4A, vec4B);
outVec4 = vec4.div(outVec4, vec4A, vec4B);
outVec4 = vec4.ceil(outVec4, vec4A);
outVec4 = vec4.floor(outVec4, vec4A);
outVec4 = vec4.min(outVec4, vec4A, vec4B);
outVec4 = vec4.max(outVec4, vec4A, vec4B);
outVec4 = vec4.scale(outVec4, vec4A, 2);
outVec4 = vec4.scaleAndAdd(outVec4, vec4A, vec4B, 0.5);
outVal = vec4.distance(vec4A, vec4B);
outVal = vec4.dist(vec4A, vec4B);
outVal = vec4.squaredDistance(vec4A, vec4B);
outVal = vec4.sqrDist(vec4A, vec4B);
outVal = vec4.length(vec4A);
outVal = vec4.len(vec4A);
outVal = vec4.squaredLength(vec4A);
outVal = vec4.sqrLen(vec4A);
outVec4 = vec4.negate(outVec4, vec4A);
outVec4 = vec4.inverse(outVec4, vec4A);
outVec4 = vec4.normalize(outVec4, vec4A);
outVal = vec4.dot(vec4A, vec4B);
outVec4 = vec4.lerp(outVec4, vec4A, vec4B, 0.5);
outVec4 = vec4.random(outVec4);
outVec4 = vec4.random(outVec4, 5.0);
outVec4 = vec4.transformMat4(outVec4, vec4A, mat4A);
outVec4 = vec4.transformQuat(outVec4, vec4A, quatA);
vecArray = vec4.forEach(vecArray, 0, 0, 0, vec4.normalize);
outStr = vec4.str(vec4A);
outBool = vec4.exactEquals(vec4A, vec4B);
outBool = vec4.equals(vec4A, vec4B);
outVec4 = vec4.add(outVec4, [0, 1, 2, 3], [4, 5, 6, 7]); // test one method with number array input

// mat2
outMat2 = mat2.create();
outMat2 = mat2.clone(mat2A);
outMat2 = mat2.copy(outMat2, mat2A);
outMat2 = mat2.identity(outMat2);
outMat2 = mat2.fromValues(1, 2, 3, 4);
outMat2 = mat2.set(outMat2, 1, 2, 3, 4);
outMat2 = mat2.transpose(outMat2, mat2A);
outMat2Null = mat2.invert(outMat2, mat2A);
outMat2 = mat2.adjoint(outMat2, mat2A);
outVal = mat2.determinant(mat2A);
outMat2 = mat2.multiply(outMat2, mat2A, mat2B);
outMat2 = mat2.mul(outMat2, mat2A, mat2B);
outMat2 = mat2.rotate(outMat2, mat2A, Math.PI * 0.5);
outMat2 = mat2.scale(outMat2, mat2A, vec2A);
outMat2 = mat2.fromRotation(outMat2, 0.5);
outMat2 = mat2.fromScaling(outMat2, vec2A);
outStr = mat2.str(mat2A);
outVal = mat2.frob(mat2A);
var L = mat2.create();
var D = mat2.create();
var U = mat2.create();
outMat2 = mat2.LDU(L, D, U, mat2A);
outMat2 = mat2.add(outMat2, mat2A, mat2B);
outMat2 = mat2.subtract(outMat2, mat2A, mat2B);
outMat2 = mat2.sub(outMat2, mat2A, mat2B);
outBool = mat2.exactEquals(mat2A, mat2B);
outBool = mat2.equals(mat2A, mat2B);
outMat2 = mat2.multiplyScalar (outMat2, mat2A, 2);
outMat2 = mat2.multiplyScalarAndAdd (outMat2, mat2A, mat2B, 2);

// mat2d
outMat2d = mat2d.create();
outMat2d = mat2d.clone(mat2dA);
outMat2d = mat2d.copy(outMat2d, mat2dA);
outMat2d = mat2d.identity(outMat2d);
outMat2d = mat2d.fromValues(1, 2, 3, 4, 5, 6);
outMat2d = mat2d.set(outMat2d, 1, 2, 3, 4, 5, 6);
outMat2dNull = mat2d.invert(outMat2d, mat2dA);
outVal = mat2d.determinant(mat2dA);
outMat2d = mat2d.multiply(outMat2d, mat2dA, mat2dB);
outMat2d = mat2d.mul(outMat2d, mat2dA, mat2dB);
outMat2d = mat2d.rotate(outMat2d, mat2dA, Math.PI * 0.5);
outMat2d = mat2d.scale(outMat2d, mat2dA, vec2A);
outMat2d = mat2d.translate(outMat2d, mat2dA, vec2A);
outMat2d = mat2d.fromRotation(outMat2d, 0.5);
outMat2d = mat2d.fromScaling(outMat2d, vec2A);
outMat2d = mat2d.fromTranslation(outMat2d, vec2A);
outStr = mat2d.str(mat2dA);
outVal = mat2d.frob(mat2dA);
outMat2d = mat2d.add(outMat2d, mat2dA, mat2dB);
outMat2d = mat2d.subtract(outMat2d, mat2dA, mat2dB);
outMat2d = mat2d.sub(outMat2d, mat2dA, mat2dB);
outMat2d = mat2d.multiplyScalar (outMat2d, mat2dA, 2);
outMat2d = mat2d.multiplyScalarAndAdd (outMat2d, mat2dA, mat2dB, 2);
outBool = mat2d.exactEquals(mat2dA, mat2dB);
outBool = mat2d.equals(mat2dA, mat2dB);

// mat3
outMat3 = mat3.create();
outMat3 = mat3.fromMat4(outMat3, mat4A);
outMat3 = mat3.clone(mat3A);
outMat3 = mat3.copy(outMat3, mat3A);
outMat3 = mat3.fromValues(1, 2, 3, 4, 5, 6, 7, 8, 9);
outMat3 = mat3.set(outMat3, 1, 2, 3, 4, 5, 6, 7, 8, 9);
outMat3 = mat3.identity(outMat3);
outMat3 = mat3.transpose(outMat3, mat3A);
outMat3Null = mat3.invert(outMat3, mat3A);
outMat3 = mat3.adjoint(outMat3, mat3A);
outVal = mat3.determinant(mat3A);
outMat3 = mat3.multiply(outMat3, mat3A, mat3B);
outMat3 = mat3.mul(outMat3, mat3A, mat3B);
outMat3 = mat3.translate(outMat3, mat3A, vec3A);
outMat3 = mat3.rotate(outMat3, mat3A, Math.PI/2);
outMat3 = mat3.scale(outMat3, mat3A, vec2A);
outMat3 = mat3.fromTranslation(outMat3, vec2A);
outMat3 = mat3.fromRotation(outMat3, Math.PI);
outMat3 = mat3.fromScaling(outMat3, vec2A);
outMat3 = mat3.fromMat2d(outMat3, mat2dA);
outMat3 = mat3.fromQuat(outMat3, quatA);
outMat3Null = mat3.normalFromMat4(outMat3, mat4A);
outStr = mat3.str(mat3A);
outVal = mat3.frob(mat3A);
outMat3 = mat3.add(outMat3, mat3A, mat3B);
outMat3 = mat3.subtract(outMat3, mat3A, mat3B);
outMat3 = mat3.sub(outMat3, mat3A, mat3B);
outMat3 = mat3.multiplyScalar (outMat3, mat3A, 2);
outMat3 = mat3.multiplyScalarAndAdd (outMat3, mat3A, mat3B, 2);
outBool = mat3.exactEquals(mat3A, mat3B);
outBool = mat3.equals(mat3A, mat3B);

//mat4
outMat4 = mat4.create();
outMat4 = mat4.clone(mat4A);
outMat4 = mat4.copy(outMat4, mat4A);
outMat4 = mat4.fromValues(1, 2, 3, 4, 5, 6, 7, 8, 9, 10, 11, 12, 13, 14, 15, 16);
outMat4 = mat4.set(outMat4, 1, 2, 3, 4, 5, 6, 7, 8, 9, 10, 11, 12, 13, 14, 15, 16);
outMat4 = mat4.identity(outMat4);
outMat4 = mat4.transpose(outMat4, mat4A);
outMat4Null = mat4.invert(outMat4, mat4A);
outMat4 = mat4.adjoint(outMat4, mat4A);
outVal = mat4.determinant(mat4A);
outMat4 = mat4.multiply(outMat4, mat4A, mat4B);
outMat4 = mat4.mul(outMat4, mat4A, mat4B);
outMat4 = mat4.translate(outMat4, mat4A, vec3A);
outMat4 = mat4.scale(outMat4, mat4A, vec3A);
outMat4Null = mat4.rotate(outMat4, mat4A, Math.PI, vec3A);
outMat4 = mat4.rotateX(outMat4, mat4A, Math.PI);
outMat4 = mat4.rotateY(outMat4, mat4A, Math.PI);
outMat4 = mat4.rotateZ(outMat4, mat4A, Math.PI);
outMat4 = mat4.fromTranslation(outMat4, vec3A);
outMat4Null = mat4.fromRotation(outMat4, Math.PI, vec3A);
outMat4 = mat4.fromScaling(outMat4, vec3A);
outMat4 = mat4.fromXRotation(outMat4, Math.PI);
outMat4 = mat4.fromYRotation(outMat4, Math.PI);
outMat4 = mat4.fromZRotation(outMat4, Math.PI);
outMat4 = mat4.fromRotationTranslation(outMat4, quatA, vec3A);
outVec3 = mat4.getTranslation(outVec3, mat4A)
outQuat = mat4.getRotation(outQuat, mat4A)
outMat4 = mat4.fromRotationTranslationScale(outMat4, quatA, vec3A, vec3B);
outMat4 = mat4.fromRotationTranslationScaleOrigin(outMat4, quatA, vec3A, vec3B, vec3A);
outMat4 = mat4.fromQuat(outMat4, quatB);
outMat4 = mat4.frustum(outMat4, -1, 1, -1, 1, -1, 1);
outMat4 = mat4.perspective(outMat4, Math.PI, 1, 0, 1);
outMat4 = mat4.perspectiveFromFieldOfView(outMat4, {upDegrees:Math.PI, downDegrees:-Math.PI, leftDegrees:-Math.PI, rightDegrees:Math.PI}, 1, 0);
outMat4 = mat4.ortho(outMat4, -1, 1, -1, 1, -1, 1);
outMat4 = mat4.lookAt(outMat4, vec3A, vec3B, vec3A);
outStr = mat4.str(mat4A);
outVal = mat4.frob(mat4A);
outMat4 = mat4.add(outMat4, mat4A, mat4B);
outMat4 = mat4.subtract(outMat4, mat4A, mat4B);
outMat4 = mat4.sub(outMat4, mat4A, mat4B);
outMat4 = mat4.multiplyScalar (outMat4, mat4A, 2);
outMat4 = mat4.multiplyScalarAndAdd (outMat4, mat4A, mat4B, 2);
outBool = mat4.exactEquals(mat4A, mat4B);
outBool = mat4.equals(mat4A, mat4B);

// quat
var deg90 = Math.PI / 2;
outQuat = quat.create();
outQuat = quat.clone(quatA);
outQuat = quat.fromValues(1, 2, 3, 4);
outQuat = quat.copy(outQuat, quatA);
outQuat = quat.set(outQuat, 1, 2, 3, 4);
outQuat = quat.identity(outQuat);
outQuat = quat.rotationTo(outQuat, vec3A, vec3B);
outQuat = quat.setAxes(outQuat, vec3A, vec3B, vec3A);
outQuat = quat.setAxisAngle(outQuat, vec3A, Math.PI * 0.5);
outVal = quat.getAxisAngle (outVec3, quatA);
outQuat = quat.add(outQuat, quatA, quatB);
outQuat = quat.multiply(outQuat, quatA, quatB);
outQuat = quat.mul(outQuat, quatA, quatB);
outQuat = quat.scale(outQuat, quatA, 2);
outVal = quat.length(quatA);
outVal = quat.len(quatA);
outVal = quat.squaredLength(quatA);
outVal = quat.sqrLen(quatA);
outQuat = quat.normalize(outQuat, quatA);
outVal = quat.dot(quatA, quatB);
outQuat = quat.lerp(outQuat, quatA, quatB, 0.5);
outQuat = quat.slerp(outQuat, quatA, quatB, 0.5);
outQuat = quat.invert(outQuat, quatA);
outQuat = quat.conjugate(outQuat, quatA);
outStr = quat.str(quatA);
outQuat = quat.rotateX(outQuat, quatA, deg90);
outQuat = quat.rotateY(outQuat, quatA, deg90);
outQuat = quat.rotateZ(outQuat, quatA, deg90);
outQuat = quat.fromMat3(outQuat, mat3A);
outQuat = quat.calculateW(outQuat, quatA);
outBool = quat.exactEquals(quatA, quatB);
outBool = quat.equals(quatA, quatB);

// common
import _vec2 = require('gl-matrix/src/gl-matrix/vec2');
import _vec3 = require('gl-matrix/src/gl-matrix/vec3');
import _vec4 = require('gl-matrix/src/gl-matrix/vec4');
import _mat2 = require('gl-matrix/src/gl-matrix/mat2');
import _mat2d = require('gl-matrix/src/gl-matrix/mat2d');
import _mat3 = require('gl-matrix/src/gl-matrix/mat3');
import _mat4 = require('gl-matrix/src/gl-matrix/mat4');
import _quat = require('gl-matrix/src/gl-matrix/quat');

vecArray = new Float32Array([1, 2, 3, 4, 5, 6, 7, 8, 9, 10, 11, 12]);

vec2A = _vec2.fromValues(1, 2);
vec2B = _vec2.fromValues(3, 4);
vec3A = _vec3.fromValues(1, 2, 3);
vec3B = _vec3.fromValues(3, 4, 5);
vec4A = _vec4.fromValues(1, 2, 3, 4);
vec4B = _vec4.fromValues(3, 4, 5, 6);
mat2A = _mat2.fromValues(1, 2, 3, 4);
mat2B = _mat2.fromValues(1, 2, 3, 4);
mat2dA = _mat2d.fromValues(1, 2, 3, 4, 5, 6);
mat2dB = _mat2d.fromValues(1, 2, 3, 4, 5, 6);
mat3A = _mat3.fromValues(1, 2, 3, 4, 5, 6, 7, 8, 9);
mat3B = _mat3.fromValues(1, 2, 3, 4, 5, 6, 7, 8, 9);
mat4A = _mat4.fromValues(1, 2, 3, 4, 5, 6, 7, 8, 9, 10, 11, 12, 13, 14, 15, 16);
mat4B = _mat4.fromValues(1, 2, 3, 4, 5, 6, 7, 8, 9, 10, 11, 12, 13, 14, 15, 16);
quatA = _quat.fromValues(1, 2, 3, 4);
quatB = _quat.fromValues(5, 6, 7, 8);

outVec2 = _vec2.create();
outVec3 = _vec3.create();
outVec4 = _vec4.create();
outMat2 = _mat2.create();
outMat2d = _mat2d.create();
outMat3 = _mat3.create();
outMat4 = _mat4.create();
outQuat = _quat.create();

// _vec2
outVec2 = _vec2.create();
outVec2 = _vec2.clone(vec2A);
outVec2 = _vec2.fromValues(1, 2);
outVec2 = _vec2.copy(outVec2, vec2A);
outVec2 = _vec2.set(outVec2, 1, 2);
outVec2 = _vec2.add(outVec2, vec2A, vec2B);
outVec2 = _vec2.subtract(outVec2, vec2A, vec2B);
outVec2 = _vec2.sub(outVec2, vec2A, vec2B);
outVec2 = _vec2.multiply(outVec2, vec2A, vec2B);
outVec2 = _vec2.mul(outVec2, vec2A, vec2B);
outVec2 = _vec2.divide(outVec2, vec2A, vec2B);
outVec2 = _vec2.div(outVec2, vec2A, vec2B);
outVec2 = _vec2.ceil(outVec2, vec2A);
outVec2 = _vec2.floor(outVec2, vec2A);
outVec2 = _vec2.min(outVec2, vec2A, vec2B);
outVec2 = _vec2.max(outVec2, vec2A, vec2B);
outVec2 = _vec2.round(outVec2, vec2A);
outVec2 = _vec2.scale(outVec2, vec2A, 2);
outVec2 = _vec2.scaleAndAdd(outVec2, vec2A, vec2B, 0.5);
outVal = _vec2.distance(vec2A, vec2B);
outVal = _vec2.dist(vec2A, vec2B);
outVal = _vec2.squaredDistance(vec2A, vec2B);
outVal = _vec2.sqrDist(vec2A, vec2B);
outVal = _vec2.length(vec2A);
outVal = _vec2.len(vec2A);
outVal = _vec2.squaredLength(vec2A);
outVal = _vec2.sqrLen(vec2A);
outVec2 = _vec2.negate(outVec2, vec2A);
outVec2 = _vec2.inverse(outVec2, vec2A);
outVec2 = _vec2.normalize(outVec2, vec2A);
outVal = _vec2.dot(vec2A, vec2B);
outVec2 = _vec2.cross(outVec2, vec2A, vec2B);
outVec2 = _vec2.lerp(outVec2, vec2A, vec2B, 0.5);
outVec2 = _vec2.random(outVec2);
outVec2 = _vec2.random(outVec2, 5.0);
outVec2 = _vec2.transformMat2(outVec2, vec2A, mat2A);
outVec2 = _vec2.transformMat2d(outVec2, vec2A, mat2dA);
outVec2 = _vec2.transformMat3(outVec2, vec2A, mat3A);
outVec2 = _vec2.transformMat4(outVec2, vec2A, mat4A);
vecArray = _vec2.forEach(vecArray, 0, 0, 0, _vec2.normalize);
outStr = _vec2.str(vec2A);
outBool = _vec2.exactEquals(vec2A, vec2B);
outBool = _vec2.equals(vec2A, vec2B);
outVec2 = _vec2.add(outVec2, [0, 1], [2, 3]); // test one method with number array input

// _vec3
outVec3 = _vec3.create();
outVec3 = _vec3.clone(vec3A);
outVec3 = _vec3.fromValues(1, 2, 3);
outVec3 = _vec3.copy(outVec3, vec3A);
outVec3 = _vec3.set(outVec3, 1, 2, 3);
outVec3 = _vec3.add(outVec3, vec3A, vec3B);
outVec3 = _vec3.subtract(outVec3, vec3A, vec3B);
outVec3 = _vec3.sub(outVec3, vec3A, vec3B);
outVec3 = _vec3.multiply(outVec3, vec3A, vec3B);
outVec3 = _vec3.mul(outVec3, vec3A, vec3B);
outVec3 = _vec3.divide(outVec3, vec3A, vec3B);
outVec3 = _vec3.div(outVec3, vec3A, vec3B);
outVec3 = _vec3.ceil(outVec3, vec3A);
outVec3 = _vec3.floor(outVec3, vec3A);
outVec3 = _vec3.min(outVec3, vec3A, vec3B);
outVec3 = _vec3.max(outVec3, vec3A, vec3B);
outVec3 = _vec3.round(outVec3, vec3A);
outVec3 = _vec3.scale(outVec3, vec3A, 2);
outVec3 = _vec3.scaleAndAdd(outVec3, vec3A, vec3B, 0.5);
outVal = _vec3.distance(vec3A, vec3B);
outVal = _vec3.dist(vec3A, vec3B);
outVal = _vec3.squaredDistance(vec3A, vec3B);
outVal = _vec3.sqrDist(vec3A, vec3B);
outVal = _vec3.length(vec3A);
outVal = _vec3.len(vec3A);
outVal = _vec3.squaredLength(vec3A);
outVal = _vec3.sqrLen(vec3A);
outVec3 = _vec3.negate(outVec3, vec3A);
outVec3 = _vec3.inverse(outVec3, vec3A);
outVec3 = _vec3.normalize(outVec3, vec3A);
outVal = _vec3.dot(vec3A, vec3B);
outVec3 = _vec3.cross(outVec3, vec3A, vec3B);
outVec3 = _vec3.lerp(outVec3, vec3A, vec3B, 0.5);
outVec3 = _vec3.hermite(outVec3, vec3A, vec3B, vec3A, vec3B, 0.5);
outVec3 = _vec3.bezier(outVec3, vec3A, vec3B, vec3A, vec3B, 0.5);
outVec3 = _vec3.random(outVec3);
outVec3 = _vec3.random(outVec3, 5.0);
outVec3 = _vec3.transformMat3(outVec3, vec3A, mat3A);
outVec3 = _vec3.transformMat4(outVec3, vec3A, mat4A);
outVec3 = _vec3.transformQuat(outVec3, vec3A, quatA);
outVec3 = _vec3.rotateX(outVec3, vec3A, vec3B, Math.PI);
outVec3 = _vec3.rotateY(outVec3, vec3A, vec3B, Math.PI);
outVec3 = _vec3.rotateZ(outVec3, vec3A, vec3B, Math.PI);
vecArray = _vec3.forEach(vecArray, 0, 0, 0, _vec3.normalize);
outVal = _vec3.angle(vec3A, vec3B);
outStr = _vec3.str(vec3A);
outBool = _vec3.exactEquals(vec3A, vec3B);
outBool = _vec3.equals(vec3A, vec3B);
outVec3 = _vec3.add(outVec3, [0, 1, 2], [3, 4, 5]); // test one method with number array input

// _vec4
outVec4 = _vec4.create();
outVec4 = _vec4.clone(vec4A);
outVec4 = _vec4.fromValues(1, 2, 3, 4);
outVec4 = _vec4.copy(outVec4, vec4A);
outVec4 = _vec4.set(outVec4, 1, 2, 3, 4);
outVec4 = _vec4.add(outVec4, vec4A, vec4B);
outVec4 = _vec4.subtract(outVec4, vec4A, vec4B);
outVec4 = _vec4.sub(outVec4, vec4A, vec4B);
outVec4 = _vec4.multiply(outVec4, vec4A, vec4B);
outVec4 = _vec4.mul(outVec4, vec4A, vec4B);
outVec4 = _vec4.divide(outVec4, vec4A, vec4B);
outVec4 = _vec4.div(outVec4, vec4A, vec4B);
outVec4 = _vec4.ceil(outVec4, vec4A);
outVec4 = _vec4.floor(outVec4, vec4A);
outVec4 = _vec4.min(outVec4, vec4A, vec4B);
outVec4 = _vec4.max(outVec4, vec4A, vec4B);
outVec4 = _vec4.scale(outVec4, vec4A, 2);
outVec4 = _vec4.scaleAndAdd(outVec4, vec4A, vec4B, 0.5);
outVal = _vec4.distance(vec4A, vec4B);
outVal = _vec4.dist(vec4A, vec4B);
outVal = _vec4.squaredDistance(vec4A, vec4B);
outVal = _vec4.sqrDist(vec4A, vec4B);
outVal = _vec4.length(vec4A);
outVal = _vec4.len(vec4A);
outVal = _vec4.squaredLength(vec4A);
outVal = _vec4.sqrLen(vec4A);
outVec4 = _vec4.negate(outVec4, vec4A);
outVec4 = _vec4.inverse(outVec4, vec4A);
outVec4 = _vec4.normalize(outVec4, vec4A);
outVal = _vec4.dot(vec4A, vec4B);
outVec4 = _vec4.lerp(outVec4, vec4A, vec4B, 0.5);
outVec4 = _vec4.random(outVec4);
outVec4 = _vec4.random(outVec4, 5.0);
outVec4 = _vec4.transformMat4(outVec4, vec4A, mat4A);
outVec4 = _vec4.transformQuat(outVec4, vec4A, quatA);
vecArray = _vec4.forEach(vecArray, 0, 0, 0, _vec4.normalize);
outStr = _vec4.str(vec4A);
outBool = _vec4.exactEquals(vec4A, vec4B);
outBool = _vec4.equals(vec4A, vec4B);
outVec4 = _vec4.add(outVec4, [0, 1, 2, 3], [4, 5, 6, 7]); // test one method with number array input

// _mat2
outMat2 = _mat2.create();
outMat2 = _mat2.clone(mat2A);
outMat2 = _mat2.copy(outMat2, mat2A);
outMat2 = _mat2.identity(outMat2);
outMat2 = _mat2.fromValues(1, 2, 3, 4);
outMat2 = _mat2.set(outMat2, 1, 2, 3, 4);
outMat2 = _mat2.transpose(outMat2, mat2A);
outMat2Null = _mat2.invert(outMat2, mat2A);
outMat2 = _mat2.adjoint(outMat2, mat2A);
outVal = _mat2.determinant(mat2A);
outMat2 = _mat2.multiply(outMat2, mat2A, mat2B);
outMat2 = _mat2.mul(outMat2, mat2A, mat2B);
outMat2 = _mat2.rotate(outMat2, mat2A, Math.PI * 0.5);
outMat2 = _mat2.scale(outMat2, mat2A, vec2A);
outMat2 = _mat2.fromRotation(outMat2, 0.5);
outMat2 = _mat2.fromScaling(outMat2, vec2A);
outStr = _mat2.str(mat2A);
outVal = _mat2.frob(mat2A);
var L = _mat2.create();
var D = _mat2.create();
var U = _mat2.create();
outMat2 = _mat2.LDU(L, D, U, mat2A);
outMat2 = _mat2.add(outMat2, mat2A, mat2B);
outMat2 = _mat2.subtract(outMat2, mat2A, mat2B);
outMat2 = _mat2.sub(outMat2, mat2A, mat2B);
outBool = _mat2.exactEquals(mat2A, mat2B);
outBool = _mat2.equals(mat2A, mat2B);
outMat2 = _mat2.multiplyScalar (outMat2, mat2A, 2);
outMat2 = _mat2.multiplyScalarAndAdd (outMat2, mat2A, mat2B, 2);

// _mat2d
outMat2d = _mat2d.create();
outMat2d = _mat2d.clone(mat2dA);
outMat2d = _mat2d.copy(outMat2d, mat2dA);
outMat2d = _mat2d.identity(outMat2d);
outMat2d = _mat2d.fromValues(1, 2, 3, 4, 5, 6);
outMat2d = _mat2d.set(outMat2d, 1, 2, 3, 4, 5, 6);
outMat2dNull = _mat2d.invert(outMat2d, mat2dA);
outVal = _mat2d.determinant(mat2dA);
outMat2d = _mat2d.multiply(outMat2d, mat2dA, mat2dB);
outMat2d = _mat2d.mul(outMat2d, mat2dA, mat2dB);
outMat2d = _mat2d.rotate(outMat2d, mat2dA, Math.PI * 0.5);
outMat2d = _mat2d.scale(outMat2d, mat2dA, vec2A);
outMat2d = _mat2d.translate(outMat2d, mat2dA, vec2A);
outMat2d = _mat2d.fromRotation(outMat2d, 0.5);
outMat2d = _mat2d.fromScaling(outMat2d, vec2A);
outMat2d = _mat2d.fromTranslation(outMat2d, vec2A);
outStr = _mat2d.str(mat2dA);
outVal = _mat2d.frob(mat2dA);
outMat2d = _mat2d.add(outMat2d, mat2dA, mat2dB);
outMat2d = _mat2d.subtract(outMat2d, mat2dA, mat2dB);
outMat2d = _mat2d.sub(outMat2d, mat2dA, mat2dB);
outMat2d = _mat2d.multiplyScalar (outMat2d, mat2dA, 2);
outMat2d = _mat2d.multiplyScalarAndAdd (outMat2d, mat2dA, mat2dB, 2);
outBool = _mat2d.exactEquals(mat2dA, mat2dB);
outBool = _mat2d.equals(mat2dA, mat2dB);

// _mat3
outMat3 = _mat3.create();
outMat3 = _mat3.fromMat4(outMat3, mat4A);
outMat3 = _mat3.clone(mat3A);
outMat3 = _mat3.copy(outMat3, mat3A);
outMat3 = _mat3.fromValues(1, 2, 3, 4, 5, 6, 7, 8, 9);
outMat3 = _mat3.set(outMat3, 1, 2, 3, 4, 5, 6, 7, 8, 9);
outMat3 = _mat3.identity(outMat3);
outMat3 = _mat3.transpose(outMat3, mat3A);
outMat3Null = _mat3.invert(outMat3, mat3A);
outMat3 = _mat3.adjoint(outMat3, mat3A);
outVal = _mat3.determinant(mat3A);
outMat3 = _mat3.multiply(outMat3, mat3A, mat3B);
outMat3 = _mat3.mul(outMat3, mat3A, mat3B);
outMat3 = _mat3.translate(outMat3, mat3A, vec3A);
outMat3 = _mat3.rotate(outMat3, mat3A, Math.PI/2);
outMat3 = _mat3.scale(outMat3, mat3A, vec2A);
outMat3 = _mat3.fromTranslation(outMat3, vec2A);
outMat3 = _mat3.fromRotation(outMat3, Math.PI);
outMat3 = _mat3.fromScaling(outMat3, vec2A);
outMat3 = _mat3.fromMat2d(outMat3, mat2dA);
outMat3 = _mat3.fromQuat(outMat3, quatA);
outMat3Null = _mat3.normalFromMat4(outMat3, mat4A);
outStr = _mat3.str(mat3A);
outVal = _mat3.frob(mat3A);
outMat3 = _mat3.add(outMat3, mat3A, mat3B);
outMat3 = _mat3.subtract(outMat3, mat3A, mat3B);
outMat3 = _mat3.sub(outMat3, mat3A, mat3B);
outMat3 = _mat3.multiplyScalar (outMat3, mat3A, 2);
outMat3 = _mat3.multiplyScalarAndAdd (outMat3, mat3A, mat3B, 2);
outBool = _mat3.exactEquals(mat3A, mat3B);
outBool = _mat3.equals(mat3A, mat3B);

//_mat4
outMat4 = _mat4.create();
outMat4 = _mat4.clone(mat4A);
outMat4 = _mat4.copy(outMat4, mat4A);
outMat4 = _mat4.fromValues(1, 2, 3, 4, 5, 6, 7, 8, 9, 10, 11, 12, 13, 14, 15, 16);
outMat4 = _mat4.set(outMat4, 1, 2, 3, 4, 5, 6, 7, 8, 9, 10, 11, 12, 13, 14, 15, 16);
outMat4 = _mat4.identity(outMat4);
outMat4 = _mat4.transpose(outMat4, mat4A);
outMat4Null = _mat4.invert(outMat4, mat4A);
outMat4 = _mat4.adjoint(outMat4, mat4A);
outVal = _mat4.determinant(mat4A);
outMat4 = _mat4.multiply(outMat4, mat4A, mat4B);
outMat4 = _mat4.mul(outMat4, mat4A, mat4B);
outMat4 = _mat4.translate(outMat4, mat4A, vec3A);
outMat4 = _mat4.scale(outMat4, mat4A, vec3A);
outMat4Null = _mat4.rotate(outMat4, mat4A, Math.PI, vec3A);
outMat4 = _mat4.rotateX(outMat4, mat4A, Math.PI);
outMat4 = _mat4.rotateY(outMat4, mat4A, Math.PI);
outMat4 = _mat4.rotateZ(outMat4, mat4A, Math.PI);
outMat4 = _mat4.fromTranslation(outMat4, vec3A);
outMat4Null = _mat4.fromRotation(outMat4, Math.PI, vec3A);
outMat4 = _mat4.fromScaling(outMat4, vec3A);
outMat4 = _mat4.fromXRotation(outMat4, Math.PI);
outMat4 = _mat4.fromYRotation(outMat4, Math.PI);
outMat4 = _mat4.fromZRotation(outMat4, Math.PI);
outMat4 = _mat4.fromRotationTranslation(outMat4, quatA, vec3A);
outVec3 = _mat4.getTranslation(outVec3, mat4A)
outQuat = _mat4.getRotation(outQuat, mat4A)
outMat4 = _mat4.fromRotationTranslationScale(outMat4, quatA, vec3A, vec3B);
outMat4 = _mat4.fromRotationTranslationScaleOrigin(outMat4, quatA, vec3A, vec3B, vec3A);
outMat4 = _mat4.fromQuat(outMat4, quatB);
outMat4 = _mat4.frustum(outMat4, -1, 1, -1, 1, -1, 1);
outMat4 = _mat4.perspective(outMat4, Math.PI, 1, 0, 1);
outMat4 = _mat4.perspectiveFromFieldOfView(outMat4, {upDegrees:Math.PI, downDegrees:-Math.PI, leftDegrees:-Math.PI, rightDegrees:Math.PI}, 1, 0);
outMat4 = _mat4.ortho(outMat4, -1, 1, -1, 1, -1, 1);
outMat4 = _mat4.lookAt(outMat4, vec3A, vec3B, vec3A);
outStr = _mat4.str(mat4A);
outVal = _mat4.frob(mat4A);
outMat4 = _mat4.add(outMat4, mat4A, mat4B);
outMat4 = _mat4.subtract(outMat4, mat4A, mat4B);
outMat4 = _mat4.sub(outMat4, mat4A, mat4B);
outMat4 = _mat4.multiplyScalar (outMat4, mat4A, 2);
outMat4 = _mat4.multiplyScalarAndAdd (outMat4, mat4A, mat4B, 2);
outBool = _mat4.exactEquals(mat4A, mat4B);
outBool = _mat4.equals(mat4A, mat4B);

// _quat
var deg90 = Math.PI / 2;
outQuat = _quat.create();
outQuat = _quat.clone(quatA);
outQuat = _quat.fromValues(1, 2, 3, 4);
outQuat = _quat.copy(outQuat, quatA);
outQuat = _quat.set(outQuat, 1, 2, 3, 4);
outQuat = _quat.identity(outQuat);
outQuat = _quat.rotationTo(outQuat, vec3A, vec3B);
outQuat = _quat.setAxes(outQuat, vec3A, vec3B, vec3A);
outQuat = _quat.setAxisAngle(outQuat, vec3A, Math.PI * 0.5);
outVal = _quat.getAxisAngle (outVec3, quatA);
outQuat = _quat.add(outQuat, quatA, quatB);
outQuat = _quat.multiply(outQuat, quatA, quatB);
outQuat = _quat.mul(outQuat, quatA, quatB);
outQuat = _quat.scale(outQuat, quatA, 2);
outVal = _quat.length(quatA);
outVal = _quat.len(quatA);
outVal = _quat.squaredLength(quatA);
outVal = _quat.sqrLen(quatA);
outQuat = _quat.normalize(outQuat, quatA);
outVal = _quat.dot(quatA, quatB);
outQuat = _quat.lerp(outQuat, quatA, quatB, 0.5);
outQuat = _quat.slerp(outQuat, quatA, quatB, 0.5);
outQuat = _quat.invert(outQuat, quatA);
outQuat = _quat.conjugate(outQuat, quatA);
outStr = _quat.str(quatA);
outQuat = _quat.rotateX(outQuat, quatA, deg90);
outQuat = _quat.rotateY(outQuat, quatA, deg90);
outQuat = _quat.rotateZ(outQuat, quatA, deg90);
outQuat = _quat.fromMat3(outQuat, mat3A);
outQuat = _quat.calculateW(outQuat, quatA);
outBool = _quat.exactEquals(quatA, quatB);
outBool = _quat.equals(quatA, quatB);<|MERGE_RESOLUTION|>--- conflicted
+++ resolved
@@ -1,8 +1,3 @@
-<<<<<<< HEAD
-
-
-=======
->>>>>>> 8841dfc7
 // common
 import {vec2, mat2, mat3, mat4, vec3, vec4, mat2d, quat} from "gl-matrix";
 
