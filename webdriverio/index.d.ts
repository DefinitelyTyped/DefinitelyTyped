--- conflicted
+++ resolved
@@ -1,8 +1,4 @@
-<<<<<<< HEAD
 // Type definitions for webdriverio 4.5.0
-=======
-// Type definitions for webdriverio 4.4.0
->>>>>>> 1bfcf017
 // Project: http://www.webdriver.io/
 // Definitions by: Nick Malaguti <https://github.com/nmalaguti/>
 // Definitions: https://github.com/DefinitelyTyped/DefinitelyTyped
@@ -239,21 +235,10 @@
         getGridNodeDetails<P>(): Client<P>;
 
         gridProxyDetails(): Client<Object>;
-<<<<<<< HEAD
-        gridProxyDetails<P>(
-            callback: (err: any, result: Object) => P
-        ): Client<P>;
-
-        gridTestSession(): Client<Object>;
-        gridProxyDetails<P>(
-            callback: (err: any, result: Object) => P
-        ): Client<P>;
-=======
         gridProxyDetails<P>(): Client <P>;
 
         gridTestSession(): Client<Object>;
         gridProxyDetails<P>(): Client <P>;
->>>>>>> 1bfcf017
     }
 
     // Mobile
