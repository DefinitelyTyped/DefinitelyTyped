<<<<<<< HEAD
// Type definitions for SignalR 1.0
// Project: http://www.asp.net/signalr
// Definitions by: Boris Yankov <https://github.com/borisyankov/>, T. Michael Keesey <https://github.com/keesey/>
// Definitions: https://github.com/borisyankov/DefinitelyTyped


/// <reference path="../jquery/jquery.d.ts" />

interface HubMethod {
    (callback: (data: string) => void ): any;
}

interface SignalREvents {
    onStart: string;
    onStarting: string;
    onReceived: string;
    onError: string;
    onConnectionSlow: string;
    onReconnect: string;
    onStateChanged: string;
    onDisconnect: string;
}

interface SignalRStateChange {
    oldState: number;
    newState: number;
}

interface SignalR {
    events: SignalREvents;
    connectionState: any;
    transports: any;

    hub: HubConnection;
    id: string;
    logging: boolean;
    messageId: string;
    url: string;
    qs: any;
    state: number;

    (url: string, queryString?: any, logging?: boolean): SignalR;
    hubConnection(url?: string): SignalR;

    log(msg: string, logging: boolean): void;
    isCrossDomain(url: string): boolean;
    changeState(connection: SignalR, expectedState: number, newState: number): boolean;
    isDisconnecting(connection: SignalR): boolean;

   // createHubProxy(hubName: string): SignalR;

    start(): JQueryPromise<any>;
    start(callback: () => void ): JQueryPromise<any>;
    start(settings: ConnectionSettings): JQueryPromise<any>;
    start(settings: ConnectionSettings, callback: () => void ): JQueryPromise<any>;


    send(data: string): void;
    stop(async?: boolean, notifyServer?: boolean): void;

    starting(handler: () => void ): SignalR;
    received(handler: (data: any) => void ): SignalR;
    error(handler: (error: string) => void ): SignalR;
    stateChanged(handler: (change: SignalRStateChange) => void ): SignalR;
    disconnected(handler: () => void ): SignalR;
    connectionSlow(handler: () => void ): SignalR;
    sending(handler: () => void ): SignalR;
    reconnecting(handler: () => void): SignalR;
    reconnected(handler: () => void): SignalR;
}

interface HubProxy {
    (connection: HubConnection, hubName: string): HubProxy;
    state: any;
    connection: HubConnection;
    hubName: string;
    init(connection: HubConnection, hubName: string): void;
    hasSubscriptions(): boolean;
    on(eventName: string, callback: (...msg: any[]) => void ): HubProxy;
    off(eventName: string, callback: (msg: any) => void ): HubProxy;
    invoke(methodName: string, ...args: any[]): JQueryDeferred<any>;
}

interface HubConnectionSettings {
    queryString?: string;
    logging?: boolean;
    useDefaultPath?: boolean;
}

interface HubConnection extends SignalR {
    //(url?: string, queryString?: any, logging?: boolean): HubConnection;
    proxies: any;
    transport: { name: string, supportsKeepAlive: () => boolean };
    received(callback: (data: { Id: any; Method: any; Hub: any; State: any; Args: any; }) => void ): HubConnection;
    createHubProxy(hubName: string): HubProxy;
}

interface SignalRfn {
    init(url: any, qs: any, logging: any): any;
}

interface ConnectionSettings {
    transport?: any;
    callback?: any;
    waitForPageLoad?: boolean;
    jsonp?: boolean;
}

interface JQueryStatic {
    signalR: SignalR;
    connection: SignalR;
    hubConnection(url?: string, options?: HubConnectionSettings): HubConnection;
}
=======
// Type definitions for SignalR 2.2.0
// Project: http://www.asp.net/signalr
// Definitions by: Boris Yankov <https://github.com/borisyankov/>, T. Michael Keesey <https://github.com/keesey/>, Giedrius Grabauskas <https://github.com/GiedriusGrabauskas>
// Definitions: https://github.com/DefinitelyTyped/DefinitelyTyped


/// <reference path="../jquery/jquery.d.ts" />


declare namespace SignalR {
    
    const enum ConnectionState {
        Connecting = 0,
        Connected = 1,
        Reconnecting = 2,
        Disconnected = 4
    }

    interface AvailableEvents {
        onStart: string;
        onStarting: string;
        onReceived: string;
        onError: string;
        onConnectionSlow: string;
        onReconnect: string;
        onStateChanged: string;
        onDisconnect: string;
    }

    interface Transport {
        name: string;
        supportsKeepAlive(): boolean;
        send(connection: SignalR.Connection, data: any): void;
        start(connection: SignalR.Connection, onSuccess: () => void, onFailed: (error?: ConnectionError) => void): void;
        reconnect(connection: SignalR.Connection): void;
        lostConnection(connection: SignalR.Connection): void;
        stop(connection: SignalR.Connection): void;
        abort(connection: SignalR.Connection, async: boolean): void;
    }

    interface Transports {
        foreverFrame: Transport;
        longPolling: Transport;
        serverSentEvents: Transport;
        webSockets: Transport;
    }

    namespace Hub {

        interface Proxy {
            state: any;
            connection: Connection;
            hubName: string;
            init(connection: Connection, hubName: string): void;
            hasSubscriptions(): boolean;
            /**
            * Wires up a callback to be invoked when a invocation request is received from the server hub.
            *
            * @param eventName The name of the hub event to register the callback for.
            * @param callback The callback to be invoked.
            */
            on(eventName: string, callback: (...msg: any[]) => void): Proxy;
            /**
            * Removes the callback invocation request from the server hub for the given event name.
            *
            * @param eventName The name of the hub event to unregister the callback for.
            * @param callback The callback to be invoked.
            */
            off(eventName: string, callback: (...msg: any[]) => void): Proxy;
            /**
            * Invokes a server hub method with the given arguments.
            *
            * @param methodName The name of the server hub method.
            */
            invoke(methodName: string, ...args: any[]): JQueryPromise<any>;
        }

        interface Options {
            queryString?: string;
            logging?: boolean;
            useDefaultPath?: boolean;
        }

        interface ClientHubInvocation {
            Hub: string;
            Method: string;
            Args: string;
            State: string;
        }

        interface Connection extends SignalR.Connection {
            proxies: { [hubName: string]: any };
            transport: { name: string, supportsKeepAlive: () => boolean };
            /**
            * Creates a new proxy object for the given hub connection that can be used to invoke
            * methods on server hubs and handle client method invocation requests from the server.
            *
            * @param hubName The name of the hub on the server to create the proxy for.
            */
            createHubProxy(hubName: string): Proxy;
        }

        interface HubCreator {
            /**
            * Creates a new hub connection.
            *
            * @param url [Optional] The hub route url, defaults to "/signalr".
            * @param options [Optional] Settings to use when creating the hubConnection.
            */
            (url?: string, options?: Options): Connection;
        }

        interface IHub {
            start(): void;
        }

    }

    interface StateChanged {
        oldState: number;
        newState: number;
    }

    interface ConnectionStates {
        connecting: number;
        connected: number;
        reconnecting: number;
        disconnected: number;
    }

    interface Resources {
        nojQuery: string;
        noTransportOnInit: string;
        errorOnNegotiate: string;
        stoppedWhileLoading: string;
        stoppedWhileNegotiating: string;
        errorParsingNegotiateResponse: string;
        errorDuringStartRequest: string;
        stoppedDuringStartRequest: string;
        errorParsingStartResponse: string;
        invalidStartResponse: string;
        protocolIncompatible: string;
        sendFailed: string;
        parseFailed: string;
        longPollFailed: string;
        eventSourceFailedToConnect: string;
        eventSourceError: string;
        webSocketClosed: string;
        pingServerFailedInvalidResponse: string;
        pingServerFailed: string;
        pingServerFailedStatusCode: string;
        pingServerFailedParse: string;
        noConnectionTransport: string;
        webSocketsInvalidState: string;
        reconnectTimeout: string;
        reconnectWindowTimeout: string;
    }

    interface AjaxDefaults {
        processData: boolean;
        timeout: number;
        async: boolean;
        global: boolean;
        cache: boolean;
    }

    interface ConnectionOptions {
        transport?: string | Array<string> | Transport;
        callback?: Function;
        waitForPageLoad?: boolean;
        jsonp?: boolean;
        pingInterval?: number;
    }

    interface SimplifyLocation {
        protocol: string;
        host: string;
    }
    
    interface ConnectionErrorContext {
        readyState: number;
        responseText: string;
        status: number;
        statusText: string;
    }

    interface ConnectionError extends Error {
        context: ConnectionErrorContext;
        transport?: string;
        source?: string;
    }

    interface Connection {
        clientProtocol: string;
        ajaxDataType: string;
        contentType: string;
        id: string;
        json: JSON;
        logging: boolean;
        url: string;
        qs: string | Object;
        state: number;
        reconnectDelay: number;
        transportConnectTimeout: number;
        /**
        * This should be set by the server in response to the negotiate request (30s default)
        */
        disconnectTimeout: number;
        /**
        * This should be set by the server in response to the negotiate request
        */
        reconnectWindow: number;
        /**
        * Warn user of slow connection if we breach the X% mark of the keep alive timeout
        */
        keepAliveWarnAt: number;

        /**
        * Starts the connection
        */
        start(): JQueryPromise<any>;

        /**
        * Starts the connection
        *
        * @param callback A callback function to execute when the connection has started
        */
        start(callback: () => void): JQueryPromise<any>;

        /**
        * Starts the connection
        *
        * @param options Options map
        */
        start(options: ConnectionOptions): JQueryPromise<any>;

        /**
        * Starts the connection
        *
        * @param options Options map
        * @param calback A callback function to execute when the connection has started
        */
        start(options: ConnectionOptions, callback: () => void): JQueryPromise<any>;

        /**
        * Adds a callback that will be invoked before anything is sent over the connection
        *
        * @param calback A callback function to execute before the connection is fully instantiated.
        */
        starting(callback: () => void): Connection;

        /**
        * Sends data over the connection
        *
        * @param options Options map
        * @param calback The data to send over the connection
        */
        send(data: string): Connection;

        /**
        * Adds a callback that will be invoked after anything is received over the connection
        *
        * @param calback A callback function to execute when any data is received on the connection
        */
        received(callback: (data: any) => void): Connection;

        /**
        * Adds a callback that will be invoked when the connection state changes
        *
        * @param calback A callback function to execute when the connection state changes
        */
        stateChanged(callback: (change: StateChanged) => void): Connection;

        /**
        * Adds a callback that will be invoked after an error occurs with the connection
        *
        * @param calback A callback function to execute when an error occurs on the connection
        */
        error(callback: (error: ConnectionError) => void): Connection;

        /**
        * Adds a callback that will be invoked when the client disconnects
        *
        * @param calback A callback function to execute when the connection is broken
        */
        disconnected(callback: () => void): Connection;

        /**
        * Adds a callback that will be invoked when the client detects a slow connection
        *
        * @param calback A callback function to execute when the connection is slow
        */
        connectionSlow(callback: () => void): Connection;

        /**
        * Adds a callback that will be invoked when the underlying transport begins reconnecting
        *
        * @param calback A callback function to execute when the connection enters a reconnecting state
        */
        reconnecting(callback: () => void): Connection;

        /**
        * Adds a callback that will be invoked when the underlying transport reconnects
        *
        * @param calback A callback function to execute when the connection is restored
        */
        reconnected(callback: () => void): Connection;

        /**
        * Stops listening
        *
        * @param async Whether or not to asynchronously abort the connection
        * @param notifyServer Whether we want to notify the server that we are aborting the connection
        */
        stop(async?: boolean, notifyServer?: boolean): Connection;

        log(msg: string): Connection;

        /**
        * Checks if url is cross domain
        *
        * @param url The base URL
        * @param against An optional argument to compare the URL against, if not specified it will be set to window.location. If specified it must contain a protocol and a host property.
        */
        isCrossDomain(url: string, against?: Location | SimplifyLocation): boolean;

        hub: Hub.Connection;

        lastError: ConnectionError;
        resources: Resources;
    }
}

interface SignalR {
    /**
    * Creates a new SignalR connection for the given url
    *
    * @param url   The URL of the long polling endpoint
    * @param queryString   [Optional] Custom querystring parameters to add to the connection URL. If an object, every non-function member will be added to the querystring. If a string, it's added to the QS as specified.
    * @param logging [Optional] A flag indicating whether connection logging is enabled to the browser console/log. Defaults to false.
    */
    (url: string, queryString?: string | Object, logging?: boolean): SignalR.Connection;
    ajaxDefaults: SignalR.AjaxDefaults;
    changeState(connection: SignalR.Connection, expectedState: number, newState: number): void;
    connectionState: SignalR.ConnectionStates;
    events: SignalR.AvailableEvents;
    transports: SignalR.Transports;
    hub: SignalR.Hub.Connection;
    hubConnection: SignalR.Hub.HubCreator;
    isDisconnecting(connection: SignalR.Connection): boolean;
    /**
    *   Reinstates the original value of $.connection and returns the signalR object for manual assignment.
    */
    noConflict(): SignalR.Connection;
    /**
    *   Current SignalR version.
    */
    version: string;
}

interface JQueryStatic {
    signalR: SignalR;
    connection: SignalR;
    hubConnection: SignalR.Hub.HubCreator;
}
>>>>>>> 73f7bb99
<|MERGE_RESOLUTION|>--- conflicted
+++ resolved
@@ -1,118 +1,3 @@
-<<<<<<< HEAD
-// Type definitions for SignalR 1.0
-// Project: http://www.asp.net/signalr
-// Definitions by: Boris Yankov <https://github.com/borisyankov/>, T. Michael Keesey <https://github.com/keesey/>
-// Definitions: https://github.com/borisyankov/DefinitelyTyped
-
-
-/// <reference path="../jquery/jquery.d.ts" />
-
-interface HubMethod {
-    (callback: (data: string) => void ): any;
-}
-
-interface SignalREvents {
-    onStart: string;
-    onStarting: string;
-    onReceived: string;
-    onError: string;
-    onConnectionSlow: string;
-    onReconnect: string;
-    onStateChanged: string;
-    onDisconnect: string;
-}
-
-interface SignalRStateChange {
-    oldState: number;
-    newState: number;
-}
-
-interface SignalR {
-    events: SignalREvents;
-    connectionState: any;
-    transports: any;
-
-    hub: HubConnection;
-    id: string;
-    logging: boolean;
-    messageId: string;
-    url: string;
-    qs: any;
-    state: number;
-
-    (url: string, queryString?: any, logging?: boolean): SignalR;
-    hubConnection(url?: string): SignalR;
-
-    log(msg: string, logging: boolean): void;
-    isCrossDomain(url: string): boolean;
-    changeState(connection: SignalR, expectedState: number, newState: number): boolean;
-    isDisconnecting(connection: SignalR): boolean;
-
-   // createHubProxy(hubName: string): SignalR;
-
-    start(): JQueryPromise<any>;
-    start(callback: () => void ): JQueryPromise<any>;
-    start(settings: ConnectionSettings): JQueryPromise<any>;
-    start(settings: ConnectionSettings, callback: () => void ): JQueryPromise<any>;
-
-
-    send(data: string): void;
-    stop(async?: boolean, notifyServer?: boolean): void;
-
-    starting(handler: () => void ): SignalR;
-    received(handler: (data: any) => void ): SignalR;
-    error(handler: (error: string) => void ): SignalR;
-    stateChanged(handler: (change: SignalRStateChange) => void ): SignalR;
-    disconnected(handler: () => void ): SignalR;
-    connectionSlow(handler: () => void ): SignalR;
-    sending(handler: () => void ): SignalR;
-    reconnecting(handler: () => void): SignalR;
-    reconnected(handler: () => void): SignalR;
-}
-
-interface HubProxy {
-    (connection: HubConnection, hubName: string): HubProxy;
-    state: any;
-    connection: HubConnection;
-    hubName: string;
-    init(connection: HubConnection, hubName: string): void;
-    hasSubscriptions(): boolean;
-    on(eventName: string, callback: (...msg: any[]) => void ): HubProxy;
-    off(eventName: string, callback: (msg: any) => void ): HubProxy;
-    invoke(methodName: string, ...args: any[]): JQueryDeferred<any>;
-}
-
-interface HubConnectionSettings {
-    queryString?: string;
-    logging?: boolean;
-    useDefaultPath?: boolean;
-}
-
-interface HubConnection extends SignalR {
-    //(url?: string, queryString?: any, logging?: boolean): HubConnection;
-    proxies: any;
-    transport: { name: string, supportsKeepAlive: () => boolean };
-    received(callback: (data: { Id: any; Method: any; Hub: any; State: any; Args: any; }) => void ): HubConnection;
-    createHubProxy(hubName: string): HubProxy;
-}
-
-interface SignalRfn {
-    init(url: any, qs: any, logging: any): any;
-}
-
-interface ConnectionSettings {
-    transport?: any;
-    callback?: any;
-    waitForPageLoad?: boolean;
-    jsonp?: boolean;
-}
-
-interface JQueryStatic {
-    signalR: SignalR;
-    connection: SignalR;
-    hubConnection(url?: string, options?: HubConnectionSettings): HubConnection;
-}
-=======
 // Type definitions for SignalR 2.2.0
 // Project: http://www.asp.net/signalr
 // Definitions by: Boris Yankov <https://github.com/borisyankov/>, T. Michael Keesey <https://github.com/keesey/>, Giedrius Grabauskas <https://github.com/GiedriusGrabauskas>
@@ -477,5 +362,4 @@
     signalR: SignalR;
     connection: SignalR;
     hubConnection: SignalR.Hub.HubCreator;
-}
->>>>>>> 73f7bb99
+}