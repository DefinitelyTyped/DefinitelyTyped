// Type definitions for multer
// Project: https://github.com/expressjs/multer
<<<<<<< HEAD
// Definitions by: jt000 <https://github.com/jt000>, vilicvane <https://vilic.github.io/>
=======
// Definitions by: jt000 <https://github.com/jt000>, vilicvane <https://vilic.github.io/>, David Broder-Rodgers <https://github.com/DavidBR-SW>
>>>>>>> c6254f15
// Definitions: https://github.com/borisyankov/DefinitelyTyped

/// <reference path="../express/express.d.ts" />

<<<<<<< HEAD

declare module Express {
    export interface Request {
        files: {
            [fieldname: string]: Multer.File
        }
=======
declare module Express {
    export interface Request {
        file: Multer.File;
        files: {
            [fieldname: string]: Multer.File
        };
>>>>>>> c6254f15
    }

    module Multer {
        export interface File {
            /** Field name specified in the form */
            fieldname: string;
            /** Name of the file on the user's computer */
            originalname: string;
            /** Encoding type of the file */
            encoding: string;
            /** Mime type of the file */
            mimetype: string;
            /** Size of the file in bytes */
            size: number;
            /** The folder to which the file has been saved (DiskStorage) */
            destination: string;
            /** The name of the file within the destination (DiskStorage) */
            filename: string;
            /** Location of the uploaded file (DiskStorage) */
            path: string;
            /** A Buffer of the entire file (MemoryStorage) */
            buffer: Buffer;
        }
    }
}

declare module "multer" {
    import express = require('express');

<<<<<<< HEAD
    function multer(options?: multer.Options): express.RequestHandler;

    module multer {

        type Options = {
            /** The destination directory for the uploaded files. */
            dest?: string;
=======
    module multer {
        interface Field {
            /** The field name. */
            name: string;
            /** Optional maximum number of files per field to accept. */
            maxCount?: number;
        }

        interface Options {
            /** The destination directory for the uploaded files. */
            dest?: string;
            /** The storage engine to use for uploaded files. */
            storage?: StorageEngine;
>>>>>>> c6254f15
            /** An object specifying the size limits of the following optional properties. This object is passed to busboy directly, and the details of properties can be found on https://github.com/mscdex/busboy#busboy-methods */
            limits?: {
                /** Max field name size (Default: 100 bytes) */
                fieldNameSize?: number;
                /** Max field value size (Default: 1MB) */
                fieldSize?: number;
                /** Max number of non- file fields (Default: Infinity) */
                fields?: number;
                /** For multipart forms, the max file size (in bytes)(Default: Infinity) */
                fileSize?: number;
                /** For multipart forms, the max number of file fields (Default: Infinity) */
                files?: number;
                /** For multipart forms, the max number of parts (fields + files)(Default: Infinity) */
                parts?: number;
                /** For multipart forms, the max number of header key=> value pairs to parse Default: 2000(same as node's http). */
                headerPairs?: number;
            };
<<<<<<< HEAD
            /** A Boolean value to specify whether empty submitted values should be processed and applied to req.body; defaults to false; */
            includeEmptyFields?: boolean;
            /** If this Boolean value is true, the file.buffer property holds the data in-memory that Multer would have written to disk. The dest option is still populated and the path property contains the proposed path to save the file. Defaults to false. */
            inMemory?: boolean;
            /** Function to rename the uploaded files. Whatever the function returns will become the new name of the uploaded file (extension is not included). The fieldname and filename of the file will be available in this function, use them if you need to. */
            rename?: (fieldname: string, filename: string, req: Express.Request, res: Express.Response) => string;
            /** Function to rename the directory in which to place uploaded files. The dest parameter is the default value originally assigned or passed into multer. The req and res parameters are also passed into the function because they may contain information (eg session data) needed to create the path (eg get userid from the session). */
            changeDest?: (dest: string, req: Express.Request, res: Express.Response) => string;
            /** Event handler triggered when a file starts to be uploaded. A file object, with the following properties, is available to this function: fieldname, originalname, name, encoding, mimetype, path, and extension. */
            onFileUploadStart?: (file: Express.Multer.File, req: Express.Request, res: Express.Response) => void;
            /** Event handler triggered when a chunk of buffer is received. A buffer object along with a file object is available to the function. */
            onFileUploadData?: (file: Express.Multer.File, data: Buffer, req: Express.Request, res: Express.Response) => void;
            /** Event handler trigger when a file is completely uploaded. A file object is available to the function. */
            onFileUploadComplete?: (file: Express.Multer.File, req: Express.Request, res: Express.Response) => void;
            /** Event handler triggered when the form parsing starts. */
            onParseStart?: () => void;
            /** Event handler triggered when the form parsing completes. The request object and the next objects are are passed to the function. */
            onParseEnd?: (req: Express.Request, next: () => void) => void;
            /** Event handler for any errors encountering while processing the form. The error object and the next object is available to the function. If you are handling errors yourself, make sure to terminate the request or call the next() function, else the request will be left hanging. */
            onError?: () => void;
            /** Event handler triggered when a file size exceeds the specification in the limit object. No more files will be parsed after the limit is reached. */
            onFileSizeLimit?: (file: Express.Multer.File) => void;
            /** Event handler triggered when the number of files exceed the specification in the limit object. No more files will be parsed after the limit is reached. */
            onFilesLimit?: () => void;
            /** Event handler triggered when the number of fields exceed the specification in the limit object. No more fields will be parsed after the limit is reached. */
            onFieldsLimit?: () => void;
            /** Event handler triggered when the number of parts exceed the specification in the limit object. No more files or fields will be parsed after the limit is reached. */
            onPartsLimit?: () => void;
        };
    }
=======
            /** A function to control which files to upload and which to skip. */
            fileFilter?: (req: Express.Request, file: Express.Multer.File, callback: (error: Error, acceptFile: boolean) => void) => void;
        }

        interface StorageEngine {
            _handleFile(req: express.Request, file: Express.Multer.File, callback: (error?: any, info?: Express.Multer.File) => void): void;
            _removeFile(req: express.Request, file: Express.Multer.File, callback: (error: Error) => void): void;
        }

        interface DiskStorageOptions {
            /** A function used to determine within which folder the uploaded files should be stored. Defaults to the system's default temporary directory. */
            destination?: (req: Express.Request, file: Express.Multer.File, callback: (error: Error, destination: string) => void) => void;
            /** A function used to determine what the file should be named inside the folder. Defaults to a random name with no file extension. */
            filename?: (req: Express.Request, file: Express.Multer.File, callback: (error: Error, filename: string) => void) => void;
        }

        interface Instance {
            /** Accept a single file with the name fieldname. The single file will be stored in req.file. */
            single(fieldame: string): express.RequestHandler;
            /** Accept an array of files, all with the name fieldname. Optionally error out if more than maxCount files are uploaded. The array of files will be stored in req.files. */
            array(fieldame: string, maxCount?: number): express.RequestHandler;
            /** Accept a mix of files, specified by fields. An object with arrays of files will be stored in req.files. */
            fields(fields: Field[]): express.RequestHandler;
            /** Accepts all files that comes over the wire. An array of files will be stored in req.files. */
            any(): express.RequestHandler;
        }
    }

    interface Multer {

        (options?: multer.Options): multer.Instance;

        /* The disk storage engine gives you full control on storing files to disk. */
        diskStorage(options: multer.DiskStorageOptions): multer.StorageEngine;
        /* The memory storage engine stores the files in memory as Buffer objects. */
        memoryStorage(): multer.StorageEngine;
    }

    var multer: Multer;
>>>>>>> c6254f15

    export = multer;
}<|MERGE_RESOLUTION|>--- conflicted
+++ resolved
@@ -1,29 +1,16 @@
 // Type definitions for multer
 // Project: https://github.com/expressjs/multer
-<<<<<<< HEAD
-// Definitions by: jt000 <https://github.com/jt000>, vilicvane <https://vilic.github.io/>
-=======
 // Definitions by: jt000 <https://github.com/jt000>, vilicvane <https://vilic.github.io/>, David Broder-Rodgers <https://github.com/DavidBR-SW>
->>>>>>> c6254f15
 // Definitions: https://github.com/borisyankov/DefinitelyTyped
 
 /// <reference path="../express/express.d.ts" />
 
-<<<<<<< HEAD
-
-declare module Express {
-    export interface Request {
-        files: {
-            [fieldname: string]: Multer.File
-        }
-=======
 declare module Express {
     export interface Request {
         file: Multer.File;
         files: {
             [fieldname: string]: Multer.File
         };
->>>>>>> c6254f15
     }
 
     module Multer {
@@ -53,15 +40,6 @@
 declare module "multer" {
     import express = require('express');
 
-<<<<<<< HEAD
-    function multer(options?: multer.Options): express.RequestHandler;
-
-    module multer {
-
-        type Options = {
-            /** The destination directory for the uploaded files. */
-            dest?: string;
-=======
     module multer {
         interface Field {
             /** The field name. */
@@ -75,7 +53,6 @@
             dest?: string;
             /** The storage engine to use for uploaded files. */
             storage?: StorageEngine;
->>>>>>> c6254f15
             /** An object specifying the size limits of the following optional properties. This object is passed to busboy directly, and the details of properties can be found on https://github.com/mscdex/busboy#busboy-methods */
             limits?: {
                 /** Max field name size (Default: 100 bytes) */
@@ -93,38 +70,6 @@
                 /** For multipart forms, the max number of header key=> value pairs to parse Default: 2000(same as node's http). */
                 headerPairs?: number;
             };
-<<<<<<< HEAD
-            /** A Boolean value to specify whether empty submitted values should be processed and applied to req.body; defaults to false; */
-            includeEmptyFields?: boolean;
-            /** If this Boolean value is true, the file.buffer property holds the data in-memory that Multer would have written to disk. The dest option is still populated and the path property contains the proposed path to save the file. Defaults to false. */
-            inMemory?: boolean;
-            /** Function to rename the uploaded files. Whatever the function returns will become the new name of the uploaded file (extension is not included). The fieldname and filename of the file will be available in this function, use them if you need to. */
-            rename?: (fieldname: string, filename: string, req: Express.Request, res: Express.Response) => string;
-            /** Function to rename the directory in which to place uploaded files. The dest parameter is the default value originally assigned or passed into multer. The req and res parameters are also passed into the function because they may contain information (eg session data) needed to create the path (eg get userid from the session). */
-            changeDest?: (dest: string, req: Express.Request, res: Express.Response) => string;
-            /** Event handler triggered when a file starts to be uploaded. A file object, with the following properties, is available to this function: fieldname, originalname, name, encoding, mimetype, path, and extension. */
-            onFileUploadStart?: (file: Express.Multer.File, req: Express.Request, res: Express.Response) => void;
-            /** Event handler triggered when a chunk of buffer is received. A buffer object along with a file object is available to the function. */
-            onFileUploadData?: (file: Express.Multer.File, data: Buffer, req: Express.Request, res: Express.Response) => void;
-            /** Event handler trigger when a file is completely uploaded. A file object is available to the function. */
-            onFileUploadComplete?: (file: Express.Multer.File, req: Express.Request, res: Express.Response) => void;
-            /** Event handler triggered when the form parsing starts. */
-            onParseStart?: () => void;
-            /** Event handler triggered when the form parsing completes. The request object and the next objects are are passed to the function. */
-            onParseEnd?: (req: Express.Request, next: () => void) => void;
-            /** Event handler for any errors encountering while processing the form. The error object and the next object is available to the function. If you are handling errors yourself, make sure to terminate the request or call the next() function, else the request will be left hanging. */
-            onError?: () => void;
-            /** Event handler triggered when a file size exceeds the specification in the limit object. No more files will be parsed after the limit is reached. */
-            onFileSizeLimit?: (file: Express.Multer.File) => void;
-            /** Event handler triggered when the number of files exceed the specification in the limit object. No more files will be parsed after the limit is reached. */
-            onFilesLimit?: () => void;
-            /** Event handler triggered when the number of fields exceed the specification in the limit object. No more fields will be parsed after the limit is reached. */
-            onFieldsLimit?: () => void;
-            /** Event handler triggered when the number of parts exceed the specification in the limit object. No more files or fields will be parsed after the limit is reached. */
-            onPartsLimit?: () => void;
-        };
-    }
-=======
             /** A function to control which files to upload and which to skip. */
             fileFilter?: (req: Express.Request, file: Express.Multer.File, callback: (error: Error, acceptFile: boolean) => void) => void;
         }
@@ -164,7 +109,6 @@
     }
 
     var multer: Multer;
->>>>>>> c6254f15
 
     export = multer;
 }