--- conflicted
+++ resolved
@@ -1,93 +1,3 @@
-<<<<<<< HEAD
-// Type definitions for Restangular v1.2.2 - 2014-01-10
-// Project: https://github.com/mgonto/restangular
-// Definitions by: Boris Yankov <https://github.com/borisyankov/>
-// Definitions: https://github.com/borisyankov/DefinitelyTyped
-
-
-/// <reference path="../angularjs/angular.d.ts" />
-
-interface Restangular extends RestangularCustom {
-    one(route: string, id?: number): RestangularElement;
-    one(route: string, id?: string): RestangularElement;
-    all(route: string): RestangularCollection;
-    copy(fromElement: any): RestangularElement;
-    withConfig(configurer: (RestangularProvider) => any): Restangular;
-    restangularizeElement(parent: any, element: any, route: string, collection?, reqParams?): RestangularElement;
-    restangularizeCollection(parent: any, element: any, route: string): RestangularCollection;
-    stripRestangular(element: any): any;
-}
-
-interface RestangularElement extends Restangular {
-    get (queryParams?: any, headers?: any): ng.IPromise<any>;
-    getList(subElement: any, queryParams?: any, headers?: any): ng.IPromise<any>;
-    put(queryParams?: any, headers?: any): ng.IPromise<any>;
-    post(subElement, elementToPost, queryParams?, headers?): ng.IPromise<any>;
-    remove(queryParams?, headers?): ng.IPromise<any>;
-    head(queryParams?, headers?): ng.IPromise<any>;
-    trace(queryParams?, headers?): ng.IPromise<any>;
-    options(queryParams?, headers?): ng.IPromise<any>;
-    patch(queryParams?, headers?): ng.IPromise<any>;
-    getRestangularUrl(): string;
-}
-
-interface RestangularCollection extends Restangular {
-    getList(queryParams?, headers?): ng.IPromise<any>;
-    post(elementToPost, queryParams?, headers?): ng.IPromise<any>;
-    head(queryParams?, headers?): ng.IPromise<any>;
-    trace(queryParams?, headers?): ng.IPromise<any>;
-    options(queryParams?, headers?): ng.IPromise<any>;
-    patch(queryParams?, headers?): ng.IPromise<any>;
-    putElement(idx, params, headers): ng.IPromise<any>;
-    getRestangularUrl(): string;
-}
-
-interface RestangularCustom {
-    customGET(path, params?, headers?): ng.IPromise<any>;
-    customGETLIST(path, params?, headers?): ng.IPromise<any>;
-    customDELETE(path, params?, headers?): ng.IPromise<any>;
-    customPOST(path, params?, headers?, elem?): ng.IPromise<any>;
-    customPUT(path, params?, headers?, elem?): ng.IPromise<any>;
-    customOperation(operation, path, params?, headers?, elem?): ng.IPromise<any>;
-    addRestangularMethod(name, operation, path?, params?, headers?, elem?): ng.IPromise<any>;
-}
-
-interface RestangularProvider {
-    setBaseUrl(baseUrl: string): void;
-    setExtraFields(fields: string[]): void;
-    setParentless(parentless: boolean, routes: string[]): void;
-    setDefaultHttpFields(httpFields: any): void;
-    addElementTransformer(route: string, transformer: Function): void;
-    addElementTransformer(route: string, isCollection: boolean, transformer: Function): void;
-    setOnElemRestangularized(callback: (elem: any, isCollection: boolean, what: string, restangular: Restangular) => any): void;
-    setResponseInterceptor(responseInterceptor: (data: any, operation: string, what: string, url: string, response: RestangularResponse, deferred: ng.IDeferred<any>) => any): void;
-    setResponseExtractor(responseInterceptor: (data: any, operation: string, what: string, url: string, response: RestangularResponse, deferred: ng.IDeferred<any>) => any): void;
-    setRequestInterceptor(requestInterceptor: (element: any, operation: string, what: string, url: string) => any);
-    setFullRequestInterceptor(fullRequestInterceptor: (element: any, operation: string, what: string, url: string, headers: any, params: any) => {element: any; headers: any; params: any});
-    setErrorInterceptor(errorInterceptor: (response: RestangularResponse) => any): void;
-    setRestangularFields(fields: {[fieldName: string]: string}): void;
-    setMethodOverriders(overriders: string[]): void;
-    setDefaultRequestParams(params: any): void;
-    setDefaultRequestParams(methods: any, params: any): void;
-    setFullResponse(fullResponse: boolean): void;
-    setDefaultHeaders(headers: any): void;
-    setRequestSuffix(suffix: string): void;
-    setUseCannonicalId(useCannonicalId: boolean): void;
-}
-
-interface RestangularResponse {
-    status: number;
-    data: any;
-    config: {
-        method: string;
-        url: string;
-        params: any;
-    }
-}
-
-declare var Restangular: Restangular;
-declare var RestangularProvider: RestangularProvider;
-=======
 // Type definitions for Restangular v1.2.2
 // Project: https://github.com/mgonto/restangular
 // Definitions by: Boris Yankov <https://github.com/borisyankov/>
@@ -190,5 +100,4 @@
 }
 
 declare var Restangular: Restangular;
-declare var RestangularProvider: RestangularProvider;
->>>>>>> 0243d567
+declare var RestangularProvider: RestangularProvider;