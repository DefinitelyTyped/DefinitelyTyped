<<<<<<< HEAD

import UUID = require("uuid");
=======
/// <reference path="UUID.d.ts" />
>>>>>>> 46ed8824

const uuid1: string = UUID.generate()
const uuid2: UUID.UUID = UUID.genV4()
const uuid3: UUID.UUID = UUID.genV1()

// Copied below from readme at https://github.com/LiosK/UUID.js

// the simplest way to get an UUID (as a hexadecimal string)
console.log(UUID.generate());  // "0db9a5fa-f532-4736-89d6-8819c7f3ac7b"

// create a version 4 (random-numbers-based) UUID object
var objV4 = UUID.genV4();

// create a version 1 (time-based) UUID object
var objV1 = UUID.genV1();

// create an UUID object from a hexadecimal string
var uuid = UUID.parse("a0e0f130-8c21-11df-92d9-95795a3bcd40");


// UUID object as a string
console.log(uuid.toString());  // "a0e0f130-8c21-11df-92d9-95795a3bcd40"
console.log(uuid.hexString);   // "a0e0f130-8c21-11df-92d9-95795a3bcd40"
console.log(uuid.bitString);   // "101000001110000 ... 1100110101000000"
console.log(uuid.urn);         // "urn:uuid:a0e0f130-8c21-11df-92d9-95795a3bcd40"

// compare UUID objects
console.log(objV4.equals(objV1));  // false

// show version numbers
console.log(objV4.version);  // 4
console.log(objV1.version);  // 1

// get UUID field values in 3 different formats by 2 different accessors
console.log(uuid.intFields.timeLow);               // 2699096368
console.log(uuid.bitFields.timeMid);               // "1000110000100001"
console.log(uuid.hexFields.timeHiAndVersion);      // "11df"
console.log(uuid.intFields.clockSeqHiAndReserved); // 146
console.log(uuid.bitFields.clockSeqLow);           // "11011001"
console.log(uuid.hexFields.node);                  // "95795a3bcd40"

console.log(uuid.intFields[0]);                    // 2699096368
console.log(uuid.bitFields[1]);                    // "1000110000100001"
console.log(uuid.hexFields[2]);                    // "11df"
console.log(uuid.intFields[3]);                    // 146
console.log(uuid.bitFields[4]);                    // "11011001"
console.log(uuid.hexFields[5]);                    // "95795a3bcd40"<|MERGE_RESOLUTION|>--- conflicted
+++ resolved
@@ -1,9 +1,4 @@
-<<<<<<< HEAD
-
 import UUID = require("uuid");
-=======
-/// <reference path="UUID.d.ts" />
->>>>>>> 46ed8824
 
 const uuid1: string = UUID.generate()
 const uuid2: UUID.UUID = UUID.genV4()
