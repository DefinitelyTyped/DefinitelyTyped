
<<<<<<< HEAD
import UUID = require("uuid");


=======
>>>>>>> 6303ed1e
const uuid1: string = UUID.generate()
const uuid2: UUID.UUID = UUID.genV4()
const uuid3: UUID.UUID = UUID.genV1()

// Copied below from readme at https://github.com/LiosK/UUID.js

// the simplest way to get an UUID (as a hexadecimal string)
console.log(UUID.generate());  // "0db9a5fa-f532-4736-89d6-8819c7f3ac7b"

// create a version 4 (random-numbers-based) UUID object
var objV4 = UUID.genV4();

// create a version 1 (time-based) UUID object
var objV1 = UUID.genV1();

// create an UUID object from a hexadecimal string
var uuid = UUID.parse("a0e0f130-8c21-11df-92d9-95795a3bcd40");


// UUID object as a string
console.log(uuid.toString());  // "a0e0f130-8c21-11df-92d9-95795a3bcd40"
console.log(uuid.hexString);   // "a0e0f130-8c21-11df-92d9-95795a3bcd40"
console.log(uuid.bitString);   // "101000001110000 ... 1100110101000000"
console.log(uuid.urn);         // "urn:uuid:a0e0f130-8c21-11df-92d9-95795a3bcd40"

// compare UUID objects
console.log(objV4.equals(objV1));  // false

// show version numbers
console.log(objV4.version);  // 4
console.log(objV1.version);  // 1

// get UUID field values in 3 different formats by 2 different accessors
console.log(uuid.intFields.timeLow);               // 2699096368
console.log(uuid.bitFields.timeMid);               // "1000110000100001"
console.log(uuid.hexFields.timeHiAndVersion);      // "11df"
console.log(uuid.intFields.clockSeqHiAndReserved); // 146
console.log(uuid.bitFields.clockSeqLow);           // "11011001"
console.log(uuid.hexFields.node);                  // "95795a3bcd40"

console.log(uuid.intFields[0]);                    // 2699096368
console.log(uuid.bitFields[1]);                    // "1000110000100001"
console.log(uuid.hexFields[2]);                    // "11df"
console.log(uuid.intFields[3]);                    // 146
console.log(uuid.bitFields[4]);                    // "11011001"
console.log(uuid.hexFields[5]);                    // "95795a3bcd40"<|MERGE_RESOLUTION|>--- conflicted
+++ resolved
@@ -1,10 +1,6 @@
 
-<<<<<<< HEAD
 import UUID = require("uuid");
 
-
-=======
->>>>>>> 6303ed1e
 const uuid1: string = UUID.generate()
 const uuid2: UUID.UUID = UUID.genV4()
 const uuid3: UUID.UUID = UUID.genV1()
