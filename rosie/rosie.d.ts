--- conflicted
+++ resolved
@@ -1,13 +1,9 @@
 // Type definitions for rosie
 // Project: https://github.com/rosiejs/rosie
 // Definitions by: Abner Oliveira <https://github.com/abner/>
-<<<<<<< HEAD
 // Definitions: https://github.com/DefinitelyTyped/DefinitelyTyped
-declare module rosie {
-=======
-// Definitions: https://github.com/borisyankov/DefinitelyTyped
+
 declare namespace rosie {
->>>>>>> e1ec4ed7
   interface IFactoryStatic {
 
 
