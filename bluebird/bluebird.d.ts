--- conflicted
+++ resolved
@@ -1,8 +1,14 @@
-<<<<<<< HEAD
 // Type definitions for bluebird 1.0.0
 // Project: https://github.com/petkaantonov/bluebird
 // Definitions by: Bart van der Schoor <https://github.com/Bartvds>
 // Definitions: https://github.com/borisyankov/DefinitelyTyped
+
+// note: these are preliminary typings using `any`: the generic versions are under construction, see:
+
+// https://github.com/borisyankov/DefinitelyTyped/issues/1563
+
+// https://github.com/borisyankov/DefinitelyTyped/tree/def/bluebird
+
 
 declare module Bluebird {
 
@@ -497,513 +503,6 @@
         filter(values:any[], filterer:(item:any, index?:number, arrayLength?:number) => any):Promise;
     }
 }
-=======
-// Type definitions for bluebird 1.0.0
-// Project: https://github.com/petkaantonov/bluebird
-// Definitions by: Bart van der Schoor <https://github.com/Bartvds>
-// Definitions: https://github.com/borisyankov/DefinitelyTyped
-
-// note: these are preliminary typings using `any`: the generic versions are under construction, see:
-
-// https://github.com/borisyankov/DefinitelyTyped/issues/1563
-
-// https://github.com/borisyankov/DefinitelyTyped/tree/def/bluebird
-
-
-declare module Bluebird {
-
-    interface ArrayLike {
-        length:number;
-    }
-
-    interface Promise {
-        /**
-         * Promises/A+ `.then()` with progress handler. Returns a new promise chained from this promise. The new promise will be rejected or resolved dedefer on the passed `fulfilledHandler`, `rejectedHandler` and the state of this promise.
-         */
-        then(fulfilledHandler?:(value:any) => any, rejectedHandler?:(reason:any) => any, progressHandler?:(note:any) => any):Promise;
-
-        /**
-         * This is a catch-all exception handler, shortcut for calling `.then(null, handler)` on this promise. Any exception happening in a `.then`-chain will propagate to nearest `.catch` handler.
-         *
-         * Alias `.caught();` for compatibility with earlier ECMAScript version.
-         */
-        catch(handler:(reason:any) => any):Promise;
-        caught(handler:(reason:any) => any):Promise;
-
-        /**
-         * This extends `.catch` to work more like catch-clauses in languages like Java or C#. Instead of manually checking `instanceof` or `.name === "SomeError"`, you may specify a number of error constructors which are eligible for this catch handler. The catch handler that is first met that has eligible constructors specified, is the one that will be called.
-         *
-         * This method also supports predicate-based filters. If you pass a predicate function instead of an error constructor, the predicate will receive the error as an argument. The return result of the predicate will be used determine whether the error handler should be called.
-         *
-         * Alias `.caught();` for compatibility with earlier ECMAScript version.
-         */
-        //TODO expand this complex overload (weird)
-        catch(predicate:(reason:any) => boolean, handler:(reason:any) => any):Promise;
-        caught(predicate:(reason:any) => boolean, handler:(reason:any) => any):Promise;
-
-        catch(ErrorClass:Function, handler:(reason:any) => any):Promise;
-        caught(ErrorClass:Function, handler:(reason:any) => any):Promise;
-
-        /**
-         * Like `.catch` but instead of catching all types of exceptions, it only catches those that don't originate from thrown errors but rather from explicit rejections.
-         */
-        error(rejectedHandler:(reason:any) => any):Promise;
-
-        /**
-         * Pass a handler that will be called regardless of this promise's fate. Returns a new promise chained from this promise. There are special semantics for `.finally()` in that the final value cannot be modified from the handler.
-         *
-         * Alias `.lastly();` for compatibility with earlier ECMAScript version.
-         */
-        finally(handler:(value:any) => any):Promise;
-        lastly(handler:(value:any) => any):Promise;
-
-        /**
-         * Create a promise that follows this promise, but is bound to the given `thisArg` value. A bound promise will call its handlers with the bound value set to `this`. Additionally promises derived from a bound promise will also be bound promises with the same `thisArg` binding as the original promise.
-         */
-        bind(thisArg:any):Promise;
-
-        /**
-         * Like `.then()`, but any unhandled rejection that ends up here will be thrown as an error.
-         */
-        done(fulfilledHandler?:(value:any) => any, rejectedHandler?:(reason:any) => any, progressHandler?:(note:any) => any):Promise;
-
-        /**
-         * Shorthand for `.then(null, null, handler);`. Attach a progress handler that will be called if this promise is progressed. Returns a new promise chained from this promise.
-         */
-        progressed(handler:(note:any) => any):Promise;
-
-        /**
-         * Same as calling `Promise.delay(this, ms)`. With the exception that if this promise is bound to a value, the returned promise is bound to that value too.
-         */
-        delay(ms:number):Promise;
-
-        /**
-         * Returns a promise that will be fulfilled with this promise's fulfillment value or rejection reason. However, if this promise is not fulfilled or rejected within `ms` milliseconds, the returned promise is rejected with a `Promise.TimeoutError` instance.
-         *
-         * You may specify a custom error message with the `message` parameter.
-         */
-
-        timeout(ms:number, message?:string):Promise;
-
-        /**
-         * Register a node-style callback on this promise. When this promise is is either fulfilled or rejected, the node callback will be called back with the node.js convention where error reason is the first argument and success value is the second argument. The error argument will be `null` in case of success.
-         * Returns back this promise instead of creating a new one. If the `callback` argument is not a function, this method does not do anything.
-         */
-        nodeify(callback?:Function):Promise;
-
-        /**
-         * Marks this promise as cancellable. Promises by default are not cancellable after v0.11 and must be marked as such for `.cancel()` to have any effect. Marking a promise as cancellable is infectious and you don't need to remark any descendant promise.
-         */
-        cancellable():Promise;
-
-        /**
-         * Cancel this promise. The cancellation will propagate to farthest cancellable ancestor promise which is still pending.
-         *
-         * That ancestor will then be rejected with a `CancellationError` (get a reference from `Promise.CancellationError`) object as the rejection reason.
-         *
-         * In a promise rejection handler you may check for a cancellation by seeing if the reason object has `.name === "Cancel"`.
-         *
-         * Promises are by default not cancellable. Use `.cancellable()` to mark a promise as cancellable.
-         */
-        cancel():Promise;
-
-        /**
-         * Like `.then()`, but cancellation of the the returned promise or any of its descendant will not propagate cancellation to this promise or this promise's ancestors.
-         */
-        fork(fulfilledHandler?:(value:any) => any, rejectedHandler?:(reason:any) => any, progressHandler?:(note:any) => any):Promise;
-
-        /**
-         * Create an uncancellable promise based on this promise.
-         */
-        uncancellable():Promise;
-
-        /**
-         * See if this promise can be cancelled.
-         */
-        isCancellable():boolean;
-
-        /**
-         * See if this `promise` has been fulfilled.
-         */
-        isFulfilled():boolean;
-
-        /**
-         * See if this `promise` has been rejected.
-         */
-        isRejected():boolean;
-
-        /**
-         * See if this `promise` is still defer.
-         */
-        isPending():boolean;
-
-        /**
-         * See if this `promise` is resolved -> either fulfilled or rejected.
-         */
-        isResolved():boolean;
-
-        /**
-         * Synchronously inspect the state of this `promise`. The `PromiseInspection` will represent the state of the promise as snapshotted at the time of calling `.inspect()`.
-         */
-        inspect():PromiseInspection;
-
-        /**
-         * This is a convenience method for doing:
-         *
-         * <code>
-         * promise.then(function(obj){
-         *     return obj[propertyName].call(obj, arg...);
-         * });
-         * </code>
-         */
-        call(propertyName:string, ...args:any[]):Promise;
-
-        /**
-         * This is a convenience method for doing:
-         *
-         * <code>
-         * promise.then(function(obj){
-         *     return obj[propertyName];
-         * });
-         * </code>
-         */
-        get(propertyName:string):Promise;
-
-        /**
-         * Convenience method for:
-         *
-         * <code>
-         * .then(function() {
-         *    return value;
-         * });
-         * </code>
-         *
-         * in the case where `value` doesn't change its value. That means `value` is bound at the time of calling `.return()`
-         *
-         * Alias `.thenReturn();` for compatibility with earlier ECMAScript version.
-         */
-        return(value:any):Promise;
-        thenReturn():Promise;
-
-        /**
-         * Convenience method for:
-         *
-         * <code>
-         * .then(function() {
-         *    throw reason;
-         * });
-         * </code>
-         * Same limitations apply as with `.return()`.
-         *
-         * Alias `.thenThrow();` for compatibility with earlier ECMAScript version.
-         */
-        throw(reason:any):Promise;
-        thenThrow():Promise;
-
-        /**
-         * Convert to String.
-         */
-        toString():string;
-
-        /**
-         * This is implicitly called by `JSON.stringify` when serializing the object. Returns a serialized representation of the `Promise`.
-         */
-        toJSON():Object;
-
-        /**
-         * Same as calling `Promise.all(thisPromise)`. With the exception that if this promise is bound to a value, the returned promise is bound to that value too.
-         */
-        all():Promise;
-
-        /**
-         * Same as calling `Promise.props(thisPromise)`. With the exception that if this promise is bound to a value, the returned promise is bound to that value too.
-         */
-        props():Promise;
-
-        /**
-         * Same as calling `Promise.settle(thisPromise)`. With the exception that if this promise is bound to a value, the returned promise is bound to that value too.
-         */
-        settle():Promise;
-
-        /**
-         * Same as calling `Promise.any(thisPromise)`. With the exception that if this promise is bound to a value, the returned promise is bound to that value too.
-         */
-        any():Promise;
-
-        /**
-         * Same as calling `Promise.race(thisPromise)`. With the exception that if this promise is bound to a value, the returned promise is bound to that value too.
-         */
-        some(count:number):Promise;
-
-        /**
-         * Same as calling `Promise.some(thisPromise, count)`. With the exception that if this promise is bound to a value, the returned promise is bound to that value too.
-         */
-        race():Promise;
-
-        /**
-         * Like calling `.then`, but the fulfillment value or rejection reason is assumed to be an array, which is flattened to the formal parameters of the handlers.
-         */
-        spread(fulfilledHandler?:(value:any) => any, rejectedHandler?:(reason:any) => any):Promise;
-
-        /**
-         * Same as calling `Promise.map(thisPromise, mapper)`. With the exception that if this promise is bound to a value, the returned promise is bound to that value too.
-         */
-        map(mapper:(item:any, index:number, arrayLength:number) => any):Promise;
-
-        /**
-         * Same as calling `Promise.reduce(thisPromise, Function reducer, initialValue)`. With the exception that if this promise is bound to a value, the returned promise is bound to that value too.
-         */
-        reduce(reducer:(total:number, current:any, index:number, arrayLength:number) => any, initialValue?:any):Promise;
-
-        /**
-         * Same as calling ``Promise.filter(thisPromise, filterer)``. With the exception that if this promise is bound to a value, the returned promise is bound to that value too.
-         */
-        filter(filterer:(item:any, index:number, arrayLength:number) => any):Promise;
-    }
-
-    interface PromiseResolver {
-        /**
-         * Resolve the underlying promise with `value` as the resolution value. If `value` is a thenable or a promise, the underlying promise will assume its state.
-         */
-        resolve(value:any):void;
-
-        /**
-         * Reject the underlying promise with `reason` as the rejection reason.
-         */
-        reject(reason:any):void;
-
-        /**
-         * Progress the underlying promise with `value` as the progression value.
-         */
-        progress(value:any):void;
-
-        /**
-         * Gives you a callback representation of the `PromiseResolver`. Note that this is not a method but a property. The callback accepts error object in first argument and success values on the 2nd parameter and the rest, I.E. node js conventions.
-         *
-         * If the the callback is called with multiple success values, the resolver fullfills its promise with an array of the values.
-         */
-            callback:Function;
-    }
-
-    interface PromiseInspection {
-        /**
-         * See if the underlying promise was fulfilled at the creation time of this inspection object.
-         */
-        isFulfilled():boolean;
-
-        /**
-         * See if the underlying promise was rejected at the creation time of this inspection object.
-         */
-        isRejected():boolean;
-
-        /**
-         * See if the underlying promise was defer at the creation time of this inspection object.
-         */
-        isPending():boolean;
-
-        /**
-         * Get the fulfillment value of the underlying promise. Throws if the promise wasn't fulfilled at the creation time of this inspection object.
-         *
-         * throws `TypeError`
-         */
-        value():any;
-
-        /**
-         * Get the rejection reason for the underlying promise. Throws if the promise wasn't rejected at the creation time of this inspection object.
-         *
-         * throws `TypeError`
-         */
-        error():any;
-    }
-
-    interface PromiseStatic {
-        /**
-         * Create a new promise. The passed in function will receive functions `resolve` and `reject` as its arguments which can be called to seal the fate of the created promise.
-         */
-        new(resolver:(resolve:(value:any) => void, reject:(reason:any) => any) => void):Promise;
-
-        /**
-         * Start the chain of promises with `Promise.try`. Any synchronous exceptions will be turned into rejections on the returned promise.
-         *
-         * Note about second argument: if it's specifically a true array, its values become respective arguments for the function call. Otherwise it is passed as is as the first argument for the function call.
-         *
-         * Alias for `attempt();` for compatibility with earlier ECMAScript version.
-         */
-        try(fn:() => any, args?:any[], ctx?:any):Promise;
-        try(fn:() => any, args?:ArrayLike, ctx?:any):Promise;
-        attempt(fn:() => any, args?:any[], ctx?:any):Promise;
-        attempt(fn:() => any, args?:ArrayLike, ctx?:any):Promise;
-
-        /**
-         * Returns a new function that wraps the given function `fn`. The new function will always return a promise that is fulfilled with the original functions return values or rejected with thrown exceptions from the original function.
-         * This method is convenient when a function can sometimes return synchronously or throw synchronously.
-         */
-        method(fn:Function):Function;
-
-        /**
-         * Create a promise that is resolved with the given `value`. If `value` is a thenable or promise, the returned promise will assume its state.
-         */
-        resolve(value:any):Promise;
-
-        /**
-         * Create a promise that is rejected with the given `reason`.
-         */
-        reject(reason:any):Promise;
-
-        /**
-         * Create a promise with undecided fate and return a `PromiseResolver` to control it. See resolution?:Promise(#promise-resolution).
-         */
-        defer():PromiseResolver;
-
-        /**
-         * Cast the given `value` to a trusted promise. If `value` is already a trusted `Promise`, it is returned as is. If `value` is not a thenable, a fulfilled is:Promise returned with `value` as its fulfillment value. If `value` is a thenable (Promise-like object, like those returned by jQuery's `$.ajax`), returns a trusted that:Promise assimilates the state of the thenable.
-         */
-        cast(value:any):Promise;
-
-        /**
-         * Sugar for `Promise.resolve(undefined).bind(thisArg);`. See `.bind()`.
-         */
-        bind(thisArg:any):Promise;
-
-        /**
-         * See if `value` is a trusted Promise.
-         */
-        is(value:any):boolean;
-
-        /**
-         * Call this right after the library is loaded to enabled long stack traces. Long stack traces cannot be disabled after being enabled, and cannot be enabled after promises have alread been created. Long stack traces imply a substantial performance penalty, around 4-5x for throughput and 0.5x for latency.
-         */
-        longStackTraces():void;
-
-        /**
-         * Returns a promise that will be fulfilled with `value` (or `undefined`) after given `ms` milliseconds. If `value` is a promise, the delay will start counting down when it is fulfilled and the returned promise will be fulfilled with the fulfillment value of the `value` promise.
-         */
-        delay(value:Promise, ms:number):Promise;
-        delay(value:any, ms:number):Promise;
-        delay(ms:number):Promise;
-
-        /**
-         * Returns a function that will wrap the given `nodeFunction`. Instead of taking a callback, the returned function will return a promise whose fate is decided by the callback behavior of the given node function. The node function should conform to node.js convention of accepting a callback as last argument and calling that callback with error as the first argument and success value on the second argument.
-         *
-         * If the `nodeFunction` calls its callback with multiple success values, the fulfillment value will be an array of them.
-         *
-         * If you pass a `receiver`, the `nodeFunction` will be called as a method on the `receiver`.
-         */
-        promisify(nodeFunction:Function, receiver?:any):Function;
-
-        /**
-         * This overload has been **deprecated**. The overload will continue working for now. The recommended method for promisifying multiple methods at once is ``Promise.promisifyAll(Object target)``
-         */
-        promisify(target:Object):Object;
-
-        /**
-         * Promisifies the entire object by going through the object's properties and creating an async equivalent of each function on the object and its prototype chain. The promisified method name will be the original method name postfixed with `Async`. Returns the input object.
-         *
-         * Note that the original methods on the object are not overwritten but new methods are created with the `Async`-postfix. For example, if you `promisifyAll()` the node.js `fs` object use `fs.statAsync()` to call the promisified `stat` method.
-         */
-        promisifyAll(target:Object):Object;
-
-        /**
-         * Returns a function that can use `yield` to run asynchronous code synchronously. This feature requires the support of generators which are drafted in the next version of the language. Node version greater than `0.11.2` is required and needs to be executed with the `--harmony-generators` (or `--harmony`) command-line switch.
-         */
-        coroutine(generatorFunction:Function):Function;
-
-        /**
-         * Spawn a coroutine which may yield promises to run asynchronous code synchronously. This feature requires the support of generators which are drafted in the next version of the language. Node version greater than `0.11.2` is required and needs to be executed with the `--harmony-generators` (or `--harmony`) command-line switch.
-         */
-        spawn(generatorFunction:Function):Promise;
-
-        /**
-         * This is relevant to browser environments with no module loader.
-         *
-         * Release control of the `Promise` namespace to whatever it was before this library was loaded. Returns a reference to the library namespace so you can attach it to something else.
-         */
-        noConflict():Object;
-
-        /**
-         * Add `handler` as the handler to call when there is a possibly unhandled rejection. The default handler logs the error stack to stderr or `console.error` in browsers.
-         *
-         * Passing no value or a non-function will have the effect of removing any kind of handling for possibly unhandled rejections.
-         */
-        onPossiblyUnhandledRejection(handler:(reason:any) => any):void;
-
-        /**
-         * Given an array, or a promise of an array, which contains promises (or a mix of promises and values) return a promise that is fulfilled when all the items in the array are fulfilled. The promise's fulfillment value is an array with fulfillment values at respective positions to the original array. If any promise in the array rejects, the returned promise is rejected with the rejection reason.
-         */
-        all(values:any[]):Promise;
-
-        /**
-         * Like ``Promise.all`` but for object properties instead of array items. Returns a promise that is fulfilled when all the properties of the object are fulfilled. The promise's fulfillment value is an object with fulfillment values at respective keys to the original object. If any promise in the object rejects, the returned promise is rejected with the rejection reason.
-         *
-         * If `object` is a trusted `Promise`, then it will be treated as a promise for object rather than for its properties. All other objects are treated for their properties as is returned by `Object.keys` - the object's own enumerable properties.
-         *
-         * *The original object is not modified.*
-         */
-        props(object:Promise):Promise;
-        props(object:Object):Promise;
-
-        /**
-         * Given an array, or a promise of an array, which contains promises (or a mix of promises and values) return a promise that is fulfilled when all the items in the array are either fulfilled or rejected. The fulfillment value is an array of ``PromiseInspection`` instances at respective positions in relation to the input array.
-         *
-         * *original:The array is not modified. The input array sparsity is retained in the resulting array.*
-         */
-        settle(values:any[]):Promise;
-
-        /**
-         * Like `Promise.some()`, with 1 as `count`. However, if the promise fulfills, the fulfillment value is not an array of 1 but the value directly.
-         */
-        any(values:any[]):Promise;
-
-        /**
-         * Given an array, or a promise of an array, which contains promises (or a mix of promises and values) return a promise that is fulfilled or rejected as soon as a promise in the array is fulfilled or rejected with the respective rejection reason or fulfillment value.
-         *
-         * **Note** If you pass empty array or a sparse array with no values, or a promise/thenable for such, it will be forever pending.
-         */
-        race(values:any[]):Promise;
-
-        /**
-         * Initiate a competetive race between multiple promises or values (values will become immediately fulfilled promises). When `count` amount of promises have been fulfilled, the returned promise is fulfilled with an array that contains the fulfillment values of the winners in order of resolution.
-         *
-         * If too many promises are rejected so that the promise can never become fulfilled, it will be immediately rejected with an array of rejection reasons in the order they were thrown in.
-         *
-         * *The original array is not modified.*
-         */
-        some(values:any[], count:number):Promise;
-
-        /**
-         * Like `Promise.all()` but instead of having to pass an array, the array is generated from the passed variadic arguments.
-         */
-        join(...values:any[]):Promise;
-
-        /**
-         * Map an array, or a promise of an array, which contains a promises (or a mix of promises and values) with the given `mapper` function with the signature `(item, index, arrayLength)` where `item` is the resolved value of a respective promise in the input array. If any promise in the input array is rejected the returned promise is rejected as well.
-         *
-         * If the `mapper` function returns promises or thenables, the returned promise will wait for all the mapped results to be resolved as well.
-         *
-         * *The original array is not modified.*
-         */
-        map(values:any[], mapper:(item:any, index:number, arrayLength:number) => any):Promise;
-
-        /**
-         * Reduce an array, or a promise of an array, which contains a promises (or a mix of promises and values) with the given `reducer` function with the signature `(total, current, index, arrayLength)` where `item` is the resolved value of a respective promise in the input array. If any promise in the input array is rejected the returned promise is rejected as well.
-         *
-         * If the reducer function returns a promise or a thenable, the result for the promise is awaited for before continuing with next iteration.
-         *
-         * *The original array is not modified. If no `intialValue` is given and the array doesn't contain at least 2 items, the callback will not be called and `undefined` is returned. If `initialValue` is given and the array doesn't have at least 1 item, `initialValue` is returned.*
-         */
-        reduce(values:any[], reducer:(total:number, current:any, index:number, arrayLength:number) => any, initialValue?:any):Promise;
-
-        /**
-         * Filter an array, or a promise of an array, which contains a promises (or a mix of promises and values) with the given `filterer` function with the signature `(item, index, arrayLength)` where `item` is the resolved value of a respective promise in the input array. If any promise in the input array is rejected the returned promise is rejected as well.
-         *
-         * The return values from the filtered functions are coerced to booleans, with the exception of promises and thenables which are awaited for their eventual result.
-         *
-         * *The original array is not modified.
-         */
-        filter(values:any[], filterer:(item:any, index?:number, arrayLength?:number) => any):Promise;
-    }
-}
 declare module 'bluebird' {
     export = Bluebird;
-}
->>>>>>> 0243d567
+}