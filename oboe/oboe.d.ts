--- conflicted
+++ resolved
@@ -1,70 +1,3 @@
-<<<<<<< HEAD
-// Type definitions for oboe v2.0.3
-// Project: https://github.com/jimhigson/oboe.js
-// Definitions by: Jared Klopper <https://github.com/optical>
-// Definitions: https://github.com/borisyankov/DefinitelyTyped
-
-/// <reference path="../node/node.d.ts" />
-
-declare module "oboe" {
-	import stream = require('stream');
-
-	function oboe(url: string): oboe.Oboe;
-	function oboe(options: oboe.Options): oboe.Oboe;
-	function oboe(stream: stream.Readable) : oboe.Oboe;
-
-	module oboe {
-
-		var drop: {};
-
-		interface Oboe {
-			done(callback: (result: any) => void): Oboe;
-
-			fail(callback: (result: FailReason) => void): Oboe;
-
-			node(pattern: string, callback: CallbackSignature): Oboe;
-
-			on(event: string, pattern: string, callback: CallbackSignature): Oboe;
-			on(eventPattern: string, callback: CallbackSignature): Oboe;
-
-			path(pattern: string, callback: CallbackSignature): Oboe;
-			path(listeners: any): Oboe;
-
-			removeListener(eventPattern: string, callback: CallbackSignature): Oboe;
-			removeListener(event: string, pattern: string, callback: CallbackSignature): Oboe;
-
-			start(callback: (status: number, headers: Object) => void): Oboe;
-			
-			abort():void;
-
-			source: string;
-		}
-
-		interface CallbackSignature {
-            (node: any, pathOrHeaders: any, ancestors: Object[]): any;
-		}
-
-		interface Options {
-			url: string;
-			method?: string;
-			headers?: Object;
-			body?: any;
-			cached?: boolean;
-			withCredentials?: boolean;
-		}
-
-		interface FailReason {
-			thrown?: Error;
-			statusCode?: number;
-			body?: string;
-			jsonBody?: Object;
-		}
-	}
-
-	export = oboe;
-}
-
-=======
 // Type definitions for oboe v2.0.3
 // Project: https://github.com/jimhigson/oboe.js
 // Definitions by: Jared Klopper <https://github.com/optical>
@@ -133,5 +66,4 @@
 
 declare module "oboe" {
 	export = oboe;
-}
->>>>>>> c6254f15
+}