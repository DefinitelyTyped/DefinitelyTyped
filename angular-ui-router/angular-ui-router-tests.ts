/// <reference path="angular-ui-router.d.ts" />

var myApp = angular.module('testModule');

interface MyAppScope extends ng.IScope {
	items: string[];
	things: string[];
}

myApp.config((
    $stateProvider: ng.ui.IStateProvider,
    $urlRouterProvider: ng.ui.IUrlRouterProvider,
    $urlMatcherFactory: ng.ui.IUrlMatcherFactory) => {

  var matcher: ng.ui.IUrlMatcher = $urlMatcherFactory.compile("/foo/:bar?param1");

  $urlMatcherFactory.caseInsensitive(false);
  var isCaseInsensitive = $urlMatcherFactory.caseInsensitive();

  $urlMatcherFactory.defaultSquashPolicy("nosquash");

  $urlMatcherFactory.strictMode(true);
  var isStrictMode = $urlMatcherFactory.strictMode();

  $urlMatcherFactory.type("myType2", {
    encode: function (item: any) { return item; },
    decode: function (item: any) { return item; },
    is: function (item: any) { return true; }
  });

  $urlMatcherFactory.type("fullType", {
    decode: (val) => parseInt(val, 10),
    encode: (val) => val && val.toString(),
    equals: (a, b) => this.is(a) && a === b,
    is: (val) => angular.isNumber(val) && isFinite(val) && val % 1 === 0,
    pattern: /\d+/
  });

  var obj: Object = matcher.exec('/user/bob', { x:'1', q:'hello' });
  var concat: ng.ui.IUrlMatcher = matcher.concat('/test');
  var str: string = matcher.format({ id:'bob', q:'yes' });
  var arr: string[] = matcher.parameters();

  $urlRouterProvider
      .when('/test', '/list')
      .when('/test', '/list')
      .when('/test', '/list')
      .when(/\/test\d/, '/list')
      .when(/\/test\d/, ($injector: ng.auto.IInjectorService, $location: ng.ILocationService) => '/list')
      .when(/\/test\d/,['$injector', '$location', ($injector: ng.auto.IInjectorService, $location: ng.ILocationService) => '/list'])
      .when(matcher, '/list')
      .when(matcher, ($injector: ng.auto.IInjectorService, $location: ng.ILocationService) => '/list')
      .when(matcher, ['$injector', '$location', ($injector: ng.auto.IInjectorService, $location: ng.ILocationService) => '/list'])
      .otherwise("/state1");

  // Now set up the states
  $stateProvider
    .state('state1', {
      url: "/state1",
      templateUrl: "partials/state1.html",
      params: {
        param1: "defaultValue",
        param2: undefined
      }
    })
    .state('state1.list', {
      url: "/list",
      templateUrl: "partials/state1.list.html",
        controller: function ($scope: MyAppScope) {
        $scope.items = ["A", "List", "Of", "Items"];
      }
    })
    .state('state1.list', {
      url: "/list",
      templateUrl: "partials/state1.list.html",
      controller: ['$scope', function ($scope: MyAppScope) {
        $scope.items = ["A", "List", "Of", "Items"];
      }]
    })
    .state('state2', {
      url: "/state2",
      templateUrl: "partials/state2.html"
    })
    .state('state2.list', {
      url: "/list",
        templateUrl: "partials/state2.list.html",
        controller: function ($scope: MyAppScope) {
          $scope.things = ["A", "Set", "Of", "Things"];
        }
      })
    .state('list', {
      parent: 'state3',
      url: "/list",
      templateUrl: "partials/state3.list.html",
      controller: function ($scope: MyAppScope) {
        $scope.things = ["A", "Set", "Of", "Things"];
      }
    })
    .state('state4', {
      url: "/state4",
      templateUrl: function($stateParams: ng.ui.IStateParamsService){
        //Logic could go here based on $stateParams
        return "partials/state4.html";
      }
    })
    .state('index', {
      url: "",
      views: {
        "viewA": { template: "index.viewA" },
        "viewB": { template: "index.viewB" }
      }
    })
    .state('route1', {
      url: "/route1",
      views: {
        "viewA": { template: "route1.viewA" },
        "viewB": { template: "route1.viewB" }
      }
    })
    .state('route2', {
      url: "/route2",
      views: {
        "viewA": { template: "route2.viewA" },
        "viewB": { template: "route2.viewB" }
      }
    });
});

interface IUrlLocatorTestService {
    currentUser: any;
}

// Service for determining who the currently logged on user is.
class UrlLocatorTestService implements IUrlLocatorTestService {
    static $inject = ["$http", "$rootScope", "$urlRouter", "$state"];

    constructor(
        private $http: ng.IHttpService,
        private $rootScope: ng.IRootScopeService,
        private $urlRouter: ng.ui.IUrlRouterService,
        private $state: ng.ui.IStateService
    ) {
        $rootScope.$on("$locationChangeSuccess", (event: ng.IAngularEvent) => this.onLocationChangeSuccess(event));
    }

    public currentUser: any;

    private onLocationChangeSuccess(event: ng.IAngularEvent) {
        if (!this.currentUser) {
            // If the current user is unknown, halt the state change and request current
            // user details from the server
            event.preventDefault();

            // Note that we do not concern ourselves with what to do if this request fails,
            // because if it fails, the web page will be redirected away to the login screen.
            this.$http({ url: "/api/me", method: "GET" }).success((user: any) => {
                this.currentUser = user;

                // sync the ui-state with the location in the browser, which effectively
                // restarts the state change that was stopped previously
                this.$urlRouter.sync();
            });
        }
    }

    private stateServiceTest() {
        this.$state.go("myState");
        this.$state.go(this.$state.current);
        this.$state.transitionTo("myState");
        this.$state.transitionTo(this.$state.current);
        if (this.$state.includes("myState") === true) {
          //
        }
        if (this.$state.is("myState") === true) {
          //
        }
        if (this.$state.href("myState") === "/myState") {
          //
        }
        this.$state.get();
        this.$state.get("myState");
        this.$state.get("myState", "yourState");
        this.$state.get("myState", this.$state.current);
        this.$state.get(this.$state.current);
        this.$state.get(this.$state.current, "yourState");
        this.$state.get(this.$state.current, this.$state.current);
        this.$state.reload();
<<<<<<< HEAD
        
=======

        // http://angular-ui.github.io/ui-router/site/#/api/ui.router.state.$state#properties
        if (this.$state.transition) {
          var transitionPromise: ng.IPromise<{}> = this.$state.transition;
          transitionPromise.then(() => {
            // transition success
          }, () => {
            // transition failure
          }).catch(() => {
            // transition failure
          }).finally(() => {
            // transition ended (success or failure)
          });
        }

>>>>>>> c6254f15
        // Accesses the currently resolved values for the current state
        // http://stackoverflow.com/questions/28026620/is-there-a-way-to-access-resolved-state-dependencies-besides-injecting-them-into/28027023#28027023
        var resolvedValues = this.$state.$current.locals.globals;
    }
}

myApp.service("urlLocatorTest", UrlLocatorTestService);

module UiViewScrollProviderTests {
    var app = angular.module("uiViewScrollProviderTests", ["ui.router"]);

    app.config(['$uiViewScrollProvider', function($uiViewScrollProvider: ng.ui.IUiViewScrollProvider) {
        // This prevents unwanted scrolling to the active nested state view.
        // Use this when you have nested states, but you don't want the browser to scroll down the page
        // to the nested state view.
        //
        // See https://github.com/angular-ui/ui-router/issues/848
        // And https://github.com/angular-ui/ui-router/releases/tag/0.2.8
        $uiViewScrollProvider.useAnchorScroll();
    }]);
}

interface ITestUserService {
    isLoggedIn: () => boolean;
    handleLogin: () => ng.IPromise<{}>;
}

module UrlRouterProviderTests {
    var app = angular.module("urlRouterProviderTests", ["ui.router"]);

    app.config(($urlRouterProvider: ng.ui.IUrlRouterProvider) => {
        // Prevent $urlRouter from automatically intercepting URL changes;
        // this allows you to configure custom behavior in between
        // location changes and route synchronization:
        $urlRouterProvider.deferIntercept();
    }).run(($rootScope: ng.IRootScopeService, $urlRouter: ng.ui.IUrlRouterService, UserService: ITestUserService, $urlMatcher: ng.ui.IUrlMatcher) => {
        $rootScope.$on('$locationChangeSuccess', e => {
            // UserService is an example service for managing user state
            if (UserService.isLoggedIn()) return;

            // Prevent $urlRouter's default handler from firing
            e.preventDefault();

            UserService.handleLogin().then(() => {
                // Once the user has logged in, sync the current URL to the router:
                $urlRouter.sync();
            });
        });

        // Configures $urlRouter's listener *after* your custom listener
        var listen: Function = $urlRouter.listen();

        var href: string;
        href = $urlRouter.href($urlMatcher);
        href = $urlRouter.href($urlMatcher, {});
        href = $urlRouter.href($urlMatcher, {}, {});

        $urlRouter.update();
        $urlRouter.update(false);

        $urlRouter.push($urlMatcher);
        $urlRouter.push($urlMatcher, {});
        $urlRouter.push($urlMatcher, {}, {});
    });
}<|MERGE_RESOLUTION|>--- conflicted
+++ resolved
@@ -185,9 +185,6 @@
         this.$state.get(this.$state.current, "yourState");
         this.$state.get(this.$state.current, this.$state.current);
         this.$state.reload();
-<<<<<<< HEAD
-        
-=======
 
         // http://angular-ui.github.io/ui-router/site/#/api/ui.router.state.$state#properties
         if (this.$state.transition) {
@@ -203,7 +200,6 @@
           });
         }
 
->>>>>>> c6254f15
         // Accesses the currently resolved values for the current state
         // http://stackoverflow.com/questions/28026620/is-there-a-way-to-access-resolved-state-dependencies-besides-injecting-them-into/28027023#28027023
         var resolvedValues = this.$state.$current.locals.globals;
