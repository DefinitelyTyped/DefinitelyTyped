--- conflicted
+++ resolved
@@ -1,5 +1,4 @@
-<<<<<<< HEAD
-﻿// Type definitions for Sugar 1.3.9
+﻿﻿// Type definitions for Sugar 1.3.9
 // Project: http://sugarjs.com/
 // Definitions by: Josh Baldwin <https://github.com/jbaldwin/>
 // Definitions: https://github.com/borisyankov/DefinitelyTyped
@@ -2134,7 +2133,7 @@
 	*   }, 2, true);
 	**/
 	each(
-		fn: (element: T, index: number, array: T[]) => boolean,
+		fn: (element: T, index?: number, array?: T[]) => any,
 		index?: number,
 		loop?: boolean): T[];
 
@@ -2552,7 +2551,7 @@
 	*     return n['a'];
 	*   });                              -> {a:3}
 	**/
-	max(map: string): T;
+	max(map?: string): T;
 
 	/**
 	* @see max
@@ -2588,7 +2587,7 @@
 	*     return n['a'];
 	*   });                              -> [{a:2}]
 	**/
-	min(map: string): T;
+	min(map?: string): T;
 
 	/**
 	* @see min If true return all min values in the array, default = false.
@@ -2620,7 +2619,7 @@
 	*     return n.age;
 	*   });                              -> [{age:12,name:'bob'},{age:12,name:'ted'}]
 	**/
-	most(map: string): T[];
+	most(map?: string): T[];
 
 	/**
 	* @see most
@@ -3387,7 +3386,7 @@
 	*   });
 	*
 	**/
-	watch(obj: any, prop: string, fn: (prop: string, oldVal: any, newVal: any) => any): void;
+	watch(obj: any, prop: string, fn: (prop?: string, oldVal?: any, newVal?: any) => any): void;
 }
 
 interface Object {
@@ -3837,7 +3836,7 @@
 	*   });
 	*
 	**/
-	watch(prop: string, fn: (prop: string, oldVal: any, newVal: any) => any): void;
+	watch(prop: string, fn: (prop?: string, oldVal?: any, newVal?: any) => any): void;
 }
 
 interface Function {
@@ -5053,5061 +5052,4 @@
 	*   Date.range('2003=01', '2005-01').union(Date.range('2004-01', '2006-01')) -> Jan 1, 2003..Jan 1, 2006
 	**/
 	union(range: DateRange): DateRange;
-}
-=======
-﻿// Type definitions for Sugar 1.3.9
-// Project: http://sugarjs.com/
-// Definitions by: Josh Baldwin <https://github.com/jbaldwin/>
-// Definitions: https://github.com/borisyankov/DefinitelyTyped
-/*
-sugar-1.3.9.d.ts may be freely distributed under the MIT license.
-
-Copyright (c) 2013 Josh Baldwin https://github.com/jbaldwin/sugar.d.ts
-
-Permission is hereby granted, free of charge, to any person
-obtaining a copy of this software and associated documentation 
-files (the "Software"), to deal in the Software without 
-restriction, including without limitation the rights to use, 
-copy, modify, merge, publish, distribute, sublicense, and/or sell 
-copies of the Software, and to permit persons to whom the 
-Software is furnished to do so, subject to the following conditions:
-
-The above copyright notice and this permission notice shall be 
-included in all copies or substantial portions of the Software.
-
-THE SOFTWARE IS PROVIDED "AS IS", WITHOUT WARRANTY OF ANY KIND, 
-EXPRESS OR IMPLIED, INCLUDING BUT NOT LIMITED TO THE WARRANTIES 
-OF MERCHANTABILITY, FITNESS FOR A PARTICULAR PURPOSE AND 
-NONINFRINGEMENT. IN NO EVENT SHALL THE AUTHORS OR COPYRIGHT 
-HOLDERS BE LIABLE FOR ANY CLAIM, DAMAGES OR OTHER LIABILITY, 
-WHETHER IN AN ACTION OF CONTRACT, TORT OR OTHERWISE, ARISING 
-FROM, OUT OF OR IN CONNECTION WITH THE SOFTWARE OR THE USE OR 
-OTHER DEALINGS IN THE SOFTWARE.
-*/
-
-interface String {
-
-	/**
-	* Adds <str> at [index].<br/> Negative values are also allowed.
-	* @param str String to add.
-	* @param index Index where <str> is added. Default = str.length
-	* @returns Original string with <str> added at [index].
-	* @extra %insert% is provided as an alias, and is generally more readable when using an index.
-	* @example
-	*   'schfifty'.add(' five')         -> schfifty five
-	*   'dopamine'.insert('e', 3)       -> dopeamine
-	*   'spelling eror'.insert('r', -3) -> spelling error
-	**/
-	add(str: string, index?: number): string;
-
-	/**
-	* @see add
-	**/
-	insert(str: string, index?: number): string;
-
-	/**
-	* Assigns variables to tokens in a string.
-	* @param objs Variable tokens to assign in the string.
-	* @returns String with <objs> assigned to variables in the original string.
-	* @extra If an object is passed, it's properties can be assigned using
-	*        the object's keys. If a non-object (string, number, etc.)
-	*        is passed it can be accessed by the argument number beginning
-	*        with 1 (as with regex tokens). Multiple objects can be passed
-	*        and will be merged together (original objects are unaffected).
-	* @example
-	*   'Welcome, Mr. {name}.'.assign({ name: 'Franklin' })   -> 'Welcome, Mr. Franklin.'
-	*   'You are {1} years old today.'.assign(14)             -> 'You are 14 years old today.'
-	*   '{n} and {r}'.assign({ n: 'Cheech' }, { r: 'Chong' }) -> 'Cheech and Chong'
-	**/
-	assign(...objs: any[]): string;
-
-	/***
-	* Gets the character(s) at a given index.
-	* @param index Indicies of the character(s) requested.
-	* @param loop Loop around the string or stop at the end, default = true.
-	* @returns Character(s) at the specified indices.
-	* @extra When [loop] is true, overshooting the end of the string
-	*        (or the beginning) will begin counting from the other end.
-	*        As an alternate syntax, passing multiple indexes will get
-	*        the characters at those indexes.
-	* @example
-	*   'jumpy'.at(0)               -> 'j'
-	*   'jumpy'.at(2)               -> 'm'
-	*   'jumpy'.at(5)               -> 'j'
-	*   'jumpy'.at(5, false)        -> ''
-	*   'jumpy'.at(-1)              -> 'y'
-	*   'lucky charms'.at(2,4,6,8) -> ['u','k','y',c']
-	***/
-	at(index: number, loop?: boolean): string;
-
-	/**
-	* @see at
-	* @limitation Typescript does not allow for arguments after a variable argument list.
-	**/
-	at(...indicies: number[]): string[];
-
-	/**
-	* Converts underscores and hyphens to camel case.
-	* @param first If [first] is true the first letter will also be capitalized, default = true
-	* @returns Camel case version of the string.
-	* @extra If the Inflections package is included acryonyms can also
-	*        be defined that will be used when camelizing.
-	* @example
-	*   'caps_lock'.camelize()              -> 'CapsLock'
-	*   'moz-border-radius'.camelize()      -> 'MozBorderRadius'
-	*   'moz-border-radius'.camelize(false) -> 'mozBorderRadius'
-	**/
-	camelize(first?: boolean): string;
-
-	/**
-	* Capitalizes the first character in the string.
-	* @method capitalize([all] = false)
-	* @param all Default = false
-	* @returns String
-	* @extra If [all] is true, all words in the string will be capitalized.
-	* @example
-	*
-	*   'hello'.capitalize()           -> 'Hello'
-	*   'hello kitty'.capitalize()     -> 'Hello kitty'
-	*   'hello kitty'.capitalize(true) -> 'Hello Kitty'
-	*
-	**/
-	capitalize(all?: boolean): string;
-
-	/**
-	* Runs callback [fn] against each character in the string.
-	* Returns an array of characters.
-	* @param fn Callback function for each character in the string.
-	* @returns string[] with each element containing one character
-	*          in the string.
-	* @example
-	*   'jumpy'.chars() -> ['j','u','m','p','y']
-	*   'jumpy'.chars(function(c) {
-	*     // Called 5 times: "j","u","m","p","y"
-	*   });
-	**/
-	chars(fn?: (c: string) => void ): string[];
-
-	/**
-	* Runs callback [fn] against each character code in the string.
-	  Returns an array of character codes.
-	* @param fn Callback function for each character code in the string.
-	* @returns number[] with each element containing one character code
-	*          in the string.
-	* @example
-	*   'jumpy'.codes() -> [106,117,109,112,121]
-	*   'jumpy'.codes(function(c) {
-	*     // Called 5 times: 106, 117, 109, 112, 121
-	*   });
-	***/
-	codes(fn?: (c: string) => void ): number[];
-
-	/**
-	* Compacts all white space in the string to a single space and trims the ends.
-	* @returns String with all whitespace compated to a single space.
-	* @example
-	*   'too \n much \n space'.compact() -> 'too much space'
-	*   'enough \n '.compact()           -> 'enough'
-	**/
-	compact(): string;
-
-	/**
-	* Converts underscores and camel casing to hypens.
-	* @returns String with underscores and camel casing changed to hypens.
-	* @example
-	*   'a_farewell_to_arms'.dasherize() -> 'a-farewell-to-arms'
-	*   'capsLock'.dasherize()           -> 'caps-lock'
-	**/
-	dasherize(): string;
-
-	/**
-	* Decodes the string from base64 encoding.
-	* @returns Decoded base64 string.
-	* @extra This method wraps the browser native %atob% when available,
-	*        and uses a custom implementation when not available.
-	* @example
-	*   'aHR0cDovL3R3aXR0ZXIuY29tLw=='.decodeBase64() -> 'http://twitter.com/'
-	*   'anVzdCBnb3QgZGVjb2RlZA=='.decodeBase64()     -> 'just got decoded!'
-	**/
-	decodeBase64(): string;
-
-	/**
-	* Runs callback [fn] against each occurence of [search].
-	* @param fn Callback function for each occurance of [search].
-	*           If [search] is not provided each character is matched.
-	* @param search Search item to look for in the string.
-	* @returns string[] of each item matched in the string.
-	* @extra Returns an array of matches. [search] may be either
-	*        a string or regex, and defaults to every character in the string.
-	* @example
-	*   'jumpy'.each() -> ['j','u','m','p','y']
-	*   'jumpy'.each(/[r-z]/) -> ['u','y']
-	*   'jumpy'.each(/[r-z]/, function(m) {
-	*     // Called twice: "u", "y"
-	*   });
-	**/
-	each(search: string, fn?: (m: string) => void): string[];
-
-	/**
-	* @see each
-	**/
-	each(search: RegExp, fn?: (m: string) => void): string[];
-
-	/**
-	* @see each
-	**/
-	each(fn?: (m: string) => void ): string[];
-
-	/**
-	* Encodes the string into base64 encoding.
-	* @returns Base64 encoded string.
-	* @extra This method wraps the browser native %btoa% when available,
-	*        and uses a custom implementation when not available.
-	* @example
-	*   'gonna get encoded!'.encodeBase64()  -> 'Z29ubmEgZ2V0IGVuY29kZWQh'
-	*   'http://twitter.com/'.encodeBase64() -> 'aHR0cDovL3R3aXR0ZXIuY29tLw=='
-	**/
-	encodeBase64(): string;
-
-	/**
-	* Returns true if the string ends with <find>.
-	* @param find String or RegExp to find at the end of the string.
-	* @param pos Ending position to search for, defaults to the end of the string.
-	* @param case_ True for case sensitive, default = true.
-	* @returns True if the string ends with <find>.
-	* @example
-	*   'jumpy'.endsWith('py')         -> true
-	*   'jumpy'.endsWith(/[q-z]/)      -> true
-	*   'jumpy'.endsWith('MPY')        -> false
-	*   'jumpy'.endsWith('MPY', false) -> true
-	**/
-	endsWith(find: string, pos?: number, case_?: boolean): boolean;
-
-	/**
-	* @see endsWith
-	**/
-	endsWith(find: string, case_?: boolean): boolean;
-
-	/**
-	* @see endsWith
-	**/
-	endsWith(find: RegExp, pos?: number, case_?: boolean): boolean;
-
-	/**
-	* @see endsWith
-	**/
-	endsWith(find: RegExp, case_?: boolean): boolean;
-
-	/**
-	* Converts HTML characters to their entity equivalents.
-	* @returns HTML escaped string.
-	* @example
-	*   '<p>some text</p>'.escapeHTML() -> '&lt;p&gt;some text&lt;/p&gt;'
-	*   'one & two'.escapeHTML()        -> 'one &amp; two'
-	**/
-	escapeHTML(): string;
-
-	/**
-	* Escapes all RegExp tokens in the string.
-	* @returns RegExp escaped string.
-	* @example
-	*   'really?'.escapeRegExp()       -> 'really\?'
-	*   'yes.'.escapeRegExp()         -> 'yes\.'
-	*   '(not really)'.escapeRegExp() -> '\(not really\)'
-	**/
-	escapeRegExp(): string;
-
-	/**
-	* Escapes characters in a string to make a valid URL.
-	* @returns URL escaped string.
-	* @extra If [param] is true, it will also escape valid URL 
-	*        characters for use as a URL parameter.
-	* @example
-	*   'http://foo.com/"bar"'.escapeURL()     -> 'http://foo.com/%22bar%22'
-	*   'http://foo.com/"bar"'.escapeURL(true) -> 'http%3A%2F%2Ffoo.com%2F%22bar%22'
-	**/
-	escapeURL(param?: boolean): string;
-
-	/**
-	* Returns the first [n] characters of the string.
-	* @returns String
-	* @example
-	*   'lucky charms'.first()   -> 'l'
-	*   'lucky charms'.first(3)  -> 'luc'
-	**/
-	first(n?: number): string;
-
-	/**
-	* Returns a section of the string starting from [index].
-	* @returns String
-	* @example
-	*   'lucky charms'.from()   -> 'lucky charms'
-	*   'lucky charms'.from(7)  -> 'harms'
-	**/
-	from(index?: number): string;
-
-	/**
-	* Converts full-width characters (zenkaku) to half-width (hankaku).
-	* @param mode default = 'all'
-	* @returns Converted string to hankaku.
-	* @extra [mode] accepts any combination of 
-	*        "a" (alphabet),
-	*        "n" (numbers),
-	*        "k" (katakana),
-	*        "s" (spaces),
-	*        "p" (punctuation),
-	*        or "all".
-	* @example
-	*   '??? YAMADA??!'.hankaku()                      -> '??? YAMADA??!'
-	*   '??? YAMADA??!'.hankaku('a')                   -> '??? YAMADA??!'
-	*   '??? YAMADA??!'.hankaku('alphabet')            -> '??? YAMADA??!'
-	*   '?????! 25???!'.hankaku('katakana', 'numbers') -> '?????! 25???!'
-	*   '?????! 25???!'.hankaku('k', 'n')              -> '?????! 25???!'
-	*   '?????! 25???!'.hankaku('kn')                  -> '?????! 25???!'
-	*   '?????! 25???!'.hankaku('sp')                  -> '?????! 25???!'
-	**/
-	hankaku(mode?: string): string;
-
-	/**
-	* @see hankaku
-	**/
-	hankaku(...modes: string[]): string;
-
-	/**
-	* Returns true if the string matches <find>.
-	* @param find Search parameters.
-	* @returns True if the string matchs <find>, otherwise false.
-	* @example
-	*   'jumpy'.has('py')     -> true
-	*   'broken'.has(/[a-n]/) -> true
-	*   'broken'.has(/[s-z]/) -> false
-	**/
-	has(find: string): boolean;
-
-	/**
-	* @see has
-	**/
-	has(find: RegExp): boolean;
-
-	/**
-	* Returns true if the string contains any characters in Arabic.
-	* @returns True if the string contains Arabic.
-	* @example
-	*   '?????'.hasArabic()          -> true
-	*   '?????'.hasCyrillic()        -> true
-	*   '? ?????!'.hasHangul() -> true
-	*   '??????'.hasKatakana() -> true
-	*   "l'année".hasLatin()         -> true
-	**/
-	hasArabic(): boolean;
-
-	/**
-	* Returns true if the string contains any characters in Cyrillic.
-	* @returns True if the string contains Cyrillic.
-	**/
-	hasCyrillic(): boolean;
-
-	/**
-	* Returns true if the string contains any characters in Greek.
-	* @returns True if the string contains Greek.
-	**/
-	hasGreek(): boolean;
-
-	/**
-	* Returns true if the string contains any characters in Hangul.
-	* @returns True if the string contains Hangul.
-	**/
-	hasHangul(): boolean;
-
-	/**
-	* Returns true if the string contains any characters in Han.
-	* @returns True if the string contains Han.
-	**/
-	hasHan(): boolean;
-
-	/**
-	* Returns true if the string contains any characters in Kanji.
-	* @returns True if the string contains Kanji.
-	**/
-	hasKanji(): boolean;
-
-	/**
-	* Returns true if the string contains any characters in Hebrew.
-	* @returns True if the string contains Hebrew.
-	**/
-	hasHebrew(): boolean;
-
-	/**
-	* Returns true if the string contains any characters in Hiragana.
-	* @returns True if the string contains Hiragana.
-	**/
-	hasHiragana(): boolean;
-
-	/**
-	* Returns true if the string contains any characters in Kana.
-	* @returns True if the string contains Kana.
-	**/
-	hasKana(): boolean;
-
-	/**
-	* Returns true if the string contains any characters in Katakana.
-	* @returns True if the string contains Katakana.
-	**/
-	hasKatakana(): boolean;
-
-	/**
-	* Returns true if the string contains any characters in Latin.
-	* @returns True if the string contains Latin.
-	**/
-	hasLatin(): boolean;
-
-	/**
-	* Returns true if the string contains any characters in Thai.
-	* @returns True if the string contains Thai.
-	**/
-	hasThai(): boolean;
-
-	/**
-	* Returns true if the string contains any characters in Devanagari.
-	* @returns True if the string contains Devanagari.
-	**/
-	hasDevanagari(): boolean;
-
-	/**
-	* Converts katakana into hiragana.
-	* @param all If [all] is false, only full-width katakana will be converted, default = true.
-	* @returns Converted string to hiragana.
-	* @example
-	*   '????'.hiragana()   -> '????'
-	*   '?????'.hiragana() -> '?????'
-	*   '????'.hiragana()       -> '????'
-	*   '????'.hiragana(false)  -> '????'
-	**/
-	hiragana(all?: boolean): string;
-
-	/**
-	* Creates a human readable string.
-	* @returns Pretty printed version of the string.
-	* @extra Capitalizes the first word and turns underscores into spaces and strips a
-	*        trailing '_id', if any. Like String#titleize, this is meant for creating pretty output.
-	* @example
-	*   'employee_salary'.humanize() -> 'Employee salary'
-	*   'author_id'.humanize()       -> 'Author'
-	**/
-	humanize(): string;
-
-	/**
-	* Returns true if the string has a length of 0 or contains only whitespace.
-	* @returns True if the string has a length of 0 or contains only whitespace.
-	* @example
-	*   ''.isBlank()      -> true
-	*   '   '.isBlank()   -> true
-	*   'noway'.isBlank() -> false
-	**/
-	isBlank(): boolean;
-
-	/**
-	* Returns true if the string contains only characters in Arabic. Whitespace is ignored.
-	* @returns True if the string containsly only characters in Arabic.
-	* @example
-	*   '?????'.isArabic()          -> true
-	*   '?????'.isCyrillic()        -> true
-	*   '? ?????!'.isHangul() -> true
-	*   '??????'.isKatakana() -> false
-	*   "l'année".isLatin()         -> true
-	**/
-	isArabic(): boolean;
-
-	/**
-	* Returns true if the string contains only characters in Cyrillic. Whitespace is ignored.
-	* @returns True if the string containsly only characters in Cyrillic.
-	**/
-	isCyrillic(): boolean;
-
-	/**
-	* Returns true if the string contains only characters in Greek. Whitespace is ignored.
-	* @returns True if the string containsly only characters in Greek.
-	**/
-	isGreek(): boolean;
-
-	/**
-	* Returns true if the string contains only characters in Hangul. Whitespace is ignored.
-	* @returns True if the string containsly only characters in Hangul.
-	**/
-	isHangul(): boolean;
-
-	/**
-	* Returns true if the string contains only characters in Han. Whitespace is ignored.
-	* @returns True if the string containsly only characters in Han.
-	**/
-	isHan(): boolean;
-
-	/**
-	* Returns true if the string contains only characters in Kanji. Whitespace is ignored.
-	* @returns True if the string containsly only characters in Kanji.
-	**/
-	isKanji(): boolean;
-
-	/**
-	* Returns true if the string contains only characters in Hebrew. Whitespace is ignored.
-	* @returns True if the string containsly only characters in Hebrew.
-	**/
-	isHebrew(): boolean;
-
-	/**
-	* Returns true if the string contains only characters in Hiragana. Whitespace is ignored.
-	* @returns True if the string containsly only characters in Hiragana.
-	**/
-	isHiragana(): boolean;
-
-	/**
-	* Returns true if the string contains only characters in Kana. Whitespace is ignored.
-	* @returns True if the string containsly only characters in Kana.
-	**/
-	isKana(): boolean;
-
-	/**
-	* Returns true if the string contains only characters in Katakana. Whitespace is ignored.
-	* @returns True if the string containsly only characters in Katakana.
-	**/
-	isKatakana(): boolean;
-
-	/**
-	* Returns true if the string contains only characters in Latin. Whitespace is ignored.
-	* @returns True if the string containsly only characters in Latin.
-	**/
-	isLatin(): boolean;
-
-	/**
-	* Returns true if the string contains only characters in Thai. Whitespace is ignored.
-	* @returns True if the string containsly only characters in Thai.
-	**/
-	isThai(): boolean;
-
-	/**
-	* Returns true if the string contains only characters in Devanagari. Whitespace is ignored.
-	* @returns True if the string containsly only characters in Devanagari.
-	**/
-	isDevanagari(): boolean;
-
-	/**
-	* Converts hiragana into katakana.
-	* @returns Converted string to katakana.
-	* @example
-	*   '????'.katakana()   -> '????'
-	*   '?????'.katakana() -> '?????'
-	**/
-	katakana(): string;
-
-	/**
-	* Returns the last [n] characters of the string.
-	* @param last Default = 1.
-	* @returns The last [n] characters of the string.
-	* @example
-	*   'lucky charms'.last()   -> 's'
-	*   'lucky charms'.last(3)  -> 'rms'
-	**/
-	last(n?: number): string;
-
-	/**
-	* Runs callback [fn] against each line in the string.
-	* @param fn Callback against each line in the original string.
-	* @returns A string[] where each element is a line in the original string.
-	* @example
-	*   'broken wear\nand\njumpy jump'.lines() -> ['broken wear','and','jumpy jump']
-	*   'broken wear\nand\njumpy jump'.lines(function(l) {
-	*     // Called three times: "broken wear", "and", "jumpy jump"
-	*   });
-	**/
-	lines(fn?: (l: string) => void): string[];
-
-	/**
-	* Returns the string with accented and non-standard Latin-based
-	* characters converted into ASCII approximate equivalents.
-	* @returns String
-	* @example
-	*   'á'.normalize()                  -> 'a'
-	*   'Ménage à trois'.normalize()     -> 'Menage a trois'
-	*   'Volkswagen'.normalize()         -> 'Volkswagen'
-	*   'FULLWIDTH'.normalize() -> 'FULLWIDTH'
-	**/
-	normalize(): string;
-
-	/**
-	* Pads either/both sides of the string.
-	* @param padding The padding characters to add to the string.
-	* @param num The number of <padding> to add to the string, default = 1.
-	* @returns String
-	* @extra [num] is the number of characters on each side,
-	*        and [padding] is the character to pad with.
-	* @example
-	*   'wasabi'.pad('-')         -> '-wasabi-'
-	*   'wasabi'.pad('-', 2)      -> '--wasabi--'
-	*   'wasabi'.padLeft('-', 2)  -> '--wasabi'
-	*   'wasabi'.padRight('-', 2) -> 'wasabi--'
-	**/
-	pad(padding: string, num?: number): string;
-
-	/**
-	* @see pad
-	**/
-	padLeft(padding: string, num?: number): string;
-
-	/**
-	* @see pad
-	**/
-	padRight(padding: string, num?: number): string;
-
-	/**
-	* Runs callback [fn] against each paragraph in the string.
-	* @param fn Callback function called for each paragraph in the string.
-	* @returns Returns a string[] where each element is a paragraph in the original string.
-	* @extra A paragraph here is defined as a block of text bounded
-	*        by two or more line breaks.
-	* @example
-	*   'Once upon a time.\n\nIn the land of oz...'.paragraphs() -> ['Once upon a time.','In the land of oz...']
-	*   'Once upon a time.\n\nIn the land of oz...'.paragraphs(function(p) {
-	*     // Called twice: "Once upon a time.", "In teh land of oz..."
-	*   });
-	**/
-	paragraphs(fn?: (p: string) => void): string[];
-
-	/**
-	* Replaces special characters in a string so that it may be used as part of a pretty URL.
-	* @returns URL parameterizes the string.
-	* @example
-	*   'hell, no!'.parameterize() -> 'hell-no'
-	**/
-	parameterize(): string;
-
-	/**
-	* Returns the plural form of the word in the string.
-	* @method pluralize()
-	* @returns String
-	* @example
-	*   'post'.pluralize()         -> 'posts'
-	*   'octopus'.pluralize()      -> 'octopi'
-	*   'sheep'.pluralize()        -> 'sheep'
-	*   'words'.pluralize()        -> 'words'
-	*   'CamelOctopus'.pluralize() -> 'CamelOctopi'
-	**/
-	pluralize(): string;
-
-	/**
-	* Removes any part of the string that matches <find>.
-	* @param find Remove this from the string.
-	* @returns String with all instances of <find> removed.
-	* @extra <find> can be a string or a regex.
-	* @example
-	*   'schfifty five'.remove('f')     -> 'schity ive'
-	*   'schfifty five'.remove(/[a-f]/g) -> 'shity iv'
-	**/
-	remove(find: string): string;
-
-	/**
-	* @see remove
-	**/
-	remove(find: RegExp): string;
-
-	/**
-	* Removes all HTML tags and their contents from the string
-	* @param tags Remove these HTML tags.
-	* @returns String with HTML tags removed.
-	* @extra Tags to remove may be enumerated in the parameters, otherwise will remove all.
-	* @example
-	*   '<p>just <b>some</b> text</p>'.removeTags()    -> ''
-	*   '<p>just <b>some</b> text</p>'.removeTags('b') -> '<p>just text</p>'
-	**/
-	removeTags(...tags: string[]): string;
-
-	/**
-	* Returns the string repeated [num] times.
-	* @param num Number of times to repeat the string, default = 0.
-	* @returns Repeated [num] string.
-	* @example
-	*   'jumpy'.repeat(2) -> 'jumpyjumpy'
-	*   'a'.repeat(5)     -> 'aaaaa'
-	*   'a'.repeat(0)     -> ''
-	**/
-	repeat(num?: number): string;
-
-	/**
-	* Reverses the string.
-	* @returns Reversed string.
-	* @example
-	*   'jumpy'.reverse()        -> 'ypmuj'
-	*   'lucky charms'.reverse() -> 'smrahc ykcul'
-	**/
-	reverse(): string;
-
-	/**
-	* Shifts each character in the string <num> places in the character map.
-	* @param num Number of characters to shift in the character map.
-	* @returns String with characters shifted <num>.
-	* @example
-	*   'a'.shift(1)  -> 'b'
-	*   '?'.shift(1) -> '?'
-	**/
-	shift(num: number): string[];
-
-	/**
-	* The reverse of String#pluralize.
-	* @returns Returns the singular form of a word in a string.
-	* @example
-	*   'posts'.singularize()       -> 'post'
-	*   'octopi'.singularize()      -> 'octopus'
-	*   'sheep'.singularize()       -> 'sheep'
-	*   'word'.singularize()        -> 'word'
-	*   'CamelOctopi'.singularize() -> 'CamelOctopus'
-	**/
-	singularize(): string;
-
-	/**
-	* Converts camel case, underscores, and hyphens to a properly spaced string.
-	* @returns String
-	* @example
-	*   'camelCase'.spacify()                         -> 'camel case'
-	*   'an-ugly-string'.spacify()                    -> 'an ugly string'
-	*   'oh-no_youDid-not'.spacify().capitalize(true) -> 'something else'
-	**/
-	spacify(): string;
-
-	/**
-	* Returns true if the string starts with <find>.
-	* @param find String or RegExp to look for at the beginning of the string.
-	* @param pos Starting position to start searching, default = 0.
-	* @param case_ True for case sensitive, default = true.
-	* @returns True if the string starts with `find`.
-	* @example
-	*   'hello'.startsWith('hell')        -> true
-	*   'hello'.startsWith(/[a-h]/)       -> true
-	*   'hello'.startsWith('HELL')        -> false
-	*   'hello'.startsWith('HELL', false) -> true
-	**/
-	startsWith(find: string, pos?: number, case_?: boolean): boolean;
-
-	/**
-	* @see startsWith
-	**/
-	startsWith(find: string, case_?: boolean): boolean;
-
-	/**
-	* @see startsWith
-	**/
-	startsWith(find: RegExp, pos?: number, case_?: boolean): boolean;
-
-	/**
-	* @see startsWith
-	**/
-	startsWith(find: RegExp, case_?: boolean): boolean;
-
-	/**
-	* Strips all HTML tags from the string.
-	* @param tags HTML tags to strip from the string.
-	* @returns Returns the string with all HTML removed.
-	* @extra Tags to strip may be enumerated in the parameters, otherwise will strip all.
-	* @example
-	*   '<p>just <b>some</b> text</p>'.stripTags()    -> 'just some text'
-	*   '<p>just <b>some</b> text</p>'.stripTags('p') -> 'just <b>some</b> text'
-	**/
-	stripTags(...tags: string[]): string;
-
-	/**
-	* Creates a title version of the string.
-	* @returns Returns a titlized version of the string.
-	* @extra Capitalizes all the words and replaces some characters
-	*        in the string to create a nicer looking title.
-	*        String#titleize is meant for creating pretty output.
-	* @example
-	*   'man from the boondocks'.titleize() -> 'Man from the Boondocks'
-	*   'x-men: the last stand'.titleize() -> 'X Men: The Last Stand'
-	*   'TheManWithoutAPast'.titleize() -> 'The Man Without a Past'
-	*   'raiders_of_the_lost_ark'.titleize() -> 'Raiders of the Lost Ark'
-	**/
-	titleize(): string;
-
-	/**
-	* Returns a section of the string ending at [index].
-	* @param index Ending position in the substring, default = string.length.
-	* @returns Substring ending at [index].
-	* @example
-	*   'lucky charms'.to()   -> 'lucky charms'
-	*   'lucky charms'.to(7)  -> 'lucky ch'
-	**/
-	to(index?: number): string;
-
-	/**
-	* Converts the string into a number in base [base].
-	* @param base The base to parse the number in, default = 10.
-	* @returns Parsed number.
-	* @extra Any value with a "." fill be converted to a floating point value,
-	*        otherwise an integer.
-	* @example
-	*   '153'.toNumber()    -> 153
-	*   '12,000'.toNumber() -> 12000
-	*   '10px'.toNumber()   -> 10
-	*   'ff'.toNumber(16)   -> 255
-	**/
-	toNumber(base?: number): number;
-
-	/**
-	* Removes leading and/or trailing whitespace from the string.
-	* @returns Returns a string with leading and trailing whitespace removed.
-	* @extra Whitespace is defined as line breaks, tabs, and any character
-	*        in the "Space, Separator" Unicode category, conforming to the
-	*        the ES5 spec. The standard %trim% method is only added when
-	*        not fully supported natively.
-	* @example
-	*   '   wasabi   '.trim()      -> 'wasabi'
-	*   '   wasabi   '.trimLeft()  -> 'wasabi   '
-	*   '   wasabi   '.trimRight() -> '   wasabi'
-	**/
-	// Trim is already available on lib.d.ts interface definition.
-	//trim(): string;
-
-	/**
-	* Removes leading whitespace from the string.
-	* @see trim
-	* @return Returns a string with leading whitespace removed.
-	**/
-	trimLeft(): string;
-
-	/**
-	* Removes trailing whitespace from the string.
-	* @see trim
-	* @return Returns a string with trailing whitespace removed.
-	**/
-	trimRight(): string;
-
-	/**
-	* Truncates a string.
-	* @param length The length to keep in the string before truncating.
-	* @param split True to split words, false keeps them intact but may truncate earlier.
-	* @param from Where to truncate the string from, default = 'right'.
-	* @param ellipsis Character to use as ellipsis.
-	* @returns Truncated string.
-	* @extra If [split] is %false%, will not split words up, and instead
-	*        discard the word where the truncation occurred. [from] can
-	*        also be %"middle"% or %"left"%.
-	* @example
-	*   'just sittin on the dock of the bay'.truncate(20)                 -> 'just sittin on the do...'
-	*   'just sittin on the dock of the bay'.truncate(20, false)          -> 'just sittin on the...'
-	*   'just sittin on the dock of the bay'.truncate(20, true, 'middle') -> 'just sitt...of the bay'
-	*   'just sittin on the dock of the bay'.truncate(20, true, 'left')   -> '...the dock of the bay'
-	**/
-	truncate(length: number, split?: boolean, from?: string, ellipsis?: string): string;
-
-	/**
-	* Converts hyphens and camel casing to underscores.
-	* @returns Returns a converted string.
-	* @example
-	*   'a-farewell-to-arms'.underscore() -> 'a_farewell_to_arms'
-	*   'capsLock'.underscore()           -> 'caps_lock'
-	* @note Not to be confused with the populate underscore.js library.
-	**/
-	underscore(): string;
-
-	/**
-	* Restores escaped HTML characters.
-	* @returns Returns unescaped HTML string.
-	* @example
-	*   '&lt;p&gt;some text&lt;/p&gt;'.unescapeHTML() -> '<p>some text</p>'
-	*   'one &amp; two'.unescapeHTML()                -> 'one & two'
-	**/
-	unescapeHTML(): string;
-
-	/**
-	* Restores escaped characters in a URL escaped string.
-	* @param partial If true only escape non-valid URL characters, default = false.
-	* @returns String
-	* @extra If [partial] is true, it will only unescape non-valid URL characters. [partial] is included here for completeness, but should very rarely be needed.
-	* @example
-	*   'http%3A%2F%2Ffoo.com%2Fthe%20bar'.unescapeURL()     -> 'http://foo.com/the bar'
-	*   'http%3A%2F%2Ffoo.com%2Fthe%20bar'.unescapeURL(true) -> 'http%3A%2F%2Ffoo.com%2Fthe bar'
-	**/
-	unescapeURL(partial?: boolean): string;
-
-	/**
-	* Runs callback [fn] against each word in the string.
-	* @param fn Callback to run against each word in the string.
-	* @returns Returns an string[] with each element containing a word.
-	* @extra A "word" here is defined as any sequence of non-whitespace characters.
-	* @example
-	*   'broken wear'.words() -> ['broken','wear']
-	*   'broken wear'.words(function(w) {
-	*     // Called twice: "broken", "wear"
-	*   });
-	**/
-	words(fn?: (word: string) => void): string[];
-
-	/**
-	* Converts half-width characters (hankaku) to full-width (zenkaku).
-	* @param modes Types of characters to convert, default = 'all'.
-	* @returns String
-	* @extra [mode] accepts any combination of
-	*        "a" (alphabet),
-	*        "n" (numbers),
-	*        "k" (katakana),
-	*        "s" (spaces),
-	*        "p" (punctuation),
-	*        or "all".
-	* @example
-	*   '??? YAMADA??!'.zenkaku()                         -> '??? YAMADA??!'
-	*   '??? YAMADA??!'.zenkaku('a')                      -> '??? YAMADA??!'
-	*   '??? YAMADA??!'.zenkaku('alphabet')               -> '??? YAMADA??!'
-	*   '?????! 25???!'.zenkaku('katakana', 'numbers') -> '?????! 25???!'
-	*   '?????! 25???!'.zenkaku('k', 'n')              -> '?????! 25???!'
-	*   '?????! 25???!'.zenkaku('kn')                  -> '?????! 25???!'
-	*   '?????! 25???!'.zenkaku('sp')                  -> '?????! 25???!'
-	**/
-	zenkaku(...modes: string[]): string;
-}
-
-// Todo: fix when TypeScript supports adding static functions to native types.
-interface NumberStatic {
-
-	/**
-	* Returns a random integer between [n1] and [n2].
-	* @param n1 Lower bound, default = 0.
-	* @param n2 Uppder bound, default = 1.
-	* @returns Random number between [n1] and [n2].
-	* @extra If only 1 number is passed, the other will be 0. If none are passed, the number will be either 0 or 1.
-	* @example
-	*   Number.random(50, 100) -> ex. 85
-	*   Number.random(50)      -> ex. 27
-	*   Number.random()        -> ex. 0
-	**/
-	random(n1?: number, n2?: number): number;
-}
-
-interface Number {
-
-	/**
-	* Returns an abbreviated form of the number.
-	* @param precision Rounding precision, default = 0.
-	* @returns Abbreviated string representation of the number.
-	* @extra [precision] will round to the given precision.
-	* @example
-	*   (1000).abbr()    -> "1k"
-	*   (1000000).abbr() -> "1m"
-	*   (1280).abbr(1)   -> "1.3k"
-	**/
-	abbr(precision?: number): string;
-
-	/**
-	* Returns an abbreviated form of the number, considered to be "Bytes".
-	* @param precision Rounding precision, default = 0.
-	* @param limit Upper limit for the units, default = 4 which is terabytes.
-	* @returns Abbreviated string representation of the number in bytes.
-	* @extra [precision] will round to the given precision.
-	*        [limit] is the upper limit for the units.
-	*        The default is %4%, which is "terabytes" (TB).
-	*        If [limit] is %false%, the upper limit will be "exa".
-	* @example
-	*   (1000).bytes()                 -> "1kB"
-	*   (1000).bytes(2)                -> "0.98kB"
-	*   ((10).pow(20)).bytes()         -> "90,949,470TB"
-	*   ((10).pow(20)).bytes(0, false) -> "87EB"
-	**/
-	bytes(precision?: number, limit?: number): string;
-
-	/*
-	* @see bytes
-	* @limit If false upper limit for units is 'exa'.
-	**/
-	bytes(precision?: number, limit?: boolean): string;
-
-	/**
-	* Shortcut for %Math.ceil% that also allows a <precision>.
-	* @param precision Rounding precision, default = 0.
-	* @returns Ceiling rounded number.
-	* @example
-	*   (3.241).ceil()  -> 4
-	*   (-3.241).ceil() -> -3
-	*   (3.241).ceil(2) -> 3.25
-	*   (3748).ceil(-2) -> 3800
-	**/
-	ceil(precision?: number): number;
-
-	/**
-	* Returns a string at the code point of the number.
-	* @returns String from character code.
-	* @example
-	*   (65).chr() -> "A"
-	*   (75).chr() -> "K"
-	**/
-	chr(): string;
-
-	/**
-	* Returns an array containing numbers from the number down to <num>.
-	* @param num Number to count down to.
-	* @param fn Callback function to call for each number.
-	* @param step Number to subtract each iteration, default = 1.
-	* @returns number[] containing numbers from number down to <num>.
-	* @extra Optionally calls [fn] callback for each number in that array.
-	*        [step] allows multiples greater than 1.
-	* @example
-	*   (8).downto(3) -> [8, 7, 6, 5, 4, 3]
-	*   (8).downto(3, function(n) {
-	*     // This function is called 6 times receiving n as the value.
-	*   });
-	*   (8).downto(2, null, 2) -> [8, 6, 4, 2]
-	**/
-	downto(num: number, fn?: (n: number) => void, step?: number): number[];
-
-	/**
-	* Takes the number as milliseconds and returns a unit-adjusted localized string.
-	* @param locale Locale to convert the ms to, default = currentLocale.
-	* @returns String representation of the duration in [locale].
-	* @extra This method is the same as %Date#relative% without 
-	*        the localized equivalent of "from now" or "ago".
-	*        [locale] can be passed as the first (and only) parameter.
-	*        Note that this method is only available when the dates
-	*        package is included.
-	* @example
-	*   (500).duration() -> '500 milliseconds'
-	*   (1200).duration() -> '1 second'
-	*   (75).minutes().duration() -> '1 hour'
-	*   (75).minutes().duration('es') -> '1 hora'
-	**/
-	duration(locale?: string): string;
-
-	/**
-	* Shortcut for %Math.floor% that also allows a <precision>.
-	* @param precision Rounding precision, default = 0.
-	* @returns Floor rounded number.
-	* @example
-	*   (3.241).floor()  -> 3
-	*   (-3.841).floor() -> -4
-	*   (3.241).floor(2) -> 3.24
-	*   (3748).floor(-2) -> 3700
-	**/
-	floor(precision?: number): number;
-
-	/**
-	* Formats the number to a readable string.
-	* @method format([place] = 0, [thousands] = ',', [decimal] = '.')
-	* @param place default = 0.
-	* @param thousands Thousands character, default = ','.
-	* @param decimal Decimal character, default = '.'.
-	* @returns String
-	* @extra If [place] is %undefined%, will automatically determine the place.
-	*        [thousands] is the character used for the thousands separator.
-	*        [decimal] is the character used for the decimal point.
-	* @example
-	*   (56782).format()           -> '56,782'
-	*   (56782).format(2)          -> '56,782.00'
-	*   (4388.43).format(2, ' ')      -> '4 388.43'
-	*   (4388.43).format(2, '.', ',') -> '4.388,43'
-	**/
-	format(place?: number, thousands?: string, decimal?: string): string;
-
-	/**
-	* Converts the number to hexidecimal.
-	* @method hex([pad] = 1)
-	* @param pad Number of characters to pad.
-	* @returns Hexidecimal number.
-	* @extra [pad] will pad the resulting string to that many places.
-	* @example
-	*   (255).hex()   -> 'ff';
-	*   (255).hex(4)  -> '00ff';
-	*   (23654).hex() -> '5c66';
-	**/
-	hex(pad?: number): string;
-
-	/**
-	* Returns true if the number is even.
-	* @returns True if the number is even, otherwise false.
-	* @example
-	*   (6).isEven()  -> true
-	*   (17).isEven() -> false
-	**/
-	isEven(): boolean;
-
-	/**
-	* Returns true if the number has no trailing decimal.
-	* @returns True if the number is an integer, otherwise false.
-	* @example
-	*   (420).isInteger() -> true
-	*   (4.5).isInteger() -> false
-	**/
-	isInteger(): boolean;
-
-	/**
-	* Returns true if the number is a multiple of <num>.
-	* @param num Number to check for multiple of.
-	* @returns True if the number is a multiple of <num>.
-	* @example
-	*   (6).isMultipleOf(2)  -> true
-	*   (17).isMultipleOf(2) -> false
-	*   (32).isMultipleOf(4) -> true
-	*   (34).isMultipleOf(4) -> false
-	**/
-	isMultipleOf(num: number): boolean;
-
-	/**
-	* Returns true if the number is odd.
-	* @returns True if the number is odd, otherwise false.
-	* @example
-	*   (3).isOdd()  -> true
-	*   (18).isOdd() -> false
-	**/
-	isOdd(): boolean;
-
-	/**
-	* Returns the logarithm of the number with base <base>,
-	* or natural logarithm of the number if <base> is undefined.
-	* @param base default = Math.E.
-	* @returns Logarithm of the number with base <base>.
-	* @example
-	*   (64).log(2) -> 6
-	*   (9).log(3)  -> 2
-	*   (5).log()   -> 1.6094379124341003
-	**/
-	log(base?: number): number;
-
-	/**
-	* Determines the absolute value of the number.
-	* @returns Absolute value of the number.
-	* @example
-	*   (-3).abs() -> 3
-	**/
-	abs(): number;
-
-	/**
-	* sine
-	**/
-	sin(): number;
-
-	/**
-	* arcsine
-	**/
-	asin(): number;
-
-	/**
-	* cosine
-	**/
-	cos(): number;
-
-	/**
-	* arccosine
-	**/
-	acos(): number;
-
-	/**
-	* tangent
-	**/
-	tan(): number;
-
-	/**
-	* arctangent
-	**/
-	atan(): number;
-
-	/**
-	* @example
-	*   (1024).sqrt() -> 32
-	**/
-	sqrt(): number;
-
-	/**
-	* E^X
-	**/
-	exp(): number;
-
-	/**
-	* n^m
-	* @example
-	*   (3).pow(3) -> 27
-	**/
-	pow(num: number): number;
-
-	/***
-	* Returns the number as a string in metric notation.
-	* @method metric([precision] = 0, [limit] = 1)
-	* @param precision Rounding precision, default = 0.
-	* @param limit Upper limit for the metric units, default = 1 which is kilo.
-	* @returns Metric string notation for the number.
-	* @extra [precision] will round to the given precision.
-	*        Both very large numbers and very small numbers are supported.
-	*        [limit] is the upper limit for the units.
-	*        The default is %1%, which is "kilo".
-	*        If [limit] is %false%, the upper limit will be "exa".
-	*        The lower limit is "nano", and cannot be changed.
-	* @example
-	*   (1000).metric()            -> "1k"
-	*   (1000000).metric()         -> "1,000k"
-	*   (1000000).metric(0, false) -> "1M"
-	*   (1249).metric(2) + 'g'     -> "1.25kg"
-	*   (0.025).metric() + 'm'     -> "25mm"
-	**/
-	metric(precision?: number, limit?: number): string;
-
-	/**
-	* @see metric
-	* @limit If false the upper limit for the metric units will be 'exa'.
-	**/
-	metric(precision?: number, limit?: boolean): string;
-
-	/**
-	* Returns an ordinalized (English) string, i.e. "1st", "2nd", etc.
-	* @returns Ordinalized string number equivalent.
-	* @example
-	*   (1).ordinalize() -> '1st';
-	*   (2).ordinalize() -> '2nd';
-	*   (8).ordinalize() -> '8th';
-	**/
-	ordinalize(): string;
-
-	/**
-	* Pads a number with "0" to <place>.
-	* @method pad(<place> = 0, [sign] = false, [base] = 10)
-	* @param place Pad up to this many characters, default = 0.
-	* @param sign True to force the sign (+/-), default = false.
-	* @param base The base of the new number, default = 10.
-	* @returns Padded number.
-	* @extra [sign] allows you to force the sign as well (+05, etc). [base] can change the base for numeral conversion.
-	* @example
-	*   (5).pad(2)        -> '05'
-	*   (-5).pad(4)       -> '-0005'
-	*   (82).pad(3, true) -> '+082'
-	**/
-	pad(place?: number, sign?: boolean, base?: number): string;
-
-	/**
-	* Shortcut for %Math.round% that also allows a [precision].
-	* @param precision Rounding precision, default = 0.
-	* @returns Rounded number to [precision].
-	* @example
-	*   (3.241).round()  -> 3
-	*   (-3.841).round() -> -4
-	*   (3.241).round(2) -> 3.24
-	*   (3748).round(-2) -> 3800
-	**/
-	round(precision?: number): number;
-
-	/***
-	* Calls <fn> a number of times equivalent to the number.
-	* @param fn Callback function to call n times.
-	* @returns The original number.
-	* @example
-	*   (8).times(function(i) {
-	*     // This function is called 8 times.
-	*   });
-	***/
-	times(fn: (i: number) => void): number;
-
-	/***
-	* Returns a number. This is mostly for compatibility reasons.
-	* @returns The original number.
-	* @example
-	*   (420).toNumber() -> 420
-	***/
-	toNumber(): number;
-
-	/**
-	* Takes the number as a corresponding unit of time and converts to [unit].
-	* @method [unit]()
-	* @returns Number
-	* @extra Method names can be both singular and plural.
-	*        Note that as "a month" is ambiguous as a unit of time,
-	*        %months% will be equivalent to 30.4375 days, the average
-	*        number in a month. Be careful using %months% if you need
-	*        exact precision.
-	* @set
-	*   millisecond
-	*   milliseconds
-	*   second
-	*   seconds
-	*   minute
-	*   minutes
-	*   hour
-	*   hours
-	*   day
-	*   days
-	*   week
-	*   weeks
-	*   month
-	*   months
-	*   year
-	*   years
-	* @example
-	*   (5).milliseconds() -> 5
-	*   (10).hours()       -> 36000000
-	*   (1).day()          -> 86400000
-	**/
-	millisecond(): number;
-
-	/**
-	* @see millisecond
-	**/
-	milliseconds(): number;
-
-	/**
-	* @see millisecond
-	**/
-	second(): number;
-
-	/**
-	* @see millisecond
-	**/
-	seconds(): number;
-
-	/**
-	* @see millisecond
-	**/
-	minute(): number;
-
-	/**
-	* @see millisecond
-	**/
-	minutes(): number;
-
-	/**
-	* @see millisecond
-	**/
-	hour(): number;
-
-	/**
-	* @see millisecond
-	**/
-	hours(): number;
-
-	/**
-	* @see millisecond
-	**/
-	day(): number;
-
-	/**
-	* @see millisecond
-	**/
-	days(): number;
-
-	/**
-	* @see millisecond
-	**/
-	week(): number;
-
-	/**
-	* @see millisecond
-	**/
-	weeks(): number;
-
-	/**
-	* @see millisecond
-	**/
-	month(): number;
-
-	/**
-	* @see millisecond
-	**/
-	months(): number;
-
-	/**
-	* @see millisecond
-	**/
-	year(): number;
-
-	/**
-	* @see millisecond
-	**/
-	years(): number;
-
-	/**
-	* Returns a date <n> units after <d>, where <n> is the number.
-	* @method [unit]After([d], [locale] = currentLocale)
-	* @param d Date to start from.
-	* @param locale Locale for return Date, default = currentLocale.
-	* @returns Date <n> units after <d>.
-	* @extra [d] will accept a date object, timestamp, or text format.
-	*        Note that "months" is ambiguous as a unit of time. If the
-	*        target date falls on a day that does not exist
-	*        (ie. August 31 -> February 31), the date will be shifted
-	*        to the last day of the month. Be careful using %monthsAfter%
-	*        if you need exact precision. See @date_format for more.
-	* @set
-	*   millisecondAfter
-	*   millisecondsAfter
-	*   secondAfter
-	*   secondsAfter
-	*   minuteAfter
-	*   minutesAfter
-	*   hourAfter
-	*   hoursAfter
-	*   dayAfter
-	*   daysAfter
-	*   weekAfter
-	*   weeksAfter
-	*   monthAfter
-	*   monthsAfter
-	*   yearAfter
-	*   yearsAfter
-	* @example
-	*   (5).daysAfter('tuesday')          -> 5 days after tuesday of this week
-	*   (1).yearAfter('January 23, 1997') -> January 23, 1998
-	**/
-	millisecondAfter(d: string, locale?: string): Date;
-
-	/**
-	* @see millisecondAfter
-	**/
-	millisecondAfter(d: Date, locale?: string): Date;
-
-	/**
-	* @see millisecondAfter
-	**/
-	millisecondsAfter(d: string, locale?: string): Date;
-
-	/**
-	* @see millisecondAfter
-	**/
-	millisecondsAfter(d: Date, locale?: string): Date;
-
-	/**
-	* @see millisecondAfter
-	**/
-	secondAfter(d: string, locale?: string): Date;
-
-	/**
-	* @see millisecondAfter
-	**/
-	secondAfter(d: Date, locale?: string): Date;
-
-	/**
-	* @see millisecondAfter
-	**/
-	secondsAfter(d: string, locale?: string): Date;
-
-	/**
-	* @see millisecondAfter
-	**/
-	secondsAfter(d: Date, locale?: string): Date;
-
-	/**
-	* @see millisecondAfter
-	**/
-	minuteAfter(d: string, locale?: string): Date;
-
-	/**
-	* @see millisecondAfter
-	**/
-	minuteAfter(d: Date, locale?: string): Date;
-
-	/**
-	* @see millisecondAfter
-	**/
-	minutesAfter(d: string, locale?: string): Date;
-
-	/**
-	* @see millisecondAfter
-	**/
-	minutesAfter(d: Date, locale?: string): Date;
-
-	/**
-	* @see millisecondAfter
-	**/
-	hourAfter(d: string, locale?: string): Date;
-
-	/**
-	* @see millisecondAfter
-	**/
-	hourAfter(d: Date, locale?: string): Date;
-
-	/**
-	* @see millisecondAfter
-	**/
-	hoursAfter(d: string, locale?: string): Date;
-
-	/**
-	* @see millisecondAfter
-	**/
-	hoursAfter(d: Date, locale?: string): Date;
-
-	/**
-	* @see millisecondAfter
-	**/
-	dayAfter(d: string, locale?: string): Date;
-
-	/**
-	* @see millisecondAfter
-	**/
-	dayAfter(d: Date, locale?: string): Date;
-
-	/**
-	* @see millisecondAfter
-	**/
-	daysAfter(d: string, locale?: string): Date;
-
-	/**
-	* @see millisecondAfter
-	**/
-	daysAfter(d: Date, locale?: string): Date;
-
-	/**
-	* @see millisecondAfter
-	**/
-	weekAfter(d: string, locale?: string): Date;
-
-	/**
-	* @see millisecondAfter
-	**/
-	weekAfter(d: Date, locale?: string): Date;
-
-	/**
-	* @see millisecondAfter
-	**/
-	weeksAfter(d: string, locale?: string): Date;
-
-	/**
-	* @see millisecondAfter
-	**/
-	weeksAfter(d: Date, locale?: string): Date;
-
-	/**
-	* @see millisecondAfter
-	**/
-	monthAfter(d: string, locale?: string): Date;
-
-	/**
-	* @see millisecondAfter
-	**/
-	monthAfter(d: Date, locale?: string): Date;
-
-	/**
-	* @see millisecondAfter
-	**/
-	monthsAfter(d: string, locale?: string): Date;
-
-	/**
-	* @see millisecondAfter
-	**/
-	yearAfter(d: string, locale?: string): Date;
-
-	/**
-	* @see millisecondAfter
-	**/
-	yearAfter(d: Date, locale?: string): Date;
-
-	/**
-	* @see millisecondAfter
-	**/
-	yearsAfter(d: string, locale?: string): Date;
-
-	/**
-	* @see millisecondAfter
-	**/
-	yearsAfter(d: Date, locale?: string): Date;
-
-	/**
-	* Returns a date that is <n> units ago.
-	* @method [unit]Ago()
-	* @returns Date
-	* @extra Note that "months" is ambiguous as a unit of time.
-	*        If the target date falls on a day that does not exist
-	*        (ie. August 31 -> February 31), the date will be shifted
-	*        to the last day of the month. Be careful using %monthsAgo% 
-	*        if you need exact precision.
-	* @set
-	*   millisecondAgo
-	*   millisecondsAgo
-	*   secondAgo
-	*   secondsAgo
-	*   minuteAgo
-	*   minutesAgo
-	*   hourAgo
-	*   hoursAgo
-	*   dayAgo
-	*   daysAgo
-	*   weekAgo
-	*   weeksAgo
-	*   monthAgo
-	*   monthsAgo
-	*   yearAgo
-	*   yearsAgo
-	* @example
-	*   (5).weeksAgo() -> 5 weeks ago
-	*   (1).yearAgo()  -> January 23, 1996
-	**/
-	millisecondAgo(): Date;
-
-	/**
-	* @see millisecondAgo
-	**/
-	millisecondsAgo(): Date;
-
-	/**
-	* @see millisecondAgo
-	**/
-	secondAgo(): Date;
-
-	/**
-	* @see millisecondAgo
-	**/
-	secondsAgo(): Date;
-
-	/**
-	* @see millisecondAgo
-	**/
-	minuteAgo(): Date;
-
-	/**
-	* @see millisecondAgo
-	**/
-	minutesAgo(): Date;
-
-	/**
-	* @see millisecondAgo
-	**/
-	hourAgo(): Date;
-
-	/**
-	* @see millisecondAgo
-	**/
-	hoursAgo(): Date;
-
-	/**
-	* @see millisecondAgo
-	**/
-	dayAgo(): Date;
-
-	/**
-	* @see millisecondAgo
-	**/
-	daysAgo(): Date;
-
-	/**
-	* @see millisecondAgo
-	**/
-	weekAgo(): Date;
-
-	/**
-	* @see millisecondAgo
-	**/
-	weeksAgo(): Date;
-
-	/**
-	* @see millisecondAgo
-	**/
-	monthAgo(): Date;
-
-	/**
-	* @see millisecondAgo
-	**/
-	monthsAgo(): Date;
-
-	/**
-	* @see millisecondAgo
-	**/
-	yearAgo(): Date;
-
-	/**
-	* @see millisecondAgo
-	**/
-	yearsAgo(): Date;
-
-	/**
-	* Returns a date that is <n> units before <d>, where <n> is the number.
-	* @method [unit]Before([d], [locale] = currentLocale)
-	* @param d Date to start from.
-	* @param locale Locale for return Date, default = currentLocale.
-	* @returns Date <n> units before <d>.
-	* @extra [d] will accept a date object, timestamp, or text format.
-	*        Note that "months" is ambiguous as a unit of time. If the
-	*        target date falls on a day that does not exist
-	*        (ie. August 31 -> February 31), the date will be shifted to
-	*        the last day of the month. Be careful using %monthsBefore%
-	*        if you need exact precision. See @date_format for more.
-	* @set
-	*   millisecondBefore
-	*   millisecondsBefore
-	*   secondBefore
-	*   secondsBefore
-	*   minuteBefore
-	*   minutesBefore
-	*   hourBefore
-	*   hoursBefore
-	*   dayBefore
-	*   daysBefore
-	*   weekBefore
-	*   weeksBefore
-	*   monthBefore
-	*   monthsBefore
-	*   yearBefore
-	*   yearsBefore
-	* @example
-	*   (5).daysBefore('tuesday')          -> 5 days before tuesday of this week
-	*   (1).yearBefore('January 23, 1997') -> January 23, 1996
-	**/
-	millisecondBefore(d: string, locale?: string): Date;
-
-	/**
-	* @see millisecondBefore
-	**/
-	millisecondBefore(d: Date, locale?: string): Date;
-
-	/**
-	* @see millisecondBefore
-	**/
-	millisecondsBefore(d: string, locale?: string): Date;
-
-	/**
-	* @see millisecondBefore
-	**/
-	millisecondsBefore(d: Date, locale?: string): Date;
-
-	/**
-	* @see millisecondBefore
-	**/
-	secondBefore(d: string, locale?: string): Date;
-
-	/**
-	* @see millisecondBefore
-	**/
-	secondBefore(d: Date, locale?: string): Date;
-
-	/**
-	* @see millisecondBefore
-	**/
-	secondsBefore(d: string, locale?: string): Date;
-
-	/**
-	* @see millisecondBefore
-	**/
-	secondsBefore(d: Date, locale?: string): Date;
-
-	/**
-	* @see millisecondBefore
-	**/
-	minuteBefore(d: string, locale?: string): Date;
-
-	/**
-	* @see millisecondBefore
-	**/
-	minuteBefore(d: Date, locale?: string): Date;
-
-	/**
-	* @see millisecondBefore
-	**/
-	minutesBefore(d: string, locale?: string): Date;
-
-	/**
-	* @see millisecondBefore
-	**/
-	minutesBefore(d: Date, locale?: string): Date;
-
-	/**
-	* @see millisecondBefore
-	**/
-	hourBefore(d: string, locale?: string): Date;
-
-	/**
-	* @see millisecondBefore
-	**/
-	hourBefore(d: Date, locale?: string): Date;
-
-	/**
-	* @see millisecondBefore
-	**/
-	hoursBefore(d: string, locale?: string): Date;
-
-	/**
-	* @see millisecondBefore
-	**/
-	hoursBefore(d: Date, locale?: string): Date;
-
-	/**
-	* @see millisecondBefore
-	**/
-	dayBefore(d: string, locale?: string): Date;
-
-	/**
-	* @see millisecondBefore
-	**/
-	dayBefore(d: Date, locale?: string): Date;
-
-	/**
-	* @see millisecondBefore
-	**/
-	daysBefore(d: string, locale?: string): Date;
-
-	/**
-	* @see millisecondBefore
-	**/
-	daysBefore(d: Date, locale?: string): Date;
-
-	/**
-	* @see millisecondBefore
-	**/
-	weekBefore(d: string, locale?: string): Date;
-
-	/**
-	* @see millisecondBefore
-	**/
-	weekBefore(d: Date, locale?: string): Date;
-
-	/**
-	* @see millisecondBefore
-	**/
-	weeksBefore(d: string, locale?: string): Date;
-
-	/**
-	* @see millisecondBefore
-	**/
-	weeksBefore(d: Date, locale?: string): Date;
-
-	/**
-	* @see millisecondBefore
-	**/
-	monthBefore(d: string, locale?: string): Date;
-
-	/**
-	* @see millisecondBefore
-	**/
-	monthBefore(d: Date, locale?: string): Date;
-
-	/**
-	* @see millisecondBefore
-	**/
-	monthsBefore(d: string, locale?: string): Date;
-
-	/**
-	* @see millisecondBefore
-	**/
-	monthsBefore(d: Date, locale?: string): Date;
-
-	/**
-	* @see millisecondBefore
-	**/
-	yearBefore(d: string, locale?: string): Date;
-
-	/**
-	* @see millisecondBefore
-	**/
-	yearBefore(d: Date, locale?: string): Date;
-
-	/**
-	* @see millisecondBefore
-	**/
-	yearsBefore(d: string, locale?: string): Date;
-
-	/**
-	* @see millisecondBefore
-	**/
-	yearsBefore(d: Date, locale?: string): Date;
-
-	/**
-	* Returns a date <n> units from now.
-	* @method [unit]FromNow()
-	* @returns Date
-	* @extra Note that "months" is ambiguous as a unit of time.
-	*        If the target date falls on a day that does not exist
-	*        (ie. August 31 -> February 31), the date will be shifted
-	*        to the last day of the month. Be careful using %monthsFromNow%
-	*        if you need exact precision.
-	* @set
-	*   millisecondFromNow
-	*   millisecondsFromNow
-	*   secondFromNow
-	*   secondsFromNow
-	*   minuteFromNow
-	*   minutesFromNow
-	*   hourFromNow
-	*   hoursFromNow
-	*   dayFromNow
-	*   daysFromNow
-	*   weekFromNow
-	*   weeksFromNow
-	*   monthFromNow
-	*   monthsFromNow
-	*   yearFromNow
-	*   yearsFromNow
-	* @example
-	*   (5).weeksFromNow() -> 5 weeks ago
-	*   (1).yearFromNow()  -> January 23, 1998
-	**/
-	millisecondFromNow(): Date;
-
-	/**
-	* @see millisecondFromNow
-	**/
-	millisecondsFromNow(): Date;
-
-	/**
-	* @see millisecondFromNow
-	**/
-	secondFromNow(): Date;
-
-	/**
-	* @see millisecondFromNow
-	**/
-	secondsFromNow(): Date;
-
-	/**
-	* @see millisecondFromNow
-	**/
-	minuteFromNow(): Date;
-
-	/**
-	* @see millisecondFromNow
-	**/
-	minutesFromNow(): Date;
-
-	/**
-	* @see millisecondFromNow
-	**/
-	hourFromNow(): Date;
-
-	/**
-	* @see millisecondFromNow
-	**/
-	hoursFromNow(): Date;
-
-	/**
-	* @see millisecondFromNow
-	**/
-	dayFromNow(): Date;
-
-	/**
-	* @see millisecondFromNow
-	**/
-	daysFromNow(): Date;
-
-	/**
-	* @see millisecondFromNow
-	**/
-	weekFromNow(): Date;
-
-	/**
-	* @see millisecondFromNow
-	**/
-	weeksFromNow(): Date;
-
-	/**
-	* @see millisecondFromNow
-	**/
-	monthFromNow(): Date;
-
-	/**
-	* @see millisecondFromNow
-	**/
-	monthsFromNow(): Date;
-
-	/**
-	* @see millisecondFromNow
-	**/
-	yearFromNow(): Date;
-
-	/**
-	* @see millisecondFromNow
-	**/
-	yearsFromNow(): Date;
-
-	/**
-	* Returns an array containing numbers from the number up to <num>.
-	* @param num Number to count down to.
-	* @param fn Callback function to call for each number.
-	* @param step Number to add each iteration, default = 1.
-	* @returns number[] containing numbers from number up to <num>.
-	* @extra Optionally calls [fn] callback for each number in that array.
-	*       [step] allows multiples greater than 1.
-	* @example
-	*   (2).upto(6) -> [2, 3, 4, 5, 6]
-	*   (2).upto(6, function(n) {
-	*     // This function is called 5 times receiving n as the value.
-	*   });
-	*   (2).upto(8, null, 2) -> [2, 4, 6, 8]
-	**/
-	upto(num: number, fn?: Function, step?: number): number[];
-}
-
-// Todo: Fix when TypeScript supports static members on native types.
-interface ArrayStatic {
-
-	/**
-	* Alternate array constructor.
-	* @param args Elements to create the array from.
-	* @returns Array containing the elements in <args>.
-	* @extra This method will create a single array by calling %concat%
-	*        on all arguments passed. In addition to ensuring that an unknown
-	*        variable is in a single, flat array (the standard constructor will
-	*        create nested arrays, this one will not), it is also a useful
-	*        shorthand to convert a function's arguments object into a standard
-	*        array.
-	* @example
-	*   Array.create('one', true, 3)   -> ['one', true, 3]
-	*   Array.create(['one', true, 3]) -> ['one', true, 3]
-	*   Array.create(function(n) {
-	*     return arguments;
-	*   }('howdy', 'doody'));
-	**/
-	create<T>(...args: T[]): T[];
-
-	/**
-	* Returns true if <obj> is an Array.
-	* @param obj Object to check if it is an Array.
-	* @returns True if <obj> is of type Array.
-	* @extra This method is provided for browsers that don't support it internally.
-	* @example
-	*   Array.isArray(3)        -> false
-	*   Array.isArray(true)     -> false
-	*   Array.isArray('wasabi') -> false
-	*   Array.isArray([1,2,3])  -> true
-	**/
-	isArray(obj: any): boolean;
-}
-
-interface Array<T> {
-
-	/**
-	* Adds <el> to the array.
-	* @param el Elements to add to the array.
-	* @param index Specifies the index where to insert/add <el> into the array, default = Array.length
-	* @returns Array containing the added <el> elements at position <index>.
-	* @extra If [index] is specified, it will add at [index], otherwise
-	*        adds to the end of the array. %add% behaves like %concat%
-	*        in that if <el> is an array it will be joined, not inserted.
-	*        This method will change the array! Use %include% for a
-	*        non-destructive alias. Also, %insert% is provided as an
-	*        alias that reads better when using an index.
-	* @example
-	*   [1,2,3,4].add(5)       -> [1,2,3,4,5]
-	*   [1,2,3,4].add([5,6,7]) -> [1,2,3,4,5,6,7]
-	*   [1,2,3,4].insert(8, 1) -> [1,8,2,3,4]
-	**/
-	add(el: T, index?: number): T[];
-
-	/**
-	* @see add
-	**/
-	add(el: T[], index?: number): T[];
-
-	/**
-	* @see add
-	**/
-	insert(el: T, index?: number): T[];
-
-	/**
-	* @see add
-	**/
-	insert(el: T[], index?: number): T[];
-
-	/***
-	* Gets the element(s) at a given index.
-	* @param index Element's index to retrieve.
-	* @param loop Continue counting if the index overshoots the Array.length
-	* @returns The element at <index>.
-	* @extra When [loop] is true, overshooting the end of the array (or the beginning)
-	*        will begin counting from the other end. As an alternate syntax, passing
-	*        multiple indexes will get the elements at those indexes.
-	* @example
-	*   [1,2,3].at(0)        -> 1
-	*   [1,2,3].at(2)        -> 3
-	*   [1,2,3].at(4)        -> 2
-	*   [1,2,3].at(4, false) -> null
-	*   [1,2,3].at(-1)       -> 3
-	*   [1,2,3].at(0,1)      -> [1,2]
-	**/
-	at(index: number, loop?: boolean): T;
-
-	/**
-	* @see at
-	* @param start Start index.
-	* @param end End index.
-	* @return Elements between <start> and <end>
-	**/
-	at(start: number, stop: number): T[];
-
-	/**
-	* Averages all values in the array.
-	* @param map Maps each element to a number.
-	* @returns The average of the entire array.
-	* @extra [map] may be a function mapping the value to be averaged or
-	*        a string acting as a shortcut.
-	* @example
-	*   [1,2,3].average()                           -> 2
-	*   [{age:35},{age:11},{age:11}].average(function(n) {
-	*     return n.age;
-	*   });                                         -> 19
-	*   [{age:35},{age:11},{age:11}].average('age') -> 19
-	**/
-	average(map?: (e: T) => number): number;
-
-	/**
-	* Clones the array.
-	* @returns Cloned array.
-	* @example
-	*   [1,2,3].clone() -> [1,2,3]
-	**/
-	clone(): T[];
-
-	/**
-	* Removes all instances of %undefined%, %null%, and %NaN% from the array.
-	* @param all Remove false elements, default = false.
-	* @returns The same array with the special values removed.
-	* @extra If [all] is %true%, all "falsy" elements will be removed. This includes empty strings, 0, and false.
-	* @example
-	*   [1,null,2,undefined,3].compact() -> [1,2,3]
-	*   [1,'',2,false,3].compact()       -> [1,'',2,false,3]
-	*   [1,'',2,false,3].compact(true)   -> [1,2,3]
-	**/
-	compact(all?: boolean): T[];
-
-	/**
-	* Counts all elements in the array that match <f>.
-	* @param f object to match against in the array.
-	* @returns Number of elements in the array that match <f>.
-	* @extra <f> will match a string, number, array, object, or alternately test against a function or regex. This method implements @array_matching.
-	* @example
-	*   [1,2,3,1].count(1)       -> 2
-	*   ['a','b','c'].count(/b/) -> 1
-	*   [{a:1},{b:2}].count(function(n) {
-	*     return n['a'] > 1;
-	*   });                      -> 0
-	**/
-	count(f: T): number;
-
-	/**
-	* Runs <fn> against each element in the array. Enhanced version of %Array#forEach%.
-	* @param fn Callback function for applied to each element in the array.
-	* @param index Starting index, default = 0.
-	* @param loop Continue from the beginning if the end of the array is reached, default = false.
-	* @returns Original array.
-	* @extra Parameters passed to <fn> are identical to %forEach%,
-	*        ie. the first parameter is the current element, second
-	*        parameter is the current index, and third parameter is
-	*        the array itself. If <fn> returns %false% at any time
-	*        it will break out of the loop. Once %each% finishes,
-	*        it will return the array. If [index] is passed, <fn> will
-	*        begin at that index and work its way to the end. If [loop]
-	*        is true, it will then start over from the beginning of the
-	*        array and continue until it reaches [index] - 1.
-	* @example
-	*   [1,2,3,4].each(function(n) {
-	*     // Called 4 times: 1, 2, 3, 4
-	*   });
-	*   [1,2,3,4].each(function(n) {
-	*     // Called 4 times: 3, 4, 1, 2
-	*   }, 2, true);
-	**/
-	each(
-		fn: (element: T, index?: number, array?: T[]) => any,
-		index?: number,
-		loop?: boolean): T[];
-
-	/**
-	* Returns true if all elements in the array match <f>.
-	* @param f Match all elements to this.
-	* @param scope [this] object.
-	* @returns Boolean
-	* @extra [scope] is the %this% object. %all% is provided an alias.
-	*        In addition to providing this method for browsers that don't
-	*        support it natively, this method also implements @array_matching.
-	* @example
-	*   ['a','a','a'].every(function(n) {
-	*     return n == 'a';
-	*   });
-	*   ['a','a','a'].every('a')   -> true
-	*   [{a:2},{a:2}].every({a:2}) -> true
-	**/
-	every(f: T, scope?: any): boolean;
-
-	/**
-	* @see every
-	* @note Already defined in lib.d.ts.
-	**/
-	//every(f: (element: T, index: number, array: T[]) => boolean, scope?: any): boolean;
-
-	/**
-	* @see every
-	**/
-	all(f: T, scope?: any): boolean;
-
-	/**
-	* @see every
-	**/
-	all(f: (element: T, index: number, array: T[]) => boolean, scope?: any): boolean;
-
-	/**
-	* Removes any element in the array that matches [f1], [f2], etc.
-	* @param f Elements to find in the array and remove.
-	* @returns A copy of the original array with all instances of <f> removed.
-	* @extra This is a non-destructive alias for %remove%. It will not change the original array. This method implements @array_matching.
-	* @example
-	*   [1,2,3].exclude(3)         -> [1,2]
-	*   ['a','b','c'].exclude(/b/) -> ['a','c']
-	*   [{a:1},{b:2}].exclude(function(n) {
-	*     return n['a'] == 1;
-	*   });                       -> [{b:2}]
-	**/
-	exclude(...f: T[]): T[];
-
-	/**
-	* @see exclude
-	**/
-	exclude(f: (element: T, index: number, array: T[]) => boolean): T[];
-
-	/**
-	* Returns any elements in the array that match <f>.
-	* @param f Find these elements in the array.
-	* @param scope %this% object while filtering.
-	* @returns Array containing th items <f> found in the array.
-	* @extra [scope] is the %this% object. In addition to providing this
-	*        method for browsers that don't support it natively, this method
-	*        also implements @array_matching.
-	* @example
-	*   [1,2,3].filter(function(n) {
-	*     return n > 1;
-	*   });
-	*   [1,2,2,4].filter(2) -> 2
-	**/
-	filter(f: T, scope?: any): T[];
-
-	/**
-	* @see filter
-	* @note Already defined in lib.d.ts.
-	**/
-	//filter(f: (element: T, index: number, array: T[]) => boolean, scope?: any): T[];
-
-	/**
-	* Returns the first element that matches <f>.
-	* @param f Elements to match against.
-	* @param index Index to start searching from, default = 0.
-	* @param loop Loop around the end of the array, default = false.
-	* @returns First element matching <f>.
-	* @extra <f> will match a string, number, array, object, or alternately
-	*        test against a function or regex. Starts at [index], and will
-	*        continue once from index = 0 if [loop] is true. This method
-	*        implements @array_matching.
-	* @example
-	*   [{a:1,b:2},{a:1,b:3},{a:1,b:4}].find(function(n) {
-	*     return n['a'] == 1;
-	*   });                                     -> {a:1,b:3}
-	*   ['cuba','japan','canada'].find(/^c/, 2) -> 'canada'
-	**/
-	find(f: T, index?: number, loop?: boolean): T;
-
-	/**
-	* @see find
-	**/
-	find(f: (element: T, index: number, array: T[]) => boolean, index?: number, loop?: boolean): T;
-
-	/**
-	* Returns all elements that match <f>.
-	* @param f Element to match against.
-	* @param index Index to start searching from, default = 0.
-	* @param loop Loop around the end of the array, default = false.
-	* @returns Elements matching <f>.
-	* @extra <f> will match a string, number, array, object, or alternately
-	*        test against a function or regex. Starts at [index], and will
-	*        continue once from index = 0 if [loop] is true. This method
-	*        implements @array_matching.
-	* @example
-	*   [{a:1,b:2},{a:1,b:3},{a:2,b:4}].findAll(function(n) {
-	*     return n['a'] == 1;
-	*   });                                        -> [{a:1,b:3},{a:1,b:4}]
-	*   ['cuba','japan','canada'].findAll(/^c/)    -> 'cuba','canada'
-	*   ['cuba','japan','canada'].findAll(/^c/, 2) -> 'canada'
-	**/
-	findAll(f: T, index?: number, loop?: boolean): T[];
-
-	/**
-	* @see findAll
-	**/
-	findAll(f: (element: T, index: number, array: T[]) => boolean, index?: number, loop?: boolean): T[];
-
-	/**
-	* Returns the index of the first element that matches <f>
-	*        or -1 if not found.
-	* @method findIndex(<f>, [startIndex] = 0, [loop] = false)
-	* @param f Element to match against.
-	* @param startIndex Index to start searching from, default = 0.
-	* @param loop Loop around the end of th array, default = false.
-	* @returns Index at which <f> is found.
-	* @extra This method has a few notable differences to native %indexOf%.
-	*        Although <f> will similarly match a primitive such as a string
-	*        or number, it will also match deep objects and arrays that are
-	*        not equal by reference (%===%). Additionally, if a function is
-	*        passed it will be run as a matching function (similar to the
-	*        behavior of %Array#filter%) rather than attempting to find that
-	*        function itself by reference in the array. Starts at [index],
-	*        and will continue once from index = 0 if [loop] is true.
-	*        This method implements @array_matching.
-	* @example
-	*   [1,2,3,4].findIndex(3);  -> 2
-	*   [1,2,3,4].findIndex(function(n) {
-	*     return n % 2 == 0;
-	*   }); -> 1
-	*   ['one','two','three'].findIndex(/th/); -> 2
-	**/
-	findIndex(f: T, startIndex?: number, loop?: boolean): number;
-
-	/**
-	* @see findIndex
-	**/
-	findIndex(f: (element: T, index: number, array: T[]) => boolean, startIndex?: number, loop?: boolean): number;
-
-	/**
-	* Returns the first element(s) in the array.
-	* @param num Retrieve this many elements in the array, default = 1.
-	* @returns <num> first elements in the array.
-	* @extra When <num> is passed, returns the first <num> elements in the array.
-	* @note If <num> is omitted then the return type is the element itself, not an array of the element,
-	*       For example 1 instead of [1], however if <num> is present the result is always wrapped in an
-	*       array like first(1) -> [1], not 1.
-	* @example
-	*   [1,2,3].first()        -> 1
-	*   [1,2,3].first(2)       -> [1,2]
-	**/
-	first(): T;
-
-	/**
-	* @see first
-	**/
-	first(num: number): T[];
-
-	/**
-	* Returns a flattened, one-dimensional copy of the array.
-	* @param limit Limit the flattening to this depth, default = Infinity.
-	* @returns Flattened array.
-	* @extra You can optionally specify a [limit], which will only flatten
-	*        that depth.
-	* @example
-	*   [[1], 2, [3]].flatten()      -> [1,2,3]
-	*   [['a'],[],'b','c'].flatten() -> ['a','b','c']
-	**/
-	flatten(limit?: number): T[];
-
-	/**
-	* Iterates over the array, calling [fn] on each loop.
-	* @param fn Callback function for each element in the array.
-	* @param scope Scope during [fn] callbacks, default = this.
-	* @returns Nothing
-	* @extra This method is only provided for those browsers that do not support
-	*        it natively. [scope] becomes the %this% object.
-	* @example
-	*   ['a','b','c'].forEach(function(a) {
-	*     // Called 3 times: 'a','b','c'
-	*   });
-	* @note Already defined in lib.d.ts.
-	**/
-	//forEach(fn: (element: T, index: number, array: T[]) => void, scope?: any): void;
-
-	/**
-	* Returns a slice of the array from <index>.
-	* @param index Index to start the slice from.
-	* @returns Subarray starting from [index] to the end of the original array.
-	* @example
-	*   [1,2,3].from(1)  -> [2,3]
-	*   [1,2,3].from(2)  -> [3]
-	**/
-	from(index: number): T[];
-
-	/**
-	* Groups the array by <map>.
-	* @param map Property on the elements in the array.
-	* @param fn Optional callback for each group, default = No callback.
-	* @returns 
-	* @extra Will return an object with keys equal to the grouped values.
-	*        <map> may be a mapping function, or a string acting as a shortcut.
-	*        Optionally calls [fn] for each group.
-	* @example
-	*   ['fee','fi','fum'].groupBy('length') -> { 2: ['fi'], 3: ['fee','fum'] }
-	*   [{age:35,name:'ken'},{age:15,name:'bob'}].groupBy(function(n) {
-	*     return n.age;
-	*   });                                  -> { 35: [{age:35,name:'ken'}], 15: [{age:15,name:'bob'}] }
-	**/
-	groupBy<U>(map: string, fn?: (key: string, items: T[]) => void): { [key: string]: T };
-
-	/**
-	* @see groupBy
-	* @param map Callback function for each element, returns the key for the group the element should be in.
-	**/
-	groupBy<U>(map: (element: T) => U, fn?: (key: string, items: T[]) => void): { [key: string]: T[] };
-
-	/**
-	* Groups the array into <num> arrays.
-	* @param num The number of sub-arrays to create.
-	* @param padding Padding element if the groups do not make whole amounts.
-	* @returns Array with <num> sub-arrays.
-	* @extra [padding] specifies a value with which to pad the last array
-	*        so that they are all equal length.
-	* @example
-	*   [1,2,3,4,5,6,7].inGroups(3)         -> [ [1,2,3], [4,5,6], [7] ]
-	*   [1,2,3,4,5,6,7].inGroups(3, 'none') -> [ [1,2,3], [4,5,6], [7,'none','none'] ]
-	* @note removed because of TSC bug https://typescript.codeplex.com/workitem/1143?FocusElement=CommentTextBox
-	**/
-	//inGroups(num: number, padding?: T): T[][];
-
-	/**
-	* Groups the array into arrays of <num> elements each.
-	* @param num The number of elements to put into each sub-array.
-	* @param padding Padding element if the groups do not make whole amounts.
-	* @returns Array with sub-arrays each containing <num> elements.
-	* @extra [padding] specifies a value with which to pad the last array so that they are all equal length.
-	* @example
-	*   [1,2,3,4,5,6,7].inGroupsOf(4)         -> [ [1,2,3,4], [5,6,7] ]
-	*   [1,2,3,4,5,6,7].inGroupsOf(4, 'none') -> [ [1,2,3,4], [5,6,7,'none'] ]
-	* @note removed because of TSC bug https://typescript.codeplex.com/workitem/1143?FocusElement=CommentTextBox
-	**/
-	//inGroupsOf(num: number, padding?: T): T[][];
-
-	/**
-	* Adds <element> to the array.
-	* @param element Element to add to the array.
-	* @param index , default = Array.length.
-	* @returns Array with <element> included at [index].
-	* @extra This is a non-destructive alias for %add%. It will not change
-	*        the original array.
-	* @example
-	*   [1,2,3,4].include(5)       -> [1,2,3,4,5]
-	*   [1,2,3,4].include(8, 1)    -> [1,8,2,3,4]
-	*   [1,2,3,4].include([5,6,7]) -> [1,2,3,4,5,6,7]
-	**/
-	include(element: T, index?: number): T[];
-
-	/**
-	* @see include
-	* @param elements Elements to include into the array at [index].
-	**/
-	include(elements: T[], index?: number): T[];
-
-	/**
-	* Searches the array and returns the first index where <search> occurs, or -1 if the element is not found.
-	* @method indexOf(<search>, [fromIndex])
-	* @param search Element to search for in the array.
-	* @param fromIndex Index to start searching from, default = 0.
-	* @returns Index of <search> or -1 if <search> is not found.
-	* @extra [fromIndex] is the index from which to begin the search.
-	*        This method performs a simple strict equality comparison on <search>.
-	*        It does not support enhanced functionality such as searching
-	*        the contents against a regex, callback, or deep comparison of objects.
-	*        For such functionality, use the %findIndex% method instead.
-	* @example
-	*   [1,2,3].indexOf(3)           -> 1
-	*   [1,2,3].indexOf(7)           -> -1
-	* @note Already defined in lib.d.ts.
-	**/
-	//indexOf(search: T, fromIndex?: number): number;
-
-	/**
-	* Returns an array containing the elements all arrays have in common.
-	* @param args Elements to intersect with.
-	* @returns An array containing the intersecting elements.
-	* @extra This method will also correctly operate on arrays of objects.
-	* @example
-	*   [1,3,5].intersect([5,7,9])   -> [5]
-	*   ['a','b'].intersect('b','c') -> ['b']
-	**/
-	intersect(...args: T[]): T[];
-
-	/***
-	* Returns true if the array is empty.
-	* @returns True if the array is empty, otherwise false.
-	* @extra This is true if the array has a length of zero, or contains
-	*        only %undefined%, %null%, or %NaN%.
-	* @example
-	*   [].isEmpty()               -> true
-	*   [null,undefined].isEmpty() -> true
-	***/
-	isEmpty(): boolean;
-
-	/**
-	* Returns the last element(s) in the array.
-	* @method last([num] = 1)
-	* @returns The last element in the array, if [num] is present then it returns an array of the last [num] elements.
-	* @extra When <num> is passed, returns the last <num> elements in the array.
-	* @example
-	*   [1,2,3].last()        -> 3
-	*   [1,2,3].last(2)       -> [2,3]
-	**/
-	last(): T;
-
-	/**
-	* @see last
-	* @param num The number of elements to return.
-	**/
-	last(num: number): T[];
-
-	/**
-	* Searches the array and returns the last index where <search> occurs,
-	* or -1 if the element is not found.
-	* @param search The element to search for.
-	* @param fromIndex Start the search from this index, default = Array.length.
-	* @returns The last index of <search> or -1 if <search> is not found.
-	* @extra [fromIndex] is the index from which to begin the search.
-	*        This method performs a simple strict equality comparison on <search>.
-	* @example
-	*   [1,2,1].lastIndexOf(1)                 -> 2
-	*   [1,2,1].lastIndexOf(7)                 -> -1
-	**/
-	lastIndexOf(search: any, fromIndex?: number): number;
-
-	/**
-	* Returns the elements in the array with the least
-	*        commonly occuring value.
-	* @method least([map])
-	* @param map Property on elements in the array.
-	* @returns Array
-	* @extra [map] may be a function mapping the value to be checked or a
-	*        string acting as a shortcut.
-	* @example
-	*   [3,2,2].least()                   -> [3]
-	*   ['fe','fo','fum'].least('length') -> ['fum']
-	*   [{age:35,name:'ken'},{age:12,name:'bob'},{age:12,name:'ted'}].least(function(n) {
-	*     return n.age;
-	*   });                               -> [{age:35,name:'ken'}]
-	**/
-	least(map: string): T[];
-
-	/**
-	* @see least
-	* @param map Callback to retrieve the 'least' property to compare elements against.
-	**/
-	least<U>(map: (n: T) => U): T[];
-
-	/**
-	* Maps the array to another array containing the values that
-	*        are the result of calling <map> on each element.
-	* @param map Property on each element in the array or callback function.
-	* @param scope This pointer in <map> callback.
-	* @returns Mapped array.
-	* @extra [scope] is the %this% object. In addition to providing this method
-	*        for browsers that don't support it natively, this enhanced method
-	*        also directly accepts a string, which is a shortcut for a function
-	*        that gets that property (or invokes a function) on each element.
-	* @example
-	*   [1,2,3].map(function(n) {
-	*     return n * 3;
-	*   });                                  -> [3,6,9]
-	*   ['one','two','three'].map(function(n) {
-	*     return n.length;
-	*   });                                  -> [3,3,5]
-	*   ['one','two','three'].map('length')  -> [3,3,5]
-	**/
-	map<U>(map: string, scope?: any): U[];
-
-	/**
-	* @see map
-	* @param map Callback function to map each element in the array.
-	**/
-	map<U>(map: (n: T) => U, scope?: any): U[];
-
-	/**
-	* Returns the element in the array with the greatest value.
-	* @method max([map], [all] = false)
-	* @param map Property on each element in the array or callback function.
-	* @returns Maximum element in the array.
-	* @extra [map] may be a function mapping the value to be checked or a string
-	*        acting as a shortcut. If [all] is true, will return all max values
-	*        in an array.
-	* @example
-	*   [1,2,3].max()                          -> 3
-	*   ['fee','fo','fum'].max('length')       -> 'fee'
-	*   ['fee','fo','fum'].max('length', true) -> ['fee']
-	*   [{a:3,a:2}].max(function(n) {
-	*     return n['a'];
-	*   });                              -> {a:3}
-	**/
-	max(map?: string): T;
-
-	/**
-	* @see max
-	* @param If true return all max values in the array, default = false.
-	* @return All max values in the array.
-	**/
-	max(map: string, all: boolean): T[];
-
-	/**
-	* @see max
-	* @param map Callback function to determine the max value of each element in the array.
-	**/
-	max<U>(map: (n: T) => U): T;
-
-	/**
-	* @see max
-	**/
-	max<U>(map: (n: T) => U): T[];
-
-	/***
-	* Returns the element in the array with the lowest value.
-	* @param map Property on each element in the array or callback.
-	* @returns Minimum element in the array.
-	* @extra [map] may be a function mapping the value to be checked or a string acting as a shortcut. If [all] is true, will return all min values in an array.
-	* @example
-	*   [1,2,3].min()                          -> 1
-	*   ['fee','fo','fum'].min('length')       -> 'fo'
-	*   ['fee','fo','fum'].min('length', true) -> ['fo']
-	*   ['fee','fo','fum'].min(function(n) {
-	*     return n.length;
-	*   });                              -> ['fo']
-	*   [{a:3,a:2}].min(function(n) {
-	*     return n['a'];
-	*   });                              -> [{a:2}]
-	**/
-	min(map?: string): T;
-
-	/**
-	* @see min If true return all min values in the array, default = false.
-	* @param all
-	**/
-	min(map: string, all: boolean): T[];
-
-	/**
-	* @see min
-	* @param map Callback function to determine the min value of each element in the array.
-	**/
-	min<U>(map: (n: T) => U): T;
-
-	/**
-	* @see min
-	**/
-	min<U>(map: (n: T) => U, all: boolean): T[];
-
-	/**
-	* Returns the elements in the array with the most commonly occuring value.
-	* @param map Property on each element in the array or 
-	* @returns Array of elements that have the most common property.
-	* @extra [map] may be a function mapping the value to be checked or a string
-	*              acting as a shortcut.
-	* @example
-	*   [3,2,2].most()                   -> [2]
-	*   ['fe','fo','fum'].most('length') -> ['fe','fo']
-	*   [{age:35,name:'ken'},{age:12,name:'bob'},{age:12,name:'ted'}].most(function(n) {
-	*     return n.age;
-	*   });                              -> [{age:12,name:'bob'},{age:12,name:'ted'}]
-	**/
-	most(map?: string): T[];
-
-	/**
-	* @see most
-	* @param map Callback function to determine the element that contains the most commonly occuring value.
-	**/
-	most<U>(map: (n: T) => U): T[];
-
-	/**
-	* Returns true if none of the elements in the array match <f>.
-	* @param f Value to see if it exists in the array.
-	* @returns True if none of the values match <f>, false if one or more match <f>.
-	* @extra <f> will match a string, number, array, object, or alternately test
-	*        against a function or regex. This method implements @array_matching.
-	* @example
-	*
-	*   [1,2,3].none(5)         -> true
-	*   ['a','b','c'].none(/b/) -> false
-	*   [{a:1},{b:2}].none(function(n) {
-	*     return n['a'] > 1;
-	*   });                     -> true
-	**/
-	none(f: T): boolean;
-
-	/**
-	* @see none
-	* @param f Callback function to determine if none of the elements in the array contain a certain value.
-	**/
-	none(f: (n: T) => boolean): boolean;
-
-	/***
-	* Returns a copy of the array with the elements randomized.
-	* @returns Copy of the array with the elements in a random order.
-	* @extra Uses Fisher-Yates algorithm.
-	* @example
-	*   [1,2,3,4].randomize()  -> [?,?,?,?]
-	***/
-	randomize(): T[];
-
-	/**
-	* Reduces the array to a single result.
-	* @param fn Reduce function callback.
-	* @param init First argument to the callback if present.
-	* @returns Reduced value of the entire array.
-	* @extra If [init] is passed as a starting value, that value will be passed
-	*        as the first argument to the callback. The second argument will be
-	*        the first element in the array. From that point, the result of the
-	*        callback will then be used as the first argument of the next
-	*        iteration. This is often refered to as "accumulation", and [init]
-	*        is often called an "accumulator". If [init] is not passed, then
-	*         <fn> will be called n - 1 times, where n is the length of the array.
-	*        In this case, on the first iteration only, the first argument will
-	*        be the first element of the array, and the second argument will be
-	*        the second. After that callbacks work as normal, using the result
-	*        of the previous callback as the first argument of the next. This
-	*        method is only provided for those browsers that do not support it
-	*        natively.
-	* @example
-	*   [1,2,3,4].reduce(function(a, b) {
-	*     return a - b;
-	*   });
-	*   [1,2,3,4].reduce(function(a, b) {
-	*     return a - b;
-	*   }, 100);
-	**/
-	reduce(fn: (a: T, b: T) => T, init: T): T;
-
-	/**
-	* Identical to %Array#reduce%, but operates on the elements in reverse order.
-	* @param fn Reduce function callback.
-	* @param init First argument to the callback if present.
-	* @returns Reduced right value of the entire array.
-	* @extra This method is only provided for those browsers that do not support
-	*        it natively.
-	* @example
-	*   [1,2,3,4].reduceRight(function(a, b) {
-	*     return a - b;
-	*   });
-	**/
-	reduceRight(fn: (a: T, b: T) => T, init: T): T;
-
-	/**
-	* Removes any element in the array that matches [f1], [f2], etc.
-	* @param args Elements that should be removed from the array.
-	* @returns The array with <args> elements removed.
-	* @extra Will match a string, number, array, object, or alternately test
-	*        against a function or regex. This method will change the array!
-	*        Use %exclude% for a non-destructive alias. This method implements
-	*        @array_matching.
-	* @example
-	*   [1,2,3].remove(3)         -> [1,2]
-	*   ['a','b','c'].remove(/b/) -> ['a','c']
-	*   [{a:1},{b:2}].remove(function(n) {
-	*     return n['a'] == 1;
-	*   });                       -> [{b:2}]
-	**/
-	remove(...args: T[]): T[];
-
-	/**
-	* @see remove
-	* @param fn Callback function to check if elements should be removed.
-	**/
-	remove(fn: (n: T) => boolean): T[];
-
-	/**
-	* Removes element at <start>. If [end] is specified, removes the range
-	*        between <start> and [end]. This method will change the array!
-	*        If you don't intend the array to be changed use %clone% first.
-	* @param start Starting index.
-	* @param end Stop index, default = Array.length.
-	* @returns Subarray with elements <start> to [end] removed.
-	* @example
-	*   ['a','b','c'].removeAt(0) -> ['b','c']
-	*   [1,2,3,4].removeAt(1, 3)  -> [1]
-	**/
-	removeAt(start: number, end?: number): T[];
-
-	/**
-	* Returns a random element from the array.
-	* @returns Single random element in the array.
-	* @extra If [num] is passed, will return [num] samples from the array.
-	* @example
-	*   [1,2,3,4,5].sample()  -> // Random element
-	*   [1,2,3,4,5].sample(3) -> // Array of 3 random elements
-	**/
-	sample(): T;
-
-	/**
-	* @see sample
-	* @param num Grab this many random elements in the array.
-	* @return <num> random elements in the array.
-	**/
-	sample(num: number): T[];
-
-	/***
-	* Returns true if any element in the array matches <f>.
-	* @method some(<f>, [scope])
-	* @param f Element to match or callback function.
-	* @param scope this object in the callback.
-	* @returns Returns true if any element in the array matchs <f>.
-	* @extra [scope] is the %this% object. %any% is provided as an alias.
-	*        In addition to providing this method for browsers that don't
-	*        support it natively, this method also implements @array_matching.
-	* @example
-	*   ['a','b','c'].some(function(n) {
-	*     return n == 'a';
-	*   });
-	*   ['a','b','c'].some(function(n) {
-	*     return n == 'd';
-	*   });
-	*   ['a','b','c'].some('a')   -> true
-	*   [{a:2},{b:5}].some({a:2}) -> true
-	**/
-	some(f: T, scope?: any): boolean;
-
-	/**
-	* @see some
-	**/
-	some(f: (n: T) => boolean, scope?: any): boolean;
-
-	/**
-	* Sorts the array by <map>.
-	* @param map Property on each element in the array or map callback function.
-	* @param desc True to sort the array in descending order, default = false.
-	* @returns Sorted array.
-	* @extra <map> may be a function, a string acting as a shortcut, or blank
-	*        (direct comparison of array values). [desc] will sort the array in
-	*        descending order. When the field being sorted on is a string, the
-	*        resulting order will be determined by an internal collation algorithm
-	*        that is optimized for major Western languages, but can be customized.
-	*        For more information see @array_sorting.
-	* @example
-	*   ['world','a','new'].sortBy('length')       -> ['a','new','world']
-	*   ['world','a','new'].sortBy('length', true) -> ['world','new','a']
-	*   [{age:72},{age:13},{age:18}].sortBy(function(n) {
-	*     return n.age;
-	*   });                                        -> [{age:13},{age:18},{age:72}]
-	**/
-	sortBy(map: string, desc?: boolean): T[];
-
-	/**
-	* @see sortBy
-	**/
-	sortBy<U>(fn: (n: T) => U, desc?: boolean): T[];
-
-	/**
-	* Subtracts from the array all elements in [a1], [a2], etc.
-	* @param args Elements to remove from the array.
-	* @returns Array with <args> removed.
-	* @extra This method will also correctly operate on arrays of objects.
-	* @example
-	*   [1,3,5].subtract([5,7,9])   -> [1,3]
-	*   [1,3,5].subtract([3],[5])   -> [1]
-	*   ['a','b'].subtract('b','c') -> ['a']
-	**/
-	subtract(...args: T[]): T[];
-	
-	/**
-	* @see subtract
-	**/
-	subtract(args: T[]): T[];
-	
-	/**
-	* Sums all values in the array.
-	* @param map Property on each element in the array or callback function to sum up the elements.
-	* @returns The sum of all elements in the array.
-	* @extra [map] may be a function mapping the value to be summed or a string
-	*        acting as a shortcut.
-	* @example
-	*   [1,2,2].sum()                           -> 5
-	*   [{age:35},{age:12},{age:12}].sum(function(n) {
-	*     return n.age;
-	*   });                                     -> 59
-	*   [{age:35},{age:12},{age:12}].sum('age') -> 59
-	**/
-	sum(map: string): number;
-
-	/**
-	* @see sum
-	**/
-	sum(map: (n: T) => number): number;
-
-	/**
-	* Returns a slice of the array up to <index>.
-	* @param index Slick the array up to this index.
-	* @returns Slice of the array from 0 to <index>.
-	* @example
-	*   [1,2,3].to(1)  -> [1]
-	*   [1,2,3].to(2)  -> [1,2]
-	**/
-	to(index: number): any[];
-
-	/**
-	* Returns an array containing all elements in all arrays with duplicates removed.
-	* @method union([a1], [a2], ...)
-	* @param array 
-	* @returns Union between the original array and <array>.
-	* @extra This method will also correctly operate on arrays of objects.
-	* @example
-	*   [1,3,5].union([5,7,9])     -> [1,3,5,7,9]
-	*   ['a','b'].union(['b','c']) -> ['a','b','c']
-	**/
-	union(array: T[]): T[];
-
-	/**
-	* @see union
-	* @param args Elements to create a union with.
-	* @return Union between the original array and <args>
-	**/
-	union(...args: T[]): T[];
-
-	/**
-	* Removes all duplicate elements in the array.
-	* @param map Property on each element in the array or callback function to pick a property on the element.
-	* @returns Array with only unique elements.
-	* @extra [map] may be a function mapping the value to be uniqued on or a
-	*        string acting as a shortcut. This is most commonly used when you
-	*        have a key that ensures the object's uniqueness, and don't need to
-	*        check all fields. This method will also correctly operate on arrays
-	*        of objects.
-	* @example
-	*   [1,2,2,3].unique()                 -> [1,2,3]
-	*   [{foo:'bar'},{foo:'bar'}].unique() -> [{foo:'bar'}]
-	*   [{foo:'bar'},{foo:'bar'}].unique(function(obj){
-	*     return obj.foo;
-	*   }); -> [{foo:'bar'}]
-	*   [{foo:'bar'},{foo:'bar'}].unique('foo') -> [{foo:'bar'}]
-	**/
-	unique(map?: string): T[];
-
-	/**
-	* @see unique
-	* @param fn Callback to pluck the property to check for uniqueness.
-	**/
-	unique<U>(fn: (obj: T) => U): T[];
-
-	/**
-	* Merges multiple arrays together.
-	* @param arrays Arrays to zip together.
-	* @returns Zipped arrays.
-	* @extra This method "zips up" smaller arrays into one large whose elements
-	*        are "all elements at index 0", "all elements at index 1", etc.
-	*        Useful when you have associated data that is split over separated
-	*        arrays. If the arrays passed have more elements than the original
-	*        array, they will be discarded. If they have fewer elements, the
-	*        missing elements will filled with %null%.
-	* @example
-	*   [1,2,3].zip([4,5,6])                                       -> [[1,2], [3,4], [5,6]]
-	*   ['Martin','John'].zip(['Luther','F.'], ['King','Kennedy']) -> [['Martin','Luther','King'], ['John','F.','Kennedy']]
-	* @note removed because of TSC bug https://typescript.codeplex.com/workitem/1143?FocusElement=CommentTextBox
-	**/
-	//zip(...arrays: T[]): T[][];
-}
-
-interface ObjectStatic {
-
-	/**
-	* Creates a new object, equivalent to %new Object()% or %{}%, but with extended methods.
-	* @param obj , default = {}.
-	* @returns Extended object.
-	* @extra See extended objects for more.
-	* @example
-	*   Object.extended()
-	*   Object.extended({ happy:true, pappy:false }).keys() -> ['happy','pappy']
-	*   Object.extended({ happy:true, pappy:false }).values() -> [true, false]
-	**/
-	extended(obj?: any): any;
-
-	/**
-	* Converts the query string of a URL into an object.
-	* @method Object.fromQueryString(<str>, [deep] = true)
-	* @param str Query string to convert into an object.
-	* @param deep If false the conversion will only accept shallow params, default = true.
-	* @returns Object generated from the <str>.
-	* @extra If [deep] is %false%, conversion will only accept shallow params (ie. no object or arrays with %[]% syntax) as these are not universally supported.
-	* @example
-	*   Object.fromQueryString('foo=bar&broken=wear') -> { foo: 'bar', broken: 'wear' }
-	*   Object.fromQueryString('foo[]=1&foo[]=2')     -> { foo: [1,2] }
-	**/
-	fromQueryString<T extends {}>(str: string, deep?: boolean): T;
-	
-	/**
-	* Returns true if <obj> is an object of that type.
-	* @method Object.is[Type](<obj>)
-	* @param obj Object to check if it is of type [Type].
-	* @returns True if <obj> is of type [Type].
-	* @extra %isObject% will return false on anything that is not an object
-	*        literal, including instances of inherited classes. Note also
-	*        that %isNaN% will ONLY return true if the object IS %NaN%.
-	*        It does not mean the same as browser native %isNaN%, which returns
-	*        true for anything that is "not a number".
-	* @set
-	*   isArray
-	*   isObject
-	*   isBoolean
-	*   isDate
-	*   isFunction
-	*   isNaN
-	*   isNumber
-	*   isString
-	*   isRegExp
-	* @example
-	*   Object.isArray([1,2,3])            -> true
-	*   Object.isDate(3)                   -> false
-	*   Object.isRegExp(/wasabi/)          -> true
-	*   Object.isObject({ broken:'wear' }) -> true
-	**/
-	isArray(obj: any): boolean;
-
-	/**
-	* @see isArray
-	**/
-	isObject(obj: any): boolean;
-
-	/**
-	* @see isArray
-	**/
-	isBoolean(obj: any): boolean;
-
-	/**
-	* @see isArray
-	**/
-	isDate(obj: any): boolean;
-
-	/**
-	* @see isArray
-	**/
-	isFunction(obj: any): boolean;
-
-	/**
-	* @see isArray
-	**/
-	isNaN(obj: any): boolean;
-
-	/**
-	* @see isArray
-	**/
-	isNumber(obj: any): boolean;
-
-	/**
-	* @see isArray
-	**/
-	isString(obj: any): boolean;
-
-	/**
-	* @see isArray
-	**/
-	isRegExp(obj: any): boolean;
-
-	/**
-	* Converts the object into a query string. Accepts deep nested objects and arrays.
-	* If namespace is passed, it will be prefixed to all param names.
-	* @param obj Object to convert to a query string.
-	* @param namespace Namespace to prefix properties with in the query string.
-	* @return A query string generated from `obj` and `namespace`.
-	**/
-	toQueryString(obj: any, namespace?: string): string;
-
-	/**
-	* Creates a clone (copy) of <obj>.
-	* @method clone(<obj> = {}, [deep] = false)
-	* @param obj Object to clone.
-	* @param deep If true then deep clone, default = false.
-	* @returns Cloned object.
-	* @extra Default is a shallow clone, unless [deep] is true. %clone%
-	*        is available as an instance method on extended objects.
-	* @example
-	*   Object.clone({foo:'bar'})            -> { foo: 'bar' }
-	*   Object.clone()                       -> {}
-	*   Object.extended({foo:'bar'}).clone() -> { foo: 'bar' }
-	**/
-	clone<T extends {}>(obj?: T, deep?: boolean): T;
-
-	/**
-	* Enumerable methods in the Array package are also available to
-	*        the Object class. They will perform their normal operations for
-	*        every property in <obj>.
-	* @method [enumerable](<obj>)
-	* @returns Boolean
-	* @extra In cases where a callback is used, instead of %element, index%,
-	*        the callback will instead be passed %key, value%. Enumerable methods
-	*        are also available to extended objects as instance methods.
-	* @set
-	*   each
-	*   map
-	*   any
-	*   all
-	*   none
-	*   count
-	*   find
-	*   findAll
-	*   reduce
-	*   isEmpty
-	*   sum
-	*   average
-	*   min
-	*   max
-	*   least
-	*   most
-	* @example
-	*   Object.any({foo:'bar'}, 'bar')            -> true
-	*   Object.extended({foo:'bar'}).any('bar')   -> true
-	*   Object.isEmpty({})                        -> true
-	*   Object.map({ fred: { age: 52 } }, 'age'); -> { fred: 52 }
-	**/
-	map<T, U>(obj: T, map: string): U;
-
-	/**
-	* @see map
-	**/
-	map<T, U>(obj: T, map: (key: string, value: any) => any): U;
-
-	/**
-	* @see map
-	**/
-	any(obj: any, map: string): boolean;
-
-	/**
-	* @see map
-	**/
-	any(obj: any, map: (key: string, value: any) => boolean): boolean;
-
-	/**
-	* @see map
-	**/
-	all(obj: any, map: string): boolean;
-
-	/**
-	* @see map
-	**/
-	all(obj: any, map: (key: string, value: any) => boolean): boolean;
-
-	/**
-	* @see map
-	**/
-	none(obj: any, map: string): boolean;
-
-	/**
-	* @see map
-	**/
-	none(obj: any, map: (key: string, value: any) => boolean): boolean;
-
-	/**
-	* @see map
-	**/
-	count(obj: any, map: string): number;
-
-	/**
-	* @see map
-	**/
-	count(obj: any, map: (key: string, value: any) => boolean): number;
-
-	/**
-	* @see map
-	**/
-	find(obj: any, map: string): any;
-
-	/**
-	* @see map
-	**/
-	find(obj: any, map: (key: string, value: any) => boolean): any;
-
-	/**
-	* @see map
-	**/
-	findAll(obj: any, map: string): any[];
-
-	/**
-	* @see map
-	**/
-	findAll(obj: any, map: (key: string, value: any) => boolean): any[];
-
-	/**
-	* @see map
-	**/
-	reduce(obj: any, map: string, init?: any): any;
-
-	/**
-	* @see map
-	**/
-	reduce(obj: any, map: (key: string, value: any) => any, init?: any): any;
-
-	/**
-	* @see map
-	**/
-	isEmpty(obj: any): boolean;
-
-	/**
-	* @see map
-	**/
-	sum(obj: any, map: string): number;
-
-	/**
-	* @see map
-	**/
-	sum(obj: any, map: (key: string, value: any) => number): number;
-
-	/**
-	* @see map
-	**/
-	average(obj: any, map: string): number;
-
-	/**
-	* @see map
-	**/
-	average(obj: any, map: (key: string, value: any) => number): number;
-
-	/**
-	* @see map
-	**/
-	min(obj: any, map: string): any;
-
-	/**
-	* @see map
-	**/
-	min(obj: any, map: (key: string, value: any) => any): any;
-
-	/**
-	* @see map
-	**/
-	max(obj: any, map: string): any;
-
-	/**
-	* @see map
-	**/
-	max(obj: any, map: (key: string, value: any) => any): any;
-
-	/**
-	* @see map
-	**/
-	least(obj: any, map: string): any;
-
-	/**
-	* @see map
-	**/
-	least(obj: any, map: (key: string, value: any) => any): any;
-
-	/**
-	* @see map
-	**/
-	most(obj: any, map: string): any;
-
-	/**
-	* @see map
-	**/
-	most(obj: any, map: (key: string, value: any) => any): any;
-
-	/**
-	* Returns true if <a> and <b> are equal.
-	* @param a First object to compare.
-	* @param b Second object to compare.
-	* @returns True if the objects are equal, otherwise false.
-	* @extra %equal% in Sugar is "egal", meaning the values are equal
-	*        if they are "not observably distinguishable". Note that on
-	*        extended objects the name is %equals% for readability.
-	* @example
-	*   Object.equal({a:2}, {a:2}) -> true
-	*   Object.equal({a:2}, {a:3}) -> false
-	*   Object.extended({a:2}).equals({a:3}) -> false
-	**/
-	equal(a: any, b: any): boolean;
-
-	/**
-	* Checks if <obj> has <key> using hasOwnProperty from Object.prototype.
-	* @param obj Object to check for the property <key>.
-	* @param key Property to check to see if it exists on <obj>.
-	* @returns True if <key> exists on <obj>, otherwise false.
-	* @extra This method is considered safer than %Object#hasOwnProperty% when
-	*        using objects as hashes. See 
-	*        http://www.devthought.com/2012/01/18/an-object-is-not-a-hash/ 
-	*        for more.
-	* @example
-	*   Object.has({ foo: 'bar' }, 'foo') -> true
-	*   Object.has({ foo: 'bar' }, 'baz') -> false
-	*   Object.has({ hasOwnProperty: true }, 'foo') -> false
-	**/
-	has(obj: any, key: string): boolean;
-
-	/**
-	* Returns an array containing the keys in <obj>. Optionally calls [fn] for each key.
-	* @param obj Retreive all keys/properties from this object.
-	* @param fn Optional callback for each key/value pair.
-	* @returns Array of each property on <obj>.
-	* @extra This method is provided for browsers that don't support it natively,
-	*        and additionally is enhanced to accept the callback [fn]. Returned
-	*        keys are in no particular order. %keys% is available as an instance
-	*        method on extended objects.
-	* @example
-	*   Object.keys({ broken: 'wear' }) -> ['broken']
-	*   Object.keys({ broken: 'wear' }, function(key, value) {
-	*     // Called once for each key.
-	*   });
-	*   Object.extended({ broken: 'wear' }).keys() -> ['broken']
-	**/
-	keys(obj: any, fn?: (key: string, value: any) => void ): string[];
-
-	/**
-	* Merges all the properties of <source> into <target>.
-	* @param target
-	* @param source
-	* @param deep If true then deep merge, default = false.
-	* @param resolve If false then properties of source are used in the merge, default = true.
-	* @returns Merged object
-	* @extra Merges are shallow unless [deep] is %true%. Properties of <source>
-	*        will win in the case of conflicts, unless [resolve] is %false%.
-	*        [resolve] can also be a function that resolves the conflict.
-	*        In this case it will be passed 3 arguments, %key%, %targetVal%,
-	*        and %sourceVal%, with the context set to <source>. This will allow
-	*        you to solve conflict any way you want, ie. adding two numbers
-	*        together, etc. %merge% is available as an instance method on
-	*        extended objects.
-	* @example
-	*   Object.merge({a:1},{b:2}) -> { a:1, b:2 }
-	*   Object.merge({a:1},{a:2}, false, false) -> { a:1 }
-	+   Object.merge({a:1},{a:2}, false, function(key, a, b) {
-	*     return a + b;
-	*   }); -> { a:3 }
-	*   Object.extended({a:1}).merge({b:2}) -> { a:1, b:2 }
-	**/
-	merge(target: any, source: any, deep?: boolean, resolve?: boolean): any;
-
-	/**
-	* @see merge
-	* @param resolve Callback to resolve conflicts in the merge.
-	**/
-	merge(target: any, source: any, deep?: boolean, resolve?: (key: string, targetVal: any, sourceVal: any) => any): any;
-
-	/**
-	* Builds a new object containing all values except those specified in find.
-	* When find is a string, that single key will be rejected. It can also be a regex,
-	* rejecting any key that matches, or an object which will match if the key also
-	* exists in that object, effectively "subtracting" that object. Multiple selections
-	* may also be passed as an array or directly as enumerated arguments. reject is
-	* available as an instance method on extended objects.
-	* @param obj Object to remove the properties in `find`.
-	* @param find The property (string), properties (object) or RegExp to remove from `obj`.
-	* @return Modified `obj` with `find` properties removed.
-	**/
-	reject(obj: any, ...find: any[]): any;
-
-	/**
-	* Builds a new object containing the values specified in find. When find is a string,
-	* that single key will be selected. It can also be a regex, selecting any key that
-	* matches, or an object which will match if the key also exists in that object,
-	* effectively doing an "intersect" operation on that object. Multiple selections
-	* may also be passed as an array or directly as enumerated arguments. select is
-	* available as an instance method on extended objects.
-	* @param obj Object to keep the properties in `find`.
-	* @param find The property (string), properties (object) or RegExp to keep on `obj`.
-	* @return Modified `obj` with only the `find` properties remaining.
-	**/
-	select(obj: any, ...find: any[]): any;
-
-
-	/**
-	* Returns the number of properties in <obj>.
-	* @param obj Object to determine the number of properties on.
-	* @returns The number of properties on <obj>.
-	* @extra %size% is available as an instance method on extended objects.
-	* @example
-	*   Object.size({ foo: 'bar' }) -> 1
-	**/
-	size(obj: Object): number;
-
-	/**
-	* Runs <fn> and returns <obj>.
-	* @param obj Object to tap.
-	* @param fn Function to tap on <obj>.
-	* @returns <obj>
-	* @extra  A string can also be used as a shortcut to a method. This method
-	*         is used to run an intermediary function in the middle of method
-	*         chaining. As a standalone method on the Object class it doesn't
-	*         have too much use. The power of %tap% comes when using extended
-	*         objects or modifying the Object prototype with Object.extend().
-	* @example
-	*   Object.extend();
-	*   [2,4,6].map(Math.exp).tap(function(arr) {
-	*     arr.pop()
-	*   });
-	*   [2,4,6].map(Math.exp).tap('pop').map(Math.round); ->  [7,55]
-	**/
-	tap(obj: any, fn: string): any;
-
-	/**
-	* @see tap
-	**/
-	tap(obj: any, fn: (...args: any[]) => any): any;
-
-	/**
-	* Returns an array containing the values in <obj>.  Optionally calls [fn] for each value.
-	* @param obj Object to retrieve all values from.
-	* @param fn Optional callback for each value on <obj>.
-	* @returns Array
-	* @extra Returned values are in no particular order. %values% is available
-	*        as an instance method on extended objects.
-	* @example
-	*   Object.values({ broken: 'wear' }) -> ['wear']
-	*   Object.values({ broken: 'wear' }, function(value) {
-	*     // Called once for each value.
-	*   });
-	*   Object.extended({ broken: 'wear' }).values() -> ['wear']
-	**/
-	values(obj: any, fn?: (value: any) => any): any[];
-
-	/**
-	* Watches a property of <obj> and runs <fn> when it changes.
-	* @param obj Object to watch.
-	* @param prop Property to watch on <obj>
-	* @param fn Callback function when <prop> changes on <obj>.
-	* @extra <fn> is passed three arguments: the property <prop>, the old value,
-	*        and the new value. The return value of [fn] will be set as the new
-	*        value. This method is useful for things such as validating or cleaning
-	*        the value when it is set. Warning: this method WILL NOT work in
-	*        browsers that don't support %Object.defineProperty%. This notably
-	*        includes IE 8 and below, and Opera. This is the only method in Sugar
-	*        that is not fully compatible with all browsers. %watch% is available
-	*        as an instance method on extended objects.
-	* @example
-	*
-	*   Object.watch({ foo: 'bar' }, 'foo', function(prop, oldVal, newVal) {
-	*     // Will be run when the property 'foo' is set on the object.
-	*   });
-	*   Object.extended().watch({ foo: 'bar' }, 'foo', function(prop, oldVal, newVal) {
-	*     // Will be run when the property 'foo' is set on the object.
-	*   });
-	*
-	**/
-	watch(obj: any, prop: string, fn: (prop?: string, oldVal?: any, newVal?: any) => any): void;
-}
-
-interface Object {
-
-	/**
-	* Creates a new object, equivalent to %new Object()% or %{}%, but with extended methods.
-	* @returns Extended object.
-	* @extra See extended objects for more.
-	* @example
-	*   Object.extended()
-	*   Object.extended({ happy:true, pappy:false }).keys() -> ['happy','pappy']
-	*   Object.extended({ happy:true, pappy:false }).values() -> [true, false]
-	**/
-	extended(): Object;
-
-	/**
-	* Returns true if <obj> is an object of that type.
-	* @method Object.is[Type](<obj>)
-	* @returns True if <obj> is of type [Type].
-	* @extra %isObject% will return false on anything that is not an object
-	*        literal, including instances of inherited classes. Note also
-	*        that %isNaN% will ONLY return true if the object IS %NaN%.
-	*        It does not mean the same as browser native %isNaN%, which returns
-	*        true for anything that is "not a number".
-	* @set
-	*   isArray
-	*   isObject
-	*   isBoolean
-	*   isDate
-	*   isFunction
-	*   isNaN
-	*   isNumber
-	*   isString
-	*   isRegExp
-	* @example
-	*   Object.isArray([1,2,3])            -> true
-	*   Object.isDate(3)                   -> false
-	*   Object.isRegExp(/wasabi/)          -> true
-	*   Object.isObject({ broken:'wear' }) -> true
-	**/
-	isArray(): boolean;
-
-	/**
-	* @see isArray
-	**/
-	isObject(): boolean;
-
-	/**
-	* @see isArray
-	**/
-	isBoolean(): boolean;
-
-	/**
-	* @see isArray
-	**/
-	isDate(): boolean;
-
-	/**
-	* @see isArray
-	**/
-	isFunction(): boolean;
-
-	/**
-	* @see isArray
-	**/
-	isNaN(): boolean;
-
-	/**
-	* @see isArray
-	**/
-	isNumber(): boolean;
-
-	/**
-	* @see isArray
-	**/
-	isString(): boolean;
-
-	/**
-	* @see isArray
-	**/
-	isRegExp(): boolean;
-
-	/**
-	* Converts the object into a query string. Accepts deep nested objects and arrays.
-	* If namespace is passed, it will be prefixed to all param names.
-	* @param obj Object to convert to a query string.
-	* @param namespace Namespace to prefix properties with in the query string.
-	* @return A query string generated from `obj` and `namespace`.
-	**/
-	toQueryString(namespace?: string): string;
-
-	/**
-	* Creates a clone (copy) of <obj>.
-	* @param deep If true then deep clone, default = false.
-	* @returns Cloned object.
-	* @extra Default is a shallow clone, unless [deep] is true. %clone%
-	*        is available as an instance method on extended objects.
-	* @example
-	*   Object.clone({foo:'bar'})            -> { foo: 'bar' }
-	*   Object.clone()                       -> {}
-	*   Object.extended({foo:'bar'}).clone() -> { foo: 'bar' }
-	**/
-	clone(deep?: boolean): any;
-
-	/**
-	* Enumerable methods in the Array package are also available to
-	*        the Object class. They will perform their normal operations for
-	*        every property in <obj>.
-	* @method [enumerable](<obj>)
-	* @returns Boolean
-	* @extra In cases where a callback is used, instead of %element, index%,
-	*        the callback will instead be passed %key, value%. Enumerable methods
-	*        are also available to extended objects as instance methods.
-	* @set
-	*   each
-	*   map
-	*   any
-	*   all
-	*   none
-	*   count
-	*   find
-	*   findAll
-	*   reduce
-	*   isEmpty
-	*   sum
-	*   average
-	*   min
-	*   max
-	*   least
-	*   most
-	* @example
-	*   Object.any({foo:'bar'}, 'bar')            -> true
-	*   Object.extended({foo:'bar'}).any('bar')   -> true
-	*   Object.isEmpty({})                        -> true
-	*   Object.map({ fred: { age: 52 } }, 'age'); -> { fred: 52 }
-	**/
-	map<U>(map: string): U;
-
-	/**
-	* @see map
-	**/
-	map<U>(map: (key: string, value: any) => any): U;
-
-	/**
-	* @see map
-	**/
-	any(map: string): boolean;
-
-	/**
-	* @see map
-	**/
-	any(map: (key: string, value: any) => boolean): boolean;
-
-	/**
-	* @see map
-	**/
-	all(map: string): boolean;
-
-	/**
-	* @see map
-	**/
-	all(map: (key: string, value: any) => boolean): boolean;
-
-	/**
-	* @see map
-	**/
-	none(map: string): boolean;
-
-	/**
-	* @see map
-	**/
-	none(map: (key: string, value: any) => boolean): boolean;
-
-	/**
-	* @see map
-	**/
-	count(map: string): number;
-
-	/**
-	* @see map
-	**/
-	count(map: (key: string, value: any) => boolean): number;
-
-	/**
-	* @see map
-	**/
-	find(map: string): any;
-
-	/**
-	* @see map
-	**/
-	find(map: (key: string, value: any) => boolean): any;
-
-	/**
-	* @see map
-	**/
-	findAll(map: string): any[];
-
-	/**
-	* @see map
-	**/
-	findAll(map: (key: string, value: any) => boolean): any[];
-
-	/**
-	* @see map
-	**/
-	reduce(map: string, init?: any): any;
-
-	/**
-	* @see map
-	**/
-	reduce(map: (key: string, value: any) => any, init?: any): any;
-
-	/**
-	* @see map
-	**/
-	isEmpty(): boolean;
-
-	/**
-	* @see map
-	**/
-	sum(map: string): number;
-
-	/**
-	* @see map
-	**/
-	sum(map: (key: string, value: any) => number): number;
-
-	/**
-	* @see map
-	**/
-	average(map: string): number;
-
-	/**
-	* @see map
-	**/
-	average(map: (key: string, value: any) => number): number;
-
-	/**
-	* @see map
-	**/
-	min(map: string): any;
-
-	/**
-	* @see map
-	**/
-	min(map: (key: string, value: any) => any): any;
-
-	/**
-	* @see map
-	**/
-	max(map: string): any;
-
-	/**
-	* @see map
-	**/
-	max(map: (key: string, value: any) => any): any;
-
-	/**
-	* @see map
-	**/
-	least(map: string): any;
-
-	/**
-	* @see map
-	**/
-	least(map: (key: string, value: any) => any): any;
-
-	/**
-	* @see map
-	**/
-	most(map: string): any;
-
-	/**
-	* @see map
-	**/
-	most(map: (key: string, value: any) => any): any;
-
-	/**
-	* Returns true if <a> and <b> are equal.
-	* @param b Compare to this object
-	* @returns True if the objects are equal, otherwise false.
-	* @extra %equal% in Sugar is "egal", meaning the values are equal
-	*        if they are "not observably distinguishable". Note that on
-	*        extended objects the name is %equals% for readability.
-	* @example
-	*   Object.equal({a:2}, {a:2}) -> true
-	*   Object.equal({a:2}, {a:3}) -> false
-	*   Object.extended({a:2}).equals({a:3}) -> false
-	**/
-	equal(b: any): boolean;
-
-	/**
-	* Checks if <obj> has <key> using hasOwnProperty from Object.prototype.
-	* @param key Property to check to see if it exists on <obj>.
-	* @returns True if <key> exists on <obj>, otherwise false.
-	* @extra This method is considered safer than %Object#hasOwnProperty% when
-	*        using objects as hashes. See 
-	*        http://www.devthought.com/2012/01/18/an-object-is-not-a-hash/ 
-	*        for more.
-	* @example
-	*   Object.has({ foo: 'bar' }, 'foo') -> true
-	*   Object.has({ foo: 'bar' }, 'baz') -> false
-	*   Object.has({ hasOwnProperty: true }, 'foo') -> false
-	**/
-	has(key: string): boolean;
-
-	/**
-	* Returns an array containing the keys in <obj>. Optionally calls [fn] for each key.
-	* @param fn Optional callback for each key/value pair.
-	* @returns Array of each property on <obj>.
-	* @extra This method is provided for browsers that don't support it natively,
-	*        and additionally is enhanced to accept the callback [fn]. Returned
-	*        keys are in no particular order. %keys% is available as an instance
-	*        method on extended objects.
-	* @example
-	*   Object.keys({ broken: 'wear' }) -> ['broken']
-	*   Object.keys({ broken: 'wear' }, function(key, value) {
-	*     // Called once for each key.
-	*   });
-	*   Object.extended({ broken: 'wear' }).keys() -> ['broken']
-	**/
-	keys(fn?: (key: string, value: any) => void ): string[];
-
-	/**
-	* Merges all the properties of <source> into <target>.
-	* @param source
-	* @param deep If true then deep merge, default = false.
-	* @param resolve If false then properties of source are used in the merge, default = true.
-	* @returns Merged object
-	* @extra Merges are shallow unless [deep] is %true%. Properties of <source>
-	*        will win in the case of conflicts, unless [resolve] is %false%.
-	*        [resolve] can also be a function that resolves the conflict.
-	*        In this case it will be passed 3 arguments, %key%, %targetVal%,
-	*        and %sourceVal%, with the context set to <source>. This will allow
-	*        you to solve conflict any way you want, ie. adding two numbers
-	*        together, etc. %merge% is available as an instance method on
-	*        extended objects.
-	* @example
-	*   Object.merge({a:1},{b:2}) -> { a:1, b:2 }
-	*   Object.merge({a:1},{a:2}, false, false) -> { a:1 }
-	+   Object.merge({a:1},{a:2}, false, function(key, a, b) {
-	*     return a + b;
-	*   }); -> { a:3 }
-	*   Object.extended({a:1}).merge({b:2}) -> { a:1, b:2 }
-	**/
-	merge(source: any, deep?: boolean, resolve?: boolean): any;
-
-	/**
-	* @see merge
-	* @param resolve Callback to resolve conflicts in the merge.
-	**/
-	merge(source: any, deep?: boolean, resolve?: (key: string, targetVal: any, sourceVal: any) => any): any;
-
-	/**
-	* Builds a new object containing all values except those specified in find.
-	* When find is a string, that single key will be rejected. It can also be a regex,
-	* rejecting any key that matches, or an object which will match if the key also
-	* exists in that object, effectively "subtracting" that object. Multiple selections
-	* may also be passed as an array or directly as enumerated arguments. reject is
-	* available as an instance method on extended objects.
-	* @param find The property (string), properties (object) or RegExp to remove from `obj`.
-	* @return Modified `obj` with `find` properties removed.
-	**/
-	reject(...find: any[]): any;
-
-	/**
-	* Builds a new object containing the values specified in find. When find is a string,
-	* that single key will be selected. It can also be a regex, selecting any key that
-	* matches, or an object which will match if the key also exists in that object,
-	* effectively doing an "intersect" operation on that object. Multiple selections
-	* may also be passed as an array or directly as enumerated arguments. select is
-	* available as an instance method on extended objects.
-	* @param find The property (string), properties (object) or RegExp to keep on `obj`.
-	* @return Modified `obj` with only the `find` properties remaining.
-	**/
-	select(...find: any[]): any;
-
-
-	/**
-	* Returns the number of properties in <obj>.
-	* @returns The number of properties on <obj>.
-	* @extra %size% is available as an instance method on extended objects.
-	* @example
-	*   Object.size({ foo: 'bar' }) -> 1
-	**/
-	size(): number;
-
-	/**
-	* Runs <fn> and returns <obj>.
-	* @param fn Function to tap on <obj>.
-	* @returns <obj>
-	* @extra  A string can also be used as a shortcut to a method. This method
-	*         is used to run an intermediary function in the middle of method
-	*         chaining. As a standalone method on the Object class it doesn't
-	*         have too much use. The power of %tap% comes when using extended
-	*         objects or modifying the Object prototype with Object.extend().
-	* @example
-	*   Object.extend();
-	*   [2,4,6].map(Math.exp).tap(function(arr) {
-	*     arr.pop()
-	*   });
-	*   [2,4,6].map(Math.exp).tap('pop').map(Math.round); ->  [7,55]
-	**/
-	tap(fn: string): any;
-
-	/**
-	* @see tap
-	**/
-	tap(fn: (...args: any[]) => any): any;
-
-	/**
-	* Returns an array containing the values in <obj>.  Optionally calls [fn] for each value.
-	* @param fn Optional callback for each value on <obj>.
-	* @returns Array
-	* @extra Returned values are in no particular order. %values% is available
-	*        as an instance method on extended objects.
-	* @example
-	*   Object.values({ broken: 'wear' }) -> ['wear']
-	*   Object.values({ broken: 'wear' }, function(value) {
-	*     // Called once for each value.
-	*   });
-	*   Object.extended({ broken: 'wear' }).values() -> ['wear']
-	**/
-	values(fn?: (value: any) => any): any[];
-
-	/**
-	* Watches a property of <obj> and runs <fn> when it changes.
-	* @param obj Object to watch.
-	* @param prop Property to watch on <obj>
-	* @param fn Callback function when <prop> changes on <obj>.
-	* @extra <fn> is passed three arguments: the property <prop>, the old value,
-	*        and the new value. The return value of [fn] will be set as the new
-	*        value. This method is useful for things such as validating or cleaning
-	*        the value when it is set. Warning: this method WILL NOT work in
-	*        browsers that don't support %Object.defineProperty%. This notably
-	*        includes IE 8 and below, and Opera. This is the only method in Sugar
-	*        that is not fully compatible with all browsers. %watch% is available
-	*        as an instance method on extended objects.
-	* @example
-	*
-	*   Object.watch({ foo: 'bar' }, 'foo', function(prop, oldVal, newVal) {
-	*     // Will be run when the property 'foo' is set on the object.
-	*   });
-	*   Object.extended().watch({ foo: 'bar' }, 'foo', function(prop, oldVal, newVal) {
-	*     // Will be run when the property 'foo' is set on the object.
-	*   });
-	*
-	**/
-	watch(prop: string, fn: (prop?: string, oldVal?: any, newVal?: any) => any): void;
-}
-
-interface Function {
-
-	/**
-	* Creates a function that will execute after [num] calls.
-	* @param num Execute the function after this many calls, default = 1.
-	* @returns Function that can only execute after it has been called <num> times.
-	* @extra %after% is useful for running a final callback after a series of
-	*        asynchronous operations, when the order in which the operations will
-	*        complete is unknown.
-	* @example
-	*   var fn = (function() {
-	*     // Will be executed once only
-	*   }).after(3); fn(); fn(); fn();
-	**/
-	after(num?: number): Function;
-
-	/**
-	* Binds <scope> as the %this% object for the function when it is called.
-	*        Also allows currying an unlimited number of parameters.
-	* @param scope this object during the function call.
-	* @param args Curried parameters.
-	* @returns Function with bound 'this' and curried parameters.
-	* @extra "currying" means setting parameters ([arg1], [arg2], etc.) ahead of
-	*         time so that they are passed when the function is called later.
-	*         If you pass additional parameters when the function is actually
-	*         called, they will be added will be added to the end of the curried
-	*         parameters. This method is provided for browsers that don't support
-	*         it internally.
-	* @example
-	*   (function() {
-	*     return this;
-	*   }).bind('woof')(); -> returns 'woof'; function is bound with 'woof' as the this object.
-	*   (function(a) {
-	*     return a;
-	*   }).bind(1, 2)();   -> returns 2; function is bound with 1 as the this object and 2 curried as the first parameter
-	*   (function(a, b) {
-	*     return a + b;
-	*   }).bind(1, 2)(3);  -> returns 5; function is bound with 1 as the this object, 2 curied as the first parameter and 3 passed as the second when calling the function
-	**/
-	bind(scope?: any, ...args: any[]): Function;
-
-	/**
-	* Cancels a delayed function scheduled to be run.
-	* @returns Function
-	* @extra %delay%, %lazy%, %throttle%, and %debounce% can all set delays.
-	* @example
-	*   (function() {
-	*     alert('hay'); // Never called
-	*   }).delay(500).cancel();
-	**/
-	cancel(): Function;
-
-	/**
-	* Creates a "debounced" function that postpones its execution until after <ms> milliseconds have passed.
-	* @param ms Number of milliseconds to debounce the function.
-	* @returns Deboucned function by ms <ms>.
-	* @extra This method is useful to execute a function after things have
-	*        "settled down". A good example of this is when a user tabs quickly
-	*        through form fields, execution of a heavy operation should happen
-	*        after a few milliseconds when they have "settled" on a field.
-	* @example
-	*   var fn = (function(arg1) {
-	*     // called once 50ms later
-	*   }).debounce(50); fn() fn() fn();
-	**/
-	debounce(ms: number): Function;
-
-	/**
-	* Executes the function after <ms> milliseconds.
-	* @param ms Milliseconds to delay execution, default = 0.
-	* @param args Additional arguments.
-	* @returns Reference to itself.
-	* @extra Returns a reference to itself. %delay% is also a way to execute
-	*        non-blocking operations that will wait until the CPU is free.
-	*        Delayed functions can be canceled using the %cancel% method.
-	*        Can also curry arguments passed in after <ms>.
-	* @example
-	*   (function(arg1) {
-	*     // called 1s later
-	*   }).delay(1000, 'arg1');
-	**/
-	delay(ms?: number, ...args: any[]): Function;
-
-	/**
-	* Returns a new version of the function which when called will have
-	*        some of its arguments pre-emptively filled in, also known as "currying".
-	* @param args Pre-filled arguments.
-	* @returns Function with pre-filled arguments.
-	* @extra Arguments passed to a "filled" function are generally appended to
-	*        the curried arguments. However, if %undefined% is passed as any of
-	*        the arguments to %fill%, it will be replaced, when the "filled"
-	*        function is executed. This allows currying of arguments even when
-	*        they occur toward the end of an argument list (the example
-	*        demonstrates this much more clearly).
-	* @example
-	*   var delayOneSecond = setTimeout.fill(undefined, 1000);
-	*   delayOneSecond(function() {
-	*     // Will be executed 1s later
-	*   });
-	**/
-	fill(...args: any[]): Function;
-
-	/**
-	* Creates a lazy function that, when called repeatedly, will queue execution and wait [ms] milliseconds to execute again.
-	* @method lazy([ms] = 1, [limit] = Infinity)
-	* @param ms Wait this long between successive calls, default = 1.
-	* @param limit Maximum number of times the function can execute, default = Infinity.
-	* @returns Function
-	* @extra Lazy functions will always execute as many times as they are called
-	*        up to [limit], after which point subsequent calls will be ignored
-	*        (if it is set to a finite number). Compare this to %throttle%, which
-	*        will execute only once per [ms] milliseconds. %lazy% is useful when
-	*        you need to be sure that every call to a function is executed, but
-	*        in a non-blocking manner. Calling %cancel% on a lazy function will
-	*       clear the entire queue. Note that [ms] can also be a fraction.
-	* @example
-	*   (function() {
-	*     // Executes immediately.
-	*   }).lazy()();
-	*   (3).times(function() {
-	*     // Executes 3 times, with each execution 20ms later than the last.
-	*   }.lazy(20));
-	*   (100).times(function() {
-	*     // Executes 50 times, with each execution 20ms later than the last.
-	*   }.lazy(20, 50));
-	**/
-	lazy(ms?: number, limit?: number): Function;
-
-	/**
-	* Creates a function that will execute only once and store the result.
-	* @returns Function
-	* @extra %once% is useful for creating functions that will cache the result of
-	*        an expensive operation and use it on subsequent calls. Also it can be
-	*        useful for creating initialization functions that only need to be run
-	*        once.
-	* @example
-	*   var fn = (function() {
-	*     // Will be executed once only
-	*   }).once(); fn(); fn(); fn();
-	**/
-	once(): Function;
-
-	/**
-	* Creates a "throttled" version of the function that will only be executed once per <ms> milliseconds.
-	* @param ms Execute only once in this time span.
-	* @returns Function
-	* @extra This is functionally equivalent to calling %lazy% with a [limit]
-	*        of %1%. %throttle% is appropriate when you want to make sure a
-	*        function is only executed at most once for a given duration.
-	*        Compare this to %lazy%, which will queue rapid calls and execute
-	*        them later.
-	* @example
-	*   (3).times(function() {
-	*     // called only once. will wait 50ms until it responds again
-	*   }.throttle(50));
-	**/
-	throttle(ms: number): Function;
-}
-
-interface RegExpStatic {
-
-	/**
-	* Escapes all RegExp tokens in a string.
-	* @param str Escape RegExp tokens in this string.
-	* @returns Escaped RegExp tokens in <str>.
-	* @example
-	*   RegExp.escape('really?')      -> 'really\?'
-	*   RegExp.escape('yes.')         -> 'yes\.'
-	*   RegExp.escape('(not really)') -> '\(not really\)'
-	**/
-	escape(str: string): string;
-}
-
-interface RegExp {
-
-	/**
-	* Adds <flag> to the regex.
-	* @param flag RegExp flag to add.
-	* @returns RegExp with <flag> added.
-	* @example
-	*   /texty/.addFlag('g') -> now has global flag set
-	**/
-	addFlag(flag: string): RegExp;
-
-	/**
-	* Returns the flags of the regex as a string.
-	* @returns RegExp flags.
-	* @example
-	*   /texty/gim.getFlags('testy') -> 'gim'
-	**/
-	getFlags(): string;
-
-	/**
-	* Removes <flag> from the regex.
-	* @param flag RegExp flag to remove.
-	* @returns RegExp with flag <flag> removed.
-	* @example
-	*   /texty/g.removeFlag('g') -> now has global flag removed
-	**/
-	removeFlag(flag: string): RegExp;
-
-	/**
-	* Sets the flags on a regex and retuns a copy.
-	* @param flags Set the RegExp to have these flags.
-	* @returns Copy of RegExp with <flags>.
-	* @example
-	*   /texty/.setFlags('gim') -> now has global, ignoreCase, and multiline set
-	**/
-	setFlags(flags: string): RegExp;
-}
-
-interface Locale {
-	plural: boolean;
-	months: string;
-	weekdays: string;
-	units: string;
-	numbers: string;
-	tokens: string[];
-	short: string;
-	long: string;
-	full: string;
-	past: string;
-	future: string;
-	duration: string;
-	timeMarker: string;
-	ampm: string;
-	modifiers:
-		{
-			name: string;
-			src: string;
-			value: number;
-		}[];
-	dateParse: string[];
-	timeParse: string[];
-}
-
-interface DateStatic {
-
-	/**
-	* Adds a locale <set> to the locales understood by Sugar.
-	* @method Date.addLocale(<code>, <set>)
-	* @param code Locale code.
-	* @param set Locale definition.
-	* @returns Locale
-	* @extra For more see @date_format.
-	**/
-	addLocale(code: string, set: Locale): Locale;
-
-	/**
-	* Alternate Date constructor which understands many different text formats,
-	*        a timestamp, or another date.
-	* @method Date.create(<d>, [locale] = currentLocale)
-	* @param locale Locale to create the date in, default = currentLocale.
-	* @returns Date
-	* @extra If no argument is given, date is assumed to be now. %Date.create% additionally
-	*        can accept enumerated parameters as with the standard date constructor. [locale]
-	*        can be passed to specify the locale that the date is in. When unspecified, the
-	*        current locale (default is English) is assumed. UTC-based dates can be created
-	*        through the %utc% object. For more see @date_format.
-	* @set
-	*   Date.utc.create
-	* @example
-	*   Date.create('July')          -> July of this year
-	*   Date.create('1776')          -> 1776
-	*   Date.create('today')         -> today
-	*   Date.create('wednesday')     -> This wednesday
-	*   Date.create('next friday')   -> Next friday
-	*   Date.create('July 4, 1776')  -> July 4, 1776
-	*   Date.create(-446806800000)   -> November 5, 1955
-	*   Date.create(1776, 6, 4)      -> July 4, 1776
-	*   Date.create('1776?07?04?', 'ja') -> July 4, 1776
-	*   Date.utc.create('July 4, 1776', 'en')  -> July 4, 1776
-	**/
-	create(locale?: string): Date;
-
-	/**
-	* @see create
-	* @param d Human readable date to convert to a Date object.
-	**/
-	create(d: string, locale?: string): Date;
-
-	/**
-	* @see create
-	* @param year Year YYYY
-	* @param month Month MM
-	* @param day Day DD
-	**/
-	create(year: number, month: number, day: number, locale?: string): Date;
-
-	/**
-	* Alternate form of %Date.create% with any ambiguity assumed to be the future.
-	* @method Date.future(<d>, [locale] = currentLocale)
-	* @param d Future human redable date to convert to a Date object.
-	* @param locale Locale to create the date in, default = currentLocale.
-	* @returns Date
-	* @extra For example %"Sunday"% can be either "the Sunday coming up" or "the Sunday last"
-	*        depending on context. Note that dates explicitly in the past ("last Sunday") will
-	*        remain in the past. This method simply provides a hint when ambiguity exists. UTC
-	*       -based dates can be created through the %utc% object. For more, see @date_format.
-	* @set
-	*   Date.utc.future
-	* @example
-	*   Date.future('July')          -> July of this year or next depending on the current month
-	*   Date.future('Wednesday')     -> This wednesday or next depending on the current weekday
-	**/
-	future(d: string, locale?: string): Date;
-
-	/**
-	* Gets the locale for the given code, or the current locale.
-	* @method Date.getLocale([code] = current)
-	* @param code Locale code to retrieve.
-	* @returns Locale
-	* @extra The resulting locale object can be manipulated to provide more control over date localizations.
-	*        For more about locales, see @date_format.
-	**/
-	getLocale(code?: string): Locale;
-
-	/**
-	* Returns the number of milliseconds since January 1st, 1970 00:00:00 (UTC time).
-	* @method Date.now()
-	* @returns String
-	* @extra Provided for browsers that do not support this method.
-	* @example
-	*   Date.now() -> ex. 1311938296231
-	**/
-	now(): string;
-
-	/**
-	* Alternate form of %Date.create% with any ambiguity assumed to be the past.
-	* @method Date.past(<d>, [locale] = currentLocale)
-	* @param d Past human readable date to convert to a Date object.
-	* @param locale , default = currentLocale.
-	* @returns Date
-	* @extra For example %"Sunday"% can be either "the Sunday coming up" or "the Sunday last" depending
-	*        on context. Note that dates explicitly in the future ("next Sunday") will remain in the future.
-	*        This method simply provides a hint when ambiguity exists. UTC-based dates can be created
-	*        through the %utc% object. For more, see @date_format.
-	* @set
-	*   Date.utc.past
-	* @example
-	*   Date.past('July')          -> July of this year or last depending on the current month
-	*   Date.past('Wednesday')     -> This wednesday or last depending on the current weekday
-	**/
-	past(d: string, local?: string): Date;
-
-	/**
-	* Creates a new date range.
-	* @method Date.range([start], [end])
-	* @param start Beginning date.
-	* @param end Ending date.
-	* @returns DateRange
-	* @extra If either [start] or [end] are null, they will default to the current date.
-	**/
-	range(start: Date, end: Date): DateRange;
-
-	/**
-	* Sets the current locale to be used with dates.
-	* @method Date.setLocale(<code>)
-	* @param code Locale code.
-	* @returns Locale
-	* @extra Sugar has support for 13 locales that are available through the
-	*        "Date Locales" package. In addition you can define a new locale with
-	*         %Date.addLocale%. For more see @date_format.
-	**/
-	setLocale(code: string): Locale;
-}
-
-interface DateFields {
-	year?: number;
-	month?: number;
-	day?: number;
-}
-
-interface Date {
-
-	/**
-	* Adds <num> of the unit to the date. If [reset] is true, all lower units will be reset.
-	* @method add[Units](<num>, [reset] = false)
-	* @param num Add this many [Units] to the date.
-	* @param reset If true lower units will be reset.
-	* @returns Date
-	* @extra Note that "months" is ambiguous as a unit of time. If the target
-	*        date falls on a day that does not exist (ie. August 31 -> February 31),
-	*        the date will be shifted to the last day of the month. Don't use
-	*        %addMonths% if you need precision.
-	* @set
-	*   addMilliseconds
-	*   addSeconds
-	*   addMinutes
-	*   addHours
-	*   addDays
-	*   addWeeks
-	*   addMonths
-	*   addYears
-	* @example
-	*   Date.create().addMilliseconds(5) -> current time + 5 milliseconds
-	*   Date.create().addDays(5)         -> current time + 5 days
-	*   Date.create().addYears(5)        -> current time + 5 years
-	**/
-	addMilliseconds(num: number, reset?: boolean): Date;
-
-	/**
-	* @see addMilliseconds
-	**/
-	addSeconds(num: number, reset?: boolean): Date;
-
-	/**
-	* @see addMilliseconds
-	**/
-	addMinutes(num: number, reset?: boolean): Date;
-
-	/**
-	* @see addMilliseconds
-	**/
-	addHours(num: number, reset?: boolean): Date;
-
-	/**
-	* @see addMilliseconds
-	**/
-	addDays(num: number, reset?: boolean): Date;
-
-	/**
-	* @see addMilliseconds
-	**/
-	addWeeks(num: number, reset?: boolean): Date;
-
-	/**
-	* @see addMilliseconds
-	**/
-	addMonths(num: number, reset?: boolean): Date;
-	
-	/**
-	* @see addMilliseconds
-	**/
-	addYears(num: number, reset?: boolean): Date;
-
-	/**
-	* Sets the date forward.
-	* @method advance(<set>, [reset] = false)
-	* @param set Human readable amount of time to advance the date.
-	* @param reset If true resets the lower date fields to zero.
-	* @returns Date
-	* @extra This method can accept multiple formats including an object, a string
-	*        in the format %3 days%, a single number as milliseconds, or enumerated
-	*        parameters (as with the Date constructor). If [reset] is %true%, any
-	*        units more specific than those passed will be reset. For more see
-	*        @date_format.
-	* @example
-	*   new Date().advance({ year: 2 }) -> 2 years in the future
-	*   new Date().advance('2 days')    -> 2 days in the future
-	*   new Date().advance(0, 2, 3)     -> 2 months 3 days in the future
-	*   new Date().advance(86400000)    -> 1 day in the future
-	**/
-	advance(set: string, reset?: boolean): Date;
-
-	/**
-	* @see advance
-	* @param year YYYY to advance.
-	* @param month MM to advance.
-	* @param day DD to advance.
-	**/
-	advance(year: number, month: number, day: number, reset?: boolean): Date;
-
-	/**
-	* @see advance
-	* @param milliseconds Milliseconds to advance the date.
-	**/
-	advance(milliseconds: number, reset?: boolean): Date;
-
-	/**
-	* @see advance
-	* @param set Advance the year/month/day of the date from a single object.
-	**/
-	advance(set: DateFields, reset?: boolean): Date;
-
-	/**
-	* Sets the date to the beginning of the appropriate unit.
-	* @method beginningOf[Unit]()
-	* @returns Date
-	* @set
-	*   beginningOfDay
-	*   beginningOfWeek
-	*   beginningOfMonth
-	*   beginningOfYear
-	* @example
-	*   Date.create().beginningOfDay()   -> the beginning of today (resets the time)
-	*   Date.create().beginningOfWeek()  -> the beginning of the week
-	*   Date.create().beginningOfMonth() -> the beginning of the month
-	*   Date.create().beginningOfYear()  -> the beginning of the year
-	**/
-	beginningOfDay(): Date;
-	beginningOfWeek(): Date;
-	beginningOfMonth(): Date;
-	beginningOfYear(): Date;
-
-	/**
-	* Clones the date.
-	* @method clone()
-	* @returns Date
-	* @example
-	*   Date.create().clone() -> Copy of now
-	**/
-	clone(): Date;
-
-	/**
-	* Returns the number of days in the date's month.
-	* @method daysInMonth()
-	* @returns Number
-	* @example
-	*   Date.create('May').daysInMonth()            -> 31
-	*   Date.create('February, 2000').daysInMonth() -> 29
-	**/
-	daysInMonth(): number;
-
-	/**
-	* Sets the date to the end of the appropriate unit.
-	* @method endOf[Unit]()
-	* @returns Date
-	* @set
-	*   endOfDay
-	*   endOfWeek
-	*   endOfMonth
-	*   endOfYear
-	* @example
-	*   Date.create().endOfDay()   -> the end of today (sets the time to 23:59:59.999)
-	*   Date.create().endOfWeek()  -> the end of the week
-	*   Date.create().endOfMonth() -> the end of the month
-	*   Date.create().endOfYear()  -> the end of the year
-	**/
-	endOfDay(): Date;
-	endOfWeek(): Date;
-	endOfMonth(): Date;
-	endOfYear(): Date;
-
-	/**
-	* Formats and outputs the date.
-	* @method format(<format>, [locale] = currentLocale)
-	* @returns String
-	* @extra <format> can be a number of pre-determined formats or a string of
-	*        tokens. Locale-specific formats are %short%, %long%, and %full% which
-	*        have their own aliases and can be called with %date.short()%, etc.
-	*        If <format> is not specified the %long% format is assumed. [locale]
-	*        specifies a locale code to use (if not specified the current locale 
-	*        is used). See @date_format for more details.
-	* @set
-	*   short
-	*   long
-	*   full
-	* @example
-	*   Date.create().format()                                   -> ex. July 4, 2003
-	*   Date.create().format('{Weekday} {d} {Month}, {yyyy}')    -> ex. Monday July 4, 2003
-	*   Date.create().format('{hh}:{mm}')                        -> ex. 15:57
-	*   Date.create().format('{12hr}:{mm}{tt}')                  -> ex. 3:57pm
-	*   Date.create().format(Date.ISO8601_DATETIME)              -> ex. 2011-07-05 12:24:55.528Z
-	*   Date.create('last week').format('short', 'ja')                -> ex. ??
-	*   Date.create('yesterday').format(function(value,unit,ms,loc) {
-	*     // value = 1, unit = 3, ms = -86400000, loc = [current locale object]
-	*   });                                                      -> ex. 1 day ago
-	**/
-	format(format: string, locale?: string): string;
-    	short(locale?: string): string;
-    	long(locale?: string): string;
-    	full(locale?: string): string;
-
-	/**
-	* Returns a string representation of the offset from UTC time. If [iso]
-	*        is true the offset will be in ISO8601 format.
-	* @method getUTCOffset([iso])
-	* @returns String
-	* @example
-	*   new Date().getUTCOffset()     -> "+0900"
-	*   new Date().getUTCOffset(true) -> "+09:00"
-	**/
-	getUTCOffset(iso?: boolean): string;
-
-	/**
-	* Gets the date's week (of the year).
-	* @returns The date's week of the year as defined by the ISO-8601 standard.
-	* @extra If %utc% is set on the date, the week will be according to UTC time.
-	* @example
-	*   new Date().getWeek()    -> today's week of the year
-	**/
-	getISOWeek(): number;
-
-	/**
-	* Alias for %getDay%.
-	* @method getWeekday()
-	* @returns Number
-	* @set
-	*   getUTCWeekday
-	* @example
-	*   Date.create().getWeekday();    -> (ex.) 3
-	*   Date.create().getUTCWeekday();    -> (ex.) 3
-	**/
-	getWeekday(): number;
-	getUTCWeekday(): number;
-	//getDay(): number;
-	//getUTCDay(): number;
-
-	/**
-	* Returns true if the date is <d>.
-	* @method is(<d>, [margin] = 0)
-	* @returns Boolean
-	* @extra <d> will accept a date object, timestamp, or text format. %is%
-	*        additionally understands more generalized expressions like
-	*        month/weekday names, 'today', etc, and compares to the precision
-	*        implied in <d>. [margin] allows an extra margin of error in
-	*        milliseconds.  For more, see @date_format.
-	* @example
-	*   Date.create().is('July')               -> true or false?
-	*   Date.create().is('1776')               -> false
-	*   Date.create().is('today')              -> true
-	*   Date.create().is('weekday')            -> true or false?
-	*   Date.create().is('July 4, 1776')       -> false
-	*   Date.create().is(-6106093200000)       -> false
-	*   Date.create().is(new Date(1776, 6, 4)) -> false
-	**/
-	is(d: string, margin?: number): boolean;
-	is(milliseconds: number, margin?: number): boolean;
-	is(d: Date, margin?: number): boolean;
-
-	/**
-	* Returns true if the date is after the <d>.
-	* @method isAfter(<d>, [margin] = 0)
-	* @returns Boolean
-	* @extra [margin] is to allow extra margin of error (in ms). <d> will accept
-	*        a date object, timestamp, or text format. If not specified, <d> is
-	*        assumed to be now. See @date_format for more.
-	* @example
-	*   new Date().isAfter('tomorrow')  -> false
-	*   new Date().isAfter('yesterday') -> true
-	**/
-	isAfter(d: string, margin?: number): boolean;
-	isAfter(milliseconds: number, margin?: number): boolean;
-	isAfter(d: Date, margin?: number): boolean;
-
-	/**
-	* Returns true if the date is before <d>.
-	* @method isBefore(<d>, [margin] = 0)
-	* @returns Boolean
-	* @extra [margin] is to allow extra margin of error (in ms). <d> will accept 
-	*        a date object, timestamp, or text format. If not specified, <d> is
-	*        assumed to be now. See @date_format for more.
-	* @example
-	*   new Date().isBefore('tomorrow')  -> true
-	*   new Date().isBefore('yesterday') -> false
-	**/
-	isBefore(d: string, margin?: number): boolean;
-	isBefore(milliseconds: number, margin?: number): boolean;
-	isBefore(d: Date, margin?: number): boolean;
-
-	/**
-	* Returns true if the date falls between <d1> and <d2>.
-	* @method isBetween(<d1>, <d2>, [margin] = 0)
-	* @returns Boolean
-	* @extra [margin] is to allow extra margin of error (in ms). <d1> and <d2>
-	*        will accept a date object, timestamp, or text format. If not specified,
-	*        they are assumed to be now. See @date_format for more.
-	* @example
-	*   new Date().isBetween('yesterday', 'tomorrow')    -> true
-	*   new Date().isBetween('last year', '2 years ago') -> false
-	**/
-	isBefore(start: string, end: string, margin?: number): boolean;
-	isBefore(start: number, end: string, margin?: number): boolean;
-	isBefore(start: Date, end: Date, margin?: number): boolean;
-
-	/**
-	* Returns true if the date falls on that day.
-	* @method is[Day]()
-	* @returns Boolean
-	* @extra Also available: %isYesterday%, %isToday%, %isTomorrow%, %isWeekday%,
-	*        and %isWeekend%.
-	* @set
-	*   isToday
-	*   isYesterday
-	*   isTomorrow
-	*   isWeekday
-	*   isWeekend
-	*   isSunday
-	*   isMonday
-	*   isTuesday
-	*   isWednesday
-	*   isThursday
-	*   isFriday
-	*   isSaturday
-	* @example
-	*   Date.create('tomorrow').isToday() -> false
-	*   Date.create('thursday').isTomorrow() -> ?
-	*   Date.create('yesterday').isWednesday() -> ?
-	*   Date.create('today').isWeekend() -> ?
-	**/
-	isToday(): boolean;
-	isYesterday(): boolean;
-	isTomorrow(): boolean;
-	isWeekday(): boolean;
-	isWeekend(): boolean;
-	isSunday(): boolean;
-	isMonday(): boolean;
-	isTuesday(): boolean;
-	isWednesday(): boolean;
-	isThursday(): boolean;
-	isFriday(): boolean;
-	isSaturday(): boolean;
-
-	/**
-	* Returns true if the date is in the future.
-	* @method isFuture()
-	* @returns Boolean
-	* @example
-	*   Date.create('next week').isFuture() -> true
-	*   Date.create('last week').isFuture() -> false
-	**/
-	isFuture(): boolean;
-
-	/**
-	* Returns true if the date is last week/month/year.
-	* @method isLast[Unit]()
-	* @returns Boolean
-	* @set
-	*   isLastWeek
-	*   isLastMonth
-	*   isLastYear
-	* @example
-	*   Date.create('yesterday').isLastWeek()  -> true or false?
-	*   Date.create('yesterday').isLastMonth() -> probably not...
-	*   Date.create('yesterday').isLastYear()  -> even less likely...
-	**/
-	isLastWeek(): boolean;
-	isLastMonth(): boolean;
-	isLastYear(): boolean;
-
-	/**
-	* Returns true if the date is a leap year.
-	* @method isLeapYear()
-	* @returns Boolean
-	* @example
-	*   Date.create('2000').isLeapYear() -> true
-	**/
-	isLeapYear(): boolean;
-
-	/**
-	* Returns true if the date is next week/month/year.
-	* @method isNext[Unit]()
-	* @returns Boolean
-	* @set
-	*   isNextWeek
-	*   isNextMonth
-	*   isNextYear
-	* @example
-	*   Date.create('tomorrow').isNextWeek()  -> true or false?
-	*   Date.create('tomorrow').isNextMonth() -> probably not...
-	*   Date.create('tomorrow').isNextYear()  -> even less likely...
-	**/
-	isNextWeek(): boolean;
-	isNextMonth(): boolean;
-	isNextYear(): boolean;
-
-	/**
-	* Returns true if the date is in the past.
-	* @method isPast()
-	* @returns Boolean
-	* @example
-	*   Date.create('last week').isPast() -> true
-	*   Date.create('next week').isPast() -> false
-	**/
-	isPast(): boolean;
-
-	/**
-	* Returns true if the date is this week/month/year.
-	* @method isThis[Unit]()
-	* @returns Boolean
-	* @set
-	*   isThisWeek
-	*   isThisMonth
-	*   isThisYear
-	* @example
-	*   Date.create('tomorrow').isThisWeek()  -> true or false?
-	*   Date.create('tomorrow').isThisMonth() -> probably...
-	*   Date.create('tomorrow').isThisYear()  -> signs point to yes...
-	**/
-	isThisWeek(): boolean;
-	isThisMonth(): boolean;
-	isThisYear(): boolean;
-
-	/**
-	* Returns true if the date has no timezone offset.
-	* @method isUTC()
-	* @returns Boolean
-	* @extra This will also return true for a date that has had %toUTC% called on it. This is intended to help approximate shifting timezones which is not possible in client-side Javascript. Note that the native method %getTimezoneOffset% will always report the same thing, even if %isUTC% becomes true.
-	* @example
-	*   new Date().isUTC()         -> true or false?
-	*   new Date().toUTC().isUTC() -> true
-	**/
-	isUTC(): boolean;
-
-	/**
-	* Returns true if the date is valid.
-	* @method isValid()
-	* @returns Boolean
-	* @example
-	*   new Date().isValid()         -> true
-	*   new Date('flexor').isValid() -> false
-	**/
-	isValid(): boolean;
-
-	/**
-	* @method iso()
-	* @method toISOString()
-	* @returns String
-	* Formats the string to ISO8601 format.
-	* @extra This will always format as UTC time. Provided for browsers that do not
-	*        support this method.
-	* @example
-	*   Date.create().toISOString() -> ex. 2011-07-05 12:24:55.528Z
-	**/
-	iso(): string;
-	//toISOString(): string;
-
-	/**
-	* Returns a relative date string offset to the current time.
-	* @method relative([fn], [locale] = currentLocale)
-	* @returns String
-	* @extra [fn] can be passed to provide for more granular control over the
-	*        resulting string. [fn] is passed 4 arguments: the adjusted value,
-	*        unit, offset in milliseconds, and a localization object. As an
-	*        alternate syntax, [locale] can also be passed as the first (and only)
-	*        parameter. For more, see @date_format.
-	* @example
-	*   Date.create('90 seconds ago').relative() -> 1 minute ago
-	*   Date.create('January').relative()        -> ex. 5 months ago
-	*   Date.create('January').relative('ja')    -> 3???
-	*   Date.create('120 minutes ago').relative(function(val,unit,ms,loc) {
-	*     // value = 2, unit = 3, ms = -7200, loc = [current locale object]
-	*   });                                      -> ex. 5 months ago
-	**/
-	relative(locale: string): string;
-	relative(fn?: (value: number, unit: string, ms: number, loc: Locale) => string, locale?: string): string;
-
-	/**
-	* Resets the unit passed and all smaller units. Default is "hours",
-	*        effectively resetting the time.
-	* @method reset([unit] = 'hours')
-	* @returns Date
-	* @example
-	*   Date.create().reset('day')   -> Beginning of today
-	*   Date.create().reset('month') -> 1st of the month
-	**/
-	reset(unit?: string): Date;
-
-	/**
-	* Sets the date back.
-	* @method rewind(<set>, [reset] = false)
-	* @returns Date
-	* @extra This method can accept multiple formats including a single number as a
-	*        timestamp, an object, or enumerated parameters (as with the Date
-	*        constructor). If [reset] is %true%, any units more specific than
-	*        those passed will be reset. For more see @date_format.
-	* @example
-	*   new Date().rewind({ year: 2 }) -> 2 years in the past
-	*   new Date().rewind(0, 2, 3)     -> 2 months 3 days in the past
-	*   new Date().rewind(86400000)    -> 1 day in the past
-	**/
-	rewind(ms: number, reset?: boolean): Date;
-	rewind(year: number, month: number, day: number, reset?: boolean): Date;
-	rewind(d: DateFields, reset?: boolean): Date;
-
-	/**
-	* Sets the date object.
-	* @method set(<set>, [reset] = false)
-	* @returns Date
-	* @extra This method can accept multiple formats including a single number as a
-	*        timestamp, an object, or enumerated parameters (as with the Date
-	*        constructor). If [reset] is %true%, any units more specific than those
-	*        passed will be reset.
-	* @example
-	*   new Date().set({ year: 2011, month: 11, day: 31 }) -> December 31, 2011
-	*   new Date().set(2011, 11, 31)                       -> December 31, 2011
-	*   new Date().set(86400000)                           -> 1 day after Jan 1, 1970
-	*   new Date().set({ year: 2004, month: 6 }, true)     -> June 1, 2004, 00:00:00.000
-	**/
-	set(ms: number): Date;
-	set(year: number, month: number, day: number): Date;
-	set(d: DateFields, reset?: boolean): Date;
-
-	/**
-	* Sets the week (of the year).
-	* @example
-	*   d = new Date(); d.setWeek(15); d; -> 15th week of the year
-	**/
-	setISOWeek(week: number): void;
-
-	/**
-	* Sets the weekday of the date.
-	* @method setWeekday()
-	* @returns Nothing
-	* @example
-	*   d = new Date(); d.setWeekday(1); d; -> Monday of this week
-	*   d = new Date(); d.setWeekday(6); d; -> Saturday of this week
-	**/
-	setWeekday(day: number): void;
-
-	/**
-	* Returns a JSON representation of the date.
-	* @method toJSON()
-	* @returns String
-	* @extra This is effectively an alias for %toISOString%. Will always return
-	*        the date in UTC time. Provided for browsers that do not support this
-	*        method.
-	* @example
-	*   Date.create().toJSON() -> ex. 2011-07-05 12:24:55.528Z
-	**/
-	toJSON(): string;
-
-	/**
-	* Returns the time ago in the appropriate unit.
-	* @method [units]Ago()
-	* @returns Number
-	* @set
-	*   millisecondsAgo
-	*   secondsAgo
-	*   minutesAgo
-	*   hoursAgo
-	*   daysAgo
-	*   weeksAgo
-	*   monthsAgo
-	*   yearsAgo
-	* @example
-	*   Date.create('last year').millisecondsAgo() -> 3,600,000
-	*   Date.create('last year').daysAgo()         -> 7
-	*   Date.create('last year').yearsAgo()        -> 15
-	**/
-	millisecondsAgo(): number;
-	secondsAgo(): number;
-	minutesAgo(): number;
-	hoursAgo(): number;
-	daysAgo(): number;
-	weeksAgo(): number;
-	monthsAgo(): number;
-	yearsAgo(): number;
-
-	/**
-	* Returns the time from now in the appropriate unit.
-	* @method [units]FromNow()
-	* @returns Number
-	* @set
-	*   millisecondsFromNow
-	*   secondsFromNow
-	*   minutesFromNow
-	*   hoursFromNow
-	*   daysFromNow
-	*   weeksFromNow
-	*   monthsFromNow
-	*   yearsFromNow
-	* @example
-	*   Date.create('next year').millisecondsFromNow() -> 3,600,000
-	*   Date.create('next year').daysFromNow()         -> 7
-	*   Date.create('next year').yearsFromNow()        -> 15
-	**/
-	millisecondsFromNow(): number;
-	secondsFromNow(): number;
-	minutesFromNow(): number;
-	hoursFromNow(): number;
-	daysFromNow(): number;
-	weeksFromNow(): number;
-	monthsFromNow(): number;
-	yearsFromNow(): number;
-
-	/**
-	* Returns the time since [d] in the appropriate unit.
-	* @method [units]Since([d], [locale] = currentLocale)
-	* @returns Number
-	* @extra [d] will accept a date object, timestamp, or text format. If not
-	*        specified, [d] is assumed to be now. [locale] can be passed to specify
-	*        the locale that the date is in. %[unit]Ago% is provided as an alias to
-	*        make this more readable when [d] is assumed to be the current date.
-	*        For more see @date_format.
-	* @set
-	*   millisecondsSince
-	*   secondsSince
-	*   minutesSince
-	*   hoursSince
-	*   daysSince
-	*   weeksSince
-	*   monthsSince
-	*   yearsSince
-	* @example
-	*   Date.create().millisecondsSince('1 hour ago') -> 3,600,000
-	*   Date.create().daysSince('1 week ago')         -> 7
-	*   Date.create().yearsSince('15 years ago')      -> 15
-	*   Date.create('15 years ago').yearsAgo()        -> 15
-	**/
-	millisecondsSince(date?: Date, locale?: string): number;
-	millisecondsSince(date: string, locale?: string): number;
-	secondsSince(date?: Date, locale?: string): number;
-	secondsSince(date: string, locale?: string): number;
-	minutesSince(date?: Date, locale?: string): number;
-	minutesSince(date: string, locale?: string): number;
-	hoursSince(date?: Date, locale?: string): number;
-	hoursSince(date: string, locale?: string): number;
-	daysSince(date?: Date, locale?: string): number;
-	daysSince(date: string, locale?: string): number;
-	weeksSince(date?: Date, locale?: string): number;
-	weeksSince(date: string, locale?: string): number;
-	monthsSince(date?: Date, locale?: string): number;
-	monthsSince(date: string, locale?: string): number;
-	yearsSince(date?: Date, locale?: string): number;
-	yearsSince(date: string, locale?: string): number;
-
-	/**
-	* Returns the time until [d] in the appropriate unit.
-	* @method [units]Until([d], [locale] = currentLocale)
-	* @returns Number
-	* @extra [d] will accept a date object, timestamp, or text format. If not
-	*        specified, [d] is assumed to be now. [locale] can be passed to specify
-	*        the locale that the date is in. %[unit]FromNow% is provided as an
-	*        alias to make this more readable when [d] is assumed to be the current
-	*        date. For more see @date_format.
-	* @set
-	*   millisecondsUntil
-	*   secondsUntil
-	*   minutesUntil
-	*   hoursUntil
-	*   daysUntil
-	*   weeksUntil
-	*   monthsUntil
-	*   yearsUntil
-	* @example
-	*   Date.create().millisecondsUntil('1 hour from now') -> 3,600,000
-	*   Date.create().daysUntil('1 week from now')         -> 7
-	*   Date.create().yearsUntil('15 years from now')      -> 15
-	*   Date.create('15 years from now').yearsFromNow()    -> 15
-	**/
-	millisecondsUntil(date?: Date, locale?: string): number;
-	millisecondsUntil(date: string, locale?: string): number;
-	secondsUntil(date?: Date, locale?: string): number;
-	secondsUntil(date: string, locale?: string): number;
-	minutesUntil(date?: Date, locale?: string): number;
-	minutesUntil(date: string, locale?: string): number;
-	hoursUntil(date?: Date, locale?: string): number;
-	hoursUntil(date: string, locale?: string): number;
-	daysUntil(date?: Date, locale?: string): number;
-	daysUntil(date: string, locale?: string): number;
-	weeksUntil(date?: Date, locale?: string): number;
-	weeksUntil(date: string, locale?: string): number;
-	monthsUntil(date?: Date, locale?: string): number;
-	monthsUntil(date: string, locale?: string): number;
-	yearsUntil(date?: Date, locale?: string): number;
-	yearsUntil(date: string, locale?: string): number;
-
-	/**
-	* Sets the internal utc flag for the date. When on, UTC-based methods
-	*        will be called internally.
-	* @method utc([on] = true)
-	* @returns Date
-	* @extra For more see @date_format.
-	* @example
-	*   new Date().utc(true)
-	*   new Date().utc(false)
-	**/
-	utc(on?: boolean): Date;
-}
-
-/**
-* @package DateRange
-* @dependency date
-* @description Date Ranges define a range of time. They can enumerate over specific points
-*              within that range, and be manipulated and compared.
-**/
-interface DateRange {
-	start: Date;
-	end: Date;
-
-	/**
-	* Returns true if <d> is contained inside the DateRange.
-	*        <d> may be a date or another DateRange.
-	* @param d Date to check if it is contained within this DateRange.
-	* @returns True if <d> is contained within the DateRange, false otherwise.
-	* @example
-	*   Date.range('2003', '2005').contains(Date.create('2004')) -> true
-	**/
-	contains(d: Date): boolean;
-
-	/**
-	* @see contains
-	**/
-	contains(d: DateRange): boolean;
-
-	/**
-	* Return the duration of the DateRange in milliseconds.
-	* @returns Duration of the DateRange in milliseconds.
-	* @example
-	*   Date.range('2003', '2005').duration() -> 94694400000
-	**/
-	duration(): number;
-
-	/**
-	* Increments through the date range for each [unit], calling [fn] if it is passed.
-	*        Returns an array of each increment visited.
-	* @method each[Unit]([fn])
-	* @param fn Callback function for each date in the requested increments.
-	* @returns Array of Dates for each increment.
-	* @set
-	*   eachMillisecond
-	*   eachSecond
-	*   eachMinute
-	*   eachHour
-	*   eachDay
-	*   eachWeek
-	*   eachMonth
-	*   eachYear
-	* @example
-	*   Date.range('2003-01', '2003-02').eachMonth()     -> [...]
-	*   Date.range('2003-01-15', '2003-01-16').eachDay() -> [...]
-	**/
-	eachMillisecond(fn?: (d: Date) => void): Date[];
-
-	/**
-	* @see eachMillisecond
-	**/
-	eachSecond(fn?: (d: Date) => void): Date[];
-
-	/**
-	* @see eachMillisecond
-	**/
-	eachMinute(fn?: (d: Date) => void): Date[];
-
-	/**
-	* @see eachMillisecond
-	**/
-	eachHour(fn?: (d: Date) => void): Date[];
-
-	/**
-	* @see eachMillisecond
-	**/
-	eachDay(fn?: (d: Date) => void): Date[];
-
-	/**
-	* @see eachMillisecond
-	**/
-	eachWeek(fn?: (d: Date) => void): Date[];
-
-	/**
-	* @see eachMillisecond
-	**/
-	eachMonth(fn?: (d: Date) => void): Date[];
-
-	/**
-	* @see eachMillisecond
-	**/
-	eachYear(fn?: (d: Date) => void): Date[];
-
-	/**
-	* Iterates through the DateRange for every <increment>,
-	*        calling [fn] if it is passed. Returns an array of each increment visited.
-	* @method every(<increment>, [fn])
-	* @param ms Time span to increment by.
-	* @param fn Callback for each incremented date.
-	* @returns An array of each incremented date visited.
-	* @extra When <increment> is a number, increments will be to the exact millisecond.
-	*        <increment> can also be a string in the format %{number} {unit}s%, in which
-	*        case it will increment in the unit specified. Note that a discrepancy exists
-	*        in the case of months, as %(2).months()% is an approximation. Stepping
-	*        through the actual months by passing %"2 months"% is usually preferable in
-	*        this case.
-	* @example
-	*   Date.range('2003-01', '2003-03').every("2 months") -> [...]
-	**/
-	every(ms: number, fn?: (d: Date) => void ): Date[];
-
-	/**
-	* @see every
-	* @param increment Time span to increment by.
-	**/
-	every(increment: string, fn?: (d: Date) => void ): Date[];
-
-	/**
-	* Returns a new DateRange with the latest starting point as its start, and the
-	*        earliest ending point as its end. If the two ranges do not intersect this will
-	*        effectively produce an invalid range.
-	* @param range DateRange to intersect with.
-	* @returns DateRange
-	* @example
-	*   Date.range('2003-01', '2005-01').intersect(Date.range('2004-01', '2006-01')) -> Jan 1, 2004..Jan 1, 2005
-	**/
-	intersect(range: DateRange): DateRange;
-
-	/**
-	* Returns true if the DateRange is valid, false otherwise.
-	* @returns True if the date range is valid, false otherwise.
-	* @example
-	*   Date.range('2003', '2005').isValid() -> true
-	*   Date.range('2005', '2003').isValid() -> false
-	**/
-	isValid(): boolean;
-
-	/**
-	* Returns a string representation of the DateRange.
-	* @returns String representation of the DateRange.
-	* @example
-	*   Date.range('2003', '2005').toString() -> January 1, 2003..January 1, 2005
-	**/
-	toString(): string;
-
-	/**
-	* Returns a new DateRange with the earliest starting point as its start,
-	*        and the latest ending point as its end. If the two ranges do not intersect
-	*        this will effectively remove the "gap" between them.
-	* @param range DateRange to create a union with.
-	* @returns DateRange
-	* @example
-	*   Date.range('2003=01', '2005-01').union(Date.range('2004-01', '2006-01')) -> Jan 1, 2003..Jan 1, 2006
-	**/
-	union(range: DateRange): DateRange;
-}
->>>>>>> 0243d567
+}