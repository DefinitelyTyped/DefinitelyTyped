--- conflicted
+++ resolved
@@ -16,23 +16,14 @@
 declare module "vinyl-fs" {
    import _events = require("events");
    import File = require("vinyl");
-<<<<<<< HEAD
-
-   interface ISrcOptions {
-=======
    import globStream = require("glob-stream");
 
    interface ISrcOptions extends globStream.Options {
->>>>>>> c6254f15
       /** Specifies the working directory the folder is relative to */
       cwd?: string;
 
       /**
-<<<<<<< HEAD
-      * Specifies the folder relative to the cwd 
-=======
       * Specifies the folder relative to the cwd
->>>>>>> c6254f15
       * This is used to determine the file names when saving in .dest()
       * Default is where the glob begins
       */
@@ -45,26 +36,16 @@
       */
       buffer?: boolean;
 
-<<<<<<< HEAD
-      /** 
-      * Setting this to false will ignore the contents of the file and disable writing to disk to speed up operations
-      * Defaults to true 
-=======
       /**
       * Setting this to false will ignore the contents of the file and disable writing to disk to speed up operations
       * Defaults to true
->>>>>>> c6254f15
       */
       read?: boolean;
 
       /**  Only find files that have been modified since the time specified */
       since?: Date|number;
 
-<<<<<<< HEAD
-      /** Setting this to true will create a duplex stream, one that passes through items and emits globbed files. 
-=======
       /** Setting this to true will create a duplex stream, one that passes through items and emits globbed files.
->>>>>>> c6254f15
       * Defaults to false */
       passthrough?: boolean;
 
@@ -84,11 +65,7 @@
 
    /**
    * This is just a glob-watcher
-<<<<<<< HEAD
-   * 
-=======
    *
->>>>>>> c6254f15
    * @param globs Takes a glob string or an array of glob strings as the first argument
    * Globs are executed in order, so negations should follow positive globs
    * fs.src(['!b*.js', '*.js']) would not exclude any files, but this would: fs.src(['*.js', '!b*.js'])
@@ -97,11 +74,7 @@
 
    /**
    * This is just a glob-watcher
-<<<<<<< HEAD
-   * 
-=======
    *
->>>>>>> c6254f15
    * @param globs Takes a glob string or an array of glob strings as the first argument
    * Globs are executed in order, so negations should follow positive globs
    * fs.src(['!b*.js', '*.js']) would not exclude any files, but this would: fs.src(['*.js', '!b*.js'])
@@ -118,13 +91,8 @@
    * @param folder destination folder
    */
    function dest(folder: string, opt?: {
-<<<<<<< HEAD
-      /** Specify the working directory the folder is relative to 
-      * Default is process.cwd() 
-=======
       /** Specify the working directory the folder is relative to
       * Default is process.cwd()
->>>>>>> c6254f15
       */
       cwd?: string;
 
@@ -159,27 +127,17 @@
    * cwd, base, and path will be overwritten to match the folder
    */
    function symlink(folder: string, opts?: {
-<<<<<<< HEAD
-      /** 
-      * Specify the working directory the folder is relative to 
-=======
       /**
       * Specify the working directory the folder is relative to
->>>>>>> c6254f15
       * Default is process.cwd()
       */
       cwd?: string;
 
-<<<<<<< HEAD
-      /** 
-      * Specify the mode the directory should be created with 
-=======
       /** Specify the mode the directory should be created with. Default is the process mode */
       mode?: number|string;
 
       /**
       * Specify the mode the directory should be created with
->>>>>>> c6254f15
       * Default is the process mode
       */
       dirMode?: number
@@ -193,24 +151,14 @@
    */
    function symlink(getFolderPath: (File: File) => string, opts?:
       {
-<<<<<<< HEAD
-         /** 
-         * Specify the working directory the folder is relative to 
-=======
          /**
          * Specify the working directory the folder is relative to
->>>>>>> c6254f15
          * Default is process.cwd()
          */
          cwd?: string;
 
-<<<<<<< HEAD
-         /** 
-         * Specify the mode the directory should be created with 
-=======
          /**
          * Specify the mode the directory should be created with
->>>>>>> c6254f15
          * Default is the process mode
          */
          dirMode?: number
