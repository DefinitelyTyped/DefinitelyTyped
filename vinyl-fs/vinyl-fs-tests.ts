/// <reference path="../mocha/mocha.d.ts" />
/// <reference path="../should/should.d.ts" />

/// <reference path="../rimraf/rimraf.d.ts" />

/// <reference path="./vinyl-fs.d.ts" />


// from src

import vfs = require('vinyl-fs');

import path = require('path');
import fs = require('fs'); // require('graceful-fs');

// import bufEqual = require('buffer-equal');
declare var bufEqual: any;
// import through = require('through2');
declare var through: any;
import File = require('vinyl');
// var spies = require('./spy');
declare var spies: any;

import should = require('should');
require('mocha');

declare var gulp: any;
declare var bufferStream: any;

var dataWrap = function (fn: any) {
   return function (data: any, enc: any, cb: any) {
      fn(data);
      cb();
   };
};

describe('source stream', function () {

   it('should explode on invalid glob (empty)', function (done) {
      var stream: any;
      try {
         stream = gulp.src();
      } catch (err) {
         should.exist(err);
         should.not.exist(stream);
         done();
      }
   });

   it('should explode on invalid glob (number)', function (done) {
      var stream: any;
      try {
         stream = gulp.src(123);
      } catch (err) {
         should.exist(err);
         should.not.exist(stream);
         done();
      }
   });

   it('should explode on invalid glob (empty array)', function (done) {
      var stream: any;
      try {
         stream = gulp.src([]);
      } catch (err) {
         should.exist(err);
         should.not.exist(stream);
         done();
      }
   });

   it('should pass through writes', function (done) {
      var expectedPath = path.join(__dirname, "./fixtures/test.coffee");
      var expectedContent = fs.readFileSync(expectedPath);

      var expectedFile = new File({
         base: __dirname,
         cwd: __dirname,
         path: expectedPath,
         contents: expectedContent
      });

      var onEnd = function () {
         buffered.length.should.equal(1);
         buffered[0].should.equal(expectedFile);
         bufEqual(buffered[0].contents, expectedContent).should.equal(true);
         done();
      };

      var stream = vfs.src("./fixtures/nothing.coffee");

      var buffered: any[] = [];
      bufferStream = through.obj(dataWrap(buffered.push.bind(buffered)), onEnd);
      stream.pipe(bufferStream);
      stream.write(expectedFile);
      stream.end();
   });

   it('should glob a file with default settings', function (done) {
      var expectedPath = path.join(__dirname, "./fixtures/test.coffee");
      var expectedContent = fs.readFileSync(expectedPath);

      var onEnd = function () {
         buffered.length.should.equal(1);
         should.exist(buffered[0].stat);
         buffered[0].path.should.equal(expectedPath);
         buffered[0].isBuffer().should.equal(true);
         bufEqual(buffered[0].contents, expectedContent).should.equal(true);
         done();
      };

      var stream = vfs.src("./fixtures/*.coffee", { cwd: __dirname });

      var buffered: any[] = [];
      bufferStream = through.obj(dataWrap(buffered.push.bind(buffered)), onEnd);
      stream.pipe(bufferStream);
   });

   it('should glob a file with default settings and relative cwd', function (done) {
      var expectedPath = path.join(__dirname, "./fixtures/test.coffee");
      var expectedContent = fs.readFileSync(expectedPath);

      var onEnd = function () {
         buffered.length.should.equal(1);
         should.exist(buffered[0].stat);
         buffered[0].path.should.equal(expectedPath);
         buffered[0].isBuffer().should.equal(true);
         bufEqual(buffered[0].contents, expectedContent).should.equal(true);
         done();
      };

      var stream = vfs.src("./fixtures/*.coffee", { cwd: path.relative(process.cwd(), __dirname) });

      var buffered: any[] = [];
      bufferStream = through.obj(dataWrap(buffered.push.bind(buffered)), onEnd);
      stream.pipe(bufferStream);
   });

   it('should glob a directory with default settings', function (done) {
      var expectedPath = path.join(__dirname, "./fixtures/wow");

      var onEnd = function () {
         buffered.length.should.equal(1);
         buffered[0].path.should.equal(expectedPath);
         buffered[0].isNull().should.equal(true);
         buffered[0].isDirectory().should.equal(true);
         done();
      };

      var stream = vfs.src("./fixtures/wow/", { cwd: __dirname });

      var buffered: any[] = [];
      bufferStream = through.obj(dataWrap(buffered.push.bind(buffered)), onEnd);
      stream.pipe(bufferStream);
   });

   it('should glob a file with with no contents', function (done) {
      var expectedPath = path.join(__dirname, "./fixtures/test.coffee");
      var expectedContent = fs.readFileSync(expectedPath);

      var onEnd = function () {
         buffered.length.should.equal(1);
         buffered[0].path.should.equal(expectedPath);
         buffered[0].isNull().should.equal(true);
         should.not.exist(buffered[0].contents);
         done();
      };

      var stream = vfs.src("./fixtures/*.coffee", { cwd: __dirname, read: false });

      var buffered: any = [];
      bufferStream = through.obj(dataWrap(buffered.push.bind(buffered)), onEnd);
      stream.pipe(bufferStream);
   });

   it('should glob a file with streaming contents', function (done) {
      var expectedPath = path.join(__dirname, "./fixtures/test.coffee");
      var expectedContent = fs.readFileSync(expectedPath);

      var onEnd = function () {
         buffered.length.should.equal(1);
         should.exist(buffered[0].stat);
         buffered[0].path.should.equal(expectedPath);
         buffered[0].isStream().should.equal(true);

         var contentBuffer = new Buffer([]);
         var contentBufferStream = through(dataWrap(function (data: any) {
            contentBuffer = Buffer.concat([contentBuffer, data]);
         }));
         buffered[0].contents.pipe(contentBufferStream);
         buffered[0].contents.once('end', function () {
            bufEqual(contentBuffer, expectedContent);
            done();
         });
      };

      var stream = vfs.src("./fixtures/*.coffee", { cwd: __dirname, buffer: false });

      var buffered: any = [];
      bufferStream = through.obj(dataWrap(buffered.push.bind(buffered)), onEnd);
      stream.pipe(bufferStream);
   });

});

// from dest
// var vfs = require('../');

// var path = require('path');
// var fs = require('graceful-fs');
import rimraf = require('rimraf');

// var bufEqual = require('buffer-equal');
// var through = require('through2');
// var File = require('vinyl');

// var should = require('should');
require('mocha');

var wipeOut = function (cb: any) {
   rimraf(path.join(__dirname, "./out-fixtures/"), cb);
};

var dataWrap = function (fn: any) {
   return function (data: any, enc: any, cb: any) {
      fn(data);
      cb();
   };
};

var realMode = function (n: any) {
<<<<<<< HEAD
   return n & 07777;
=======
   return n & parseInt("07777", 8);
>>>>>>> c6254f15
};

describe('dest stream', function () {
   beforeEach(wipeOut);
   afterEach(wipeOut);

   it('should explode on invalid folder', function (done) {
      var stream: any;
      try {
         stream = gulp.dest();
      } catch (err) {
         should.exist(err);
         should.not.exist(stream);
         done();
      }
   });

   it('should pass through writes with cwd', function (done) {
      var inputPath = path.join(__dirname, "./fixtures/test.coffee");

      var expectedFile = new File({
         base: __dirname,
         cwd: __dirname,
         path: inputPath,
         contents: null
      });

      var onEnd = function () {
         buffered.length.should.equal(1);
         buffered[0].should.equal(expectedFile);
         done();
      };

      var stream = vfs.dest("./out-fixtures/", { cwd: __dirname });

      var buffered: any[] = [];
      bufferStream = through.obj(dataWrap(buffered.push.bind(buffered)), onEnd);
      stream.pipe(bufferStream);
      stream.write(expectedFile);
      stream.end();
   });

   it('should pass through writes with default cwd', function (done) {
      var inputPath = path.join(__dirname, "./fixtures/test.coffee");

      var expectedFile = new File({
         base: __dirname,
         cwd: __dirname,
         path: inputPath,
         contents: null
      });

      var onEnd = function () {
         buffered.length.should.equal(1);
         buffered[0].should.equal(expectedFile);
         done();
      };

      var stream = vfs.dest(path.join(__dirname, "./out-fixtures/"));

      var buffered: any[] = [];
      bufferStream = through.obj(dataWrap(buffered.push.bind(buffered)), onEnd);
      stream.pipe(bufferStream);
      stream.write(expectedFile);
      stream.end();
   });

   it('should not write null files', function (done) {
      var inputPath = path.join(__dirname, "./fixtures/test.coffee");
      var inputBase = path.join(__dirname, "./fixtures/");
      var expectedPath = path.join(__dirname, "./out-fixtures/test.coffee");
      var expectedCwd = __dirname;
      var expectedBase = path.join(__dirname, "./out-fixtures");

      var expectedFile = new File({
         base: inputBase,
         cwd: __dirname,
         path: inputPath,
         contents: null
      });

      var onEnd = function () {
         buffered.length.should.equal(1);
         buffered[0].should.equal(expectedFile);
         buffered[0].cwd.should.equal(expectedCwd, 'cwd should have changed');
         buffered[0].base.should.equal(expectedBase, 'base should have changed');
         buffered[0].path.should.equal(expectedPath, 'path should have changed');
         fs.existsSync(expectedPath).should.equal(false);
         done();
      };

      var stream = vfs.dest("./out-fixtures/", { cwd: __dirname });

      var buffered: any[] = [];
      bufferStream = through.obj(dataWrap(buffered.push.bind(buffered)), onEnd);
      stream.pipe(bufferStream);
      stream.write(expectedFile);
      stream.end();
   });

   it('should write buffer files to the right folder with relative cwd', function (done) {
      var inputPath = path.join(__dirname, "./fixtures/test.coffee");
      var inputBase = path.join(__dirname, "./fixtures/");
      var expectedPath = path.join(__dirname, "./out-fixtures/test.coffee");
      var expectedCwd = __dirname;
      var expectedBase = path.join(__dirname, "./out-fixtures");
      var expectedContents = fs.readFileSync(inputPath);

      var expectedFile = new File({
         base: inputBase,
         cwd: __dirname,
         path: inputPath,
         contents: expectedContents
      });

      var onEnd = function () {
         buffered.length.should.equal(1);
         buffered[0].should.equal(expectedFile);
         buffered[0].cwd.should.equal(expectedCwd, 'cwd should have changed');
         buffered[0].base.should.equal(expectedBase, 'base should have changed');
         buffered[0].path.should.equal(expectedPath, 'path should have changed');
         fs.existsSync(expectedPath).should.equal(true);
         bufEqual(fs.readFileSync(expectedPath), expectedContents).should.equal(true);
         done();
      };

      var stream = vfs.dest("./out-fixtures/", { cwd: path.relative(process.cwd(), __dirname) });

      var buffered: any = [];
      bufferStream = through.obj(dataWrap(buffered.push.bind(buffered)), onEnd);
      stream.pipe(bufferStream);
      stream.write(expectedFile);
      stream.end();
   });

   it('should write buffer files to the right folder', function (done) {
      var inputPath = path.join(__dirname, "./fixtures/test.coffee");
      var inputBase = path.join(__dirname, "./fixtures/");
      var expectedPath = path.join(__dirname, "./out-fixtures/test.coffee");
      var expectedContents = fs.readFileSync(inputPath);
      var expectedCwd = __dirname;
      var expectedBase = path.join(__dirname, "./out-fixtures");
<<<<<<< HEAD
      var expectedMode = 0655;
=======
      var expectedMode = parseInt("0655", 8);
>>>>>>> c6254f15

      var expectedFile = new File({
         base: inputBase,
         cwd: __dirname,
         path: inputPath,
         contents: expectedContents,
<<<<<<< HEAD
         stat: {
=======
         stat: <fs.Stats>{
>>>>>>> c6254f15
            mode: expectedMode
         }
      });

      var onEnd = function () {
         buffered.length.should.equal(1);
         buffered[0].should.equal(expectedFile);
         buffered[0].cwd.should.equal(expectedCwd, 'cwd should have changed');
         buffered[0].base.should.equal(expectedBase, 'base should have changed');
         buffered[0].path.should.equal(expectedPath, 'path should have changed');
         fs.existsSync(expectedPath).should.equal(true);
         bufEqual(fs.readFileSync(expectedPath), expectedContents).should.equal(true);
         realMode(fs.lstatSync(expectedPath).mode).should.equal(expectedMode);
         done();
      };

      var stream = vfs.dest("./out-fixtures/", { cwd: __dirname });

      var buffered: any[] = [];
      bufferStream = through.obj(dataWrap(buffered.push.bind(buffered)), onEnd);
      stream.pipe(bufferStream);
      stream.write(expectedFile);
      stream.end();
   });

   it('should write streaming files to the right folder', function (done) {
      var inputPath = path.join(__dirname, "./fixtures/test.coffee");
      var inputBase = path.join(__dirname, "./fixtures/");
      var expectedPath = path.join(__dirname, "./out-fixtures/test.coffee");
      var expectedContents = fs.readFileSync(inputPath);
      var expectedCwd = __dirname;
      var expectedBase = path.join(__dirname, "./out-fixtures");
<<<<<<< HEAD
      var expectedMode = 0655;
=======
      var expectedMode = parseInt("0655", 8);
>>>>>>> c6254f15

      var contentStream = through.obj();
      var expectedFile = new File({
         base: inputBase,
         cwd: __dirname,
         path: inputPath,
         contents: contentStream,
<<<<<<< HEAD
         stat: {
=======
         stat: <fs.Stats>{
>>>>>>> c6254f15
            mode: expectedMode
         }
      });

      var onEnd = function () {
         buffered.length.should.equal(1);
         buffered[0].should.equal(expectedFile);
         buffered[0].cwd.should.equal(expectedCwd, 'cwd should have changed');
         buffered[0].base.should.equal(expectedBase, 'base should have changed');
         buffered[0].path.should.equal(expectedPath, 'path should have changed');
         fs.existsSync(expectedPath).should.equal(true);
         bufEqual(fs.readFileSync(expectedPath), expectedContents).should.equal(true);
         realMode(fs.lstatSync(expectedPath).mode).should.equal(expectedMode);
         done();
      };

      var stream = vfs.dest("./out-fixtures/", { cwd: __dirname });

      var buffered: any = [];
      bufferStream = through.obj(dataWrap(buffered.push.bind(buffered)), onEnd);
      stream.pipe(bufferStream);
      stream.write(expectedFile);
      setTimeout(function () {
         contentStream.write(expectedContents);
         contentStream.end();
      }, 100);
      stream.end();
   });

   it('should write directories to the right folder', function (done) {
      var inputPath = path.join(__dirname, "./fixtures/test");
      var inputBase = path.join(__dirname, "./fixtures/");
      var expectedPath = path.join(__dirname, "./out-fixtures/test");
      var expectedCwd = __dirname;
      var expectedBase = path.join(__dirname, "./out-fixtures");
<<<<<<< HEAD
      var expectedMode = 0655;
=======
      var expectedMode = parseInt("0655", 8);
>>>>>>> c6254f15

      var expectedFile = new File({
         base: inputBase,
         cwd: __dirname,
         path: inputPath,
         contents: null,
<<<<<<< HEAD
         stat: {
=======
         stat: <fs.Stats>{
>>>>>>> c6254f15
            isDirectory: function () {
               return true;
            },
            mode: expectedMode
         }
      });

      var onEnd = function () {
         buffered.length.should.equal(1);
         buffered[0].should.equal(expectedFile);
         buffered[0].cwd.should.equal(expectedCwd, 'cwd should have changed');
         buffered[0].base.should.equal(expectedBase, 'base should have changed');
         buffered[0].path.should.equal(expectedPath, 'path should have changed');
         fs.existsSync(expectedPath).should.equal(true);
         fs.lstatSync(expectedPath).isDirectory().should.equal(true);
         realMode(fs.lstatSync(expectedPath).mode).should.equal(expectedMode);
         done();
      };

      var stream = vfs.dest("./out-fixtures/", { cwd: __dirname });

      var buffered: any[] = [];
      bufferStream = through.obj(dataWrap(buffered.push.bind(buffered)), onEnd);
      stream.pipe(bufferStream);
      stream.write(expectedFile);
      stream.end();
   });

   it('should allow piping multiple dests in streaming mode', function (done) {
      var inputPath1 = path.join(__dirname, "./out-fixtures/multiple-first");
      var inputPath2 = path.join(__dirname, "./out-fixtures/multiple-second");
      var inputBase = path.join(__dirname, "./out-fixtures/");
      var srcPath = path.join(__dirname, "./fixtures/test.coffee");
      var stream1 = vfs.dest('./out-fixtures/', { cwd: __dirname });
      var stream2 = vfs.dest('./out-fixtures/', { cwd: __dirname });
      var content = fs.readFileSync(srcPath);
      var rename = through.obj(function (file: any, _: any, next: any) {
         file.path = inputPath2;
         this.push(file);
         next();
      });

      stream1.on('data', function (file: any) {
         file.path.should.equal(inputPath1);
      })

      stream1.pipe(rename).pipe(stream2);
      stream2.on('data', function (file: any) {
         file.path.should.equal(inputPath2);
      }).once('end', function () {
         fs.readFileSync(inputPath1, 'utf8').should.equal(content.toString());
         fs.readFileSync(inputPath2, 'utf8').should.equal(content.toString());
         done();
      });

      var file = new File({
         base: inputBase,
         path: inputPath1,
         cwd: __dirname,
         contents: content
      })

      stream1.write(file);
      stream1.end();
   })

});



// This test is from


var chmodSpy = spies.chmodSpy;
var statSpy = spies.statSpy;

var wipeOut = function (cb: any) {
   rimraf(path.join(__dirname, './out-fixtures/'), cb);
   spies.setError('false');
   statSpy.reset();
   chmodSpy.reset();
};

var dataWrap = function (fn: any) {
   return function (data: any, enc: any, cb: any) {
      fn(data);
      cb();
   };
};

var realMode = function (n: any) {
<<<<<<< HEAD
   return n & 07777;
=======
   return n & parseInt("07777", 8);
>>>>>>> c6254f15
};

describe('symlink stream', function () {
   beforeEach(wipeOut);
   afterEach(wipeOut);

   it('should explode on invalid folder', function (done: any) {
      var stream: any;
      try {
         stream = gulp.symlink();
      } catch (err) {
         should.exist(err);
         should.not.exist(stream);
         done();
      }
   });

   it('should pass through writes with cwd', function (done) {
      var inputPath = path.join(__dirname, './fixtures/test.coffee');

      var expectedFile = new File({
         base: __dirname,
         cwd: __dirname,
         path: inputPath,
         contents: null
      });

      var onEnd = function () {
         buffered.length.should.equal(1);
         buffered[0].should.equal(expectedFile);
         done();
      };

      var stream = vfs.symlink('./out-fixtures/', { cwd: __dirname });

      var buffered: any[] = [];
      bufferStream = through.obj(dataWrap(buffered.push.bind(buffered)), onEnd);
      stream.pipe(bufferStream);
      stream.write(expectedFile);
      stream.end();
   });

   it('should pass through writes with default cwd', function (done) {
      var inputPath = path.join(__dirname, './fixtures/test.coffee');

      var expectedFile = new File({
         base: __dirname,
         cwd: __dirname,
         path: inputPath,
         contents: null
      });

      var onEnd = function () {
         buffered.length.should.equal(1);
         buffered[0].should.equal(expectedFile);
         done();
      };

      var stream = vfs.symlink(path.join(__dirname, './out-fixtures/'));

      var buffered: any[] = [];
      bufferStream = through.obj(dataWrap(buffered.push.bind(buffered)), onEnd);
      stream.pipe(bufferStream);
      stream.write(expectedFile);
      stream.end();
   });

   it('should make link to the right folder with relative cwd', function (done) {
      var inputPath = path.join(__dirname, './fixtures/test.coffee');
      var inputBase = path.join(__dirname, './fixtures/');
      var expectedPath = path.join(__dirname, './out-fixtures/test.coffee');
      var expectedCwd = __dirname;
      var expectedBase = path.join(__dirname, './out-fixtures');
      var expectedContents = fs.readFileSync(inputPath);

      var expectedFile = new File({
         base: inputBase,
         cwd: __dirname,
         path: inputPath,
         contents: expectedContents
      });

      var onEnd = function () {
         buffered.length.should.equal(1);
         buffered[0].should.equal(expectedFile);
         buffered[0].cwd.should.equal(__dirname, 'cwd should have changed');
         buffered[0].base.should.equal(expectedBase, 'base should have changed');
         buffered[0].path.should.equal(expectedPath, 'path should have changed');
         fs.existsSync(expectedPath).should.equal(true);
         bufEqual(fs.readFileSync(expectedPath), expectedContents).should.equal(true);
         fs.readlinkSync(expectedPath).should.equal(inputPath);
         done();
      };

      var stream = vfs.symlink('./out-fixtures/', { cwd: path.relative(process.cwd(), __dirname) });

      var buffered: any = [];
      bufferStream = through.obj(dataWrap(buffered.push.bind(buffered)), onEnd);
      stream.pipe(bufferStream);
      stream.write(expectedFile);
      stream.end();
   });

   it('should write buffer files to the right folder with function and relative cwd', function (done) {
      var inputPath = path.join(__dirname, './fixtures/test.coffee');
      var inputBase = path.join(__dirname, './fixtures/');
      var expectedPath = path.join(__dirname, './out-fixtures/test.coffee');
      var expectedCwd = __dirname;
      var expectedBase = path.join(__dirname, './out-fixtures');
      var expectedContents = fs.readFileSync(inputPath);

      var expectedFile = new File({
         base: inputBase,
         cwd: __dirname,
         path: inputPath,
         contents: expectedContents
      });

      var onEnd = function () {
         buffered.length.should.equal(1);
         buffered[0].should.equal(expectedFile);
         buffered[0].cwd.should.equal(__dirname, 'cwd should have changed');
         buffered[0].base.should.equal(expectedBase, 'base should have changed');
         buffered[0].path.should.equal(expectedPath, 'path should have changed');
         fs.existsSync(expectedPath).should.equal(true);
         bufEqual(fs.readFileSync(expectedPath), expectedContents).should.equal(true);
         fs.readlinkSync(expectedPath).should.equal(inputPath);
         done();
      };

      var stream = vfs.symlink(function (file) {
         should.exist(file);
         file.should.equal(expectedFile);
         return './out-fixtures';
      }, { cwd: path.relative(process.cwd(), __dirname) });

      var buffered: any[] = [];
      bufferStream = through.obj(dataWrap(buffered.push.bind(buffered)), onEnd);
      stream.pipe(bufferStream);
      stream.write(expectedFile);
      stream.end();
   });

   it('should write buffer files to the right folder', function (done) {
      var inputPath = path.join(__dirname, './fixtures/test.coffee');
      var inputBase = path.join(__dirname, './fixtures/');
      var expectedPath = path.join(__dirname, './out-fixtures/test.coffee');
      var expectedContents = fs.readFileSync(inputPath);
      var expectedCwd = __dirname;
      var expectedBase = path.join(__dirname, './out-fixtures');
<<<<<<< HEAD
      var expectedMode = 0655;
=======
      var expectedMode = parseInt("0655", 8);
>>>>>>> c6254f15

      var expectedFile = new File({
         base: inputBase,
         cwd: __dirname,
         path: inputPath,
         contents: expectedContents,
<<<<<<< HEAD
         stat: {
=======
         stat: <fs.Stats>{
>>>>>>> c6254f15
            mode: expectedMode
         }
      });

      var onEnd = function () {
         buffered.length.should.equal(1);
         buffered[0].should.equal(expectedFile);
         buffered[0].cwd.should.equal(__dirname, 'cwd should have changed');
         buffered[0].base.should.equal(expectedBase, 'base should have changed');
         buffered[0].path.should.equal(expectedPath, 'path should have changed');
         fs.existsSync(expectedPath).should.equal(true);
         bufEqual(fs.readFileSync(expectedPath), expectedContents).should.equal(true);
         fs.readlinkSync(expectedPath).should.equal(inputPath);
         done();
      };

      var stream = vfs.symlink('./out-fixtures/', { cwd: __dirname });

      var buffered: any[] = [];
      bufferStream = through.obj(dataWrap(buffered.push.bind(buffered)), onEnd);
      stream.pipe(bufferStream);
      stream.write(expectedFile);
      stream.end();
   });

   it('should write streaming files to the right folder', function (done) {
      var inputPath = path.join(__dirname, './fixtures/test.coffee');
      var inputBase = path.join(__dirname, './fixtures/');
      var expectedPath = path.join(__dirname, './out-fixtures/test.coffee');
      var expectedContents = fs.readFileSync(inputPath);
      var expectedCwd = __dirname;
      var expectedBase = path.join(__dirname, './out-fixtures');
<<<<<<< HEAD
      var expectedMode = 0655;
=======
      var expectedMode = parseInt("0655", 8);
>>>>>>> c6254f15

      var contentStream = through.obj();
      var expectedFile = new File({
         base: inputBase,
         cwd: __dirname,
         path: inputPath,
         contents: contentStream,
<<<<<<< HEAD
         stat: {
=======
         stat: <fs.Stats>{
>>>>>>> c6254f15
            mode: expectedMode
         }
      });

      var onEnd = function () {
         buffered.length.should.equal(1);
         buffered[0].should.equal(expectedFile);
         buffered[0].cwd.should.equal(__dirname, 'cwd should have changed');
         buffered[0].base.should.equal(expectedBase, 'base should have changed');
         buffered[0].path.should.equal(expectedPath, 'path should have changed');
         fs.existsSync(expectedPath).should.equal(true);
         bufEqual(fs.readFileSync(expectedPath), expectedContents).should.equal(true);
         fs.readlinkSync(expectedPath).should.equal(inputPath);
         done();
      };

      var stream = vfs.symlink('./out-fixtures/', { cwd: __dirname });

      var buffered: any[] = [];
      bufferStream = through.obj(dataWrap(buffered.push.bind(buffered)), onEnd);
      stream.pipe(bufferStream);
      stream.write(expectedFile);
      setTimeout(function () {
         contentStream.write(expectedContents);
         contentStream.end();
      }, 100);
      stream.end();
   });

   it('should write directories to the right folder', function (done) {
      var inputPath = path.join(__dirname, './fixtures/wow');
      var inputBase = path.join(__dirname, './fixtures/');
      var expectedPath = path.join(__dirname, './out-fixtures/wow');
      var expectedCwd = __dirname;
      var expectedBase = path.join(__dirname, './out-fixtures');
<<<<<<< HEAD
      var expectedMode = 0655;
=======
      var expectedMode = parseInt("0655", 8);
>>>>>>> c6254f15

      var expectedFile = new File({
         base: inputBase,
         cwd: __dirname,
         path: inputPath,
         contents: null,
<<<<<<< HEAD
         stat: {
=======
         stat: <fs.Stats>{
>>>>>>> c6254f15
            isDirectory: function () {
               return true;
            },
            mode: expectedMode
         }
      });

      var onEnd = function () {
         buffered.length.should.equal(1);
         buffered[0].should.equal(expectedFile);
         buffered[0].cwd.should.equal(__dirname, 'cwd should have changed');
         buffered[0].base.should.equal(expectedBase, 'base should have changed');
         buffered[0].path.should.equal(expectedPath, 'path should have changed');
         fs.readlinkSync(expectedPath).should.equal(inputPath);
         fs.lstatSync(expectedPath).isDirectory().should.equal(false);
         fs.statSync(expectedPath).isDirectory().should.equal(true);
         done();
      };

      var stream = vfs.symlink('./out-fixtures/', { cwd: __dirname });

      var buffered: any[] = [];
      bufferStream = through.obj(dataWrap(buffered.push.bind(buffered)), onEnd);
      stream.pipe(bufferStream);
      stream.write(expectedFile);
      stream.end();
   });

   it('should use different modes for files and directories', function (done) {
      var inputBase = path.join(__dirname, './fixtures');
      var inputPath = path.join(__dirname, './fixtures/wow/suchempty');
      var expectedBase = path.join(__dirname, './out-fixtures/wow');
<<<<<<< HEAD
      var expectedDirMode = 0755;
      var expectedFileMode = 0655;
=======
      var expectedDirMode = parseInt("0755", 8);
      var expectedFileMode = parseInt("0655", 8);
>>>>>>> c6254f15

      var firstFile = new File({
         base: inputBase,
         cwd: __dirname,
         path: inputPath,
         stat: fs.statSync(inputPath)
      });

      var onEnd = function () {
         realMode(fs.lstatSync(expectedBase).mode).should.equal(expectedDirMode);
         realMode(buffered[0].stat.mode).should.equal(expectedFileMode);
         done();
      };

      var stream = vfs.symlink('./out-fixtures/', {
         cwd: __dirname,
         mode: expectedFileMode,
         dirMode: expectedDirMode
      });

      var buffered: any[] = [];
      bufferStream = through.obj(dataWrap(buffered.push.bind(buffered)), onEnd);

      stream.pipe(bufferStream);
      stream.write(firstFile);
      stream.end();
   });

   it('should report IO errors', function (done) {
      var inputPath = path.join(__dirname, './fixtures/test.coffee');
      var inputBase = path.join(__dirname, './fixtures/');
      var expectedPath = path.join(__dirname, './out-fixtures/test.coffee');
      var expectedContents = fs.readFileSync(inputPath);
      var expectedCwd = __dirname;
      var expectedBase = path.join(__dirname, './out-fixtures');
<<<<<<< HEAD
      var expectedMode = 0722;
=======
      var expectedMode = parseInt("0722", 8);
>>>>>>> c6254f15

      var expectedFile = new File({
         base: inputBase,
         cwd: __dirname,
         path: inputPath,
         contents: expectedContents,
<<<<<<< HEAD
         stat: {
=======
         stat: <fs.Stats>{
>>>>>>> c6254f15
            mode: expectedMode
         }
      });

      fs.mkdirSync(expectedBase);
      fs.chmodSync(expectedBase, 0);

      var stream = vfs.symlink('./out-fixtures/', { cwd: __dirname });
      stream.on('error', function (err:any) {
         err.code.should.equal('EACCES');
         done();
      });
      stream.write(expectedFile);
   });

   ['end', 'finish'].forEach(function (eventName) {
      it('should emit ' + eventName + ' event', function (done) {
         var srcPath = path.join(__dirname, './fixtures/test.coffee');
         var stream = vfs.symlink('./out-fixtures/', { cwd: __dirname });

         stream.on(eventName, function () {
            done();
         });

         var file = new File({
            path: srcPath,
            cwd: __dirname,
            contents: new Buffer("1234567890")
         });

         stream.write(file);
         stream.end();
      });
   });
<<<<<<< HEAD
=======
   it('should check if it"s a vinyl file', function () {
      var srcPath = path.join(__dirname, './fixtures/test.coffee');
      var options = {
         path: srcPath,
         cwd: __dirname,
         contents: new Buffer("1234567890")
      };
      var file = new File(options);
      File.isVinyl(file).should.equal(true);
      File.isVinyl(options).should.equal(false);
   })
>>>>>>> c6254f15
});<|MERGE_RESOLUTION|>--- conflicted
+++ resolved
@@ -229,11 +229,7 @@
 };
 
 var realMode = function (n: any) {
-<<<<<<< HEAD
-   return n & 07777;
-=======
    return n & parseInt("07777", 8);
->>>>>>> c6254f15
 };
 
 describe('dest stream', function () {
@@ -376,22 +372,14 @@
       var expectedContents = fs.readFileSync(inputPath);
       var expectedCwd = __dirname;
       var expectedBase = path.join(__dirname, "./out-fixtures");
-<<<<<<< HEAD
-      var expectedMode = 0655;
-=======
       var expectedMode = parseInt("0655", 8);
->>>>>>> c6254f15
 
       var expectedFile = new File({
          base: inputBase,
          cwd: __dirname,
          path: inputPath,
          contents: expectedContents,
-<<<<<<< HEAD
-         stat: {
-=======
          stat: <fs.Stats>{
->>>>>>> c6254f15
             mode: expectedMode
          }
       });
@@ -424,11 +412,7 @@
       var expectedContents = fs.readFileSync(inputPath);
       var expectedCwd = __dirname;
       var expectedBase = path.join(__dirname, "./out-fixtures");
-<<<<<<< HEAD
-      var expectedMode = 0655;
-=======
       var expectedMode = parseInt("0655", 8);
->>>>>>> c6254f15
 
       var contentStream = through.obj();
       var expectedFile = new File({
@@ -436,11 +420,7 @@
          cwd: __dirname,
          path: inputPath,
          contents: contentStream,
-<<<<<<< HEAD
-         stat: {
-=======
          stat: <fs.Stats>{
->>>>>>> c6254f15
             mode: expectedMode
          }
       });
@@ -476,22 +456,14 @@
       var expectedPath = path.join(__dirname, "./out-fixtures/test");
       var expectedCwd = __dirname;
       var expectedBase = path.join(__dirname, "./out-fixtures");
-<<<<<<< HEAD
-      var expectedMode = 0655;
-=======
       var expectedMode = parseInt("0655", 8);
->>>>>>> c6254f15
 
       var expectedFile = new File({
          base: inputBase,
          cwd: __dirname,
          path: inputPath,
          contents: null,
-<<<<<<< HEAD
-         stat: {
-=======
          stat: <fs.Stats>{
->>>>>>> c6254f15
             isDirectory: function () {
                return true;
             },
@@ -583,11 +555,7 @@
 };
 
 var realMode = function (n: any) {
-<<<<<<< HEAD
-   return n & 07777;
-=======
    return n & parseInt("07777", 8);
->>>>>>> c6254f15
 };
 
 describe('symlink stream', function () {
@@ -738,22 +706,14 @@
       var expectedContents = fs.readFileSync(inputPath);
       var expectedCwd = __dirname;
       var expectedBase = path.join(__dirname, './out-fixtures');
-<<<<<<< HEAD
-      var expectedMode = 0655;
-=======
       var expectedMode = parseInt("0655", 8);
->>>>>>> c6254f15
 
       var expectedFile = new File({
          base: inputBase,
          cwd: __dirname,
          path: inputPath,
          contents: expectedContents,
-<<<<<<< HEAD
-         stat: {
-=======
          stat: <fs.Stats>{
->>>>>>> c6254f15
             mode: expectedMode
          }
       });
@@ -786,11 +746,7 @@
       var expectedContents = fs.readFileSync(inputPath);
       var expectedCwd = __dirname;
       var expectedBase = path.join(__dirname, './out-fixtures');
-<<<<<<< HEAD
-      var expectedMode = 0655;
-=======
       var expectedMode = parseInt("0655", 8);
->>>>>>> c6254f15
 
       var contentStream = through.obj();
       var expectedFile = new File({
@@ -798,11 +754,7 @@
          cwd: __dirname,
          path: inputPath,
          contents: contentStream,
-<<<<<<< HEAD
-         stat: {
-=======
          stat: <fs.Stats>{
->>>>>>> c6254f15
             mode: expectedMode
          }
       });
@@ -838,22 +790,14 @@
       var expectedPath = path.join(__dirname, './out-fixtures/wow');
       var expectedCwd = __dirname;
       var expectedBase = path.join(__dirname, './out-fixtures');
-<<<<<<< HEAD
-      var expectedMode = 0655;
-=======
       var expectedMode = parseInt("0655", 8);
->>>>>>> c6254f15
 
       var expectedFile = new File({
          base: inputBase,
          cwd: __dirname,
          path: inputPath,
          contents: null,
-<<<<<<< HEAD
-         stat: {
-=======
          stat: <fs.Stats>{
->>>>>>> c6254f15
             isDirectory: function () {
                return true;
             },
@@ -886,13 +830,8 @@
       var inputBase = path.join(__dirname, './fixtures');
       var inputPath = path.join(__dirname, './fixtures/wow/suchempty');
       var expectedBase = path.join(__dirname, './out-fixtures/wow');
-<<<<<<< HEAD
-      var expectedDirMode = 0755;
-      var expectedFileMode = 0655;
-=======
       var expectedDirMode = parseInt("0755", 8);
       var expectedFileMode = parseInt("0655", 8);
->>>>>>> c6254f15
 
       var firstFile = new File({
          base: inputBase,
@@ -928,22 +867,14 @@
       var expectedContents = fs.readFileSync(inputPath);
       var expectedCwd = __dirname;
       var expectedBase = path.join(__dirname, './out-fixtures');
-<<<<<<< HEAD
-      var expectedMode = 0722;
-=======
       var expectedMode = parseInt("0722", 8);
->>>>>>> c6254f15
 
       var expectedFile = new File({
          base: inputBase,
          cwd: __dirname,
          path: inputPath,
          contents: expectedContents,
-<<<<<<< HEAD
-         stat: {
-=======
          stat: <fs.Stats>{
->>>>>>> c6254f15
             mode: expectedMode
          }
       });
@@ -978,8 +909,6 @@
          stream.end();
       });
    });
-<<<<<<< HEAD
-=======
    it('should check if it"s a vinyl file', function () {
       var srcPath = path.join(__dirname, './fixtures/test.coffee');
       var options = {
@@ -991,5 +920,4 @@
       File.isVinyl(file).should.equal(true);
       File.isVinyl(options).should.equal(false);
    })
->>>>>>> c6254f15
 });