<<<<<<< HEAD
// Type definitions for jQuery 1.10.x / 2.0.x
// Project: http://jquery.com/
// Definitions by: Boris Yankov <https://github.com/borisyankov/>, Christian Hoffmeister <https://github.com/choffmeister>, Steve Fenton, Diullei Gomes <https://github.com/Diullei>, Tass Iliopoulos <https://github.com/tasoili>, Jason Swearingen, Sean Hill <https://github.com/seanski>, Guus Goossens <https://github.com/Guuz>, Kelly Summerlin <https://github.com/ksummerlin>, Basarat Ali Syed <https://github.com/basarat>, Nicholas Wolverson <https://github.com/nwolverson>, Derek Cicerone <https://github.com/derekcicerone>, Andrew Gaspar <https://github.com/AndrewGaspar>, James Harrison Fisher <https://github.com/jameshfisher>, Seikichi Kondo <https://github.com/seikichi>, Benjamin Jackman <https://github.com/benjaminjackman>, Poul Sorensen <https://github.com/s093294>, Josh Strobl <https://github.com/JoshStrobl>, John Reilly <https://github.com/johnnyreilly/>
// Definitions: https://github.com/borisyankov/DefinitelyTyped

/* *****************************************************************************
Copyright (c) Microsoft Corporation. All rights reserved.
Licensed under the Apache License, Version 2.0 (the "License"); you may not use
this file except in compliance with the License. You may obtain a copy of the
License at http://www.apache.org/licenses/LICENSE-2.0

THIS CODE IS PROVIDED *AS IS* BASIS, WITHOUT WARRANTIES OR CONDITIONS OF ANY
KIND, EITHER EXPRESS OR IMPLIED, INCLUDING WITHOUT LIMITATION ANY IMPLIED
WARRANTIES OR CONDITIONS OF TITLE, FITNESS FOR A PARTICULAR PURPOSE,
MERCHANTABLITY OR NON-INFRINGEMENT.

See the Apache Version 2.0 License for specific language governing permissions
and limitations under the License.
***************************************************************************** */

/**
 * Interface for the AJAX setting that will configure the AJAX request
 */
interface JQueryAjaxSettings {
    /**
     * The content type sent in the request header that tells the server what kind of response it will accept in return. If the accepts setting needs modification, it is recommended to do so once in the $.ajaxSetup() method.
     */
    accepts?: any;
    /**
     * By default, all requests are sent asynchronously (i.e. this is set to true by default). If you need synchronous requests, set this option to false. Cross-domain requests and dataType: "jsonp" requests do not support synchronous operation. Note that synchronous requests may temporarily lock the browser, disabling any actions while the request is active. As of jQuery 1.8, the use of async: false with jqXHR ($.Deferred) is deprecated; you must use the success/error/complete callback options instead of the corresponding methods of the jqXHR object such as jqXHR.done() or the deprecated jqXHR.success().
     */
    async?: boolean;
    /**
     * A pre-request callback function that can be used to modify the jqXHR (in jQuery 1.4.x, XMLHTTPRequest) object before it is sent. Use this to set custom headers, etc. The jqXHR and settings objects are passed as arguments. This is an Ajax Event. Returning false in the beforeSend function will cancel the request. As of jQuery 1.5, the beforeSend option will be called regardless of the type of request.
     */
    beforeSend? (jqXHR: JQueryXHR, settings: JQueryAjaxSettings): any;
    /**
     * If set to false, it will force requested pages not to be cached by the browser. Note: Setting cache to false will only work correctly with HEAD and GET requests. It works by appending "_={timestamp}" to the GET parameters. The parameter is not needed for other types of requests, except in IE8 when a POST is made to a URL that has already been requested by a GET.
     */
    cache?: boolean;
    /**
     * A function to be called when the request finishes (after success and error callbacks are executed). The function gets passed two arguments: The jqXHR (in jQuery 1.4.x, XMLHTTPRequest) object and a string categorizing the status of the request ("success", "notmodified", "error", "timeout", "abort", or "parsererror"). As of jQuery 1.5, the complete setting can accept an array of functions. Each function will be called in turn. This is an Ajax Event.
     */
    complete? (jqXHR: JQueryXHR, textStatus: string): any;
    /**
     * An object of string/regular-expression pairs that determine how jQuery will parse the response, given its content type. (version added: 1.5)
     */
    contents?: { [key: string]: any; };
    //According to jQuery.ajax source code, ajax's option actually allows contentType to set to "false"
    // https://github.com/borisyankov/DefinitelyTyped/issues/742
    /**
     * When sending data to the server, use this content type. Default is "application/x-www-form-urlencoded; charset=UTF-8", which is fine for most cases. If you explicitly pass in a content-type to $.ajax(), then it is always sent to the server (even if no data is sent). The W3C XMLHttpRequest specification dictates that the charset is always UTF-8; specifying another charset will not force the browser to change the encoding.
     */
    contentType?: any;
    /**
     * This object will be made the context of all Ajax-related callbacks. By default, the context is an object that represents the ajax settings used in the call ($.ajaxSettings merged with the settings passed to $.ajax).
     */
    context?: any;
    /**
     * An object containing dataType-to-dataType converters. Each converter's value is a function that returns the transformed value of the response. (version added: 1.5)
     */
    converters?: { [key: string]: any; };
    /**
     * If you wish to force a crossDomain request (such as JSONP) on the same domain, set the value of crossDomain to true. This allows, for example, server-side redirection to another domain. (version added: 1.5)
     */
    crossDomain?: boolean;
    /**
     * Data to be sent to the server. It is converted to a query string, if not already a string. It's appended to the url for GET-requests. See processData option to prevent this automatic processing. Object must be Key/Value pairs. If value is an Array, jQuery serializes multiple values with same key based on the value of the traditional setting (described below).
     */
    data?: any;
    /**
     * A function to be used to handle the raw response data of XMLHttpRequest.This is a pre-filtering function to sanitize the response. You should return the sanitized data. The function accepts two arguments: The raw data returned from the server and the 'dataType' parameter.
     */
    dataFilter? (data: any, ty: any): any;
    /**
     * The type of data that you're expecting back from the server. If none is specified, jQuery will try to infer it based on the MIME type of the response (an XML MIME type will yield XML, in 1.4 JSON will yield a JavaScript object, in 1.4 script will execute the script, and anything else will be returned as a string). 
     */
    dataType?: string;
    /**
     * A function to be called if the request fails. The function receives three arguments: The jqXHR (in jQuery 1.4.x, XMLHttpRequest) object, a string describing the type of error that occurred and an optional exception object, if one occurred. Possible values for the second argument (besides null) are "timeout", "error", "abort", and "parsererror". When an HTTP error occurs, errorThrown receives the textual portion of the HTTP status, such as "Not Found" or "Internal Server Error." As of jQuery 1.5, the error setting can accept an array of functions. Each function will be called in turn. Note: This handler is not called for cross-domain script and cross-domain JSONP requests. This is an Ajax Event.
     */
    error? (jqXHR: JQueryXHR, textStatus: string, errorThrow: string): any;
    /**
     * Whether to trigger global Ajax event handlers for this request. The default is true. Set to false to prevent the global handlers like ajaxStart or ajaxStop from being triggered. This can be used to control various Ajax Events.
     */
    global?: boolean;
    /**
     * An object of additional header key/value pairs to send along with requests using the XMLHttpRequest transport. The header X-Requested-With: XMLHttpRequest is always added, but its default XMLHttpRequest value can be changed here. Values in the headers setting can also be overwritten from within the beforeSend function. (version added: 1.5)
     */
    headers?: { [key: string]: any; };
    /**
     * Allow the request to be successful only if the response has changed since the last request. This is done by checking the Last-Modified header. Default value is false, ignoring the header. In jQuery 1.4 this technique also checks the 'etag' specified by the server to catch unmodified data.
     */
    ifModified?: boolean;
    /**
     * Allow the current environment to be recognized as "local," (e.g. the filesystem), even if jQuery does not recognize it as such by default. The following protocols are currently recognized as local: file, *-extension, and widget. If the isLocal setting needs modification, it is recommended to do so once in the $.ajaxSetup() method. (version added: 1.5.1)
     */
    isLocal?: boolean;
    /**
     * Override the callback function name in a jsonp request. This value will be used instead of 'callback' in the 'callback=?' part of the query string in the url. So {jsonp:'onJSONPLoad'} would result in 'onJSONPLoad=?' passed to the server. As of jQuery 1.5, setting the jsonp option to false prevents jQuery from adding the "?callback" string to the URL or attempting to use "=?" for transformation. In this case, you should also explicitly set the jsonpCallback setting. For example, { jsonp: false, jsonpCallback: "callbackName" }
     */
    jsonp?: any;
    /**
     * Specify the callback function name for a JSONP request. This value will be used instead of the random name automatically generated by jQuery. It is preferable to let jQuery generate a unique name as it'll make it easier to manage the requests and provide callbacks and error handling. You may want to specify the callback when you want to enable better browser caching of GET requests. As of jQuery 1.5, you can also use a function for this setting, in which case the value of jsonpCallback is set to the return value of that function.
     */
    jsonpCallback?: any;
    /**
     * A mime type to override the XHR mime type. (version added: 1.5.1)
     */
    mimeType?: string;
    /**
     * A password to be used with XMLHttpRequest in response to an HTTP access authentication request.
     */
    password?: string;
    /**
     * By default, data passed in to the data option as an object (technically, anything other than a string) will be processed and transformed into a query string, fitting to the default content-type "application/x-www-form-urlencoded". If you want to send a DOMDocument, or other non-processed data, set this option to false.
     */
    processData?: boolean;
    /**
     * Only applies when the "script" transport is used (e.g., cross-domain requests with "jsonp" or "script" dataType and "GET" type). Sets the charset attribute on the script tag used in the request. Used when the character set on the local page is not the same as the one on the remote script.
     */
    scriptCharset?: string;
    /**
     * An object of numeric HTTP codes and functions to be called when the response has the corresponding code. f the request is successful, the status code functions take the same parameters as the success callback; if it results in an error (including 3xx redirect), they take the same parameters as the error callback. (version added: 1.5)
     */
    statusCode?: { [key: string]: any; };
    /**
     * A function to be called if the request succeeds. The function gets passed three arguments: The data returned from the server, formatted according to the dataType parameter; a string describing the status; and the jqXHR (in jQuery 1.4.x, XMLHttpRequest) object. As of jQuery 1.5, the success setting can accept an array of functions. Each function will be called in turn. This is an Ajax Event.
     */
    success? (data: any, textStatus: string, jqXHR: JQueryXHR): any;
    /**
     * Set a timeout (in milliseconds) for the request. This will override any global timeout set with $.ajaxSetup(). The timeout period starts at the point the $.ajax call is made; if several other requests are in progress and the browser has no connections available, it is possible for a request to time out before it can be sent. In jQuery 1.4.x and below, the XMLHttpRequest object will be in an invalid state if the request times out; accessing any object members may throw an exception. In Firefox 3.0+ only, script and JSONP requests cannot be cancelled by a timeout; the script will run even if it arrives after the timeout period.
     */
    timeout?: number;
    /**
     * Set this to true if you wish to use the traditional style of param serialization.
     */
    traditional?: boolean;
    /**
     * The type of request to make ("POST" or "GET"), default is "GET". Note: Other HTTP request methods, such as PUT and DELETE, can also be used here, but they are not supported by all browsers.
     */
    type?: string;
    /**
     * A string containing the URL to which the request is sent.
     */
    url?: string;
    /**
     * A username to be used with XMLHttpRequest in response to an HTTP access authentication request.
     */
    username?: string;
    /**
     * Callback for creating the XMLHttpRequest object. Defaults to the ActiveXObject when available (IE), the XMLHttpRequest otherwise. Override to provide your own implementation for XMLHttpRequest or enhancements to the factory.
     */
    xhr?: any;
    /**
     * An object of fieldName-fieldValue pairs to set on the native XHR object. For example, you can use it to set withCredentials to true for cross-domain requests if needed. In jQuery 1.5, the withCredentials property was not propagated to the native XHR and thus CORS requests requiring it would ignore this flag. For this reason, we recommend using jQuery 1.5.1+ should you require the use of it. (version added: 1.5.1)
     */
    xhrFields?: { [key: string]: any; };
}

/**
 * Interface for the jqXHR object
 */
interface JQueryXHR extends XMLHttpRequest, JQueryPromise<any> {
    /**
     * The .overrideMimeType() method may be used in the beforeSend() callback function, for example, to modify the response content-type header. As of jQuery 1.5.1, the jqXHR object also contains the overrideMimeType() method (it was available in jQuery 1.4.x, as well, but was temporarily removed in jQuery 1.5). 
     */
    overrideMimeType(mimeType: string): any;
    abort(statusText?: string): void;
}

/**
 * Interface for the JQuery callback
 */
interface JQueryCallback {
    /**
     * Add a callback or a collection of callbacks to a callback list.
     * 
     * @param callbacks A function, or array of functions, that are to be added to the callback list.
     */
    add(callbacks: Function): JQueryCallback;
    /**
     * Add a callback or a collection of callbacks to a callback list.
     * 
     * @param callbacks A function, or array of functions, that are to be added to the callback list.
     */
    add(callbacks: Function[]): JQueryCallback;

    /**
     * Disable a callback list from doing anything more.
     */
    disable(): JQueryCallback;

    /**
     * Determine if the callbacks list has been disabled.
     */
    disabled(): boolean;

    /**
     * Remove all of the callbacks from a list.
     */
    empty(): JQueryCallback;

    /**
     * Call all of the callbacks with the given arguments
     * 
     * @param arguments The argument or list of arguments to pass back to the callback list.
     */
    fire(...arguments: any[]): JQueryCallback;

    /**
     * Determine if the callbacks have already been called at least once.
     */
    fired(): boolean;

    /**
     * Call all callbacks in a list with the given context and arguments.
     * 
     * @param context A reference to the context in which the callbacks in the list should be fired.
     * @param arguments An argument, or array of arguments, to pass to the callbacks in the list.
     */
    fireWith(context?: any, ...args: any[]): JQueryCallback;

    /**
     * Determine whether a supplied callback is in a list
     * 
     * @param callback The callback to search for.
     */
    has(callback: Function): boolean;

    /**
     * Lock a callback list in its current state.
     */
    lock(): JQueryCallback;

    /**
     * Determine if the callbacks list has been locked.
     */
    locked(): boolean;

    /**
     * Remove a callback or a collection of callbacks from a callback list.
     * 
     * @param callbacks A function, or array of functions, that are to be removed from the callback list.
     */
    remove(callbacks: Function): JQueryCallback;
    /**
     * Remove a callback or a collection of callbacks from a callback list.
     * 
     * @param callbacks A function, or array of functions, that are to be removed from the callback list.
     */
    remove(callbacks: Function[]): JQueryCallback;
}

/*
    Allows jQuery Promises to interop with non-jQuery promises
*/
interface JQueryGenericPromise<T> {
    then<U>(onFulfill: (value: T) => U, onReject?: (reason: any) => U): JQueryGenericPromise<U>;
    then<U>(onFulfill: (value: T) => JQueryGenericPromise<U>, onReject?: (reason: any) => U): JQueryGenericPromise<U>;
    then<U>(onFulfill: (value: T) => U, onReject?: (reason: any) => JQueryGenericPromise<U>): JQueryGenericPromise<U>;
    then<U>(onFulfill: (value: T) => JQueryGenericPromise<U>, onReject?: (reason: any) => JQueryGenericPromise<U>): JQueryGenericPromise<U>;
}

/*
    Interface for the JQuery promise, part of callbacks
*/
interface JQueryPromise<T> {
    // Generic versions of callbacks
    always(...alwaysCallbacks: T[]): JQueryPromise<T>;
    done(...doneCallbacks: T[]): JQueryPromise<T>;
    fail(...failCallbacks: T[]): JQueryPromise<T>;
    progress(...progressCallbacks: T[]): JQueryPromise<T>;

    always(...alwaysCallbacks: any[]): JQueryPromise<T>;
    done(...doneCallbacks: any[]): JQueryPromise<T>;
    fail(...failCallbacks: any[]): JQueryPromise<T>;
    progress(...progressCallbacks: any[]): JQueryPromise<T>;

    // Deprecated - given no typings
    pipe(doneFilter?: (x: any) => any, failFilter?: (x: any) => any, progressFilter?: (x: any) => any): JQueryPromise<any>;

    then<U>(onFulfill: (value: T) => U, onReject?: (...reasons: any[]) => U, onProgress?: (...progression: any[]) => any): JQueryPromise<U>;
    then<U>(onFulfill: (value: T) => JQueryGenericPromise<U>, onReject?: (...reasons: any[]) => U, onProgress?: (...progression: any[]) => any): JQueryPromise<U>;
    then<U>(onFulfill: (value: T) => U, onReject?: (...reasons: any[]) => JQueryGenericPromise<U>, onProgress?: (...progression: any[]) => any): JQueryPromise<U>;
    then<U>(onFulfill: (value: T) => JQueryGenericPromise<U>, onReject?: (...reasons: any[]) => JQueryGenericPromise<U>, onProgress?: (...progression: any[]) => any): JQueryPromise<U>;

    // Because JQuery Promises Suck
    then<U>(onFulfill: (...values: any[]) => U, onReject?: (...reasons: any[]) => U, onProgress?: (...progression: any[]) => any): JQueryPromise<U>;
    then<U>(onFulfill: (...values: any[]) => JQueryGenericPromise<U>, onReject?: (...reasons: any[]) => U, onProgress?: (...progression: any[]) => any): JQueryPromise<U>;
    then<U>(onFulfill: (...values: any[]) => U, onReject?: (...reasons: any[]) => JQueryGenericPromise<U>, onProgress?: (...progression: any[]) => any): JQueryPromise<U>;
    then<U>(onFulfill: (...values: any[]) => JQueryGenericPromise<U>, onReject?: (...reasons: any[]) => JQueryGenericPromise<U>, onProgress?: (...progression: any[]) => any): JQueryPromise<U>;
}

/*
    Interface for the JQuery deferred, part of callbacks
*/
interface JQueryDeferred<T> extends JQueryPromise<T> {
    // Generic versions of callbacks
    always(...alwaysCallbacks: T[]): JQueryDeferred<T>;
    done(...doneCallbacks: T[]): JQueryDeferred<T>;
    fail(...failCallbacks: T[]): JQueryDeferred<T>;
    progress(...progressCallbacks: T[]): JQueryDeferred<T>;

    always(...alwaysCallbacks: any[]): JQueryDeferred<T>;
    done(...doneCallbacks: any[]): JQueryDeferred<T>;
    fail(...failCallbacks: any[]): JQueryDeferred<T>;
    progress(...progressCallbacks: any[]): JQueryDeferred<T>;

    notify(...args: any[]): JQueryDeferred<T>;
    notifyWith(context: any, ...args: any[]): JQueryDeferred<T>;

    reject(...args: any[]): JQueryDeferred<T>;
    rejectWith(context: any, ...args: any[]): JQueryDeferred<T>;

    resolve(val: T): JQueryDeferred<T>;
    resolve(...args: any[]): JQueryDeferred<T>;
    resolveWith(context: any, ...args: any[]): JQueryDeferred<T>;
    state(): string;

    promise(target?: any): JQueryPromise<T>;
}

/*
    Interface of the JQuery extension of the W3C event object
*/

interface BaseJQueryEventObject extends Event {
    data: any;
    delegateTarget: Element;
    isDefaultPrevented(): boolean;
    isImmediatePropogationStopped(): boolean;
    isPropagationStopped(): boolean;
    namespace: string;
    preventDefault(): any;
    relatedTarget: Element;
    result: any;
    stopImmediatePropagation(): void;
    stopPropagation(): void;
    pageX: number;
    pageY: number;
    which: number;
    metaKey: boolean;
}

interface JQueryInputEventObject extends BaseJQueryEventObject {
    altKey: boolean;
    ctrlKey: boolean;
    metaKey: boolean;
    shiftKey: boolean;
}

interface JQueryMouseEventObject extends JQueryInputEventObject {
    button: number;
    clientX: number;
    clientY: number;
    offsetX: number;
    offsetY: number;
    pageX: number;
    pageY: number;
    screenX: number;
    screenY: number;
}

interface JQueryKeyEventObject extends JQueryInputEventObject {
    char: any;
    charCode: number;
    key: any;
    keyCode: number;
}

interface JQueryPopStateEventObject extends BaseJQueryEventObject {
    originalEvent: PopStateEvent;
}

interface JQueryEventObject extends BaseJQueryEventObject, JQueryInputEventObject, JQueryMouseEventObject, JQueryKeyEventObject, JQueryPopStateEventObject {
}

/*
    Collection of properties of the current browser
*/

interface JQuerySupport {
    ajax?: boolean;
    boxModel?: boolean;
    changeBubbles?: boolean;
    checkClone?: boolean;
    checkOn?: boolean;
    cors?: boolean;
    cssFloat?: boolean;
    hrefNormalized?: boolean;
    htmlSerialize?: boolean;
    leadingWhitespace?: boolean;
    noCloneChecked?: boolean;
    noCloneEvent?: boolean;
    opacity?: boolean;
    optDisabled?: boolean;
    optSelected?: boolean;
    scriptEval? (): boolean;
    style?: boolean;
    submitBubbles?: boolean;
    tbody?: boolean;
}

interface JQueryParam {
    /**
     * Create a serialized representation of an array or object, suitable for use in a URL query string or Ajax request.
     * 
     * @param obj An array or object to serialize.
     */
    (obj: any): string;

    /**
     * Create a serialized representation of an array or object, suitable for use in a URL query string or Ajax request.
     * 
     * @param obj An array or object to serialize.
     * @param traditional A Boolean indicating whether to perform a traditional "shallow" serialization.
     */
    (obj: any, traditional: boolean): string;
}

/**
 * The interface used to construct jQuery events (with $.Event). It is
 * defined separately instead of inline in JQueryStatic to allow
 * overriding the construction function with specific strings
 * returning specific event objects.
 */
interface JQueryEventConstructor {
    (name: string, eventProperties?: any): JQueryEventObject;
    new (name: string, eventProperties?: any): JQueryEventObject;
}

/**
 * The interface used to specify coordinates.
 */
interface JQueryCoordinates {
    left: number;
    top: number;
}

interface JQueryAnimationOptions { 
    /**
     * A string or number determining how long the animation will run.
     */
    duration?: any; 
    /**
     * A string indicating which easing function to use for the transition.
     */
    easing?: string; 
    /**
     * A function to call once the animation is complete.
     */
    complete?: Function; 
    /**
     * A function to be called for each animated property of each animated element. This function provides an opportunity to modify the Tween object to change the value of the property before it is set.
     */
    step?: (now: number, tween: any) => any; 
    /**
     * A function to be called after each step of the animation, only once per animated element regardless of the number of animated properties. (version added: 1.8)
     */
    progress?: (animation: JQueryPromise<any>, progress: number, remainingMs: number) => any; 
    /**
     * A function to call when the animation begins. (version added: 1.8)
     */
    start?: (animation: JQueryPromise<any>) => any; 
    /**
     * A function to be called when the animation completes (its Promise object is resolved). (version added: 1.8)
     */
    done?: (animation: JQueryPromise<any>, jumpedToEnd: boolean) => any; 
    /**
     * A function to be called when the animation fails to complete (its Promise object is rejected). (version added: 1.8)
     */
    fail?: (animation: JQueryPromise<any>, jumpedToEnd: boolean) => any; 
    /**
     * A function to be called when the animation completes or stops without completing (its Promise object is either resolved or rejected). (version added: 1.8)
     */
    always?: (animation: JQueryPromise<any>, jumpedToEnd: boolean) => any; 
    /**
     * A Boolean indicating whether to place the animation in the effects queue. If false, the animation will begin immediately. As of jQuery 1.7, the queue option can also accept a string, in which case the animation is added to the queue represented by that string. When a custom queue name is used the animation does not automatically start; you must call .dequeue("queuename") to start it.
     */
    queue?: any; 
    /**
     * A map of one or more of the CSS properties defined by the properties argument and their corresponding easing functions. (version added: 1.4)
     */
    specialEasing?: Object;
}

/**
 * The interface used to specify easing functions.
 */
interface JQueryEasing {
    linear(p: number): number;
    swing(p: number): number;
}

/**
 * Static members of jQuery (those on $ and jQuery themselves)
 */
interface JQueryStatic {

    /**
     * Perform an asynchronous HTTP (Ajax) request.
     *
     * @param settings A set of key/value pairs that configure the Ajax request. All settings are optional. A default can be set for any option with $.ajaxSetup().
     */
    ajax(settings: JQueryAjaxSettings): JQueryXHR;
    /**
     * Perform an asynchronous HTTP (Ajax) request.
     *
     * @param url A string containing the URL to which the request is sent.
     * @param settings A set of key/value pairs that configure the Ajax request. All settings are optional. A default can be set for any option with $.ajaxSetup().
     */
    ajax(url: string, settings?: JQueryAjaxSettings): JQueryXHR;

    /**
     * Handle custom Ajax options or modify existing options before each request is sent and before they are processed by $.ajax().
     *
     * @param dataTypes An optional string containing one or more space-separated dataTypes
     * @param handler A handler to set default values for future Ajax requests.
     */
    ajaxPrefilter(dataTypes: string, handler: (opts: any, originalOpts: JQueryAjaxSettings, jqXHR: JQueryXHR) => any): void;
    /**
     * Handle custom Ajax options or modify existing options before each request is sent and before they are processed by $.ajax().
     *
     * @param handler A handler to set default values for future Ajax requests.
     */
    ajaxPrefilter(handler: (opts: any, originalOpts: JQueryAjaxSettings, jqXHR: JQueryXHR) => any): void;

    ajaxSettings: JQueryAjaxSettings;

     /**
      * Set default values for future Ajax requests. Its use is not recommended.
      *
      * @param options A set of key/value pairs that configure the default Ajax request. All options are optional.
      */
    ajaxSetup(options: JQueryAjaxSettings): void;

    /**
     * Load data from the server using a HTTP GET request.
     *
     * @param url A string containing the URL to which the request is sent.
     * @param success A callback function that is executed if the request succeeds.
     * @param dataType The type of data expected from the server. Default: Intelligent Guess (xml, json, script, or html).
     */
    get(url: string, success?: (data: any, textStatus: string, jqXHR: JQueryXHR) => any, dataType?: string): JQueryXHR;
    /**
     * Load data from the server using a HTTP GET request.
     *
     * @param url A string containing the URL to which the request is sent.
     * @param data A plain object or string that is sent to the server with the request.
     * @param success A callback function that is executed if the request succeeds.
     * @param dataType The type of data expected from the server. Default: Intelligent Guess (xml, json, script, or html).
     */
    get(url: string, data?: Object, success?: (data: any, textStatus: string, jqXHR: JQueryXHR) => any, dataType?: string): JQueryXHR;
    /**
     * Load data from the server using a HTTP GET request.
     *
     * @param url A string containing the URL to which the request is sent.
     * @param data A plain object or string that is sent to the server with the request.
     * @param success A callback function that is executed if the request succeeds.
     * @param dataType The type of data expected from the server. Default: Intelligent Guess (xml, json, script, or html).
     */
    get(url: string, data?: string, success?: (data: any, textStatus: string, jqXHR: JQueryXHR) => any, dataType?: string): JQueryXHR;
    /**
     * Load JSON-encoded data from the server using a GET HTTP request.
     *
     * @param url A string containing the URL to which the request is sent.
     * @param success A callback function that is executed if the request succeeds.
     */
    getJSON(url: string, success?: (data: any, textStatus: string, jqXHR: JQueryXHR) => any): JQueryXHR;
    /**
     * Load JSON-encoded data from the server using a GET HTTP request.
     *
     * @param url A string containing the URL to which the request is sent.
     * @param data A plain object or string that is sent to the server with the request.
     * @param success A callback function that is executed if the request succeeds.
     */
    getJSON(url: string, data?: Object, success?: (data: any, textStatus: string, jqXHR: JQueryXHR) => any): JQueryXHR;
    /**
     * Load JSON-encoded data from the server using a GET HTTP request.
     *
     * @param url A string containing the URL to which the request is sent.
     * @param data A plain object or string that is sent to the server with the request.
     * @param success A callback function that is executed if the request succeeds.
     */
    getJSON(url: string, data?: string, success?: (data: any, textStatus: string, jqXHR: JQueryXHR) => any): JQueryXHR;
    /**
     * Load a JavaScript file from the server using a GET HTTP request, then execute it.
     *
     * @param url A string containing the URL to which the request is sent.
     * @param success A callback function that is executed if the request succeeds.
     */
    getScript(url: string, success?: (script: string, textStatus: string, jqXHR: JQueryXHR) => any): JQueryXHR;

    /**
     * Create a serialized representation of an array or object, suitable for use in a URL query string or Ajax request.
     */
    param: JQueryParam;

    /**
     * Load data from the server using a HTTP POST request.
     *
     * @param url A string containing the URL to which the request is sent.
     * @param success A callback function that is executed if the request succeeds. Required if dataType is provided, but can be null in that case.
     * @param dataType The type of data expected from the server. Default: Intelligent Guess (xml, json, script, text, html).
     */
    post(url: string, success?: (data: any, textStatus: string, jqXHR: JQueryXHR) => any, dataType?: string): JQueryXHR;
    /**
     * Load data from the server using a HTTP POST request.
     *
     * @param url A string containing the URL to which the request is sent.
     * @param data A plain object or string that is sent to the server with the request.
     * @param success A callback function that is executed if the request succeeds. Required if dataType is provided, but can be null in that case.
     * @param dataType The type of data expected from the server. Default: Intelligent Guess (xml, json, script, text, html).
     */
    post(url: string, data?: Object, success?: (data: any, textStatus: string, jqXHR: JQueryXHR) => any, dataType?: string): JQueryXHR;
    /**
     * Load data from the server using a HTTP POST request.
     *
     * @param url A string containing the URL to which the request is sent.
     * @param data A plain object or string that is sent to the server with the request.
     * @param success A callback function that is executed if the request succeeds. Required if dataType is provided, but can be null in that case.
     * @param dataType The type of data expected from the server. Default: Intelligent Guess (xml, json, script, text, html).
     */
    post(url: string, data?: string, success?: (data: any, textStatus: string, jqXHR: JQueryXHR) => any, dataType?: string): JQueryXHR;

    /**
     * A multi-purpose callbacks list object that provides a powerful way to manage callback lists.
     *
     * @param flags An optional list of space-separated flags that change how the callback list behaves.
     */
    Callbacks(flags?: string): JQueryCallback;

    /**
     * Holds or releases the execution of jQuery's ready event.
     *
     * @param hold Indicates whether the ready hold is being requested or released
     */
    holdReady(hold: boolean): void;

    /**
     * Accepts a string containing a CSS selector which is then used to match a set of elements.
     *
     * @param selector A string containing a selector expression
     * @param context A DOM Element, Document, or jQuery to use as context
     */
    (selector: string, context?: Element): JQuery;
    /**
     * Accepts a string containing a CSS selector which is then used to match a set of elements.
     *
     * @param selector A string containing a selector expression
     * @param context A DOM Element, Document, or jQuery to use as context
     */
    (selector: string, context?: JQuery): JQuery;
    /**
     * Accepts a string containing a CSS selector which is then used to match a set of elements.
     *
     * @param element A DOM element to wrap in a jQuery object.
     */
    (element: Element): JQuery;
    /**
     * Accepts a string containing a CSS selector which is then used to match a set of elements.
     *
     * @param elementArray An array containing a set of DOM elements to wrap in a jQuery object.
     */
    (elementArray: Element[]): JQuery;
    /**
     * Accepts a string containing a CSS selector which is then used to match a set of elements.
     *
     * @param object A plain object to wrap in a jQuery object.
     */
    (object: {}): JQuery;
    /**
     * Accepts a string containing a CSS selector which is then used to match a set of elements.
     *
     * @param object An existing jQuery object to clone.
     */
    (object: JQuery): JQuery;
    /**
     * Specify a function to execute when the DOM is fully loaded.
     */
    (): JQuery;

    /**
     * Creates DOM elements on the fly from the provided string of raw HTML.
     *
     * @param html A string of HTML to create on the fly. Note that this parses HTML, not XML.
     * @param ownerDocument A document in which the new elements will be created.
     */
    (html: string, ownerDocument?: Document): JQuery;
    /**
     * Creates DOM elements on the fly from the provided string of raw HTML.
     *
     * @param html A string defining a single, standalone, HTML element (e.g. <div/> or <div></div>).
     * @param attributes An object of attributes, events, and methods to call on the newly-created element.
     */
    (html: string, attributes: Object): JQuery;

    /**
     * Binds a function to be executed when the DOM has finished loading.
     *
     * @param callback A function to execute after the DOM is ready.
     */
    (callback: Function): JQuery;

    /**
     * Relinquish jQuery's control of the $ variable.
     *
     * @param removeAll A Boolean indicating whether to remove all jQuery variables from the global scope (including jQuery itself).
     */
    noConflict(removeAll?: boolean): Object;

    /**
     * Provides a way to execute callback functions based on one or more objects, usually Deferred objects that represent asynchronous events.
     *
     * @param deferreds One or more Deferred objects, or plain JavaScript objects.
     */
    when<T>(...deferreds: JQueryGenericPromise<T>[]): JQueryPromise<T>;
    /**
     * Provides a way to execute callback functions based on one or more objects, usually Deferred objects that represent asynchronous events.
     *
     * @param deferreds One or more Deferred objects, or plain JavaScript objects.
     */
    when<T>(...deferreds: T[]): JQueryPromise<T>;
    /**
     * Provides a way to execute callback functions based on one or more objects, usually Deferred objects that represent asynchronous events.
     *
     * @param deferreds One or more Deferred objects, or plain JavaScript objects.
     */
    when<T>(...deferreds: any[]): JQueryPromise<T>;

    /**
     * Hook directly into jQuery to override how particular CSS properties are retrieved or set, normalize CSS property naming, or create custom properties.
     */
    cssHooks: { [key: string]: any; };
    cssNumber: any;

    /**
     * Store arbitrary data associated with the specified element. Returns the value that was set.
     *
     * @param element The DOM element to associate with the data.
     * @param key A string naming the piece of data to set.
     * @param value The new data value.
     */
    data<T>(element: Element, key: string, value: T): T;
    /**
     * Returns value at named data store for the element, as set by jQuery.data(element, name, value), or the full data store for the element.
     *
     * @param element The DOM element to associate with the data.
     * @param key A string naming the piece of data to set.
     */
    data(element: Element, key: string): any;
    /**
     * Returns value at named data store for the element, as set by jQuery.data(element, name, value), or the full data store for the element.
     *
     * @param element The DOM element to associate with the data.
     */
    data(element: Element): any;

    /**
     * Execute the next function on the queue for the matched element.
     *
     * @param element A DOM element from which to remove and execute a queued function.
     * @param queueName A string containing the name of the queue. Defaults to fx, the standard effects queue.
     */
    dequeue(element: Element, queueName?: string): void;

    /**
     * Determine whether an element has any jQuery data associated with it.
     *
     * @param element A DOM element to be checked for data.
     */
    hasData(element: Element): boolean;

    /**
     * Show the queue of functions to be executed on the matched element.
     *
     * @param element A DOM element to inspect for an attached queue.
     * @param queueName A string containing the name of the queue. Defaults to fx, the standard effects queue.
     */
    queue(element: Element, queueName?: string): any[];
    /**
     * Manipulate the queue of functions to be executed on the matched element.
     *
     * @param element A DOM element where the array of queued functions is attached.
     * @param queueName A string containing the name of the queue. Defaults to fx, the standard effects queue.
     * @param newQueue An array of functions to replace the current queue contents.
     */
    queue(element: Element, queueName: string, newQueue: Function[]): JQuery;
    /**
     * Manipulate the queue of functions to be executed on the matched element.
     *
     * @param element A DOM element on which to add a queued function.
     * @param queueName A string containing the name of the queue. Defaults to fx, the standard effects queue.
     * @param callback The new function to add to the queue.
     */
    queue(element: Element, queueName: string, callback: Function): JQuery;

    /**
     * Remove a previously-stored piece of data.
     *
     * @param element A DOM element from which to remove data.
     * @param name A string naming the piece of data to remove.
     */
    removeData(element: Element, name?: string): JQuery;

    /**
     * A constructor function that returns a chainable utility object with methods to register multiple callbacks into callback queues, invoke callback queues, and relay the success or failure state of any synchronous or asynchronous function.
     *
     * @param beforeStart A function that is called just before the constructor returns.
     */
    Deferred<T>(beforeStart?: (deferred: JQueryDeferred<T>) => any): JQueryDeferred<T>;

    /**
     * Effects
     */
    fx: {
        tick: () => void;
        /**
         * The rate (in milliseconds) at which animations fire.
         */
        interval: number;
        stop: () => void;
        speeds: { slow: number; fast: number; };
        /**
         * Globally disable all animations.
         */
        off: boolean;
        step: any;
    };

    /**
     * Takes a function and returns a new one that will always have a particular context.
     *
     * @param fnction The function whose context will be changed.
     * @param context The object to which the context (this) of the function should be set.
     * @param additionalArguments Any number of arguments to be passed to the function referenced in the function argument.
     */
    proxy(fnction: (...args: any[]) => any, context: Object, ...additionalArguments: any[]): any;
    /**
     * Takes a function and returns a new one that will always have a particular context.
     *
     * @param context The object to which the context (this) of the function should be set.
     * @param name The name of the function whose context will be changed (should be a property of the context object).
     * @param additionalArguments Any number of arguments to be passed to the function named in the name argument.
     */
    proxy(context: Object, name: string, ...additionalArguments: any[]): any;

    Event: JQueryEventConstructor;

    /**
     * Takes a string and throws an exception containing it.
     *
     * @param message The message to send out.
     */
    error(message: any): JQuery;

    expr: any;
    fn: any;  //TODO: Decide how we want to type this

    isReady: boolean;

    // Properties
    support: JQuerySupport;

    /**
     * Check to see if a DOM element is a descendant of another DOM element.
     * 
     * @param container The DOM element that may contain the other element.
     * @param contained The DOM element that may be contained by (a descendant of) the other element.
     */
    contains(container: Element, contained: Element): boolean;

    /**
     * A generic iterator function, which can be used to seamlessly iterate over both objects and arrays. Arrays and array-like objects with a length property (such as a function's arguments object) are iterated by numeric index, from 0 to length-1. Other objects are iterated via their named properties.
     * 
     * @param collection The object or array to iterate over.
     * @param callback The function that will be executed on every object.
     */
    each<T>(
        collection: T[],
        callback: (indexInArray: number, valueOfElement: T) => any
        ): any;

    /**
     * A generic iterator function, which can be used to seamlessly iterate over both objects and arrays. Arrays and array-like objects with a length property (such as a function's arguments object) are iterated by numeric index, from 0 to length-1. Other objects are iterated via their named properties.
     * 
     * @param collection The object or array to iterate over.
     * @param callback The function that will be executed on every object.
     */
    each(
        collection: any,
        callback: (indexInArray: any, valueOfElement: any) => any
        ): any;

    /**
     * Merge the contents of two or more objects together into the first object.
     *
     * @param target An object that will receive the new properties if additional objects are passed in or that will extend the jQuery namespace if it is the sole argument.
     * @param object1 An object containing additional properties to merge in.
     * @param objectN Additional objects containing properties to merge in.
     */
    extend(target: any, object1?: any, ...objectN: any[]): any;
    /**
     * Merge the contents of two or more objects together into the first object.
     *
     * @param deep If true, the merge becomes recursive (aka. deep copy).
     * @param target The object to extend. It will receive the new properties.
     * @param object1 An object containing additional properties to merge in.
     * @param objectN Additional objects containing properties to merge in.
     */
    extend(deep: boolean, target: any, object1?: any, ...objectN: any[]): any;

    /**
     * Execute some JavaScript code globally.
     *
     * @param code The JavaScript code to execute.
     */
    globalEval(code: string): any;

    /**
     * Finds the elements of an array which satisfy a filter function. The original array is not affected.
     *
     * @param array The array to search through.
     * @param func The function to process each item against. The first argument to the function is the item, and the second argument is the index. The function should return a Boolean value.  this will be the global window object.
     * @param invert If "invert" is false, or not provided, then the function returns an array consisting of all elements for which "callback" returns true. If "invert" is true, then the function returns an array consisting of all elements for which "callback" returns false.
     */
    grep<T>(array: T[], func: (elementOfArray: T, indexInArray: number) => boolean, invert?: boolean): T[];

    /**
     * Search for a specified value within an array and return its index (or -1 if not found).
     *
     * @param value The value to search for.
     * @param array An array through which to search.
     * @param fromIndex he index of the array at which to begin the search. The default is 0, which will search the whole array.
     */
    inArray<T>(value: T, array: T[], fromIndex?: number): number;

    /**
     * Determine whether the argument is an array.
     *
     * @param obj Object to test whether or not it is an array.
     */
    isArray(obj: any): boolean;
    /**
     * Check to see if an object is empty (contains no enumerable properties).
     *
     * @param obj The object that will be checked to see if it's empty.
     */
    isEmptyObject(obj: any): boolean;
    /**
     * Determine if the argument passed is a Javascript function object.
     *
     * @param obj Object to test whether or not it is a function.
     */
    isFunction(obj: any): boolean;
    /**
     * Determines whether its argument is a number.
     *
     * @param obj The value to be tested.
     */
    isNumeric(value: any): boolean;
    /**
     * Check to see if an object is a plain object (created using "{}" or "new Object").
     *
     * @param obj The object that will be checked to see if it's a plain object.
     */
    isPlainObject(obj: any): boolean;
    /**
     * Determine whether the argument is a window.
     *
     * @param obj Object to test whether or not it is a window.
     */
    isWindow(obj: any): boolean;
    /**
     * Check to see if a DOM node is within an XML document (or is an XML document).
     *
     * @param node he DOM node that will be checked to see if it's in an XML document.
     */
    isXMLDoc(node: Node): boolean;

    /**
     * Convert an array-like object into a true JavaScript array.
     * 
     * @param obj Any object to turn into a native Array.
     */
    makeArray(obj: any): any[];

    /**
     * Translate all items in an array or object to new array of items.
     * 
     * @param array The Array to translate.
     * @param callback The function to process each item against. The first argument to the function is the array item, the second argument is the index in array The function can return any value. Within the function, this refers to the global (window) object.
     */
    map<T, U>(array: T[], callback: (elementOfArray: T, indexInArray: number) => U): U[];
    /**
     * Translate all items in an array or object to new array of items.
     * 
     * @param arrayOrObject The Array or Object to translate.
     * @param callback The function to process each item against. The first argument to the function is the value; the second argument is the index or key of the array or object property. The function can return any value to add to the array. A returned array will be flattened into the resulting array. Within the function, this refers to the global (window) object.
     */
    map(arrayOrObject: any, callback: (value: any, indexOrKey: any) => any): any;

    /**
     * Merge the contents of two arrays together into the first array.
     * 
     * @param first The first array to merge, the elements of second added.
     * @param second The second array to merge into the first, unaltered.
     */
    merge<T>(first: T[], second: T[]): T[];

    /**
     * An empty function.
     */
    noop(): any;

    /**
     * Return a number representing the current time.
     */
    now(): number;

    /**
     * Takes a well-formed JSON string and returns the resulting JavaScript object.
     * 
     * @param json The JSON string to parse.
     */
    parseJSON(json: string): Object;

    /**
     * Parses a string into an XML document.
     *
     * @param data a well-formed XML string to be parsed
     */
    parseXML(data: string): XMLDocument;

    /**
     * Remove the whitespace from the beginning and end of a string.
     * 
     * @param str Remove the whitespace from the beginning and end of a string.
     */
    trim(str: string): string;

    /**
     * Determine the internal JavaScript [[Class]] of an object.
     * 
     * @param obj Object to get the internal JavaScript [[Class]] of.
     */
    type(obj: any): string;

    /**
     * Sorts an array of DOM elements, in place, with the duplicates removed. Note that this only works on arrays of DOM elements, not strings or numbers.
     * 
     * @param array The Array of DOM elements.
     */
    unique(array: Element[]): Element[];

    /**
     * Parses a string into an array of DOM nodes.
     *
     * @param data HTML string to be parsed
     * @param context DOM element to serve as the context in which the HTML fragment will be created
     * @param keepScripts A Boolean indicating whether to include scripts passed in the HTML string
     */
    parseHTML(data: string, context?: HTMLElement, keepScripts?: boolean): any[];
}

/**
 * The jQuery instance members
 */
interface JQuery {
    /**
     * Register a handler to be called when Ajax requests complete. This is an AjaxEvent.
     *
     * @param handler The function to be invoked.
     */
    ajaxComplete(handler: (event: JQueryEventObject, XMLHttpRequest: XMLHttpRequest, ajaxOptions: any) => any): JQuery;
    /**
     * Register a handler to be called when Ajax requests complete with an error. This is an Ajax Event.
     *
     * @param handler The function to be invoked.
     */
    ajaxError(handler: (event: JQueryEventObject, jqXHR: JQueryXHR, ajaxSettings: JQueryAjaxSettings, thrownError: any) => any): JQuery;
    /**
     * Attach a function to be executed before an Ajax request is sent. This is an Ajax Event.
     *
     * @param handler The function to be invoked.
     */
    ajaxSend(handler: (event: JQueryEventObject, jqXHR: JQueryXHR, ajaxOptions: JQueryAjaxSettings) => any): JQuery;
    /**
     * Register a handler to be called when the first Ajax request begins. This is an Ajax Event.
     *
     * @param handler The function to be invoked.
     */
    ajaxStart(handler: () => any): JQuery;
    /**
     * Register a handler to be called when all Ajax requests have completed. This is an Ajax Event.
     *
     * @param handler The function to be invoked.
     */
    ajaxStop(handler: () => any): JQuery;
    /**
     * Attach a function to be executed whenever an Ajax request completes successfully. This is an Ajax Event.
     *
     * @param handler The function to be invoked.
     */
    ajaxSuccess(handler: (event: JQueryEventObject, XMLHttpRequest: XMLHttpRequest, ajaxOptions: JQueryAjaxSettings) => any): JQuery;

    /**
     * Load data from the server and place the returned HTML into the matched element.
     *
     * @param url A string containing the URL to which the request is sent.
     * @param data A plain object or string that is sent to the server with the request.
     * @param complete A callback function that is executed when the request completes.
     */
    load(url: string, data?: string, complete?: (responseText: string, textStatus: string, XMLHttpRequest: XMLHttpRequest) => any): JQuery;
    /**
     * Load data from the server and place the returned HTML into the matched element.
     *
     * @param url A string containing the URL to which the request is sent.
     * @param data A plain object or string that is sent to the server with the request.
     * @param complete A callback function that is executed when the request completes.
     */
    load(url: string, data?: Object, complete?: (responseText: string, textStatus: string, XMLHttpRequest: XMLHttpRequest) => any): JQuery;

    /**
     * Encode a set of form elements as a string for submission.
     */
    serialize(): string;
    /**
     * Encode a set of form elements as an array of names and values.
     */
    serializeArray(): Object[];

    /**
     * Adds the specified class(es) to each of the set of matched elements.
     *
     * @param className One or more space-separated classes to be added to the class attribute of each matched element.
     */
    addClass(className: string): JQuery;
    /**
     * Adds the specified class(es) to each of the set of matched elements.
     *
     * @param function A function returning one or more space-separated class names to be added to the existing class name(s). Receives the index position of the element in the set and the existing class name(s) as arguments. Within the function, this refers to the current element in the set.
     */
    addClass(func: (index: number, className: string) => string): JQuery;

    /**
     * Add the previous set of elements on the stack to the current set, optionally filtered by a selector.
     */
    addBack(selector?: string): JQuery;

    /**
     * Get the value of an attribute for the first element in the set of matched elements.
     *
     * @param attributeName The name of the attribute to get.
     */
    attr(attributeName: string): string;
    /**
     * Set one or more attributes for the set of matched elements.
     *
     * @param attributeName The name of the attribute to set.
     * @param value A value to set for the attribute.
     */
    attr(attributeName: string, value: string): JQuery;
    /**
     * Set one or more attributes for the set of matched elements.
     *
     * @param attributeName The name of the attribute to set.
     * @param value A value to set for the attribute.
     */
    attr(attributeName: string, value: number): JQuery;
    /**
     * Set one or more attributes for the set of matched elements.
     *
     * @param attributeName The name of the attribute to set.
     * @param func A function returning the value to set. this is the current element. Receives the index position of the element in the set and the old attribute value as arguments.
     */
    attr(attributeName: string, func: (index: number, attr: any) => any): JQuery;
    /**
     * Set one or more attributes for the set of matched elements.
     *
     * @param attributes An object of attribute-value pairs to set.
     */
    attr(attributes: Object): JQuery;
    
    /**
     * Determine whether any of the matched elements are assigned the given class.
     *
     * @param className The class name to search for.
     */
    hasClass(className: string): boolean;

    /**
     * Get the HTML contents of the first element in the set of matched elements.
     */
    html(): string;
    /**
     * Set the HTML contents of each element in the set of matched elements.
     *
     * @param htmlString A string of HTML to set as the content of each matched element.
     */
    html(htmlString: string): JQuery;
    /**
     * Set the HTML contents of each element in the set of matched elements.
     *
     * @param func A function returning the HTML content to set. Receives the index position of the element in the set and the old HTML value as arguments. jQuery empties the element before calling the function; use the oldhtml argument to reference the previous content. Within the function, this refers to the current element in the set.
     */
    html(func: (index: number, oldhtml: string) => string): JQuery;
    /**
     * Set the HTML contents of each element in the set of matched elements.
     *
     * @param func A function returning the HTML content to set. Receives the index position of the element in the set and the old HTML value as arguments. jQuery empties the element before calling the function; use the oldhtml argument to reference the previous content. Within the function, this refers to the current element in the set.
     */

    /**
     * Get the value of a property for the first element in the set of matched elements.
     *
     * @param propertyName The name of the property to get.
     */
    prop(propertyName: string): any;
    /**
     * Set one or more properties for the set of matched elements.
     *
     * @param propertyName The name of the property to set.
     * @param value A value to set for the property.
     */
    prop(propertyName: string, value: string): JQuery;
    /**
     * Set one or more properties for the set of matched elements.
     *
     * @param propertyName The name of the property to set.
     * @param value A value to set for the property.
     */
    prop(propertyName: string, value: number): JQuery;
    /**
     * Set one or more properties for the set of matched elements.
     *
     * @param propertyName The name of the property to set.
     * @param value A value to set for the property.
     */
    prop(propertyName: string, value: boolean): JQuery;
    /**
     * Set one or more properties for the set of matched elements.
     *
     * @param properties An object of property-value pairs to set.
     */
    prop(properties: Object): JQuery;
    /**
     * Set one or more properties for the set of matched elements.
     *
     * @param propertyName The name of the property to set.
     * @param func A function returning the value to set. Receives the index position of the element in the set and the old property value as arguments. Within the function, the keyword this refers to the current element.
     */
    prop(propertyName: string, func: (index: number, oldPropertyValue: any) => any): JQuery;

    /**
     * Remove an attribute from each element in the set of matched elements.
     *
     * @param attributeName An attribute to remove; as of version 1.7, it can be a space-separated list of attributes.
     */
    removeAttr(attributeName: string): JQuery;

    /**
     * Remove a single class, multiple classes, or all classes from each element in the set of matched elements.
     *
     * @param className One or more space-separated classes to be removed from the class attribute of each matched element.
     */
    removeClass(className?: string): JQuery;
    /**
     * Remove a single class, multiple classes, or all classes from each element in the set of matched elements.
     *
     * @param function A function returning one or more space-separated class names to be removed. Receives the index position of the element in the set and the old class value as arguments.
     */
    removeClass(func: (index: number, className: string) => string): JQuery;

    /**
     * Remove a property for the set of matched elements.
     *
     * @param propertyName The name of the property to remove.
     */
    removeProp(propertyName: string): JQuery;

    /**
     * Add or remove one or more classes from each element in the set of matched elements, depending on either the class's presence or the value of the switch argument.
     *
     * @param className One or more class names (separated by spaces) to be toggled for each element in the matched set.
     * @param swtch A Boolean (not just truthy/falsy) value to determine whether the class should be added or removed.
     */
    toggleClass(className: string, swtch?: boolean): JQuery;
    /**
     * Add or remove one or more classes from each element in the set of matched elements, depending on either the class's presence or the value of the switch argument.
     *
     * @param swtch A boolean value to determine whether the class should be added or removed.
     */
    toggleClass(swtch?: boolean): JQuery;
    /**
     * Add or remove one or more classes from each element in the set of matched elements, depending on either the class's presence or the value of the switch argument.
     *
     * @param func A function that returns class names to be toggled in the class attribute of each element in the matched set. Receives the index position of the element in the set, the old class value, and the switch as arguments.
     * @param swtch A boolean value to determine whether the class should be added or removed.
     */
    toggleClass(func: (index: number, className: string, swtch: boolean) => string, swtch?: boolean): JQuery;

    /**
     * Get the current value of the first element in the set of matched elements.
     */
    val(): any;
    /**
     * Set the value of each element in the set of matched elements.
     *
     * @param value A string of text or an array of strings corresponding to the value of each matched element to set as selected/checked.
     */
    val(value: string): JQuery;
    /**
     * Set the value of each element in the set of matched elements.
     *
     * @param value A string of text or an array of strings corresponding to the value of each matched element to set as selected/checked.
     */
    val(value: string[]): JQuery;
    /**
     * Set the value of each element in the set of matched elements.
     *
     * @param func A function returning the value to set. this is the current element. Receives the index position of the element in the set and the old value as arguments.
     */
    val(func: (index: number, value: any) => any): JQuery;

    /**
     * Get the value of style properties for the first element in the set of matched elements.
     *
     * @param propertyName A CSS property.
     */
    css(propertyName: string): string;
    /**
     * Set one or more CSS properties for the set of matched elements.
     *
     * @param propertyName A CSS property name.
     * @param value A value to set for the property.
     */
    css(propertyName: string, value: string): JQuery;
    /**
     * Set one or more CSS properties for the set of matched elements.
     *
     * @param propertyName A CSS property name.
     * @param value A value to set for the property.
     */
    css(propertyName: string, value: number): JQuery;
    /**
     * Set one or more CSS properties for the set of matched elements.
     *
     * @param propertyName A CSS property name.
     * @param value A value to set for the property.
     */
    css(propertyName: string, value: string[]): JQuery;
    /**
     * Set one or more CSS properties for the set of matched elements.
     *
     * @param propertyName A CSS property name.
     * @param value A value to set for the property.
     */
    css(propertyName: string, value: number[]): JQuery;
    /**
     * Set one or more CSS properties for the set of matched elements.
     *
     * @param propertyName A CSS property name.
     * @param value A function returning the value to set. this is the current element. Receives the index position of the element in the set and the old value as arguments.
     */
    css(propertyName: string, value: (index: number, value: string) => string): JQuery;
    /**
     * Set one or more CSS properties for the set of matched elements.
     *
     * @param propertyName A CSS property name.
     * @param value A function returning the value to set. this is the current element. Receives the index position of the element in the set and the old value as arguments.
     */
    css(propertyName: string, value: (index: number, value: number) => number): JQuery;
    /**
     * Set one or more CSS properties for the set of matched elements.
     *
     * @param properties An object of property-value pairs to set.
     */
    css(properties: Object): JQuery;

    /**
     * Get the current computed height for the first element in the set of matched elements.
     */
    height(): number;
    /**
     * Set the CSS height of every matched element.
     *
     * @param value An integer representing the number of pixels, or an integer with an optional unit of measure appended (as a string).
     */
    height(value: number): JQuery;
    /**
     * Set the CSS height of every matched element.
     *
     * @param value An integer representing the number of pixels, or an integer with an optional unit of measure appended (as a string).
     */
    height(value: string): JQuery;
    /**
     * Set the CSS height of every matched element.
     *
     * @param func A function returning the height to set. Receives the index position of the element in the set and the old height as arguments. Within the function, this refers to the current element in the set.
     */
    height(func: (index: number, height: number) => number): JQuery;
    /**
     * Set the CSS height of every matched element.
     *
     * @param func A function returning the height to set. Receives the index position of the element in the set and the old height as arguments. Within the function, this refers to the current element in the set.
     */
    height(func: (index: number, height: string) => string): JQuery;
    /**
     * Set the CSS height of every matched element.
     *
     * @param func A function returning the height to set. Receives the index position of the element in the set and the old height as arguments. Within the function, this refers to the current element in the set.
     */
    height(func: (index: number, height: string) => number): JQuery;
    /**
     * Set the CSS height of every matched element.
     *
     * @param func A function returning the height to set. Receives the index position of the element in the set and the old height as arguments. Within the function, this refers to the current element in the set.
     */
    height(func: (index: number, height: number) => string): JQuery;

    /**
     * Get the current computed height for the first element in the set of matched elements, including padding but not border.
     */
    innerHeight(): number;

    /**
     * Get the current computed width for the first element in the set of matched elements, including padding but not border.
     */
    innerWidth(): number;

    /**
     * Get the current coordinates of the first element in the set of matched elements, relative to the document.
     */
    offset(): JQueryCoordinates;
    /**
     * An object containing the properties top and left, which are integers indicating the new top and left coordinates for the elements.
     *
     * @param coordinates An object containing the properties top and left, which are integers indicating the new top and left coordinates for the elements.
     */
    offset(coordinates: JQueryCoordinates): JQuery;
    /**
     * An object containing the properties top and left, which are integers indicating the new top and left coordinates for the elements.
     *
     * @param func A function to return the coordinates to set. Receives the index of the element in the collection as the first argument and the current coordinates as the second argument. The function should return an object with the new top and left properties.
     */
    offset(func: (index: number, coords: JQueryCoordinates) => JQueryCoordinates): JQuery;

    /**
     * Get the current computed height for the first element in the set of matched elements, including padding, border, and optionally margin. Returns an integer (without "px") representation of the value or null if called on an empty set of elements.
     *
     * @param includeMargin A Boolean indicating whether to include the element's margin in the calculation.
     */
    outerHeight(includeMargin?: boolean): number;

    /**
     * Get the current computed width for the first element in the set of matched elements, including padding and border.
     *
     * @param includeMargin A Boolean indicating whether to include the element's margin in the calculation.
     */
    outerWidth(includeMargin?: boolean): number;

    /**
     * Get the current coordinates of the first element in the set of matched elements, relative to the offset parent.
     */
    position(): JQueryCoordinates;

    /**
     * Get the current horizontal position of the scroll bar for the first element in the set of matched elements or set the horizontal position of the scroll bar for every matched element.
     */
    scrollLeft(): number;
    /**
     * Set the current horizontal position of the scroll bar for each of the set of matched elements.
     *
     * @param value An integer indicating the new position to set the scroll bar to.
     */
    scrollLeft(value: number): JQuery;

    /**
     * Get the current vertical position of the scroll bar for the first element in the set of matched elements or set the vertical position of the scroll bar for every matched element.
     */
    scrollTop(): number;
    /**
     * Set the current vertical position of the scroll bar for each of the set of matched elements.
     *
     * @param value An integer indicating the new position to set the scroll bar to.
     */
    scrollTop(value: number): JQuery;

    /**
     * Get the current computed width for the first element in the set of matched elements.
     */
    width(): number;
    /**
     * Set the CSS width of each element in the set of matched elements.
     *
     * @param value An integer representing the number of pixels, or an integer along with an optional unit of measure appended (as a string).
     */
    width(value: number): JQuery;
    /**
     * Set the CSS width of each element in the set of matched elements.
     *
     * @param value An integer representing the number of pixels, or an integer along with an optional unit of measure appended (as a string).
     */
    width(value: string): JQuery;
    /**
     * Set the CSS width of each element in the set of matched elements.
     *
     * @param func A function returning the width to set. Receives the index position of the element in the set and the old width as arguments. Within the function, this refers to the current element in the set.
     */
    width(func: (index: number, width: number) => number): JQuery;
    /**
     * Set the CSS width of each element in the set of matched elements.
     *
     * @param func A function returning the width to set. Receives the index position of the element in the set and the old width as arguments. Within the function, this refers to the current element in the set.
     */
    width(func: (index: number, width: string) => string): JQuery;
    /**
     * Set the CSS width of each element in the set of matched elements.
     *
     * @param func A function returning the width to set. Receives the index position of the element in the set and the old width as arguments. Within the function, this refers to the current element in the set.
     */
    width(func: (index: number, width: string) => number): JQuery;
    /**
     * Set the CSS width of each element in the set of matched elements.
     *
     * @param func A function returning the width to set. Receives the index position of the element in the set and the old width as arguments. Within the function, this refers to the current element in the set.
     */
    width(func: (index: number, width: number) => string): JQuery;

    /**
     * Remove from the queue all items that have not yet been run.
     *
     * @param queueName A string containing the name of the queue. Defaults to fx, the standard effects queue.
     */
    clearQueue(queueName?: string): JQuery;

    /**
     * Store arbitrary data associated with the matched elements.
     *
     * @param key A string naming the piece of data to set.
     * @param value The new data value; it can be any Javascript type including Array or Object.
     */
    data(key: string, value: any): JQuery;
    /**
     * Store arbitrary data associated with the matched elements.
     *
     * @param obj An object of key-value pairs of data to update.
     */
    data(obj: { [key: string]: any; }): JQuery;
    /**
     * Return the value at the named data store for the first element in the jQuery collection, as set by data(name, value) or by an HTML5 data-* attribute.
     *
     * @param key Name of the data stored.
     */
    data(key: string): any;
    /**
     * Return the value at the named data store for the first element in the jQuery collection, as set by data(name, value) or by an HTML5 data-* attribute.
     */
    data(): any;

    /**
     * Execute the next function on the queue for the matched elements.
     *
     * @param queueName A string containing the name of the queue. Defaults to fx, the standard effects queue.
     */
    dequeue(queueName?: string): JQuery;

    /**
     * Remove a previously-stored piece of data.
     *
     * @param name A string naming the piece of data to delete or space-separated string naming the pieces of data to delete.
     */
    removeData(name: string): JQuery;
    /**
     * Remove a previously-stored piece of data.
     *
     * @param list An array of strings naming the pieces of data to delete.
     */
    removeData(list: string[]): JQuery;

    /**
     * Return a Promise object to observe when all actions of a certain type bound to the collection, queued or not, have finished.
     *
     * @param type The type of queue that needs to be observed. (default: fx)
     * @param target Object onto which the promise methods have to be attached
     */
    promise(type?: string, target?: Object): JQueryPromise<any>;

    /**
     * Perform a custom animation of a set of CSS properties.
     *
     * @param properties An object of CSS properties and values that the animation will move toward.
     * @param duration A string or number determining how long the animation will run.
     * @param complete A function to call once the animation is complete.
     */
    animate(properties: Object, duration?: string, complete?: Function): JQuery;
    /**
     * Perform a custom animation of a set of CSS properties.
     *
     * @param properties An object of CSS properties and values that the animation will move toward.
     * @param duration A string or number determining how long the animation will run.
     * @param complete A function to call once the animation is complete.
     */
    animate(properties: Object, duration?: number, complete?: Function): JQuery;
    /**
     * Perform a custom animation of a set of CSS properties.
     *
     * @param properties An object of CSS properties and values that the animation will move toward.
     * @param duration A string or number determining how long the animation will run.
     * @param easing A string indicating which easing function to use for the transition. (default: swing)
     * @param complete A function to call once the animation is complete.
     */
    animate(properties: Object, duration?: string, easing?: string, complete?: Function): JQuery;
    /**
     * Perform a custom animation of a set of CSS properties.
     *
     * @param properties An object of CSS properties and values that the animation will move toward.
     * @param duration A string or number determining how long the animation will run.
     * @param easing A string indicating which easing function to use for the transition. (default: swing)
     * @param complete A function to call once the animation is complete.
     */
    animate(properties: Object, duration?: number, easing?: string, complete?: Function): JQuery;
    /**
     * Perform a custom animation of a set of CSS properties.
     *
     * @param properties An object of CSS properties and values that the animation will move toward.
     * @param options A map of additional options to pass to the method.
     */
    animate(properties: Object, options: JQueryAnimationOptions): JQuery;

    /**
     * Set a timer to delay execution of subsequent items in the queue.
     *
     * @param duration An integer indicating the number of milliseconds to delay execution of the next item in the queue.
     * @param queueName A string containing the name of the queue. Defaults to fx, the standard effects queue.
     */
    delay(duration: number, queueName?: string): JQuery;

    /**
     * Display the matched elements by fading them to opaque.
     *
     * @param duration A string or number determining how long the animation will run.
     * @param complete A function to call once the animation is complete.
     */
    fadeIn(duration?: number, complete?: Function): JQuery;
    /**
     * Display the matched elements by fading them to opaque.
     *
     * @param duration A string or number determining how long the animation will run.
     * @param complete A function to call once the animation is complete.
     */
    fadeIn(duration?: string, complete?: Function): JQuery;
    /**
     * Display the matched elements by fading them to opaque.
     *
     * @param duration A string or number determining how long the animation will run.
     * @param easing A string indicating which easing function to use for the transition.
     * @param complete A function to call once the animation is complete.
     */
    fadeIn(duration?: number, easing?: string, complete?: Function): JQuery;
    /**
     * Display the matched elements by fading them to opaque.
     *
     * @param duration A string or number determining how long the animation will run.
     * @param easing A string indicating which easing function to use for the transition.
     * @param complete A function to call once the animation is complete.
     */
    fadeIn(duration?: string, easing?: string, complete?: Function): JQuery;
    /**
     * Display the matched elements by fading them to opaque.
     *
     * @param options A map of additional options to pass to the method.
     */
    fadeIn(options: JQueryAnimationOptions): JQuery;

    /**
     * Hide the matched elements by fading them to transparent.
     *
     * @param duration A string or number determining how long the animation will run.
     * @param complete A function to call once the animation is complete.
     */
    fadeOut(duration?: number, complete?: Function): JQuery;
    /**
     * Hide the matched elements by fading them to transparent.
     *
     * @param duration A string or number determining how long the animation will run.
     * @param complete A function to call once the animation is complete.
     */
    fadeOut(duration?: string, complete?: Function): JQuery;
    /**
     * Hide the matched elements by fading them to transparent.
     *
     * @param duration A string or number determining how long the animation will run.
     * @param easing A string indicating which easing function to use for the transition.
     * @param complete A function to call once the animation is complete.
     */
    fadeOut(duration?: number, easing?: string, complete?: Function): JQuery;
    /**
     * Hide the matched elements by fading them to transparent.
     *
     * @param duration A string or number determining how long the animation will run.
     * @param easing A string indicating which easing function to use for the transition.
     * @param complete A function to call once the animation is complete.
     */
    fadeOut(duration?: string, easing?: string, complete?: Function): JQuery;
    /**
     * Hide the matched elements by fading them to transparent.
     *
     * @param options A map of additional options to pass to the method.
     */
    fadeOut(options: JQueryAnimationOptions): JQuery;

    /**
     * Adjust the opacity of the matched elements.
     *
     * @param duration A string or number determining how long the animation will run.
     * @param opacity A number between 0 and 1 denoting the target opacity.
     * @param complete A function to call once the animation is complete.
     */
    fadeTo(duration: string, opacity: number, complete?: Function): JQuery;
    /**
     * Adjust the opacity of the matched elements.
     *
     * @param duration A string or number determining how long the animation will run.
     * @param opacity A number between 0 and 1 denoting the target opacity.
     * @param complete A function to call once the animation is complete.
     */
    fadeTo(duration: number, opacity: number, complete?: Function): JQuery;
    /**
     * Adjust the opacity of the matched elements.
     *
     * @param duration A string or number determining how long the animation will run.
     * @param opacity A number between 0 and 1 denoting the target opacity.
     * @param easing A string indicating which easing function to use for the transition.
     * @param complete A function to call once the animation is complete.
     */
    fadeTo(duration: string, opacity: number, easing?: string, complete?: Function): JQuery;
    /**
     * Adjust the opacity of the matched elements.
     *
     * @param duration A string or number determining how long the animation will run.
     * @param opacity A number between 0 and 1 denoting the target opacity.
     * @param easing A string indicating which easing function to use for the transition.
     * @param complete A function to call once the animation is complete.
     */
    fadeTo(duration: number, opacity: number, easing?: string, complete?: Function): JQuery;

    /**
     * Display or hide the matched elements by animating their opacity.
     *
     * @param duration A string or number determining how long the animation will run.
     * @param complete A function to call once the animation is complete.
     */
    fadeToggle(duration?: number, complete?: Function): JQuery;
    /**
     * Display or hide the matched elements by animating their opacity.
     *
     * @param duration A string or number determining how long the animation will run.
     * @param complete A function to call once the animation is complete.
     */
    fadeToggle(duration?: string, complete?: Function): JQuery;
    /**
     * Display or hide the matched elements by animating their opacity.
     *
     * @param duration A string or number determining how long the animation will run.
     * @param easing A string indicating which easing function to use for the transition.
     * @param complete A function to call once the animation is complete.
     */
    fadeToggle(duration?: number, easing?: string, complete?: Function): JQuery;
    /**
     * Display or hide the matched elements by animating their opacity.
     *
     * @param duration A string or number determining how long the animation will run.
     * @param easing A string indicating which easing function to use for the transition.
     * @param complete A function to call once the animation is complete.
     */
    fadeToggle(duration?: string, easing?: string, complete?: Function): JQuery;
    /**
     * Display or hide the matched elements by animating their opacity.
     *
     * @param options A map of additional options to pass to the method.
     */
    fadeToggle(options: JQueryAnimationOptions): JQuery;

    /**
     * Stop the currently-running animation, remove all queued animations, and complete all animations for the matched elements.
     *
     * @param queue The name of the queue in which to stop animations.
     */
    finish(queue?: string): JQuery;

    /**
     * Hide the matched elements.
     *
     * @param duration A string or number determining how long the animation will run.
     * @param complete A function to call once the animation is complete.
     */
    hide(duration?: number, complete?: Function): JQuery;
    /**
     * Hide the matched elements.
     *
     * @param duration A string or number determining how long the animation will run.
     * @param complete A function to call once the animation is complete.
     */
    hide(duration?: string, complete?: Function): JQuery;
    /**
     * Hide the matched elements.
     *
     * @param duration A string or number determining how long the animation will run.
     * @param easing A string indicating which easing function to use for the transition.
     * @param complete A function to call once the animation is complete.
     */
    hide(duration?: number, easing?: string, complete?: Function): JQuery;
    /**
     * Hide the matched elements.
     *
     * @param duration A string or number determining how long the animation will run.
     * @param easing A string indicating which easing function to use for the transition.
     * @param complete A function to call once the animation is complete.
     */
    hide(duration?: string, easing?: string, complete?: Function): JQuery;
    /**
     * Hide the matched elements.
     *
     * @param options A map of additional options to pass to the method.
     */
    hide(options: JQueryAnimationOptions): JQuery;

    /**
     * Display the matched elements.
     *
     * @param duration A string or number determining how long the animation will run.
     * @param complete A function to call once the animation is complete.
     */
    show(duration?: number, complete?: Function): JQuery;
    /**
     * Display the matched elements.
     *
     * @param duration A string or number determining how long the animation will run.
     * @param complete A function to call once the animation is complete.
     */
    show(duration?: string, complete?: Function): JQuery;
    /**
     * Display the matched elements.
     *
     * @param duration A string or number determining how long the animation will run.
     * @param easing A string indicating which easing function to use for the transition.
     * @param complete A function to call once the animation is complete.
     */
    show(duration?: number, easing?: string, complete?: Function): JQuery;
    /**
     * Display the matched elements.
     *
     * @param duration A string or number determining how long the animation will run.
     * @param easing A string indicating which easing function to use for the transition.
     * @param complete A function to call once the animation is complete.
     */
    show(duration?: string, easing?: string, complete?: Function): JQuery;
    /**
     * Display the matched elements.
     *
     * @param options A map of additional options to pass to the method.
     */
    show(options: JQueryAnimationOptions): JQuery;

    /**
     * Display the matched elements with a sliding motion.
     *
     * @param duration A string or number determining how long the animation will run.
     * @param complete A function to call once the animation is complete.
     */
    slideDown(duration?: number, complete?: Function): JQuery;
    /**
     * Display the matched elements with a sliding motion.
     *
     * @param duration A string or number determining how long the animation will run.
     * @param complete A function to call once the animation is complete.
     */
    slideDown(duration?: string, complete?: Function): JQuery;
    /**
     * Display the matched elements with a sliding motion.
     *
     * @param duration A string or number determining how long the animation will run.
     * @param easing A string indicating which easing function to use for the transition.
     * @param complete A function to call once the animation is complete.
     */
    slideDown(duration?: number, easing?: string, complete?: Function): JQuery;
    /**
     * Display the matched elements with a sliding motion.
     *
     * @param duration A string or number determining how long the animation will run.
     * @param easing A string indicating which easing function to use for the transition.
     * @param complete A function to call once the animation is complete.
     */
    slideDown(duration?: string, easing?: string, complete?: Function): JQuery;
    /**
     * Display the matched elements with a sliding motion.
     *
     * @param options A map of additional options to pass to the method.
     */
    slideDown(options: JQueryAnimationOptions): JQuery;

    /**
     * Display or hide the matched elements with a sliding motion.
     *
     * @param duration A string or number determining how long the animation will run.
     * @param complete A function to call once the animation is complete.
     */
    slideToggle(duration?: number, complete?: Function): JQuery;
    /**
     * Display or hide the matched elements with a sliding motion.
     *
     * @param duration A string or number determining how long the animation will run.
     * @param complete A function to call once the animation is complete.
     */
    slideToggle(duration?: string, complete?: Function): JQuery;
    /**
     * Display or hide the matched elements with a sliding motion.
     *
     * @param duration A string or number determining how long the animation will run.
     * @param easing A string indicating which easing function to use for the transition.
     * @param complete A function to call once the animation is complete.
     */
    slideToggle(duration?: number, easing?: string, complete?: Function): JQuery;
    /**
     * Display or hide the matched elements with a sliding motion.
     *
     * @param duration A string or number determining how long the animation will run.
     * @param easing A string indicating which easing function to use for the transition.
     * @param complete A function to call once the animation is complete.
     */
    slideToggle(duration?: string, easing?: string, complete?: Function): JQuery;
    /**
     * Display or hide the matched elements with a sliding motion.
     *
     * @param options A map of additional options to pass to the method.
     */
    slideToggle(options: JQueryAnimationOptions): JQuery;

    /**
     * Hide the matched elements with a sliding motion.
     *
     * @param duration A string or number determining how long the animation will run.
     * @param complete A function to call once the animation is complete.
     */
    slideUp(duration?: number, complete?: Function): JQuery;
    /**
     * Hide the matched elements with a sliding motion.
     *
     * @param duration A string or number determining how long the animation will run.
     * @param complete A function to call once the animation is complete.
     */
    slideUp(duration?: string, complete?: Function): JQuery;
    /**
     * Hide the matched elements with a sliding motion.
     *
     * @param duration A string or number determining how long the animation will run.
     * @param easing A string indicating which easing function to use for the transition.
     * @param complete A function to call once the animation is complete.
     */
    slideUp(duration?: number, easing?: string, complete?: Function): JQuery;
    /**
     * Hide the matched elements with a sliding motion.
     *
     * @param duration A string or number determining how long the animation will run.
     * @param easing A string indicating which easing function to use for the transition.
     * @param complete A function to call once the animation is complete.
     */
    slideUp(duration?: string, easing?: string, complete?: Function): JQuery;
    /**
     * Hide the matched elements with a sliding motion.
     *
     * @param options A map of additional options to pass to the method.
     */
    slideUp(options: JQueryAnimationOptions): JQuery;

    /**
     * Stop the currently-running animation on the matched elements.
     *
     * @param clearQueue A Boolean indicating whether to remove queued animation as well. Defaults to false.
     * @param jumpToEnd A Boolean indicating whether to complete the current animation immediately. Defaults to false.
     */
    stop(clearQueue?: boolean, jumpToEnd?: boolean): JQuery;
    /**
     * Stop the currently-running animation on the matched elements.
     *
     * @param queue The name of the queue in which to stop animations.
     * @param clearQueue A Boolean indicating whether to remove queued animation as well. Defaults to false.
     * @param jumpToEnd A Boolean indicating whether to complete the current animation immediately. Defaults to false.
     */
    stop(queue?: string, clearQueue?: boolean, jumpToEnd?: boolean): JQuery;

    /**
     * Display or hide the matched elements.
     *
     * @param duration A string or number determining how long the animation will run.
     * @param complete A function to call once the animation is complete.
     */
    toggle(duration?: number, complete?: Function): JQuery;
    /**
     * Display or hide the matched elements.
     *
     * @param duration A string or number determining how long the animation will run.
     * @param complete A function to call once the animation is complete.
     */
    toggle(duration?: string, complete?: Function): JQuery;
    /**
     * Display or hide the matched elements.
     *
     * @param duration A string or number determining how long the animation will run.
     * @param easing A string indicating which easing function to use for the transition.
     * @param complete A function to call once the animation is complete.
     */
    toggle(duration?: number, easing?: string, complete?: Function): JQuery;
    /**
     * Display or hide the matched elements.
     *
     * @param duration A string or number determining how long the animation will run.
     * @param easing A string indicating which easing function to use for the transition.
     * @param complete A function to call once the animation is complete.
     */
    toggle(duration?: string, easing?: string, complete?: Function): JQuery;
    /**
     * Display or hide the matched elements.
     *
     * @param options A map of additional options to pass to the method.
     */
    toggle(options: JQueryAnimationOptions): JQuery;
    /**
     * Display or hide the matched elements.
     *
     * @param showOrHide A Boolean indicating whether to show or hide the elements.
     */
    toggle(showOrHide: boolean): JQuery;

    // Events
    bind(eventType: string, eventData: any, handler: (eventObject: JQueryEventObject) => any): JQuery;
    bind(eventType: string, handler: (eventObject: JQueryEventObject) => any): JQuery;
    bind(eventType: string, eventData: any, preventBubble: boolean): JQuery;
    bind(eventType: string, preventBubble: boolean): JQuery;
    bind(...events: any[]): JQuery;

    blur(handler: (eventObject: JQueryEventObject) => any): JQuery;
    blur(eventData?: any, handler?: (eventObject: JQueryEventObject) => any): JQuery;

    /**
     * Trigger the "change" event on an element.
     */
    change(): JQuery;
    /**
     * Bind an event handler to the "change" JavaScript event
     *
     * @param handler A function to execute each time the event is triggered.
     */
    change(handler: (eventObject: JQueryEventObject) => any): JQuery;
    /**
     * Bind an event handler to the "change" JavaScript event
     *
     * @param eventData An object containing data that will be passed to the event handler.
     * @param handler A function to execute each time the event is triggered.
     */
    change(eventData?: any, handler?: (eventObject: JQueryEventObject) => any): JQuery;

    /**
     * Trigger the "click" event on an element.
     */
    click(): JQuery;
    /**
     * Bind an event handler to the "click" JavaScript event
     *
     * @param eventData An object containing data that will be passed to the event handler.
     */
    click(handler: (eventObject: JQueryEventObject) => any): JQuery;
    /**
     * Bind an event handler to the "click" JavaScript event
     *
     * @param eventData An object containing data that will be passed to the event handler.
     * @param handler A function to execute each time the event is triggered.
     */
    click(eventData?: any, handler?: (eventObject: JQueryEventObject) => any): JQuery;

    /**
     * Trigger the "dblclick" event on an element.
     */
    dblclick(): JQuery;
    /**
     * Bind an event handler to the "dblclick" JavaScript event
     *
     * @param handler A function to execute each time the event is triggered.
     */
    dblclick(handler: (eventObject: JQueryEventObject) => any): JQuery;
    /**
     * Bind an event handler to the "dblclick" JavaScript event
     *
     * @param eventData An object containing data that will be passed to the event handler.
     * @param handler A function to execute each time the event is triggered.
     */
    dblclick(eventData?: any, handler?: (eventObject: JQueryEventObject) => any): JQuery;

    delegate(selector: any, eventType: string, handler: (eventObject: JQueryEventObject) => any): JQuery;

    /**
     * Trigger the "focus" event on an element.
     */
    focus(): JQuery;
    /**
     * Bind an event handler to the "focus" JavaScript event
     *
     * @param handler A function to execute each time the event is triggered.
     */
    focus(handler: (eventObject: JQueryEventObject) => any): JQuery;
    /**
     * Bind an event handler to the "focus" JavaScript event
     *
     * @param eventData An object containing data that will be passed to the event handler.
     * @param handler A function to execute each time the event is triggered.
     */
    focus(eventData?: any, handler?: (eventObject: JQueryEventObject) => any): JQuery;

    /**
     * Bind an event handler to the "focusin" JavaScript event
     *
     * @param handler A function to execute each time the event is triggered.
     */
    focusin(handler: (eventObject: JQueryEventObject) => any): JQuery;
    /**
     * Bind an event handler to the "focusin" JavaScript event
     *
     * @param eventData An object containing data that will be passed to the event handler.
     * @param handler A function to execute each time the event is triggered.
     */
    focusin(eventData: Object, handler: (eventObject: JQueryEventObject) => any): JQuery;

    /**
     * Bind an event handler to the "focusout" JavaScript event
     *
     * @param handler A function to execute each time the event is triggered.
     */
    focusout(handler: (eventObject: JQueryEventObject) => any): JQuery;
    /**
     * Bind an event handler to the "focusout" JavaScript event
     *
     * @param eventData An object containing data that will be passed to the event handler.
     * @param handler A function to execute each time the event is triggered.
     */
    focusout(eventData: Object, handler: (eventObject: JQueryEventObject) => any): JQuery;

    /**
     * Bind two handlers to the matched elements, to be executed when the mouse pointer enters and leaves the elements.
     *
     * @param handlerIn A function to execute when the mouse pointer enters the element.
     * @param handlerOut A function to execute when the mouse pointer leaves the element.
     */
    hover(handlerIn: (eventObject: JQueryEventObject) => any, handlerOut: (eventObject: JQueryEventObject) => any): JQuery;
    /**
     * Bind a single handler to the matched elements, to be executed when the mouse pointer enters or leaves the elements.
     *
     * @param handlerInOut A function to execute when the mouse pointer enters or leaves the element.
     */
    hover(handlerInOut: (eventObject: JQueryEventObject) => any): JQuery;

    /**
     * Trigger the "keydown" event on an element.
     */
    keydown(): JQuery;
    /**
     * Bind an event handler to the "keydown" JavaScript event
     *
     * @param handler A function to execute each time the event is triggered.
     */
    keydown(handler: (eventObject: JQueryKeyEventObject) => any): JQuery;
    /**
     * Bind an event handler to the keydown"" JavaScript event
     *
     * @param eventData An object containing data that will be passed to the event handler.
     * @param handler A function to execute each time the event is triggered.
     */
    keydown(eventData?: any, handler?: (eventObject: JQueryKeyEventObject) => any): JQuery;

    /**
     * Trigger the "keypress" event on an element.
     */
    keypress(): JQuery;
    /**
     * Bind an event handler to the "keypress" JavaScript event
     *
     * @param handler A function to execute each time the event is triggered.
     */
    keypress(handler: (eventObject: JQueryKeyEventObject) => any): JQuery;
    /**
     * Bind an event handler to the "keypress" JavaScript event
     *
     * @param eventData An object containing data that will be passed to the event handler.
     * @param handler A function to execute each time the event is triggered.
     */
    keypress(eventData?: any, handler?: (eventObject: JQueryKeyEventObject) => any): JQuery;

    /**
     * Trigger the "keyup" event on an element.
     */
    keyup(): JQuery;
    /**
     * Bind an event handler to the "keyup" JavaScript event
     *
     * @param handler A function to execute each time the event is triggered.
     */
    keyup(handler: (eventObject: JQueryKeyEventObject) => any): JQuery;
    /**
     * Bind an event handler to the "keyup" JavaScript event
     *
     * @param eventData An object containing data that will be passed to the event handler.
     * @param handler A function to execute each time the event is triggered.
     */
    keyup(eventData?: any, handler?: (eventObject: JQueryKeyEventObject) => any): JQuery;

    /**
     * Bind an event handler to the "load" JavaScript event.
     *
     * @param handler A function to execute when the event is triggered.
     */
    load(handler: (eventObject: JQueryEventObject) => any): JQuery;
    /**
     * Bind an event handler to the "load" JavaScript event.
     *
     * @param eventData An object containing data that will be passed to the event handler.
     * @param handler A function to execute when the event is triggered.
     */
    load(eventData?: any, handler?: (eventObject: JQueryEventObject) => any): JQuery;

    /**
     * Trigger the "mousedown" event on an element.
     */
    mousedown(): JQuery;
    /**
     * Bind an event handler to the "mousedown" JavaScript event.
     *
     * @param handler A function to execute when the event is triggered.
     */
    mousedown(handler: (eventObject: JQueryMouseEventObject) => any): JQuery;
    /**
     * Bind an event handler to the "mousedown" JavaScript event.
     *
     * @param eventData An object containing data that will be passed to the event handler.
     * @param handler A function to execute when the event is triggered.
     */
    mousedown(eventData: Object, handler: (eventObject: JQueryMouseEventObject) => any): JQuery;

    /**
     * Trigger the "mouseenter" event on an element.
     */
    mouseenter(): JQuery;
    /**
     * Bind an event handler to be fired when the mouse enters an element.
     *
     * @param handler A function to execute when the event is triggered.
     */
    mouseenter(handler: (eventObject: JQueryMouseEventObject) => any): JQuery;
    /**
     * Bind an event handler to be fired when the mouse enters an element.
     *
     * @param eventData An object containing data that will be passed to the event handler.
     * @param handler A function to execute when the event is triggered.
     */
    mouseenter(eventData: Object, handler: (eventObject: JQueryMouseEventObject) => any): JQuery;

    /**
     * Trigger the "mouseleave" event on an element.
     */
    mouseleave(): JQuery;
    /**
     * Bind an event handler to be fired when the mouse leaves an element.
     *
     * @param handler A function to execute when the event is triggered.
     */
    mouseleave(handler: (eventObject: JQueryMouseEventObject) => any): JQuery;
    /**
     * Bind an event handler to be fired when the mouse leaves an element.
     *
     * @param eventData An object containing data that will be passed to the event handler.
     * @param handler A function to execute when the event is triggered.
     */
    mouseleave(eventData: Object, handler: (eventObject: JQueryMouseEventObject) => any): JQuery;

    /**
     * Trigger the "mousemove" event on an element.
     */
    mousemove(): JQuery;
    /**
     * Bind an event handler to the "mousemove" JavaScript event.
     *
     * @param handler A function to execute when the event is triggered.
     */
    mousemove(handler: (eventObject: JQueryMouseEventObject) => any): JQuery;
    /**
     * Bind an event handler to the "mousemove" JavaScript event.
     *
     * @param eventData An object containing data that will be passed to the event handler.
     * @param handler A function to execute when the event is triggered.
     */
    mousemove(eventData: Object, handler: (eventObject: JQueryMouseEventObject) => any): JQuery;

    /**
     * Trigger the "mouseout" event on an element.
     */
    mouseout(): JQuery;
    /**
     * Bind an event handler to the "mouseout" JavaScript event.
     *
     * @param handler A function to execute when the event is triggered.
     */
    mouseout(handler: (eventObject: JQueryMouseEventObject) => any): JQuery;
    /**
     * Bind an event handler to the "mouseout" JavaScript event.
     *
     * @param eventData An object containing data that will be passed to the event handler.
     * @param handler A function to execute when the event is triggered.
     */
    mouseout(eventData: Object, handler: (eventObject: JQueryMouseEventObject) => any): JQuery;

    /**
     * Trigger the "mouseover" event on an element.
     */
    mouseover(): JQuery;
    /**
     * Bind an event handler to the "mouseover" JavaScript event.
     *
     * @param handler A function to execute when the event is triggered.
     */
    mouseover(handler: (eventObject: JQueryMouseEventObject) => any): JQuery;
    /**
     * Bind an event handler to the "mouseover" JavaScript event.
     *
     * @param eventData An object containing data that will be passed to the event handler.
     * @param handler A function to execute when the event is triggered.
     */
    mouseover(eventData: Object, handler: (eventObject: JQueryMouseEventObject) => any): JQuery;

    /**
     * Trigger the "mouseup" event on an element.
     */
    mouseup(): JQuery;
    /**
     * Bind an event handler to the "mouseup" JavaScript event.
     *
     * @param handler A function to execute when the event is triggered.
     */
    mouseup(handler: (eventObject: JQueryMouseEventObject) => any): JQuery;
    /**
     * Bind an event handler to the "mouseup" JavaScript event.
     *
     * @param eventData An object containing data that will be passed to the event handler.
     * @param handler A function to execute when the event is triggered.
     */
    mouseup(eventData: Object, handler: (eventObject: JQueryMouseEventObject) => any): JQuery;

    /**
     * Remove an event handler.
     */
    off(): JQuery;
    /**
     * Remove an event handler.
     *
     * @param events One or more space-separated event types and optional namespaces, or just namespaces, such as "click", "keydown.myPlugin", or ".myPlugin".
     * @param selector A selector which should match the one originally passed to .on() when attaching event handlers.
     * @param handler A handler function previously attached for the event(s), or the special value false.
     */
    off(events: string, selector?: string, handler?: (eventObject: JQueryEventObject) => any): JQuery;
    /**
     * Remove an event handler.
     *
     * @param events One or more space-separated event types and optional namespaces, or just namespaces, such as "click", "keydown.myPlugin", or ".myPlugin".
     * @param handler A handler function previously attached for the event(s), or the special value false.
     */
    off(events: string, handler: (eventObject: JQueryEventObject) => any): JQuery;
    /**
     * Remove an event handler.
     *
     * @param events An object where the string keys represent one or more space-separated event types and optional namespaces, and the values represent handler functions previously attached for the event(s).
     * @param selector A selector which should match the one originally passed to .on() when attaching event handlers.
     */
    off(events: { [key: string]: any; }, selector?: string): JQuery;

    /**
     * Attach an event handler function for one or more events to the selected elements.
     *
     * @param events One or more space-separated event types and optional namespaces, such as "click" or "keydown.myPlugin".
     * @param handler A function to execute when the event is triggered. The value false is also allowed as a shorthand for a function that simply does return false. Rest parameter args is for optional parameters passed to jQuery.trigger(). Note that the actual parameters on the event handler function must be marked as optional (? syntax).
     */
    on(events: string, handler: (eventObject: JQueryEventObject, ...args: any[]) => any): JQuery;
    /**
     * Attach an event handler function for one or more events to the selected elements.
     *
     * @param events One or more space-separated event types and optional namespaces, such as "click" or "keydown.myPlugin".
     * @param selector A selector string to filter the descendants of the selected elements that trigger the event. If the selector is null or omitted, the event is always triggered when it reaches the selected element.
     * @param handler A function to execute when the event is triggered. The value false is also allowed as a shorthand for a function that simply does return false.
     */
    on(events: string, selector: string, handler: (eventObject: JQueryEventObject) => any): JQuery;
    /**
     * Attach an event handler function for one or more events to the selected elements.
     *
     * @param events One or more space-separated event types and optional namespaces, such as "click" or "keydown.myPlugin".
     * @param selector A selector string to filter the descendants of the selected elements that trigger the event. If the selector is null or omitted, the event is always triggered when it reaches the selected element.
     * @param data Data to be passed to the handler in event.data when an event is triggered.
     * @param handler A function to execute when the event is triggered. The value false is also allowed as a shorthand for a function that simply does return false.
     */
    on(events: string, selector: string, data: any, handler: (eventObject: JQueryEventObject) => any): JQuery;
    /**
     * Attach an event handler function for one or more events to the selected elements.
     *
     * @param events An object in which the string keys represent one or more space-separated event types and optional namespaces, and the values represent a handler function to be called for the event(s).
     * @param selector A selector string to filter the descendants of the selected elements that will call the handler. If the selector is null or omitted, the handler is always called when it reaches the selected element.
     * @param data Data to be passed to the handler in event.data when an event occurs.
     */
    on(events: { [key: string]: any; }, selector?: any, data?: any): JQuery;

    /**
     * Attach a handler to an event for the elements. The handler is executed at most once per element per event type.
     *
     * @param events A string containing one or more JavaScript event types, such as "click" or "submit," or custom event names.
     * @param handler A function to execute at the time the event is triggered.
     */
    one(events: string, handler: (eventObject: JQueryEventObject) => any): JQuery;
    /**
     * Attach a handler to an event for the elements. The handler is executed at most once per element per event type.
     *
     * @param events A string containing one or more JavaScript event types, such as "click" or "submit," or custom event names.
     * @param data An object containing data that will be passed to the event handler.
     * @param handler A function to execute at the time the event is triggered.
     */
    one(events: string, data: Object, handler: (eventObject: JQueryEventObject) => any): JQuery;

    /**
     * Attach a handler to an event for the elements. The handler is executed at most once per element per event type.
     *
     * @param events One or more space-separated event types and optional namespaces, such as "click" or "keydown.myPlugin".
     * @param selector A selector string to filter the descendants of the selected elements that trigger the event. If the selector is null or omitted, the event is always triggered when it reaches the selected element.
     * @param handler A function to execute when the event is triggered. The value false is also allowed as a shorthand for a function that simply does return false.
     */
    one(events: string, selector: string, handler: (eventObject: JQueryEventObject) => any): JQuery;
    /**
     * Attach a handler to an event for the elements. The handler is executed at most once per element per event type.
     *
     * @param events One or more space-separated event types and optional namespaces, such as "click" or "keydown.myPlugin".
     * @param selector A selector string to filter the descendants of the selected elements that trigger the event. If the selector is null or omitted, the event is always triggered when it reaches the selected element.
     * @param data Data to be passed to the handler in event.data when an event is triggered.
     * @param handler A function to execute when the event is triggered. The value false is also allowed as a shorthand for a function that simply does return false.
     */
    one(events: string, selector: string, data: any, handler: (eventObject: JQueryEventObject) => any): JQuery;

    /**
     * Attach a handler to an event for the elements. The handler is executed at most once per element per event type.
     *
     * @param events An object in which the string keys represent one or more space-separated event types and optional namespaces, and the values represent a handler function to be called for the event(s).
     * @param selector A selector string to filter the descendants of the selected elements that will call the handler. If the selector is null or omitted, the handler is always called when it reaches the selected element.
     * @param data Data to be passed to the handler in event.data when an event occurs.
     */
    one(events: { [key: string]: any; }, selector?: string, data?: any): JQuery;


    /**
     * Specify a function to execute when the DOM is fully loaded.
     *
     * @param handler A function to execute after the DOM is ready.
     */
    ready(handler: Function): JQuery;

    /**
     * Trigger the "resize" event on an element.
     */
    resize(): JQuery;
    /**
     * Bind an event handler to the "resize" JavaScript event.
     *
     * @param handler A function to execute each time the event is triggered.
     */
    resize(handler: (eventObject: JQueryEventObject) => any): JQuery;
    /**
     * Bind an event handler to the "resize" JavaScript event.
     *
     * @param eventData An object containing data that will be passed to the event handler.
     * @param handler A function to execute each time the event is triggered.
     */
    resize(eventData: Object, handler: (eventObject: JQueryEventObject) => any): JQuery;

    /**
     * Trigger the "scroll" event on an element.
     */
    scroll(): JQuery;
    /**
     * Bind an event handler to the "scroll" JavaScript event.
     *
     * @param handler A function to execute each time the event is triggered.
     */
    scroll(handler: (eventObject: JQueryEventObject) => any): JQuery;
    /**
     * Bind an event handler to the "scroll" JavaScript event.
     *
     * @param eventData An object containing data that will be passed to the event handler.
     * @param handler A function to execute each time the event is triggered.
     */
    scroll(eventData: Object, handler: (eventObject: JQueryEventObject) => any): JQuery;

    /**
     * Trigger the "select" event on an element.
     */
    select(): JQuery;
    /**
     * Bind an event handler to the "select" JavaScript event.
     *
     * @param handler A function to execute each time the event is triggered.
     */
    select(handler: (eventObject: JQueryEventObject) => any): JQuery;
    /**
     * Bind an event handler to the "select" JavaScript event.
     *
     * @param eventData An object containing data that will be passed to the event handler.
     * @param handler A function to execute each time the event is triggered.
     */
    select(eventData: Object, handler: (eventObject: JQueryEventObject) => any): JQuery;

    /**
     * Trigger the "submit" event on an element.
     */
    submit(): JQuery;
    /**
     * Bind an event handler to the "submit" JavaScript event
     *
     * @param handler A function to execute each time the event is triggered.
     */
    submit(handler: (eventObject: JQueryEventObject) => any): JQuery;
    /**
     * Bind an event handler to the "submit" JavaScript event
     *
     * @param eventData An object containing data that will be passed to the event handler.
     * @param handler A function to execute each time the event is triggered.
     */
    submit(eventData?: any, handler?: (eventObject: JQueryEventObject) => any): JQuery;

    trigger(eventType: string, ...extraParameters: any[]): JQuery;
    trigger(event: JQueryEventObject): JQuery;

    triggerHandler(eventType: string, ...extraParameters: any[]): Object;

    unbind(eventType?: string, handler?: (eventObject: JQueryEventObject) => any): JQuery;
    unbind(eventType: string, fls: boolean): JQuery;
    unbind(evt: any): JQuery;

    undelegate(): JQuery;
    undelegate(selector: any, eventType: string, handler?: (eventObject: JQueryEventObject) => any): JQuery;
    undelegate(selector: any, events: any): JQuery;
    undelegate(namespace: string): JQuery;

    unload(handler: (eventObject: JQueryEventObject) => any): JQuery;
    unload(eventData?: any, handler?: (eventObject: JQueryEventObject) => any): JQuery;

    // Internals
    context: Element;
    jquery: string;

    error(handler: (eventObject: JQueryEventObject) => any): JQuery;
    error(eventData: any, handler: (eventObject: JQueryEventObject) => any): JQuery;

    pushStack(elements: any[]): JQuery;
    pushStack(elements: any[], name: any, arguments: any): JQuery;

    // Manipulation
    after(...content: any[]): JQuery;
    after(func: (index: any) => any): JQuery;

    append(...content: any[]): JQuery;
    append(func: (index: any, html: any) => any): JQuery;

    appendTo(target: any): JQuery;

    before(...content: any[]): JQuery;
    before(func: (index: any) => any): JQuery;

    clone(withDataAndEvents?: boolean, deepWithDataAndEvents?: boolean): JQuery;

    detach(selector?: any): JQuery;

    empty(): JQuery;

    insertAfter(target: any): JQuery;
    insertBefore(target: any): JQuery;

    prepend(...content: any[]): JQuery;
    prepend(func: (index: any, html: any) => any): JQuery;

    prependTo(target: any): JQuery;

    remove(selector?: any): JQuery;

    replaceAll(target: any): JQuery;

    replaceWith(func: any): JQuery;

    text(): string;
    text(textString: any): JQuery;
    text(textString: (index: number, text: string) => string): JQuery;

    toArray(): any[];

    unwrap(): JQuery;

    wrap(wrappingElement: any): JQuery;
    wrap(func: (index: any) => any): JQuery;

    wrapAll(wrappingElement: any): JQuery;

    wrapInner(wrappingElement: any): JQuery;
    wrapInner(func: (index: any) => any): JQuery;

    /**
     * Iterate over a jQuery object, executing a function for each matched element.
     * 
     * @param func A function to execute for each matched element.
     */
    each(func: (index: number, elem: Element) => any): JQuery;

    get(index?: number): any;

    index(): number;
    index(selector: string): number;
    index(element: any): number;

    // Properties
    length: number;
    selector: string;
    [x: string]: any;
    [x: number]: HTMLElement;

    // Traversing
    add(selector: string, context?: any): JQuery;
    add(...elements: any[]): JQuery;
    add(html: string): JQuery;
    add(obj: JQuery): JQuery;

    children(selector?: any): JQuery;

    closest(selector: string): JQuery;
    closest(selector: string, context?: Element): JQuery;
    closest(obj: JQuery): JQuery;
    closest(element: any): JQuery;
    closest(selectors: any, context?: Element): any[];

    contents(): JQuery;

    end(): JQuery;

    eq(index: number): JQuery;

    filter(selector: string): JQuery;
    filter(func: (index: any) => any): JQuery;
    filter(element: any): JQuery;
    filter(obj: JQuery): JQuery;

    find(selector: string): JQuery;
    find(element: any): JQuery;
    find(obj: JQuery): JQuery;

    first(): JQuery;

    has(selector: string): JQuery;
    has(contained: Element): JQuery;

    is(selector: string): boolean;
    is(func: (index: any) => any): boolean;
    is(element: any): boolean;
    is(obj: JQuery): boolean;

    last(): JQuery;

    map(callback: (index: any, domElement: Element) => any): JQuery;

    next(selector?: string): JQuery;

    nextAll(selector?: string): JQuery;

    nextUntil(selector?: string, filter?: string): JQuery;
    nextUntil(element?: Element, filter?: string): JQuery;
    nextUntil(obj?: JQuery, filter?: string): JQuery;

    not(selector: string): JQuery;
    not(func: (index: any) => any): JQuery;
    not(element: any): JQuery;
    not(obj: JQuery): JQuery;

    offsetParent(): JQuery;

    parent(selector?: string): JQuery;

    parents(selector?: string): JQuery;

    parentsUntil(selector?: string, filter?: string): JQuery;
    parentsUntil(element?: Element, filter?: string): JQuery;
    parentsUntil(obj?: JQuery, filter?: string): JQuery;

    prev(selector?: string): JQuery;

    prevAll(selector?: string): JQuery;

    prevUntil(selector?: string, filter?: string): JQuery;
    prevUntil(element?: Element, filter?: string): JQuery;
    prevUntil(obj?: JQuery, filter?: string): JQuery;

    siblings(selector?: string): JQuery;

    slice(start: number, end?: number): JQuery;

    // Utilities

    queue(queueName?: string): any[];
    queue(queueName: string, newQueueOrCallback: any): JQuery;
    queue(newQueueOrCallback: any): JQuery;
}
declare module "jquery" {
    export = $;
}
declare var jQuery: JQueryStatic;
declare var $: JQueryStatic;
=======
// Type definitions for jQuery 1.10.x / 2.0.x
// Project: http://jquery.com/
// Definitions by: Boris Yankov <https://github.com/borisyankov/>, Christian Hoffmeister <https://github.com/choffmeister>, Steve Fenton, Diullei Gomes <https://github.com/Diullei>, Tass Iliopoulos <https://github.com/tasoili>, Jason Swearingen, Sean Hill <https://github.com/seanski>, Guus Goossens <https://github.com/Guuz>, Kelly Summerlin <https://github.com/ksummerlin>, Basarat Ali Syed <https://github.com/basarat>, Nicholas Wolverson <https://github.com/nwolverson>, Derek Cicerone <https://github.com/derekcicerone>, Andrew Gaspar <https://github.com/AndrewGaspar>, James Harrison Fisher <https://github.com/jameshfisher>, Seikichi Kondo <https://github.com/seikichi>, Benjamin Jackman <https://github.com/benjaminjackman>, Poul Sorensen <https://github.com/s093294>, Josh Strobl <https://github.com/JoshStrobl>, John Reilly <https://github.com/johnnyreilly/>
// Definitions: https://github.com/borisyankov/DefinitelyTyped

/* *****************************************************************************
Copyright (c) Microsoft Corporation. All rights reserved.
Licensed under the Apache License, Version 2.0 (the "License"); you may not use
this file except in compliance with the License. You may obtain a copy of the
License at http://www.apache.org/licenses/LICENSE-2.0

THIS CODE IS PROVIDED *AS IS* BASIS, WITHOUT WARRANTIES OR CONDITIONS OF ANY
KIND, EITHER EXPRESS OR IMPLIED, INCLUDING WITHOUT LIMITATION ANY IMPLIED
WARRANTIES OR CONDITIONS OF TITLE, FITNESS FOR A PARTICULAR PURPOSE,
MERCHANTABLITY OR NON-INFRINGEMENT.

See the Apache Version 2.0 License for specific language governing permissions
and limitations under the License.
***************************************************************************** */


/**
 * Interface for the AJAX setting that will configure the AJAX request
 */
interface JQueryAjaxSettings {
    /**
     * The content type sent in the request header that tells the server what kind of response it will accept in return. If the accepts setting needs modification, it is recommended to do so once in the $.ajaxSetup() method.
     */
    accepts?: any;
    /**
     * By default, all requests are sent asynchronously (i.e. this is set to true by default). If you need synchronous requests, set this option to false. Cross-domain requests and dataType: "jsonp" requests do not support synchronous operation. Note that synchronous requests may temporarily lock the browser, disabling any actions while the request is active. As of jQuery 1.8, the use of async: false with jqXHR ($.Deferred) is deprecated; you must use the success/error/complete callback options instead of the corresponding methods of the jqXHR object such as jqXHR.done() or the deprecated jqXHR.success().
     */
    async?: boolean;
    /**
     * A pre-request callback function that can be used to modify the jqXHR (in jQuery 1.4.x, XMLHTTPRequest) object before it is sent. Use this to set custom headers, etc. The jqXHR and settings objects are passed as arguments. This is an Ajax Event. Returning false in the beforeSend function will cancel the request. As of jQuery 1.5, the beforeSend option will be called regardless of the type of request.
     */
    beforeSend? (jqXHR: JQueryXHR, settings: JQueryAjaxSettings): any;
    /**
     * If set to false, it will force requested pages not to be cached by the browser. Note: Setting cache to false will only work correctly with HEAD and GET requests. It works by appending "_={timestamp}" to the GET parameters. The parameter is not needed for other types of requests, except in IE8 when a POST is made to a URL that has already been requested by a GET.
     */
    cache?: boolean;
    /**
     * A function to be called when the request finishes (after success and error callbacks are executed). The function gets passed two arguments: The jqXHR (in jQuery 1.4.x, XMLHTTPRequest) object and a string categorizing the status of the request ("success", "notmodified", "error", "timeout", "abort", or "parsererror"). As of jQuery 1.5, the complete setting can accept an array of functions. Each function will be called in turn. This is an Ajax Event.
     */
    complete? (jqXHR: JQueryXHR, textStatus: string): any;
    /**
     * An object of string/regular-expression pairs that determine how jQuery will parse the response, given its content type. (version added: 1.5)
     */
    contents?: { [key: string]: any; };
    //According to jQuery.ajax source code, ajax's option actually allows contentType to set to "false"
    // https://github.com/borisyankov/DefinitelyTyped/issues/742
    /**
     * When sending data to the server, use this content type. Default is "application/x-www-form-urlencoded; charset=UTF-8", which is fine for most cases. If you explicitly pass in a content-type to $.ajax(), then it is always sent to the server (even if no data is sent). The W3C XMLHttpRequest specification dictates that the charset is always UTF-8; specifying another charset will not force the browser to change the encoding.
     */
    contentType?: any;
    /**
     * This object will be made the context of all Ajax-related callbacks. By default, the context is an object that represents the ajax settings used in the call ($.ajaxSettings merged with the settings passed to $.ajax).
     */
    context?: any;
    /**
     * An object containing dataType-to-dataType converters. Each converter's value is a function that returns the transformed value of the response. (version added: 1.5)
     */
    converters?: { [key: string]: any; };
    /**
     * If you wish to force a crossDomain request (such as JSONP) on the same domain, set the value of crossDomain to true. This allows, for example, server-side redirection to another domain. (version added: 1.5)
     */
    crossDomain?: boolean;
    /**
     * Data to be sent to the server. It is converted to a query string, if not already a string. It's appended to the url for GET-requests. See processData option to prevent this automatic processing. Object must be Key/Value pairs. If value is an Array, jQuery serializes multiple values with same key based on the value of the traditional setting (described below).
     */
    data?: any;
    /**
     * A function to be used to handle the raw response data of XMLHttpRequest.This is a pre-filtering function to sanitize the response. You should return the sanitized data. The function accepts two arguments: The raw data returned from the server and the 'dataType' parameter.
     */
    dataFilter? (data: any, ty: any): any;
    /**
     * The type of data that you're expecting back from the server. If none is specified, jQuery will try to infer it based on the MIME type of the response (an XML MIME type will yield XML, in 1.4 JSON will yield a JavaScript object, in 1.4 script will execute the script, and anything else will be returned as a string). 
     */
    dataType?: string;
    /**
     * A function to be called if the request fails. The function receives three arguments: The jqXHR (in jQuery 1.4.x, XMLHttpRequest) object, a string describing the type of error that occurred and an optional exception object, if one occurred. Possible values for the second argument (besides null) are "timeout", "error", "abort", and "parsererror". When an HTTP error occurs, errorThrown receives the textual portion of the HTTP status, such as "Not Found" or "Internal Server Error." As of jQuery 1.5, the error setting can accept an array of functions. Each function will be called in turn. Note: This handler is not called for cross-domain script and cross-domain JSONP requests. This is an Ajax Event.
     */
    error? (jqXHR: JQueryXHR, textStatus: string, errorThrow: string): any;
    /**
     * Whether to trigger global Ajax event handlers for this request. The default is true. Set to false to prevent the global handlers like ajaxStart or ajaxStop from being triggered. This can be used to control various Ajax Events.
     */
    global?: boolean;
    /**
     * An object of additional header key/value pairs to send along with requests using the XMLHttpRequest transport. The header X-Requested-With: XMLHttpRequest is always added, but its default XMLHttpRequest value can be changed here. Values in the headers setting can also be overwritten from within the beforeSend function. (version added: 1.5)
     */
    headers?: { [key: string]: any; };
    /**
     * Allow the request to be successful only if the response has changed since the last request. This is done by checking the Last-Modified header. Default value is false, ignoring the header. In jQuery 1.4 this technique also checks the 'etag' specified by the server to catch unmodified data.
     */
    ifModified?: boolean;
    /**
     * Allow the current environment to be recognized as "local," (e.g. the filesystem), even if jQuery does not recognize it as such by default. The following protocols are currently recognized as local: file, *-extension, and widget. If the isLocal setting needs modification, it is recommended to do so once in the $.ajaxSetup() method. (version added: 1.5.1)
     */
    isLocal?: boolean;
    /**
     * Override the callback function name in a jsonp request. This value will be used instead of 'callback' in the 'callback=?' part of the query string in the url. So {jsonp:'onJSONPLoad'} would result in 'onJSONPLoad=?' passed to the server. As of jQuery 1.5, setting the jsonp option to false prevents jQuery from adding the "?callback" string to the URL or attempting to use "=?" for transformation. In this case, you should also explicitly set the jsonpCallback setting. For example, { jsonp: false, jsonpCallback: "callbackName" }
     */
    jsonp?: any;
    /**
     * Specify the callback function name for a JSONP request. This value will be used instead of the random name automatically generated by jQuery. It is preferable to let jQuery generate a unique name as it'll make it easier to manage the requests and provide callbacks and error handling. You may want to specify the callback when you want to enable better browser caching of GET requests. As of jQuery 1.5, you can also use a function for this setting, in which case the value of jsonpCallback is set to the return value of that function.
     */
    jsonpCallback?: any;
    /**
     * A mime type to override the XHR mime type. (version added: 1.5.1)
     */
    mimeType?: string;
    /**
     * A password to be used with XMLHttpRequest in response to an HTTP access authentication request.
     */
    password?: string;
    /**
     * By default, data passed in to the data option as an object (technically, anything other than a string) will be processed and transformed into a query string, fitting to the default content-type "application/x-www-form-urlencoded". If you want to send a DOMDocument, or other non-processed data, set this option to false.
     */
    processData?: boolean;
    /**
     * Only applies when the "script" transport is used (e.g., cross-domain requests with "jsonp" or "script" dataType and "GET" type). Sets the charset attribute on the script tag used in the request. Used when the character set on the local page is not the same as the one on the remote script.
     */
    scriptCharset?: string;
    /**
     * An object of numeric HTTP codes and functions to be called when the response has the corresponding code. f the request is successful, the status code functions take the same parameters as the success callback; if it results in an error (including 3xx redirect), they take the same parameters as the error callback. (version added: 1.5)
     */
    statusCode?: { [key: string]: any; };
    /**
     * A function to be called if the request succeeds. The function gets passed three arguments: The data returned from the server, formatted according to the dataType parameter; a string describing the status; and the jqXHR (in jQuery 1.4.x, XMLHttpRequest) object. As of jQuery 1.5, the success setting can accept an array of functions. Each function will be called in turn. This is an Ajax Event.
     */
    success? (data: any, textStatus: string, jqXHR: JQueryXHR): any;
    /**
     * Set a timeout (in milliseconds) for the request. This will override any global timeout set with $.ajaxSetup(). The timeout period starts at the point the $.ajax call is made; if several other requests are in progress and the browser has no connections available, it is possible for a request to time out before it can be sent. In jQuery 1.4.x and below, the XMLHttpRequest object will be in an invalid state if the request times out; accessing any object members may throw an exception. In Firefox 3.0+ only, script and JSONP requests cannot be cancelled by a timeout; the script will run even if it arrives after the timeout period.
     */
    timeout?: number;
    /**
     * Set this to true if you wish to use the traditional style of param serialization.
     */
    traditional?: boolean;
    /**
     * The type of request to make ("POST" or "GET"), default is "GET". Note: Other HTTP request methods, such as PUT and DELETE, can also be used here, but they are not supported by all browsers.
     */
    type?: string;
    /**
     * A string containing the URL to which the request is sent.
     */
    url?: string;
    /**
     * A username to be used with XMLHttpRequest in response to an HTTP access authentication request.
     */
    username?: string;
    /**
     * Callback for creating the XMLHttpRequest object. Defaults to the ActiveXObject when available (IE), the XMLHttpRequest otherwise. Override to provide your own implementation for XMLHttpRequest or enhancements to the factory.
     */
    xhr?: any;
    /**
     * An object of fieldName-fieldValue pairs to set on the native XHR object. For example, you can use it to set withCredentials to true for cross-domain requests if needed. In jQuery 1.5, the withCredentials property was not propagated to the native XHR and thus CORS requests requiring it would ignore this flag. For this reason, we recommend using jQuery 1.5.1+ should you require the use of it. (version added: 1.5.1)
     */
    xhrFields?: { [key: string]: any; };
}

/**
 * Interface for the jqXHR object
 */
interface JQueryXHR extends XMLHttpRequest, JQueryPromise<any> {
    /**
     * The .overrideMimeType() method may be used in the beforeSend() callback function, for example, to modify the response content-type header. As of jQuery 1.5.1, the jqXHR object also contains the overrideMimeType() method (it was available in jQuery 1.4.x, as well, but was temporarily removed in jQuery 1.5). 
     */
    overrideMimeType(mimeType: string): any;
    abort(statusText?: string): void;
}

/**
 * Interface for the JQuery callback
 */
interface JQueryCallback {
    /**
     * Add a callback or a collection of callbacks to a callback list.
     * 
     * @param callbacks A function, or array of functions, that are to be added to the callback list.
     */
    add(callbacks: Function): JQueryCallback;
    /**
     * Add a callback or a collection of callbacks to a callback list.
     * 
     * @param callbacks A function, or array of functions, that are to be added to the callback list.
     */
    add(callbacks: Function[]): JQueryCallback;

    /**
     * Disable a callback list from doing anything more.
     */
    disable(): JQueryCallback;

    /**
     * Determine if the callbacks list has been disabled.
     */
    disabled(): boolean;

    /**
     * Remove all of the callbacks from a list.
     */
    empty(): JQueryCallback;

    /**
     * Call all of the callbacks with the given arguments
     * 
     * @param arguments The argument or list of arguments to pass back to the callback list.
     */
    fire(...arguments: any[]): JQueryCallback;

    /**
     * Determine if the callbacks have already been called at least once.
     */
    fired(): boolean;

    /**
     * Call all callbacks in a list with the given context and arguments.
     * 
     * @param context A reference to the context in which the callbacks in the list should be fired.
     * @param arguments An argument, or array of arguments, to pass to the callbacks in the list.
     */
    fireWith(context?: any, ...args: any[]): JQueryCallback;

    /**
     * Determine whether a supplied callback is in a list
     * 
     * @param callback The callback to search for.
     */
    has(callback: Function): boolean;

    /**
     * Lock a callback list in its current state.
     */
    lock(): JQueryCallback;

    /**
     * Determine if the callbacks list has been locked.
     */
    locked(): boolean;

    /**
     * Remove a callback or a collection of callbacks from a callback list.
     * 
     * @param callbacks A function, or array of functions, that are to be removed from the callback list.
     */
    remove(callbacks: Function): JQueryCallback;
    /**
     * Remove a callback or a collection of callbacks from a callback list.
     * 
     * @param callbacks A function, or array of functions, that are to be removed from the callback list.
     */
    remove(callbacks: Function[]): JQueryCallback;
}

/*
    Allows jQuery Promises to interop with non-jQuery promises
*/
interface JQueryGenericPromise<T> {
    then<U>(onFulfill: (value: T) => U, onReject?: (reason: any) => U): JQueryGenericPromise<U>;
    then<U>(onFulfill: (value: T) => JQueryGenericPromise<U>, onReject?: (reason: any) => U): JQueryGenericPromise<U>;
    then<U>(onFulfill: (value: T) => U, onReject?: (reason: any) => JQueryGenericPromise<U>): JQueryGenericPromise<U>;
    then<U>(onFulfill: (value: T) => JQueryGenericPromise<U>, onReject?: (reason: any) => JQueryGenericPromise<U>): JQueryGenericPromise<U>;
}

/*
    Interface for the JQuery promise, part of callbacks
*/
interface JQueryPromise<T> {
    // Generic versions of callbacks
    always(...alwaysCallbacks: T[]): JQueryPromise<T>;
    done(...doneCallbacks: T[]): JQueryPromise<T>;
    fail(...failCallbacks: T[]): JQueryPromise<T>;
    progress(...progressCallbacks: T[]): JQueryPromise<T>;

    always(...alwaysCallbacks: any[]): JQueryPromise<T>;
    done(...doneCallbacks: any[]): JQueryPromise<T>;
    fail(...failCallbacks: any[]): JQueryPromise<T>;
    progress(...progressCallbacks: any[]): JQueryPromise<T>;

    // Deprecated - given no typings
    pipe(doneFilter?: (x: any) => any, failFilter?: (x: any) => any, progressFilter?: (x: any) => any): JQueryPromise<any>;

    then<U>(onFulfill: (value: T) => U, onReject?: (...reasons: any[]) => U, onProgress?: (...progression: any[]) => any): JQueryPromise<U>;
    then<U>(onFulfill: (value: T) => JQueryGenericPromise<U>, onReject?: (...reasons: any[]) => U, onProgress?: (...progression: any[]) => any): JQueryPromise<U>;
    then<U>(onFulfill: (value: T) => U, onReject?: (...reasons: any[]) => JQueryGenericPromise<U>, onProgress?: (...progression: any[]) => any): JQueryPromise<U>;
    then<U>(onFulfill: (value: T) => JQueryGenericPromise<U>, onReject?: (...reasons: any[]) => JQueryGenericPromise<U>, onProgress?: (...progression: any[]) => any): JQueryPromise<U>;

    // Because JQuery Promises Suck
    then<U>(onFulfill: (...values: any[]) => U, onReject?: (...reasons: any[]) => U, onProgress?: (...progression: any[]) => any): JQueryPromise<U>;
    then<U>(onFulfill: (...values: any[]) => JQueryGenericPromise<U>, onReject?: (...reasons: any[]) => U, onProgress?: (...progression: any[]) => any): JQueryPromise<U>;
    then<U>(onFulfill: (...values: any[]) => U, onReject?: (...reasons: any[]) => JQueryGenericPromise<U>, onProgress?: (...progression: any[]) => any): JQueryPromise<U>;
    then<U>(onFulfill: (...values: any[]) => JQueryGenericPromise<U>, onReject?: (...reasons: any[]) => JQueryGenericPromise<U>, onProgress?: (...progression: any[]) => any): JQueryPromise<U>;
}

/*
    Interface for the JQuery deferred, part of callbacks
*/
interface JQueryDeferred<T> extends JQueryPromise<T> {
    // Generic versions of callbacks
    always(...alwaysCallbacks: T[]): JQueryDeferred<T>;
    done(...doneCallbacks: T[]): JQueryDeferred<T>;
    fail(...failCallbacks: T[]): JQueryDeferred<T>;
    progress(...progressCallbacks: T[]): JQueryDeferred<T>;

    always(...alwaysCallbacks: any[]): JQueryDeferred<T>;
    done(...doneCallbacks: any[]): JQueryDeferred<T>;
    fail(...failCallbacks: any[]): JQueryDeferred<T>;
    progress(...progressCallbacks: any[]): JQueryDeferred<T>;

    notify(...args: any[]): JQueryDeferred<T>;
    notifyWith(context: any, ...args: any[]): JQueryDeferred<T>;

    reject(...args: any[]): JQueryDeferred<T>;
    rejectWith(context: any, ...args: any[]): JQueryDeferred<T>;

    resolve(val: T): JQueryDeferred<T>;
    resolve(...args: any[]): JQueryDeferred<T>;
    resolveWith(context: any, ...args: any[]): JQueryDeferred<T>;
    state(): string;

    promise(target?: any): JQueryPromise<T>;
}

/*
    Interface of the JQuery extension of the W3C event object
*/

interface BaseJQueryEventObject extends Event {
    data: any;
    delegateTarget: Element;
    isDefaultPrevented(): boolean;
    isImmediatePropogationStopped(): boolean;
    isPropagationStopped(): boolean;
    namespace: string;
    preventDefault(): any;
    relatedTarget: Element;
    result: any;
    stopImmediatePropagation(): void;
    stopPropagation(): void;
    pageX: number;
    pageY: number;
    which: number;
    metaKey: boolean;
}

interface JQueryInputEventObject extends BaseJQueryEventObject {
    altKey: boolean;
    ctrlKey: boolean;
    metaKey: boolean;
    shiftKey: boolean;
}

interface JQueryMouseEventObject extends JQueryInputEventObject {
    button: number;
    clientX: number;
    clientY: number;
    offsetX: number;
    offsetY: number;
    pageX: number;
    pageY: number;
    screenX: number;
    screenY: number;
}

interface JQueryKeyEventObject extends JQueryInputEventObject {
    char: any;
    charCode: number;
    key: any;
    keyCode: number;
}

interface JQueryPopStateEventObject extends BaseJQueryEventObject {
    originalEvent: PopStateEvent;
}

interface JQueryEventObject extends BaseJQueryEventObject, JQueryInputEventObject, JQueryMouseEventObject, JQueryKeyEventObject, JQueryPopStateEventObject {
}

/*
    Collection of properties of the current browser
*/

interface JQuerySupport {
    ajax?: boolean;
    boxModel?: boolean;
    changeBubbles?: boolean;
    checkClone?: boolean;
    checkOn?: boolean;
    cors?: boolean;
    cssFloat?: boolean;
    hrefNormalized?: boolean;
    htmlSerialize?: boolean;
    leadingWhitespace?: boolean;
    noCloneChecked?: boolean;
    noCloneEvent?: boolean;
    opacity?: boolean;
    optDisabled?: boolean;
    optSelected?: boolean;
    scriptEval? (): boolean;
    style?: boolean;
    submitBubbles?: boolean;
    tbody?: boolean;
}

interface JQueryParam {
    /**
     * Create a serialized representation of an array or object, suitable for use in a URL query string or Ajax request.
     * 
     * @param obj An array or object to serialize.
     */
    (obj: any): string;

    /**
     * Create a serialized representation of an array or object, suitable for use in a URL query string or Ajax request.
     * 
     * @param obj An array or object to serialize.
     * @param traditional A Boolean indicating whether to perform a traditional "shallow" serialization.
     */
    (obj: any, traditional: boolean): string;
}

/**
 * The interface used to construct jQuery events (with $.Event). It is
 * defined separately instead of inline in JQueryStatic to allow
 * overriding the construction function with specific strings
 * returning specific event objects.
 */
interface JQueryEventConstructor {
    (name: string, eventProperties?: any): JQueryEventObject;
    new (name: string, eventProperties?: any): JQueryEventObject;
}

/**
 * The interface used to specify coordinates.
 */
interface JQueryCoordinates {
    left: number;
    top: number;
}

interface JQueryAnimationOptions { 
    /**
     * A string or number determining how long the animation will run.
     */
    duration?: any; 
    /**
     * A string indicating which easing function to use for the transition.
     */
    easing?: string; 
    /**
     * A function to call once the animation is complete.
     */
    complete?: Function; 
    /**
     * A function to be called for each animated property of each animated element. This function provides an opportunity to modify the Tween object to change the value of the property before it is set.
     */
    step?: (now: number, tween: any) => any; 
    /**
     * A function to be called after each step of the animation, only once per animated element regardless of the number of animated properties. (version added: 1.8)
     */
    progress?: (animation: JQueryPromise<any>, progress: number, remainingMs: number) => any; 
    /**
     * A function to call when the animation begins. (version added: 1.8)
     */
    start?: (animation: JQueryPromise<any>) => any; 
    /**
     * A function to be called when the animation completes (its Promise object is resolved). (version added: 1.8)
     */
    done?: (animation: JQueryPromise<any>, jumpedToEnd: boolean) => any; 
    /**
     * A function to be called when the animation fails to complete (its Promise object is rejected). (version added: 1.8)
     */
    fail?: (animation: JQueryPromise<any>, jumpedToEnd: boolean) => any; 
    /**
     * A function to be called when the animation completes or stops without completing (its Promise object is either resolved or rejected). (version added: 1.8)
     */
    always?: (animation: JQueryPromise<any>, jumpedToEnd: boolean) => any; 
    /**
     * A Boolean indicating whether to place the animation in the effects queue. If false, the animation will begin immediately. As of jQuery 1.7, the queue option can also accept a string, in which case the animation is added to the queue represented by that string. When a custom queue name is used the animation does not automatically start; you must call .dequeue("queuename") to start it.
     */
    queue?: any; 
    /**
     * A map of one or more of the CSS properties defined by the properties argument and their corresponding easing functions. (version added: 1.4)
     */
    specialEasing?: Object;
}

/**
 * Static members of jQuery (those on $ and jQuery themselves)
 */
interface JQueryStatic {

    /**
     * Perform an asynchronous HTTP (Ajax) request.
     *
     * @param settings A set of key/value pairs that configure the Ajax request. All settings are optional. A default can be set for any option with $.ajaxSetup().
     */
    ajax(settings: JQueryAjaxSettings): JQueryXHR;
    /**
     * Perform an asynchronous HTTP (Ajax) request.
     *
     * @param url A string containing the URL to which the request is sent.
     * @param settings A set of key/value pairs that configure the Ajax request. All settings are optional. A default can be set for any option with $.ajaxSetup().
     */
    ajax(url: string, settings?: JQueryAjaxSettings): JQueryXHR;

    /**
     * Handle custom Ajax options or modify existing options before each request is sent and before they are processed by $.ajax().
     *
     * @param dataTypes An optional string containing one or more space-separated dataTypes
     * @param handler A handler to set default values for future Ajax requests.
     */
    ajaxPrefilter(dataTypes: string, handler: (opts: any, originalOpts: JQueryAjaxSettings, jqXHR: JQueryXHR) => any): void;
    /**
     * Handle custom Ajax options or modify existing options before each request is sent and before they are processed by $.ajax().
     *
     * @param handler A handler to set default values for future Ajax requests.
     */
    ajaxPrefilter(handler: (opts: any, originalOpts: JQueryAjaxSettings, jqXHR: JQueryXHR) => any): void;

    ajaxSettings: JQueryAjaxSettings;

     /**
      * Set default values for future Ajax requests. Its use is not recommended.
      *
      * @param options A set of key/value pairs that configure the default Ajax request. All options are optional.
      */
    ajaxSetup(options: JQueryAjaxSettings): void;

    /**
     * Load data from the server using a HTTP GET request.
     *
     * @param url A string containing the URL to which the request is sent.
     * @param success A callback function that is executed if the request succeeds.
     * @param dataType The type of data expected from the server. Default: Intelligent Guess (xml, json, script, or html).
     */
    get(url: string, success?: (data: any, textStatus: string, jqXHR: JQueryXHR) => any, dataType?: string): JQueryXHR;
    /**
     * Load data from the server using a HTTP GET request.
     *
     * @param url A string containing the URL to which the request is sent.
     * @param data A plain object or string that is sent to the server with the request.
     * @param success A callback function that is executed if the request succeeds.
     * @param dataType The type of data expected from the server. Default: Intelligent Guess (xml, json, script, or html).
     */
    get(url: string, data?: Object, success?: (data: any, textStatus: string, jqXHR: JQueryXHR) => any, dataType?: string): JQueryXHR;
    /**
     * Load data from the server using a HTTP GET request.
     *
     * @param url A string containing the URL to which the request is sent.
     * @param data A plain object or string that is sent to the server with the request.
     * @param success A callback function that is executed if the request succeeds.
     * @param dataType The type of data expected from the server. Default: Intelligent Guess (xml, json, script, or html).
     */
    get(url: string, data?: string, success?: (data: any, textStatus: string, jqXHR: JQueryXHR) => any, dataType?: string): JQueryXHR;
    /**
     * Load JSON-encoded data from the server using a GET HTTP request.
     *
     * @param url A string containing the URL to which the request is sent.
     * @param success A callback function that is executed if the request succeeds.
     */
    getJSON(url: string, success?: (data: any, textStatus: string, jqXHR: JQueryXHR) => any): JQueryXHR;
    /**
     * Load JSON-encoded data from the server using a GET HTTP request.
     *
     * @param url A string containing the URL to which the request is sent.
     * @param data A plain object or string that is sent to the server with the request.
     * @param success A callback function that is executed if the request succeeds.
     */
    getJSON(url: string, data?: Object, success?: (data: any, textStatus: string, jqXHR: JQueryXHR) => any): JQueryXHR;
    /**
     * Load JSON-encoded data from the server using a GET HTTP request.
     *
     * @param url A string containing the URL to which the request is sent.
     * @param data A plain object or string that is sent to the server with the request.
     * @param success A callback function that is executed if the request succeeds.
     */
    getJSON(url: string, data?: string, success?: (data: any, textStatus: string, jqXHR: JQueryXHR) => any): JQueryXHR;
    /**
     * Load a JavaScript file from the server using a GET HTTP request, then execute it.
     *
     * @param url A string containing the URL to which the request is sent.
     * @param success A callback function that is executed if the request succeeds.
     */
    getScript(url: string, success?: (script: string, textStatus: string, jqXHR: JQueryXHR) => any): JQueryXHR;

    /**
     * Create a serialized representation of an array or object, suitable for use in a URL query string or Ajax request.
     */
    param: JQueryParam;

    /**
     * Load data from the server using a HTTP POST request.
     *
     * @param url A string containing the URL to which the request is sent.
     * @param success A callback function that is executed if the request succeeds. Required if dataType is provided, but can be null in that case.
     * @param dataType The type of data expected from the server. Default: Intelligent Guess (xml, json, script, text, html).
     */
    post(url: string, success?: (data: any, textStatus: string, jqXHR: JQueryXHR) => any, dataType?: string): JQueryXHR;
    /**
     * Load data from the server using a HTTP POST request.
     *
     * @param url A string containing the URL to which the request is sent.
     * @param data A plain object or string that is sent to the server with the request.
     * @param success A callback function that is executed if the request succeeds. Required if dataType is provided, but can be null in that case.
     * @param dataType The type of data expected from the server. Default: Intelligent Guess (xml, json, script, text, html).
     */
    post(url: string, data?: Object, success?: (data: any, textStatus: string, jqXHR: JQueryXHR) => any, dataType?: string): JQueryXHR;
    /**
     * Load data from the server using a HTTP POST request.
     *
     * @param url A string containing the URL to which the request is sent.
     * @param data A plain object or string that is sent to the server with the request.
     * @param success A callback function that is executed if the request succeeds. Required if dataType is provided, but can be null in that case.
     * @param dataType The type of data expected from the server. Default: Intelligent Guess (xml, json, script, text, html).
     */
    post(url: string, data?: string, success?: (data: any, textStatus: string, jqXHR: JQueryXHR) => any, dataType?: string): JQueryXHR;

    /**
     * A multi-purpose callbacks list object that provides a powerful way to manage callback lists.
     *
     * @param flags An optional list of space-separated flags that change how the callback list behaves.
     */
    Callbacks(flags?: string): JQueryCallback;

    /**
     * Holds or releases the execution of jQuery's ready event.
     *
     * @param hold Indicates whether the ready hold is being requested or released
     */
    holdReady(hold: boolean): void;

    /**
     * Accepts a string containing a CSS selector which is then used to match a set of elements.
     *
     * @param selector A string containing a selector expression
     * @param context A DOM Element, Document, or jQuery to use as context
     */
    (selector: string, context?: Element): JQuery;
    /**
     * Accepts a string containing a CSS selector which is then used to match a set of elements.
     *
     * @param selector A string containing a selector expression
     * @param context A DOM Element, Document, or jQuery to use as context
     */
    (selector: string, context?: JQuery): JQuery;
    /**
     * Accepts a string containing a CSS selector which is then used to match a set of elements.
     *
     * @param element A DOM element to wrap in a jQuery object.
     */
    (element: Element): JQuery;
    /**
     * Accepts a string containing a CSS selector which is then used to match a set of elements.
     *
     * @param elementArray An array containing a set of DOM elements to wrap in a jQuery object.
     */
    (elementArray: Element[]): JQuery;
    /**
     * Accepts a string containing a CSS selector which is then used to match a set of elements.
     *
     * @param object A plain object to wrap in a jQuery object.
     */
    (object: {}): JQuery;
    /**
     * Accepts a string containing a CSS selector which is then used to match a set of elements.
     *
     * @param object An existing jQuery object to clone.
     */
    (object: JQuery): JQuery;
    /**
     * Specify a function to execute when the DOM is fully loaded.
     */
    (): JQuery;

    /**
     * Creates DOM elements on the fly from the provided string of raw HTML.
     *
     * @param html A string of HTML to create on the fly. Note that this parses HTML, not XML.
     * @param ownerDocument A document in which the new elements will be created.
     */
    (html: string, ownerDocument?: Document): JQuery;
    /**
     * Creates DOM elements on the fly from the provided string of raw HTML.
     *
     * @param html A string defining a single, standalone, HTML element (e.g. <div/> or <div></div>).
     * @param attributes An object of attributes, events, and methods to call on the newly-created element.
     */
    (html: string, attributes: Object): JQuery;

    /**
     * Binds a function to be executed when the DOM has finished loading.
     *
     * @param callback A function to execute after the DOM is ready.
     */
    (callback: Function): JQuery;

    /**
     * Relinquish jQuery's control of the $ variable.
     *
     * @param removeAll A Boolean indicating whether to remove all jQuery variables from the global scope (including jQuery itself).
     */
    noConflict(removeAll?: boolean): Object;

    /**
     * Provides a way to execute callback functions based on one or more objects, usually Deferred objects that represent asynchronous events.
     *
     * @param deferreds One or more Deferred objects, or plain JavaScript objects.
     */
    when<T>(...deferreds: JQueryGenericPromise<T>[]): JQueryPromise<T>;
    /**
     * Provides a way to execute callback functions based on one or more objects, usually Deferred objects that represent asynchronous events.
     *
     * @param deferreds One or more Deferred objects, or plain JavaScript objects.
     */
    when<T>(...deferreds: T[]): JQueryPromise<T>;
    /**
     * Provides a way to execute callback functions based on one or more objects, usually Deferred objects that represent asynchronous events.
     *
     * @param deferreds One or more Deferred objects, or plain JavaScript objects.
     */
    when<T>(...deferreds: any[]): JQueryPromise<T>;

    /**
     * Hook directly into jQuery to override how particular CSS properties are retrieved or set, normalize CSS property naming, or create custom properties.
     */
    cssHooks: { [key: string]: any; };
    cssNumber: any;

    /**
     * Store arbitrary data associated with the specified element. Returns the value that was set.
     *
     * @param element The DOM element to associate with the data.
     * @param key A string naming the piece of data to set.
     * @param value The new data value.
     */
    data<T>(element: Element, key: string, value: T): T;
    /**
     * Returns value at named data store for the element, as set by jQuery.data(element, name, value), or the full data store for the element.
     *
     * @param element The DOM element to associate with the data.
     * @param key A string naming the piece of data to set.
     */
    data(element: Element, key: string): any;
    /**
     * Returns value at named data store for the element, as set by jQuery.data(element, name, value), or the full data store for the element.
     *
     * @param element The DOM element to associate with the data.
     */
    data(element: Element): any;

    /**
     * Execute the next function on the queue for the matched element.
     *
     * @param element A DOM element from which to remove and execute a queued function.
     * @param queueName A string containing the name of the queue. Defaults to fx, the standard effects queue.
     */
    dequeue(element: Element, queueName?: string): void;

    /**
     * Determine whether an element has any jQuery data associated with it.
     *
     * @param element A DOM element to be checked for data.
     */
    hasData(element: Element): boolean;

    /**
     * Show the queue of functions to be executed on the matched element.
     *
     * @param element A DOM element to inspect for an attached queue.
     * @param queueName A string containing the name of the queue. Defaults to fx, the standard effects queue.
     */
    queue(element: Element, queueName?: string): any[];
    /**
     * Manipulate the queue of functions to be executed on the matched element.
     *
     * @param element A DOM element where the array of queued functions is attached.
     * @param queueName A string containing the name of the queue. Defaults to fx, the standard effects queue.
     * @param newQueue An array of functions to replace the current queue contents.
     */
    queue(element: Element, queueName: string, newQueue: Function[]): JQuery;
    /**
     * Manipulate the queue of functions to be executed on the matched element.
     *
     * @param element A DOM element on which to add a queued function.
     * @param queueName A string containing the name of the queue. Defaults to fx, the standard effects queue.
     * @param callback The new function to add to the queue.
     */
    queue(element: Element, queueName: string, callback: Function): JQuery;

    /**
     * Remove a previously-stored piece of data.
     *
     * @param element A DOM element from which to remove data.
     * @param name A string naming the piece of data to remove.
     */
    removeData(element: Element, name?: string): JQuery;

    /**
     * A constructor function that returns a chainable utility object with methods to register multiple callbacks into callback queues, invoke callback queues, and relay the success or failure state of any synchronous or asynchronous function.
     *
     * @param beforeStart A function that is called just before the constructor returns.
     */
    Deferred<T>(beforeStart?: (deferred: JQueryDeferred<T>) => any): JQueryDeferred<T>;

    /**
     * Effects
     */
    fx: {
        tick: () => void;
        /**
         * The rate (in milliseconds) at which animations fire.
         */
        interval: number;
        stop: () => void;
        speeds: { slow: number; fast: number; };
        /**
         * Globally disable all animations.
         */
        off: boolean;
        step: any;
    };

    /**
     * Takes a function and returns a new one that will always have a particular context.
     *
     * @param fnction The function whose context will be changed.
     * @param context The object to which the context (this) of the function should be set.
     * @param additionalArguments Any number of arguments to be passed to the function referenced in the function argument.
     */
    proxy(fnction: (...args: any[]) => any, context: Object, ...additionalArguments: any[]): any;
    /**
     * Takes a function and returns a new one that will always have a particular context.
     *
     * @param context The object to which the context (this) of the function should be set.
     * @param name The name of the function whose context will be changed (should be a property of the context object).
     * @param additionalArguments Any number of arguments to be passed to the function named in the name argument.
     */
    proxy(context: Object, name: string, ...additionalArguments: any[]): any;

    Event: JQueryEventConstructor;

    /**
     * Takes a string and throws an exception containing it.
     *
     * @param message The message to send out.
     */
    error(message: any): JQuery;

    expr: any;
    fn: any;  //TODO: Decide how we want to type this

    isReady: boolean;

    // Properties
    support: JQuerySupport;

    /**
     * Check to see if a DOM element is a descendant of another DOM element.
     * 
     * @param container The DOM element that may contain the other element.
     * @param contained The DOM element that may be contained by (a descendant of) the other element.
     */
    contains(container: Element, contained: Element): boolean;

    /**
     * A generic iterator function, which can be used to seamlessly iterate over both objects and arrays. Arrays and array-like objects with a length property (such as a function's arguments object) are iterated by numeric index, from 0 to length-1. Other objects are iterated via their named properties.
     * 
     * @param collection The object or array to iterate over.
     * @param callback The function that will be executed on every object.
     */
    each<T>(
        collection: T[],
        callback: (indexInArray: number, valueOfElement: T) => any
        ): any;

    /**
     * A generic iterator function, which can be used to seamlessly iterate over both objects and arrays. Arrays and array-like objects with a length property (such as a function's arguments object) are iterated by numeric index, from 0 to length-1. Other objects are iterated via their named properties.
     * 
     * @param collection The object or array to iterate over.
     * @param callback The function that will be executed on every object.
     */
    each(
        collection: any,
        callback: (indexInArray: any, valueOfElement: any) => any
        ): any;

    /**
     * Merge the contents of two or more objects together into the first object.
     *
     * @param target An object that will receive the new properties if additional objects are passed in or that will extend the jQuery namespace if it is the sole argument.
     * @param object1 An object containing additional properties to merge in.
     * @param objectN Additional objects containing properties to merge in.
     */
    extend(target: any, object1?: any, ...objectN: any[]): any;
    /**
     * Merge the contents of two or more objects together into the first object.
     *
     * @param deep If true, the merge becomes recursive (aka. deep copy).
     * @param target The object to extend. It will receive the new properties.
     * @param object1 An object containing additional properties to merge in.
     * @param objectN Additional objects containing properties to merge in.
     */
    extend(deep: boolean, target: any, object1?: any, ...objectN: any[]): any;

    /**
     * Execute some JavaScript code globally.
     *
     * @param code The JavaScript code to execute.
     */
    globalEval(code: string): any;

    /**
     * Finds the elements of an array which satisfy a filter function. The original array is not affected.
     *
     * @param array The array to search through.
     * @param func The function to process each item against. The first argument to the function is the item, and the second argument is the index. The function should return a Boolean value.  this will be the global window object.
     * @param invert If "invert" is false, or not provided, then the function returns an array consisting of all elements for which "callback" returns true. If "invert" is true, then the function returns an array consisting of all elements for which "callback" returns false.
     */
    grep<T>(array: T[], func: (elementOfArray: T, indexInArray: number) => boolean, invert?: boolean): T[];

    /**
     * Search for a specified value within an array and return its index (or -1 if not found).
     *
     * @param value The value to search for.
     * @param array An array through which to search.
     * @param fromIndex he index of the array at which to begin the search. The default is 0, which will search the whole array.
     */
    inArray<T>(value: T, array: T[], fromIndex?: number): number;

    /**
     * Determine whether the argument is an array.
     *
     * @param obj Object to test whether or not it is an array.
     */
    isArray(obj: any): boolean;
    /**
     * Check to see if an object is empty (contains no enumerable properties).
     *
     * @param obj The object that will be checked to see if it's empty.
     */
    isEmptyObject(obj: any): boolean;
    /**
     * Determine if the argument passed is a Javascript function object.
     *
     * @param obj Object to test whether or not it is a function.
     */
    isFunction(obj: any): boolean;
    /**
     * Determines whether its argument is a number.
     *
     * @param obj The value to be tested.
     */
    isNumeric(value: any): boolean;
    /**
     * Check to see if an object is a plain object (created using "{}" or "new Object").
     *
     * @param obj The object that will be checked to see if it's a plain object.
     */
    isPlainObject(obj: any): boolean;
    /**
     * Determine whether the argument is a window.
     *
     * @param obj Object to test whether or not it is a window.
     */
    isWindow(obj: any): boolean;
    /**
     * Check to see if a DOM node is within an XML document (or is an XML document).
     *
     * @param node he DOM node that will be checked to see if it's in an XML document.
     */
    isXMLDoc(node: Node): boolean;

    /**
     * Convert an array-like object into a true JavaScript array.
     * 
     * @param obj Any object to turn into a native Array.
     */
    makeArray(obj: any): any[];

    /**
     * Translate all items in an array or object to new array of items.
     * 
     * @param array The Array to translate.
     * @param callback The function to process each item against. The first argument to the function is the array item, the second argument is the index in array The function can return any value. Within the function, this refers to the global (window) object.
     */
    map<T, U>(array: T[], callback: (elementOfArray: T, indexInArray: number) => U): U[];
    /**
     * Translate all items in an array or object to new array of items.
     * 
     * @param arrayOrObject The Array or Object to translate.
     * @param callback The function to process each item against. The first argument to the function is the value; the second argument is the index or key of the array or object property. The function can return any value to add to the array. A returned array will be flattened into the resulting array. Within the function, this refers to the global (window) object.
     */
    map(arrayOrObject: any, callback: (value: any, indexOrKey: any) => any): any;

    /**
     * Merge the contents of two arrays together into the first array.
     * 
     * @param first The first array to merge, the elements of second added.
     * @param second The second array to merge into the first, unaltered.
     */
    merge<T>(first: T[], second: T[]): T[];

    /**
     * An empty function.
     */
    noop(): any;

    /**
     * Return a number representing the current time.
     */
    now(): number;

    /**
     * Takes a well-formed JSON string and returns the resulting JavaScript object.
     * 
     * @param json The JSON string to parse.
     */
    parseJSON(json: string): Object;

    /**
     * Parses a string into an XML document.
     *
     * @param data a well-formed XML string to be parsed
     */
    parseXML(data: string): XMLDocument;

    /**
     * Remove the whitespace from the beginning and end of a string.
     * 
     * @param str Remove the whitespace from the beginning and end of a string.
     */
    trim(str: string): string;

    /**
     * Determine the internal JavaScript [[Class]] of an object.
     * 
     * @param obj Object to get the internal JavaScript [[Class]] of.
     */
    type(obj: any): string;

    /**
     * Sorts an array of DOM elements, in place, with the duplicates removed. Note that this only works on arrays of DOM elements, not strings or numbers.
     * 
     * @param array The Array of DOM elements.
     */
    unique(array: Element[]): Element[];

    /**
     * Parses a string into an array of DOM nodes.
     *
     * @param data HTML string to be parsed
     * @param context DOM element to serve as the context in which the HTML fragment will be created
     * @param keepScripts A Boolean indicating whether to include scripts passed in the HTML string
     */
    parseHTML(data: string, context?: HTMLElement, keepScripts?: boolean): any[];
}

/**
 * The jQuery instance members
 */
interface JQuery {
    /**
     * Register a handler to be called when Ajax requests complete. This is an AjaxEvent.
     *
     * @param handler The function to be invoked.
     */
    ajaxComplete(handler: (event: JQueryEventObject, XMLHttpRequest: XMLHttpRequest, ajaxOptions: any) => any): JQuery;
    /**
     * Register a handler to be called when Ajax requests complete with an error. This is an Ajax Event.
     *
     * @param handler The function to be invoked.
     */
    ajaxError(handler: (event: JQueryEventObject, jqXHR: JQueryXHR, ajaxSettings: JQueryAjaxSettings, thrownError: any) => any): JQuery;
    /**
     * Attach a function to be executed before an Ajax request is sent. This is an Ajax Event.
     *
     * @param handler The function to be invoked.
     */
    ajaxSend(handler: (event: JQueryEventObject, jqXHR: JQueryXHR, ajaxOptions: JQueryAjaxSettings) => any): JQuery;
    /**
     * Register a handler to be called when the first Ajax request begins. This is an Ajax Event.
     *
     * @param handler The function to be invoked.
     */
    ajaxStart(handler: () => any): JQuery;
    /**
     * Register a handler to be called when all Ajax requests have completed. This is an Ajax Event.
     *
     * @param handler The function to be invoked.
     */
    ajaxStop(handler: () => any): JQuery;
    /**
     * Attach a function to be executed whenever an Ajax request completes successfully. This is an Ajax Event.
     *
     * @param handler The function to be invoked.
     */
    ajaxSuccess(handler: (event: JQueryEventObject, XMLHttpRequest: XMLHttpRequest, ajaxOptions: JQueryAjaxSettings) => any): JQuery;

    /**
     * Load data from the server and place the returned HTML into the matched element.
     *
     * @param url A string containing the URL to which the request is sent.
     * @param data A plain object or string that is sent to the server with the request.
     * @param complete A callback function that is executed when the request completes.
     */
    load(url: string, data?: string, complete?: (responseText: string, textStatus: string, XMLHttpRequest: XMLHttpRequest) => any): JQuery;
    /**
     * Load data from the server and place the returned HTML into the matched element.
     *
     * @param url A string containing the URL to which the request is sent.
     * @param data A plain object or string that is sent to the server with the request.
     * @param complete A callback function that is executed when the request completes.
     */
    load(url: string, data?: Object, complete?: (responseText: string, textStatus: string, XMLHttpRequest: XMLHttpRequest) => any): JQuery;

    /**
     * Encode a set of form elements as a string for submission.
     */
    serialize(): string;
    /**
     * Encode a set of form elements as an array of names and values.
     */
    serializeArray(): Object[];

    /**
     * Adds the specified class(es) to each of the set of matched elements.
     *
     * @param className One or more space-separated classes to be added to the class attribute of each matched element.
     */
    addClass(className: string): JQuery;
    /**
     * Adds the specified class(es) to each of the set of matched elements.
     *
     * @param function A function returning one or more space-separated class names to be added to the existing class name(s). Receives the index position of the element in the set and the existing class name(s) as arguments. Within the function, this refers to the current element in the set.
     */
    addClass(func: (index: number, className: string) => string): JQuery;

    /**
     * Add the previous set of elements on the stack to the current set, optionally filtered by a selector.
     */
    addBack(selector?: string): JQuery;

    /**
     * Get the value of an attribute for the first element in the set of matched elements.
     *
     * @param attributeName The name of the attribute to get.
     */
    attr(attributeName: string): string;
    /**
     * Set one or more attributes for the set of matched elements.
     *
     * @param attributeName The name of the attribute to set.
     * @param value A value to set for the attribute.
     */
    attr(attributeName: string, value: string): JQuery;
    /**
     * Set one or more attributes for the set of matched elements.
     *
     * @param attributeName The name of the attribute to set.
     * @param value A value to set for the attribute.
     */
    attr(attributeName: string, value: number): JQuery;
    /**
     * Set one or more attributes for the set of matched elements.
     *
     * @param attributeName The name of the attribute to set.
     * @param func A function returning the value to set. this is the current element. Receives the index position of the element in the set and the old attribute value as arguments.
     */
    attr(attributeName: string, func: (index: number, attr: any) => any): JQuery;
    /**
     * Set one or more attributes for the set of matched elements.
     *
     * @param attributes An object of attribute-value pairs to set.
     */
    attr(attributes: Object): JQuery;
    
    /**
     * Determine whether any of the matched elements are assigned the given class.
     *
     * @param className The class name to search for.
     */
    hasClass(className: string): boolean;

    /**
     * Get the HTML contents of the first element in the set of matched elements.
     */
    html(): string;
    /**
     * Set the HTML contents of each element in the set of matched elements.
     *
     * @param htmlString A string of HTML to set as the content of each matched element.
     */
    html(htmlString: string): JQuery;
    /**
     * Set the HTML contents of each element in the set of matched elements.
     *
     * @param func A function returning the HTML content to set. Receives the index position of the element in the set and the old HTML value as arguments. jQuery empties the element before calling the function; use the oldhtml argument to reference the previous content. Within the function, this refers to the current element in the set.
     */
    html(func: (index: number, oldhtml: string) => string): JQuery;
    /**
     * Set the HTML contents of each element in the set of matched elements.
     *
     * @param func A function returning the HTML content to set. Receives the index position of the element in the set and the old HTML value as arguments. jQuery empties the element before calling the function; use the oldhtml argument to reference the previous content. Within the function, this refers to the current element in the set.
     */

    /**
     * Get the value of a property for the first element in the set of matched elements.
     *
     * @param propertyName The name of the property to get.
     */
    prop(propertyName: string): any;
    /**
     * Set one or more properties for the set of matched elements.
     *
     * @param propertyName The name of the property to set.
     * @param value A value to set for the property.
     */
    prop(propertyName: string, value: string): JQuery;
    /**
     * Set one or more properties for the set of matched elements.
     *
     * @param propertyName The name of the property to set.
     * @param value A value to set for the property.
     */
    prop(propertyName: string, value: number): JQuery;
    /**
     * Set one or more properties for the set of matched elements.
     *
     * @param propertyName The name of the property to set.
     * @param value A value to set for the property.
     */
    prop(propertyName: string, value: boolean): JQuery;
    /**
     * Set one or more properties for the set of matched elements.
     *
     * @param properties An object of property-value pairs to set.
     */
    prop(properties: Object): JQuery;
    /**
     * Set one or more properties for the set of matched elements.
     *
     * @param propertyName The name of the property to set.
     * @param func A function returning the value to set. Receives the index position of the element in the set and the old property value as arguments. Within the function, the keyword this refers to the current element.
     */
    prop(propertyName: string, func: (index: number, oldPropertyValue: any) => any): JQuery;

    /**
     * Remove an attribute from each element in the set of matched elements.
     *
     * @param attributeName An attribute to remove; as of version 1.7, it can be a space-separated list of attributes.
     */
    removeAttr(attributeName: string): JQuery;

    /**
     * Remove a single class, multiple classes, or all classes from each element in the set of matched elements.
     *
     * @param className One or more space-separated classes to be removed from the class attribute of each matched element.
     */
    removeClass(className?: string): JQuery;
    /**
     * Remove a single class, multiple classes, or all classes from each element in the set of matched elements.
     *
     * @param function A function returning one or more space-separated class names to be removed. Receives the index position of the element in the set and the old class value as arguments.
     */
    removeClass(func: (index: number, className: string) => string): JQuery;

    /**
     * Remove a property for the set of matched elements.
     *
     * @param propertyName The name of the property to remove.
     */
    removeProp(propertyName: string): JQuery;

    /**
     * Add or remove one or more classes from each element in the set of matched elements, depending on either the class's presence or the value of the switch argument.
     *
     * @param className One or more class names (separated by spaces) to be toggled for each element in the matched set.
     * @param swtch A Boolean (not just truthy/falsy) value to determine whether the class should be added or removed.
     */
    toggleClass(className: string, swtch?: boolean): JQuery;
    /**
     * Add or remove one or more classes from each element in the set of matched elements, depending on either the class's presence or the value of the switch argument.
     *
     * @param swtch A boolean value to determine whether the class should be added or removed.
     */
    toggleClass(swtch?: boolean): JQuery;
    /**
     * Add or remove one or more classes from each element in the set of matched elements, depending on either the class's presence or the value of the switch argument.
     *
     * @param func A function that returns class names to be toggled in the class attribute of each element in the matched set. Receives the index position of the element in the set, the old class value, and the switch as arguments.
     * @param swtch A boolean value to determine whether the class should be added or removed.
     */
    toggleClass(func: (index: number, className: string, swtch: boolean) => string, swtch?: boolean): JQuery;

    /**
     * Get the current value of the first element in the set of matched elements.
     */
    val(): any;
    /**
     * Set the value of each element in the set of matched elements.
     *
     * @param value A string of text or an array of strings corresponding to the value of each matched element to set as selected/checked.
     */
    val(value: string): JQuery;
    /**
     * Set the value of each element in the set of matched elements.
     *
     * @param value A string of text or an array of strings corresponding to the value of each matched element to set as selected/checked.
     */
    val(value: string[]): JQuery;
    /**
     * Set the value of each element in the set of matched elements.
     *
     * @param func A function returning the value to set. this is the current element. Receives the index position of the element in the set and the old value as arguments.
     */
    val(func: (index: number, value: any) => any): JQuery;

    /**
     * Get the value of style properties for the first element in the set of matched elements.
     *
     * @param propertyName A CSS property.
     */
    css(propertyName: string): string;
    /**
     * Set one or more CSS properties for the set of matched elements.
     *
     * @param propertyName A CSS property name.
     * @param value A value to set for the property.
     */
    css(propertyName: string, value: string): JQuery;
    /**
     * Set one or more CSS properties for the set of matched elements.
     *
     * @param propertyName A CSS property name.
     * @param value A value to set for the property.
     */
    css(propertyName: string, value: number): JQuery;
    /**
     * Set one or more CSS properties for the set of matched elements.
     *
     * @param propertyName A CSS property name.
     * @param value A value to set for the property.
     */
    css(propertyName: string, value: string[]): JQuery;
    /**
     * Set one or more CSS properties for the set of matched elements.
     *
     * @param propertyName A CSS property name.
     * @param value A value to set for the property.
     */
    css(propertyName: string, value: number[]): JQuery;
    /**
     * Set one or more CSS properties for the set of matched elements.
     *
     * @param propertyName A CSS property name.
     * @param value A function returning the value to set. this is the current element. Receives the index position of the element in the set and the old value as arguments.
     */
    css(propertyName: string, value: (index: number, value: string) => string): JQuery;
    /**
     * Set one or more CSS properties for the set of matched elements.
     *
     * @param propertyName A CSS property name.
     * @param value A function returning the value to set. this is the current element. Receives the index position of the element in the set and the old value as arguments.
     */
    css(propertyName: string, value: (index: number, value: number) => number): JQuery;
    /**
     * Set one or more CSS properties for the set of matched elements.
     *
     * @param properties An object of property-value pairs to set.
     */
    css(properties: Object): JQuery;

    /**
     * Get the current computed height for the first element in the set of matched elements.
     */
    height(): number;
    /**
     * Set the CSS height of every matched element.
     *
     * @param value An integer representing the number of pixels, or an integer with an optional unit of measure appended (as a string).
     */
    height(value: number): JQuery;
    /**
     * Set the CSS height of every matched element.
     *
     * @param value An integer representing the number of pixels, or an integer with an optional unit of measure appended (as a string).
     */
    height(value: string): JQuery;
    /**
     * Set the CSS height of every matched element.
     *
     * @param func A function returning the height to set. Receives the index position of the element in the set and the old height as arguments. Within the function, this refers to the current element in the set.
     */
    height(func: (index: number, height: number) => number): JQuery;
    /**
     * Set the CSS height of every matched element.
     *
     * @param func A function returning the height to set. Receives the index position of the element in the set and the old height as arguments. Within the function, this refers to the current element in the set.
     */
    height(func: (index: number, height: string) => string): JQuery;
    /**
     * Set the CSS height of every matched element.
     *
     * @param func A function returning the height to set. Receives the index position of the element in the set and the old height as arguments. Within the function, this refers to the current element in the set.
     */
    height(func: (index: number, height: string) => number): JQuery;
    /**
     * Set the CSS height of every matched element.
     *
     * @param func A function returning the height to set. Receives the index position of the element in the set and the old height as arguments. Within the function, this refers to the current element in the set.
     */
    height(func: (index: number, height: number) => string): JQuery;

    /**
     * Get the current computed height for the first element in the set of matched elements, including padding but not border.
     */
    innerHeight(): number;

    /**
     * Get the current computed width for the first element in the set of matched elements, including padding but not border.
     */
    innerWidth(): number;

    /**
     * Get the current coordinates of the first element in the set of matched elements, relative to the document.
     */
    offset(): JQueryCoordinates;
    /**
     * An object containing the properties top and left, which are integers indicating the new top and left coordinates for the elements.
     *
     * @param coordinates An object containing the properties top and left, which are integers indicating the new top and left coordinates for the elements.
     */
    offset(coordinates: JQueryCoordinates): JQuery;
    /**
     * An object containing the properties top and left, which are integers indicating the new top and left coordinates for the elements.
     *
     * @param func A function to return the coordinates to set. Receives the index of the element in the collection as the first argument and the current coordinates as the second argument. The function should return an object with the new top and left properties.
     */
    offset(func: (index: number, coords: JQueryCoordinates) => JQueryCoordinates): JQuery;

    /**
     * Get the current computed height for the first element in the set of matched elements, including padding, border, and optionally margin. Returns an integer (without "px") representation of the value or null if called on an empty set of elements.
     *
     * @param includeMargin A Boolean indicating whether to include the element's margin in the calculation.
     */
    outerHeight(includeMargin?: boolean): number;

    /**
     * Get the current computed width for the first element in the set of matched elements, including padding and border.
     *
     * @param includeMargin A Boolean indicating whether to include the element's margin in the calculation.
     */
    outerWidth(includeMargin?: boolean): number;

    /**
     * Get the current coordinates of the first element in the set of matched elements, relative to the offset parent.
     */
    position(): JQueryCoordinates;

    /**
     * Get the current horizontal position of the scroll bar for the first element in the set of matched elements or set the horizontal position of the scroll bar for every matched element.
     */
    scrollLeft(): number;
    /**
     * Set the current horizontal position of the scroll bar for each of the set of matched elements.
     *
     * @param value An integer indicating the new position to set the scroll bar to.
     */
    scrollLeft(value: number): JQuery;

    /**
     * Get the current vertical position of the scroll bar for the first element in the set of matched elements or set the vertical position of the scroll bar for every matched element.
     */
    scrollTop(): number;
    /**
     * Set the current vertical position of the scroll bar for each of the set of matched elements.
     *
     * @param value An integer indicating the new position to set the scroll bar to.
     */
    scrollTop(value: number): JQuery;

    /**
     * Get the current computed width for the first element in the set of matched elements.
     */
    width(): number;
    /**
     * Set the CSS width of each element in the set of matched elements.
     *
     * @param value An integer representing the number of pixels, or an integer along with an optional unit of measure appended (as a string).
     */
    width(value: number): JQuery;
    /**
     * Set the CSS width of each element in the set of matched elements.
     *
     * @param value An integer representing the number of pixels, or an integer along with an optional unit of measure appended (as a string).
     */
    width(value: string): JQuery;
    /**
     * Set the CSS width of each element in the set of matched elements.
     *
     * @param func A function returning the width to set. Receives the index position of the element in the set and the old width as arguments. Within the function, this refers to the current element in the set.
     */
    width(func: (index: number, width: number) => number): JQuery;
    /**
     * Set the CSS width of each element in the set of matched elements.
     *
     * @param func A function returning the width to set. Receives the index position of the element in the set and the old width as arguments. Within the function, this refers to the current element in the set.
     */
    width(func: (index: number, width: string) => string): JQuery;
    /**
     * Set the CSS width of each element in the set of matched elements.
     *
     * @param func A function returning the width to set. Receives the index position of the element in the set and the old width as arguments. Within the function, this refers to the current element in the set.
     */
    width(func: (index: number, width: string) => number): JQuery;
    /**
     * Set the CSS width of each element in the set of matched elements.
     *
     * @param func A function returning the width to set. Receives the index position of the element in the set and the old width as arguments. Within the function, this refers to the current element in the set.
     */
    width(func: (index: number, width: number) => string): JQuery;

    /**
     * Remove from the queue all items that have not yet been run.
     *
     * @param queueName A string containing the name of the queue. Defaults to fx, the standard effects queue.
     */
    clearQueue(queueName?: string): JQuery;

    /**
     * Store arbitrary data associated with the matched elements.
     *
     * @param key A string naming the piece of data to set.
     * @param value The new data value; it can be any Javascript type including Array or Object.
     */
    data(key: string, value: any): JQuery;
    /**
     * Store arbitrary data associated with the matched elements.
     *
     * @param obj An object of key-value pairs of data to update.
     */
    data(obj: { [key: string]: any; }): JQuery;
    /**
     * Return the value at the named data store for the first element in the jQuery collection, as set by data(name, value) or by an HTML5 data-* attribute.
     *
     * @param key Name of the data stored.
     */
    data(key: string): any;
    /**
     * Return the value at the named data store for the first element in the jQuery collection, as set by data(name, value) or by an HTML5 data-* attribute.
     */
    data(): any;

    /**
     * Execute the next function on the queue for the matched elements.
     *
     * @param queueName A string containing the name of the queue. Defaults to fx, the standard effects queue.
     */
    dequeue(queueName?: string): JQuery;

    /**
     * Remove a previously-stored piece of data.
     *
     * @param name A string naming the piece of data to delete or space-separated string naming the pieces of data to delete.
     */
    removeData(name: string): JQuery;
    /**
     * Remove a previously-stored piece of data.
     *
     * @param list An array of strings naming the pieces of data to delete.
     */
    removeData(list: string[]): JQuery;

    /**
     * Return a Promise object to observe when all actions of a certain type bound to the collection, queued or not, have finished.
     *
     * @param type The type of queue that needs to be observed. (default: fx)
     * @param target Object onto which the promise methods have to be attached
     */
    promise(type?: string, target?: Object): JQueryPromise<any>;

    /**
     * Perform a custom animation of a set of CSS properties.
     *
     * @param properties An object of CSS properties and values that the animation will move toward.
     * @param duration A string or number determining how long the animation will run.
     * @param complete A function to call once the animation is complete.
     */
    animate(properties: Object, duration?: string, complete?: Function): JQuery;
    /**
     * Perform a custom animation of a set of CSS properties.
     *
     * @param properties An object of CSS properties and values that the animation will move toward.
     * @param duration A string or number determining how long the animation will run.
     * @param complete A function to call once the animation is complete.
     */
    animate(properties: Object, duration?: number, complete?: Function): JQuery;
    /**
     * Perform a custom animation of a set of CSS properties.
     *
     * @param properties An object of CSS properties and values that the animation will move toward.
     * @param duration A string or number determining how long the animation will run.
     * @param easing A string indicating which easing function to use for the transition. (default: swing)
     * @param complete A function to call once the animation is complete.
     */
    animate(properties: Object, duration?: string, easing?: string, complete?: Function): JQuery;
    /**
     * Perform a custom animation of a set of CSS properties.
     *
     * @param properties An object of CSS properties and values that the animation will move toward.
     * @param duration A string or number determining how long the animation will run.
     * @param easing A string indicating which easing function to use for the transition. (default: swing)
     * @param complete A function to call once the animation is complete.
     */
    animate(properties: Object, duration?: number, easing?: string, complete?: Function): JQuery;
    /**
     * Perform a custom animation of a set of CSS properties.
     *
     * @param properties An object of CSS properties and values that the animation will move toward.
     * @param options A map of additional options to pass to the method.
     */
    animate(properties: Object, options: JQueryAnimationOptions): JQuery;

    /**
     * Set a timer to delay execution of subsequent items in the queue.
     *
     * @param duration An integer indicating the number of milliseconds to delay execution of the next item in the queue.
     * @param queueName A string containing the name of the queue. Defaults to fx, the standard effects queue.
     */
    delay(duration: number, queueName?: string): JQuery;

    /**
     * Display the matched elements by fading them to opaque.
     *
     * @param duration A string or number determining how long the animation will run.
     * @param complete A function to call once the animation is complete.
     */
    fadeIn(duration?: number, complete?: Function): JQuery;
    /**
     * Display the matched elements by fading them to opaque.
     *
     * @param duration A string or number determining how long the animation will run.
     * @param complete A function to call once the animation is complete.
     */
    fadeIn(duration?: string, complete?: Function): JQuery;
    /**
     * Display the matched elements by fading them to opaque.
     *
     * @param duration A string or number determining how long the animation will run.
     * @param easing A string indicating which easing function to use for the transition.
     * @param complete A function to call once the animation is complete.
     */
    fadeIn(duration?: number, easing?: string, complete?: Function): JQuery;
    /**
     * Display the matched elements by fading them to opaque.
     *
     * @param duration A string or number determining how long the animation will run.
     * @param easing A string indicating which easing function to use for the transition.
     * @param complete A function to call once the animation is complete.
     */
    fadeIn(duration?: string, easing?: string, complete?: Function): JQuery;
    /**
     * Display the matched elements by fading them to opaque.
     *
     * @param options A map of additional options to pass to the method.
     */
    fadeIn(options: JQueryAnimationOptions): JQuery;

    /**
     * Hide the matched elements by fading them to transparent.
     *
     * @param duration A string or number determining how long the animation will run.
     * @param complete A function to call once the animation is complete.
     */
    fadeOut(duration?: number, complete?: Function): JQuery;
    /**
     * Hide the matched elements by fading them to transparent.
     *
     * @param duration A string or number determining how long the animation will run.
     * @param complete A function to call once the animation is complete.
     */
    fadeOut(duration?: string, complete?: Function): JQuery;
    /**
     * Hide the matched elements by fading them to transparent.
     *
     * @param duration A string or number determining how long the animation will run.
     * @param easing A string indicating which easing function to use for the transition.
     * @param complete A function to call once the animation is complete.
     */
    fadeOut(duration?: number, easing?: string, complete?: Function): JQuery;
    /**
     * Hide the matched elements by fading them to transparent.
     *
     * @param duration A string or number determining how long the animation will run.
     * @param easing A string indicating which easing function to use for the transition.
     * @param complete A function to call once the animation is complete.
     */
    fadeOut(duration?: string, easing?: string, complete?: Function): JQuery;
    /**
     * Hide the matched elements by fading them to transparent.
     *
     * @param options A map of additional options to pass to the method.
     */
    fadeOut(options: JQueryAnimationOptions): JQuery;

    /**
     * Adjust the opacity of the matched elements.
     *
     * @param duration A string or number determining how long the animation will run.
     * @param opacity A number between 0 and 1 denoting the target opacity.
     * @param complete A function to call once the animation is complete.
     */
    fadeTo(duration: string, opacity: number, complete?: Function): JQuery;
    /**
     * Adjust the opacity of the matched elements.
     *
     * @param duration A string or number determining how long the animation will run.
     * @param opacity A number between 0 and 1 denoting the target opacity.
     * @param complete A function to call once the animation is complete.
     */
    fadeTo(duration: number, opacity: number, complete?: Function): JQuery;
    /**
     * Adjust the opacity of the matched elements.
     *
     * @param duration A string or number determining how long the animation will run.
     * @param opacity A number between 0 and 1 denoting the target opacity.
     * @param easing A string indicating which easing function to use for the transition.
     * @param complete A function to call once the animation is complete.
     */
    fadeTo(duration: string, opacity: number, easing?: string, complete?: Function): JQuery;
    /**
     * Adjust the opacity of the matched elements.
     *
     * @param duration A string or number determining how long the animation will run.
     * @param opacity A number between 0 and 1 denoting the target opacity.
     * @param easing A string indicating which easing function to use for the transition.
     * @param complete A function to call once the animation is complete.
     */
    fadeTo(duration: number, opacity: number, easing?: string, complete?: Function): JQuery;

    /**
     * Display or hide the matched elements by animating their opacity.
     *
     * @param duration A string or number determining how long the animation will run.
     * @param complete A function to call once the animation is complete.
     */
    fadeToggle(duration?: number, complete?: Function): JQuery;
    /**
     * Display or hide the matched elements by animating their opacity.
     *
     * @param duration A string or number determining how long the animation will run.
     * @param complete A function to call once the animation is complete.
     */
    fadeToggle(duration?: string, complete?: Function): JQuery;
    /**
     * Display or hide the matched elements by animating their opacity.
     *
     * @param duration A string or number determining how long the animation will run.
     * @param easing A string indicating which easing function to use for the transition.
     * @param complete A function to call once the animation is complete.
     */
    fadeToggle(duration?: number, easing?: string, complete?: Function): JQuery;
    /**
     * Display or hide the matched elements by animating their opacity.
     *
     * @param duration A string or number determining how long the animation will run.
     * @param easing A string indicating which easing function to use for the transition.
     * @param complete A function to call once the animation is complete.
     */
    fadeToggle(duration?: string, easing?: string, complete?: Function): JQuery;
    /**
     * Display or hide the matched elements by animating their opacity.
     *
     * @param options A map of additional options to pass to the method.
     */
    fadeToggle(options: JQueryAnimationOptions): JQuery;

    /**
     * Stop the currently-running animation, remove all queued animations, and complete all animations for the matched elements.
     *
     * @param queue The name of the queue in which to stop animations.
     */
    finish(queue?: string): JQuery;

    /**
     * Hide the matched elements.
     *
     * @param duration A string or number determining how long the animation will run.
     * @param complete A function to call once the animation is complete.
     */
    hide(duration?: number, complete?: Function): JQuery;
    /**
     * Hide the matched elements.
     *
     * @param duration A string or number determining how long the animation will run.
     * @param complete A function to call once the animation is complete.
     */
    hide(duration?: string, complete?: Function): JQuery;
    /**
     * Hide the matched elements.
     *
     * @param duration A string or number determining how long the animation will run.
     * @param easing A string indicating which easing function to use for the transition.
     * @param complete A function to call once the animation is complete.
     */
    hide(duration?: number, easing?: string, complete?: Function): JQuery;
    /**
     * Hide the matched elements.
     *
     * @param duration A string or number determining how long the animation will run.
     * @param easing A string indicating which easing function to use for the transition.
     * @param complete A function to call once the animation is complete.
     */
    hide(duration?: string, easing?: string, complete?: Function): JQuery;
    /**
     * Hide the matched elements.
     *
     * @param options A map of additional options to pass to the method.
     */
    hide(options: JQueryAnimationOptions): JQuery;

    /**
     * Display the matched elements.
     *
     * @param duration A string or number determining how long the animation will run.
     * @param complete A function to call once the animation is complete.
     */
    show(duration?: number, complete?: Function): JQuery;
    /**
     * Display the matched elements.
     *
     * @param duration A string or number determining how long the animation will run.
     * @param complete A function to call once the animation is complete.
     */
    show(duration?: string, complete?: Function): JQuery;
    /**
     * Display the matched elements.
     *
     * @param duration A string or number determining how long the animation will run.
     * @param easing A string indicating which easing function to use for the transition.
     * @param complete A function to call once the animation is complete.
     */
    show(duration?: number, easing?: string, complete?: Function): JQuery;
    /**
     * Display the matched elements.
     *
     * @param duration A string or number determining how long the animation will run.
     * @param easing A string indicating which easing function to use for the transition.
     * @param complete A function to call once the animation is complete.
     */
    show(duration?: string, easing?: string, complete?: Function): JQuery;
    /**
     * Display the matched elements.
     *
     * @param options A map of additional options to pass to the method.
     */
    show(options: JQueryAnimationOptions): JQuery;

    /**
     * Display the matched elements with a sliding motion.
     *
     * @param duration A string or number determining how long the animation will run.
     * @param complete A function to call once the animation is complete.
     */
    slideDown(duration?: number, complete?: Function): JQuery;
    /**
     * Display the matched elements with a sliding motion.
     *
     * @param duration A string or number determining how long the animation will run.
     * @param complete A function to call once the animation is complete.
     */
    slideDown(duration?: string, complete?: Function): JQuery;
    /**
     * Display the matched elements with a sliding motion.
     *
     * @param duration A string or number determining how long the animation will run.
     * @param easing A string indicating which easing function to use for the transition.
     * @param complete A function to call once the animation is complete.
     */
    slideDown(duration?: number, easing?: string, complete?: Function): JQuery;
    /**
     * Display the matched elements with a sliding motion.
     *
     * @param duration A string or number determining how long the animation will run.
     * @param easing A string indicating which easing function to use for the transition.
     * @param complete A function to call once the animation is complete.
     */
    slideDown(duration?: string, easing?: string, complete?: Function): JQuery;
    /**
     * Display the matched elements with a sliding motion.
     *
     * @param options A map of additional options to pass to the method.
     */
    slideDown(options: JQueryAnimationOptions): JQuery;

    /**
     * Display or hide the matched elements with a sliding motion.
     *
     * @param duration A string or number determining how long the animation will run.
     * @param complete A function to call once the animation is complete.
     */
    slideToggle(duration?: number, complete?: Function): JQuery;
    /**
     * Display or hide the matched elements with a sliding motion.
     *
     * @param duration A string or number determining how long the animation will run.
     * @param complete A function to call once the animation is complete.
     */
    slideToggle(duration?: string, complete?: Function): JQuery;
    /**
     * Display or hide the matched elements with a sliding motion.
     *
     * @param duration A string or number determining how long the animation will run.
     * @param easing A string indicating which easing function to use for the transition.
     * @param complete A function to call once the animation is complete.
     */
    slideToggle(duration?: number, easing?: string, complete?: Function): JQuery;
    /**
     * Display or hide the matched elements with a sliding motion.
     *
     * @param duration A string or number determining how long the animation will run.
     * @param easing A string indicating which easing function to use for the transition.
     * @param complete A function to call once the animation is complete.
     */
    slideToggle(duration?: string, easing?: string, complete?: Function): JQuery;
    /**
     * Display or hide the matched elements with a sliding motion.
     *
     * @param options A map of additional options to pass to the method.
     */
    slideToggle(options: JQueryAnimationOptions): JQuery;

    /**
     * Hide the matched elements with a sliding motion.
     *
     * @param duration A string or number determining how long the animation will run.
     * @param complete A function to call once the animation is complete.
     */
    slideUp(duration?: number, complete?: Function): JQuery;
    /**
     * Hide the matched elements with a sliding motion.
     *
     * @param duration A string or number determining how long the animation will run.
     * @param complete A function to call once the animation is complete.
     */
    slideUp(duration?: string, complete?: Function): JQuery;
    /**
     * Hide the matched elements with a sliding motion.
     *
     * @param duration A string or number determining how long the animation will run.
     * @param easing A string indicating which easing function to use for the transition.
     * @param complete A function to call once the animation is complete.
     */
    slideUp(duration?: number, easing?: string, complete?: Function): JQuery;
    /**
     * Hide the matched elements with a sliding motion.
     *
     * @param duration A string or number determining how long the animation will run.
     * @param easing A string indicating which easing function to use for the transition.
     * @param complete A function to call once the animation is complete.
     */
    slideUp(duration?: string, easing?: string, complete?: Function): JQuery;
    /**
     * Hide the matched elements with a sliding motion.
     *
     * @param options A map of additional options to pass to the method.
     */
    slideUp(options: JQueryAnimationOptions): JQuery;

    /**
     * Stop the currently-running animation on the matched elements.
     *
     * @param clearQueue A Boolean indicating whether to remove queued animation as well. Defaults to false.
     * @param jumpToEnd A Boolean indicating whether to complete the current animation immediately. Defaults to false.
     */
    stop(clearQueue?: boolean, jumpToEnd?: boolean): JQuery;
    /**
     * Stop the currently-running animation on the matched elements.
     *
     * @param queue The name of the queue in which to stop animations.
     * @param clearQueue A Boolean indicating whether to remove queued animation as well. Defaults to false.
     * @param jumpToEnd A Boolean indicating whether to complete the current animation immediately. Defaults to false.
     */
    stop(queue?: string, clearQueue?: boolean, jumpToEnd?: boolean): JQuery;

    /**
     * Display or hide the matched elements.
     *
     * @param duration A string or number determining how long the animation will run.
     * @param complete A function to call once the animation is complete.
     */
    toggle(duration?: number, complete?: Function): JQuery;
    /**
     * Display or hide the matched elements.
     *
     * @param duration A string or number determining how long the animation will run.
     * @param complete A function to call once the animation is complete.
     */
    toggle(duration?: string, complete?: Function): JQuery;
    /**
     * Display or hide the matched elements.
     *
     * @param duration A string or number determining how long the animation will run.
     * @param easing A string indicating which easing function to use for the transition.
     * @param complete A function to call once the animation is complete.
     */
    toggle(duration?: number, easing?: string, complete?: Function): JQuery;
    /**
     * Display or hide the matched elements.
     *
     * @param duration A string or number determining how long the animation will run.
     * @param easing A string indicating which easing function to use for the transition.
     * @param complete A function to call once the animation is complete.
     */
    toggle(duration?: string, easing?: string, complete?: Function): JQuery;
    /**
     * Display or hide the matched elements.
     *
     * @param options A map of additional options to pass to the method.
     */
    toggle(options: JQueryAnimationOptions): JQuery;
    /**
     * Display or hide the matched elements.
     *
     * @param showOrHide A Boolean indicating whether to show or hide the elements.
     */
    toggle(showOrHide: boolean): JQuery;

    /**
     * Attach a handler to an event for the elements.
     * 
     * @param eventType A string containing one or more DOM event types, such as "click" or "submit," or custom event names.
     * @param eventData An object containing data that will be passed to the event handler.
     * @param handler A function to execute each time the event is triggered.
     */
    bind(eventType: string, eventData: any, handler: (eventObject: JQueryEventObject) => any): JQuery;
    /**
     * Attach a handler to an event for the elements.
     * 
     * @param eventType A string containing one or more DOM event types, such as "click" or "submit," or custom event names.
     * @param handler A function to execute each time the event is triggered.
     */
    bind(eventType: string, handler: (eventObject: JQueryEventObject) => any): JQuery;
    /**
     * Attach a handler to an event for the elements.
     * 
     * @param eventType A string containing one or more DOM event types, such as "click" or "submit," or custom event names.
     * @param eventData An object containing data that will be passed to the event handler.
     * @param preventBubble Setting the third argument to false will attach a function that prevents the default action from occurring and stops the event from bubbling. The default is true.
     */
    bind(eventType: string, eventData: any, preventBubble: boolean): JQuery;
    /**
     * Attach a handler to an event for the elements.
     * 
     * @param eventType A string containing one or more DOM event types, such as "click" or "submit," or custom event names.
     * @param preventBubble Setting the third argument to false will attach a function that prevents the default action from occurring and stops the event from bubbling. The default is true.
     */
    bind(eventType: string, preventBubble: boolean): JQuery;
    /**
     * Attach a handler to an event for the elements.
     * 
     * @param events An object containing one or more DOM event types and functions to execute for them.
     */
    bind(events: any): JQuery;

    /**
     * Trigger the "blur" event on an element
     */
    blur(): JQuery;
    /**
     * Bind an event handler to the "blur" JavaScript event
     *
     * @param handler A function to execute each time the event is triggered.
     */
    blur(handler: (eventObject: JQueryEventObject) => any): JQuery;
    /**
     * Bind an event handler to the "blur" JavaScript event
     *
     * @param eventData An object containing data that will be passed to the event handler.
     * @param handler A function to execute each time the event is triggered.
     */
    blur(eventData?: any, handler?: (eventObject: JQueryEventObject) => any): JQuery;

    /**
     * Trigger the "change" event on an element.
     */
    change(): JQuery;
    /**
     * Bind an event handler to the "change" JavaScript event
     *
     * @param handler A function to execute each time the event is triggered.
     */
    change(handler: (eventObject: JQueryEventObject) => any): JQuery;
    /**
     * Bind an event handler to the "change" JavaScript event
     *
     * @param eventData An object containing data that will be passed to the event handler.
     * @param handler A function to execute each time the event is triggered.
     */
    change(eventData?: any, handler?: (eventObject: JQueryEventObject) => any): JQuery;

    /**
     * Trigger the "click" event on an element.
     */
    click(): JQuery;
    /**
     * Bind an event handler to the "click" JavaScript event
     *
     * @param eventData An object containing data that will be passed to the event handler.
     */
    click(handler: (eventObject: JQueryEventObject) => any): JQuery;
    /**
     * Bind an event handler to the "click" JavaScript event
     *
     * @param eventData An object containing data that will be passed to the event handler.
     * @param handler A function to execute each time the event is triggered.
     */
    click(eventData?: any, handler?: (eventObject: JQueryEventObject) => any): JQuery;

    /**
     * Trigger the "dblclick" event on an element.
     */
    dblclick(): JQuery;
    /**
     * Bind an event handler to the "dblclick" JavaScript event
     *
     * @param handler A function to execute each time the event is triggered.
     */
    dblclick(handler: (eventObject: JQueryEventObject) => any): JQuery;
    /**
     * Bind an event handler to the "dblclick" JavaScript event
     *
     * @param eventData An object containing data that will be passed to the event handler.
     * @param handler A function to execute each time the event is triggered.
     */
    dblclick(eventData?: any, handler?: (eventObject: JQueryEventObject) => any): JQuery;

    delegate(selector: any, eventType: string, handler: (eventObject: JQueryEventObject) => any): JQuery;

    /**
     * Trigger the "focus" event on an element.
     */
    focus(): JQuery;
    /**
     * Bind an event handler to the "focus" JavaScript event
     *
     * @param handler A function to execute each time the event is triggered.
     */
    focus(handler: (eventObject: JQueryEventObject) => any): JQuery;
    /**
     * Bind an event handler to the "focus" JavaScript event
     *
     * @param eventData An object containing data that will be passed to the event handler.
     * @param handler A function to execute each time the event is triggered.
     */
    focus(eventData?: any, handler?: (eventObject: JQueryEventObject) => any): JQuery;

    /**
     * Bind an event handler to the "focusin" JavaScript event
     *
     * @param handler A function to execute each time the event is triggered.
     */
    focusin(handler: (eventObject: JQueryEventObject) => any): JQuery;
    /**
     * Bind an event handler to the "focusin" JavaScript event
     *
     * @param eventData An object containing data that will be passed to the event handler.
     * @param handler A function to execute each time the event is triggered.
     */
    focusin(eventData: Object, handler: (eventObject: JQueryEventObject) => any): JQuery;

    /**
     * Bind an event handler to the "focusout" JavaScript event
     *
     * @param handler A function to execute each time the event is triggered.
     */
    focusout(handler: (eventObject: JQueryEventObject) => any): JQuery;
    /**
     * Bind an event handler to the "focusout" JavaScript event
     *
     * @param eventData An object containing data that will be passed to the event handler.
     * @param handler A function to execute each time the event is triggered.
     */
    focusout(eventData: Object, handler: (eventObject: JQueryEventObject) => any): JQuery;

    /**
     * Bind two handlers to the matched elements, to be executed when the mouse pointer enters and leaves the elements.
     *
     * @param handlerIn A function to execute when the mouse pointer enters the element.
     * @param handlerOut A function to execute when the mouse pointer leaves the element.
     */
    hover(handlerIn: (eventObject: JQueryEventObject) => any, handlerOut: (eventObject: JQueryEventObject) => any): JQuery;
    /**
     * Bind a single handler to the matched elements, to be executed when the mouse pointer enters or leaves the elements.
     *
     * @param handlerInOut A function to execute when the mouse pointer enters or leaves the element.
     */
    hover(handlerInOut: (eventObject: JQueryEventObject) => any): JQuery;

    /**
     * Trigger the "keydown" event on an element.
     */
    keydown(): JQuery;
    /**
     * Bind an event handler to the "keydown" JavaScript event
     *
     * @param handler A function to execute each time the event is triggered.
     */
    keydown(handler: (eventObject: JQueryKeyEventObject) => any): JQuery;
    /**
     * Bind an event handler to the keydown"" JavaScript event
     *
     * @param eventData An object containing data that will be passed to the event handler.
     * @param handler A function to execute each time the event is triggered.
     */
    keydown(eventData?: any, handler?: (eventObject: JQueryKeyEventObject) => any): JQuery;

    /**
     * Trigger the "keypress" event on an element.
     */
    keypress(): JQuery;
    /**
     * Bind an event handler to the "keypress" JavaScript event
     *
     * @param handler A function to execute each time the event is triggered.
     */
    keypress(handler: (eventObject: JQueryKeyEventObject) => any): JQuery;
    /**
     * Bind an event handler to the "keypress" JavaScript event
     *
     * @param eventData An object containing data that will be passed to the event handler.
     * @param handler A function to execute each time the event is triggered.
     */
    keypress(eventData?: any, handler?: (eventObject: JQueryKeyEventObject) => any): JQuery;

    /**
     * Trigger the "keyup" event on an element.
     */
    keyup(): JQuery;
    /**
     * Bind an event handler to the "keyup" JavaScript event
     *
     * @param handler A function to execute each time the event is triggered.
     */
    keyup(handler: (eventObject: JQueryKeyEventObject) => any): JQuery;
    /**
     * Bind an event handler to the "keyup" JavaScript event
     *
     * @param eventData An object containing data that will be passed to the event handler.
     * @param handler A function to execute each time the event is triggered.
     */
    keyup(eventData?: any, handler?: (eventObject: JQueryKeyEventObject) => any): JQuery;

    /**
     * Bind an event handler to the "load" JavaScript event.
     *
     * @param handler A function to execute when the event is triggered.
     */
    load(handler: (eventObject: JQueryEventObject) => any): JQuery;
    /**
     * Bind an event handler to the "load" JavaScript event.
     *
     * @param eventData An object containing data that will be passed to the event handler.
     * @param handler A function to execute when the event is triggered.
     */
    load(eventData?: any, handler?: (eventObject: JQueryEventObject) => any): JQuery;

    /**
     * Trigger the "mousedown" event on an element.
     */
    mousedown(): JQuery;
    /**
     * Bind an event handler to the "mousedown" JavaScript event.
     *
     * @param handler A function to execute when the event is triggered.
     */
    mousedown(handler: (eventObject: JQueryMouseEventObject) => any): JQuery;
    /**
     * Bind an event handler to the "mousedown" JavaScript event.
     *
     * @param eventData An object containing data that will be passed to the event handler.
     * @param handler A function to execute when the event is triggered.
     */
    mousedown(eventData: Object, handler: (eventObject: JQueryMouseEventObject) => any): JQuery;

    /**
     * Trigger the "mouseenter" event on an element.
     */
    mouseenter(): JQuery;
    /**
     * Bind an event handler to be fired when the mouse enters an element.
     *
     * @param handler A function to execute when the event is triggered.
     */
    mouseenter(handler: (eventObject: JQueryMouseEventObject) => any): JQuery;
    /**
     * Bind an event handler to be fired when the mouse enters an element.
     *
     * @param eventData An object containing data that will be passed to the event handler.
     * @param handler A function to execute when the event is triggered.
     */
    mouseenter(eventData: Object, handler: (eventObject: JQueryMouseEventObject) => any): JQuery;

    /**
     * Trigger the "mouseleave" event on an element.
     */
    mouseleave(): JQuery;
    /**
     * Bind an event handler to be fired when the mouse leaves an element.
     *
     * @param handler A function to execute when the event is triggered.
     */
    mouseleave(handler: (eventObject: JQueryMouseEventObject) => any): JQuery;
    /**
     * Bind an event handler to be fired when the mouse leaves an element.
     *
     * @param eventData An object containing data that will be passed to the event handler.
     * @param handler A function to execute when the event is triggered.
     */
    mouseleave(eventData: Object, handler: (eventObject: JQueryMouseEventObject) => any): JQuery;

    /**
     * Trigger the "mousemove" event on an element.
     */
    mousemove(): JQuery;
    /**
     * Bind an event handler to the "mousemove" JavaScript event.
     *
     * @param handler A function to execute when the event is triggered.
     */
    mousemove(handler: (eventObject: JQueryMouseEventObject) => any): JQuery;
    /**
     * Bind an event handler to the "mousemove" JavaScript event.
     *
     * @param eventData An object containing data that will be passed to the event handler.
     * @param handler A function to execute when the event is triggered.
     */
    mousemove(eventData: Object, handler: (eventObject: JQueryMouseEventObject) => any): JQuery;

    /**
     * Trigger the "mouseout" event on an element.
     */
    mouseout(): JQuery;
    /**
     * Bind an event handler to the "mouseout" JavaScript event.
     *
     * @param handler A function to execute when the event is triggered.
     */
    mouseout(handler: (eventObject: JQueryMouseEventObject) => any): JQuery;
    /**
     * Bind an event handler to the "mouseout" JavaScript event.
     *
     * @param eventData An object containing data that will be passed to the event handler.
     * @param handler A function to execute when the event is triggered.
     */
    mouseout(eventData: Object, handler: (eventObject: JQueryMouseEventObject) => any): JQuery;

    /**
     * Trigger the "mouseover" event on an element.
     */
    mouseover(): JQuery;
    /**
     * Bind an event handler to the "mouseover" JavaScript event.
     *
     * @param handler A function to execute when the event is triggered.
     */
    mouseover(handler: (eventObject: JQueryMouseEventObject) => any): JQuery;
    /**
     * Bind an event handler to the "mouseover" JavaScript event.
     *
     * @param eventData An object containing data that will be passed to the event handler.
     * @param handler A function to execute when the event is triggered.
     */
    mouseover(eventData: Object, handler: (eventObject: JQueryMouseEventObject) => any): JQuery;

    /**
     * Trigger the "mouseup" event on an element.
     */
    mouseup(): JQuery;
    /**
     * Bind an event handler to the "mouseup" JavaScript event.
     *
     * @param handler A function to execute when the event is triggered.
     */
    mouseup(handler: (eventObject: JQueryMouseEventObject) => any): JQuery;
    /**
     * Bind an event handler to the "mouseup" JavaScript event.
     *
     * @param eventData An object containing data that will be passed to the event handler.
     * @param handler A function to execute when the event is triggered.
     */
    mouseup(eventData: Object, handler: (eventObject: JQueryMouseEventObject) => any): JQuery;

    /**
     * Remove an event handler.
     */
    off(): JQuery;
    /**
     * Remove an event handler.
     *
     * @param events One or more space-separated event types and optional namespaces, or just namespaces, such as "click", "keydown.myPlugin", or ".myPlugin".
     * @param selector A selector which should match the one originally passed to .on() when attaching event handlers.
     * @param handler A handler function previously attached for the event(s), or the special value false.
     */
    off(events: string, selector?: string, handler?: (eventObject: JQueryEventObject) => any): JQuery;
    /**
     * Remove an event handler.
     *
     * @param events One or more space-separated event types and optional namespaces, or just namespaces, such as "click", "keydown.myPlugin", or ".myPlugin".
     * @param handler A handler function previously attached for the event(s), or the special value false.
     */
    off(events: string, handler: (eventObject: JQueryEventObject) => any): JQuery;
    /**
     * Remove an event handler.
     *
     * @param events An object where the string keys represent one or more space-separated event types and optional namespaces, and the values represent handler functions previously attached for the event(s).
     * @param selector A selector which should match the one originally passed to .on() when attaching event handlers.
     */
    off(events: { [key: string]: any; }, selector?: string): JQuery;

    /**
     * Attach an event handler function for one or more events to the selected elements.
     *
     * @param events One or more space-separated event types and optional namespaces, such as "click" or "keydown.myPlugin".
     * @param handler A function to execute when the event is triggered. The value false is also allowed as a shorthand for a function that simply does return false. Rest parameter args is for optional parameters passed to jQuery.trigger(). Note that the actual parameters on the event handler function must be marked as optional (? syntax).
     */
    on(events: string, handler: (eventObject: JQueryEventObject, ...args: any[]) => any): JQuery;
    /**
     * Attach an event handler function for one or more events to the selected elements.
     *
     * @param events One or more space-separated event types and optional namespaces, such as "click" or "keydown.myPlugin".
     * @param selector A selector string to filter the descendants of the selected elements that trigger the event. If the selector is null or omitted, the event is always triggered when it reaches the selected element.
     * @param handler A function to execute when the event is triggered. The value false is also allowed as a shorthand for a function that simply does return false.
     */
    on(events: string, selector: string, handler: (eventObject: JQueryEventObject) => any): JQuery;
    /**
     * Attach an event handler function for one or more events to the selected elements.
     *
     * @param events One or more space-separated event types and optional namespaces, such as "click" or "keydown.myPlugin".
     * @param selector A selector string to filter the descendants of the selected elements that trigger the event. If the selector is null or omitted, the event is always triggered when it reaches the selected element.
     * @param data Data to be passed to the handler in event.data when an event is triggered.
     * @param handler A function to execute when the event is triggered. The value false is also allowed as a shorthand for a function that simply does return false.
     */
    on(events: string, selector: string, data: any, handler: (eventObject: JQueryEventObject) => any): JQuery;
    /**
     * Attach an event handler function for one or more events to the selected elements.
     *
     * @param events An object in which the string keys represent one or more space-separated event types and optional namespaces, and the values represent a handler function to be called for the event(s).
     * @param selector A selector string to filter the descendants of the selected elements that will call the handler. If the selector is null or omitted, the handler is always called when it reaches the selected element.
     * @param data Data to be passed to the handler in event.data when an event occurs.
     */
    on(events: { [key: string]: any; }, selector?: any, data?: any): JQuery;

    /**
     * Attach a handler to an event for the elements. The handler is executed at most once per element per event type.
     *
     * @param events A string containing one or more JavaScript event types, such as "click" or "submit," or custom event names.
     * @param handler A function to execute at the time the event is triggered.
     */
    one(events: string, handler: (eventObject: JQueryEventObject) => any): JQuery;
    /**
     * Attach a handler to an event for the elements. The handler is executed at most once per element per event type.
     *
     * @param events A string containing one or more JavaScript event types, such as "click" or "submit," or custom event names.
     * @param data An object containing data that will be passed to the event handler.
     * @param handler A function to execute at the time the event is triggered.
     */
    one(events: string, data: Object, handler: (eventObject: JQueryEventObject) => any): JQuery;

    /**
     * Attach a handler to an event for the elements. The handler is executed at most once per element per event type.
     *
     * @param events One or more space-separated event types and optional namespaces, such as "click" or "keydown.myPlugin".
     * @param selector A selector string to filter the descendants of the selected elements that trigger the event. If the selector is null or omitted, the event is always triggered when it reaches the selected element.
     * @param handler A function to execute when the event is triggered. The value false is also allowed as a shorthand for a function that simply does return false.
     */
    one(events: string, selector: string, handler: (eventObject: JQueryEventObject) => any): JQuery;
    /**
     * Attach a handler to an event for the elements. The handler is executed at most once per element per event type.
     *
     * @param events One or more space-separated event types and optional namespaces, such as "click" or "keydown.myPlugin".
     * @param selector A selector string to filter the descendants of the selected elements that trigger the event. If the selector is null or omitted, the event is always triggered when it reaches the selected element.
     * @param data Data to be passed to the handler in event.data when an event is triggered.
     * @param handler A function to execute when the event is triggered. The value false is also allowed as a shorthand for a function that simply does return false.
     */
    one(events: string, selector: string, data: any, handler: (eventObject: JQueryEventObject) => any): JQuery;

    /**
     * Attach a handler to an event for the elements. The handler is executed at most once per element per event type.
     *
     * @param events An object in which the string keys represent one or more space-separated event types and optional namespaces, and the values represent a handler function to be called for the event(s).
     * @param selector A selector string to filter the descendants of the selected elements that will call the handler. If the selector is null or omitted, the handler is always called when it reaches the selected element.
     * @param data Data to be passed to the handler in event.data when an event occurs.
     */
    one(events: { [key: string]: any; }, selector?: string, data?: any): JQuery;


    /**
     * Specify a function to execute when the DOM is fully loaded.
     *
     * @param handler A function to execute after the DOM is ready.
     */
    ready(handler: Function): JQuery;

    /**
     * Trigger the "resize" event on an element.
     */
    resize(): JQuery;
    /**
     * Bind an event handler to the "resize" JavaScript event.
     *
     * @param handler A function to execute each time the event is triggered.
     */
    resize(handler: (eventObject: JQueryEventObject) => any): JQuery;
    /**
     * Bind an event handler to the "resize" JavaScript event.
     *
     * @param eventData An object containing data that will be passed to the event handler.
     * @param handler A function to execute each time the event is triggered.
     */
    resize(eventData: Object, handler: (eventObject: JQueryEventObject) => any): JQuery;

    /**
     * Trigger the "scroll" event on an element.
     */
    scroll(): JQuery;
    /**
     * Bind an event handler to the "scroll" JavaScript event.
     *
     * @param handler A function to execute each time the event is triggered.
     */
    scroll(handler: (eventObject: JQueryEventObject) => any): JQuery;
    /**
     * Bind an event handler to the "scroll" JavaScript event.
     *
     * @param eventData An object containing data that will be passed to the event handler.
     * @param handler A function to execute each time the event is triggered.
     */
    scroll(eventData: Object, handler: (eventObject: JQueryEventObject) => any): JQuery;

    /**
     * Trigger the "select" event on an element.
     */
    select(): JQuery;
    /**
     * Bind an event handler to the "select" JavaScript event.
     *
     * @param handler A function to execute each time the event is triggered.
     */
    select(handler: (eventObject: JQueryEventObject) => any): JQuery;
    /**
     * Bind an event handler to the "select" JavaScript event.
     *
     * @param eventData An object containing data that will be passed to the event handler.
     * @param handler A function to execute each time the event is triggered.
     */
    select(eventData: Object, handler: (eventObject: JQueryEventObject) => any): JQuery;

    /**
     * Trigger the "submit" event on an element.
     */
    submit(): JQuery;
    /**
     * Bind an event handler to the "submit" JavaScript event
     *
     * @param handler A function to execute each time the event is triggered.
     */
    submit(handler: (eventObject: JQueryEventObject) => any): JQuery;
    /**
     * Bind an event handler to the "submit" JavaScript event
     *
     * @param eventData An object containing data that will be passed to the event handler.
     * @param handler A function to execute each time the event is triggered.
     */
    submit(eventData?: any, handler?: (eventObject: JQueryEventObject) => any): JQuery;

    /**
     * Execute all handlers and behaviors attached to the matched elements for the given event type.
     * 
     * @param eventType A string containing a JavaScript event type, such as click or submit.
     * @param extraParameters Additional parameters to pass along to the event handler.
     */
    trigger(eventType: string, extraParameters?: any[]): JQuery;
    /**
     * Execute all handlers and behaviors attached to the matched elements for the given event type.
     * 
     * @param eventType A string containing a JavaScript event type, such as click or submit.
     * @param extraParameters Additional parameters to pass along to the event handler.
     */
    trigger(eventType: string, extraParameters?: Object): JQuery;
    /**
     * Execute all handlers and behaviors attached to the matched elements for the given event type.
     * 
     * @param event A jQuery.Event object.
     * @param extraParameters Additional parameters to pass along to the event handler.
     */
    trigger(event: JQueryEventObject, extraParameters?: any[]): JQuery;
    /**
     * Execute all handlers and behaviors attached to the matched elements for the given event type.
     * 
     * @param event A jQuery.Event object.
     * @param extraParameters Additional parameters to pass along to the event handler.
     */
    trigger(event: JQueryEventObject, extraParameters?: Object): JQuery;

    triggerHandler(eventType: string, ...extraParameters: any[]): Object;

    unbind(eventType?: string, handler?: (eventObject: JQueryEventObject) => any): JQuery;
    unbind(eventType: string, fls: boolean): JQuery;
    unbind(evt: any): JQuery;

    undelegate(): JQuery;
    undelegate(selector: any, eventType: string, handler?: (eventObject: JQueryEventObject) => any): JQuery;
    undelegate(selector: any, events: any): JQuery;
    undelegate(namespace: string): JQuery;

    unload(handler: (eventObject: JQueryEventObject) => any): JQuery;
    unload(eventData?: any, handler?: (eventObject: JQueryEventObject) => any): JQuery;

    // Internals
    context: Element;
    jquery: string;

    error(handler: (eventObject: JQueryEventObject) => any): JQuery;
    error(eventData: any, handler: (eventObject: JQueryEventObject) => any): JQuery;

    pushStack(elements: any[]): JQuery;
    pushStack(elements: any[], name: any, arguments: any): JQuery;

    // Manipulation
    after(...content: any[]): JQuery;
    after(func: (index: any) => any): JQuery;

    append(...content: any[]): JQuery;
    append(func: (index: any, html: any) => any): JQuery;

    appendTo(target: any): JQuery;

    before(...content: any[]): JQuery;
    before(func: (index: any) => any): JQuery;

    clone(withDataAndEvents?: boolean, deepWithDataAndEvents?: boolean): JQuery;

    detach(selector?: any): JQuery;

    empty(): JQuery;

    insertAfter(target: any): JQuery;
    insertBefore(target: any): JQuery;

    prepend(...content: any[]): JQuery;
    prepend(func: (index: any, html: any) => any): JQuery;

    prependTo(target: any): JQuery;

    remove(selector?: any): JQuery;

    replaceAll(target: any): JQuery;

    replaceWith(func: any): JQuery;

    text(): string;
    text(textString: any): JQuery;
    text(textString: (index: number, text: string) => string): JQuery;

    toArray(): any[];

    unwrap(): JQuery;

    wrap(wrappingElement: any): JQuery;
    wrap(func: (index: any) => any): JQuery;

    wrapAll(wrappingElement: any): JQuery;

    wrapInner(wrappingElement: any): JQuery;
    wrapInner(func: (index: any) => any): JQuery;

    /**
     * Iterate over a jQuery object, executing a function for each matched element.
     * 
     * @param func A function to execute for each matched element.
     */
    each(func: (index: number, elem: Element) => any): JQuery;

    get(index?: number): any;

    index(): number;
    index(selector: string): number;
    index(element: any): number;

    // Properties
    length: number;
    selector: string;
    [x: string]: any;
    [x: number]: HTMLElement;

    // Traversing
    add(selector: string, context?: any): JQuery;
    add(...elements: any[]): JQuery;
    add(html: string): JQuery;
    add(obj: JQuery): JQuery;

    children(selector?: any): JQuery;

    closest(selector: string): JQuery;
    closest(selector: string, context?: Element): JQuery;
    closest(obj: JQuery): JQuery;
    closest(element: any): JQuery;
    closest(selectors: any, context?: Element): any[];

    contents(): JQuery;

    end(): JQuery;

    eq(index: number): JQuery;

    filter(selector: string): JQuery;
    filter(func: (index: any) => any): JQuery;
    filter(element: any): JQuery;
    filter(obj: JQuery): JQuery;

    find(selector: string): JQuery;
    find(element: any): JQuery;
    find(obj: JQuery): JQuery;

    first(): JQuery;

    has(selector: string): JQuery;
    has(contained: Element): JQuery;

    is(selector: string): boolean;
    is(func: (index: any) => any): boolean;
    is(element: any): boolean;
    is(obj: JQuery): boolean;

    last(): JQuery;

    map(callback: (index: any, domElement: Element) => any): JQuery;

    next(selector?: string): JQuery;

    nextAll(selector?: string): JQuery;

    nextUntil(selector?: string, filter?: string): JQuery;
    nextUntil(element?: Element, filter?: string): JQuery;
    nextUntil(obj?: JQuery, filter?: string): JQuery;

    not(selector: string): JQuery;
    not(func: (index: any) => any): JQuery;
    not(element: any): JQuery;
    not(obj: JQuery): JQuery;

    offsetParent(): JQuery;

    parent(selector?: string): JQuery;

    parents(selector?: string): JQuery;

    parentsUntil(selector?: string, filter?: string): JQuery;
    parentsUntil(element?: Element, filter?: string): JQuery;
    parentsUntil(obj?: JQuery, filter?: string): JQuery;

    prev(selector?: string): JQuery;

    prevAll(selector?: string): JQuery;

    prevUntil(selector?: string, filter?: string): JQuery;
    prevUntil(element?: Element, filter?: string): JQuery;
    prevUntil(obj?: JQuery, filter?: string): JQuery;

    siblings(selector?: string): JQuery;

    slice(start: number, end?: number): JQuery;

    // Utilities

    queue(queueName?: string): any[];
    queue(queueName: string, newQueueOrCallback: any): JQuery;
    queue(newQueueOrCallback: any): JQuery;
}
declare module "jquery" {
    export = $;
}
declare var jQuery: JQueryStatic;
declare var $: JQueryStatic;
>>>>>>> 0243d567
<|MERGE_RESOLUTION|>--- conflicted
+++ resolved
@@ -1,4 +1,3 @@
-<<<<<<< HEAD
 // Type definitions for jQuery 1.10.x / 2.0.x
 // Project: http://jquery.com/
 // Definitions by: Boris Yankov <https://github.com/borisyankov/>, Christian Hoffmeister <https://github.com/choffmeister>, Steve Fenton, Diullei Gomes <https://github.com/Diullei>, Tass Iliopoulos <https://github.com/tasoili>, Jason Swearingen, Sean Hill <https://github.com/seanski>, Guus Goossens <https://github.com/Guuz>, Kelly Summerlin <https://github.com/ksummerlin>, Basarat Ali Syed <https://github.com/basarat>, Nicholas Wolverson <https://github.com/nwolverson>, Derek Cicerone <https://github.com/derekcicerone>, Andrew Gaspar <https://github.com/AndrewGaspar>, James Harrison Fisher <https://github.com/jameshfisher>, Seikichi Kondo <https://github.com/seikichi>, Benjamin Jackman <https://github.com/benjaminjackman>, Poul Sorensen <https://github.com/s093294>, Josh Strobl <https://github.com/JoshStrobl>, John Reilly <https://github.com/johnnyreilly/>
@@ -18,6 +17,7 @@
 See the Apache Version 2.0 License for specific language governing permissions
 and limitations under the License.
 ***************************************************************************** */
+
 
 /**
  * Interface for the AJAX setting that will configure the AJAX request
@@ -487,14 +487,6 @@
 }
 
 /**
- * The interface used to specify easing functions.
- */
-interface JQueryEasing {
-    linear(p: number): number;
-    swing(p: number): number;
-}
-
-/**
  * Static members of jQuery (those on $ and jQuery themselves)
  */
 interface JQueryStatic {
@@ -2036,14 +2028,59 @@
      */
     toggle(showOrHide: boolean): JQuery;
 
-    // Events
+    /**
+     * Attach a handler to an event for the elements.
+     * 
+     * @param eventType A string containing one or more DOM event types, such as "click" or "submit," or custom event names.
+     * @param eventData An object containing data that will be passed to the event handler.
+     * @param handler A function to execute each time the event is triggered.
+     */
     bind(eventType: string, eventData: any, handler: (eventObject: JQueryEventObject) => any): JQuery;
+    /**
+     * Attach a handler to an event for the elements.
+     * 
+     * @param eventType A string containing one or more DOM event types, such as "click" or "submit," or custom event names.
+     * @param handler A function to execute each time the event is triggered.
+     */
     bind(eventType: string, handler: (eventObject: JQueryEventObject) => any): JQuery;
+    /**
+     * Attach a handler to an event for the elements.
+     * 
+     * @param eventType A string containing one or more DOM event types, such as "click" or "submit," or custom event names.
+     * @param eventData An object containing data that will be passed to the event handler.
+     * @param preventBubble Setting the third argument to false will attach a function that prevents the default action from occurring and stops the event from bubbling. The default is true.
+     */
     bind(eventType: string, eventData: any, preventBubble: boolean): JQuery;
+    /**
+     * Attach a handler to an event for the elements.
+     * 
+     * @param eventType A string containing one or more DOM event types, such as "click" or "submit," or custom event names.
+     * @param preventBubble Setting the third argument to false will attach a function that prevents the default action from occurring and stops the event from bubbling. The default is true.
+     */
     bind(eventType: string, preventBubble: boolean): JQuery;
-    bind(...events: any[]): JQuery;
-
+    /**
+     * Attach a handler to an event for the elements.
+     * 
+     * @param events An object containing one or more DOM event types and functions to execute for them.
+     */
+    bind(events: any): JQuery;
+
+    /**
+     * Trigger the "blur" event on an element
+     */
+    blur(): JQuery;
+    /**
+     * Bind an event handler to the "blur" JavaScript event
+     *
+     * @param handler A function to execute each time the event is triggered.
+     */
     blur(handler: (eventObject: JQueryEventObject) => any): JQuery;
+    /**
+     * Bind an event handler to the "blur" JavaScript event
+     *
+     * @param eventData An object containing data that will be passed to the event handler.
+     * @param handler A function to execute each time the event is triggered.
+     */
     blur(eventData?: any, handler?: (eventObject: JQueryEventObject) => any): JQuery;
 
     /**
@@ -2539,8 +2576,34 @@
      */
     submit(eventData?: any, handler?: (eventObject: JQueryEventObject) => any): JQuery;
 
-    trigger(eventType: string, ...extraParameters: any[]): JQuery;
-    trigger(event: JQueryEventObject): JQuery;
+    /**
+     * Execute all handlers and behaviors attached to the matched elements for the given event type.
+     * 
+     * @param eventType A string containing a JavaScript event type, such as click or submit.
+     * @param extraParameters Additional parameters to pass along to the event handler.
+     */
+    trigger(eventType: string, extraParameters?: any[]): JQuery;
+    /**
+     * Execute all handlers and behaviors attached to the matched elements for the given event type.
+     * 
+     * @param eventType A string containing a JavaScript event type, such as click or submit.
+     * @param extraParameters Additional parameters to pass along to the event handler.
+     */
+    trigger(eventType: string, extraParameters?: Object): JQuery;
+    /**
+     * Execute all handlers and behaviors attached to the matched elements for the given event type.
+     * 
+     * @param event A jQuery.Event object.
+     * @param extraParameters Additional parameters to pass along to the event handler.
+     */
+    trigger(event: JQueryEventObject, extraParameters?: any[]): JQuery;
+    /**
+     * Execute all handlers and behaviors attached to the matched elements for the given event type.
+     * 
+     * @param event A jQuery.Event object.
+     * @param extraParameters Additional parameters to pass along to the event handler.
+     */
+    trigger(event: JQueryEventObject, extraParameters?: Object): JQuery;
 
     triggerHandler(eventType: string, ...extraParameters: any[]): Object;
 
@@ -2721,2793 +2784,4 @@
     export = $;
 }
 declare var jQuery: JQueryStatic;
-declare var $: JQueryStatic;
-=======
-// Type definitions for jQuery 1.10.x / 2.0.x
-// Project: http://jquery.com/
-// Definitions by: Boris Yankov <https://github.com/borisyankov/>, Christian Hoffmeister <https://github.com/choffmeister>, Steve Fenton, Diullei Gomes <https://github.com/Diullei>, Tass Iliopoulos <https://github.com/tasoili>, Jason Swearingen, Sean Hill <https://github.com/seanski>, Guus Goossens <https://github.com/Guuz>, Kelly Summerlin <https://github.com/ksummerlin>, Basarat Ali Syed <https://github.com/basarat>, Nicholas Wolverson <https://github.com/nwolverson>, Derek Cicerone <https://github.com/derekcicerone>, Andrew Gaspar <https://github.com/AndrewGaspar>, James Harrison Fisher <https://github.com/jameshfisher>, Seikichi Kondo <https://github.com/seikichi>, Benjamin Jackman <https://github.com/benjaminjackman>, Poul Sorensen <https://github.com/s093294>, Josh Strobl <https://github.com/JoshStrobl>, John Reilly <https://github.com/johnnyreilly/>
-// Definitions: https://github.com/borisyankov/DefinitelyTyped
-
-/* *****************************************************************************
-Copyright (c) Microsoft Corporation. All rights reserved.
-Licensed under the Apache License, Version 2.0 (the "License"); you may not use
-this file except in compliance with the License. You may obtain a copy of the
-License at http://www.apache.org/licenses/LICENSE-2.0
-
-THIS CODE IS PROVIDED *AS IS* BASIS, WITHOUT WARRANTIES OR CONDITIONS OF ANY
-KIND, EITHER EXPRESS OR IMPLIED, INCLUDING WITHOUT LIMITATION ANY IMPLIED
-WARRANTIES OR CONDITIONS OF TITLE, FITNESS FOR A PARTICULAR PURPOSE,
-MERCHANTABLITY OR NON-INFRINGEMENT.
-
-See the Apache Version 2.0 License for specific language governing permissions
-and limitations under the License.
-***************************************************************************** */
-
-
-/**
- * Interface for the AJAX setting that will configure the AJAX request
- */
-interface JQueryAjaxSettings {
-    /**
-     * The content type sent in the request header that tells the server what kind of response it will accept in return. If the accepts setting needs modification, it is recommended to do so once in the $.ajaxSetup() method.
-     */
-    accepts?: any;
-    /**
-     * By default, all requests are sent asynchronously (i.e. this is set to true by default). If you need synchronous requests, set this option to false. Cross-domain requests and dataType: "jsonp" requests do not support synchronous operation. Note that synchronous requests may temporarily lock the browser, disabling any actions while the request is active. As of jQuery 1.8, the use of async: false with jqXHR ($.Deferred) is deprecated; you must use the success/error/complete callback options instead of the corresponding methods of the jqXHR object such as jqXHR.done() or the deprecated jqXHR.success().
-     */
-    async?: boolean;
-    /**
-     * A pre-request callback function that can be used to modify the jqXHR (in jQuery 1.4.x, XMLHTTPRequest) object before it is sent. Use this to set custom headers, etc. The jqXHR and settings objects are passed as arguments. This is an Ajax Event. Returning false in the beforeSend function will cancel the request. As of jQuery 1.5, the beforeSend option will be called regardless of the type of request.
-     */
-    beforeSend? (jqXHR: JQueryXHR, settings: JQueryAjaxSettings): any;
-    /**
-     * If set to false, it will force requested pages not to be cached by the browser. Note: Setting cache to false will only work correctly with HEAD and GET requests. It works by appending "_={timestamp}" to the GET parameters. The parameter is not needed for other types of requests, except in IE8 when a POST is made to a URL that has already been requested by a GET.
-     */
-    cache?: boolean;
-    /**
-     * A function to be called when the request finishes (after success and error callbacks are executed). The function gets passed two arguments: The jqXHR (in jQuery 1.4.x, XMLHTTPRequest) object and a string categorizing the status of the request ("success", "notmodified", "error", "timeout", "abort", or "parsererror"). As of jQuery 1.5, the complete setting can accept an array of functions. Each function will be called in turn. This is an Ajax Event.
-     */
-    complete? (jqXHR: JQueryXHR, textStatus: string): any;
-    /**
-     * An object of string/regular-expression pairs that determine how jQuery will parse the response, given its content type. (version added: 1.5)
-     */
-    contents?: { [key: string]: any; };
-    //According to jQuery.ajax source code, ajax's option actually allows contentType to set to "false"
-    // https://github.com/borisyankov/DefinitelyTyped/issues/742
-    /**
-     * When sending data to the server, use this content type. Default is "application/x-www-form-urlencoded; charset=UTF-8", which is fine for most cases. If you explicitly pass in a content-type to $.ajax(), then it is always sent to the server (even if no data is sent). The W3C XMLHttpRequest specification dictates that the charset is always UTF-8; specifying another charset will not force the browser to change the encoding.
-     */
-    contentType?: any;
-    /**
-     * This object will be made the context of all Ajax-related callbacks. By default, the context is an object that represents the ajax settings used in the call ($.ajaxSettings merged with the settings passed to $.ajax).
-     */
-    context?: any;
-    /**
-     * An object containing dataType-to-dataType converters. Each converter's value is a function that returns the transformed value of the response. (version added: 1.5)
-     */
-    converters?: { [key: string]: any; };
-    /**
-     * If you wish to force a crossDomain request (such as JSONP) on the same domain, set the value of crossDomain to true. This allows, for example, server-side redirection to another domain. (version added: 1.5)
-     */
-    crossDomain?: boolean;
-    /**
-     * Data to be sent to the server. It is converted to a query string, if not already a string. It's appended to the url for GET-requests. See processData option to prevent this automatic processing. Object must be Key/Value pairs. If value is an Array, jQuery serializes multiple values with same key based on the value of the traditional setting (described below).
-     */
-    data?: any;
-    /**
-     * A function to be used to handle the raw response data of XMLHttpRequest.This is a pre-filtering function to sanitize the response. You should return the sanitized data. The function accepts two arguments: The raw data returned from the server and the 'dataType' parameter.
-     */
-    dataFilter? (data: any, ty: any): any;
-    /**
-     * The type of data that you're expecting back from the server. If none is specified, jQuery will try to infer it based on the MIME type of the response (an XML MIME type will yield XML, in 1.4 JSON will yield a JavaScript object, in 1.4 script will execute the script, and anything else will be returned as a string). 
-     */
-    dataType?: string;
-    /**
-     * A function to be called if the request fails. The function receives three arguments: The jqXHR (in jQuery 1.4.x, XMLHttpRequest) object, a string describing the type of error that occurred and an optional exception object, if one occurred. Possible values for the second argument (besides null) are "timeout", "error", "abort", and "parsererror". When an HTTP error occurs, errorThrown receives the textual portion of the HTTP status, such as "Not Found" or "Internal Server Error." As of jQuery 1.5, the error setting can accept an array of functions. Each function will be called in turn. Note: This handler is not called for cross-domain script and cross-domain JSONP requests. This is an Ajax Event.
-     */
-    error? (jqXHR: JQueryXHR, textStatus: string, errorThrow: string): any;
-    /**
-     * Whether to trigger global Ajax event handlers for this request. The default is true. Set to false to prevent the global handlers like ajaxStart or ajaxStop from being triggered. This can be used to control various Ajax Events.
-     */
-    global?: boolean;
-    /**
-     * An object of additional header key/value pairs to send along with requests using the XMLHttpRequest transport. The header X-Requested-With: XMLHttpRequest is always added, but its default XMLHttpRequest value can be changed here. Values in the headers setting can also be overwritten from within the beforeSend function. (version added: 1.5)
-     */
-    headers?: { [key: string]: any; };
-    /**
-     * Allow the request to be successful only if the response has changed since the last request. This is done by checking the Last-Modified header. Default value is false, ignoring the header. In jQuery 1.4 this technique also checks the 'etag' specified by the server to catch unmodified data.
-     */
-    ifModified?: boolean;
-    /**
-     * Allow the current environment to be recognized as "local," (e.g. the filesystem), even if jQuery does not recognize it as such by default. The following protocols are currently recognized as local: file, *-extension, and widget. If the isLocal setting needs modification, it is recommended to do so once in the $.ajaxSetup() method. (version added: 1.5.1)
-     */
-    isLocal?: boolean;
-    /**
-     * Override the callback function name in a jsonp request. This value will be used instead of 'callback' in the 'callback=?' part of the query string in the url. So {jsonp:'onJSONPLoad'} would result in 'onJSONPLoad=?' passed to the server. As of jQuery 1.5, setting the jsonp option to false prevents jQuery from adding the "?callback" string to the URL or attempting to use "=?" for transformation. In this case, you should also explicitly set the jsonpCallback setting. For example, { jsonp: false, jsonpCallback: "callbackName" }
-     */
-    jsonp?: any;
-    /**
-     * Specify the callback function name for a JSONP request. This value will be used instead of the random name automatically generated by jQuery. It is preferable to let jQuery generate a unique name as it'll make it easier to manage the requests and provide callbacks and error handling. You may want to specify the callback when you want to enable better browser caching of GET requests. As of jQuery 1.5, you can also use a function for this setting, in which case the value of jsonpCallback is set to the return value of that function.
-     */
-    jsonpCallback?: any;
-    /**
-     * A mime type to override the XHR mime type. (version added: 1.5.1)
-     */
-    mimeType?: string;
-    /**
-     * A password to be used with XMLHttpRequest in response to an HTTP access authentication request.
-     */
-    password?: string;
-    /**
-     * By default, data passed in to the data option as an object (technically, anything other than a string) will be processed and transformed into a query string, fitting to the default content-type "application/x-www-form-urlencoded". If you want to send a DOMDocument, or other non-processed data, set this option to false.
-     */
-    processData?: boolean;
-    /**
-     * Only applies when the "script" transport is used (e.g., cross-domain requests with "jsonp" or "script" dataType and "GET" type). Sets the charset attribute on the script tag used in the request. Used when the character set on the local page is not the same as the one on the remote script.
-     */
-    scriptCharset?: string;
-    /**
-     * An object of numeric HTTP codes and functions to be called when the response has the corresponding code. f the request is successful, the status code functions take the same parameters as the success callback; if it results in an error (including 3xx redirect), they take the same parameters as the error callback. (version added: 1.5)
-     */
-    statusCode?: { [key: string]: any; };
-    /**
-     * A function to be called if the request succeeds. The function gets passed three arguments: The data returned from the server, formatted according to the dataType parameter; a string describing the status; and the jqXHR (in jQuery 1.4.x, XMLHttpRequest) object. As of jQuery 1.5, the success setting can accept an array of functions. Each function will be called in turn. This is an Ajax Event.
-     */
-    success? (data: any, textStatus: string, jqXHR: JQueryXHR): any;
-    /**
-     * Set a timeout (in milliseconds) for the request. This will override any global timeout set with $.ajaxSetup(). The timeout period starts at the point the $.ajax call is made; if several other requests are in progress and the browser has no connections available, it is possible for a request to time out before it can be sent. In jQuery 1.4.x and below, the XMLHttpRequest object will be in an invalid state if the request times out; accessing any object members may throw an exception. In Firefox 3.0+ only, script and JSONP requests cannot be cancelled by a timeout; the script will run even if it arrives after the timeout period.
-     */
-    timeout?: number;
-    /**
-     * Set this to true if you wish to use the traditional style of param serialization.
-     */
-    traditional?: boolean;
-    /**
-     * The type of request to make ("POST" or "GET"), default is "GET". Note: Other HTTP request methods, such as PUT and DELETE, can also be used here, but they are not supported by all browsers.
-     */
-    type?: string;
-    /**
-     * A string containing the URL to which the request is sent.
-     */
-    url?: string;
-    /**
-     * A username to be used with XMLHttpRequest in response to an HTTP access authentication request.
-     */
-    username?: string;
-    /**
-     * Callback for creating the XMLHttpRequest object. Defaults to the ActiveXObject when available (IE), the XMLHttpRequest otherwise. Override to provide your own implementation for XMLHttpRequest or enhancements to the factory.
-     */
-    xhr?: any;
-    /**
-     * An object of fieldName-fieldValue pairs to set on the native XHR object. For example, you can use it to set withCredentials to true for cross-domain requests if needed. In jQuery 1.5, the withCredentials property was not propagated to the native XHR and thus CORS requests requiring it would ignore this flag. For this reason, we recommend using jQuery 1.5.1+ should you require the use of it. (version added: 1.5.1)
-     */
-    xhrFields?: { [key: string]: any; };
-}
-
-/**
- * Interface for the jqXHR object
- */
-interface JQueryXHR extends XMLHttpRequest, JQueryPromise<any> {
-    /**
-     * The .overrideMimeType() method may be used in the beforeSend() callback function, for example, to modify the response content-type header. As of jQuery 1.5.1, the jqXHR object also contains the overrideMimeType() method (it was available in jQuery 1.4.x, as well, but was temporarily removed in jQuery 1.5). 
-     */
-    overrideMimeType(mimeType: string): any;
-    abort(statusText?: string): void;
-}
-
-/**
- * Interface for the JQuery callback
- */
-interface JQueryCallback {
-    /**
-     * Add a callback or a collection of callbacks to a callback list.
-     * 
-     * @param callbacks A function, or array of functions, that are to be added to the callback list.
-     */
-    add(callbacks: Function): JQueryCallback;
-    /**
-     * Add a callback or a collection of callbacks to a callback list.
-     * 
-     * @param callbacks A function, or array of functions, that are to be added to the callback list.
-     */
-    add(callbacks: Function[]): JQueryCallback;
-
-    /**
-     * Disable a callback list from doing anything more.
-     */
-    disable(): JQueryCallback;
-
-    /**
-     * Determine if the callbacks list has been disabled.
-     */
-    disabled(): boolean;
-
-    /**
-     * Remove all of the callbacks from a list.
-     */
-    empty(): JQueryCallback;
-
-    /**
-     * Call all of the callbacks with the given arguments
-     * 
-     * @param arguments The argument or list of arguments to pass back to the callback list.
-     */
-    fire(...arguments: any[]): JQueryCallback;
-
-    /**
-     * Determine if the callbacks have already been called at least once.
-     */
-    fired(): boolean;
-
-    /**
-     * Call all callbacks in a list with the given context and arguments.
-     * 
-     * @param context A reference to the context in which the callbacks in the list should be fired.
-     * @param arguments An argument, or array of arguments, to pass to the callbacks in the list.
-     */
-    fireWith(context?: any, ...args: any[]): JQueryCallback;
-
-    /**
-     * Determine whether a supplied callback is in a list
-     * 
-     * @param callback The callback to search for.
-     */
-    has(callback: Function): boolean;
-
-    /**
-     * Lock a callback list in its current state.
-     */
-    lock(): JQueryCallback;
-
-    /**
-     * Determine if the callbacks list has been locked.
-     */
-    locked(): boolean;
-
-    /**
-     * Remove a callback or a collection of callbacks from a callback list.
-     * 
-     * @param callbacks A function, or array of functions, that are to be removed from the callback list.
-     */
-    remove(callbacks: Function): JQueryCallback;
-    /**
-     * Remove a callback or a collection of callbacks from a callback list.
-     * 
-     * @param callbacks A function, or array of functions, that are to be removed from the callback list.
-     */
-    remove(callbacks: Function[]): JQueryCallback;
-}
-
-/*
-    Allows jQuery Promises to interop with non-jQuery promises
-*/
-interface JQueryGenericPromise<T> {
-    then<U>(onFulfill: (value: T) => U, onReject?: (reason: any) => U): JQueryGenericPromise<U>;
-    then<U>(onFulfill: (value: T) => JQueryGenericPromise<U>, onReject?: (reason: any) => U): JQueryGenericPromise<U>;
-    then<U>(onFulfill: (value: T) => U, onReject?: (reason: any) => JQueryGenericPromise<U>): JQueryGenericPromise<U>;
-    then<U>(onFulfill: (value: T) => JQueryGenericPromise<U>, onReject?: (reason: any) => JQueryGenericPromise<U>): JQueryGenericPromise<U>;
-}
-
-/*
-    Interface for the JQuery promise, part of callbacks
-*/
-interface JQueryPromise<T> {
-    // Generic versions of callbacks
-    always(...alwaysCallbacks: T[]): JQueryPromise<T>;
-    done(...doneCallbacks: T[]): JQueryPromise<T>;
-    fail(...failCallbacks: T[]): JQueryPromise<T>;
-    progress(...progressCallbacks: T[]): JQueryPromise<T>;
-
-    always(...alwaysCallbacks: any[]): JQueryPromise<T>;
-    done(...doneCallbacks: any[]): JQueryPromise<T>;
-    fail(...failCallbacks: any[]): JQueryPromise<T>;
-    progress(...progressCallbacks: any[]): JQueryPromise<T>;
-
-    // Deprecated - given no typings
-    pipe(doneFilter?: (x: any) => any, failFilter?: (x: any) => any, progressFilter?: (x: any) => any): JQueryPromise<any>;
-
-    then<U>(onFulfill: (value: T) => U, onReject?: (...reasons: any[]) => U, onProgress?: (...progression: any[]) => any): JQueryPromise<U>;
-    then<U>(onFulfill: (value: T) => JQueryGenericPromise<U>, onReject?: (...reasons: any[]) => U, onProgress?: (...progression: any[]) => any): JQueryPromise<U>;
-    then<U>(onFulfill: (value: T) => U, onReject?: (...reasons: any[]) => JQueryGenericPromise<U>, onProgress?: (...progression: any[]) => any): JQueryPromise<U>;
-    then<U>(onFulfill: (value: T) => JQueryGenericPromise<U>, onReject?: (...reasons: any[]) => JQueryGenericPromise<U>, onProgress?: (...progression: any[]) => any): JQueryPromise<U>;
-
-    // Because JQuery Promises Suck
-    then<U>(onFulfill: (...values: any[]) => U, onReject?: (...reasons: any[]) => U, onProgress?: (...progression: any[]) => any): JQueryPromise<U>;
-    then<U>(onFulfill: (...values: any[]) => JQueryGenericPromise<U>, onReject?: (...reasons: any[]) => U, onProgress?: (...progression: any[]) => any): JQueryPromise<U>;
-    then<U>(onFulfill: (...values: any[]) => U, onReject?: (...reasons: any[]) => JQueryGenericPromise<U>, onProgress?: (...progression: any[]) => any): JQueryPromise<U>;
-    then<U>(onFulfill: (...values: any[]) => JQueryGenericPromise<U>, onReject?: (...reasons: any[]) => JQueryGenericPromise<U>, onProgress?: (...progression: any[]) => any): JQueryPromise<U>;
-}
-
-/*
-    Interface for the JQuery deferred, part of callbacks
-*/
-interface JQueryDeferred<T> extends JQueryPromise<T> {
-    // Generic versions of callbacks
-    always(...alwaysCallbacks: T[]): JQueryDeferred<T>;
-    done(...doneCallbacks: T[]): JQueryDeferred<T>;
-    fail(...failCallbacks: T[]): JQueryDeferred<T>;
-    progress(...progressCallbacks: T[]): JQueryDeferred<T>;
-
-    always(...alwaysCallbacks: any[]): JQueryDeferred<T>;
-    done(...doneCallbacks: any[]): JQueryDeferred<T>;
-    fail(...failCallbacks: any[]): JQueryDeferred<T>;
-    progress(...progressCallbacks: any[]): JQueryDeferred<T>;
-
-    notify(...args: any[]): JQueryDeferred<T>;
-    notifyWith(context: any, ...args: any[]): JQueryDeferred<T>;
-
-    reject(...args: any[]): JQueryDeferred<T>;
-    rejectWith(context: any, ...args: any[]): JQueryDeferred<T>;
-
-    resolve(val: T): JQueryDeferred<T>;
-    resolve(...args: any[]): JQueryDeferred<T>;
-    resolveWith(context: any, ...args: any[]): JQueryDeferred<T>;
-    state(): string;
-
-    promise(target?: any): JQueryPromise<T>;
-}
-
-/*
-    Interface of the JQuery extension of the W3C event object
-*/
-
-interface BaseJQueryEventObject extends Event {
-    data: any;
-    delegateTarget: Element;
-    isDefaultPrevented(): boolean;
-    isImmediatePropogationStopped(): boolean;
-    isPropagationStopped(): boolean;
-    namespace: string;
-    preventDefault(): any;
-    relatedTarget: Element;
-    result: any;
-    stopImmediatePropagation(): void;
-    stopPropagation(): void;
-    pageX: number;
-    pageY: number;
-    which: number;
-    metaKey: boolean;
-}
-
-interface JQueryInputEventObject extends BaseJQueryEventObject {
-    altKey: boolean;
-    ctrlKey: boolean;
-    metaKey: boolean;
-    shiftKey: boolean;
-}
-
-interface JQueryMouseEventObject extends JQueryInputEventObject {
-    button: number;
-    clientX: number;
-    clientY: number;
-    offsetX: number;
-    offsetY: number;
-    pageX: number;
-    pageY: number;
-    screenX: number;
-    screenY: number;
-}
-
-interface JQueryKeyEventObject extends JQueryInputEventObject {
-    char: any;
-    charCode: number;
-    key: any;
-    keyCode: number;
-}
-
-interface JQueryPopStateEventObject extends BaseJQueryEventObject {
-    originalEvent: PopStateEvent;
-}
-
-interface JQueryEventObject extends BaseJQueryEventObject, JQueryInputEventObject, JQueryMouseEventObject, JQueryKeyEventObject, JQueryPopStateEventObject {
-}
-
-/*
-    Collection of properties of the current browser
-*/
-
-interface JQuerySupport {
-    ajax?: boolean;
-    boxModel?: boolean;
-    changeBubbles?: boolean;
-    checkClone?: boolean;
-    checkOn?: boolean;
-    cors?: boolean;
-    cssFloat?: boolean;
-    hrefNormalized?: boolean;
-    htmlSerialize?: boolean;
-    leadingWhitespace?: boolean;
-    noCloneChecked?: boolean;
-    noCloneEvent?: boolean;
-    opacity?: boolean;
-    optDisabled?: boolean;
-    optSelected?: boolean;
-    scriptEval? (): boolean;
-    style?: boolean;
-    submitBubbles?: boolean;
-    tbody?: boolean;
-}
-
-interface JQueryParam {
-    /**
-     * Create a serialized representation of an array or object, suitable for use in a URL query string or Ajax request.
-     * 
-     * @param obj An array or object to serialize.
-     */
-    (obj: any): string;
-
-    /**
-     * Create a serialized representation of an array or object, suitable for use in a URL query string or Ajax request.
-     * 
-     * @param obj An array or object to serialize.
-     * @param traditional A Boolean indicating whether to perform a traditional "shallow" serialization.
-     */
-    (obj: any, traditional: boolean): string;
-}
-
-/**
- * The interface used to construct jQuery events (with $.Event). It is
- * defined separately instead of inline in JQueryStatic to allow
- * overriding the construction function with specific strings
- * returning specific event objects.
- */
-interface JQueryEventConstructor {
-    (name: string, eventProperties?: any): JQueryEventObject;
-    new (name: string, eventProperties?: any): JQueryEventObject;
-}
-
-/**
- * The interface used to specify coordinates.
- */
-interface JQueryCoordinates {
-    left: number;
-    top: number;
-}
-
-interface JQueryAnimationOptions { 
-    /**
-     * A string or number determining how long the animation will run.
-     */
-    duration?: any; 
-    /**
-     * A string indicating which easing function to use for the transition.
-     */
-    easing?: string; 
-    /**
-     * A function to call once the animation is complete.
-     */
-    complete?: Function; 
-    /**
-     * A function to be called for each animated property of each animated element. This function provides an opportunity to modify the Tween object to change the value of the property before it is set.
-     */
-    step?: (now: number, tween: any) => any; 
-    /**
-     * A function to be called after each step of the animation, only once per animated element regardless of the number of animated properties. (version added: 1.8)
-     */
-    progress?: (animation: JQueryPromise<any>, progress: number, remainingMs: number) => any; 
-    /**
-     * A function to call when the animation begins. (version added: 1.8)
-     */
-    start?: (animation: JQueryPromise<any>) => any; 
-    /**
-     * A function to be called when the animation completes (its Promise object is resolved). (version added: 1.8)
-     */
-    done?: (animation: JQueryPromise<any>, jumpedToEnd: boolean) => any; 
-    /**
-     * A function to be called when the animation fails to complete (its Promise object is rejected). (version added: 1.8)
-     */
-    fail?: (animation: JQueryPromise<any>, jumpedToEnd: boolean) => any; 
-    /**
-     * A function to be called when the animation completes or stops without completing (its Promise object is either resolved or rejected). (version added: 1.8)
-     */
-    always?: (animation: JQueryPromise<any>, jumpedToEnd: boolean) => any; 
-    /**
-     * A Boolean indicating whether to place the animation in the effects queue. If false, the animation will begin immediately. As of jQuery 1.7, the queue option can also accept a string, in which case the animation is added to the queue represented by that string. When a custom queue name is used the animation does not automatically start; you must call .dequeue("queuename") to start it.
-     */
-    queue?: any; 
-    /**
-     * A map of one or more of the CSS properties defined by the properties argument and their corresponding easing functions. (version added: 1.4)
-     */
-    specialEasing?: Object;
-}
-
-/**
- * Static members of jQuery (those on $ and jQuery themselves)
- */
-interface JQueryStatic {
-
-    /**
-     * Perform an asynchronous HTTP (Ajax) request.
-     *
-     * @param settings A set of key/value pairs that configure the Ajax request. All settings are optional. A default can be set for any option with $.ajaxSetup().
-     */
-    ajax(settings: JQueryAjaxSettings): JQueryXHR;
-    /**
-     * Perform an asynchronous HTTP (Ajax) request.
-     *
-     * @param url A string containing the URL to which the request is sent.
-     * @param settings A set of key/value pairs that configure the Ajax request. All settings are optional. A default can be set for any option with $.ajaxSetup().
-     */
-    ajax(url: string, settings?: JQueryAjaxSettings): JQueryXHR;
-
-    /**
-     * Handle custom Ajax options or modify existing options before each request is sent and before they are processed by $.ajax().
-     *
-     * @param dataTypes An optional string containing one or more space-separated dataTypes
-     * @param handler A handler to set default values for future Ajax requests.
-     */
-    ajaxPrefilter(dataTypes: string, handler: (opts: any, originalOpts: JQueryAjaxSettings, jqXHR: JQueryXHR) => any): void;
-    /**
-     * Handle custom Ajax options or modify existing options before each request is sent and before they are processed by $.ajax().
-     *
-     * @param handler A handler to set default values for future Ajax requests.
-     */
-    ajaxPrefilter(handler: (opts: any, originalOpts: JQueryAjaxSettings, jqXHR: JQueryXHR) => any): void;
-
-    ajaxSettings: JQueryAjaxSettings;
-
-     /**
-      * Set default values for future Ajax requests. Its use is not recommended.
-      *
-      * @param options A set of key/value pairs that configure the default Ajax request. All options are optional.
-      */
-    ajaxSetup(options: JQueryAjaxSettings): void;
-
-    /**
-     * Load data from the server using a HTTP GET request.
-     *
-     * @param url A string containing the URL to which the request is sent.
-     * @param success A callback function that is executed if the request succeeds.
-     * @param dataType The type of data expected from the server. Default: Intelligent Guess (xml, json, script, or html).
-     */
-    get(url: string, success?: (data: any, textStatus: string, jqXHR: JQueryXHR) => any, dataType?: string): JQueryXHR;
-    /**
-     * Load data from the server using a HTTP GET request.
-     *
-     * @param url A string containing the URL to which the request is sent.
-     * @param data A plain object or string that is sent to the server with the request.
-     * @param success A callback function that is executed if the request succeeds.
-     * @param dataType The type of data expected from the server. Default: Intelligent Guess (xml, json, script, or html).
-     */
-    get(url: string, data?: Object, success?: (data: any, textStatus: string, jqXHR: JQueryXHR) => any, dataType?: string): JQueryXHR;
-    /**
-     * Load data from the server using a HTTP GET request.
-     *
-     * @param url A string containing the URL to which the request is sent.
-     * @param data A plain object or string that is sent to the server with the request.
-     * @param success A callback function that is executed if the request succeeds.
-     * @param dataType The type of data expected from the server. Default: Intelligent Guess (xml, json, script, or html).
-     */
-    get(url: string, data?: string, success?: (data: any, textStatus: string, jqXHR: JQueryXHR) => any, dataType?: string): JQueryXHR;
-    /**
-     * Load JSON-encoded data from the server using a GET HTTP request.
-     *
-     * @param url A string containing the URL to which the request is sent.
-     * @param success A callback function that is executed if the request succeeds.
-     */
-    getJSON(url: string, success?: (data: any, textStatus: string, jqXHR: JQueryXHR) => any): JQueryXHR;
-    /**
-     * Load JSON-encoded data from the server using a GET HTTP request.
-     *
-     * @param url A string containing the URL to which the request is sent.
-     * @param data A plain object or string that is sent to the server with the request.
-     * @param success A callback function that is executed if the request succeeds.
-     */
-    getJSON(url: string, data?: Object, success?: (data: any, textStatus: string, jqXHR: JQueryXHR) => any): JQueryXHR;
-    /**
-     * Load JSON-encoded data from the server using a GET HTTP request.
-     *
-     * @param url A string containing the URL to which the request is sent.
-     * @param data A plain object or string that is sent to the server with the request.
-     * @param success A callback function that is executed if the request succeeds.
-     */
-    getJSON(url: string, data?: string, success?: (data: any, textStatus: string, jqXHR: JQueryXHR) => any): JQueryXHR;
-    /**
-     * Load a JavaScript file from the server using a GET HTTP request, then execute it.
-     *
-     * @param url A string containing the URL to which the request is sent.
-     * @param success A callback function that is executed if the request succeeds.
-     */
-    getScript(url: string, success?: (script: string, textStatus: string, jqXHR: JQueryXHR) => any): JQueryXHR;
-
-    /**
-     * Create a serialized representation of an array or object, suitable for use in a URL query string or Ajax request.
-     */
-    param: JQueryParam;
-
-    /**
-     * Load data from the server using a HTTP POST request.
-     *
-     * @param url A string containing the URL to which the request is sent.
-     * @param success A callback function that is executed if the request succeeds. Required if dataType is provided, but can be null in that case.
-     * @param dataType The type of data expected from the server. Default: Intelligent Guess (xml, json, script, text, html).
-     */
-    post(url: string, success?: (data: any, textStatus: string, jqXHR: JQueryXHR) => any, dataType?: string): JQueryXHR;
-    /**
-     * Load data from the server using a HTTP POST request.
-     *
-     * @param url A string containing the URL to which the request is sent.
-     * @param data A plain object or string that is sent to the server with the request.
-     * @param success A callback function that is executed if the request succeeds. Required if dataType is provided, but can be null in that case.
-     * @param dataType The type of data expected from the server. Default: Intelligent Guess (xml, json, script, text, html).
-     */
-    post(url: string, data?: Object, success?: (data: any, textStatus: string, jqXHR: JQueryXHR) => any, dataType?: string): JQueryXHR;
-    /**
-     * Load data from the server using a HTTP POST request.
-     *
-     * @param url A string containing the URL to which the request is sent.
-     * @param data A plain object or string that is sent to the server with the request.
-     * @param success A callback function that is executed if the request succeeds. Required if dataType is provided, but can be null in that case.
-     * @param dataType The type of data expected from the server. Default: Intelligent Guess (xml, json, script, text, html).
-     */
-    post(url: string, data?: string, success?: (data: any, textStatus: string, jqXHR: JQueryXHR) => any, dataType?: string): JQueryXHR;
-
-    /**
-     * A multi-purpose callbacks list object that provides a powerful way to manage callback lists.
-     *
-     * @param flags An optional list of space-separated flags that change how the callback list behaves.
-     */
-    Callbacks(flags?: string): JQueryCallback;
-
-    /**
-     * Holds or releases the execution of jQuery's ready event.
-     *
-     * @param hold Indicates whether the ready hold is being requested or released
-     */
-    holdReady(hold: boolean): void;
-
-    /**
-     * Accepts a string containing a CSS selector which is then used to match a set of elements.
-     *
-     * @param selector A string containing a selector expression
-     * @param context A DOM Element, Document, or jQuery to use as context
-     */
-    (selector: string, context?: Element): JQuery;
-    /**
-     * Accepts a string containing a CSS selector which is then used to match a set of elements.
-     *
-     * @param selector A string containing a selector expression
-     * @param context A DOM Element, Document, or jQuery to use as context
-     */
-    (selector: string, context?: JQuery): JQuery;
-    /**
-     * Accepts a string containing a CSS selector which is then used to match a set of elements.
-     *
-     * @param element A DOM element to wrap in a jQuery object.
-     */
-    (element: Element): JQuery;
-    /**
-     * Accepts a string containing a CSS selector which is then used to match a set of elements.
-     *
-     * @param elementArray An array containing a set of DOM elements to wrap in a jQuery object.
-     */
-    (elementArray: Element[]): JQuery;
-    /**
-     * Accepts a string containing a CSS selector which is then used to match a set of elements.
-     *
-     * @param object A plain object to wrap in a jQuery object.
-     */
-    (object: {}): JQuery;
-    /**
-     * Accepts a string containing a CSS selector which is then used to match a set of elements.
-     *
-     * @param object An existing jQuery object to clone.
-     */
-    (object: JQuery): JQuery;
-    /**
-     * Specify a function to execute when the DOM is fully loaded.
-     */
-    (): JQuery;
-
-    /**
-     * Creates DOM elements on the fly from the provided string of raw HTML.
-     *
-     * @param html A string of HTML to create on the fly. Note that this parses HTML, not XML.
-     * @param ownerDocument A document in which the new elements will be created.
-     */
-    (html: string, ownerDocument?: Document): JQuery;
-    /**
-     * Creates DOM elements on the fly from the provided string of raw HTML.
-     *
-     * @param html A string defining a single, standalone, HTML element (e.g. <div/> or <div></div>).
-     * @param attributes An object of attributes, events, and methods to call on the newly-created element.
-     */
-    (html: string, attributes: Object): JQuery;
-
-    /**
-     * Binds a function to be executed when the DOM has finished loading.
-     *
-     * @param callback A function to execute after the DOM is ready.
-     */
-    (callback: Function): JQuery;
-
-    /**
-     * Relinquish jQuery's control of the $ variable.
-     *
-     * @param removeAll A Boolean indicating whether to remove all jQuery variables from the global scope (including jQuery itself).
-     */
-    noConflict(removeAll?: boolean): Object;
-
-    /**
-     * Provides a way to execute callback functions based on one or more objects, usually Deferred objects that represent asynchronous events.
-     *
-     * @param deferreds One or more Deferred objects, or plain JavaScript objects.
-     */
-    when<T>(...deferreds: JQueryGenericPromise<T>[]): JQueryPromise<T>;
-    /**
-     * Provides a way to execute callback functions based on one or more objects, usually Deferred objects that represent asynchronous events.
-     *
-     * @param deferreds One or more Deferred objects, or plain JavaScript objects.
-     */
-    when<T>(...deferreds: T[]): JQueryPromise<T>;
-    /**
-     * Provides a way to execute callback functions based on one or more objects, usually Deferred objects that represent asynchronous events.
-     *
-     * @param deferreds One or more Deferred objects, or plain JavaScript objects.
-     */
-    when<T>(...deferreds: any[]): JQueryPromise<T>;
-
-    /**
-     * Hook directly into jQuery to override how particular CSS properties are retrieved or set, normalize CSS property naming, or create custom properties.
-     */
-    cssHooks: { [key: string]: any; };
-    cssNumber: any;
-
-    /**
-     * Store arbitrary data associated with the specified element. Returns the value that was set.
-     *
-     * @param element The DOM element to associate with the data.
-     * @param key A string naming the piece of data to set.
-     * @param value The new data value.
-     */
-    data<T>(element: Element, key: string, value: T): T;
-    /**
-     * Returns value at named data store for the element, as set by jQuery.data(element, name, value), or the full data store for the element.
-     *
-     * @param element The DOM element to associate with the data.
-     * @param key A string naming the piece of data to set.
-     */
-    data(element: Element, key: string): any;
-    /**
-     * Returns value at named data store for the element, as set by jQuery.data(element, name, value), or the full data store for the element.
-     *
-     * @param element The DOM element to associate with the data.
-     */
-    data(element: Element): any;
-
-    /**
-     * Execute the next function on the queue for the matched element.
-     *
-     * @param element A DOM element from which to remove and execute a queued function.
-     * @param queueName A string containing the name of the queue. Defaults to fx, the standard effects queue.
-     */
-    dequeue(element: Element, queueName?: string): void;
-
-    /**
-     * Determine whether an element has any jQuery data associated with it.
-     *
-     * @param element A DOM element to be checked for data.
-     */
-    hasData(element: Element): boolean;
-
-    /**
-     * Show the queue of functions to be executed on the matched element.
-     *
-     * @param element A DOM element to inspect for an attached queue.
-     * @param queueName A string containing the name of the queue. Defaults to fx, the standard effects queue.
-     */
-    queue(element: Element, queueName?: string): any[];
-    /**
-     * Manipulate the queue of functions to be executed on the matched element.
-     *
-     * @param element A DOM element where the array of queued functions is attached.
-     * @param queueName A string containing the name of the queue. Defaults to fx, the standard effects queue.
-     * @param newQueue An array of functions to replace the current queue contents.
-     */
-    queue(element: Element, queueName: string, newQueue: Function[]): JQuery;
-    /**
-     * Manipulate the queue of functions to be executed on the matched element.
-     *
-     * @param element A DOM element on which to add a queued function.
-     * @param queueName A string containing the name of the queue. Defaults to fx, the standard effects queue.
-     * @param callback The new function to add to the queue.
-     */
-    queue(element: Element, queueName: string, callback: Function): JQuery;
-
-    /**
-     * Remove a previously-stored piece of data.
-     *
-     * @param element A DOM element from which to remove data.
-     * @param name A string naming the piece of data to remove.
-     */
-    removeData(element: Element, name?: string): JQuery;
-
-    /**
-     * A constructor function that returns a chainable utility object with methods to register multiple callbacks into callback queues, invoke callback queues, and relay the success or failure state of any synchronous or asynchronous function.
-     *
-     * @param beforeStart A function that is called just before the constructor returns.
-     */
-    Deferred<T>(beforeStart?: (deferred: JQueryDeferred<T>) => any): JQueryDeferred<T>;
-
-    /**
-     * Effects
-     */
-    fx: {
-        tick: () => void;
-        /**
-         * The rate (in milliseconds) at which animations fire.
-         */
-        interval: number;
-        stop: () => void;
-        speeds: { slow: number; fast: number; };
-        /**
-         * Globally disable all animations.
-         */
-        off: boolean;
-        step: any;
-    };
-
-    /**
-     * Takes a function and returns a new one that will always have a particular context.
-     *
-     * @param fnction The function whose context will be changed.
-     * @param context The object to which the context (this) of the function should be set.
-     * @param additionalArguments Any number of arguments to be passed to the function referenced in the function argument.
-     */
-    proxy(fnction: (...args: any[]) => any, context: Object, ...additionalArguments: any[]): any;
-    /**
-     * Takes a function and returns a new one that will always have a particular context.
-     *
-     * @param context The object to which the context (this) of the function should be set.
-     * @param name The name of the function whose context will be changed (should be a property of the context object).
-     * @param additionalArguments Any number of arguments to be passed to the function named in the name argument.
-     */
-    proxy(context: Object, name: string, ...additionalArguments: any[]): any;
-
-    Event: JQueryEventConstructor;
-
-    /**
-     * Takes a string and throws an exception containing it.
-     *
-     * @param message The message to send out.
-     */
-    error(message: any): JQuery;
-
-    expr: any;
-    fn: any;  //TODO: Decide how we want to type this
-
-    isReady: boolean;
-
-    // Properties
-    support: JQuerySupport;
-
-    /**
-     * Check to see if a DOM element is a descendant of another DOM element.
-     * 
-     * @param container The DOM element that may contain the other element.
-     * @param contained The DOM element that may be contained by (a descendant of) the other element.
-     */
-    contains(container: Element, contained: Element): boolean;
-
-    /**
-     * A generic iterator function, which can be used to seamlessly iterate over both objects and arrays. Arrays and array-like objects with a length property (such as a function's arguments object) are iterated by numeric index, from 0 to length-1. Other objects are iterated via their named properties.
-     * 
-     * @param collection The object or array to iterate over.
-     * @param callback The function that will be executed on every object.
-     */
-    each<T>(
-        collection: T[],
-        callback: (indexInArray: number, valueOfElement: T) => any
-        ): any;
-
-    /**
-     * A generic iterator function, which can be used to seamlessly iterate over both objects and arrays. Arrays and array-like objects with a length property (such as a function's arguments object) are iterated by numeric index, from 0 to length-1. Other objects are iterated via their named properties.
-     * 
-     * @param collection The object or array to iterate over.
-     * @param callback The function that will be executed on every object.
-     */
-    each(
-        collection: any,
-        callback: (indexInArray: any, valueOfElement: any) => any
-        ): any;
-
-    /**
-     * Merge the contents of two or more objects together into the first object.
-     *
-     * @param target An object that will receive the new properties if additional objects are passed in or that will extend the jQuery namespace if it is the sole argument.
-     * @param object1 An object containing additional properties to merge in.
-     * @param objectN Additional objects containing properties to merge in.
-     */
-    extend(target: any, object1?: any, ...objectN: any[]): any;
-    /**
-     * Merge the contents of two or more objects together into the first object.
-     *
-     * @param deep If true, the merge becomes recursive (aka. deep copy).
-     * @param target The object to extend. It will receive the new properties.
-     * @param object1 An object containing additional properties to merge in.
-     * @param objectN Additional objects containing properties to merge in.
-     */
-    extend(deep: boolean, target: any, object1?: any, ...objectN: any[]): any;
-
-    /**
-     * Execute some JavaScript code globally.
-     *
-     * @param code The JavaScript code to execute.
-     */
-    globalEval(code: string): any;
-
-    /**
-     * Finds the elements of an array which satisfy a filter function. The original array is not affected.
-     *
-     * @param array The array to search through.
-     * @param func The function to process each item against. The first argument to the function is the item, and the second argument is the index. The function should return a Boolean value.  this will be the global window object.
-     * @param invert If "invert" is false, or not provided, then the function returns an array consisting of all elements for which "callback" returns true. If "invert" is true, then the function returns an array consisting of all elements for which "callback" returns false.
-     */
-    grep<T>(array: T[], func: (elementOfArray: T, indexInArray: number) => boolean, invert?: boolean): T[];
-
-    /**
-     * Search for a specified value within an array and return its index (or -1 if not found).
-     *
-     * @param value The value to search for.
-     * @param array An array through which to search.
-     * @param fromIndex he index of the array at which to begin the search. The default is 0, which will search the whole array.
-     */
-    inArray<T>(value: T, array: T[], fromIndex?: number): number;
-
-    /**
-     * Determine whether the argument is an array.
-     *
-     * @param obj Object to test whether or not it is an array.
-     */
-    isArray(obj: any): boolean;
-    /**
-     * Check to see if an object is empty (contains no enumerable properties).
-     *
-     * @param obj The object that will be checked to see if it's empty.
-     */
-    isEmptyObject(obj: any): boolean;
-    /**
-     * Determine if the argument passed is a Javascript function object.
-     *
-     * @param obj Object to test whether or not it is a function.
-     */
-    isFunction(obj: any): boolean;
-    /**
-     * Determines whether its argument is a number.
-     *
-     * @param obj The value to be tested.
-     */
-    isNumeric(value: any): boolean;
-    /**
-     * Check to see if an object is a plain object (created using "{}" or "new Object").
-     *
-     * @param obj The object that will be checked to see if it's a plain object.
-     */
-    isPlainObject(obj: any): boolean;
-    /**
-     * Determine whether the argument is a window.
-     *
-     * @param obj Object to test whether or not it is a window.
-     */
-    isWindow(obj: any): boolean;
-    /**
-     * Check to see if a DOM node is within an XML document (or is an XML document).
-     *
-     * @param node he DOM node that will be checked to see if it's in an XML document.
-     */
-    isXMLDoc(node: Node): boolean;
-
-    /**
-     * Convert an array-like object into a true JavaScript array.
-     * 
-     * @param obj Any object to turn into a native Array.
-     */
-    makeArray(obj: any): any[];
-
-    /**
-     * Translate all items in an array or object to new array of items.
-     * 
-     * @param array The Array to translate.
-     * @param callback The function to process each item against. The first argument to the function is the array item, the second argument is the index in array The function can return any value. Within the function, this refers to the global (window) object.
-     */
-    map<T, U>(array: T[], callback: (elementOfArray: T, indexInArray: number) => U): U[];
-    /**
-     * Translate all items in an array or object to new array of items.
-     * 
-     * @param arrayOrObject The Array or Object to translate.
-     * @param callback The function to process each item against. The first argument to the function is the value; the second argument is the index or key of the array or object property. The function can return any value to add to the array. A returned array will be flattened into the resulting array. Within the function, this refers to the global (window) object.
-     */
-    map(arrayOrObject: any, callback: (value: any, indexOrKey: any) => any): any;
-
-    /**
-     * Merge the contents of two arrays together into the first array.
-     * 
-     * @param first The first array to merge, the elements of second added.
-     * @param second The second array to merge into the first, unaltered.
-     */
-    merge<T>(first: T[], second: T[]): T[];
-
-    /**
-     * An empty function.
-     */
-    noop(): any;
-
-    /**
-     * Return a number representing the current time.
-     */
-    now(): number;
-
-    /**
-     * Takes a well-formed JSON string and returns the resulting JavaScript object.
-     * 
-     * @param json The JSON string to parse.
-     */
-    parseJSON(json: string): Object;
-
-    /**
-     * Parses a string into an XML document.
-     *
-     * @param data a well-formed XML string to be parsed
-     */
-    parseXML(data: string): XMLDocument;
-
-    /**
-     * Remove the whitespace from the beginning and end of a string.
-     * 
-     * @param str Remove the whitespace from the beginning and end of a string.
-     */
-    trim(str: string): string;
-
-    /**
-     * Determine the internal JavaScript [[Class]] of an object.
-     * 
-     * @param obj Object to get the internal JavaScript [[Class]] of.
-     */
-    type(obj: any): string;
-
-    /**
-     * Sorts an array of DOM elements, in place, with the duplicates removed. Note that this only works on arrays of DOM elements, not strings or numbers.
-     * 
-     * @param array The Array of DOM elements.
-     */
-    unique(array: Element[]): Element[];
-
-    /**
-     * Parses a string into an array of DOM nodes.
-     *
-     * @param data HTML string to be parsed
-     * @param context DOM element to serve as the context in which the HTML fragment will be created
-     * @param keepScripts A Boolean indicating whether to include scripts passed in the HTML string
-     */
-    parseHTML(data: string, context?: HTMLElement, keepScripts?: boolean): any[];
-}
-
-/**
- * The jQuery instance members
- */
-interface JQuery {
-    /**
-     * Register a handler to be called when Ajax requests complete. This is an AjaxEvent.
-     *
-     * @param handler The function to be invoked.
-     */
-    ajaxComplete(handler: (event: JQueryEventObject, XMLHttpRequest: XMLHttpRequest, ajaxOptions: any) => any): JQuery;
-    /**
-     * Register a handler to be called when Ajax requests complete with an error. This is an Ajax Event.
-     *
-     * @param handler The function to be invoked.
-     */
-    ajaxError(handler: (event: JQueryEventObject, jqXHR: JQueryXHR, ajaxSettings: JQueryAjaxSettings, thrownError: any) => any): JQuery;
-    /**
-     * Attach a function to be executed before an Ajax request is sent. This is an Ajax Event.
-     *
-     * @param handler The function to be invoked.
-     */
-    ajaxSend(handler: (event: JQueryEventObject, jqXHR: JQueryXHR, ajaxOptions: JQueryAjaxSettings) => any): JQuery;
-    /**
-     * Register a handler to be called when the first Ajax request begins. This is an Ajax Event.
-     *
-     * @param handler The function to be invoked.
-     */
-    ajaxStart(handler: () => any): JQuery;
-    /**
-     * Register a handler to be called when all Ajax requests have completed. This is an Ajax Event.
-     *
-     * @param handler The function to be invoked.
-     */
-    ajaxStop(handler: () => any): JQuery;
-    /**
-     * Attach a function to be executed whenever an Ajax request completes successfully. This is an Ajax Event.
-     *
-     * @param handler The function to be invoked.
-     */
-    ajaxSuccess(handler: (event: JQueryEventObject, XMLHttpRequest: XMLHttpRequest, ajaxOptions: JQueryAjaxSettings) => any): JQuery;
-
-    /**
-     * Load data from the server and place the returned HTML into the matched element.
-     *
-     * @param url A string containing the URL to which the request is sent.
-     * @param data A plain object or string that is sent to the server with the request.
-     * @param complete A callback function that is executed when the request completes.
-     */
-    load(url: string, data?: string, complete?: (responseText: string, textStatus: string, XMLHttpRequest: XMLHttpRequest) => any): JQuery;
-    /**
-     * Load data from the server and place the returned HTML into the matched element.
-     *
-     * @param url A string containing the URL to which the request is sent.
-     * @param data A plain object or string that is sent to the server with the request.
-     * @param complete A callback function that is executed when the request completes.
-     */
-    load(url: string, data?: Object, complete?: (responseText: string, textStatus: string, XMLHttpRequest: XMLHttpRequest) => any): JQuery;
-
-    /**
-     * Encode a set of form elements as a string for submission.
-     */
-    serialize(): string;
-    /**
-     * Encode a set of form elements as an array of names and values.
-     */
-    serializeArray(): Object[];
-
-    /**
-     * Adds the specified class(es) to each of the set of matched elements.
-     *
-     * @param className One or more space-separated classes to be added to the class attribute of each matched element.
-     */
-    addClass(className: string): JQuery;
-    /**
-     * Adds the specified class(es) to each of the set of matched elements.
-     *
-     * @param function A function returning one or more space-separated class names to be added to the existing class name(s). Receives the index position of the element in the set and the existing class name(s) as arguments. Within the function, this refers to the current element in the set.
-     */
-    addClass(func: (index: number, className: string) => string): JQuery;
-
-    /**
-     * Add the previous set of elements on the stack to the current set, optionally filtered by a selector.
-     */
-    addBack(selector?: string): JQuery;
-
-    /**
-     * Get the value of an attribute for the first element in the set of matched elements.
-     *
-     * @param attributeName The name of the attribute to get.
-     */
-    attr(attributeName: string): string;
-    /**
-     * Set one or more attributes for the set of matched elements.
-     *
-     * @param attributeName The name of the attribute to set.
-     * @param value A value to set for the attribute.
-     */
-    attr(attributeName: string, value: string): JQuery;
-    /**
-     * Set one or more attributes for the set of matched elements.
-     *
-     * @param attributeName The name of the attribute to set.
-     * @param value A value to set for the attribute.
-     */
-    attr(attributeName: string, value: number): JQuery;
-    /**
-     * Set one or more attributes for the set of matched elements.
-     *
-     * @param attributeName The name of the attribute to set.
-     * @param func A function returning the value to set. this is the current element. Receives the index position of the element in the set and the old attribute value as arguments.
-     */
-    attr(attributeName: string, func: (index: number, attr: any) => any): JQuery;
-    /**
-     * Set one or more attributes for the set of matched elements.
-     *
-     * @param attributes An object of attribute-value pairs to set.
-     */
-    attr(attributes: Object): JQuery;
-    
-    /**
-     * Determine whether any of the matched elements are assigned the given class.
-     *
-     * @param className The class name to search for.
-     */
-    hasClass(className: string): boolean;
-
-    /**
-     * Get the HTML contents of the first element in the set of matched elements.
-     */
-    html(): string;
-    /**
-     * Set the HTML contents of each element in the set of matched elements.
-     *
-     * @param htmlString A string of HTML to set as the content of each matched element.
-     */
-    html(htmlString: string): JQuery;
-    /**
-     * Set the HTML contents of each element in the set of matched elements.
-     *
-     * @param func A function returning the HTML content to set. Receives the index position of the element in the set and the old HTML value as arguments. jQuery empties the element before calling the function; use the oldhtml argument to reference the previous content. Within the function, this refers to the current element in the set.
-     */
-    html(func: (index: number, oldhtml: string) => string): JQuery;
-    /**
-     * Set the HTML contents of each element in the set of matched elements.
-     *
-     * @param func A function returning the HTML content to set. Receives the index position of the element in the set and the old HTML value as arguments. jQuery empties the element before calling the function; use the oldhtml argument to reference the previous content. Within the function, this refers to the current element in the set.
-     */
-
-    /**
-     * Get the value of a property for the first element in the set of matched elements.
-     *
-     * @param propertyName The name of the property to get.
-     */
-    prop(propertyName: string): any;
-    /**
-     * Set one or more properties for the set of matched elements.
-     *
-     * @param propertyName The name of the property to set.
-     * @param value A value to set for the property.
-     */
-    prop(propertyName: string, value: string): JQuery;
-    /**
-     * Set one or more properties for the set of matched elements.
-     *
-     * @param propertyName The name of the property to set.
-     * @param value A value to set for the property.
-     */
-    prop(propertyName: string, value: number): JQuery;
-    /**
-     * Set one or more properties for the set of matched elements.
-     *
-     * @param propertyName The name of the property to set.
-     * @param value A value to set for the property.
-     */
-    prop(propertyName: string, value: boolean): JQuery;
-    /**
-     * Set one or more properties for the set of matched elements.
-     *
-     * @param properties An object of property-value pairs to set.
-     */
-    prop(properties: Object): JQuery;
-    /**
-     * Set one or more properties for the set of matched elements.
-     *
-     * @param propertyName The name of the property to set.
-     * @param func A function returning the value to set. Receives the index position of the element in the set and the old property value as arguments. Within the function, the keyword this refers to the current element.
-     */
-    prop(propertyName: string, func: (index: number, oldPropertyValue: any) => any): JQuery;
-
-    /**
-     * Remove an attribute from each element in the set of matched elements.
-     *
-     * @param attributeName An attribute to remove; as of version 1.7, it can be a space-separated list of attributes.
-     */
-    removeAttr(attributeName: string): JQuery;
-
-    /**
-     * Remove a single class, multiple classes, or all classes from each element in the set of matched elements.
-     *
-     * @param className One or more space-separated classes to be removed from the class attribute of each matched element.
-     */
-    removeClass(className?: string): JQuery;
-    /**
-     * Remove a single class, multiple classes, or all classes from each element in the set of matched elements.
-     *
-     * @param function A function returning one or more space-separated class names to be removed. Receives the index position of the element in the set and the old class value as arguments.
-     */
-    removeClass(func: (index: number, className: string) => string): JQuery;
-
-    /**
-     * Remove a property for the set of matched elements.
-     *
-     * @param propertyName The name of the property to remove.
-     */
-    removeProp(propertyName: string): JQuery;
-
-    /**
-     * Add or remove one or more classes from each element in the set of matched elements, depending on either the class's presence or the value of the switch argument.
-     *
-     * @param className One or more class names (separated by spaces) to be toggled for each element in the matched set.
-     * @param swtch A Boolean (not just truthy/falsy) value to determine whether the class should be added or removed.
-     */
-    toggleClass(className: string, swtch?: boolean): JQuery;
-    /**
-     * Add or remove one or more classes from each element in the set of matched elements, depending on either the class's presence or the value of the switch argument.
-     *
-     * @param swtch A boolean value to determine whether the class should be added or removed.
-     */
-    toggleClass(swtch?: boolean): JQuery;
-    /**
-     * Add or remove one or more classes from each element in the set of matched elements, depending on either the class's presence or the value of the switch argument.
-     *
-     * @param func A function that returns class names to be toggled in the class attribute of each element in the matched set. Receives the index position of the element in the set, the old class value, and the switch as arguments.
-     * @param swtch A boolean value to determine whether the class should be added or removed.
-     */
-    toggleClass(func: (index: number, className: string, swtch: boolean) => string, swtch?: boolean): JQuery;
-
-    /**
-     * Get the current value of the first element in the set of matched elements.
-     */
-    val(): any;
-    /**
-     * Set the value of each element in the set of matched elements.
-     *
-     * @param value A string of text or an array of strings corresponding to the value of each matched element to set as selected/checked.
-     */
-    val(value: string): JQuery;
-    /**
-     * Set the value of each element in the set of matched elements.
-     *
-     * @param value A string of text or an array of strings corresponding to the value of each matched element to set as selected/checked.
-     */
-    val(value: string[]): JQuery;
-    /**
-     * Set the value of each element in the set of matched elements.
-     *
-     * @param func A function returning the value to set. this is the current element. Receives the index position of the element in the set and the old value as arguments.
-     */
-    val(func: (index: number, value: any) => any): JQuery;
-
-    /**
-     * Get the value of style properties for the first element in the set of matched elements.
-     *
-     * @param propertyName A CSS property.
-     */
-    css(propertyName: string): string;
-    /**
-     * Set one or more CSS properties for the set of matched elements.
-     *
-     * @param propertyName A CSS property name.
-     * @param value A value to set for the property.
-     */
-    css(propertyName: string, value: string): JQuery;
-    /**
-     * Set one or more CSS properties for the set of matched elements.
-     *
-     * @param propertyName A CSS property name.
-     * @param value A value to set for the property.
-     */
-    css(propertyName: string, value: number): JQuery;
-    /**
-     * Set one or more CSS properties for the set of matched elements.
-     *
-     * @param propertyName A CSS property name.
-     * @param value A value to set for the property.
-     */
-    css(propertyName: string, value: string[]): JQuery;
-    /**
-     * Set one or more CSS properties for the set of matched elements.
-     *
-     * @param propertyName A CSS property name.
-     * @param value A value to set for the property.
-     */
-    css(propertyName: string, value: number[]): JQuery;
-    /**
-     * Set one or more CSS properties for the set of matched elements.
-     *
-     * @param propertyName A CSS property name.
-     * @param value A function returning the value to set. this is the current element. Receives the index position of the element in the set and the old value as arguments.
-     */
-    css(propertyName: string, value: (index: number, value: string) => string): JQuery;
-    /**
-     * Set one or more CSS properties for the set of matched elements.
-     *
-     * @param propertyName A CSS property name.
-     * @param value A function returning the value to set. this is the current element. Receives the index position of the element in the set and the old value as arguments.
-     */
-    css(propertyName: string, value: (index: number, value: number) => number): JQuery;
-    /**
-     * Set one or more CSS properties for the set of matched elements.
-     *
-     * @param properties An object of property-value pairs to set.
-     */
-    css(properties: Object): JQuery;
-
-    /**
-     * Get the current computed height for the first element in the set of matched elements.
-     */
-    height(): number;
-    /**
-     * Set the CSS height of every matched element.
-     *
-     * @param value An integer representing the number of pixels, or an integer with an optional unit of measure appended (as a string).
-     */
-    height(value: number): JQuery;
-    /**
-     * Set the CSS height of every matched element.
-     *
-     * @param value An integer representing the number of pixels, or an integer with an optional unit of measure appended (as a string).
-     */
-    height(value: string): JQuery;
-    /**
-     * Set the CSS height of every matched element.
-     *
-     * @param func A function returning the height to set. Receives the index position of the element in the set and the old height as arguments. Within the function, this refers to the current element in the set.
-     */
-    height(func: (index: number, height: number) => number): JQuery;
-    /**
-     * Set the CSS height of every matched element.
-     *
-     * @param func A function returning the height to set. Receives the index position of the element in the set and the old height as arguments. Within the function, this refers to the current element in the set.
-     */
-    height(func: (index: number, height: string) => string): JQuery;
-    /**
-     * Set the CSS height of every matched element.
-     *
-     * @param func A function returning the height to set. Receives the index position of the element in the set and the old height as arguments. Within the function, this refers to the current element in the set.
-     */
-    height(func: (index: number, height: string) => number): JQuery;
-    /**
-     * Set the CSS height of every matched element.
-     *
-     * @param func A function returning the height to set. Receives the index position of the element in the set and the old height as arguments. Within the function, this refers to the current element in the set.
-     */
-    height(func: (index: number, height: number) => string): JQuery;
-
-    /**
-     * Get the current computed height for the first element in the set of matched elements, including padding but not border.
-     */
-    innerHeight(): number;
-
-    /**
-     * Get the current computed width for the first element in the set of matched elements, including padding but not border.
-     */
-    innerWidth(): number;
-
-    /**
-     * Get the current coordinates of the first element in the set of matched elements, relative to the document.
-     */
-    offset(): JQueryCoordinates;
-    /**
-     * An object containing the properties top and left, which are integers indicating the new top and left coordinates for the elements.
-     *
-     * @param coordinates An object containing the properties top and left, which are integers indicating the new top and left coordinates for the elements.
-     */
-    offset(coordinates: JQueryCoordinates): JQuery;
-    /**
-     * An object containing the properties top and left, which are integers indicating the new top and left coordinates for the elements.
-     *
-     * @param func A function to return the coordinates to set. Receives the index of the element in the collection as the first argument and the current coordinates as the second argument. The function should return an object with the new top and left properties.
-     */
-    offset(func: (index: number, coords: JQueryCoordinates) => JQueryCoordinates): JQuery;
-
-    /**
-     * Get the current computed height for the first element in the set of matched elements, including padding, border, and optionally margin. Returns an integer (without "px") representation of the value or null if called on an empty set of elements.
-     *
-     * @param includeMargin A Boolean indicating whether to include the element's margin in the calculation.
-     */
-    outerHeight(includeMargin?: boolean): number;
-
-    /**
-     * Get the current computed width for the first element in the set of matched elements, including padding and border.
-     *
-     * @param includeMargin A Boolean indicating whether to include the element's margin in the calculation.
-     */
-    outerWidth(includeMargin?: boolean): number;
-
-    /**
-     * Get the current coordinates of the first element in the set of matched elements, relative to the offset parent.
-     */
-    position(): JQueryCoordinates;
-
-    /**
-     * Get the current horizontal position of the scroll bar for the first element in the set of matched elements or set the horizontal position of the scroll bar for every matched element.
-     */
-    scrollLeft(): number;
-    /**
-     * Set the current horizontal position of the scroll bar for each of the set of matched elements.
-     *
-     * @param value An integer indicating the new position to set the scroll bar to.
-     */
-    scrollLeft(value: number): JQuery;
-
-    /**
-     * Get the current vertical position of the scroll bar for the first element in the set of matched elements or set the vertical position of the scroll bar for every matched element.
-     */
-    scrollTop(): number;
-    /**
-     * Set the current vertical position of the scroll bar for each of the set of matched elements.
-     *
-     * @param value An integer indicating the new position to set the scroll bar to.
-     */
-    scrollTop(value: number): JQuery;
-
-    /**
-     * Get the current computed width for the first element in the set of matched elements.
-     */
-    width(): number;
-    /**
-     * Set the CSS width of each element in the set of matched elements.
-     *
-     * @param value An integer representing the number of pixels, or an integer along with an optional unit of measure appended (as a string).
-     */
-    width(value: number): JQuery;
-    /**
-     * Set the CSS width of each element in the set of matched elements.
-     *
-     * @param value An integer representing the number of pixels, or an integer along with an optional unit of measure appended (as a string).
-     */
-    width(value: string): JQuery;
-    /**
-     * Set the CSS width of each element in the set of matched elements.
-     *
-     * @param func A function returning the width to set. Receives the index position of the element in the set and the old width as arguments. Within the function, this refers to the current element in the set.
-     */
-    width(func: (index: number, width: number) => number): JQuery;
-    /**
-     * Set the CSS width of each element in the set of matched elements.
-     *
-     * @param func A function returning the width to set. Receives the index position of the element in the set and the old width as arguments. Within the function, this refers to the current element in the set.
-     */
-    width(func: (index: number, width: string) => string): JQuery;
-    /**
-     * Set the CSS width of each element in the set of matched elements.
-     *
-     * @param func A function returning the width to set. Receives the index position of the element in the set and the old width as arguments. Within the function, this refers to the current element in the set.
-     */
-    width(func: (index: number, width: string) => number): JQuery;
-    /**
-     * Set the CSS width of each element in the set of matched elements.
-     *
-     * @param func A function returning the width to set. Receives the index position of the element in the set and the old width as arguments. Within the function, this refers to the current element in the set.
-     */
-    width(func: (index: number, width: number) => string): JQuery;
-
-    /**
-     * Remove from the queue all items that have not yet been run.
-     *
-     * @param queueName A string containing the name of the queue. Defaults to fx, the standard effects queue.
-     */
-    clearQueue(queueName?: string): JQuery;
-
-    /**
-     * Store arbitrary data associated with the matched elements.
-     *
-     * @param key A string naming the piece of data to set.
-     * @param value The new data value; it can be any Javascript type including Array or Object.
-     */
-    data(key: string, value: any): JQuery;
-    /**
-     * Store arbitrary data associated with the matched elements.
-     *
-     * @param obj An object of key-value pairs of data to update.
-     */
-    data(obj: { [key: string]: any; }): JQuery;
-    /**
-     * Return the value at the named data store for the first element in the jQuery collection, as set by data(name, value) or by an HTML5 data-* attribute.
-     *
-     * @param key Name of the data stored.
-     */
-    data(key: string): any;
-    /**
-     * Return the value at the named data store for the first element in the jQuery collection, as set by data(name, value) or by an HTML5 data-* attribute.
-     */
-    data(): any;
-
-    /**
-     * Execute the next function on the queue for the matched elements.
-     *
-     * @param queueName A string containing the name of the queue. Defaults to fx, the standard effects queue.
-     */
-    dequeue(queueName?: string): JQuery;
-
-    /**
-     * Remove a previously-stored piece of data.
-     *
-     * @param name A string naming the piece of data to delete or space-separated string naming the pieces of data to delete.
-     */
-    removeData(name: string): JQuery;
-    /**
-     * Remove a previously-stored piece of data.
-     *
-     * @param list An array of strings naming the pieces of data to delete.
-     */
-    removeData(list: string[]): JQuery;
-
-    /**
-     * Return a Promise object to observe when all actions of a certain type bound to the collection, queued or not, have finished.
-     *
-     * @param type The type of queue that needs to be observed. (default: fx)
-     * @param target Object onto which the promise methods have to be attached
-     */
-    promise(type?: string, target?: Object): JQueryPromise<any>;
-
-    /**
-     * Perform a custom animation of a set of CSS properties.
-     *
-     * @param properties An object of CSS properties and values that the animation will move toward.
-     * @param duration A string or number determining how long the animation will run.
-     * @param complete A function to call once the animation is complete.
-     */
-    animate(properties: Object, duration?: string, complete?: Function): JQuery;
-    /**
-     * Perform a custom animation of a set of CSS properties.
-     *
-     * @param properties An object of CSS properties and values that the animation will move toward.
-     * @param duration A string or number determining how long the animation will run.
-     * @param complete A function to call once the animation is complete.
-     */
-    animate(properties: Object, duration?: number, complete?: Function): JQuery;
-    /**
-     * Perform a custom animation of a set of CSS properties.
-     *
-     * @param properties An object of CSS properties and values that the animation will move toward.
-     * @param duration A string or number determining how long the animation will run.
-     * @param easing A string indicating which easing function to use for the transition. (default: swing)
-     * @param complete A function to call once the animation is complete.
-     */
-    animate(properties: Object, duration?: string, easing?: string, complete?: Function): JQuery;
-    /**
-     * Perform a custom animation of a set of CSS properties.
-     *
-     * @param properties An object of CSS properties and values that the animation will move toward.
-     * @param duration A string or number determining how long the animation will run.
-     * @param easing A string indicating which easing function to use for the transition. (default: swing)
-     * @param complete A function to call once the animation is complete.
-     */
-    animate(properties: Object, duration?: number, easing?: string, complete?: Function): JQuery;
-    /**
-     * Perform a custom animation of a set of CSS properties.
-     *
-     * @param properties An object of CSS properties and values that the animation will move toward.
-     * @param options A map of additional options to pass to the method.
-     */
-    animate(properties: Object, options: JQueryAnimationOptions): JQuery;
-
-    /**
-     * Set a timer to delay execution of subsequent items in the queue.
-     *
-     * @param duration An integer indicating the number of milliseconds to delay execution of the next item in the queue.
-     * @param queueName A string containing the name of the queue. Defaults to fx, the standard effects queue.
-     */
-    delay(duration: number, queueName?: string): JQuery;
-
-    /**
-     * Display the matched elements by fading them to opaque.
-     *
-     * @param duration A string or number determining how long the animation will run.
-     * @param complete A function to call once the animation is complete.
-     */
-    fadeIn(duration?: number, complete?: Function): JQuery;
-    /**
-     * Display the matched elements by fading them to opaque.
-     *
-     * @param duration A string or number determining how long the animation will run.
-     * @param complete A function to call once the animation is complete.
-     */
-    fadeIn(duration?: string, complete?: Function): JQuery;
-    /**
-     * Display the matched elements by fading them to opaque.
-     *
-     * @param duration A string or number determining how long the animation will run.
-     * @param easing A string indicating which easing function to use for the transition.
-     * @param complete A function to call once the animation is complete.
-     */
-    fadeIn(duration?: number, easing?: string, complete?: Function): JQuery;
-    /**
-     * Display the matched elements by fading them to opaque.
-     *
-     * @param duration A string or number determining how long the animation will run.
-     * @param easing A string indicating which easing function to use for the transition.
-     * @param complete A function to call once the animation is complete.
-     */
-    fadeIn(duration?: string, easing?: string, complete?: Function): JQuery;
-    /**
-     * Display the matched elements by fading them to opaque.
-     *
-     * @param options A map of additional options to pass to the method.
-     */
-    fadeIn(options: JQueryAnimationOptions): JQuery;
-
-    /**
-     * Hide the matched elements by fading them to transparent.
-     *
-     * @param duration A string or number determining how long the animation will run.
-     * @param complete A function to call once the animation is complete.
-     */
-    fadeOut(duration?: number, complete?: Function): JQuery;
-    /**
-     * Hide the matched elements by fading them to transparent.
-     *
-     * @param duration A string or number determining how long the animation will run.
-     * @param complete A function to call once the animation is complete.
-     */
-    fadeOut(duration?: string, complete?: Function): JQuery;
-    /**
-     * Hide the matched elements by fading them to transparent.
-     *
-     * @param duration A string or number determining how long the animation will run.
-     * @param easing A string indicating which easing function to use for the transition.
-     * @param complete A function to call once the animation is complete.
-     */
-    fadeOut(duration?: number, easing?: string, complete?: Function): JQuery;
-    /**
-     * Hide the matched elements by fading them to transparent.
-     *
-     * @param duration A string or number determining how long the animation will run.
-     * @param easing A string indicating which easing function to use for the transition.
-     * @param complete A function to call once the animation is complete.
-     */
-    fadeOut(duration?: string, easing?: string, complete?: Function): JQuery;
-    /**
-     * Hide the matched elements by fading them to transparent.
-     *
-     * @param options A map of additional options to pass to the method.
-     */
-    fadeOut(options: JQueryAnimationOptions): JQuery;
-
-    /**
-     * Adjust the opacity of the matched elements.
-     *
-     * @param duration A string or number determining how long the animation will run.
-     * @param opacity A number between 0 and 1 denoting the target opacity.
-     * @param complete A function to call once the animation is complete.
-     */
-    fadeTo(duration: string, opacity: number, complete?: Function): JQuery;
-    /**
-     * Adjust the opacity of the matched elements.
-     *
-     * @param duration A string or number determining how long the animation will run.
-     * @param opacity A number between 0 and 1 denoting the target opacity.
-     * @param complete A function to call once the animation is complete.
-     */
-    fadeTo(duration: number, opacity: number, complete?: Function): JQuery;
-    /**
-     * Adjust the opacity of the matched elements.
-     *
-     * @param duration A string or number determining how long the animation will run.
-     * @param opacity A number between 0 and 1 denoting the target opacity.
-     * @param easing A string indicating which easing function to use for the transition.
-     * @param complete A function to call once the animation is complete.
-     */
-    fadeTo(duration: string, opacity: number, easing?: string, complete?: Function): JQuery;
-    /**
-     * Adjust the opacity of the matched elements.
-     *
-     * @param duration A string or number determining how long the animation will run.
-     * @param opacity A number between 0 and 1 denoting the target opacity.
-     * @param easing A string indicating which easing function to use for the transition.
-     * @param complete A function to call once the animation is complete.
-     */
-    fadeTo(duration: number, opacity: number, easing?: string, complete?: Function): JQuery;
-
-    /**
-     * Display or hide the matched elements by animating their opacity.
-     *
-     * @param duration A string or number determining how long the animation will run.
-     * @param complete A function to call once the animation is complete.
-     */
-    fadeToggle(duration?: number, complete?: Function): JQuery;
-    /**
-     * Display or hide the matched elements by animating their opacity.
-     *
-     * @param duration A string or number determining how long the animation will run.
-     * @param complete A function to call once the animation is complete.
-     */
-    fadeToggle(duration?: string, complete?: Function): JQuery;
-    /**
-     * Display or hide the matched elements by animating their opacity.
-     *
-     * @param duration A string or number determining how long the animation will run.
-     * @param easing A string indicating which easing function to use for the transition.
-     * @param complete A function to call once the animation is complete.
-     */
-    fadeToggle(duration?: number, easing?: string, complete?: Function): JQuery;
-    /**
-     * Display or hide the matched elements by animating their opacity.
-     *
-     * @param duration A string or number determining how long the animation will run.
-     * @param easing A string indicating which easing function to use for the transition.
-     * @param complete A function to call once the animation is complete.
-     */
-    fadeToggle(duration?: string, easing?: string, complete?: Function): JQuery;
-    /**
-     * Display or hide the matched elements by animating their opacity.
-     *
-     * @param options A map of additional options to pass to the method.
-     */
-    fadeToggle(options: JQueryAnimationOptions): JQuery;
-
-    /**
-     * Stop the currently-running animation, remove all queued animations, and complete all animations for the matched elements.
-     *
-     * @param queue The name of the queue in which to stop animations.
-     */
-    finish(queue?: string): JQuery;
-
-    /**
-     * Hide the matched elements.
-     *
-     * @param duration A string or number determining how long the animation will run.
-     * @param complete A function to call once the animation is complete.
-     */
-    hide(duration?: number, complete?: Function): JQuery;
-    /**
-     * Hide the matched elements.
-     *
-     * @param duration A string or number determining how long the animation will run.
-     * @param complete A function to call once the animation is complete.
-     */
-    hide(duration?: string, complete?: Function): JQuery;
-    /**
-     * Hide the matched elements.
-     *
-     * @param duration A string or number determining how long the animation will run.
-     * @param easing A string indicating which easing function to use for the transition.
-     * @param complete A function to call once the animation is complete.
-     */
-    hide(duration?: number, easing?: string, complete?: Function): JQuery;
-    /**
-     * Hide the matched elements.
-     *
-     * @param duration A string or number determining how long the animation will run.
-     * @param easing A string indicating which easing function to use for the transition.
-     * @param complete A function to call once the animation is complete.
-     */
-    hide(duration?: string, easing?: string, complete?: Function): JQuery;
-    /**
-     * Hide the matched elements.
-     *
-     * @param options A map of additional options to pass to the method.
-     */
-    hide(options: JQueryAnimationOptions): JQuery;
-
-    /**
-     * Display the matched elements.
-     *
-     * @param duration A string or number determining how long the animation will run.
-     * @param complete A function to call once the animation is complete.
-     */
-    show(duration?: number, complete?: Function): JQuery;
-    /**
-     * Display the matched elements.
-     *
-     * @param duration A string or number determining how long the animation will run.
-     * @param complete A function to call once the animation is complete.
-     */
-    show(duration?: string, complete?: Function): JQuery;
-    /**
-     * Display the matched elements.
-     *
-     * @param duration A string or number determining how long the animation will run.
-     * @param easing A string indicating which easing function to use for the transition.
-     * @param complete A function to call once the animation is complete.
-     */
-    show(duration?: number, easing?: string, complete?: Function): JQuery;
-    /**
-     * Display the matched elements.
-     *
-     * @param duration A string or number determining how long the animation will run.
-     * @param easing A string indicating which easing function to use for the transition.
-     * @param complete A function to call once the animation is complete.
-     */
-    show(duration?: string, easing?: string, complete?: Function): JQuery;
-    /**
-     * Display the matched elements.
-     *
-     * @param options A map of additional options to pass to the method.
-     */
-    show(options: JQueryAnimationOptions): JQuery;
-
-    /**
-     * Display the matched elements with a sliding motion.
-     *
-     * @param duration A string or number determining how long the animation will run.
-     * @param complete A function to call once the animation is complete.
-     */
-    slideDown(duration?: number, complete?: Function): JQuery;
-    /**
-     * Display the matched elements with a sliding motion.
-     *
-     * @param duration A string or number determining how long the animation will run.
-     * @param complete A function to call once the animation is complete.
-     */
-    slideDown(duration?: string, complete?: Function): JQuery;
-    /**
-     * Display the matched elements with a sliding motion.
-     *
-     * @param duration A string or number determining how long the animation will run.
-     * @param easing A string indicating which easing function to use for the transition.
-     * @param complete A function to call once the animation is complete.
-     */
-    slideDown(duration?: number, easing?: string, complete?: Function): JQuery;
-    /**
-     * Display the matched elements with a sliding motion.
-     *
-     * @param duration A string or number determining how long the animation will run.
-     * @param easing A string indicating which easing function to use for the transition.
-     * @param complete A function to call once the animation is complete.
-     */
-    slideDown(duration?: string, easing?: string, complete?: Function): JQuery;
-    /**
-     * Display the matched elements with a sliding motion.
-     *
-     * @param options A map of additional options to pass to the method.
-     */
-    slideDown(options: JQueryAnimationOptions): JQuery;
-
-    /**
-     * Display or hide the matched elements with a sliding motion.
-     *
-     * @param duration A string or number determining how long the animation will run.
-     * @param complete A function to call once the animation is complete.
-     */
-    slideToggle(duration?: number, complete?: Function): JQuery;
-    /**
-     * Display or hide the matched elements with a sliding motion.
-     *
-     * @param duration A string or number determining how long the animation will run.
-     * @param complete A function to call once the animation is complete.
-     */
-    slideToggle(duration?: string, complete?: Function): JQuery;
-    /**
-     * Display or hide the matched elements with a sliding motion.
-     *
-     * @param duration A string or number determining how long the animation will run.
-     * @param easing A string indicating which easing function to use for the transition.
-     * @param complete A function to call once the animation is complete.
-     */
-    slideToggle(duration?: number, easing?: string, complete?: Function): JQuery;
-    /**
-     * Display or hide the matched elements with a sliding motion.
-     *
-     * @param duration A string or number determining how long the animation will run.
-     * @param easing A string indicating which easing function to use for the transition.
-     * @param complete A function to call once the animation is complete.
-     */
-    slideToggle(duration?: string, easing?: string, complete?: Function): JQuery;
-    /**
-     * Display or hide the matched elements with a sliding motion.
-     *
-     * @param options A map of additional options to pass to the method.
-     */
-    slideToggle(options: JQueryAnimationOptions): JQuery;
-
-    /**
-     * Hide the matched elements with a sliding motion.
-     *
-     * @param duration A string or number determining how long the animation will run.
-     * @param complete A function to call once the animation is complete.
-     */
-    slideUp(duration?: number, complete?: Function): JQuery;
-    /**
-     * Hide the matched elements with a sliding motion.
-     *
-     * @param duration A string or number determining how long the animation will run.
-     * @param complete A function to call once the animation is complete.
-     */
-    slideUp(duration?: string, complete?: Function): JQuery;
-    /**
-     * Hide the matched elements with a sliding motion.
-     *
-     * @param duration A string or number determining how long the animation will run.
-     * @param easing A string indicating which easing function to use for the transition.
-     * @param complete A function to call once the animation is complete.
-     */
-    slideUp(duration?: number, easing?: string, complete?: Function): JQuery;
-    /**
-     * Hide the matched elements with a sliding motion.
-     *
-     * @param duration A string or number determining how long the animation will run.
-     * @param easing A string indicating which easing function to use for the transition.
-     * @param complete A function to call once the animation is complete.
-     */
-    slideUp(duration?: string, easing?: string, complete?: Function): JQuery;
-    /**
-     * Hide the matched elements with a sliding motion.
-     *
-     * @param options A map of additional options to pass to the method.
-     */
-    slideUp(options: JQueryAnimationOptions): JQuery;
-
-    /**
-     * Stop the currently-running animation on the matched elements.
-     *
-     * @param clearQueue A Boolean indicating whether to remove queued animation as well. Defaults to false.
-     * @param jumpToEnd A Boolean indicating whether to complete the current animation immediately. Defaults to false.
-     */
-    stop(clearQueue?: boolean, jumpToEnd?: boolean): JQuery;
-    /**
-     * Stop the currently-running animation on the matched elements.
-     *
-     * @param queue The name of the queue in which to stop animations.
-     * @param clearQueue A Boolean indicating whether to remove queued animation as well. Defaults to false.
-     * @param jumpToEnd A Boolean indicating whether to complete the current animation immediately. Defaults to false.
-     */
-    stop(queue?: string, clearQueue?: boolean, jumpToEnd?: boolean): JQuery;
-
-    /**
-     * Display or hide the matched elements.
-     *
-     * @param duration A string or number determining how long the animation will run.
-     * @param complete A function to call once the animation is complete.
-     */
-    toggle(duration?: number, complete?: Function): JQuery;
-    /**
-     * Display or hide the matched elements.
-     *
-     * @param duration A string or number determining how long the animation will run.
-     * @param complete A function to call once the animation is complete.
-     */
-    toggle(duration?: string, complete?: Function): JQuery;
-    /**
-     * Display or hide the matched elements.
-     *
-     * @param duration A string or number determining how long the animation will run.
-     * @param easing A string indicating which easing function to use for the transition.
-     * @param complete A function to call once the animation is complete.
-     */
-    toggle(duration?: number, easing?: string, complete?: Function): JQuery;
-    /**
-     * Display or hide the matched elements.
-     *
-     * @param duration A string or number determining how long the animation will run.
-     * @param easing A string indicating which easing function to use for the transition.
-     * @param complete A function to call once the animation is complete.
-     */
-    toggle(duration?: string, easing?: string, complete?: Function): JQuery;
-    /**
-     * Display or hide the matched elements.
-     *
-     * @param options A map of additional options to pass to the method.
-     */
-    toggle(options: JQueryAnimationOptions): JQuery;
-    /**
-     * Display or hide the matched elements.
-     *
-     * @param showOrHide A Boolean indicating whether to show or hide the elements.
-     */
-    toggle(showOrHide: boolean): JQuery;
-
-    /**
-     * Attach a handler to an event for the elements.
-     * 
-     * @param eventType A string containing one or more DOM event types, such as "click" or "submit," or custom event names.
-     * @param eventData An object containing data that will be passed to the event handler.
-     * @param handler A function to execute each time the event is triggered.
-     */
-    bind(eventType: string, eventData: any, handler: (eventObject: JQueryEventObject) => any): JQuery;
-    /**
-     * Attach a handler to an event for the elements.
-     * 
-     * @param eventType A string containing one or more DOM event types, such as "click" or "submit," or custom event names.
-     * @param handler A function to execute each time the event is triggered.
-     */
-    bind(eventType: string, handler: (eventObject: JQueryEventObject) => any): JQuery;
-    /**
-     * Attach a handler to an event for the elements.
-     * 
-     * @param eventType A string containing one or more DOM event types, such as "click" or "submit," or custom event names.
-     * @param eventData An object containing data that will be passed to the event handler.
-     * @param preventBubble Setting the third argument to false will attach a function that prevents the default action from occurring and stops the event from bubbling. The default is true.
-     */
-    bind(eventType: string, eventData: any, preventBubble: boolean): JQuery;
-    /**
-     * Attach a handler to an event for the elements.
-     * 
-     * @param eventType A string containing one or more DOM event types, such as "click" or "submit," or custom event names.
-     * @param preventBubble Setting the third argument to false will attach a function that prevents the default action from occurring and stops the event from bubbling. The default is true.
-     */
-    bind(eventType: string, preventBubble: boolean): JQuery;
-    /**
-     * Attach a handler to an event for the elements.
-     * 
-     * @param events An object containing one or more DOM event types and functions to execute for them.
-     */
-    bind(events: any): JQuery;
-
-    /**
-     * Trigger the "blur" event on an element
-     */
-    blur(): JQuery;
-    /**
-     * Bind an event handler to the "blur" JavaScript event
-     *
-     * @param handler A function to execute each time the event is triggered.
-     */
-    blur(handler: (eventObject: JQueryEventObject) => any): JQuery;
-    /**
-     * Bind an event handler to the "blur" JavaScript event
-     *
-     * @param eventData An object containing data that will be passed to the event handler.
-     * @param handler A function to execute each time the event is triggered.
-     */
-    blur(eventData?: any, handler?: (eventObject: JQueryEventObject) => any): JQuery;
-
-    /**
-     * Trigger the "change" event on an element.
-     */
-    change(): JQuery;
-    /**
-     * Bind an event handler to the "change" JavaScript event
-     *
-     * @param handler A function to execute each time the event is triggered.
-     */
-    change(handler: (eventObject: JQueryEventObject) => any): JQuery;
-    /**
-     * Bind an event handler to the "change" JavaScript event
-     *
-     * @param eventData An object containing data that will be passed to the event handler.
-     * @param handler A function to execute each time the event is triggered.
-     */
-    change(eventData?: any, handler?: (eventObject: JQueryEventObject) => any): JQuery;
-
-    /**
-     * Trigger the "click" event on an element.
-     */
-    click(): JQuery;
-    /**
-     * Bind an event handler to the "click" JavaScript event
-     *
-     * @param eventData An object containing data that will be passed to the event handler.
-     */
-    click(handler: (eventObject: JQueryEventObject) => any): JQuery;
-    /**
-     * Bind an event handler to the "click" JavaScript event
-     *
-     * @param eventData An object containing data that will be passed to the event handler.
-     * @param handler A function to execute each time the event is triggered.
-     */
-    click(eventData?: any, handler?: (eventObject: JQueryEventObject) => any): JQuery;
-
-    /**
-     * Trigger the "dblclick" event on an element.
-     */
-    dblclick(): JQuery;
-    /**
-     * Bind an event handler to the "dblclick" JavaScript event
-     *
-     * @param handler A function to execute each time the event is triggered.
-     */
-    dblclick(handler: (eventObject: JQueryEventObject) => any): JQuery;
-    /**
-     * Bind an event handler to the "dblclick" JavaScript event
-     *
-     * @param eventData An object containing data that will be passed to the event handler.
-     * @param handler A function to execute each time the event is triggered.
-     */
-    dblclick(eventData?: any, handler?: (eventObject: JQueryEventObject) => any): JQuery;
-
-    delegate(selector: any, eventType: string, handler: (eventObject: JQueryEventObject) => any): JQuery;
-
-    /**
-     * Trigger the "focus" event on an element.
-     */
-    focus(): JQuery;
-    /**
-     * Bind an event handler to the "focus" JavaScript event
-     *
-     * @param handler A function to execute each time the event is triggered.
-     */
-    focus(handler: (eventObject: JQueryEventObject) => any): JQuery;
-    /**
-     * Bind an event handler to the "focus" JavaScript event
-     *
-     * @param eventData An object containing data that will be passed to the event handler.
-     * @param handler A function to execute each time the event is triggered.
-     */
-    focus(eventData?: any, handler?: (eventObject: JQueryEventObject) => any): JQuery;
-
-    /**
-     * Bind an event handler to the "focusin" JavaScript event
-     *
-     * @param handler A function to execute each time the event is triggered.
-     */
-    focusin(handler: (eventObject: JQueryEventObject) => any): JQuery;
-    /**
-     * Bind an event handler to the "focusin" JavaScript event
-     *
-     * @param eventData An object containing data that will be passed to the event handler.
-     * @param handler A function to execute each time the event is triggered.
-     */
-    focusin(eventData: Object, handler: (eventObject: JQueryEventObject) => any): JQuery;
-
-    /**
-     * Bind an event handler to the "focusout" JavaScript event
-     *
-     * @param handler A function to execute each time the event is triggered.
-     */
-    focusout(handler: (eventObject: JQueryEventObject) => any): JQuery;
-    /**
-     * Bind an event handler to the "focusout" JavaScript event
-     *
-     * @param eventData An object containing data that will be passed to the event handler.
-     * @param handler A function to execute each time the event is triggered.
-     */
-    focusout(eventData: Object, handler: (eventObject: JQueryEventObject) => any): JQuery;
-
-    /**
-     * Bind two handlers to the matched elements, to be executed when the mouse pointer enters and leaves the elements.
-     *
-     * @param handlerIn A function to execute when the mouse pointer enters the element.
-     * @param handlerOut A function to execute when the mouse pointer leaves the element.
-     */
-    hover(handlerIn: (eventObject: JQueryEventObject) => any, handlerOut: (eventObject: JQueryEventObject) => any): JQuery;
-    /**
-     * Bind a single handler to the matched elements, to be executed when the mouse pointer enters or leaves the elements.
-     *
-     * @param handlerInOut A function to execute when the mouse pointer enters or leaves the element.
-     */
-    hover(handlerInOut: (eventObject: JQueryEventObject) => any): JQuery;
-
-    /**
-     * Trigger the "keydown" event on an element.
-     */
-    keydown(): JQuery;
-    /**
-     * Bind an event handler to the "keydown" JavaScript event
-     *
-     * @param handler A function to execute each time the event is triggered.
-     */
-    keydown(handler: (eventObject: JQueryKeyEventObject) => any): JQuery;
-    /**
-     * Bind an event handler to the keydown"" JavaScript event
-     *
-     * @param eventData An object containing data that will be passed to the event handler.
-     * @param handler A function to execute each time the event is triggered.
-     */
-    keydown(eventData?: any, handler?: (eventObject: JQueryKeyEventObject) => any): JQuery;
-
-    /**
-     * Trigger the "keypress" event on an element.
-     */
-    keypress(): JQuery;
-    /**
-     * Bind an event handler to the "keypress" JavaScript event
-     *
-     * @param handler A function to execute each time the event is triggered.
-     */
-    keypress(handler: (eventObject: JQueryKeyEventObject) => any): JQuery;
-    /**
-     * Bind an event handler to the "keypress" JavaScript event
-     *
-     * @param eventData An object containing data that will be passed to the event handler.
-     * @param handler A function to execute each time the event is triggered.
-     */
-    keypress(eventData?: any, handler?: (eventObject: JQueryKeyEventObject) => any): JQuery;
-
-    /**
-     * Trigger the "keyup" event on an element.
-     */
-    keyup(): JQuery;
-    /**
-     * Bind an event handler to the "keyup" JavaScript event
-     *
-     * @param handler A function to execute each time the event is triggered.
-     */
-    keyup(handler: (eventObject: JQueryKeyEventObject) => any): JQuery;
-    /**
-     * Bind an event handler to the "keyup" JavaScript event
-     *
-     * @param eventData An object containing data that will be passed to the event handler.
-     * @param handler A function to execute each time the event is triggered.
-     */
-    keyup(eventData?: any, handler?: (eventObject: JQueryKeyEventObject) => any): JQuery;
-
-    /**
-     * Bind an event handler to the "load" JavaScript event.
-     *
-     * @param handler A function to execute when the event is triggered.
-     */
-    load(handler: (eventObject: JQueryEventObject) => any): JQuery;
-    /**
-     * Bind an event handler to the "load" JavaScript event.
-     *
-     * @param eventData An object containing data that will be passed to the event handler.
-     * @param handler A function to execute when the event is triggered.
-     */
-    load(eventData?: any, handler?: (eventObject: JQueryEventObject) => any): JQuery;
-
-    /**
-     * Trigger the "mousedown" event on an element.
-     */
-    mousedown(): JQuery;
-    /**
-     * Bind an event handler to the "mousedown" JavaScript event.
-     *
-     * @param handler A function to execute when the event is triggered.
-     */
-    mousedown(handler: (eventObject: JQueryMouseEventObject) => any): JQuery;
-    /**
-     * Bind an event handler to the "mousedown" JavaScript event.
-     *
-     * @param eventData An object containing data that will be passed to the event handler.
-     * @param handler A function to execute when the event is triggered.
-     */
-    mousedown(eventData: Object, handler: (eventObject: JQueryMouseEventObject) => any): JQuery;
-
-    /**
-     * Trigger the "mouseenter" event on an element.
-     */
-    mouseenter(): JQuery;
-    /**
-     * Bind an event handler to be fired when the mouse enters an element.
-     *
-     * @param handler A function to execute when the event is triggered.
-     */
-    mouseenter(handler: (eventObject: JQueryMouseEventObject) => any): JQuery;
-    /**
-     * Bind an event handler to be fired when the mouse enters an element.
-     *
-     * @param eventData An object containing data that will be passed to the event handler.
-     * @param handler A function to execute when the event is triggered.
-     */
-    mouseenter(eventData: Object, handler: (eventObject: JQueryMouseEventObject) => any): JQuery;
-
-    /**
-     * Trigger the "mouseleave" event on an element.
-     */
-    mouseleave(): JQuery;
-    /**
-     * Bind an event handler to be fired when the mouse leaves an element.
-     *
-     * @param handler A function to execute when the event is triggered.
-     */
-    mouseleave(handler: (eventObject: JQueryMouseEventObject) => any): JQuery;
-    /**
-     * Bind an event handler to be fired when the mouse leaves an element.
-     *
-     * @param eventData An object containing data that will be passed to the event handler.
-     * @param handler A function to execute when the event is triggered.
-     */
-    mouseleave(eventData: Object, handler: (eventObject: JQueryMouseEventObject) => any): JQuery;
-
-    /**
-     * Trigger the "mousemove" event on an element.
-     */
-    mousemove(): JQuery;
-    /**
-     * Bind an event handler to the "mousemove" JavaScript event.
-     *
-     * @param handler A function to execute when the event is triggered.
-     */
-    mousemove(handler: (eventObject: JQueryMouseEventObject) => any): JQuery;
-    /**
-     * Bind an event handler to the "mousemove" JavaScript event.
-     *
-     * @param eventData An object containing data that will be passed to the event handler.
-     * @param handler A function to execute when the event is triggered.
-     */
-    mousemove(eventData: Object, handler: (eventObject: JQueryMouseEventObject) => any): JQuery;
-
-    /**
-     * Trigger the "mouseout" event on an element.
-     */
-    mouseout(): JQuery;
-    /**
-     * Bind an event handler to the "mouseout" JavaScript event.
-     *
-     * @param handler A function to execute when the event is triggered.
-     */
-    mouseout(handler: (eventObject: JQueryMouseEventObject) => any): JQuery;
-    /**
-     * Bind an event handler to the "mouseout" JavaScript event.
-     *
-     * @param eventData An object containing data that will be passed to the event handler.
-     * @param handler A function to execute when the event is triggered.
-     */
-    mouseout(eventData: Object, handler: (eventObject: JQueryMouseEventObject) => any): JQuery;
-
-    /**
-     * Trigger the "mouseover" event on an element.
-     */
-    mouseover(): JQuery;
-    /**
-     * Bind an event handler to the "mouseover" JavaScript event.
-     *
-     * @param handler A function to execute when the event is triggered.
-     */
-    mouseover(handler: (eventObject: JQueryMouseEventObject) => any): JQuery;
-    /**
-     * Bind an event handler to the "mouseover" JavaScript event.
-     *
-     * @param eventData An object containing data that will be passed to the event handler.
-     * @param handler A function to execute when the event is triggered.
-     */
-    mouseover(eventData: Object, handler: (eventObject: JQueryMouseEventObject) => any): JQuery;
-
-    /**
-     * Trigger the "mouseup" event on an element.
-     */
-    mouseup(): JQuery;
-    /**
-     * Bind an event handler to the "mouseup" JavaScript event.
-     *
-     * @param handler A function to execute when the event is triggered.
-     */
-    mouseup(handler: (eventObject: JQueryMouseEventObject) => any): JQuery;
-    /**
-     * Bind an event handler to the "mouseup" JavaScript event.
-     *
-     * @param eventData An object containing data that will be passed to the event handler.
-     * @param handler A function to execute when the event is triggered.
-     */
-    mouseup(eventData: Object, handler: (eventObject: JQueryMouseEventObject) => any): JQuery;
-
-    /**
-     * Remove an event handler.
-     */
-    off(): JQuery;
-    /**
-     * Remove an event handler.
-     *
-     * @param events One or more space-separated event types and optional namespaces, or just namespaces, such as "click", "keydown.myPlugin", or ".myPlugin".
-     * @param selector A selector which should match the one originally passed to .on() when attaching event handlers.
-     * @param handler A handler function previously attached for the event(s), or the special value false.
-     */
-    off(events: string, selector?: string, handler?: (eventObject: JQueryEventObject) => any): JQuery;
-    /**
-     * Remove an event handler.
-     *
-     * @param events One or more space-separated event types and optional namespaces, or just namespaces, such as "click", "keydown.myPlugin", or ".myPlugin".
-     * @param handler A handler function previously attached for the event(s), or the special value false.
-     */
-    off(events: string, handler: (eventObject: JQueryEventObject) => any): JQuery;
-    /**
-     * Remove an event handler.
-     *
-     * @param events An object where the string keys represent one or more space-separated event types and optional namespaces, and the values represent handler functions previously attached for the event(s).
-     * @param selector A selector which should match the one originally passed to .on() when attaching event handlers.
-     */
-    off(events: { [key: string]: any; }, selector?: string): JQuery;
-
-    /**
-     * Attach an event handler function for one or more events to the selected elements.
-     *
-     * @param events One or more space-separated event types and optional namespaces, such as "click" or "keydown.myPlugin".
-     * @param handler A function to execute when the event is triggered. The value false is also allowed as a shorthand for a function that simply does return false. Rest parameter args is for optional parameters passed to jQuery.trigger(). Note that the actual parameters on the event handler function must be marked as optional (? syntax).
-     */
-    on(events: string, handler: (eventObject: JQueryEventObject, ...args: any[]) => any): JQuery;
-    /**
-     * Attach an event handler function for one or more events to the selected elements.
-     *
-     * @param events One or more space-separated event types and optional namespaces, such as "click" or "keydown.myPlugin".
-     * @param selector A selector string to filter the descendants of the selected elements that trigger the event. If the selector is null or omitted, the event is always triggered when it reaches the selected element.
-     * @param handler A function to execute when the event is triggered. The value false is also allowed as a shorthand for a function that simply does return false.
-     */
-    on(events: string, selector: string, handler: (eventObject: JQueryEventObject) => any): JQuery;
-    /**
-     * Attach an event handler function for one or more events to the selected elements.
-     *
-     * @param events One or more space-separated event types and optional namespaces, such as "click" or "keydown.myPlugin".
-     * @param selector A selector string to filter the descendants of the selected elements that trigger the event. If the selector is null or omitted, the event is always triggered when it reaches the selected element.
-     * @param data Data to be passed to the handler in event.data when an event is triggered.
-     * @param handler A function to execute when the event is triggered. The value false is also allowed as a shorthand for a function that simply does return false.
-     */
-    on(events: string, selector: string, data: any, handler: (eventObject: JQueryEventObject) => any): JQuery;
-    /**
-     * Attach an event handler function for one or more events to the selected elements.
-     *
-     * @param events An object in which the string keys represent one or more space-separated event types and optional namespaces, and the values represent a handler function to be called for the event(s).
-     * @param selector A selector string to filter the descendants of the selected elements that will call the handler. If the selector is null or omitted, the handler is always called when it reaches the selected element.
-     * @param data Data to be passed to the handler in event.data when an event occurs.
-     */
-    on(events: { [key: string]: any; }, selector?: any, data?: any): JQuery;
-
-    /**
-     * Attach a handler to an event for the elements. The handler is executed at most once per element per event type.
-     *
-     * @param events A string containing one or more JavaScript event types, such as "click" or "submit," or custom event names.
-     * @param handler A function to execute at the time the event is triggered.
-     */
-    one(events: string, handler: (eventObject: JQueryEventObject) => any): JQuery;
-    /**
-     * Attach a handler to an event for the elements. The handler is executed at most once per element per event type.
-     *
-     * @param events A string containing one or more JavaScript event types, such as "click" or "submit," or custom event names.
-     * @param data An object containing data that will be passed to the event handler.
-     * @param handler A function to execute at the time the event is triggered.
-     */
-    one(events: string, data: Object, handler: (eventObject: JQueryEventObject) => any): JQuery;
-
-    /**
-     * Attach a handler to an event for the elements. The handler is executed at most once per element per event type.
-     *
-     * @param events One or more space-separated event types and optional namespaces, such as "click" or "keydown.myPlugin".
-     * @param selector A selector string to filter the descendants of the selected elements that trigger the event. If the selector is null or omitted, the event is always triggered when it reaches the selected element.
-     * @param handler A function to execute when the event is triggered. The value false is also allowed as a shorthand for a function that simply does return false.
-     */
-    one(events: string, selector: string, handler: (eventObject: JQueryEventObject) => any): JQuery;
-    /**
-     * Attach a handler to an event for the elements. The handler is executed at most once per element per event type.
-     *
-     * @param events One or more space-separated event types and optional namespaces, such as "click" or "keydown.myPlugin".
-     * @param selector A selector string to filter the descendants of the selected elements that trigger the event. If the selector is null or omitted, the event is always triggered when it reaches the selected element.
-     * @param data Data to be passed to the handler in event.data when an event is triggered.
-     * @param handler A function to execute when the event is triggered. The value false is also allowed as a shorthand for a function that simply does return false.
-     */
-    one(events: string, selector: string, data: any, handler: (eventObject: JQueryEventObject) => any): JQuery;
-
-    /**
-     * Attach a handler to an event for the elements. The handler is executed at most once per element per event type.
-     *
-     * @param events An object in which the string keys represent one or more space-separated event types and optional namespaces, and the values represent a handler function to be called for the event(s).
-     * @param selector A selector string to filter the descendants of the selected elements that will call the handler. If the selector is null or omitted, the handler is always called when it reaches the selected element.
-     * @param data Data to be passed to the handler in event.data when an event occurs.
-     */
-    one(events: { [key: string]: any; }, selector?: string, data?: any): JQuery;
-
-
-    /**
-     * Specify a function to execute when the DOM is fully loaded.
-     *
-     * @param handler A function to execute after the DOM is ready.
-     */
-    ready(handler: Function): JQuery;
-
-    /**
-     * Trigger the "resize" event on an element.
-     */
-    resize(): JQuery;
-    /**
-     * Bind an event handler to the "resize" JavaScript event.
-     *
-     * @param handler A function to execute each time the event is triggered.
-     */
-    resize(handler: (eventObject: JQueryEventObject) => any): JQuery;
-    /**
-     * Bind an event handler to the "resize" JavaScript event.
-     *
-     * @param eventData An object containing data that will be passed to the event handler.
-     * @param handler A function to execute each time the event is triggered.
-     */
-    resize(eventData: Object, handler: (eventObject: JQueryEventObject) => any): JQuery;
-
-    /**
-     * Trigger the "scroll" event on an element.
-     */
-    scroll(): JQuery;
-    /**
-     * Bind an event handler to the "scroll" JavaScript event.
-     *
-     * @param handler A function to execute each time the event is triggered.
-     */
-    scroll(handler: (eventObject: JQueryEventObject) => any): JQuery;
-    /**
-     * Bind an event handler to the "scroll" JavaScript event.
-     *
-     * @param eventData An object containing data that will be passed to the event handler.
-     * @param handler A function to execute each time the event is triggered.
-     */
-    scroll(eventData: Object, handler: (eventObject: JQueryEventObject) => any): JQuery;
-
-    /**
-     * Trigger the "select" event on an element.
-     */
-    select(): JQuery;
-    /**
-     * Bind an event handler to the "select" JavaScript event.
-     *
-     * @param handler A function to execute each time the event is triggered.
-     */
-    select(handler: (eventObject: JQueryEventObject) => any): JQuery;
-    /**
-     * Bind an event handler to the "select" JavaScript event.
-     *
-     * @param eventData An object containing data that will be passed to the event handler.
-     * @param handler A function to execute each time the event is triggered.
-     */
-    select(eventData: Object, handler: (eventObject: JQueryEventObject) => any): JQuery;
-
-    /**
-     * Trigger the "submit" event on an element.
-     */
-    submit(): JQuery;
-    /**
-     * Bind an event handler to the "submit" JavaScript event
-     *
-     * @param handler A function to execute each time the event is triggered.
-     */
-    submit(handler: (eventObject: JQueryEventObject) => any): JQuery;
-    /**
-     * Bind an event handler to the "submit" JavaScript event
-     *
-     * @param eventData An object containing data that will be passed to the event handler.
-     * @param handler A function to execute each time the event is triggered.
-     */
-    submit(eventData?: any, handler?: (eventObject: JQueryEventObject) => any): JQuery;
-
-    /**
-     * Execute all handlers and behaviors attached to the matched elements for the given event type.
-     * 
-     * @param eventType A string containing a JavaScript event type, such as click or submit.
-     * @param extraParameters Additional parameters to pass along to the event handler.
-     */
-    trigger(eventType: string, extraParameters?: any[]): JQuery;
-    /**
-     * Execute all handlers and behaviors attached to the matched elements for the given event type.
-     * 
-     * @param eventType A string containing a JavaScript event type, such as click or submit.
-     * @param extraParameters Additional parameters to pass along to the event handler.
-     */
-    trigger(eventType: string, extraParameters?: Object): JQuery;
-    /**
-     * Execute all handlers and behaviors attached to the matched elements for the given event type.
-     * 
-     * @param event A jQuery.Event object.
-     * @param extraParameters Additional parameters to pass along to the event handler.
-     */
-    trigger(event: JQueryEventObject, extraParameters?: any[]): JQuery;
-    /**
-     * Execute all handlers and behaviors attached to the matched elements for the given event type.
-     * 
-     * @param event A jQuery.Event object.
-     * @param extraParameters Additional parameters to pass along to the event handler.
-     */
-    trigger(event: JQueryEventObject, extraParameters?: Object): JQuery;
-
-    triggerHandler(eventType: string, ...extraParameters: any[]): Object;
-
-    unbind(eventType?: string, handler?: (eventObject: JQueryEventObject) => any): JQuery;
-    unbind(eventType: string, fls: boolean): JQuery;
-    unbind(evt: any): JQuery;
-
-    undelegate(): JQuery;
-    undelegate(selector: any, eventType: string, handler?: (eventObject: JQueryEventObject) => any): JQuery;
-    undelegate(selector: any, events: any): JQuery;
-    undelegate(namespace: string): JQuery;
-
-    unload(handler: (eventObject: JQueryEventObject) => any): JQuery;
-    unload(eventData?: any, handler?: (eventObject: JQueryEventObject) => any): JQuery;
-
-    // Internals
-    context: Element;
-    jquery: string;
-
-    error(handler: (eventObject: JQueryEventObject) => any): JQuery;
-    error(eventData: any, handler: (eventObject: JQueryEventObject) => any): JQuery;
-
-    pushStack(elements: any[]): JQuery;
-    pushStack(elements: any[], name: any, arguments: any): JQuery;
-
-    // Manipulation
-    after(...content: any[]): JQuery;
-    after(func: (index: any) => any): JQuery;
-
-    append(...content: any[]): JQuery;
-    append(func: (index: any, html: any) => any): JQuery;
-
-    appendTo(target: any): JQuery;
-
-    before(...content: any[]): JQuery;
-    before(func: (index: any) => any): JQuery;
-
-    clone(withDataAndEvents?: boolean, deepWithDataAndEvents?: boolean): JQuery;
-
-    detach(selector?: any): JQuery;
-
-    empty(): JQuery;
-
-    insertAfter(target: any): JQuery;
-    insertBefore(target: any): JQuery;
-
-    prepend(...content: any[]): JQuery;
-    prepend(func: (index: any, html: any) => any): JQuery;
-
-    prependTo(target: any): JQuery;
-
-    remove(selector?: any): JQuery;
-
-    replaceAll(target: any): JQuery;
-
-    replaceWith(func: any): JQuery;
-
-    text(): string;
-    text(textString: any): JQuery;
-    text(textString: (index: number, text: string) => string): JQuery;
-
-    toArray(): any[];
-
-    unwrap(): JQuery;
-
-    wrap(wrappingElement: any): JQuery;
-    wrap(func: (index: any) => any): JQuery;
-
-    wrapAll(wrappingElement: any): JQuery;
-
-    wrapInner(wrappingElement: any): JQuery;
-    wrapInner(func: (index: any) => any): JQuery;
-
-    /**
-     * Iterate over a jQuery object, executing a function for each matched element.
-     * 
-     * @param func A function to execute for each matched element.
-     */
-    each(func: (index: number, elem: Element) => any): JQuery;
-
-    get(index?: number): any;
-
-    index(): number;
-    index(selector: string): number;
-    index(element: any): number;
-
-    // Properties
-    length: number;
-    selector: string;
-    [x: string]: any;
-    [x: number]: HTMLElement;
-
-    // Traversing
-    add(selector: string, context?: any): JQuery;
-    add(...elements: any[]): JQuery;
-    add(html: string): JQuery;
-    add(obj: JQuery): JQuery;
-
-    children(selector?: any): JQuery;
-
-    closest(selector: string): JQuery;
-    closest(selector: string, context?: Element): JQuery;
-    closest(obj: JQuery): JQuery;
-    closest(element: any): JQuery;
-    closest(selectors: any, context?: Element): any[];
-
-    contents(): JQuery;
-
-    end(): JQuery;
-
-    eq(index: number): JQuery;
-
-    filter(selector: string): JQuery;
-    filter(func: (index: any) => any): JQuery;
-    filter(element: any): JQuery;
-    filter(obj: JQuery): JQuery;
-
-    find(selector: string): JQuery;
-    find(element: any): JQuery;
-    find(obj: JQuery): JQuery;
-
-    first(): JQuery;
-
-    has(selector: string): JQuery;
-    has(contained: Element): JQuery;
-
-    is(selector: string): boolean;
-    is(func: (index: any) => any): boolean;
-    is(element: any): boolean;
-    is(obj: JQuery): boolean;
-
-    last(): JQuery;
-
-    map(callback: (index: any, domElement: Element) => any): JQuery;
-
-    next(selector?: string): JQuery;
-
-    nextAll(selector?: string): JQuery;
-
-    nextUntil(selector?: string, filter?: string): JQuery;
-    nextUntil(element?: Element, filter?: string): JQuery;
-    nextUntil(obj?: JQuery, filter?: string): JQuery;
-
-    not(selector: string): JQuery;
-    not(func: (index: any) => any): JQuery;
-    not(element: any): JQuery;
-    not(obj: JQuery): JQuery;
-
-    offsetParent(): JQuery;
-
-    parent(selector?: string): JQuery;
-
-    parents(selector?: string): JQuery;
-
-    parentsUntil(selector?: string, filter?: string): JQuery;
-    parentsUntil(element?: Element, filter?: string): JQuery;
-    parentsUntil(obj?: JQuery, filter?: string): JQuery;
-
-    prev(selector?: string): JQuery;
-
-    prevAll(selector?: string): JQuery;
-
-    prevUntil(selector?: string, filter?: string): JQuery;
-    prevUntil(element?: Element, filter?: string): JQuery;
-    prevUntil(obj?: JQuery, filter?: string): JQuery;
-
-    siblings(selector?: string): JQuery;
-
-    slice(start: number, end?: number): JQuery;
-
-    // Utilities
-
-    queue(queueName?: string): any[];
-    queue(queueName: string, newQueueOrCallback: any): JQuery;
-    queue(newQueueOrCallback: any): JQuery;
-}
-declare module "jquery" {
-    export = $;
-}
-declare var jQuery: JQueryStatic;
-declare var $: JQueryStatic;
->>>>>>> 0243d567
+declare var $: JQueryStatic;