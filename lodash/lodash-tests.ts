/// <reference path="lodash.d.ts" />

declare var $, jQuery;

interface IFoodOrganic {
	name: string;
	organic: boolean;
}

interface IFoodType {
	name: string;
	type: string;
}

interface IFoodCombined {
	name: string;
	organic: boolean;
	type: string;
}

interface IStoogesQuote {
	name: string;
	quotes: string[];
}

interface IStoogesAge {
	name: string;
	age: number;
}

interface IStoogesCombined {
	name: string;
	age: number;
	quotes: string[];
}

interface IKey {
	dir: string;
	code: number;
}

var foodsOrganic: IFoodOrganic[] = [
	{ name: 'banana', organic: true },
	{ name: 'beet',   organic: false },
];
var foodsType: IFoodType[] = [
	{ name: 'apple',  type: 'fruit' },
	{ name: 'banana', type: 'fruit' },
	{ name: 'beet',   type: 'vegetable' }
];
var foodsCombined: IFoodCombined[] = [
  { 'name': 'apple',  'organic': false, 'type': 'fruit' },
  { 'name': 'carrot', 'organic': true,  'type': 'vegetable' }
];

var stoogesQuotes: IStoogesQuote[] = [
	{ 'name': 'curly', 'quotes': ['Oh, a wise guy, eh?', 'Poifect!'] },
	{ 'name': 'moe', 'quotes': ['Spread out!', 'You knucklehead!'] }
];
var stoogesAges: IStoogesAge[] = [
	{ 'name': 'moe', 'age': 40 },
	{ 'name': 'larry', 'age': 50 }
];

var stoogesCombined: IStoogesCombined[] = [
  { 'name': 'curly', 'age': 30, 'quotes': ['Oh, a wise guy, eh?', 'Poifect!'] },
  { 'name': 'moe', 'age': 40, 'quotes': ['Spread out!', 'You knucklehead!'] }
];

var keys: IKey[] = [
  { 'dir': 'left', 'code': 97 },
  { 'dir': 'right', 'code': 100 }
];

function Dog(name) {
  this.name = name;
}

Dog.prototype.bark = function() {
  console.log('Woof, woof!');
};

var result : any;

/*************
 * Chaining *
 *************/
result = <_.LoDashWrapper<string>>_('test');
result = <_.LoDashWrapper<number>>_(1);
result = <_.LoDashWrapper<boolean>>_(true);
result = <_.LoDashArrayWrapper<string>>_(['test1', 'test2']);
result = <_.LoDashObjectWrapper<_.Dictionary<string>>>_({'key1': 'test1', 'key2': 'test2'});

result = <_.LoDashWrapper<string>>_.chain('test');
result = <_.LoDashWrapper<string>>_('test').chain();
result = <_.LoDashWrapper<number>>_.chain(1);
result = <_.LoDashWrapper<number>>_(1).chain();
result = <_.LoDashWrapper<boolean>>_.chain(true);
result = <_.LoDashWrapper<boolean>>_(true).chain();
result = <_.LoDashArrayWrapper<string>>_.chain(['test1', 'test2']);
result = <_.LoDashArrayWrapper<string>>_(['test1', 'test2']).chain();
result = <_.LoDashObjectWrapper<_.Dictionary<string>>>_.chain({'key1': 'test1', 'key2': 'test2'});
result = <_.LoDashObjectWrapper<_.Dictionary<string>>>_({'key1': 'test1', 'key2': 'test2'}).chain();

//Wrapped array shortcut methods
result = <_.LoDashArrayWrapper<number>>_([1, 2, 3, 4]).concat(5, 6);
result = <_.LoDashWrapper<string>>_([1, 2, 3, 4]).join(',');
result = <_.LoDashWrapper<number>>_([1, 2, 3, 4]).pop();
_([1, 2, 3, 4]).push(5, 6, 7);
result = <_.LoDashArrayWrapper<number>>_([1, 2, 3, 4]).reverse();
result = <_.LoDashWrapper<number>>_([1, 2, 3, 4]).shift();
result = <_.LoDashArrayWrapper<number>>_([1, 2, 3, 4]).slice(1, 2);
result = <_.LoDashArrayWrapper<number>>_([1, 2, 3, 4]).slice(2);
result = <_.LoDashArrayWrapper<number>>_([1, 2, 3, 4]).sort((a, b) => 1);
result = <_.LoDashArrayWrapper<number>>_([1, 2, 3, 4]).splice(1);
result = <_.LoDashArrayWrapper<number>>_([1, 2, 3, 4]).splice(1, 2, 5, 6);
result = <_.LoDashWrapper<number>>_([1, 2, 3, 4]).unshift(5, 6);

result = <number[]>_.tap([1, 2, 3, 4], function(array) { console.log(array); });
result = <_.LoDashWrapper<string>>_('test').tap(function(value) { console.log(value); });
result = <_.LoDashArrayWrapper<number>>_([1, 2, 3, 4]).tap(function(array) { console.log(array); });
result = <_.LoDashObjectWrapper<_.Dictionary<string>>>_({'key1': 'test1', 'key2': 'test2'}).tap(function(array) { console.log(array); });

result = <string>_('test').toString();
result = <string>_([1, 2, 3]).toString();
result = <string>_({'key1': 'test1', 'key2': 'test2'}).toString();

result = <string>_('test').valueOf();
result = <number[]>_([1, 2, 3]).valueOf();
result = <_.Dictionary<string>>_({'key1': 'test1', 'key2': 'test2'}).valueOf();

result = <string>_('test').value();
result = <number[]>_([1, 2, 3]).value();
result = <_.Dictionary<string>>_({'key1': 'test1', 'key2': 'test2'}).value();

// /*************
//  * Arrays *
//  *************/
result = <any[]>_.compact([0, 1, false, 2, '', 3]);
	result = <_.LoDashArrayWrapper<any>>_([0, 1, false, 2, '', 3]).compact();

result = <number[]>_.difference([1, 2, 3, 4, 5], [5, 2, 10]);
	result = <_.LoDashArrayWrapper<number>>_([1, 2, 3, 4, 5]).difference([5, 2, 10]);

result = <number[]>_.rest([1, 2, 3]);
result = <number[]>_.rest([1, 2, 3], 2);
result = <number[]>_.rest([1, 2, 3], (num) => num < 3)
result = <IFoodOrganic[]>_.rest(foodsOrganic, 'test');
result = <IFoodType[]>_.rest(foodsType, { 'type': 'value' });

result = <number[]>_.drop([1, 2, 3]);
result = <number[]>_.drop([1, 2, 3], 2);
result = <number[]>_.drop([1, 2, 3], (num) => num < 3)
result = <IFoodOrganic[]>_.drop(foodsOrganic, 'test');
result = <IFoodType[]>_.drop(foodsType, { 'type': 'value' });

result = <number[]>_.tail([1, 2, 3])
result = <number[]>_.tail([1, 2, 3], 2)
result = <number[]>_.tail([1, 2, 3], (num) => num < 3)
result = <IFoodOrganic[]>_.tail(foodsOrganic, 'test')
result = <IFoodType[]> _.tail(foodsType, { 'type': 'value' })

result = <number>_.findIndex(['apple', 'banana', 'beet'], function(f) {
  return /^b/.test(f);
});
result = <number>_.findIndex(['apple', 'banana', 'beet'], 'apple');
result = <number>_.findIndex([{ food: 'apple' }, { food: 'banana' }, { food: 'beet' }], { food: 'apple'});

result = <number>_.findLastIndex(['apple', 'banana', 'beet'], function(f) {
  return /^b/.test(f);
});
result = <number>_.findLastIndex(['apple', 'banana', 'beet'], 'apple');
result = <number>_.findLastIndex([{ food: 'apple' }, { food: 'banana' }, { food: 'beet' }], { food: 'apple'});

result = <number>_.first([1, 2, 3]);
result = <number[]>_.first([1, 2, 3], 2);
result = <number[]>_.first([1, 2, 3], function(num) {
  return num < 3;
});
result = <IFoodOrganic[]>_.first(foodsOrganic, 'organic');
result = <IFoodType[]>_.first(foodsType, { 'type': 'fruit' });

	result = <number>_.head([1, 2, 3]);
	result = <number[]>_.head([1, 2, 3], 2);
	result = <number[]>_.head([1, 2, 3], function(num) {
	  return num < 3;
	});
	result = <IFoodOrganic[]>_.head(foodsOrganic, 'organic');
	result = <IFoodType[]>_.head(foodsType, { 'type': 'fruit' });

	result = <number>_.take([1, 2, 3]);
	result = <number[]>_.take([1, 2, 3], 2);
    result = <number[]>_.take([1, 2, 3], (num) => num < 3);
	result = <IFoodOrganic[]>_.take(foodsOrganic, 'organic');
	result = <IFoodType[]>_.take(foodsType, { 'type': 'fruit' });

result = <number[]>_.flatten([1, [2], [3, [[4]]]]);
result = <any[]>_.flatten([1, [2], [3, [[4]]]], true);
var result: any
result = <string[]>_.flatten(stoogesQuotes, 'quotes');

	result = <_.LoDashArrayWrapper<number>>_([1, [2], [3, [[4]]]]).flatten();
	result = <_.LoDashArrayWrapper<number>>_([1, [2], [3, [[4]]]]).flatten(true);
	result = <_.LoDashArrayWrapper<string>>_(stoogesQuotes).flatten('quotes');

result = <number>_.indexOf([1, 2, 3, 1, 2, 3], 2);
result = <number>_.indexOf([1, 2, 3, 1, 2, 3], 2, 3);
result = <number>_.indexOf([1, 1, 2, 2, 3, 3], 2, true);

result = <number[]>_.initial([1, 2, 3]);
result = <number[]>_.initial([1, 2, 3], 2);
result = <number[]>_.initial([1, 2, 3], function(num) {
  return num > 1;
});
result = <IFoodOrganic[]>_.initial(foodsOrganic, 'organic');
result = <IFoodType[]>_.initial(foodsType, { 'type': 'vegetable' });

result = <number[]>_.intersection([1, 2, 3], [101, 2, 1, 10], [2, 1]);

result = <number>_.last([1, 2, 3]);
result = <number[]>_.last([1, 2, 3], 2);
result = <number[]>_.last([1, 2, 3], function(num) {
  return num > 1;
});
result = <IFoodOrganic[]>_.last(foodsOrganic, 'organic');
result = <IFoodType[]>_.last(foodsType, { 'type': 'vegetable' });

result = <number>_.lastIndexOf([1, 2, 3, 1, 2, 3], 2);
result = <number>_.lastIndexOf([1, 2, 3, 1, 2, 3], 2, 3);

result = <{[key: string]: any}>_.zipObject(['moe', 'larry'], [30, 40]);
	result = <{[key: string]: any}>_.object(['moe', 'larry'], [30, 40]);

result = <any[]>_.pull([1, 2, 3, 1, 2, 3], 2, 3);

result = <number[]>_.range(10);
result = <number[]>_.range(1, 11);
result = <number[]>_.range(0, 30, 5);
result = <number[]>_.range(0, -10, -1);
result = <number[]>_.range(1, 4, 0);
result = <number[]>_.range(0);

result = <number[]>_.remove([1, 2, 3, 4, 5, 6], function(num) { return num % 2 == 0; });
result = <IFoodOrganic[]>_.remove(foodsOrganic, 'organic');
result = <IFoodType[]>_.remove(foodsType, { 'type': 'vegetable'});

result = <number>_.sortedIndex([20, 30, 50], 40);
result = <number>_.sortedIndex([{ 'x': 20 }, { 'x': 30 }, { 'x': 50 }], { 'x': 40 }, 'x');
var sortedIndexDict = {
  'wordToNumber': { 'twenty': 20, 'thirty': 30, 'fourty': 40, 'fifty': 50 }
};
result = <number>_.sortedIndex(['twenty', 'thirty', 'fifty'], 'fourty', function(word) {
  return sortedIndexDict.wordToNumber[word];
});
result = <number>_.sortedIndex(['twenty', 'thirty', 'fifty'], 'fourty', function(word) {
  return this.wordToNumber[word];
}, sortedIndexDict);

result = <number[]>_.union([1, 2, 3], [101, 2, 1, 10], [2, 1]);

result = <number[]>_.uniq([1, 2, 1, 3, 1]);
result = <number[]>_.uniq([1, 1, 2, 2, 3], true);
result = <string[]>_.uniq(['A', 'b', 'C', 'a', 'B', 'c'], function(letter) { 
	return letter.toLowerCase(); 
});
result = <number[]>_.uniq([1, 2.5, 3, 1.5, 2, 3.5], function(num) { return this.floor(num); }, Math);
result = <{x: number;}[]>_.uniq([{ 'x': 1 }, { 'x': 2 }, { 'x': 1 }], 'x');

	result = <number[]>_.unique([1, 2, 1, 3, 1]);
	result = <number[]>_.unique([1, 1, 2, 2, 3], true);
	result = <string[]>_.unique(['A', 'b', 'C', 'a', 'B', 'c'], function(letter) { 
		return letter.toLowerCase(); 
	});
	result = <number[]>_.unique([1, 2.5, 3, 1.5, 2, 3.5], function(num) { return this.floor(num); }, Math);
	result = <{x: number;}[]>_.unique([{ 'x': 1 }, { 'x': 2 }, { 'x': 1 }], 'x');

result = <number[]>_.without([1, 2, 1, 0, 3, 1, 4], 0, 1);

result = <any[][]>_.zip(['moe', 'larry'], [30, 40], [true, false]);
	result = <any[][]>_.unzip(['moe', 'larry'], [30, 40], [true, false]);

// /* *************
//  * Collections *
//  ************* */

result = <string[]>_.at(['a', 'b', 'c', 'd', 'e'], [0, 2, 4]);
result = <string[]>_.at(['moe', 'larry', 'curly'], 0, 2);

result = <boolean>_.contains([1, 2, 3], 1);
result = <boolean>_.contains([1, 2, 3], 1, 2);
result = <boolean>_.contains({ 'name': 'moe', 'age': 40 }, 'moe');
result = <boolean>_.contains('curly', 'ur');

	result = <boolean>_.include([1, 2, 3], 1);
	result = <boolean>_.include([1, 2, 3], 1, 2);
	result = <boolean>_.include({ 'name': 'moe', 'age': 40 }, 'moe');
	result = <boolean>_.include('curly', 'ur');

result = <_.Dictionary<number>>_.countBy([4.3, 6.1, 6.4], function(num) { return Math.floor(num); });
result = <_.Dictionary<number>>_.countBy([4.3, 6.1, 6.4], function(num) { return this.floor(num); }, Math);
result = <_.Dictionary<number>>_.countBy(['one', 'two', 'three'], 'length');

	result = <_.LoDashObjectWrapper<_.Dictionary<number>>>_([4.3, 6.1, 6.4]).countBy(function(num) { return Math.floor(num); });
	result = <_.LoDashObjectWrapper<_.Dictionary<number>>>_([4.3, 6.1, 6.4]).countBy(function(num) { return this.floor(num); }, Math);
	result = <_.LoDashObjectWrapper<_.Dictionary<number>>>_(['one', 'two', 'three']).countBy('length');

result = <boolean>_.every([true, 1, null, 'yes'], Boolean);
result = <boolean>_.every(stoogesAges, 'age');
result = <boolean>_.every(stoogesAges, { 'age': 50 });

	result = <boolean>_.all([true, 1, null, 'yes'], Boolean);
	result = <boolean>_.all(stoogesAges, 'age');
	result = <boolean>_.all(stoogesAges, { 'age': 50 });

result = <number[]>_.filter([1, 2, 3, 4, 5, 6], function(num) { return num % 2 == 0; });
result = <IFoodCombined[]>_.filter(foodsCombined, 'organic');
result = <IFoodCombined[]>_.filter(foodsCombined, { 'type': 'fruit' });

	result = <number[]>_([1, 2, 3, 4, 5, 6]).filter(function(num) { return num % 2 == 0; });
	result = <IFoodCombined[]>_(foodsCombined).filter('organic');
	result = <IFoodCombined[]>_(foodsCombined).filter({ 'type': 'fruit' });

	result = <number[]>_.select([1, 2, 3, 4, 5, 6], function(num) { return num % 2 == 0; });
	result = <IFoodCombined[]>_.select(foodsCombined, 'organic');
	result = <IFoodCombined[]>_.select(foodsCombined, { 'type': 'fruit' });

		result = <number[]>_([1, 2, 3, 4, 5, 6]).select(function(num) { return num % 2 == 0; });
		result = <IFoodCombined[]>_(foodsCombined).select('organic');
		result = <IFoodCombined[]>_(foodsCombined).select({ 'type': 'fruit' });

result = <number>_.find([1, 2, 3, 4], function(num) {
  return num % 2 == 0;
});
result = <IFoodCombined>_.find(foodsCombined, { 'type': 'vegetable' });
result = <IFoodCombined>_.find(foodsCombined, 'organic');

	result = <number>_.detect([1, 2, 3, 4], function(num) {
	  return num % 2 == 0;
	});
	result = <IFoodCombined>_.detect(foodsCombined, { 'type': 'vegetable' });
	result = <IFoodCombined>_.detect(foodsCombined, 'organic');

	result = <number>_.findWhere([1, 2, 3, 4], function(num) {
	  return num % 2 == 0;
	});
	result = <IFoodCombined>_.findWhere(foodsCombined, { 'type': 'vegetable' });
	result = <IFoodCombined>_.findWhere(foodsCombined, 'organic');

result = <number>_.findLast([1, 2, 3, 4], function(num) {
  return num % 2 == 0;
});
result = <IFoodCombined>_.findLast(foodsCombined, { 'type': 'vegetable' });
result = <IFoodCombined>_.findLast(foodsCombined, 'organic');

result = <number[]>_.forEach([1, 2, 3], function(num) { console.log(num); });
result = <_.Dictionary<number>>_.forEach({ 'one': 1, 'two': 2, 'three': 3 }, function(num) { console.log(num); });

	result = <number[]>_.each([1, 2, 3], function(num) { console.log(num); });
	result = <_.Dictionary<number>>_.each({ 'one': 1, 'two': 2, 'three': 3 }, function(num) { console.log(num); });

	result = <_.LoDashArrayWrapper<number>>_([1, 2, 3]).forEach(function(num) { console.log(num); });
	result = <_.LoDashObjectWrapper<_.Dictionary<number>>>_({ 'one': 1, 'two': 2, 'three': 3 }).forEach(function(num) { console.log(num); });	

		result = <_.LoDashArrayWrapper<number>>_([1, 2, 3]).each(function(num) { console.log(num); });
		result = <_.LoDashObjectWrapper<_.Dictionary<number>>>_({ 'one': 1, 'two': 2, 'three': 3 }).each(function(num) { console.log(num); });	

result = <number[]>_.forEachRight([1, 2, 3], function(num) { console.log(num); });
result = <_.Dictionary<number>>_.forEachRight({ 'one': 1, 'two': 2, 'three': 3 }, function(num) { console.log(num); });

	result = <number[]>_.eachRight([1, 2, 3], function(num) { console.log(num); });
	result = <_.Dictionary<number>>_.eachRight({ 'one': 1, 'two': 2, 'three': 3 }, function(num) { console.log(num); });

<<<<<<< HEAD
	result = <LoDash.LoDashArrayWrapper<number>>_([1, 2, 3]).forEachRight(function(num) { console.log(num); });
	result = <LoDash.LoDashObjectWrapper<LoDash.Dictionary<number>>>_({ 'one': 1, 'two': 2, 'three': 3 }).forEachRight(function(num) { console.log(num); });

		result = <LoDash.LoDashArrayWrapper<number>>_([1, 2, 3]).eachRight(function(num) { console.log(num); });
		result = <LoDash.LoDashObjectWrapper<LoDash.Dictionary<number>>>_({ 'one': 1, 'two': 2, 'three': 3 }).eachRight(function(num) { console.log(num); });

result = <LoDash.Dictionary<number[]>>_.groupBy([4.2, 6.1, 6.4], function(num) { return Math.floor(num); });
result = <LoDash.Dictionary<number[]>>_.groupBy([4.2, 6.1, 6.4], function(num) { return this.floor(num); }, Math);
result = <LoDash.Dictionary<string[]>>_.groupBy(['one', 'two', 'three'], 'length');
=======
result = <_.Dictionary<number[]>>_.groupBy([4.2, 6.1, 6.4], function(num) { return Math.floor(num); });
result = <_.Dictionary<number[]>>_.groupBy([4.2, 6.1, 6.4], function(num) { return this.floor(num); }, Math);
result = <_.Dictionary<string[]>>_.groupBy(['one', 'two', 'three'], 'length');
>>>>>>> 65a8cb57

result = <_.Dictionary<IKey>>_.indexBy(keys, 'dir');
result = <_.Dictionary<IKey>>_.indexBy(keys, function(key) { return String.fromCharCode(key.code); });
result = <_.Dictionary<IKey>>_.indexBy(keys, function(key) { this.fromCharCode(key.code); }, String);

result = <any[]>_.invoke([[5, 1, 7], [3, 2, 1]], 'sort');
result = <any[]>_.invoke([123, 456], String.prototype.split, '');

result = <any[]>_.map([1, 2, 3], function(num) { return num * 3; });
result = <any[]>_.map({ 'one': 1, 'two': 2, 'three': 3 }, function(num) { return num * 3; });
result = <any[]>_.map(stoogesAges, 'name');

	result = <any[]>_.collect([1, 2, 3], function(num) { return num * 3; });
	result = <any[]>_.collect({ 'one': 1, 'two': 2, 'three': 3 }, function(num) { return num * 3; });
	result = <any[]>_.collect(stoogesAges, 'name');

result = <number>_.max([4, 2, 8, 6]);
result = <IStoogesAge>_.max(stoogesAges, function(stooge) { return stooge.age; });
result = <IStoogesAge>_.max(stoogesAges, 'age');

result = <number>_.min([4, 2, 8, 6]);
result = <IStoogesAge>_.min(stoogesAges, function(stooge) { return stooge.age; });
result = <IStoogesAge>_.min(stoogesAges, 'age');

result = <string[]>_.pluck(stoogesAges, 'name');

result = <any>_.reduce([1, 2, 3], function(sum, num) {
  return sum + num;
});
result = <any>_.reduce({ 'a': 1, 'b': 2, 'c': 3 }, function(result, num, key) {
  result[key] = num * 3;
  return result;
}, {});

	result = <any>_.foldl([1, 2, 3], function(sum, num) {
	  return sum + num;
	});
	result = <any>_.foldl({ 'a': 1, 'b': 2, 'c': 3 }, function(result, num, key) {
	  result[key] = num * 3;
	  return result;
	}, {});

	result = <any>_.inject([1, 2, 3], function(sum, num) {
	  return sum + num;
	});
	result = <any>_.inject({ 'a': 1, 'b': 2, 'c': 3 }, function(result, num, key) {
	  result[key] = num * 3;
	  return result;
	}, {});

result = <any>_.reduceRight([[0, 1], [2, 3], [4, 5]], function(a, b) { return a.concat(b); }, []);
	result = <any>_.foldr([[0, 1], [2, 3], [4, 5]], function(a, b) { return a.concat(b); }, []);

result = <number[]>_.reject([1, 2, 3, 4, 5, 6], function(num) { return num % 2 == 0; });
result = <IFoodCombined[]>_.reject(foodsCombined, 'organic');
result = <IFoodCombined[]>_.reject(foodsCombined, { 'type': 'fruit' });

result = <number>_.sample([1, 2, 3, 4]);
result = <number[]>_.sample([1, 2, 3, 4], 2);

result = <number[]>_.shuffle([1, 2, 3, 4, 5, 6]);

result = <number>_.size([1, 2]);
result = <number>_.size({ 'one': 1, 'two': 2, 'three': 3 });
result = <number>_.size('curly');

result = <boolean>_.some([null, 0, 'yes', false], Boolean);
result = <boolean>_.some(foodsCombined, 'organic');
result = <boolean>_.some(foodsCombined, { 'type': 'meat' });
	
	result = <boolean>_.any([null, 0, 'yes', false], Boolean);
	result = <boolean>_.any(foodsCombined, 'organic');
	result = <boolean>_.any(foodsCombined, { 'type': 'meat' });
	
result = <number[]>_.sortBy([1, 2, 3], function(num) { return Math.sin(num); });
result = <number[]>_.sortBy([1, 2, 3], function(num) { return this.sin(num); }, Math);
result = <string[]>_.sortBy(['banana', 'strawberry', 'apple'], 'length');

(function(a, b, c, d){ return _.toArray(arguments).slice(1); })(1, 2, 3, 4);

result = <IStoogesCombined[]>_.where(stoogesCombined, { 'age': 40 });
result = <IStoogesCombined[]>_.where(stoogesCombined, { 'quotes': ['Poifect!'] });
	
/*************
 * Functions *
 *************/
var saves = ['profile', 'settings'];
var asyncSave = (obj) => obj.done();
var done: Function;

done = _.after(saves.length, function() {
  console.log('Done saving!');
});

_.forEach(saves, function(type) {
  asyncSave({ 'type': type, 'complete': done });
});

done = _(saves.length).after(function() {
  console.log('Done saving!');
}).value();

_.forEach(saves, function(type) {
  asyncSave({ 'type': type, 'complete': done });
});

var funcBind = function (greeting) { return greeting + ' ' + this.name };
var funcBind2: () => any = _.bind(funcBind, { 'name': 'moe' }, 'hi');
funcBind2();

var funcBind3: () => any = _(funcBind).bind({ 'name': 'moe' }, 'hi').value();
funcBind3();

var view = {
 'label': 'docs',
 'onClick': function() { console.log('clicked ' + this.label); }
};

view = _.bindAll(view);
jQuery('#docs').on('click', view.onClick);

view = _(view).bindAll().value();
jQuery('#docs').on('click', view.onClick);

var objectBindKey = {
  'name': 'moe',
  'greet': function(greeting) {
    return greeting + ' ' + this.name;
  }
};

var funcBindKey: Function = _.bindKey(objectBindKey, 'greet', 'hi');
funcBindKey();

objectBindKey.greet = function(greeting) {
  return greeting + ', ' + this.name + '!';
};

funcBindKey();

funcBindKey = _(objectBindKey).bindKey('greet', 'hi').value();
funcBindKey();

var realNameMap = {
  'curly': 'jerome'
};

var format = function(name) {
  name = realNameMap[name.toLowerCase()] || name;
  return name.charAt(0).toUpperCase() + name.slice(1).toLowerCase();
};

var greet = function(formatted) {
  return 'Hiya ' + formatted + '!';
};

result = <Function>_.compose(greet, format);
result = <_.LoDashObjectWrapper<Function>>_(greet).compose(format);

var createCallbackObj = { name: 'Joe' };
result = <() => any>_.createCallback('name');
result = <() => boolean>_.createCallback(createCallbackObj);
result = <_.LoDashObjectWrapper<() => any>>_('name').createCallback();
result = <_.LoDashObjectWrapper<() => boolean>>_(createCallbackObj).createCallback();

result = <Function>_.curry(function(a, b, c) {
  	console.log(a + b + c);
});

result = <_.LoDashObjectWrapper<Function>>_(function(a, b, c) {
  	console.log(a + b + c);
}).curry();

declare var source;
result = <Function>_.debounce(function() {}, 150);

jQuery('#postbox').on('click', <Function>_.debounce(function() {}, 300, {
  'leading': true,
  'trailing': false
}));

source.addEventListener('message', <Function>_.debounce(function() {}, 250, {
  'maxWait': 1000
}), false);

result = <_.LoDashObjectWrapper<Function>>_(function() {}).debounce(150);

jQuery('#postbox').on('click', <_.LoDashObjectWrapper<Function>>_(function() {}).debounce(300, {
  'leading': true,
  'trailing': false
}));

source.addEventListener('message', <_.LoDashObjectWrapper<Function>>_(function() {}).debounce(250, {
  'maxWait': 1000
}), false);

result = <number>_.defer(function() { console.log('deferred'); });
result = <_.LoDashWrapper<number>>_(function() { console.log('deferred'); }).defer();

var log = _.bind(console.log, console);
result = <number>_.delay(log, 1000, 'logged later');
result = <_.LoDashWrapper<number>>_(log).delay(1000, 'logged later');

var fibonacci = <Function>_.memoize(function(n) {
  return n < 2 ? n : fibonacci(n - 1) + fibonacci(n - 2);
});

var data = {
  'moe': { 'name': 'moe', 'age': 40 },
  'curly': { 'name': 'curly', 'age': 60 }
};

var stooge = <Function>_.memoize(function(name) { return data[name]; }, _.identity);
stooge('curly');

stooge['cache']['curly'].name = 'jerome';
stooge('curly');

var initialize = <Function>_.once(function(){ });
initialize();
initialize();

var greetPartial = function(greeting, name) { return greeting + ' ' + name; };
var hi = <Function>_.partial(greetPartial, 'hi');
hi('moe');

var defaultsDeep = <Function>_.partialRight(_.merge, _.defaults);

var optionsPartialRight = {
  'variable': 'data',
  'imports': { 'jq': $ }
};

defaultsDeep(optionsPartialRight, _.templateSettings);

var throttled = _.throttle(function () { }, 100);
jQuery(window).on('scroll', throttled);

jQuery('.interactive').on('click', _.throttle(function() { }, 300000, {
  'trailing': false
}));

var helloWrap = function(name) { return 'hello ' + name; };
var helloWrap2 = _.wrap(helloWrap, function(func) {
  return 'before, ' + func('moe') + ', after';
});
helloWrap2();

/**********
* Objects *
***********/
result = <any>_.assign({ 'name': 'moe' }, { 'age': 40 });
result = <any>_.assign({ 'name': 'moe' }, { 'age': 40 }, function(a, b) {
  return typeof a == 'undefined' ? b : a;
});

result = <_.LoDashObjectWrapper<any>>_({ 'name': 'moe' }).assign({ 'age': 40 });
result = <_.LoDashObjectWrapper<any>>_({ 'name': 'moe' }).assign({ 'age': 40 }, function(a, b) {
  return typeof a == 'undefined' ? b : a;
});

	result = <any>_.extend({ 'name': 'moe' }, { 'age': 40 });
	result = <any>_.extend({ 'name': 'moe' }, { 'age': 40 }, function(a, b) {
	  return typeof a == 'undefined' ? b : a;
	});

	result = <_.LoDashObjectWrapper<any>>_({ 'name': 'moe' }).extend({ 'age': 40 });
	result = <_.LoDashObjectWrapper<any>>_({ 'name': 'moe' }).extend({ 'age': 40 }, function(a, b) {
	  return typeof a == 'undefined' ? b : a;
	});

var result = <any>_.clone(stoogesAges);
var result = <any>_.clone(stoogesAges, true);
var result = <any>_.clone(stoogesAges, true, function(value) {
    return _.isElement(value) ? value.cloneNode(false) : undefined;
});

var result = <any>_.cloneDeep(stoogesAges);
var result = <any>_.cloneDeep(stoogesAges, function(value) {
    return _.isElement(value) ? value.cloneNode(false) : undefined;
});

var foodDefaults = { 'name': 'apple' };
result = <any>_.defaults(foodDefaults, { 'name': 'banana', 'type': 'fruit' });
result = <any>_(foodDefaults).defaults({ 'name': 'banana', 'type': 'fruit' });

result = <string>_.findKey({ 'a': 1, 'b': 2, 'c': 3, 'd': 4 }, function(num) {
  return num % 2 == 0;
});

result = <string>_.findLastKey({ 'a': 1, 'b': 2, 'c': 3, 'd': 4 }, function(num) {
  return num % 2 == 1;
});

result = <any>_.forIn(new Dog('Dagny'), function(value, key) {
  console.log(key);
});

result = <any>_.forInRight(new Dog('Dagny'), function(value, key) {
  console.log(key);
});

result = <any>_.forOwn({ '0': 'zero', '1': 'one', 'length': 2 }, function(num, key) {
  console.log(key);
});

result = <any>_.forOwnRight({ '0': 'zero', '1': 'one', 'length': 2 }, function(num, key) {
  console.log(key);
});

result = <string[]>_.functions(_);
 	result = <string[]>_.methods(_);

result = <boolean>_.has({ 'a': 1, 'b': 2, 'c': 3 }, 'b');

result = <any>_.invert({ 'first': 'moe', 'second': 'larry' });

(function(...args: any[]) { return <boolean>_.isArguments(arguments); })(1, 2, 3);

(function () { return <boolean>_.isArray(arguments); })();
result = <boolean>_.isArray([1, 2, 3]);

result = <boolean>_.isBoolean(null);

result = <boolean>_.isDate(new Date());

result = <boolean>_.isElement(document.body);

result = <boolean>_.isEmpty([1, 2, 3]);
result = <boolean>_.isEmpty({});
result = <boolean>_.isEmpty('');

var moe = { 'name': 'moe', 'age': 40 };
var copy = { 'name': 'moe', 'age': 40 };

result = <boolean>_.isEqual(moe, copy);

var words = ['hello', 'goodbye'];
var otherWords = ['hi', 'goodbye'];

result = <boolean>_.isEqual(words, otherWords, function(a, b) {
  var reGreet = /^(?:hello|hi)$/i,
      aGreet = _.isString(a) && reGreet.test(a),
      bGreet = _.isString(b) && reGreet.test(b);

  return (aGreet || bGreet) ? (aGreet == bGreet) : undefined;
});

result = <boolean>_.isFinite(-101);
result = <boolean>_.isFinite('10');
result = <boolean>_.isFinite(true);
result = <boolean>_.isFinite('');
result = <boolean>_.isFinite(Infinity);

result = <boolean>_.isFunction(_);

result = <boolean>_.isNaN(NaN);
result = <boolean>_.isNaN(new Number(NaN));
result = <boolean>_.isNaN(undefined);

result = <boolean>_.isNull(null);
result = <boolean>_.isNull(undefined);

result = <boolean>_.isNumber(8.4 * 5);

result = <boolean>_.isObject({});
result = <boolean>_.isObject([1, 2, 3]);
result = <boolean>_.isObject(1);

function Stooge(name, age) {
  this.name = name;
  this.age = age;
}

result = <boolean>_.isPlainObject(new Stooge('moe', 40));
result = <boolean>_.isPlainObject([1, 2, 3]);
result = <boolean>_.isPlainObject({ 'name': 'moe', 'age': 40 });

result = <boolean>_.isRegExp(/moe/);

result = <boolean>_.isString('moe');

result = <boolean>_.isUndefined(void 0);

result = <string[]>_.keys({ 'one': 1, 'two': 2, 'three': 3 });

var mergeNames = {
  'stooges': [
    { 'name': 'moe' },
    { 'name': 'larry' }
  ]
};

var mergeAges = {
  'stooges': [
    { 'age': 40 },
    { 'age': 50 }
  ]
};

result = <any>_.merge(mergeNames, mergeAges);

var mergeFood = {
  'fruits': ['apple'],
  'vegetables': ['beet']
};

var mergeOtherFood = {
  'fruits': ['banana'],
  'vegetables': ['carrot']
};

result = <any>_.merge(mergeFood, mergeOtherFood, function(a, b) {
  return _.isArray(a) ? a.concat(b) : undefined;
});

result = <any>_.omit({ 'name': 'moe', 'age': 40 }, 'age');
result = <any>_.omit({ 'name': 'moe', 'age': 40 }, ['age']);
result = <any>_.omit({ 'name': 'moe', 'age': 40 }, function(value) {
  return typeof value == 'number';
});

result = <any[][]>_.pairs({ 'moe': 30, 'larry': 40 });

result = <any>_.pick({ 'name': 'moe', '_userid': 'moe1' }, 'name');
result = <any>_.pick({ 'name': 'moe', '_userid': 'moe1' }, ['name']);
result = <any>_.pick({ 'name': 'moe', '_userid': 'moe1' }, function(value, key) {
  return key.charAt(0) != '_';
});

result = <any>_.transform([1, 2, 3, 4, 5, 6, 7, 8, 9, 10], function(result, num) {
  num *= num;
  if (num % 2) {
    return result.push(num) < 3;
  }
});
// → [1, 9, 25]

result = <any>_.transform({ 'a': 1, 'b': 2, 'c': 3 }, function(result, num, key) {
  result[key] = num * 3;
});

result = <any[]>_.values({ 'one': 1, 'two': 2, 'three': 3 });

/**********
* Utilities *
***********/

result = <string>_.escape('Moe, Larry & Curly');

result = <{ name: string }>_.identity({ 'name': 'moe' });

_.mixin({
  'capitalize': function(string) {
    return string.charAt(0).toUpperCase() + string.slice(1).toLowerCase();
  }
});

var lodash = <typeof _>_.noConflict();

result = <number>_.parseInt('08');

result = <number>_.random(0, 5);
result = <number>_.random(5);
result = <number>_.random(5, true);
result = <number>_.random(1.2, 5.2);
result = <number>_.random(0, 5, true);

var object = {
  'cheese': 'crumpets',
  'stuff': function() {
    return 'nonsense';
  }
};

result = <any>_.result(object, 'cheese');
result = <any>_.result(object, 'stuff');

var tempObject = {};
result = <typeof _>_.runInContext(tempObject);

result = <_.TemplateExecutor>_.template('hello <%= name %>');
result = <string>_.template('<b><%- value %></b>', { 'value': '<script>' });

var listTemplate = '<% _.forEach(people, function(name) { %><li><%- name %></li><% }); %>';
result = <string>_.template(listTemplate, { 'people': ['moe', 'larry'] });
result = <string>_.template('hello ${ name }', { 'name': 'curly' });
result = <string>_.template('<% print("hello " + name); %>!', { 'name': 'larry' });

var listTemplate = '<% $.each(people, function(name) { %><li><%- name %></li><% }); %>';
result = <string>_.template(listTemplate, { 'people': ['moe', 'larry'] }, { 'imports': { '$': jQuery } });
result = <_.TemplateExecutor>_.template('hello <%= name %>', null, { 'sourceURL': '/basic/greeting.jst' });

result = <_.TemplateExecutor>_.template('hi <%= data.name %>!', null, { 'variable': 'data' });
result = <string>(<_.TemplateExecutor>result).source;

function Mage() {
	this.castSpell = (n:number) => n;
	this.cast = (n: number) => n;
};
var mage = new Mage(); 
result = <any[]>_.times(3, _.partial(_.random, 1, 6));
result = <any[]>_.times(3, function(n: number) { mage.castSpell(n); });
result = <any[]>_.times(3, function(n: number) { this.cast(n); }, mage);

result = <string>_.unescape('Moe, Larry &amp; Curly');

result = <string>_.uniqueId('contact_');
result = <string>_.uniqueId();

/**********
* Utilities *
***********/

result = <string>_.VERSION;
result = <_.Support>_.support;
result = <_.TemplateSettings>_.templateSettings;
<|MERGE_RESOLUTION|>--- conflicted
+++ resolved
@@ -1,904 +1,898 @@
-/// <reference path="lodash.d.ts" />
-
-declare var $, jQuery;
-
-interface IFoodOrganic {
-	name: string;
-	organic: boolean;
-}
-
-interface IFoodType {
-	name: string;
-	type: string;
-}
-
-interface IFoodCombined {
-	name: string;
-	organic: boolean;
-	type: string;
-}
-
-interface IStoogesQuote {
-	name: string;
-	quotes: string[];
-}
-
-interface IStoogesAge {
-	name: string;
-	age: number;
-}
-
-interface IStoogesCombined {
-	name: string;
-	age: number;
-	quotes: string[];
-}
-
-interface IKey {
-	dir: string;
-	code: number;
-}
-
-var foodsOrganic: IFoodOrganic[] = [
-	{ name: 'banana', organic: true },
-	{ name: 'beet',   organic: false },
-];
-var foodsType: IFoodType[] = [
-	{ name: 'apple',  type: 'fruit' },
-	{ name: 'banana', type: 'fruit' },
-	{ name: 'beet',   type: 'vegetable' }
-];
-var foodsCombined: IFoodCombined[] = [
-  { 'name': 'apple',  'organic': false, 'type': 'fruit' },
-  { 'name': 'carrot', 'organic': true,  'type': 'vegetable' }
-];
-
-var stoogesQuotes: IStoogesQuote[] = [
-	{ 'name': 'curly', 'quotes': ['Oh, a wise guy, eh?', 'Poifect!'] },
-	{ 'name': 'moe', 'quotes': ['Spread out!', 'You knucklehead!'] }
-];
-var stoogesAges: IStoogesAge[] = [
-	{ 'name': 'moe', 'age': 40 },
-	{ 'name': 'larry', 'age': 50 }
-];
-
-var stoogesCombined: IStoogesCombined[] = [
-  { 'name': 'curly', 'age': 30, 'quotes': ['Oh, a wise guy, eh?', 'Poifect!'] },
-  { 'name': 'moe', 'age': 40, 'quotes': ['Spread out!', 'You knucklehead!'] }
-];
-
-var keys: IKey[] = [
-  { 'dir': 'left', 'code': 97 },
-  { 'dir': 'right', 'code': 100 }
-];
-
-function Dog(name) {
-  this.name = name;
-}
-
-Dog.prototype.bark = function() {
-  console.log('Woof, woof!');
-};
-
-var result : any;
-
-/*************
- * Chaining *
- *************/
-result = <_.LoDashWrapper<string>>_('test');
-result = <_.LoDashWrapper<number>>_(1);
-result = <_.LoDashWrapper<boolean>>_(true);
-result = <_.LoDashArrayWrapper<string>>_(['test1', 'test2']);
-result = <_.LoDashObjectWrapper<_.Dictionary<string>>>_({'key1': 'test1', 'key2': 'test2'});
-
-result = <_.LoDashWrapper<string>>_.chain('test');
-result = <_.LoDashWrapper<string>>_('test').chain();
-result = <_.LoDashWrapper<number>>_.chain(1);
-result = <_.LoDashWrapper<number>>_(1).chain();
-result = <_.LoDashWrapper<boolean>>_.chain(true);
-result = <_.LoDashWrapper<boolean>>_(true).chain();
-result = <_.LoDashArrayWrapper<string>>_.chain(['test1', 'test2']);
-result = <_.LoDashArrayWrapper<string>>_(['test1', 'test2']).chain();
-result = <_.LoDashObjectWrapper<_.Dictionary<string>>>_.chain({'key1': 'test1', 'key2': 'test2'});
-result = <_.LoDashObjectWrapper<_.Dictionary<string>>>_({'key1': 'test1', 'key2': 'test2'}).chain();
-
-//Wrapped array shortcut methods
-result = <_.LoDashArrayWrapper<number>>_([1, 2, 3, 4]).concat(5, 6);
-result = <_.LoDashWrapper<string>>_([1, 2, 3, 4]).join(',');
-result = <_.LoDashWrapper<number>>_([1, 2, 3, 4]).pop();
-_([1, 2, 3, 4]).push(5, 6, 7);
-result = <_.LoDashArrayWrapper<number>>_([1, 2, 3, 4]).reverse();
-result = <_.LoDashWrapper<number>>_([1, 2, 3, 4]).shift();
-result = <_.LoDashArrayWrapper<number>>_([1, 2, 3, 4]).slice(1, 2);
-result = <_.LoDashArrayWrapper<number>>_([1, 2, 3, 4]).slice(2);
-result = <_.LoDashArrayWrapper<number>>_([1, 2, 3, 4]).sort((a, b) => 1);
-result = <_.LoDashArrayWrapper<number>>_([1, 2, 3, 4]).splice(1);
-result = <_.LoDashArrayWrapper<number>>_([1, 2, 3, 4]).splice(1, 2, 5, 6);
-result = <_.LoDashWrapper<number>>_([1, 2, 3, 4]).unshift(5, 6);
-
-result = <number[]>_.tap([1, 2, 3, 4], function(array) { console.log(array); });
-result = <_.LoDashWrapper<string>>_('test').tap(function(value) { console.log(value); });
-result = <_.LoDashArrayWrapper<number>>_([1, 2, 3, 4]).tap(function(array) { console.log(array); });
-result = <_.LoDashObjectWrapper<_.Dictionary<string>>>_({'key1': 'test1', 'key2': 'test2'}).tap(function(array) { console.log(array); });
-
-result = <string>_('test').toString();
-result = <string>_([1, 2, 3]).toString();
-result = <string>_({'key1': 'test1', 'key2': 'test2'}).toString();
-
-result = <string>_('test').valueOf();
-result = <number[]>_([1, 2, 3]).valueOf();
-result = <_.Dictionary<string>>_({'key1': 'test1', 'key2': 'test2'}).valueOf();
-
-result = <string>_('test').value();
-result = <number[]>_([1, 2, 3]).value();
-result = <_.Dictionary<string>>_({'key1': 'test1', 'key2': 'test2'}).value();
-
-// /*************
-//  * Arrays *
-//  *************/
-result = <any[]>_.compact([0, 1, false, 2, '', 3]);
-	result = <_.LoDashArrayWrapper<any>>_([0, 1, false, 2, '', 3]).compact();
-
-result = <number[]>_.difference([1, 2, 3, 4, 5], [5, 2, 10]);
-	result = <_.LoDashArrayWrapper<number>>_([1, 2, 3, 4, 5]).difference([5, 2, 10]);
-
-result = <number[]>_.rest([1, 2, 3]);
-result = <number[]>_.rest([1, 2, 3], 2);
-result = <number[]>_.rest([1, 2, 3], (num) => num < 3)
-result = <IFoodOrganic[]>_.rest(foodsOrganic, 'test');
-result = <IFoodType[]>_.rest(foodsType, { 'type': 'value' });
-
-result = <number[]>_.drop([1, 2, 3]);
-result = <number[]>_.drop([1, 2, 3], 2);
-result = <number[]>_.drop([1, 2, 3], (num) => num < 3)
-result = <IFoodOrganic[]>_.drop(foodsOrganic, 'test');
-result = <IFoodType[]>_.drop(foodsType, { 'type': 'value' });
-
-result = <number[]>_.tail([1, 2, 3])
-result = <number[]>_.tail([1, 2, 3], 2)
-result = <number[]>_.tail([1, 2, 3], (num) => num < 3)
-result = <IFoodOrganic[]>_.tail(foodsOrganic, 'test')
-result = <IFoodType[]> _.tail(foodsType, { 'type': 'value' })
-
-result = <number>_.findIndex(['apple', 'banana', 'beet'], function(f) {
-  return /^b/.test(f);
-});
-result = <number>_.findIndex(['apple', 'banana', 'beet'], 'apple');
-result = <number>_.findIndex([{ food: 'apple' }, { food: 'banana' }, { food: 'beet' }], { food: 'apple'});
-
-result = <number>_.findLastIndex(['apple', 'banana', 'beet'], function(f) {
-  return /^b/.test(f);
-});
-result = <number>_.findLastIndex(['apple', 'banana', 'beet'], 'apple');
-result = <number>_.findLastIndex([{ food: 'apple' }, { food: 'banana' }, { food: 'beet' }], { food: 'apple'});
-
-result = <number>_.first([1, 2, 3]);
-result = <number[]>_.first([1, 2, 3], 2);
-result = <number[]>_.first([1, 2, 3], function(num) {
-  return num < 3;
-});
-result = <IFoodOrganic[]>_.first(foodsOrganic, 'organic');
-result = <IFoodType[]>_.first(foodsType, { 'type': 'fruit' });
-
-	result = <number>_.head([1, 2, 3]);
-	result = <number[]>_.head([1, 2, 3], 2);
-	result = <number[]>_.head([1, 2, 3], function(num) {
-	  return num < 3;
-	});
-	result = <IFoodOrganic[]>_.head(foodsOrganic, 'organic');
-	result = <IFoodType[]>_.head(foodsType, { 'type': 'fruit' });
-
-	result = <number>_.take([1, 2, 3]);
-	result = <number[]>_.take([1, 2, 3], 2);
-    result = <number[]>_.take([1, 2, 3], (num) => num < 3);
-	result = <IFoodOrganic[]>_.take(foodsOrganic, 'organic');
-	result = <IFoodType[]>_.take(foodsType, { 'type': 'fruit' });
-
-result = <number[]>_.flatten([1, [2], [3, [[4]]]]);
-result = <any[]>_.flatten([1, [2], [3, [[4]]]], true);
-var result: any
-result = <string[]>_.flatten(stoogesQuotes, 'quotes');
-
-	result = <_.LoDashArrayWrapper<number>>_([1, [2], [3, [[4]]]]).flatten();
-	result = <_.LoDashArrayWrapper<number>>_([1, [2], [3, [[4]]]]).flatten(true);
-	result = <_.LoDashArrayWrapper<string>>_(stoogesQuotes).flatten('quotes');
-
-result = <number>_.indexOf([1, 2, 3, 1, 2, 3], 2);
-result = <number>_.indexOf([1, 2, 3, 1, 2, 3], 2, 3);
-result = <number>_.indexOf([1, 1, 2, 2, 3, 3], 2, true);
-
-result = <number[]>_.initial([1, 2, 3]);
-result = <number[]>_.initial([1, 2, 3], 2);
-result = <number[]>_.initial([1, 2, 3], function(num) {
-  return num > 1;
-});
-result = <IFoodOrganic[]>_.initial(foodsOrganic, 'organic');
-result = <IFoodType[]>_.initial(foodsType, { 'type': 'vegetable' });
-
-result = <number[]>_.intersection([1, 2, 3], [101, 2, 1, 10], [2, 1]);
-
-result = <number>_.last([1, 2, 3]);
-result = <number[]>_.last([1, 2, 3], 2);
-result = <number[]>_.last([1, 2, 3], function(num) {
-  return num > 1;
-});
-result = <IFoodOrganic[]>_.last(foodsOrganic, 'organic');
-result = <IFoodType[]>_.last(foodsType, { 'type': 'vegetable' });
-
-result = <number>_.lastIndexOf([1, 2, 3, 1, 2, 3], 2);
-result = <number>_.lastIndexOf([1, 2, 3, 1, 2, 3], 2, 3);
-
-result = <{[key: string]: any}>_.zipObject(['moe', 'larry'], [30, 40]);
-	result = <{[key: string]: any}>_.object(['moe', 'larry'], [30, 40]);
-
-result = <any[]>_.pull([1, 2, 3, 1, 2, 3], 2, 3);
-
-result = <number[]>_.range(10);
-result = <number[]>_.range(1, 11);
-result = <number[]>_.range(0, 30, 5);
-result = <number[]>_.range(0, -10, -1);
-result = <number[]>_.range(1, 4, 0);
-result = <number[]>_.range(0);
-
-result = <number[]>_.remove([1, 2, 3, 4, 5, 6], function(num) { return num % 2 == 0; });
-result = <IFoodOrganic[]>_.remove(foodsOrganic, 'organic');
-result = <IFoodType[]>_.remove(foodsType, { 'type': 'vegetable'});
-
-result = <number>_.sortedIndex([20, 30, 50], 40);
-result = <number>_.sortedIndex([{ 'x': 20 }, { 'x': 30 }, { 'x': 50 }], { 'x': 40 }, 'x');
-var sortedIndexDict = {
-  'wordToNumber': { 'twenty': 20, 'thirty': 30, 'fourty': 40, 'fifty': 50 }
-};
-result = <number>_.sortedIndex(['twenty', 'thirty', 'fifty'], 'fourty', function(word) {
-  return sortedIndexDict.wordToNumber[word];
-});
-result = <number>_.sortedIndex(['twenty', 'thirty', 'fifty'], 'fourty', function(word) {
-  return this.wordToNumber[word];
-}, sortedIndexDict);
-
-result = <number[]>_.union([1, 2, 3], [101, 2, 1, 10], [2, 1]);
-
-result = <number[]>_.uniq([1, 2, 1, 3, 1]);
-result = <number[]>_.uniq([1, 1, 2, 2, 3], true);
-result = <string[]>_.uniq(['A', 'b', 'C', 'a', 'B', 'c'], function(letter) { 
-	return letter.toLowerCase(); 
-});
-result = <number[]>_.uniq([1, 2.5, 3, 1.5, 2, 3.5], function(num) { return this.floor(num); }, Math);
-result = <{x: number;}[]>_.uniq([{ 'x': 1 }, { 'x': 2 }, { 'x': 1 }], 'x');
-
-	result = <number[]>_.unique([1, 2, 1, 3, 1]);
-	result = <number[]>_.unique([1, 1, 2, 2, 3], true);
-	result = <string[]>_.unique(['A', 'b', 'C', 'a', 'B', 'c'], function(letter) { 
-		return letter.toLowerCase(); 
-	});
-	result = <number[]>_.unique([1, 2.5, 3, 1.5, 2, 3.5], function(num) { return this.floor(num); }, Math);
-	result = <{x: number;}[]>_.unique([{ 'x': 1 }, { 'x': 2 }, { 'x': 1 }], 'x');
-
-result = <number[]>_.without([1, 2, 1, 0, 3, 1, 4], 0, 1);
-
-result = <any[][]>_.zip(['moe', 'larry'], [30, 40], [true, false]);
-	result = <any[][]>_.unzip(['moe', 'larry'], [30, 40], [true, false]);
-
-// /* *************
-//  * Collections *
-//  ************* */
-
-result = <string[]>_.at(['a', 'b', 'c', 'd', 'e'], [0, 2, 4]);
-result = <string[]>_.at(['moe', 'larry', 'curly'], 0, 2);
-
-result = <boolean>_.contains([1, 2, 3], 1);
-result = <boolean>_.contains([1, 2, 3], 1, 2);
-result = <boolean>_.contains({ 'name': 'moe', 'age': 40 }, 'moe');
-result = <boolean>_.contains('curly', 'ur');
-
-	result = <boolean>_.include([1, 2, 3], 1);
-	result = <boolean>_.include([1, 2, 3], 1, 2);
-	result = <boolean>_.include({ 'name': 'moe', 'age': 40 }, 'moe');
-	result = <boolean>_.include('curly', 'ur');
-
-result = <_.Dictionary<number>>_.countBy([4.3, 6.1, 6.4], function(num) { return Math.floor(num); });
-result = <_.Dictionary<number>>_.countBy([4.3, 6.1, 6.4], function(num) { return this.floor(num); }, Math);
-result = <_.Dictionary<number>>_.countBy(['one', 'two', 'three'], 'length');
-
-	result = <_.LoDashObjectWrapper<_.Dictionary<number>>>_([4.3, 6.1, 6.4]).countBy(function(num) { return Math.floor(num); });
-	result = <_.LoDashObjectWrapper<_.Dictionary<number>>>_([4.3, 6.1, 6.4]).countBy(function(num) { return this.floor(num); }, Math);
-	result = <_.LoDashObjectWrapper<_.Dictionary<number>>>_(['one', 'two', 'three']).countBy('length');
-
-result = <boolean>_.every([true, 1, null, 'yes'], Boolean);
-result = <boolean>_.every(stoogesAges, 'age');
-result = <boolean>_.every(stoogesAges, { 'age': 50 });
-
-	result = <boolean>_.all([true, 1, null, 'yes'], Boolean);
-	result = <boolean>_.all(stoogesAges, 'age');
-	result = <boolean>_.all(stoogesAges, { 'age': 50 });
-
-result = <number[]>_.filter([1, 2, 3, 4, 5, 6], function(num) { return num % 2 == 0; });
-result = <IFoodCombined[]>_.filter(foodsCombined, 'organic');
-result = <IFoodCombined[]>_.filter(foodsCombined, { 'type': 'fruit' });
-
-	result = <number[]>_([1, 2, 3, 4, 5, 6]).filter(function(num) { return num % 2 == 0; });
-	result = <IFoodCombined[]>_(foodsCombined).filter('organic');
-	result = <IFoodCombined[]>_(foodsCombined).filter({ 'type': 'fruit' });
-
-	result = <number[]>_.select([1, 2, 3, 4, 5, 6], function(num) { return num % 2 == 0; });
-	result = <IFoodCombined[]>_.select(foodsCombined, 'organic');
-	result = <IFoodCombined[]>_.select(foodsCombined, { 'type': 'fruit' });
-
-		result = <number[]>_([1, 2, 3, 4, 5, 6]).select(function(num) { return num % 2 == 0; });
-		result = <IFoodCombined[]>_(foodsCombined).select('organic');
-		result = <IFoodCombined[]>_(foodsCombined).select({ 'type': 'fruit' });
-
-result = <number>_.find([1, 2, 3, 4], function(num) {
-  return num % 2 == 0;
-});
-result = <IFoodCombined>_.find(foodsCombined, { 'type': 'vegetable' });
-result = <IFoodCombined>_.find(foodsCombined, 'organic');
-
-	result = <number>_.detect([1, 2, 3, 4], function(num) {
-	  return num % 2 == 0;
-	});
-	result = <IFoodCombined>_.detect(foodsCombined, { 'type': 'vegetable' });
-	result = <IFoodCombined>_.detect(foodsCombined, 'organic');
-
-	result = <number>_.findWhere([1, 2, 3, 4], function(num) {
-	  return num % 2 == 0;
-	});
-	result = <IFoodCombined>_.findWhere(foodsCombined, { 'type': 'vegetable' });
-	result = <IFoodCombined>_.findWhere(foodsCombined, 'organic');
-
-result = <number>_.findLast([1, 2, 3, 4], function(num) {
-  return num % 2 == 0;
-});
-result = <IFoodCombined>_.findLast(foodsCombined, { 'type': 'vegetable' });
-result = <IFoodCombined>_.findLast(foodsCombined, 'organic');
-
-result = <number[]>_.forEach([1, 2, 3], function(num) { console.log(num); });
-result = <_.Dictionary<number>>_.forEach({ 'one': 1, 'two': 2, 'three': 3 }, function(num) { console.log(num); });
-
-	result = <number[]>_.each([1, 2, 3], function(num) { console.log(num); });
-	result = <_.Dictionary<number>>_.each({ 'one': 1, 'two': 2, 'three': 3 }, function(num) { console.log(num); });
-
-	result = <_.LoDashArrayWrapper<number>>_([1, 2, 3]).forEach(function(num) { console.log(num); });
-	result = <_.LoDashObjectWrapper<_.Dictionary<number>>>_({ 'one': 1, 'two': 2, 'three': 3 }).forEach(function(num) { console.log(num); });	
-
-		result = <_.LoDashArrayWrapper<number>>_([1, 2, 3]).each(function(num) { console.log(num); });
-		result = <_.LoDashObjectWrapper<_.Dictionary<number>>>_({ 'one': 1, 'two': 2, 'three': 3 }).each(function(num) { console.log(num); });	
-
-result = <number[]>_.forEachRight([1, 2, 3], function(num) { console.log(num); });
-result = <_.Dictionary<number>>_.forEachRight({ 'one': 1, 'two': 2, 'three': 3 }, function(num) { console.log(num); });
-
-	result = <number[]>_.eachRight([1, 2, 3], function(num) { console.log(num); });
-	result = <_.Dictionary<number>>_.eachRight({ 'one': 1, 'two': 2, 'three': 3 }, function(num) { console.log(num); });
-
-<<<<<<< HEAD
-	result = <LoDash.LoDashArrayWrapper<number>>_([1, 2, 3]).forEachRight(function(num) { console.log(num); });
-	result = <LoDash.LoDashObjectWrapper<LoDash.Dictionary<number>>>_({ 'one': 1, 'two': 2, 'three': 3 }).forEachRight(function(num) { console.log(num); });
-
-		result = <LoDash.LoDashArrayWrapper<number>>_([1, 2, 3]).eachRight(function(num) { console.log(num); });
-		result = <LoDash.LoDashObjectWrapper<LoDash.Dictionary<number>>>_({ 'one': 1, 'two': 2, 'three': 3 }).eachRight(function(num) { console.log(num); });
-
-result = <LoDash.Dictionary<number[]>>_.groupBy([4.2, 6.1, 6.4], function(num) { return Math.floor(num); });
-result = <LoDash.Dictionary<number[]>>_.groupBy([4.2, 6.1, 6.4], function(num) { return this.floor(num); }, Math);
-result = <LoDash.Dictionary<string[]>>_.groupBy(['one', 'two', 'three'], 'length');
-=======
-result = <_.Dictionary<number[]>>_.groupBy([4.2, 6.1, 6.4], function(num) { return Math.floor(num); });
-result = <_.Dictionary<number[]>>_.groupBy([4.2, 6.1, 6.4], function(num) { return this.floor(num); }, Math);
-result = <_.Dictionary<string[]>>_.groupBy(['one', 'two', 'three'], 'length');
->>>>>>> 65a8cb57
-
-result = <_.Dictionary<IKey>>_.indexBy(keys, 'dir');
-result = <_.Dictionary<IKey>>_.indexBy(keys, function(key) { return String.fromCharCode(key.code); });
-result = <_.Dictionary<IKey>>_.indexBy(keys, function(key) { this.fromCharCode(key.code); }, String);
-
-result = <any[]>_.invoke([[5, 1, 7], [3, 2, 1]], 'sort');
-result = <any[]>_.invoke([123, 456], String.prototype.split, '');
-
-result = <any[]>_.map([1, 2, 3], function(num) { return num * 3; });
-result = <any[]>_.map({ 'one': 1, 'two': 2, 'three': 3 }, function(num) { return num * 3; });
-result = <any[]>_.map(stoogesAges, 'name');
-
-	result = <any[]>_.collect([1, 2, 3], function(num) { return num * 3; });
-	result = <any[]>_.collect({ 'one': 1, 'two': 2, 'three': 3 }, function(num) { return num * 3; });
-	result = <any[]>_.collect(stoogesAges, 'name');
-
-result = <number>_.max([4, 2, 8, 6]);
-result = <IStoogesAge>_.max(stoogesAges, function(stooge) { return stooge.age; });
-result = <IStoogesAge>_.max(stoogesAges, 'age');
-
-result = <number>_.min([4, 2, 8, 6]);
-result = <IStoogesAge>_.min(stoogesAges, function(stooge) { return stooge.age; });
-result = <IStoogesAge>_.min(stoogesAges, 'age');
-
-result = <string[]>_.pluck(stoogesAges, 'name');
-
-result = <any>_.reduce([1, 2, 3], function(sum, num) {
-  return sum + num;
-});
-result = <any>_.reduce({ 'a': 1, 'b': 2, 'c': 3 }, function(result, num, key) {
-  result[key] = num * 3;
-  return result;
-}, {});
-
-	result = <any>_.foldl([1, 2, 3], function(sum, num) {
-	  return sum + num;
-	});
-	result = <any>_.foldl({ 'a': 1, 'b': 2, 'c': 3 }, function(result, num, key) {
-	  result[key] = num * 3;
-	  return result;
-	}, {});
-
-	result = <any>_.inject([1, 2, 3], function(sum, num) {
-	  return sum + num;
-	});
-	result = <any>_.inject({ 'a': 1, 'b': 2, 'c': 3 }, function(result, num, key) {
-	  result[key] = num * 3;
-	  return result;
-	}, {});
-
-result = <any>_.reduceRight([[0, 1], [2, 3], [4, 5]], function(a, b) { return a.concat(b); }, []);
-	result = <any>_.foldr([[0, 1], [2, 3], [4, 5]], function(a, b) { return a.concat(b); }, []);
-
-result = <number[]>_.reject([1, 2, 3, 4, 5, 6], function(num) { return num % 2 == 0; });
-result = <IFoodCombined[]>_.reject(foodsCombined, 'organic');
-result = <IFoodCombined[]>_.reject(foodsCombined, { 'type': 'fruit' });
-
-result = <number>_.sample([1, 2, 3, 4]);
-result = <number[]>_.sample([1, 2, 3, 4], 2);
-
-result = <number[]>_.shuffle([1, 2, 3, 4, 5, 6]);
-
-result = <number>_.size([1, 2]);
-result = <number>_.size({ 'one': 1, 'two': 2, 'three': 3 });
-result = <number>_.size('curly');
-
-result = <boolean>_.some([null, 0, 'yes', false], Boolean);
-result = <boolean>_.some(foodsCombined, 'organic');
-result = <boolean>_.some(foodsCombined, { 'type': 'meat' });
-	
-	result = <boolean>_.any([null, 0, 'yes', false], Boolean);
-	result = <boolean>_.any(foodsCombined, 'organic');
-	result = <boolean>_.any(foodsCombined, { 'type': 'meat' });
-	
-result = <number[]>_.sortBy([1, 2, 3], function(num) { return Math.sin(num); });
-result = <number[]>_.sortBy([1, 2, 3], function(num) { return this.sin(num); }, Math);
-result = <string[]>_.sortBy(['banana', 'strawberry', 'apple'], 'length');
-
-(function(a, b, c, d){ return _.toArray(arguments).slice(1); })(1, 2, 3, 4);
-
-result = <IStoogesCombined[]>_.where(stoogesCombined, { 'age': 40 });
-result = <IStoogesCombined[]>_.where(stoogesCombined, { 'quotes': ['Poifect!'] });
-	
-/*************
- * Functions *
- *************/
-var saves = ['profile', 'settings'];
-var asyncSave = (obj) => obj.done();
-var done: Function;
-
-done = _.after(saves.length, function() {
-  console.log('Done saving!');
-});
-
-_.forEach(saves, function(type) {
-  asyncSave({ 'type': type, 'complete': done });
-});
-
-done = _(saves.length).after(function() {
-  console.log('Done saving!');
-}).value();
-
-_.forEach(saves, function(type) {
-  asyncSave({ 'type': type, 'complete': done });
-});
-
-var funcBind = function (greeting) { return greeting + ' ' + this.name };
-var funcBind2: () => any = _.bind(funcBind, { 'name': 'moe' }, 'hi');
-funcBind2();
-
-var funcBind3: () => any = _(funcBind).bind({ 'name': 'moe' }, 'hi').value();
-funcBind3();
-
-var view = {
- 'label': 'docs',
- 'onClick': function() { console.log('clicked ' + this.label); }
-};
-
-view = _.bindAll(view);
-jQuery('#docs').on('click', view.onClick);
-
-view = _(view).bindAll().value();
-jQuery('#docs').on('click', view.onClick);
-
-var objectBindKey = {
-  'name': 'moe',
-  'greet': function(greeting) {
-    return greeting + ' ' + this.name;
-  }
-};
-
-var funcBindKey: Function = _.bindKey(objectBindKey, 'greet', 'hi');
-funcBindKey();
-
-objectBindKey.greet = function(greeting) {
-  return greeting + ', ' + this.name + '!';
-};
-
-funcBindKey();
-
-funcBindKey = _(objectBindKey).bindKey('greet', 'hi').value();
-funcBindKey();
-
-var realNameMap = {
-  'curly': 'jerome'
-};
-
-var format = function(name) {
-  name = realNameMap[name.toLowerCase()] || name;
-  return name.charAt(0).toUpperCase() + name.slice(1).toLowerCase();
-};
-
-var greet = function(formatted) {
-  return 'Hiya ' + formatted + '!';
-};
-
-result = <Function>_.compose(greet, format);
-result = <_.LoDashObjectWrapper<Function>>_(greet).compose(format);
-
-var createCallbackObj = { name: 'Joe' };
-result = <() => any>_.createCallback('name');
-result = <() => boolean>_.createCallback(createCallbackObj);
-result = <_.LoDashObjectWrapper<() => any>>_('name').createCallback();
-result = <_.LoDashObjectWrapper<() => boolean>>_(createCallbackObj).createCallback();
-
-result = <Function>_.curry(function(a, b, c) {
-  	console.log(a + b + c);
-});
-
-result = <_.LoDashObjectWrapper<Function>>_(function(a, b, c) {
-  	console.log(a + b + c);
-}).curry();
-
-declare var source;
-result = <Function>_.debounce(function() {}, 150);
-
-jQuery('#postbox').on('click', <Function>_.debounce(function() {}, 300, {
-  'leading': true,
-  'trailing': false
-}));
-
-source.addEventListener('message', <Function>_.debounce(function() {}, 250, {
-  'maxWait': 1000
-}), false);
-
-result = <_.LoDashObjectWrapper<Function>>_(function() {}).debounce(150);
-
-jQuery('#postbox').on('click', <_.LoDashObjectWrapper<Function>>_(function() {}).debounce(300, {
-  'leading': true,
-  'trailing': false
-}));
-
-source.addEventListener('message', <_.LoDashObjectWrapper<Function>>_(function() {}).debounce(250, {
-  'maxWait': 1000
-}), false);
-
-result = <number>_.defer(function() { console.log('deferred'); });
-result = <_.LoDashWrapper<number>>_(function() { console.log('deferred'); }).defer();
-
-var log = _.bind(console.log, console);
-result = <number>_.delay(log, 1000, 'logged later');
-result = <_.LoDashWrapper<number>>_(log).delay(1000, 'logged later');
-
-var fibonacci = <Function>_.memoize(function(n) {
-  return n < 2 ? n : fibonacci(n - 1) + fibonacci(n - 2);
-});
-
-var data = {
-  'moe': { 'name': 'moe', 'age': 40 },
-  'curly': { 'name': 'curly', 'age': 60 }
-};
-
-var stooge = <Function>_.memoize(function(name) { return data[name]; }, _.identity);
-stooge('curly');
-
-stooge['cache']['curly'].name = 'jerome';
-stooge('curly');
-
-var initialize = <Function>_.once(function(){ });
-initialize();
-initialize();
-
-var greetPartial = function(greeting, name) { return greeting + ' ' + name; };
-var hi = <Function>_.partial(greetPartial, 'hi');
-hi('moe');
-
-var defaultsDeep = <Function>_.partialRight(_.merge, _.defaults);
-
-var optionsPartialRight = {
-  'variable': 'data',
-  'imports': { 'jq': $ }
-};
-
-defaultsDeep(optionsPartialRight, _.templateSettings);
-
-var throttled = _.throttle(function () { }, 100);
-jQuery(window).on('scroll', throttled);
-
-jQuery('.interactive').on('click', _.throttle(function() { }, 300000, {
-  'trailing': false
-}));
-
-var helloWrap = function(name) { return 'hello ' + name; };
-var helloWrap2 = _.wrap(helloWrap, function(func) {
-  return 'before, ' + func('moe') + ', after';
-});
-helloWrap2();
-
-/**********
-* Objects *
-***********/
-result = <any>_.assign({ 'name': 'moe' }, { 'age': 40 });
-result = <any>_.assign({ 'name': 'moe' }, { 'age': 40 }, function(a, b) {
-  return typeof a == 'undefined' ? b : a;
-});
-
-result = <_.LoDashObjectWrapper<any>>_({ 'name': 'moe' }).assign({ 'age': 40 });
-result = <_.LoDashObjectWrapper<any>>_({ 'name': 'moe' }).assign({ 'age': 40 }, function(a, b) {
-  return typeof a == 'undefined' ? b : a;
-});
-
-	result = <any>_.extend({ 'name': 'moe' }, { 'age': 40 });
-	result = <any>_.extend({ 'name': 'moe' }, { 'age': 40 }, function(a, b) {
-	  return typeof a == 'undefined' ? b : a;
-	});
-
-	result = <_.LoDashObjectWrapper<any>>_({ 'name': 'moe' }).extend({ 'age': 40 });
-	result = <_.LoDashObjectWrapper<any>>_({ 'name': 'moe' }).extend({ 'age': 40 }, function(a, b) {
-	  return typeof a == 'undefined' ? b : a;
-	});
-
-var result = <any>_.clone(stoogesAges);
-var result = <any>_.clone(stoogesAges, true);
-var result = <any>_.clone(stoogesAges, true, function(value) {
-    return _.isElement(value) ? value.cloneNode(false) : undefined;
-});
-
-var result = <any>_.cloneDeep(stoogesAges);
-var result = <any>_.cloneDeep(stoogesAges, function(value) {
-    return _.isElement(value) ? value.cloneNode(false) : undefined;
-});
-
-var foodDefaults = { 'name': 'apple' };
-result = <any>_.defaults(foodDefaults, { 'name': 'banana', 'type': 'fruit' });
-result = <any>_(foodDefaults).defaults({ 'name': 'banana', 'type': 'fruit' });
-
-result = <string>_.findKey({ 'a': 1, 'b': 2, 'c': 3, 'd': 4 }, function(num) {
-  return num % 2 == 0;
-});
-
-result = <string>_.findLastKey({ 'a': 1, 'b': 2, 'c': 3, 'd': 4 }, function(num) {
-  return num % 2 == 1;
-});
-
-result = <any>_.forIn(new Dog('Dagny'), function(value, key) {
-  console.log(key);
-});
-
-result = <any>_.forInRight(new Dog('Dagny'), function(value, key) {
-  console.log(key);
-});
-
-result = <any>_.forOwn({ '0': 'zero', '1': 'one', 'length': 2 }, function(num, key) {
-  console.log(key);
-});
-
-result = <any>_.forOwnRight({ '0': 'zero', '1': 'one', 'length': 2 }, function(num, key) {
-  console.log(key);
-});
-
-result = <string[]>_.functions(_);
- 	result = <string[]>_.methods(_);
-
-result = <boolean>_.has({ 'a': 1, 'b': 2, 'c': 3 }, 'b');
-
-result = <any>_.invert({ 'first': 'moe', 'second': 'larry' });
-
-(function(...args: any[]) { return <boolean>_.isArguments(arguments); })(1, 2, 3);
-
-(function () { return <boolean>_.isArray(arguments); })();
-result = <boolean>_.isArray([1, 2, 3]);
-
-result = <boolean>_.isBoolean(null);
-
-result = <boolean>_.isDate(new Date());
-
-result = <boolean>_.isElement(document.body);
-
-result = <boolean>_.isEmpty([1, 2, 3]);
-result = <boolean>_.isEmpty({});
-result = <boolean>_.isEmpty('');
-
-var moe = { 'name': 'moe', 'age': 40 };
-var copy = { 'name': 'moe', 'age': 40 };
-
-result = <boolean>_.isEqual(moe, copy);
-
-var words = ['hello', 'goodbye'];
-var otherWords = ['hi', 'goodbye'];
-
-result = <boolean>_.isEqual(words, otherWords, function(a, b) {
-  var reGreet = /^(?:hello|hi)$/i,
-      aGreet = _.isString(a) && reGreet.test(a),
-      bGreet = _.isString(b) && reGreet.test(b);
-
-  return (aGreet || bGreet) ? (aGreet == bGreet) : undefined;
-});
-
-result = <boolean>_.isFinite(-101);
-result = <boolean>_.isFinite('10');
-result = <boolean>_.isFinite(true);
-result = <boolean>_.isFinite('');
-result = <boolean>_.isFinite(Infinity);
-
-result = <boolean>_.isFunction(_);
-
-result = <boolean>_.isNaN(NaN);
-result = <boolean>_.isNaN(new Number(NaN));
-result = <boolean>_.isNaN(undefined);
-
-result = <boolean>_.isNull(null);
-result = <boolean>_.isNull(undefined);
-
-result = <boolean>_.isNumber(8.4 * 5);
-
-result = <boolean>_.isObject({});
-result = <boolean>_.isObject([1, 2, 3]);
-result = <boolean>_.isObject(1);
-
-function Stooge(name, age) {
-  this.name = name;
-  this.age = age;
-}
-
-result = <boolean>_.isPlainObject(new Stooge('moe', 40));
-result = <boolean>_.isPlainObject([1, 2, 3]);
-result = <boolean>_.isPlainObject({ 'name': 'moe', 'age': 40 });
-
-result = <boolean>_.isRegExp(/moe/);
-
-result = <boolean>_.isString('moe');
-
-result = <boolean>_.isUndefined(void 0);
-
-result = <string[]>_.keys({ 'one': 1, 'two': 2, 'three': 3 });
-
-var mergeNames = {
-  'stooges': [
-    { 'name': 'moe' },
-    { 'name': 'larry' }
-  ]
-};
-
-var mergeAges = {
-  'stooges': [
-    { 'age': 40 },
-    { 'age': 50 }
-  ]
-};
-
-result = <any>_.merge(mergeNames, mergeAges);
-
-var mergeFood = {
-  'fruits': ['apple'],
-  'vegetables': ['beet']
-};
-
-var mergeOtherFood = {
-  'fruits': ['banana'],
-  'vegetables': ['carrot']
-};
-
-result = <any>_.merge(mergeFood, mergeOtherFood, function(a, b) {
-  return _.isArray(a) ? a.concat(b) : undefined;
-});
-
-result = <any>_.omit({ 'name': 'moe', 'age': 40 }, 'age');
-result = <any>_.omit({ 'name': 'moe', 'age': 40 }, ['age']);
-result = <any>_.omit({ 'name': 'moe', 'age': 40 }, function(value) {
-  return typeof value == 'number';
-});
-
-result = <any[][]>_.pairs({ 'moe': 30, 'larry': 40 });
-
-result = <any>_.pick({ 'name': 'moe', '_userid': 'moe1' }, 'name');
-result = <any>_.pick({ 'name': 'moe', '_userid': 'moe1' }, ['name']);
-result = <any>_.pick({ 'name': 'moe', '_userid': 'moe1' }, function(value, key) {
-  return key.charAt(0) != '_';
-});
-
-result = <any>_.transform([1, 2, 3, 4, 5, 6, 7, 8, 9, 10], function(result, num) {
-  num *= num;
-  if (num % 2) {
-    return result.push(num) < 3;
-  }
-});
-// → [1, 9, 25]
-
-result = <any>_.transform({ 'a': 1, 'b': 2, 'c': 3 }, function(result, num, key) {
-  result[key] = num * 3;
-});
-
-result = <any[]>_.values({ 'one': 1, 'two': 2, 'three': 3 });
-
-/**********
-* Utilities *
-***********/
-
-result = <string>_.escape('Moe, Larry & Curly');
-
-result = <{ name: string }>_.identity({ 'name': 'moe' });
-
-_.mixin({
-  'capitalize': function(string) {
-    return string.charAt(0).toUpperCase() + string.slice(1).toLowerCase();
-  }
-});
-
-var lodash = <typeof _>_.noConflict();
-
-result = <number>_.parseInt('08');
-
-result = <number>_.random(0, 5);
-result = <number>_.random(5);
-result = <number>_.random(5, true);
-result = <number>_.random(1.2, 5.2);
-result = <number>_.random(0, 5, true);
-
-var object = {
-  'cheese': 'crumpets',
-  'stuff': function() {
-    return 'nonsense';
-  }
-};
-
-result = <any>_.result(object, 'cheese');
-result = <any>_.result(object, 'stuff');
-
-var tempObject = {};
-result = <typeof _>_.runInContext(tempObject);
-
-result = <_.TemplateExecutor>_.template('hello <%= name %>');
-result = <string>_.template('<b><%- value %></b>', { 'value': '<script>' });
-
-var listTemplate = '<% _.forEach(people, function(name) { %><li><%- name %></li><% }); %>';
-result = <string>_.template(listTemplate, { 'people': ['moe', 'larry'] });
-result = <string>_.template('hello ${ name }', { 'name': 'curly' });
-result = <string>_.template('<% print("hello " + name); %>!', { 'name': 'larry' });
-
-var listTemplate = '<% $.each(people, function(name) { %><li><%- name %></li><% }); %>';
-result = <string>_.template(listTemplate, { 'people': ['moe', 'larry'] }, { 'imports': { '$': jQuery } });
-result = <_.TemplateExecutor>_.template('hello <%= name %>', null, { 'sourceURL': '/basic/greeting.jst' });
-
-result = <_.TemplateExecutor>_.template('hi <%= data.name %>!', null, { 'variable': 'data' });
-result = <string>(<_.TemplateExecutor>result).source;
-
-function Mage() {
-	this.castSpell = (n:number) => n;
-	this.cast = (n: number) => n;
-};
-var mage = new Mage(); 
-result = <any[]>_.times(3, _.partial(_.random, 1, 6));
-result = <any[]>_.times(3, function(n: number) { mage.castSpell(n); });
-result = <any[]>_.times(3, function(n: number) { this.cast(n); }, mage);
-
-result = <string>_.unescape('Moe, Larry &amp; Curly');
-
-result = <string>_.uniqueId('contact_');
-result = <string>_.uniqueId();
-
-/**********
-* Utilities *
-***********/
-
-result = <string>_.VERSION;
-result = <_.Support>_.support;
-result = <_.TemplateSettings>_.templateSettings;
+/// <reference path="lodash.d.ts" />
+
+declare var $, jQuery;
+
+interface IFoodOrganic {
+	name: string;
+	organic: boolean;
+}
+
+interface IFoodType {
+	name: string;
+	type: string;
+}
+
+interface IFoodCombined {
+	name: string;
+	organic: boolean;
+	type: string;
+}
+
+interface IStoogesQuote {
+	name: string;
+	quotes: string[];
+}
+
+interface IStoogesAge {
+	name: string;
+	age: number;
+}
+
+interface IStoogesCombined {
+	name: string;
+	age: number;
+	quotes: string[];
+}
+
+interface IKey {
+	dir: string;
+	code: number;
+}
+
+var foodsOrganic: IFoodOrganic[] = [
+	{ name: 'banana', organic: true },
+	{ name: 'beet',   organic: false },
+];
+var foodsType: IFoodType[] = [
+	{ name: 'apple',  type: 'fruit' },
+	{ name: 'banana', type: 'fruit' },
+	{ name: 'beet',   type: 'vegetable' }
+];
+var foodsCombined: IFoodCombined[] = [
+  { 'name': 'apple',  'organic': false, 'type': 'fruit' },
+  { 'name': 'carrot', 'organic': true,  'type': 'vegetable' }
+];
+
+var stoogesQuotes: IStoogesQuote[] = [
+	{ 'name': 'curly', 'quotes': ['Oh, a wise guy, eh?', 'Poifect!'] },
+	{ 'name': 'moe', 'quotes': ['Spread out!', 'You knucklehead!'] }
+];
+var stoogesAges: IStoogesAge[] = [
+	{ 'name': 'moe', 'age': 40 },
+	{ 'name': 'larry', 'age': 50 }
+];
+
+var stoogesCombined: IStoogesCombined[] = [
+  { 'name': 'curly', 'age': 30, 'quotes': ['Oh, a wise guy, eh?', 'Poifect!'] },
+  { 'name': 'moe', 'age': 40, 'quotes': ['Spread out!', 'You knucklehead!'] }
+];
+
+var keys: IKey[] = [
+  { 'dir': 'left', 'code': 97 },
+  { 'dir': 'right', 'code': 100 }
+];
+
+function Dog(name) {
+  this.name = name;
+}
+
+Dog.prototype.bark = function() {
+  console.log('Woof, woof!');
+};
+
+var result : any;
+
+/*************
+ * Chaining *
+ *************/
+result = <_.LoDashWrapper<string>>_('test');
+result = <_.LoDashWrapper<number>>_(1);
+result = <_.LoDashWrapper<boolean>>_(true);
+result = <_.LoDashArrayWrapper<string>>_(['test1', 'test2']);
+result = <_.LoDashObjectWrapper<_.Dictionary<string>>>_({'key1': 'test1', 'key2': 'test2'});
+
+result = <_.LoDashWrapper<string>>_.chain('test');
+result = <_.LoDashWrapper<string>>_('test').chain();
+result = <_.LoDashWrapper<number>>_.chain(1);
+result = <_.LoDashWrapper<number>>_(1).chain();
+result = <_.LoDashWrapper<boolean>>_.chain(true);
+result = <_.LoDashWrapper<boolean>>_(true).chain();
+result = <_.LoDashArrayWrapper<string>>_.chain(['test1', 'test2']);
+result = <_.LoDashArrayWrapper<string>>_(['test1', 'test2']).chain();
+result = <_.LoDashObjectWrapper<_.Dictionary<string>>>_.chain({'key1': 'test1', 'key2': 'test2'});
+result = <_.LoDashObjectWrapper<_.Dictionary<string>>>_({'key1': 'test1', 'key2': 'test2'}).chain();
+
+//Wrapped array shortcut methods
+result = <_.LoDashArrayWrapper<number>>_([1, 2, 3, 4]).concat(5, 6);
+result = <_.LoDashWrapper<string>>_([1, 2, 3, 4]).join(',');
+result = <_.LoDashWrapper<number>>_([1, 2, 3, 4]).pop();
+_([1, 2, 3, 4]).push(5, 6, 7);
+result = <_.LoDashArrayWrapper<number>>_([1, 2, 3, 4]).reverse();
+result = <_.LoDashWrapper<number>>_([1, 2, 3, 4]).shift();
+result = <_.LoDashArrayWrapper<number>>_([1, 2, 3, 4]).slice(1, 2);
+result = <_.LoDashArrayWrapper<number>>_([1, 2, 3, 4]).slice(2);
+result = <_.LoDashArrayWrapper<number>>_([1, 2, 3, 4]).sort((a, b) => 1);
+result = <_.LoDashArrayWrapper<number>>_([1, 2, 3, 4]).splice(1);
+result = <_.LoDashArrayWrapper<number>>_([1, 2, 3, 4]).splice(1, 2, 5, 6);
+result = <_.LoDashWrapper<number>>_([1, 2, 3, 4]).unshift(5, 6);
+
+result = <number[]>_.tap([1, 2, 3, 4], function(array) { console.log(array); });
+result = <_.LoDashWrapper<string>>_('test').tap(function(value) { console.log(value); });
+result = <_.LoDashArrayWrapper<number>>_([1, 2, 3, 4]).tap(function(array) { console.log(array); });
+result = <_.LoDashObjectWrapper<_.Dictionary<string>>>_({'key1': 'test1', 'key2': 'test2'}).tap(function(array) { console.log(array); });
+
+result = <string>_('test').toString();
+result = <string>_([1, 2, 3]).toString();
+result = <string>_({'key1': 'test1', 'key2': 'test2'}).toString();
+
+result = <string>_('test').valueOf();
+result = <number[]>_([1, 2, 3]).valueOf();
+result = <_.Dictionary<string>>_({'key1': 'test1', 'key2': 'test2'}).valueOf();
+
+result = <string>_('test').value();
+result = <number[]>_([1, 2, 3]).value();
+result = <_.Dictionary<string>>_({'key1': 'test1', 'key2': 'test2'}).value();
+
+// /*************
+//  * Arrays *
+//  *************/
+result = <any[]>_.compact([0, 1, false, 2, '', 3]);
+	result = <_.LoDashArrayWrapper<any>>_([0, 1, false, 2, '', 3]).compact();
+
+result = <number[]>_.difference([1, 2, 3, 4, 5], [5, 2, 10]);
+	result = <_.LoDashArrayWrapper<number>>_([1, 2, 3, 4, 5]).difference([5, 2, 10]);
+
+result = <number[]>_.rest([1, 2, 3]);
+result = <number[]>_.rest([1, 2, 3], 2);
+result = <number[]>_.rest([1, 2, 3], (num) => num < 3)
+result = <IFoodOrganic[]>_.rest(foodsOrganic, 'test');
+result = <IFoodType[]>_.rest(foodsType, { 'type': 'value' });
+
+result = <number[]>_.drop([1, 2, 3]);
+result = <number[]>_.drop([1, 2, 3], 2);
+result = <number[]>_.drop([1, 2, 3], (num) => num < 3)
+result = <IFoodOrganic[]>_.drop(foodsOrganic, 'test');
+result = <IFoodType[]>_.drop(foodsType, { 'type': 'value' });
+
+result = <number[]>_.tail([1, 2, 3])
+result = <number[]>_.tail([1, 2, 3], 2)
+result = <number[]>_.tail([1, 2, 3], (num) => num < 3)
+result = <IFoodOrganic[]>_.tail(foodsOrganic, 'test')
+result = <IFoodType[]> _.tail(foodsType, { 'type': 'value' })
+
+result = <number>_.findIndex(['apple', 'banana', 'beet'], function(f) {
+  return /^b/.test(f);
+});
+result = <number>_.findIndex(['apple', 'banana', 'beet'], 'apple');
+result = <number>_.findIndex([{ food: 'apple' }, { food: 'banana' }, { food: 'beet' }], { food: 'apple'});
+
+result = <number>_.findLastIndex(['apple', 'banana', 'beet'], function(f) {
+  return /^b/.test(f);
+});
+result = <number>_.findLastIndex(['apple', 'banana', 'beet'], 'apple');
+result = <number>_.findLastIndex([{ food: 'apple' }, { food: 'banana' }, { food: 'beet' }], { food: 'apple'});
+
+result = <number>_.first([1, 2, 3]);
+result = <number[]>_.first([1, 2, 3], 2);
+result = <number[]>_.first([1, 2, 3], function(num) {
+  return num < 3;
+});
+result = <IFoodOrganic[]>_.first(foodsOrganic, 'organic');
+result = <IFoodType[]>_.first(foodsType, { 'type': 'fruit' });
+
+	result = <number>_.head([1, 2, 3]);
+	result = <number[]>_.head([1, 2, 3], 2);
+	result = <number[]>_.head([1, 2, 3], function(num) {
+	  return num < 3;
+	});
+	result = <IFoodOrganic[]>_.head(foodsOrganic, 'organic');
+	result = <IFoodType[]>_.head(foodsType, { 'type': 'fruit' });
+
+	result = <number>_.take([1, 2, 3]);
+	result = <number[]>_.take([1, 2, 3], 2);
+    result = <number[]>_.take([1, 2, 3], (num) => num < 3);
+	result = <IFoodOrganic[]>_.take(foodsOrganic, 'organic');
+	result = <IFoodType[]>_.take(foodsType, { 'type': 'fruit' });
+
+result = <number[]>_.flatten([1, [2], [3, [[4]]]]);
+result = <any[]>_.flatten([1, [2], [3, [[4]]]], true);
+var result: any
+result = <string[]>_.flatten(stoogesQuotes, 'quotes');
+
+	result = <_.LoDashArrayWrapper<number>>_([1, [2], [3, [[4]]]]).flatten();
+	result = <_.LoDashArrayWrapper<number>>_([1, [2], [3, [[4]]]]).flatten(true);
+	result = <_.LoDashArrayWrapper<string>>_(stoogesQuotes).flatten('quotes');
+
+result = <number>_.indexOf([1, 2, 3, 1, 2, 3], 2);
+result = <number>_.indexOf([1, 2, 3, 1, 2, 3], 2, 3);
+result = <number>_.indexOf([1, 1, 2, 2, 3, 3], 2, true);
+
+result = <number[]>_.initial([1, 2, 3]);
+result = <number[]>_.initial([1, 2, 3], 2);
+result = <number[]>_.initial([1, 2, 3], function(num) {
+  return num > 1;
+});
+result = <IFoodOrganic[]>_.initial(foodsOrganic, 'organic');
+result = <IFoodType[]>_.initial(foodsType, { 'type': 'vegetable' });
+
+result = <number[]>_.intersection([1, 2, 3], [101, 2, 1, 10], [2, 1]);
+
+result = <number>_.last([1, 2, 3]);
+result = <number[]>_.last([1, 2, 3], 2);
+result = <number[]>_.last([1, 2, 3], function(num) {
+  return num > 1;
+});
+result = <IFoodOrganic[]>_.last(foodsOrganic, 'organic');
+result = <IFoodType[]>_.last(foodsType, { 'type': 'vegetable' });
+
+result = <number>_.lastIndexOf([1, 2, 3, 1, 2, 3], 2);
+result = <number>_.lastIndexOf([1, 2, 3, 1, 2, 3], 2, 3);
+
+result = <{[key: string]: any}>_.zipObject(['moe', 'larry'], [30, 40]);
+	result = <{[key: string]: any}>_.object(['moe', 'larry'], [30, 40]);
+
+result = <any[]>_.pull([1, 2, 3, 1, 2, 3], 2, 3);
+
+result = <number[]>_.range(10);
+result = <number[]>_.range(1, 11);
+result = <number[]>_.range(0, 30, 5);
+result = <number[]>_.range(0, -10, -1);
+result = <number[]>_.range(1, 4, 0);
+result = <number[]>_.range(0);
+
+result = <number[]>_.remove([1, 2, 3, 4, 5, 6], function(num) { return num % 2 == 0; });
+result = <IFoodOrganic[]>_.remove(foodsOrganic, 'organic');
+result = <IFoodType[]>_.remove(foodsType, { 'type': 'vegetable'});
+
+result = <number>_.sortedIndex([20, 30, 50], 40);
+result = <number>_.sortedIndex([{ 'x': 20 }, { 'x': 30 }, { 'x': 50 }], { 'x': 40 }, 'x');
+var sortedIndexDict = {
+  'wordToNumber': { 'twenty': 20, 'thirty': 30, 'fourty': 40, 'fifty': 50 }
+};
+result = <number>_.sortedIndex(['twenty', 'thirty', 'fifty'], 'fourty', function(word) {
+  return sortedIndexDict.wordToNumber[word];
+});
+result = <number>_.sortedIndex(['twenty', 'thirty', 'fifty'], 'fourty', function(word) {
+  return this.wordToNumber[word];
+}, sortedIndexDict);
+
+result = <number[]>_.union([1, 2, 3], [101, 2, 1, 10], [2, 1]);
+
+result = <number[]>_.uniq([1, 2, 1, 3, 1]);
+result = <number[]>_.uniq([1, 1, 2, 2, 3], true);
+result = <string[]>_.uniq(['A', 'b', 'C', 'a', 'B', 'c'], function(letter) { 
+	return letter.toLowerCase(); 
+});
+result = <number[]>_.uniq([1, 2.5, 3, 1.5, 2, 3.5], function(num) { return this.floor(num); }, Math);
+result = <{x: number;}[]>_.uniq([{ 'x': 1 }, { 'x': 2 }, { 'x': 1 }], 'x');
+
+	result = <number[]>_.unique([1, 2, 1, 3, 1]);
+	result = <number[]>_.unique([1, 1, 2, 2, 3], true);
+	result = <string[]>_.unique(['A', 'b', 'C', 'a', 'B', 'c'], function(letter) { 
+		return letter.toLowerCase(); 
+	});
+	result = <number[]>_.unique([1, 2.5, 3, 1.5, 2, 3.5], function(num) { return this.floor(num); }, Math);
+	result = <{x: number;}[]>_.unique([{ 'x': 1 }, { 'x': 2 }, { 'x': 1 }], 'x');
+
+result = <number[]>_.without([1, 2, 1, 0, 3, 1, 4], 0, 1);
+
+result = <any[][]>_.zip(['moe', 'larry'], [30, 40], [true, false]);
+	result = <any[][]>_.unzip(['moe', 'larry'], [30, 40], [true, false]);
+
+// /* *************
+//  * Collections *
+//  ************* */
+
+result = <string[]>_.at(['a', 'b', 'c', 'd', 'e'], [0, 2, 4]);
+result = <string[]>_.at(['moe', 'larry', 'curly'], 0, 2);
+
+result = <boolean>_.contains([1, 2, 3], 1);
+result = <boolean>_.contains([1, 2, 3], 1, 2);
+result = <boolean>_.contains({ 'name': 'moe', 'age': 40 }, 'moe');
+result = <boolean>_.contains('curly', 'ur');
+
+	result = <boolean>_.include([1, 2, 3], 1);
+	result = <boolean>_.include([1, 2, 3], 1, 2);
+	result = <boolean>_.include({ 'name': 'moe', 'age': 40 }, 'moe');
+	result = <boolean>_.include('curly', 'ur');
+
+result = <_.Dictionary<number>>_.countBy([4.3, 6.1, 6.4], function(num) { return Math.floor(num); });
+result = <_.Dictionary<number>>_.countBy([4.3, 6.1, 6.4], function(num) { return this.floor(num); }, Math);
+result = <_.Dictionary<number>>_.countBy(['one', 'two', 'three'], 'length');
+
+	result = <_.LoDashObjectWrapper<_.Dictionary<number>>>_([4.3, 6.1, 6.4]).countBy(function(num) { return Math.floor(num); });
+	result = <_.LoDashObjectWrapper<_.Dictionary<number>>>_([4.3, 6.1, 6.4]).countBy(function(num) { return this.floor(num); }, Math);
+	result = <_.LoDashObjectWrapper<_.Dictionary<number>>>_(['one', 'two', 'three']).countBy('length');
+
+result = <boolean>_.every([true, 1, null, 'yes'], Boolean);
+result = <boolean>_.every(stoogesAges, 'age');
+result = <boolean>_.every(stoogesAges, { 'age': 50 });
+
+	result = <boolean>_.all([true, 1, null, 'yes'], Boolean);
+	result = <boolean>_.all(stoogesAges, 'age');
+	result = <boolean>_.all(stoogesAges, { 'age': 50 });
+
+result = <number[]>_.filter([1, 2, 3, 4, 5, 6], function(num) { return num % 2 == 0; });
+result = <IFoodCombined[]>_.filter(foodsCombined, 'organic');
+result = <IFoodCombined[]>_.filter(foodsCombined, { 'type': 'fruit' });
+
+	result = <number[]>_([1, 2, 3, 4, 5, 6]).filter(function(num) { return num % 2 == 0; });
+	result = <IFoodCombined[]>_(foodsCombined).filter('organic');
+	result = <IFoodCombined[]>_(foodsCombined).filter({ 'type': 'fruit' });
+
+	result = <number[]>_.select([1, 2, 3, 4, 5, 6], function(num) { return num % 2 == 0; });
+	result = <IFoodCombined[]>_.select(foodsCombined, 'organic');
+	result = <IFoodCombined[]>_.select(foodsCombined, { 'type': 'fruit' });
+
+		result = <number[]>_([1, 2, 3, 4, 5, 6]).select(function(num) { return num % 2 == 0; });
+		result = <IFoodCombined[]>_(foodsCombined).select('organic');
+		result = <IFoodCombined[]>_(foodsCombined).select({ 'type': 'fruit' });
+
+result = <number>_.find([1, 2, 3, 4], function(num) {
+  return num % 2 == 0;
+});
+result = <IFoodCombined>_.find(foodsCombined, { 'type': 'vegetable' });
+result = <IFoodCombined>_.find(foodsCombined, 'organic');
+
+	result = <number>_.detect([1, 2, 3, 4], function(num) {
+	  return num % 2 == 0;
+	});
+	result = <IFoodCombined>_.detect(foodsCombined, { 'type': 'vegetable' });
+	result = <IFoodCombined>_.detect(foodsCombined, 'organic');
+
+	result = <number>_.findWhere([1, 2, 3, 4], function(num) {
+	  return num % 2 == 0;
+	});
+	result = <IFoodCombined>_.findWhere(foodsCombined, { 'type': 'vegetable' });
+	result = <IFoodCombined>_.findWhere(foodsCombined, 'organic');
+
+result = <number>_.findLast([1, 2, 3, 4], function(num) {
+  return num % 2 == 0;
+});
+result = <IFoodCombined>_.findLast(foodsCombined, { 'type': 'vegetable' });
+result = <IFoodCombined>_.findLast(foodsCombined, 'organic');
+
+result = <number[]>_.forEach([1, 2, 3], function(num) { console.log(num); });
+result = <_.Dictionary<number>>_.forEach({ 'one': 1, 'two': 2, 'three': 3 }, function(num) { console.log(num); });
+
+	result = <number[]>_.each([1, 2, 3], function(num) { console.log(num); });
+	result = <_.Dictionary<number>>_.each({ 'one': 1, 'two': 2, 'three': 3 }, function(num) { console.log(num); });
+
+	result = <_.LoDashArrayWrapper<number>>_([1, 2, 3]).forEach(function(num) { console.log(num); });
+	result = <_.LoDashObjectWrapper<_.Dictionary<number>>>_({ 'one': 1, 'two': 2, 'three': 3 }).forEach(function(num) { console.log(num); });	
+
+		result = <_.LoDashArrayWrapper<number>>_([1, 2, 3]).each(function(num) { console.log(num); });
+		result = <_.LoDashObjectWrapper<_.Dictionary<number>>>_({ 'one': 1, 'two': 2, 'three': 3 }).each(function(num) { console.log(num); });	
+
+result = <number[]>_.forEachRight([1, 2, 3], function(num) { console.log(num); });
+result = <_.Dictionary<number>>_.forEachRight({ 'one': 1, 'two': 2, 'three': 3 }, function(num) { console.log(num); });
+
+	result = <number[]>_.eachRight([1, 2, 3], function(num) { console.log(num); });
+	result = <_.Dictionary<number>>_.eachRight({ 'one': 1, 'two': 2, 'three': 3 }, function(num) { console.log(num); });
+
+	result = <_.LoDashArrayWrapper<number>>_([1, 2, 3]).forEachRight(function(num) { console.log(num); });
+	result = <_.LoDashObjectWrapper<_.Dictionary<number>>>_({ 'one': 1, 'two': 2, 'three': 3 }).forEachRight(function(num) { console.log(num); });
+
+		result = <_.LoDashArrayWrapper<number>>_([1, 2, 3]).eachRight(function(num) { console.log(num); });
+		result = <_.LoDashObjectWrapper<_.Dictionary<number>>>_({ 'one': 1, 'two': 2, 'three': 3 }).eachRight(function(num) { console.log(num); });
+
+result = <_.Dictionary<number[]>>_.groupBy([4.2, 6.1, 6.4], function(num) { return Math.floor(num); });
+result = <_.Dictionary<number[]>>_.groupBy([4.2, 6.1, 6.4], function(num) { return this.floor(num); }, Math);
+result = <_.Dictionary<string[]>>_.groupBy(['one', 'two', 'three'], 'length');
+
+result = <_.Dictionary<IKey>>_.indexBy(keys, 'dir');
+result = <_.Dictionary<IKey>>_.indexBy(keys, function(key) { return String.fromCharCode(key.code); });
+result = <_.Dictionary<IKey>>_.indexBy(keys, function(key) { this.fromCharCode(key.code); }, String);
+
+result = <any[]>_.invoke([[5, 1, 7], [3, 2, 1]], 'sort');
+result = <any[]>_.invoke([123, 456], String.prototype.split, '');
+
+result = <any[]>_.map([1, 2, 3], function(num) { return num * 3; });
+result = <any[]>_.map({ 'one': 1, 'two': 2, 'three': 3 }, function(num) { return num * 3; });
+result = <any[]>_.map(stoogesAges, 'name');
+
+	result = <any[]>_.collect([1, 2, 3], function(num) { return num * 3; });
+	result = <any[]>_.collect({ 'one': 1, 'two': 2, 'three': 3 }, function(num) { return num * 3; });
+	result = <any[]>_.collect(stoogesAges, 'name');
+
+result = <number>_.max([4, 2, 8, 6]);
+result = <IStoogesAge>_.max(stoogesAges, function(stooge) { return stooge.age; });
+result = <IStoogesAge>_.max(stoogesAges, 'age');
+
+result = <number>_.min([4, 2, 8, 6]);
+result = <IStoogesAge>_.min(stoogesAges, function(stooge) { return stooge.age; });
+result = <IStoogesAge>_.min(stoogesAges, 'age');
+
+result = <string[]>_.pluck(stoogesAges, 'name');
+
+result = <any>_.reduce([1, 2, 3], function(sum, num) {
+  return sum + num;
+});
+result = <any>_.reduce({ 'a': 1, 'b': 2, 'c': 3 }, function(result, num, key) {
+  result[key] = num * 3;
+  return result;
+}, {});
+
+	result = <any>_.foldl([1, 2, 3], function(sum, num) {
+	  return sum + num;
+	});
+	result = <any>_.foldl({ 'a': 1, 'b': 2, 'c': 3 }, function(result, num, key) {
+	  result[key] = num * 3;
+	  return result;
+	}, {});
+
+	result = <any>_.inject([1, 2, 3], function(sum, num) {
+	  return sum + num;
+	});
+	result = <any>_.inject({ 'a': 1, 'b': 2, 'c': 3 }, function(result, num, key) {
+	  result[key] = num * 3;
+	  return result;
+	}, {});
+
+result = <any>_.reduceRight([[0, 1], [2, 3], [4, 5]], function(a, b) { return a.concat(b); }, []);
+	result = <any>_.foldr([[0, 1], [2, 3], [4, 5]], function(a, b) { return a.concat(b); }, []);
+
+result = <number[]>_.reject([1, 2, 3, 4, 5, 6], function(num) { return num % 2 == 0; });
+result = <IFoodCombined[]>_.reject(foodsCombined, 'organic');
+result = <IFoodCombined[]>_.reject(foodsCombined, { 'type': 'fruit' });
+
+result = <number>_.sample([1, 2, 3, 4]);
+result = <number[]>_.sample([1, 2, 3, 4], 2);
+
+result = <number[]>_.shuffle([1, 2, 3, 4, 5, 6]);
+
+result = <number>_.size([1, 2]);
+result = <number>_.size({ 'one': 1, 'two': 2, 'three': 3 });
+result = <number>_.size('curly');
+
+result = <boolean>_.some([null, 0, 'yes', false], Boolean);
+result = <boolean>_.some(foodsCombined, 'organic');
+result = <boolean>_.some(foodsCombined, { 'type': 'meat' });
+	
+	result = <boolean>_.any([null, 0, 'yes', false], Boolean);
+	result = <boolean>_.any(foodsCombined, 'organic');
+	result = <boolean>_.any(foodsCombined, { 'type': 'meat' });
+	
+result = <number[]>_.sortBy([1, 2, 3], function(num) { return Math.sin(num); });
+result = <number[]>_.sortBy([1, 2, 3], function(num) { return this.sin(num); }, Math);
+result = <string[]>_.sortBy(['banana', 'strawberry', 'apple'], 'length');
+
+(function(a, b, c, d){ return _.toArray(arguments).slice(1); })(1, 2, 3, 4);
+
+result = <IStoogesCombined[]>_.where(stoogesCombined, { 'age': 40 });
+result = <IStoogesCombined[]>_.where(stoogesCombined, { 'quotes': ['Poifect!'] });
+	
+/*************
+ * Functions *
+ *************/
+var saves = ['profile', 'settings'];
+var asyncSave = (obj) => obj.done();
+var done: Function;
+
+done = _.after(saves.length, function() {
+  console.log('Done saving!');
+});
+
+_.forEach(saves, function(type) {
+  asyncSave({ 'type': type, 'complete': done });
+});
+
+done = _(saves.length).after(function() {
+  console.log('Done saving!');
+}).value();
+
+_.forEach(saves, function(type) {
+  asyncSave({ 'type': type, 'complete': done });
+});
+
+var funcBind = function (greeting) { return greeting + ' ' + this.name };
+var funcBind2: () => any = _.bind(funcBind, { 'name': 'moe' }, 'hi');
+funcBind2();
+
+var funcBind3: () => any = _(funcBind).bind({ 'name': 'moe' }, 'hi').value();
+funcBind3();
+
+var view = {
+ 'label': 'docs',
+ 'onClick': function() { console.log('clicked ' + this.label); }
+};
+
+view = _.bindAll(view);
+jQuery('#docs').on('click', view.onClick);
+
+view = _(view).bindAll().value();
+jQuery('#docs').on('click', view.onClick);
+
+var objectBindKey = {
+  'name': 'moe',
+  'greet': function(greeting) {
+    return greeting + ' ' + this.name;
+  }
+};
+
+var funcBindKey: Function = _.bindKey(objectBindKey, 'greet', 'hi');
+funcBindKey();
+
+objectBindKey.greet = function(greeting) {
+  return greeting + ', ' + this.name + '!';
+};
+
+funcBindKey();
+
+funcBindKey = _(objectBindKey).bindKey('greet', 'hi').value();
+funcBindKey();
+
+var realNameMap = {
+  'curly': 'jerome'
+};
+
+var format = function(name) {
+  name = realNameMap[name.toLowerCase()] || name;
+  return name.charAt(0).toUpperCase() + name.slice(1).toLowerCase();
+};
+
+var greet = function(formatted) {
+  return 'Hiya ' + formatted + '!';
+};
+
+result = <Function>_.compose(greet, format);
+result = <_.LoDashObjectWrapper<Function>>_(greet).compose(format);
+
+var createCallbackObj = { name: 'Joe' };
+result = <() => any>_.createCallback('name');
+result = <() => boolean>_.createCallback(createCallbackObj);
+result = <_.LoDashObjectWrapper<() => any>>_('name').createCallback();
+result = <_.LoDashObjectWrapper<() => boolean>>_(createCallbackObj).createCallback();
+
+result = <Function>_.curry(function(a, b, c) {
+  	console.log(a + b + c);
+});
+
+result = <_.LoDashObjectWrapper<Function>>_(function(a, b, c) {
+  	console.log(a + b + c);
+}).curry();
+
+declare var source;
+result = <Function>_.debounce(function() {}, 150);
+
+jQuery('#postbox').on('click', <Function>_.debounce(function() {}, 300, {
+  'leading': true,
+  'trailing': false
+}));
+
+source.addEventListener('message', <Function>_.debounce(function() {}, 250, {
+  'maxWait': 1000
+}), false);
+
+result = <_.LoDashObjectWrapper<Function>>_(function() {}).debounce(150);
+
+jQuery('#postbox').on('click', <_.LoDashObjectWrapper<Function>>_(function() {}).debounce(300, {
+  'leading': true,
+  'trailing': false
+}));
+
+source.addEventListener('message', <_.LoDashObjectWrapper<Function>>_(function() {}).debounce(250, {
+  'maxWait': 1000
+}), false);
+
+result = <number>_.defer(function() { console.log('deferred'); });
+result = <_.LoDashWrapper<number>>_(function() { console.log('deferred'); }).defer();
+
+var log = _.bind(console.log, console);
+result = <number>_.delay(log, 1000, 'logged later');
+result = <_.LoDashWrapper<number>>_(log).delay(1000, 'logged later');
+
+var fibonacci = <Function>_.memoize(function(n) {
+  return n < 2 ? n : fibonacci(n - 1) + fibonacci(n - 2);
+});
+
+var data = {
+  'moe': { 'name': 'moe', 'age': 40 },
+  'curly': { 'name': 'curly', 'age': 60 }
+};
+
+var stooge = <Function>_.memoize(function(name) { return data[name]; }, _.identity);
+stooge('curly');
+
+stooge['cache']['curly'].name = 'jerome';
+stooge('curly');
+
+var initialize = <Function>_.once(function(){ });
+initialize();
+initialize();
+
+var greetPartial = function(greeting, name) { return greeting + ' ' + name; };
+var hi = <Function>_.partial(greetPartial, 'hi');
+hi('moe');
+
+var defaultsDeep = <Function>_.partialRight(_.merge, _.defaults);
+
+var optionsPartialRight = {
+  'variable': 'data',
+  'imports': { 'jq': $ }
+};
+
+defaultsDeep(optionsPartialRight, _.templateSettings);
+
+var throttled = _.throttle(function () { }, 100);
+jQuery(window).on('scroll', throttled);
+
+jQuery('.interactive').on('click', _.throttle(function() { }, 300000, {
+  'trailing': false
+}));
+
+var helloWrap = function(name) { return 'hello ' + name; };
+var helloWrap2 = _.wrap(helloWrap, function(func) {
+  return 'before, ' + func('moe') + ', after';
+});
+helloWrap2();
+
+/**********
+* Objects *
+***********/
+result = <any>_.assign({ 'name': 'moe' }, { 'age': 40 });
+result = <any>_.assign({ 'name': 'moe' }, { 'age': 40 }, function(a, b) {
+  return typeof a == 'undefined' ? b : a;
+});
+
+result = <_.LoDashObjectWrapper<any>>_({ 'name': 'moe' }).assign({ 'age': 40 });
+result = <_.LoDashObjectWrapper<any>>_({ 'name': 'moe' }).assign({ 'age': 40 }, function(a, b) {
+  return typeof a == 'undefined' ? b : a;
+});
+
+	result = <any>_.extend({ 'name': 'moe' }, { 'age': 40 });
+	result = <any>_.extend({ 'name': 'moe' }, { 'age': 40 }, function(a, b) {
+	  return typeof a == 'undefined' ? b : a;
+	});
+
+	result = <_.LoDashObjectWrapper<any>>_({ 'name': 'moe' }).extend({ 'age': 40 });
+	result = <_.LoDashObjectWrapper<any>>_({ 'name': 'moe' }).extend({ 'age': 40 }, function(a, b) {
+	  return typeof a == 'undefined' ? b : a;
+	});
+
+var result = <any>_.clone(stoogesAges);
+var result = <any>_.clone(stoogesAges, true);
+var result = <any>_.clone(stoogesAges, true, function(value) {
+    return _.isElement(value) ? value.cloneNode(false) : undefined;
+});
+
+var result = <any>_.cloneDeep(stoogesAges);
+var result = <any>_.cloneDeep(stoogesAges, function(value) {
+    return _.isElement(value) ? value.cloneNode(false) : undefined;
+});
+
+var foodDefaults = { 'name': 'apple' };
+result = <any>_.defaults(foodDefaults, { 'name': 'banana', 'type': 'fruit' });
+result = <any>_(foodDefaults).defaults({ 'name': 'banana', 'type': 'fruit' });
+
+result = <string>_.findKey({ 'a': 1, 'b': 2, 'c': 3, 'd': 4 }, function(num) {
+  return num % 2 == 0;
+});
+
+result = <string>_.findLastKey({ 'a': 1, 'b': 2, 'c': 3, 'd': 4 }, function(num) {
+  return num % 2 == 1;
+});
+
+result = <any>_.forIn(new Dog('Dagny'), function(value, key) {
+  console.log(key);
+});
+
+result = <any>_.forInRight(new Dog('Dagny'), function(value, key) {
+  console.log(key);
+});
+
+result = <any>_.forOwn({ '0': 'zero', '1': 'one', 'length': 2 }, function(num, key) {
+  console.log(key);
+});
+
+result = <any>_.forOwnRight({ '0': 'zero', '1': 'one', 'length': 2 }, function(num, key) {
+  console.log(key);
+});
+
+result = <string[]>_.functions(_);
+ 	result = <string[]>_.methods(_);
+
+result = <boolean>_.has({ 'a': 1, 'b': 2, 'c': 3 }, 'b');
+
+result = <any>_.invert({ 'first': 'moe', 'second': 'larry' });
+
+(function(...args: any[]) { return <boolean>_.isArguments(arguments); })(1, 2, 3);
+
+(function () { return <boolean>_.isArray(arguments); })();
+result = <boolean>_.isArray([1, 2, 3]);
+
+result = <boolean>_.isBoolean(null);
+
+result = <boolean>_.isDate(new Date());
+
+result = <boolean>_.isElement(document.body);
+
+result = <boolean>_.isEmpty([1, 2, 3]);
+result = <boolean>_.isEmpty({});
+result = <boolean>_.isEmpty('');
+
+var moe = { 'name': 'moe', 'age': 40 };
+var copy = { 'name': 'moe', 'age': 40 };
+
+result = <boolean>_.isEqual(moe, copy);
+
+var words = ['hello', 'goodbye'];
+var otherWords = ['hi', 'goodbye'];
+
+result = <boolean>_.isEqual(words, otherWords, function(a, b) {
+  var reGreet = /^(?:hello|hi)$/i,
+      aGreet = _.isString(a) && reGreet.test(a),
+      bGreet = _.isString(b) && reGreet.test(b);
+
+  return (aGreet || bGreet) ? (aGreet == bGreet) : undefined;
+});
+
+result = <boolean>_.isFinite(-101);
+result = <boolean>_.isFinite('10');
+result = <boolean>_.isFinite(true);
+result = <boolean>_.isFinite('');
+result = <boolean>_.isFinite(Infinity);
+
+result = <boolean>_.isFunction(_);
+
+result = <boolean>_.isNaN(NaN);
+result = <boolean>_.isNaN(new Number(NaN));
+result = <boolean>_.isNaN(undefined);
+
+result = <boolean>_.isNull(null);
+result = <boolean>_.isNull(undefined);
+
+result = <boolean>_.isNumber(8.4 * 5);
+
+result = <boolean>_.isObject({});
+result = <boolean>_.isObject([1, 2, 3]);
+result = <boolean>_.isObject(1);
+
+function Stooge(name, age) {
+  this.name = name;
+  this.age = age;
+}
+
+result = <boolean>_.isPlainObject(new Stooge('moe', 40));
+result = <boolean>_.isPlainObject([1, 2, 3]);
+result = <boolean>_.isPlainObject({ 'name': 'moe', 'age': 40 });
+
+result = <boolean>_.isRegExp(/moe/);
+
+result = <boolean>_.isString('moe');
+
+result = <boolean>_.isUndefined(void 0);
+
+result = <string[]>_.keys({ 'one': 1, 'two': 2, 'three': 3 });
+
+var mergeNames = {
+  'stooges': [
+    { 'name': 'moe' },
+    { 'name': 'larry' }
+  ]
+};
+
+var mergeAges = {
+  'stooges': [
+    { 'age': 40 },
+    { 'age': 50 }
+  ]
+};
+
+result = <any>_.merge(mergeNames, mergeAges);
+
+var mergeFood = {
+  'fruits': ['apple'],
+  'vegetables': ['beet']
+};
+
+var mergeOtherFood = {
+  'fruits': ['banana'],
+  'vegetables': ['carrot']
+};
+
+result = <any>_.merge(mergeFood, mergeOtherFood, function(a, b) {
+  return _.isArray(a) ? a.concat(b) : undefined;
+});
+
+result = <any>_.omit({ 'name': 'moe', 'age': 40 }, 'age');
+result = <any>_.omit({ 'name': 'moe', 'age': 40 }, ['age']);
+result = <any>_.omit({ 'name': 'moe', 'age': 40 }, function(value) {
+  return typeof value == 'number';
+});
+
+result = <any[][]>_.pairs({ 'moe': 30, 'larry': 40 });
+
+result = <any>_.pick({ 'name': 'moe', '_userid': 'moe1' }, 'name');
+result = <any>_.pick({ 'name': 'moe', '_userid': 'moe1' }, ['name']);
+result = <any>_.pick({ 'name': 'moe', '_userid': 'moe1' }, function(value, key) {
+  return key.charAt(0) != '_';
+});
+
+result = <any>_.transform([1, 2, 3, 4, 5, 6, 7, 8, 9, 10], function(result, num) {
+  num *= num;
+  if (num % 2) {
+    return result.push(num) < 3;
+  }
+});
+// → [1, 9, 25]
+
+result = <any>_.transform({ 'a': 1, 'b': 2, 'c': 3 }, function(result, num, key) {
+  result[key] = num * 3;
+});
+
+result = <any[]>_.values({ 'one': 1, 'two': 2, 'three': 3 });
+
+/**********
+* Utilities *
+***********/
+
+result = <string>_.escape('Moe, Larry & Curly');
+
+result = <{ name: string }>_.identity({ 'name': 'moe' });
+
+_.mixin({
+  'capitalize': function(string) {
+    return string.charAt(0).toUpperCase() + string.slice(1).toLowerCase();
+  }
+});
+
+var lodash = <typeof _>_.noConflict();
+
+result = <number>_.parseInt('08');
+
+result = <number>_.random(0, 5);
+result = <number>_.random(5);
+result = <number>_.random(5, true);
+result = <number>_.random(1.2, 5.2);
+result = <number>_.random(0, 5, true);
+
+var object = {
+  'cheese': 'crumpets',
+  'stuff': function() {
+    return 'nonsense';
+  }
+};
+
+result = <any>_.result(object, 'cheese');
+result = <any>_.result(object, 'stuff');
+
+var tempObject = {};
+result = <typeof _>_.runInContext(tempObject);
+
+result = <_.TemplateExecutor>_.template('hello <%= name %>');
+result = <string>_.template('<b><%- value %></b>', { 'value': '<script>' });
+
+var listTemplate = '<% _.forEach(people, function(name) { %><li><%- name %></li><% }); %>';
+result = <string>_.template(listTemplate, { 'people': ['moe', 'larry'] });
+result = <string>_.template('hello ${ name }', { 'name': 'curly' });
+result = <string>_.template('<% print("hello " + name); %>!', { 'name': 'larry' });
+
+var listTemplate = '<% $.each(people, function(name) { %><li><%- name %></li><% }); %>';
+result = <string>_.template(listTemplate, { 'people': ['moe', 'larry'] }, { 'imports': { '$': jQuery } });
+result = <_.TemplateExecutor>_.template('hello <%= name %>', null, { 'sourceURL': '/basic/greeting.jst' });
+
+result = <_.TemplateExecutor>_.template('hi <%= data.name %>!', null, { 'variable': 'data' });
+result = <string>(<_.TemplateExecutor>result).source;
+
+function Mage() {
+	this.castSpell = (n:number) => n;
+	this.cast = (n: number) => n;
+};
+var mage = new Mage(); 
+result = <any[]>_.times(3, _.partial(_.random, 1, 6));
+result = <any[]>_.times(3, function(n: number) { mage.castSpell(n); });
+result = <any[]>_.times(3, function(n: number) { this.cast(n); }, mage);
+
+result = <string>_.unescape('Moe, Larry &amp; Curly');
+
+result = <string>_.uniqueId('contact_');
+result = <string>_.uniqueId();
+
+/**********
+* Utilities *
+***********/
+
+result = <string>_.VERSION;
+result = <_.Support>_.support;
+result = <_.TemplateSettings>_.templateSettings;