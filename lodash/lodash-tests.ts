/// <reference path="lodash.d.ts" />

declare var $: any, jQuery: any;

interface IFoodOrganic {
    name: string;
    organic: boolean;
}

interface IFoodType {
    name: string;
    type: string;
}

interface IFoodCombined {
    name: string;
    organic: boolean;
    type: string;
}

interface IStoogesQuote {
    name: string;
    quotes: string[];
}

interface IStoogesAge {
    name: string;
    age: number;
}

interface IStoogesCombined {
    name: string;
    age: number;
    quotes: string[];
}

interface IKey {
    dir: string;
    code: number;
}

interface IDictionary<T> {
    [index: string]: T;
}

var foodsOrganic: IFoodOrganic[] = [
    { name: 'banana', organic: true },
    { name: 'beet', organic: false },
];
var foodsType: IFoodType[] = [
    { name: 'apple', type: 'fruit' },
    { name: 'banana', type: 'fruit' },
    { name: 'beet', type: 'vegetable' }
];
var foodsCombined: IFoodCombined[] = [
    { 'name': 'apple', 'organic': false, 'type': 'fruit' },
    { 'name': 'carrot', 'organic': true, 'type': 'vegetable' }
];

var stoogesQuotes: IStoogesQuote[] = [
    { 'name': 'curly', 'quotes': ['Oh, a wise guy, eh?', 'Poifect!'] },
    { 'name': 'moe', 'quotes': ['Spread out!', 'You knucklehead!'] }
];
var stoogesAges: IStoogesAge[] = [
    { 'name': 'moe', 'age': 40 },
    { 'name': 'larry', 'age': 50 }
];
var stoogesAgesDict: IDictionary<IStoogesAge> = {
    first: { 'name': 'moe', 'age': 40 },
    second: { 'name': 'larry', 'age': 50 }
};
var stoogesCombined: IStoogesCombined[] = [
    { 'name': 'curly', 'age': 30, 'quotes': ['Oh, a wise guy, eh?', 'Poifect!'] },
    { 'name': 'moe', 'age': 40, 'quotes': ['Spread out!', 'You knucklehead!'] }
];

var keys: IKey[] = [
    { 'dir': 'left', 'code': 97 },
    { 'dir': 'right', 'code': 100 }
];

class Dog {
    constructor(public name: string) { }

    public bark() {
        console.log('Woof, woof!');
    }
}

var result: any;

var any: any;
<<<<<<< HEAD

// _.MapCache
var testMapCache: _.MapCache;
result = <(key: string) => boolean>testMapCache.delete;
result = <(key: string) => any>testMapCache.get;
result = <(key: string) => boolean>testMapCache.has;
result = <(key: string, value: any) => _.Dictionary<any>>testMapCache.set;

/*************
 * Chaining *
 *************/
result = <_.LoDashWrapper<string>>_('test');
result = <_.LoDashWrapper<number>>_(1);
result = <_.LoDashWrapper<boolean>>_(true);
result = <_.LoDashArrayWrapper<string>>_(['test1', 'test2']);
// Appears to be a change in the compiler, if the type explicity implements the object indexer.
// Looking at: https://typescript.codeplex.com/wikipage?title=Known%20breaking%20changes%20between%200.8%20and%200.9&referringTitle=Documentation
// "The ‘noimplicitany’ option now warns on the use of the hidden default indexer"
result = <_.LoDashObjectWrapper<_.Dictionary<string>>>_(<{ [index: string]: string; }>{ 'key1': 'test1', 'key2': 'test2' });

result = <_.LoDashWrapper<string>>_.chain('test');
result = <_.LoDashWrapper<string>>_('test').chain();
result = <_.LoDashWrapper<number>>_.chain(1);
result = <_.LoDashWrapper<number>>_(1).chain();
result = <_.LoDashWrapper<boolean>>_.chain(true);
result = <_.LoDashWrapper<boolean>>_(true).chain();
result = <_.LoDashArrayWrapper<string>>_.chain(['test1', 'test2']);
result = <_.LoDashArrayWrapper<string>>_(['test1', 'test2']).chain();
result = <_.LoDashObjectWrapper<_.Dictionary<string>>>_.chain(<{ [index: string]: string; }>{ 'key1': 'test1', 'key2': 'test2' });
result = <_.LoDashObjectWrapper<_.Dictionary<string>>>_(<{ [index: string]: string; }>{ 'key1': 'test1', 'key2': 'test2' }).chain();

//Wrapped array shortcut methods
result = <_.LoDashArrayWrapper<number>>_([1, 2, 3, 4]).concat(5, 6);
result = <string>_([1, 2, 3, 4]).join(',');
result = <number>_([1, 2, 3, 4]).pop();
_([1, 2, 3, 4]).push(5, 6, 7);
result = <_.LoDashArrayWrapper<number>>_([1, 2, 3, 4]).reverse();
result = <number>_([1, 2, 3, 4]).shift();
result = <_.LoDashArrayWrapper<number>>_([1, 2, 3, 4]).slice(1, 2);
result = <_.LoDashArrayWrapper<number>>_([1, 2, 3, 4]).slice(2);
result = <_.LoDashArrayWrapper<number>>_([1, 2, 3, 4]).sort((a, b) => 1);
result = <_.LoDashArrayWrapper<number>>_([1, 2, 3, 4]).splice(1);
result = <_.LoDashArrayWrapper<number>>_([1, 2, 3, 4]).splice(1, 2, 5, 6);
result = <_.LoDashWrapper<number>>_([1, 2, 3, 4]).unshift(5, 6);

result = <number[]>_.tap([1, 2, 3, 4], function (array) { console.log(array); });
result = <_.LoDashWrapper<string>>_('test').tap(function (value) { console.log(value); });
result = <_.LoDashArrayWrapper<number>>_([1, 2, 3, 4]).tap(function (array) { console.log(array); });
result = <_.LoDashObjectWrapper<_.Dictionary<string>>>_(<{ [index: string]: string; }>{ 'key1': 'test1', 'key2': 'test2' }).tap(function (array) { console.log(array); });

result = <string>_('test').toString();
result = <string>_([1, 2, 3]).toString();
result = <string>_({ 'key1': 'test1', 'key2': 'test2' }).toString();

// _.value (aliases: _.run, _.toJSON, _.valueOf)
result = <string>_('test').value();
result = <number[]>_([1, 2, 3]).run();
result = <_.Dictionary<string>>_(<{ [index: string]: string; }>{ 'key1': 'test1', 'key2': 'test2' }).toJSON();
result = <_.Dictionary<number>>_({ a: 1, b: 2}).mapValues(function(num: number) { return num * 2; }).valueOf();

// /*************
//  * Arrays *
//  *************/
result = <any[][]>_.chunk([1, '2', '3', false]);
result = <_.LoDashArrayWrapper<any[]>>_([1, '2', '3', false]).chunk();
result = <any[][]>_.chunk([1, '2', '3', false], 2);
result = <_.LoDashArrayWrapper<any[]>>_([1, '2', '3', false]).chunk(2);
result = <number[][]>_.chunk([1, 2, 3, 4]);
result = <_.LoDashArrayWrapper<number[]>>_([1, 2, 3, 4]).chunk();
result = <number[][]>_.chunk([1, 2, 3, 4], 2);
result = <_.LoDashArrayWrapper<number[]>>_([1, 2, 3, 4]).chunk(2);

result = <any[]>_.compact([0, 1, false, 2, '', 3]);
result = <_.LoDashArrayWrapper<any>>_([0, 1, false, 2, '', 3]).compact();

result = <number[]>_.difference([1, 2, 3, 4, 5], [5, 2, 10]);
result = <_.LoDashArrayWrapper<number>>_([1, 2, 3, 4, 5]).difference([5, 2, 10]);

result = <number[]>_.rest([1, 2, 3]);
result = <number[]>_.rest([1, 2, 3], 2);
result = <number[]>_.rest([1, 2, 3], (num) => num < 3)
result = <IFoodOrganic[]>_.rest(foodsOrganic, 'test');
result = <IFoodType[]>_.rest(foodsType, { 'type': 'value' });

result = <number[]>_.drop([1, 2, 3]);
result = <number[]>_.drop([1, 2, 3], 2);
result = <number[]>_.drop([1, 2, 3], (num) => num < 3)
result = <IFoodOrganic[]>_.drop(foodsOrganic, 'test');
result = <IFoodType[]>_.drop(foodsType, { 'type': 'value' });

result = <number[]>_.tail([1, 2, 3])
result = <number[]>_.tail([1, 2, 3], 2)
result = <number[]>_.tail([1, 2, 3], (num) => num < 3)
result = <IFoodOrganic[]>_.tail(foodsOrganic, 'test')
result = <IFoodType[]> _.tail(foodsType, { 'type': 'value' })

// _.fill
var testFillArray = [1, 2, 3];
var testFillList: _.List<number> = {0: 1, 1: 2, 2: 3, length: 3};

result = <string[]>_.fill<string>(testFillArray, 'a', 0, 3);
result = <_.List<string>>_.fill<string>(testFillList, 'a', 0, 3);
result = <number[]>_(testFillArray).fill<number>(0, 0, 3).value();
result = <_.List<number>>_(testFillList).fill<number>(0, 0, 3).value();


result = <number>_.findIndex(['apple', 'banana', 'beet'], function (f) {
    return /^b/.test(f);
});
result = <number>_.findIndex(['apple', 'banana', 'beet'], 'apple');
result = <number>_.findIndex([{ food: 'apple' }, { food: 'banana' }, { food: 'beet' }], { food: 'apple' });
=======

interface TResult {
    a: number;
    b: string;
    c: boolean;
}
>>>>>>> c6254f15

// _.MapCache
var testMapCache: _.MapCache;
result = <(key: string) => boolean>testMapCache.delete;
result = <(key: string) => any>testMapCache.get;
result = <(key: string) => boolean>testMapCache.has;
result = <(key: string, value: any) => _.Dictionary<any>>testMapCache.set;

// _
module TestWrapper {
    {
        let result: _.LoDashImplicitWrapper<string>;
        result = _('');
    }

<<<<<<< HEAD
result = <number>_.first([1, 2, 3]);
result = <number[]>_.first([1, 2, 3], 2);
result = <number[]>_.first([1, 2, 3], function (num) {
    return num < 3;
});
result = <IFoodOrganic[]>_.first(foodsOrganic, 'organic');
result = <IFoodType[]>_.first(foodsType, { 'type': 'fruit' });

result = <number>_([1, 2, 3]).first();
result = <number[]>_([1, 2, 3]).first(2).value();
result = <number[]>_([1, 2, 3]).first(function (num) {
    return num < 3;
}).value();
result = <IFoodOrganic[]>_(foodsOrganic).first('organic').value();
result = <IFoodType[]>_(foodsType).first({ 'type': 'fruit' }).value();

result = <number>_.head([1, 2, 3]);
result = <number[]>_.head([1, 2, 3], 2);
result = <number[]>_.head([1, 2, 3], function (num) {
    return num < 3;
});
result = <IFoodOrganic[]>_.head(foodsOrganic, 'organic');
result = <IFoodType[]>_.head(foodsType, { 'type': 'fruit' });

result = <number>_([1, 2, 3]).head();
result = <number[]>_([1, 2, 3]).head(2).value();
result = <number[]>_([1, 2, 3]).head(function (num) {
    return num < 3;
}).value();
result = <IFoodOrganic[]>_(foodsOrganic).head('organic').value();
result = <IFoodType[]>_(foodsType).head({ 'type': 'fruit' }).value();

result = <number>_.take([1, 2, 3]);
result = <number[]>_.take([1, 2, 3], 2);
result = <number[]>_.take([1, 2, 3], (num) => num < 3);
result = <IFoodOrganic[]>_.take(foodsOrganic, 'organic');
result = <IFoodType[]>_.take(foodsType, { 'type': 'fruit' });

result = <number>_([1, 2, 3]).take();
result = <number[]>_([1, 2, 3]).take(2).value();
result = <number[]>_([1, 2, 3]).take(function (num) {
    return num < 3;
}).value();
result = <IFoodOrganic[]>_(foodsOrganic).take('organic').value();
result = <IFoodType[]>_(foodsType).take({ 'type': 'fruit' }).value();

result = <Array<number>>_.flatten([[1, 2], [3, 4]]);
result = <Array<number>>_.flatten([[1, 2], [3, 4], 5, 6]);
result = <Array<number|Array<Array<number>>>>_.flatten([1, [2], [3, [[4]]]]);

result = <Array<number>>_.flatten([1, [2], [[3]]], true);
result = <Array<number>>_.flatten<number>([1, [2], [3, [[4]]]], true);
result = <Array<number|boolean>>_.flatten<number|boolean>([1, [2], [3, [[false]]]], true);

result = <Array<number>>_.flattenDeep<number>([[[[1]]]]);

result = <_.LoDashArrayWrapper<number>>_([[1, 2], [3, 4], 5, 6]).flatten();
result = <_.LoDashArrayWrapper<number|Array<Array<number>>>>_([1, [2], [3, [[4]]]]).flatten();

result = <_.LoDashArrayWrapper<number>>_([1, [2], [3, [[4]]]]).flatten(true);

result = <_.LoDashArrayWrapper<number>>_([1, [2], [3, [[4]]]]).flattenDeep();

result = <number>_.indexOf([1, 2, 3, 1, 2, 3], 2);
result = <number>_.indexOf([1, 2, 3, 1, 2, 3], 2, 3);
result = <number>_.indexOf([1, 1, 2, 2, 3, 3], 2, true);

result = <number[]>_.initial([1, 2, 3]);
result = <number[]>_.initial([1, 2, 3], 2);
result = <number[]>_.initial([1, 2, 3], function (num) {
    return num > 1;
});
result = <IFoodOrganic[]>_.initial(foodsOrganic, 'organic');
result = <IFoodType[]>_.initial(foodsType, { 'type': 'vegetable' });
=======
    {
        let result: _.LoDashImplicitWrapper<number>;
        result = _(42);
    }
>>>>>>> c6254f15

    {
        let result: _.LoDashImplicitWrapper<boolean>;
        result = _(true);
    }

<<<<<<< HEAD
result = <number>_.last([1, 2, 3]);
result = <number>_([1, 2, 3]).last();
=======
    {
        let result: _.LoDashImplicitArrayWrapper<string>;
        result = _<string>(['']);
    }
>>>>>>> c6254f15

    {
        let result: _.LoDashImplicitObjectWrapper<{a: string}>;
        result = _<{a: string}>({a: ''});
    }
}

<<<<<<< HEAD
result = <_.Dictionary<any>>_.zipObject(['moe', 'larry'], [30, 40]);
result = <_.LoDashObjectWrapper<_.Dictionary<any>>>_(['moe', 'larry']).zipObject([30, 40]);
result = <_.Dictionary<any>>_.object(['moe', 'larry'], [30, 40]);
result = <_.LoDashObjectWrapper<_.Dictionary<any>>>_(['moe', 'larry']).object([30, 40]);
result = <_.Dictionary<any>>_.zipObject([['moe', 30], ['larry', 40]]);
result = <_.LoDashObjectWrapper<_.Dictionary<any>>>_([['moe', 30], ['larry', 40]]).zipObject();
result = <_.Dictionary<any>>_.object([['moe', 30], ['larry', 40]]);
result = <_.LoDashObjectWrapper<_.Dictionary<any>>>_([['moe', 30], ['larry', 40]]).object();

result = <number[]>_.pull([1, 2, 3, 1, 2, 3], 2, 3);
result = <number[]>_.pullAt([1, 2, 3, 1, 2, 3], 2, 3);
=======
//Wrapped array shortcut methods
result = <number>_([1, 2, 3, 4]).pop();
result = <_.LoDashImplicitArrayWrapper<number>>_([1, 2, 3, 4]).push(5, 6, 7);
result = <number>_([1, 2, 3, 4]).shift();
result = <_.LoDashImplicitArrayWrapper<number>>_([1, 2, 3, 4]).sort((a, b) => 1);
result = <_.LoDashImplicitArrayWrapper<number>>_([1, 2, 3, 4]).splice(1);
result = <_.LoDashImplicitArrayWrapper<number>>_([1, 2, 3, 4]).splice(1, 2, 5, 6);
result = <_.LoDashImplicitArrayWrapper<number>>_([1, 2, 3, 4]).unshift(5, 6);

/*********
 * Array *
 *********/
>>>>>>> c6254f15

// _.chunk
module TestChunk {
    let array: TResult[];
    let list: _.List<TResult>;

<<<<<<< HEAD
result = <number[]>_.remove([1, 2, 3, 4, 5, 6], function (num: number) { return num % 2 == 0; });
result = <IFoodOrganic[]>_.remove(foodsOrganic, 'organic');
result = <IFoodType[]>_.remove(foodsType, { 'type': 'vegetable' });
var typedResult: IFoodType[] = _.remove([ <IFoodType>{ name: 'apple' }, <IFoodType>{ name: 'orange' }], <IFoodType>{ name: 'orange' });
=======
    {
        let result: TResult[][];
>>>>>>> c6254f15

        result = _.chunk<TResult>(array);
        result = _.chunk<TResult>(array, 42);

        result = _.chunk<TResult>(list);
        result = _.chunk<TResult>(list, 42);
    }

    {
        let result: _.LoDashImplicitArrayWrapper<TResult[]>;

<<<<<<< HEAD
result = <number[]>_.unique([1, 2, 1, 3, 1]);
result = <number[]>_.unique([1, 1, 2, 2, 3], true);
result = <string[]>_.unique(['A', 'b', 'C', 'a', 'B', 'c'], function (letter) {
    return letter.toLowerCase();
});
result = <number[]>_.unique([1, 2.5, 3, 1.5, 2, 3.5], function (num) { return this.floor(num); }, Math);
result = <{ x: number; }[]>_.unique([{ 'x': 1 }, { 'x': 2 }, { 'x': 1 }], 'x');

result = <number[]>_([1, 2, 1, 3, 1]).uniq().value();
result = <number[]>_([1, 1, 2, 2, 3]).uniq(true).value();
result = <string[]>_(['A', 'b', 'C', 'a', 'B', 'c']).uniq(function (letter) {
    return letter.toLowerCase();
}).value();
result = <number[]>_([1, 2.5, 3, 1.5, 2, 3.5]).uniq(function (num) { return this.floor(num); }, Math).value();
result = <{ x: number; }[]>_([{ 'x': 1 }, { 'x': 2 }, { 'x': 1 }]).uniq('x').value();

result = <number[]>_([1, 2, 1, 3, 1]).unique().value();
result = <number[]>_([1, 1, 2, 2, 3]).unique(true).value();
result = <string[]>_(['A', 'b', 'C', 'a', 'B', 'c']).unique(function (letter) {
    return letter.toLowerCase();
}).value();
result = <number[]>_([1, 2.5, 3, 1.5, 2, 3.5]).unique(function (num) { return this.floor(num); }, Math).value();
result = <{ x: number; }[]>_([{ 'x': 1 }, { 'x': 2 }, { 'x': 1 }]).unique('x').value();

result = <number[]>_.without([1, 2, 1, 0, 3, 1, 4], 0, 1);

// _.xor
var testXorArray: number[];
var testXorList: _.List<number>;
result = <number[]>_.xor<number>();
result = <number[]>_.xor<number>(testXorArray);
result = <number[]>_.xor<number>(testXorArray, testXorArray);
result = <number[]>_.xor<number>(testXorArray, testXorArray, testXorArray);
result = <number[]>_.xor<number>(testXorList);
result = <number[]>_.xor<number>(testXorList, testXorList);
result = <number[]>_.xor<number>(testXorList, testXorList, testXorList);
result = <number[]>(_(testXorArray).xor().value());
result = <number[]>(_(testXorArray).xor(testXorArray).value());
result = <number[]>(_(testXorArray).xor(testXorArray, testXorArray).value());
result = <number[]>(_(testXorList).xor().value());
result = <number[]>(_(testXorList).xor(testXorList).value());
result = <number[]>(_(testXorList).xor(testXorList, testXorList).value());

result = <any[][]>_.zip(['moe', 'larry'], [30, 40], [true, false]);
result = <any[][]>_.unzip(['moe', 'larry'], [30, 40], [true, false]);
result = <any[][]>_(['moe', 'larry']).zip([30, 40], [true, false]).value();
result = <any[][]>_(['moe', 'larry']).unzip([30, 40], [true, false]).value();

// /* *************
//  * Collections *
//  ************* */

result = <string[]>_.at(['a', 'b', 'c', 'd', 'e'], [0, 2, 4]);
result = <string[]>_.at(['moe', 'larry', 'curly'], 0, 2);

result = <boolean>_.contains([1, 2, 3], 1);
result = <boolean>_.contains([1, 2, 3], 1, 2);
result = <boolean>_.contains({ 'moe': 30, 'larry': 40, 'curly': 67 }, 40);
result = <boolean>_.contains('curly', 'ur');

result = <boolean>_([1, 2, 3]).contains(1);
result = <boolean>_([1, 2, 3]).contains(1, 2);
result = <boolean>_({ 'moe': 30, 'larry': 40, 'curly': 67 }).contains(40);
result = <boolean>_('curly').contains('ur');

result = <boolean>_.include([1, 2, 3], 1);
result = <boolean>_.include([1, 2, 3], 1, 2);
result = <boolean>_.include({ 'moe': 30, 'larry': 40, 'curly': 67 }, 40);
result = <boolean>_.include('curly', 'ur');

result = <boolean>_([1, 2, 3]).include(1);
result = <boolean>_([1, 2, 3]).include(1, 2);
result = <boolean>_({ 'moe': 30, 'larry': 40, 'curly': 67 }).include(40);
result = <boolean>_('curly').include('ur');

result = <boolean>_.includes([1, 2, 3], 1);
result = <boolean>_.includes([1, 2, 3], 1, 2);
result = <boolean>_.includes({ 'moe': 30, 'larry': 40, 'curly': 67 }, 40);
result = <boolean>_.includes('curly', 'ur');

result = <boolean>_([1, 2, 3]).includes(1);
result = <boolean>_([1, 2, 3]).includes(1, 2);
result = <boolean>_({ 'moe': 30, 'larry': 40, 'curly': 67 }).includes(40);
result = <boolean>_('curly').includes('ur');

result = <_.Dictionary<number>>_.countBy([4.3, 6.1, 6.4], function (num) { return Math.floor(num); });
result = <_.Dictionary<number>>_.countBy([4.3, 6.1, 6.4], function (num) { return this.floor(num); }, Math);
result = <_.Dictionary<number>>_.countBy(['one', 'two', 'three'], 'length');

result = <_.LoDashObjectWrapper<_.Dictionary<number>>>_([4.3, 6.1, 6.4]).countBy(function (num) { return Math.floor(num); });
result = <_.LoDashObjectWrapper<_.Dictionary<number>>>_([4.3, 6.1, 6.4]).countBy(function (num) { return this.floor(num); }, Math);
result = <_.LoDashObjectWrapper<_.Dictionary<number>>>_(['one', 'two', 'three']).countBy('length');

result = <boolean>_.every([true, 1, null, 'yes'], Boolean);
result = <boolean>_.every(stoogesAges, 'age');
result = <boolean>_.every(stoogesAges, { 'age': 50 });

result = <boolean>_.all([true, 1, null, 'yes'], Boolean);
result = <boolean>_.all(stoogesAges, 'age');
result = <boolean>_.all(stoogesAges, { 'age': 50 });

result = <number[]>_.filter([1, 2, 3, 4, 5, 6], function (num) { return num % 2 == 0; });
result = <IFoodCombined[]>_.filter(foodsCombined, 'organic');
result = <IFoodCombined[]>_.filter(foodsCombined, { 'type': 'fruit' });

result = <number[]>_([1, 2, 3, 4, 5, 6]).filter(function (num) { return num % 2 == 0; }).value();
result = <IFoodCombined[]>_(foodsCombined).filter('organic').value();
result = <IFoodCombined[]>_(foodsCombined).filter({ 'type': 'fruit' }).value();

result = <number[]>_.select([1, 2, 3, 4, 5, 6], function (num) { return num % 2 == 0; });
result = <IFoodCombined[]>_.select(foodsCombined, 'organic');
result = <IFoodCombined[]>_.select(foodsCombined, { 'type': 'fruit' });

result = <number[]>_([1, 2, 3, 4, 5, 6]).select(function (num) { return num % 2 == 0; }).value();
result = <IFoodCombined[]>_(foodsCombined).select('organic').value();
result = <IFoodCombined[]>_(foodsCombined).select({ 'type': 'fruit' }).value();

result = <number>_.find([1, 2, 3, 4], num => num % 2 == 0);
result = <IFoodCombined>_.find(foodsCombined, { 'type': 'vegetable' });
result = <IFoodCombined>_.find(foodsCombined, 'type', 'vegetable');
result = <IFoodCombined>_.find(foodsCombined, 'organic');
result = <number>_([1, 2, 3, 4]).find(num => num % 2 == 0);
result = <IFoodCombined>_(foodsCombined).find({ 'type': 'vegetable' });
result = <IFoodCombined>_(foodsCombined).find('type', 'vegetable');
result = <IFoodCombined>_(foodsCombined).find('organic');
=======
        result = _(array).chunk();
        result = _(array).chunk(42);
>>>>>>> c6254f15

        result = _(list).chunk<TResult>();
        result = _(list).chunk<TResult>(42);
    }

    {
        let result: _.LoDashExplicitArrayWrapper<TResult[]>;

        result = _(array).chain().chunk();
        result = _(array).chain().chunk(42);

        result = _(list).chain().chunk<TResult>();
        result = _(list).chain().chunk<TResult>(42);
    }
}

// _.compact
module TestCompact {
    let array: TResult[];
    let list: _.List<TResult>;

    {
        let result: TResult[];

        result = _.compact<TResult>();
        result = _.compact<TResult>(array);
        result = _.compact<TResult>(list);
    }

    {
        let result: _.LoDashImplicitArrayWrapper<TResult>;

        result = _<TResult>(array).compact();
        result = _(list).compact<TResult>();
    }

    {
        let result: _.LoDashExplicitArrayWrapper<TResult>;

        result = _<TResult>(array).chain().compact();
        result = _(list).chain().compact<TResult>();
    }
}

// _.difference
module TestDifference {
    let array: TResult[];
    let list: _.List<TResult>;

    {
        let result: TResult[];

        result = _.difference(array);
        result = _.difference(array, array);
        result = _.difference(array, list, array);
        result = _.difference(array, array, list, array);

        result = _.difference(list);
        result = _.difference(list, list);
        result = _.difference(list, array, list);
        result = _.difference(list, list, array, list);
    }

    {
        let result: _.LoDashImplicitArrayWrapper<TResult>;

        result = _(array).difference();
        result = _(array).difference(array);
        result = _(array).difference(list, array);
        result = _(array).difference(array, list, array);

        result = _(list).difference<TResult>();
        result = _(list).difference<TResult>(list);
        result = _(list).difference<TResult>(array, list);
        result = _(list).difference<TResult>(list, array, list);
    }

    {
        let result: _.LoDashExplicitArrayWrapper<TResult>;

        result = _(array).chain().difference();
        result = _(array).chain().difference(array);
        result = _(array).chain().difference(list, array);
        result = _(array).chain().difference(array, list, array);

        result = _(list).chain().difference<TResult>();
        result = _(list).chain().difference<TResult>(list);
        result = _(list).chain().difference<TResult>(array, list);
        result = _(list).chain().difference<TResult>(list, array, list);
    }
}

// _.differenceBy
module TestDifferenceBy {
    let array: TResult[];
    let list: _.List<TResult>;
    let iteratee: (value: TResult) => any;

    {
        let result: TResult[];

        result = _.differenceBy<TResult>(array, array);
        result = _.differenceBy<TResult>(array, list, array);
        result = _.differenceBy<TResult>(array, array, list, array);
        result = _.differenceBy<TResult>(array, list, array, list, array);
        result = _.differenceBy<TResult>(array, array, list, array, list, array);
        result = _.differenceBy<TResult>(array, list, array, list, array, list, array);

        result = _.differenceBy<TResult>(array, array, iteratee);
        result = _.differenceBy<TResult>(array, list, array, iteratee);
        result = _.differenceBy<TResult>(array, array, list, array, iteratee);
        result = _.differenceBy<TResult>(array, list, array, list, array, iteratee);
        result = _.differenceBy<TResult>(array, array, list, array, list, array, iteratee);
        result = _.differenceBy<TResult>(array, list, array, list, array, list, array, iteratee);

        result = _.differenceBy<TResult>(array, array, 'a');
        result = _.differenceBy<TResult>(array, list, array, 'a');
        result = _.differenceBy<TResult>(array, array, list, array, 'a');
        result = _.differenceBy<TResult>(array, list, array, list, array, 'a');
        result = _.differenceBy<TResult>(array, array, list, array, list, array, 'a');
        result = _.differenceBy<TResult>(array, list, array, list, array, list, array, 'a');

        result = _.differenceBy<TResult, {a: number}>(array, array, {a: 1});
        result = _.differenceBy<TResult, {a: number}>(array, list, array, {a: 1});
        result = _.differenceBy<TResult, {a: number}>(array, array, list, array, {a: 1});
        result = _.differenceBy<TResult, {a: number}>(array, list, array, list, array, {a: 1});
        result = _.differenceBy<TResult, {a: number}>(array, array, list, array, list, array, {a: 1});
        result = _.differenceBy<TResult>(array, list, array, list, array, list, array, {a: 1});

        result = _.differenceBy<TResult>(list, list);
        result = _.differenceBy<TResult>(list, array, list);
        result = _.differenceBy<TResult>(list, list, array, list);
        result = _.differenceBy<TResult>(list, array, list, array, list);
        result = _.differenceBy<TResult>(list, list, array, list, array, list);
        result = _.differenceBy<TResult>(list, array, list, array, list, array, list);

        result = _.differenceBy<TResult>(list, list, iteratee);
        result = _.differenceBy<TResult>(list, array, list, iteratee);
        result = _.differenceBy<TResult>(list, list, array, list, iteratee);
        result = _.differenceBy<TResult>(list, array, list, array, list, iteratee);
        result = _.differenceBy<TResult>(list, list, array, list, array, list, iteratee);
        result = _.differenceBy<TResult>(list, array, list, array, list, array, list, iteratee);

        result = _.differenceBy<TResult>(list, list, 'a');
        result = _.differenceBy<TResult>(list, array, list, 'a');
        result = _.differenceBy<TResult>(list, list, array, list, 'a');
        result = _.differenceBy<TResult>(list, array, list, array, list, 'a');
        result = _.differenceBy<TResult>(list, list, array, list, array, list, 'a');
        result = _.differenceBy<TResult>(list, array, list, array, list, array, list, 'a');

        result = _.differenceBy<TResult, {a: number}>(list, list, {a: 1});
        result = _.differenceBy<TResult, {a: number}>(list, array, list, {a: 1});
        result = _.differenceBy<TResult, {a: number}>(list, list, array, list, {a: 1});
        result = _.differenceBy<TResult, {a: number}>(list, array, list, array, list, {a: 1});
        result = _.differenceBy<TResult, {a: number}>(list, list, array, list, array, list, {a: 1});
        result = _.differenceBy<TResult>(list, array, list, array, list, array, list, {a: 1});
    }

<<<<<<< HEAD
// _.ceil
result = <number>_.ceil(4.006);
// → 5
result = <number>_.ceil(6.004, 2);
// → 6.01
result = <number>_.ceil(6040, -2);
// → 6100
result = <number>_(4.006).ceil();
// → 5
result = <number>_(6.004).ceil(2);
// → 6.01
result = <number>_(6040).ceil(-2);
// → 6100

// _.floor
result = <number>_.floor(4.006);
// → 4
result = <number>_.floor(0.046, 2);
// → 0.04
result = <number>_.floor(4060, -2);
// → 4000
result = <number>_(4.006).floor();
// → 4
result = <number>_(0.046).floor(2);
// → 0.04
result = <number>_(4060).floor(-2);
// → 4000

result = <number>_.max([4, 2, 8, 6]);
result = <IStoogesAge>_.max(stoogesAges, function (stooge) { return stooge.age; });
result = <IStoogesAge>_.max(stoogesAges, 'age');
result = <_.LoDashWrapper<number>>_([4, 2, 8, 6]).max();
result = <_.LoDashWrapper<IStoogesAge>>_(stoogesAges).max(function (stooge) { return stooge.age; });
result = <_.LoDashWrapper<IStoogesAge>>_(stoogesAges).max('age');
=======
    {
        let result: _.LoDashImplicitArrayWrapper<TResult>;

        result = _(array).differenceBy<TResult>(array);
        result = _(array).differenceBy<TResult>(list, array);
        result = _(array).differenceBy<TResult>(array, list, array);
        result = _(array).differenceBy<TResult>(list, array, list, array);
        result = _(array).differenceBy<TResult>(array, list, array, list, array);
        result = _(array).differenceBy<TResult>(list, array, list, array, list, array);

        result = _(array).differenceBy<TResult>(array, iteratee);
        result = _(array).differenceBy<TResult>(list, array, iteratee);
        result = _(array).differenceBy<TResult>(array, list, array, iteratee);
        result = _(array).differenceBy<TResult>(list, array, list, array, iteratee);
        result = _(array).differenceBy<TResult>(array, list, array, list, array, iteratee);
        result = _(array).differenceBy<TResult>(list, array, list, array, list, array, iteratee);

        result = _(array).differenceBy<TResult>(array, 'a');
        result = _(array).differenceBy<TResult>(list, array, 'a');
        result = _(array).differenceBy<TResult>(array, list, array, 'a');
        result = _(array).differenceBy<TResult>(list, array, list, array, 'a');
        result = _(array).differenceBy<TResult>(array, list, array, list, array, 'a');
        result = _(array).differenceBy<TResult>(list, array, list, array, list, array, 'a');

        result = _(array).differenceBy<TResult, {a: number}>(array, {a: 1});
        result = _(array).differenceBy<TResult, {a: number}>(list, array, {a: 1});
        result = _(array).differenceBy<TResult, {a: number}>(array, list, array, {a: 1});
        result = _(array).differenceBy<TResult, {a: number}>(list, array, list, array, {a: 1});
        result = _(array).differenceBy<TResult, {a: number}>(array, list, array, list, array, {a: 1});
        result = _(array).differenceBy<TResult>(list, array, list, array, list, array, {a: 1});

        result = _(list).differenceBy<TResult>(list);
        result = _(list).differenceBy<TResult>(array, list);
        result = _(list).differenceBy<TResult>(list, array, list);
        result = _(list).differenceBy<TResult>(array, list, array, list);
        result = _(list).differenceBy<TResult>(list, array, list, array, list);
        result = _(list).differenceBy<TResult>(array, list, array, list, array, list);

        result = _(list).differenceBy<TResult>(list, iteratee);
        result = _(list).differenceBy<TResult>(array, list, iteratee);
        result = _(list).differenceBy<TResult>(list, array, list, iteratee);
        result = _(list).differenceBy<TResult>(array, list, array, list, iteratee);
        result = _(list).differenceBy<TResult>(list, array, list, array, list, iteratee);
        result = _(list).differenceBy<TResult>(array, list, array, list, array, list, iteratee);

        result = _(list).differenceBy<TResult>(list, 'a');
        result = _(list).differenceBy<TResult>(array, list, 'a');
        result = _(list).differenceBy<TResult>(list, array, list, 'a');
        result = _(list).differenceBy<TResult>(array, list, array, list, 'a');
        result = _(list).differenceBy<TResult>(list, array, list, array, list, 'a');
        result = _(list).differenceBy<TResult>(array, list, array, list, array, list, 'a');

        result = _(list).differenceBy<TResult, {a: number}>(list, {a: 1});
        result = _(list).differenceBy<TResult, {a: number}>(array, list, {a: 1});
        result = _(list).differenceBy<TResult, {a: number}>(list, array, list, {a: 1});
        result = _(list).differenceBy<TResult, {a: number}>(array, list, array, list, {a: 1});
        result = _(list).differenceBy<TResult, {a: number}>(list, array, list, array, list, {a: 1});
        result = _(list).differenceBy<TResult>(array, list, array, list, array, list, {a: 1});
    }
>>>>>>> c6254f15

    {
        let result: _.LoDashExplicitArrayWrapper<TResult>;

        result = _(array).chain().differenceBy<TResult>(array);
        result = _(array).chain().differenceBy<TResult>(list, array);
        result = _(array).chain().differenceBy<TResult>(array, list, array);
        result = _(array).chain().differenceBy<TResult>(list, array, list, array);
        result = _(array).chain().differenceBy<TResult>(array, list, array, list, array);
        result = _(array).chain().differenceBy<TResult>(list, array, list, array, list, array);

        result = _(array).chain().differenceBy<TResult>(array, iteratee);
        result = _(array).chain().differenceBy<TResult>(list, array, iteratee);
        result = _(array).chain().differenceBy<TResult>(array, list, array, iteratee);
        result = _(array).chain().differenceBy<TResult>(list, array, list, array, iteratee);
        result = _(array).chain().differenceBy<TResult>(array, list, array, list, array, iteratee);
        result = _(array).chain().differenceBy<TResult>(list, array, list, array, list, array, iteratee);

        result = _(array).chain().differenceBy<TResult>(array, 'a');
        result = _(array).chain().differenceBy<TResult>(list, array, 'a');
        result = _(array).chain().differenceBy<TResult>(array, list, array, 'a');
        result = _(array).chain().differenceBy<TResult>(list, array, list, array, 'a');
        result = _(array).chain().differenceBy<TResult>(array, list, array, list, array, 'a');
        result = _(array).chain().differenceBy<TResult>(list, array, list, array, list, array, 'a');

        result = _(array).chain().differenceBy<TResult, {a: number}>(array, {a: 1});
        result = _(array).chain().differenceBy<TResult, {a: number}>(list, array, {a: 1});
        result = _(array).chain().differenceBy<TResult, {a: number}>(array, list, array, {a: 1});
        result = _(array).chain().differenceBy<TResult, {a: number}>(list, array, list, array, {a: 1});
        result = _(array).chain().differenceBy<TResult, {a: number}>(array, list, array, list, array, {a: 1});
        result = _(array).chain().differenceBy<TResult>(list, array, list, array, list, array, {a: 1});

        result = _(list).chain().differenceBy<TResult>(list);
        result = _(list).chain().differenceBy<TResult>(array, list);
        result = _(list).chain().differenceBy<TResult>(list, array, list);
        result = _(list).chain().differenceBy<TResult>(array, list, array, list);
        result = _(list).chain().differenceBy<TResult>(list, array, list, array, list);
        result = _(list).chain().differenceBy<TResult>(array, list, array, list, array, list);

        result = _(list).chain().differenceBy<TResult>(list, iteratee);
        result = _(list).chain().differenceBy<TResult>(array, list, iteratee);
        result = _(list).chain().differenceBy<TResult>(list, array, list, iteratee);
        result = _(list).chain().differenceBy<TResult>(array, list, array, list, iteratee);
        result = _(list).chain().differenceBy<TResult>(list, array, list, array, list, iteratee);
        result = _(list).chain().differenceBy<TResult>(array, list, array, list, array, list, iteratee);

        result = _(list).chain().differenceBy<TResult>(list, 'a');
        result = _(list).chain().differenceBy<TResult>(array, list, 'a');
        result = _(list).chain().differenceBy<TResult>(list, array, list, 'a');
        result = _(list).chain().differenceBy<TResult>(array, list, array, list, 'a');
        result = _(list).chain().differenceBy<TResult>(list, array, list, array, list, 'a');
        result = _(list).chain().differenceBy<TResult>(array, list, array, list, array, list, 'a');

        result = _(list).chain().differenceBy<TResult, {a: number}>(list, {a: 1});
        result = _(list).chain().differenceBy<TResult, {a: number}>(array, list, {a: 1});
        result = _(list).chain().differenceBy<TResult, {a: number}>(list, array, list, {a: 1});
        result = _(list).chain().differenceBy<TResult, {a: number}>(array, list, array, list, {a: 1});
        result = _(list).chain().differenceBy<TResult, {a: number}>(list, array, list, array, list, {a: 1});
        result = _(list).chain().differenceBy<TResult>(array, list, array, list, array, list, {a: 1});
    }
}

<<<<<<< HEAD
// _.round
result = <number>_.round(4.006);
// → 4
result = <number>_.round(4.006, 2);
// → 4.01
result = <number>_.round(4060, -2);
// → 4100
result = <number>_(4.006).round();
// → 4
result = <number>_(4.006).round(2);
// → 4.01
result = <number>_(4060).round(-2);
// → 4100

result = <number>_.sum([4, 2, 8, 6]);
result = <number>_.sum([4, 2, 8, 6], function(v) { return v; });
result = <number>_.sum({a: 2, b: 4});
result = <number>_.sum({a: 2, b: 4}, function(v) { return v; });
result = <number>_.sum(stoogesAges, function (stooge) { return stooge.age; });
result = <number>_.sum(stoogesAges, 'age');
result = <number>_.sum(stoogesAgesDict, function(stooge) { return stooge.age; });
result = <number>_.sum(stoogesAgesDict, 'age');
result = <number>_([4, 2, 8, 6]).sum();
result = <number>_([4, 2, 8, 6]).sum(function(v) { return v; });
result = <number>_({a: 2, b: 4}).sum();
result = <number>_({a: 2, b: 4}).sum(function(v) { return v; });
result = <number>_(stoogesAges).sum(function (stooge) { return stooge.age; });
result = <number>_(stoogesAges).sum('age');
result = <number>_(stoogesAgesDict).sum(function (stooge) { return stooge.age; });
result = <number>_(stoogesAgesDict).sum('age');

result = <string[]>_.pluck(stoogesAges, 'name');
result = <string[]>_(stoogesAges).pluck('name').value();
=======
// _.drop
{
    let array: TResult[];
    let list: _.List<TResult>;
>>>>>>> c6254f15

    {
        let result: TResult[];
        result = _.drop<TResult>(array);
        result = _.drop<TResult>(array, 42);

        result = _.drop<TResult>(list);
        result = _.drop<TResult>(list, 42);
    }

    {
        let result: _.LoDashImplicitArrayWrapper<TResult>;

        result = _(array).drop();
        result = _(array).drop(42);

        result = _(list).drop<TResult>();
        result = _(list).drop<TResult>(42);
    }

    {
        let result: _.LoDashExplicitArrayWrapper<TResult>;

        result = _(array).chain().drop();
        result = _(array).chain().drop(42);

        result = _(list).chain().drop<TResult>();
        result = _(list).chain().drop<TResult>(42);
    }
}

// _.dropRight
module TestDropRight {
    let array: TResult[];
    let list: _.List<TResult>;

    {
        let result: TResult[];

<<<<<<< HEAD
result = <number>_.sample([1, 2, 3, 4]);
result = <number[]>_.sample([1, 2, 3, 4], 2);
result = <_.LoDashWrapper<number>>_([1, 2, 3, 4]).sample();
result = <_.LoDashArrayWrapper<number>>_([1, 2, 3, 4]).sample(2);
result = <number>_([1, 2, 3, 4]).sample().value();
result = <number[]>_([1, 2, 3, 4]).sample(2).value();
=======
        result = _.dropRight<TResult>(array);
        result = _.dropRight<TResult>(array, 42);
>>>>>>> c6254f15

        result = _.dropRight<TResult>(list);
        result = _.dropRight<TResult>(list, 42);

<<<<<<< HEAD
result = <number>_.size([1, 2]);
result = <number>_([1, 2]).size();
result = <number>_.size({ 'one': 1, 'two': 2, 'three': 3 });
result = <number>_({ 'one': 1, 'two': 2, 'three': 3 }).size();
result = <number>_.size('curly');
=======
    }
>>>>>>> c6254f15

    {
        let result: _.LoDashImplicitArrayWrapper<TResult>;

        result = _(array).dropRight();
        result = _(array).dropRight(42);

        result = _(list).dropRight<TResult>();
        result = _(list).dropRight<TResult>(42);
    }

<<<<<<< HEAD
result = <IStoogesAge[]>_.sortByAll(stoogesAges, function(stooge) { return Math.sin(stooge.age); }, function(stooge) { return stooge.name.slice(1); });
result = <IStoogesAge[]>_.sortByAll(stoogesAges, ['name', 'age']);
result = <IStoogesAge[]>_.sortByAll(stoogesAges, 'name', function(stooge) { return Math.sin(stooge.age); });

result = <IStoogesAge[]>_.sortByOrder(stoogesAges, [function(stooge) { return Math.sin(stooge.age); }, function(stooge) { return stooge.name.slice(1); }]);
result = <IStoogesAge[]>_.sortByOrder(stoogesAges, ['name', 'age']);
result = <IStoogesAge[]>_.sortByOrder(stoogesAges, ['name', function(stooge) { return Math.sin(stooge.age); }]);
result = <IStoogesAge[]>_.sortByOrder(stoogesAges, [function(stooge) { return Math.sin(stooge.age); }, function(stooge) { return stooge.name.slice(1); }], ['asc', 'desc']);
result = <IStoogesAge[]>_.sortByOrder(stoogesAges, ['name', 'age'], ['asc', 'desc']);
result = <IStoogesAge[]>_.sortByOrder(stoogesAges, ['name', function(stooge) { return Math.sin(stooge.age); }], ['asc', 'desc']);
result = <IStoogesAge[]>_.sortByOrder(stoogesAges, [function(stooge) { return Math.sin(stooge.age); }, function(stooge) { return stooge.name.slice(1); }], [true, false]);
result = <IStoogesAge[]>_.sortByOrder(stoogesAges, ['name', 'age'], [true, false]);
result = <IStoogesAge[]>_.sortByOrder(stoogesAges, ['name', function(stooge) { return Math.sin(stooge.age); }], [true, false]);

result = <number[]>_([1, 2, 3]).sortBy(function (num) { return Math.sin(num); }).value();
result = <number[]>_([1, 2, 3]).sortBy(function (num) { return this.sin(num); }, Math).value();
result = <string[]>_(['banana', 'strawberry', 'apple']).sortBy('length').value();
=======
    {
        let result: _.LoDashExplicitArrayWrapper<TResult>;
>>>>>>> c6254f15

        result = _(array).chain().dropRight();
        result = _(array).chain().dropRight(42);

        result = _(list).chain().dropRight<TResult>();
        result = _(list).chain().dropRight<TResult>(42);
    }
}

// _.dropRightWhile
module TestDropRightWhile {
    let array: TResult[];
    let list: _.List<TResult>;
    let predicateFn: (value: TResult, index: number, collection: _.List<TResult>) => boolean;

    {
        let result: TResult[];

        result = _.dropRightWhile<TResult>(array);
        result = _.dropRightWhile<TResult>(array, predicateFn);
        result = _.dropRightWhile<TResult>(array, predicateFn, any);
        result = _.dropRightWhile<TResult>(array, '');
        result = _.dropRightWhile<TResult>(array, '', any);
        result = _.dropRightWhile<{a: number;}, TResult>(array, {a: 42});

        result = _.dropRightWhile<TResult>(list);
        result = _.dropRightWhile<TResult>(list, predicateFn);
        result = _.dropRightWhile<TResult>(list, predicateFn, any);
        result = _.dropRightWhile<TResult>(list, '');
        result = _.dropRightWhile<TResult>(list, '', any);
        result = _.dropRightWhile<{a: number;}, TResult>(list, {a: 42});
    }

    {
        let result: _.LoDashImplicitArrayWrapper<TResult>;

        result = _(array).dropRightWhile();
        result = _(array).dropRightWhile(predicateFn);
        result = _(array).dropRightWhile(predicateFn, any);
        result = _(array).dropRightWhile('');
        result = _(array).dropRightWhile('', any);
        result = _(array).dropRightWhile<{a: number;}>({a: 42});

        result = _(list).dropRightWhile<TResult>();
        result = _(list).dropRightWhile<TResult>(predicateFn);
        result = _(list).dropRightWhile<TResult>(predicateFn, any);
        result = _(list).dropRightWhile<TResult>('');
        result = _(list).dropRightWhile<TResult>('', any);
        result = _(list).dropRightWhile<{a: number;}, TResult>({a: 42});
    }

<<<<<<< HEAD
/********
 * Date *
 ********/

result = <number>_.now();

/*************
 * Functions *
 *************/
var saves = ['profile', 'settings'];
var asyncSave = (obj: any) => obj.done();
var done: Function;
=======
    {
        let result: _.LoDashExplicitArrayWrapper<TResult>;

        result = _(array).chain().dropRightWhile();
        result = _(array).chain().dropRightWhile(predicateFn);
        result = _(array).chain().dropRightWhile(predicateFn, any);
        result = _(array).chain().dropRightWhile('');
        result = _(array).chain().dropRightWhile('', any);
        result = _(array).chain().dropRightWhile<{a: number;}>({a: 42});

        result = _(list).chain().dropRightWhile<TResult>();
        result = _(list).chain().dropRightWhile<TResult>(predicateFn);
        result = _(list).chain().dropRightWhile<TResult>(predicateFn, any);
        result = _(list).chain().dropRightWhile<TResult>('');
        result = _(list).chain().dropRightWhile<TResult>('', any);
        result = _(list).chain().dropRightWhile<{a: number;}, TResult>({a: 42});
    }
}
>>>>>>> c6254f15

// _.dropWhile
module TestDropWhile {
    let array: TResult[];
    let list: _.List<TResult>;
    let predicateFn: (value: TResult, index: number, collection: _.List<TResult>) => boolean;

    {
        let result: TResult[];

        result = _.dropWhile<TResult>(array);
        result = _.dropWhile<TResult>(array, predicateFn);
        result = _.dropWhile<TResult>(array, predicateFn, any);
        result = _.dropWhile<TResult>(array, '');
        result = _.dropWhile<TResult>(array, '', any);
        result = _.dropWhile<{a: number;}, TResult>(array, {a: 42});

        result = _.dropWhile<TResult>(list);
        result = _.dropWhile<TResult>(list, predicateFn);
        result = _.dropWhile<TResult>(list, predicateFn, any);
        result = _.dropWhile<TResult>(list, '');
        result = _.dropWhile<TResult>(list, '', any);
        result = _.dropWhile<{a: number;}, TResult>(list, {a: 42});
    }

    {
        let result: _.LoDashImplicitArrayWrapper<TResult>;

        result = _(array).dropWhile();
        result = _(array).dropWhile(predicateFn);
        result = _(array).dropWhile(predicateFn, any);
        result = _(array).dropWhile('');
        result = _(array).dropWhile('', any);
        result = _(array).dropWhile<{a: number;}>({a: 42});

        result = _(list).dropWhile<TResult>();
        result = _(list).dropWhile<TResult>(predicateFn);
        result = _(list).dropWhile<TResult>(predicateFn, any);
        result = _(list).dropWhile<TResult>('');
        result = _(list).dropWhile<TResult>('', any);
        result = _(list).dropWhile<{a: number;}, TResult>({a: 42});
    }

    {
        let result: _.LoDashExplicitArrayWrapper<TResult>;

        result = _(array).chain().dropWhile();
        result = _(array).chain().dropWhile(predicateFn);
        result = _(array).chain().dropWhile(predicateFn, any);
        result = _(array).chain().dropWhile('');
        result = _(array).chain().dropWhile('', any);
        result = _(array).chain().dropWhile<{a: number;}>({a: 42});

        result = _(list).chain().dropWhile<TResult>();
        result = _(list).chain().dropWhile<TResult>(predicateFn);
        result = _(list).chain().dropWhile<TResult>(predicateFn, any);
        result = _(list).chain().dropWhile<TResult>('');
        result = _(list).chain().dropWhile<TResult>('', any);
        result = _(list).chain().dropWhile<{a: number;}, TResult>({a: 42});
    }
}

// _.fill
module TestFill {
    let array: number[];
    let list: _.List<number>;

<<<<<<< HEAD
// _.ary
result = <number[]>['6', '8', '10'].map(_.ary<(s: string) => number>(parseInt, 1));
result = <number[]>['6', '8', '10'].map(_(parseInt).ary<(s: string) => number>(1).value());

// _.backflow
var testBackflowSquareFn = (n: number) => n * n;
var testBackflowAddFn = (n: number, m: number) => n + m;
result = <number>_.backflow<(n: number, m: number) => number>(testBackflowSquareFn, testBackflowAddFn)(1, 2);
result = <number>_(testBackflowSquareFn).backflow<(n: number, m: number) => number>(testBackflowAddFn).value()(1, 2);

// _.before
var testBeforeFn = ((n: number) => () => ++n)(0);
var testBeforeResultFn = <() => number>_.before<() => number>(3, testBeforeFn);
result = <number>testBeforeResultFn();
// → 1
result = <number>testBeforeResultFn();
// → 2
result = <number>testBeforeResultFn();
// → 2
var testBeforeFn = ((n: number) => () => ++n)(0);
var testBeforeResultFn = <() => number>_(3).before<() => number>(testBeforeFn);
result = <number>testBeforeResultFn();
// → 1
result = <number>testBeforeResultFn();
// → 2
result = <number>testBeforeResultFn();
// → 2

var funcBind = function(greeting: string, punctuation: string) { return greeting + ' ' + this.user + punctuation; };
var funcBound1: (punctuation: string) => any = _.bind(funcBind, { 'name': 'moe' }, 'hi');
funcBound1('!');

var funcBound2: (punctuation: string) => any = _(funcBind).bind({ 'name': 'moe' }, 'hi').value();
funcBound2('!');

var addTwoNumbers = function (x: number, y: number) { return x + y };
var plusTwo = _.bind(addTwoNumbers, null, 2);
plusTwo(100);
=======
    {
        let result: number[];

        result = _.fill<number>(array, 42);
        result = _.fill<number>(array, 42, 0);
        result = _.fill<number>(array, 42, 0, 10);
    }
>>>>>>> c6254f15

    {
        let result: _.List<number>;

        result = _.fill<number>(list, 42);
        result = _.fill<number>(list, 42, 0);
        result = _.fill<number>(list, 42, 0, 10);
    }

    {
        let result: _.LoDashImplicitArrayWrapper<number>;

        result = _(array).fill<number>(42);
        result = _(array).fill<number>(42, 0);
        result = _(array).fill<number>(42, 0, 10);
    }

    {
        let result: _.LoDashImplicitObjectWrapper<_.List<number>>;

        result = _(list).fill<number>(42);
        result = _(list).fill<number>(42, 0);
        result = _(list).fill<number>(42, 0, 10);
    }

    {
        let result: _.LoDashExplicitArrayWrapper<number>;

        result = _(array).chain().fill<number>(42);
        result = _(array).chain().fill<number>(42, 0);
        result = _(array).chain().fill<number>(42, 0, 10);
    }

<<<<<<< HEAD
// _.compose
var testComposeSquareFn = (n: number) => n * n;
var testComposeAddFn = (n: number, m: number) => n + m;
result = <number>_.compose<(n: number, m: number) => number>(testComposeSquareFn, testComposeAddFn)(1, 2);
result = <number>_(testComposeSquareFn).compose<(n: number, m: number) => number>(testComposeAddFn).value()(1, 2);
=======
    {
        let result: _.LoDashExplicitObjectWrapper<_.List<number>>;

        result = _(list).chain().fill<number>(42);
        result = _(list).chain().fill<number>(42, 0);
        result = _(list).chain().fill<number>(42, 0, 10);
    }
}

// _.findIndex
module TestFindIndex {
    let array: TResult[];
    let list: _.List<TResult>;
    let predicateFn: (value: TResult, index?: number, collection?: _.List<TResult>) => boolean;

    {
        let result: number;

        result = _.findIndex<TResult>(array);
        result = _.findIndex<TResult>(array, predicateFn);
        result = _.findIndex<TResult>(array, predicateFn, any);
        result = _.findIndex<TResult>(array, '');
        result = _.findIndex<TResult>(array, '', any);
        result = _.findIndex<{a: number}, TResult>(array, {a: 42});

        result = _.findIndex<TResult>(list);
        result = _.findIndex<TResult>(list, predicateFn);
        result = _.findIndex<TResult>(list, predicateFn, any);
        result = _.findIndex<TResult>(list, '');
        result = _.findIndex<TResult>(list, '', any);
        result = _.findIndex<{a: number}, TResult>(list, {a: 42});

        result = _<TResult>(array).findIndex();
        result = _<TResult>(array).findIndex(predicateFn);
        result = _<TResult>(array).findIndex(predicateFn, any);
        result = _<TResult>(array).findIndex('');
        result = _<TResult>(array).findIndex('', any);
        result = _<TResult>(array).findIndex<{a: number}>({a: 42});

        result = _(list).findIndex();
        result = _(list).findIndex<TResult>(predicateFn);
        result = _(list).findIndex<TResult>(predicateFn, any);
        result = _(list).findIndex('');
        result = _(list).findIndex('', any);
        result = _(list).findIndex<{a: number}>({a: 42});
    }

    {
        let result: _.LoDashExplicitWrapper<number>;

        result = _<TResult>(array).chain().findIndex();
        result = _<TResult>(array).chain().findIndex(predicateFn);
        result = _<TResult>(array).chain().findIndex(predicateFn, any);
        result = _<TResult>(array).chain().findIndex('');
        result = _<TResult>(array).chain().findIndex('', any);
        result = _<TResult>(array).chain().findIndex<{a: number}>({a: 42});

        result = _(list).chain().findIndex();
        result = _(list).chain().findIndex<TResult>(predicateFn);
        result = _(list).chain().findIndex<TResult>(predicateFn, any);
        result = _(list).chain().findIndex('');
        result = _(list).chain().findIndex('', any);
        result = _(list).chain().findIndex<{a: number}>({a: 42});
    }
}
>>>>>>> c6254f15

// _.findLastIndex
module TestFindLastIndex {
    let array: TResult[];
    let list: _.List<TResult>;

    let predicateFn: (value: TResult, index?: number, collection?: _.List<TResult>) => boolean;

    {
        let result: number;

        result = _.findLastIndex<TResult>(array);
        result = _.findLastIndex<TResult>(array, predicateFn);
        result = _.findLastIndex<TResult>(array, predicateFn, any);
        result = _.findLastIndex<TResult>(array, '');
        result = _.findLastIndex<TResult>(array, '', any);
        result = _.findLastIndex<{a: number}, TResult>(array, {a: 42});

        result = _.findLastIndex<TResult>(list);
        result = _.findLastIndex<TResult>(list, predicateFn);
        result = _.findLastIndex<TResult>(list, predicateFn, any);
        result = _.findLastIndex<TResult>(list, '');
        result = _.findLastIndex<TResult>(list, '', any);
        result = _.findLastIndex<{a: number}, TResult>(list, {a: 42});

        result = _<TResult>(array).findLastIndex();
        result = _<TResult>(array).findLastIndex(predicateFn);
        result = _<TResult>(array).findLastIndex(predicateFn, any);
        result = _<TResult>(array).findLastIndex('');
        result = _<TResult>(array).findLastIndex('', any);
        result = _<TResult>(array).findLastIndex<{a: number}>({a: 42});

        result = _(list).findLastIndex();
        result = _(list).findLastIndex<TResult>(predicateFn);
        result = _(list).findLastIndex<TResult>(predicateFn, any);
        result = _(list).findLastIndex('');
        result = _(list).findLastIndex('', any);
        result = _(list).findLastIndex<{a: number}>({a: 42});
    }

<<<<<<< HEAD
// _.curry
var testCurryFn = (a: number, b: number, c: number) => [a, b, c];
interface TestCurryResultFn {
    (...args: number[]): number[] | TestCurryResultFn;
}
result = <number[]>_.curry<TestCurryResultFn>(testCurryFn)(1, 2, 3);
result = <TestCurryResultFn>_.curry<TestCurryResultFn>(testCurryFn)(1);
result = <number[]>_(testCurryFn).curry<TestCurryResultFn>().value()(1, 2, 3);
result = <TestCurryResultFn>_(testCurryFn).curry<TestCurryResultFn>().value()(1);

// _.curryRight
var testCurryRightFn = (a: number, b: number, c: number) => [a, b, c];
interface TestCurryRightResultFn {
    (...args: number[]): number[] | TestCurryRightResultFn;
}
result = <number[]>_.curryRight<TestCurryRightResultFn>(testCurryRightFn)(1, 2, 3);
result = <TestCurryRightResultFn>_.curryRight<TestCurryRightResultFn>(testCurryRightFn)(1);
result = <number[]>_(testCurryRightFn).curryRight<TestCurryRightResultFn>().value()(1, 2, 3);
result = <TestCurryRightResultFn>_(testCurryRightFn).curryRight<TestCurryRightResultFn>().value()(1);
=======
    {
        let result: _.LoDashExplicitWrapper<number>;

        result = _<TResult>(array).chain().findLastIndex();
        result = _<TResult>(array).chain().findLastIndex(predicateFn);
        result = _<TResult>(array).chain().findLastIndex(predicateFn, any);
        result = _<TResult>(array).chain().findLastIndex('');
        result = _<TResult>(array).chain().findLastIndex('', any);
        result = _<TResult>(array).chain().findLastIndex<{a: number}>({a: 42});

        result = _(list).chain().findLastIndex();
        result = _(list).chain().findLastIndex<TResult>(predicateFn);
        result = _(list).chain().findLastIndex<TResult>(predicateFn, any);
        result = _(list).chain().findLastIndex('');
        result = _(list).chain().findLastIndex('', any);
        result = _(list).chain().findLastIndex<{a: number}>({a: 42});
    }
}

// _.first
module TestFirst {
    let array: TResult[];
    let list: _.List<TResult>;
    let result: TResult;
    result = _.first<TResult>(array);
    result = _.first<TResult>(list);
    result = _(array).first();
    result = _(list).first<TResult>();
}
>>>>>>> c6254f15

// _.flatten
module TestFlatten {
    {
        let result: string[];

        result = _.flatten('abc');
    }

    {
        let result: number[];

        result = _.flatten<number>([1, 2, 3]);
        result = _.flatten<number>([1, [2, 3]]);
        result = _.flatten<number>([1, [2, [3]]], true);
        result = _.flatten<number>([1, [2, [3]], [[4]]], true);

        result = _.flatten<number>({0: 1, 1: 2, 2: 3, length: 3});
        result = _.flatten<number>({0: 1, 1: [2, 3], length: 2});
        result = _.flatten<number>({0: 1, 1: [2, [3]], length: 2}, true);
        result = _.flatten<number>({0: 1, 1: [2, [3]], 2: [[4]], length: 3}, true);
    }

    {
        let result: _.RecursiveArray<number>;

        result = _.flatten<number>([1, [2, [3]]]);
        result = _.flatten<number>([1, [2, [3]], [[4]]]);

        result = _.flatten<number>({0: 1, 1: [2, [3]], length: 2});
        result = _.flatten<number>({0: 1, 1: [2, [3]], 2: [[4]], length: 3});
    }

    {
        let result: _.LoDashImplicitArrayWrapper<string>;

<<<<<<< HEAD
// _.flow
var testFlowSquareFn = (n: number) => n * n;
var testFlowAddFn = (n: number, m: number) => n + m;
result = <number>_.flow<(n: number, m: number) => number>(testFlowAddFn, testFlowSquareFn)(1, 2);
result = <number>_(testFlowAddFn).flow<(n: number, m: number) => number>(testFlowSquareFn).value()(1, 2);

// _.flowRight
var testFlowRightSquareFn = (n: number) => n * n;
var testFlowRightAddFn = (n: number, m: number) => n + m;
result = <number>_.flowRight<(n: number, m: number) => number>(testFlowRightSquareFn, testFlowRightAddFn)(1, 2);
result = <number>_(testFlowRightSquareFn).flowRight<(n: number, m: number) => number>(testFlowRightAddFn).value()(1, 2);

// _.memoize
var testMemoizedFunction: _.MemoizedFunction;
result = <_.MapCache>testMemoizedFunction.cache;
interface TestMemoizedResultFn extends _.MemoizedFunction {
    (...args: any[]): any;
}
var testMemoizeFn: (...args: any[]) => any;
var testMemoizeResolverFn: (...args: any[]) => any;
result = <TestMemoizedResultFn>_.memoize<TestMemoizedResultFn>(testMemoizeFn);
result = <TestMemoizedResultFn>_.memoize<TestMemoizedResultFn>(testMemoizeFn, testMemoizeResolverFn);
result = <TestMemoizedResultFn>(_(testMemoizeFn).memoize<TestMemoizedResultFn>().value());
result = <TestMemoizedResultFn>(_(testMemoizeFn).memoize<TestMemoizedResultFn>(testMemoizeResolverFn).value());
=======
        result = _('abc').flatten();
    }

    {
        let result: _.LoDashImplicitArrayWrapper<number>;

        result = _([1, 2, 3]).flatten<number>();
        result = _([1, [2, 3]]).flatten<number>();
        result = _([1, [2, [3]]]).flatten<number>(true);
        result = _([1, [2, [3]], [[4]]]).flatten<number>(true);
>>>>>>> c6254f15

        result = _({0: 1, 1: 2, 2: 3, length: 3}).flatten<number>();
        result = _({0: 1, 1: [2, 3], length: 2}).flatten<number>();
        result = _({0: 1, 1: [2, [3]], length: 2}).flatten<number>(true);
        result = _({0: 1, 1: [2, [3]], 2: [[4]], length: 3}).flatten<number>(true);
    }

<<<<<<< HEAD
// _.modArgs
function modArgsFn1(n: number): string {return n.toString()}
function modArgsFn2(n: boolean): string {return n.toString()}
interface ModArgsFunc {
    (x: string, y: string): string[];
}
interface ModArgsResult {
    (x: number, y: boolean): string[]
}
result = <ModArgsResult>_.modArgs<ModArgsFunc, ModArgsResult>((x: string, y: string) => [x, y], modArgsFn1, modArgsFn2);
result = <string[]>result(1, true);

result = <ModArgsResult>_.modArgs<ModArgsFunc, ModArgsResult>((x: string, y: string) => [x, y], [modArgsFn1, modArgsFn2]);
result = <string[]>result(1, true);

result = <ModArgsResult>_<ModArgsFunc>((x: string, y: string) => [x, y]).modArgs<ModArgsResult>(modArgsFn1, modArgsFn2).value();
result = <string[]>result(1, true);

result = <ModArgsResult>_<ModArgsFunc>((x: string, y: string) => [x, y]).modArgs<ModArgsResult>([modArgsFn1, modArgsFn2]).value();
result = <string[]>result(1, true);

// _.negate
interface TestNegatePredicate {
    (a1: number, a2: number): boolean;
}
interface TestNegateResult {
    (a1: number, a2: number): boolean;
}
var testNegatePredicate = (a1: number, a2: number) => a1 > a2;
result = <TestNegateResult>_.negate<TestNegatePredicate>(testNegatePredicate);
result = <TestNegateResult>_.negate<TestNegatePredicate, TestNegateResult>(testNegatePredicate);
result = <TestNegateResult>_(testNegatePredicate).negate().value();
result = <TestNegateResult>_(testNegatePredicate).negate<TestNegateResult>().value();

// _.once
result = <() => void>_.once<() => void>(function () {});
result = <() => void>(_(function () {}).once().value());

var returnedOnce = _.throttle(function (a: any) { return a * 5; }, 5);
returnedOnce(4);
=======
    {
        let result: _.LoDashImplicitArrayWrapper<number|number[]>;
>>>>>>> c6254f15

        result = _([1, [2, [3]]]).flatten<number|number[]>();
        result = _([1, [2, [3]], [[4]]]).flatten<number|number[]>();

        result = _({0: 1, 1: [2, [3]], length: 2}).flatten<number|number[]>();
        result = _({0: 1, 1: [2, [3]], 2: [[4]], length: 3}).flatten<number|number[]>();
    }

    {
        let result: _.LoDashExplicitArrayWrapper<string>;

        result = _('abc').chain().flatten();
    }

<<<<<<< HEAD
//_.rearg
var testReargFn = (a: string, b: string, c: string) => [a, b, c];
interface TestReargResultFn {
    (b: string, c: string, a: string): string[];
}
result = <string[]>(_.rearg<TestReargResultFn>(testReargFn, 2, 0, 1))('b', 'c', 'a');
result = <string[]>(_.rearg<TestReargResultFn>(testReargFn, [2, 0, 1]))('b', 'c', 'a');
result = <string[]>(_(testReargFn).rearg<TestReargResultFn>(2, 0, 1).value())('b', 'c', 'a');
result = <string[]>(_(testReargFn).rearg<TestReargResultFn>([2, 0, 1]).value())('b', 'c', 'a');

//_.restParam
var testRestParamFn = (a: string, b: string, c: number[]) => a + ' ' + b + ' ' + c.join(' ');
interface testRestParamFunc {
    (a: string, b: string, c: number[]): string;
}
interface testRestParamResult {
    (a: string, b: string, ...c: number[]): string;
}
result = <string>(_.restParam<testRestParamResult, testRestParamFunc>(testRestParamFn, 2))('a', 'b', 1, 2, 3);
result = <string>(_.restParam<testRestParamResult>(testRestParamFn, 2))('a', 'b', 1, 2, 3);
result = <string>(_(testRestParamFn).restParam<testRestParamResult>(2).value())('a', 'b', 1, 2, 3);

//_.spread
var testSpreadFn = (who: string, what: string) => who + ' says ' + what;
interface TestSpreadResultFn {
    (args: string[]): string;
}
result = <string>(_.spread<TestSpreadResultFn>(testSpreadFn))(['fred', 'hello']);
result = <string>(_(testSpreadFn).spread<TestSpreadResultFn>().value())(['fred', 'hello']);

var throttled = _.throttle(function () { }, 100);
jQuery(window).on('scroll', throttled);
=======
    {
        let result: _.LoDashExplicitArrayWrapper<number>;
>>>>>>> c6254f15

        result = _([1, 2, 3]).chain().flatten<number>();
        result = _([1, [2, 3]]).chain().flatten<number>();
        result = _([1, [2, [3]]]).chain().flatten<number>(true);
        result = _([1, [2, [3]], [[4]]]).chain().flatten<number>(true);

        result = _({0: 1, 1: 2, 2: 3, length: 3}).chain().flatten<number>();
        result = _({0: 1, 1: [2, 3], length: 2}).chain().flatten<number>();
        result = _({0: 1, 1: [2, [3]], length: 2}).chain().flatten<number>(true);
        result = _({0: 1, 1: [2, [3]], 2: [[4]], length: 3}).chain().flatten<number>(true);
    }

    {
        let result: _.LoDashExplicitArrayWrapper<number|number[]>;

<<<<<<< HEAD
/********
 * Lang *
 ********/

// _.gt
result = <boolean>_.gt(1, 2);
result = <boolean>_(1).gt(2);
result = <boolean>_([]).gt(2);
result = <boolean>_({}).gt(2);

// _.gte
result = <boolean>_.gte(1, 2);
result = <boolean>_(1).gte(2);
result = <boolean>_([]).gte(2);
result = <boolean>_({}).gte(2);

// _.isMatch
var testIsMatchCustiomizerFn: (value: any, other: any, indexOrKey: number|string) => boolean;
result = <boolean>_.isMatch({}, {});
result = <boolean>_.isMatch({}, {}, testIsMatchCustiomizerFn);
result = <boolean>_.isMatch({}, {}, testIsMatchCustiomizerFn, {});
result = <boolean>_({}).isMatch({});
result = <boolean>_({}).isMatch({}, testIsMatchCustiomizerFn);
result = <boolean>_({}).isMatch({}, testIsMatchCustiomizerFn, {});

// _.isNative
result = <boolean>_.isNative(Array.prototype.push);
result = <boolean>_(Array.prototype.push).isNative();

// _.lt
result = <boolean>_.lt(1, 2);
result = <boolean>_(1).lt(2);
result = <boolean>_([]).lt(2);
result = <boolean>_({}).lt(2);

// _.lte
result = <boolean>_.lte(1, 2);
result = <boolean>_(1).lte(2);
result = <boolean>_([]).lte(2);
result = <boolean>_({}).lte(2);

// _.toPlainObject
result = <Object>_.toPlainObject();
result = <Object>_.toPlainObject(true);
result = <Object>_.toPlainObject(1);
result = <Object>_.toPlainObject('a');
result = <Object>_.toPlainObject([]);
result = <Object>_.toPlainObject({});
result = <Object>_(true).toPlainObject();
result = <Object>_(1).toPlainObject();
result = <Object>_('a').toPlainObject();
result = <Object>_([1]).toPlainObject();
result = <Object>_<string>([]).toPlainObject();
result = <Object>_({}).toPlainObject();

/********
 * Math *
 ********/

// _.add
result = <number>_.add(1, 1);
result = <number>_(1).add(1);

/**********
* Objects *
***********/
interface NameAge {
    name: string;
    age: number;
=======
        result = _([1, [2, [3]]]).chain().flatten<number|number[]>();
        result = _([1, [2, [3]], [[4]]]).chain().flatten<number|number[]>();

        result = _({0: 1, 1: [2, [3]], length: 2}).chain().flatten<number|number[]>();
        result = _({0: 1, 1: [2, [3]], 2: [[4]], length: 3}).chain().flatten<number|number[]>();
    }
>>>>>>> c6254f15
}

// _.flattenDeep
module TestFlattenDeep {
    {
        let result: string[];

        result = _.flattenDeep('abc');
    }

    {
        let result: number[];

<<<<<<< HEAD
// _.create
interface TestCreateProto {
    a: number;
}
interface TestCreateProps {
    b: string;
}
interface TestCreateTResult extends TestCreateProto, TestCreateProps {}
var testCreateProto: TestCreateProto;
var testCreateProps: TestCreateProps;
result = <{}>_.create(testCreateProto);
result = <{}>_.create(testCreateProto, testCreateProps);
result = <TestCreateProto>_.create<TestCreateProto>(testCreateProto);
result = <TestCreateTResult>_.create<TestCreateTResult>(testCreateProto, testCreateProps);
result = <{}>_(testCreateProto).create().value();
result = <{}>_(testCreateProto).create(testCreateProps).value();
result = <TestCreateProto>_(testCreateProto).create<TestCreateProto>().value();
result = <TestCreateTResult>_(testCreateProto).create<TestCreateTResult>(testCreateProps).value();

result = <IStoogesAge[]>_.clone(stoogesAges);
result = <IStoogesAge[]>_.clone(stoogesAges, true);
result = <any>_.clone(stoogesAges, true, function (value) {
    return _.isElement(value) ? value.cloneNode(false) : undefined;
});
=======
        result = _.flattenDeep<number>([1, 2, 3]);
        result = _.flattenDeep<number>([1, [2, 3]]);
        result = _.flattenDeep<number>([1, [2, [3]]]);
        result = _.flattenDeep<number>([1, [2, [3]], [[4]]]);
>>>>>>> c6254f15

        result = _.flattenDeep<number>({0: 1, 1: 2, 2: 3, length: 3});
        result = _.flattenDeep<number>({0: 1, 1: [2, 3], length: 2});
        result = _.flattenDeep<number>({0: 1, 1: [2, [3]], length: 2});
        result = _.flattenDeep<number>({0: 1, 1: [2, [3]], 2: [[4]], length: 3});
    }

    {
        let result: _.LoDashImplicitArrayWrapper<string>;

<<<<<<< HEAD
//_.defaultsDeep
interface DefaultsDeepResult {
    user: {
        name: string;
        age: number;
    }
}
var TestDefaultsDeepObject = {'user': {'name': 'barney'}};
var TestDefaultsDeepSource = {'user': {'name': 'fred', 'age': 36}};
result = <DefaultsDeepResult>_.defaultsDeep(TestDefaultsDeepObject, TestDefaultsDeepSource);
result = <DefaultsDeepResult>_(TestDefaultsDeepObject).defaultsDeep<DefaultsDeepResult>(TestDefaultsDeepSource).value();

result = <string>_.findKey({ 'a': 1, 'b': 2, 'c': 3, 'd': 4 }, function (num) {
    return num % 2 == 0;
});
=======
        result = _('abc').flattenDeep();
    }
>>>>>>> c6254f15

    {
        let result: _.LoDashImplicitArrayWrapper<number>;

        result = _([1, 2, 3]).flattenDeep<number>();
        result = _([1, [2, 3]]).flattenDeep<number>();
        result = _([1, [2, [3]]]).flattenDeep<number>();
        result = _([1, [2, [3]], [[4]]]).flattenDeep<number>();

        result = _({0: 1, 1: 2, 2: 3, length: 3}).flattenDeep<number>();
        result = _({0: 1, 1: [2, 3], length: 2}).flattenDeep<number>();
        result = _({0: 1, 1: [2, [3]], length: 2}).flattenDeep<number>();
        result = _({0: 1, 1: [2, [3]], 2: [[4]], length: 3}).flattenDeep<number>();
    }

    {
        let result: _.LoDashImplicitArrayWrapper<number|number[]>;

        result = _([1, [2, [3]]]).flattenDeep<number|number[]>();
        result = _([1, [2, [3]], [[4]]]).flattenDeep<number|number[]>();

        result = _({0: 1, 1: [2, [3]], length: 2}).flattenDeep<number|number[]>();
        result = _({0: 1, 1: [2, [3]], 2: [[4]], length: 3}).flattenDeep<number|number[]>();
    }

    {
        let result: _.LoDashExplicitArrayWrapper<string>;

        result = _('abc').chain().flattenDeep();
    }

    {
        let result: _.LoDashExplicitArrayWrapper<number>;

        result = _([1, 2, 3]).chain().flattenDeep<number>();
        result = _([1, [2, 3]]).chain().flattenDeep<number>();
        result = _([1, [2, [3]]]).chain().flattenDeep<number>();
        result = _([1, [2, [3]], [[4]]]).chain().flattenDeep<number>();

        result = _({0: 1, 1: 2, 2: 3, length: 3}).chain().flattenDeep<number>();
        result = _({0: 1, 1: [2, 3], length: 2}).chain().flattenDeep<number>();
        result = _({0: 1, 1: [2, [3]], length: 2}).chain().flattenDeep<number>();
        result = _({0: 1, 1: [2, [3]], 2: [[4]], length: 3}).chain().flattenDeep<number>();
    }

    {
        let result: _.LoDashExplicitArrayWrapper<number|number[]>;

<<<<<<< HEAD
// _.get
result = <number>_.get<number>({ 'a': [{ 'b': { 'c': 3 } }] }, 'a[0].b.c');
// → 3
result = <number>_.get<number>({ 'a': [{ 'b': { 'c': 3 } }] }, ['a', '0', 'b', 'c']);
// → 3
result = <string>_.get<string>({ 'a': [{ 'b': { 'c': 3 } }] }, 'a.b.c', 'default');
// → 'default'

result = <number>_({ 'a': [{ 'b': { 'c': 3 } }] }).get<number>('a[0].b.c');
// → 3
result = <number>_({ 'a': [{ 'b': { 'c': 3 } }] }).get<number>(['a', '0', 'b', 'c']);
// → 3
result = <string>_({ 'a': [{ 'b': { 'c': 3 } }] }).get<string>('a.b.c', 'default');
// → 'default'

result = <boolean>_.has({ 'a': 1, 'b': 2, 'c': 3 }, 'b');
=======
        result = _([1, [2, [3]]]).chain().flattenDeep<number|number[]>();
        result = _([1, [2, [3]], [[4]]]).chain().flattenDeep<number|number[]>();
>>>>>>> c6254f15

        result = _({0: 1, 1: [2, [3]], length: 2}).chain().flattenDeep<number|number[]>();
        result = _({0: 1, 1: [2, [3]], 2: [[4]], length: 3}).chain().flattenDeep<number|number[]>();
    }
}

// _.head
module TestHead {
    let array: TResult[];
    let list: _.List<TResult>;
    let result: TResult;
    result = _.head<TResult>(array);
    result = _.head<TResult>(list);
    result = _(array).head();
    result = _(list).head<TResult>();
}

// _.indexOf
module TestIndexOf {
    let array: TResult[];
    let list: _.List<TResult>;
    let value: TResult;

    {
        let result: number;

        result = _.indexOf<TResult>(array, value);
        result = _.indexOf<TResult>(array, value, true);
        result = _.indexOf<TResult>(array, value, 42);

        result = _.indexOf<TResult>(list, value);
        result = _.indexOf<TResult>(list, value, true);
        result = _.indexOf<TResult>(list, value, 42);

        result = _(array).indexOf(value);
        result = _(array).indexOf(value, true);
        result = _(array).indexOf(value, 42);

<<<<<<< HEAD
// _.isEqual (alias: _.eq)
result = <boolean>_.isEqual(1, 1);
result = <boolean>_(1).isEqual(1);
result = <boolean>_.eq(1, 1);
result = <boolean>_(1).eq(1);

var testEqObject = { 'user': 'fred' };
var testEqOtherObject = { 'user': 'fred' };
result = <boolean>_.isEqual(testEqObject, testEqOtherObject);
result = <boolean>_(testEqObject).isEqual(testEqOtherObject);
result = <boolean>_.eq(testEqObject, testEqOtherObject);
result = <boolean>_(testEqObject).eq(testEqOtherObject);

var testEqArray = ['hello', 'goodbye'];
var testEqOtherArray = ['hi', 'goodbye'];
var testEqCustomizerFn = (value: any, other: any): boolean => {
    if (_.every([value, other], RegExp.prototype.test, /^h(?:i|ello)$/)) {
        return true;
    }
};
result = <boolean>_.isEqual(testEqArray, testEqOtherArray, testEqCustomizerFn);
result = <boolean>_(testEqArray).isEqual(testEqOtherArray, testEqCustomizerFn);
result = <boolean>_.eq(testEqArray, testEqOtherArray, testEqCustomizerFn);
result = <boolean>_(testEqArray).eq(testEqOtherArray, testEqCustomizerFn);
=======
        result = _(list).indexOf<TResult>(value);
        result = _(list).indexOf<TResult>(value, true);
        result = _(list).indexOf<TResult>(value, 42);
    }

    {
        let result: _.LoDashExplicitWrapper<number>;

        result = _(array).chain().indexOf(value);
        result = _(array).chain().indexOf(value, true);
        result = _(array).chain().indexOf(value, 42);

        result = _(list).chain().indexOf<TResult>(value);
        result = _(list).chain().indexOf<TResult>(value, true);
        result = _(list).chain().indexOf<TResult>(value, 42);
    }
}

// _.sortedIndexOf
module TestIndexOf {
    let array: TResult[];
    let list: _.List<TResult>;
    let value: TResult;
>>>>>>> c6254f15

    {
        let result: number;

        result = _.sortedIndexOf<TResult>(array, value);
        result = _.sortedIndexOf<TResult>(list, value);
        result = _(array).sortedIndexOf(value);
        result = _(list).sortedIndexOf<TResult>(value);
    }

    {
        let result: _.LoDashExplicitWrapper<number>;

        result = _(array).chain().sortedIndexOf(value);
        result = _(list).chain().sortedIndexOf<TResult>(value);
    }
}

//_.initial
module TestInitial {
    let array: TResult[];
    let list: _.List<TResult>;

    {
        let result: TResult[];

        result = _.initial<TResult>(array);
        result = _.initial<TResult>(list);
    }

    {
        let result: _.LoDashImplicitArrayWrapper<TResult>;

        result = _(array).initial();
        result = _(list).initial<TResult>();
    }

    {
        let result: _.LoDashExplicitArrayWrapper<TResult>;

        result = _(array).chain().initial();
        result = _(list).chain().initial<TResult>();
    }
}

// _.intersection
module TestIntersection {
    let array: TResult[];
    let list: _.List<TResult>;

<<<<<<< HEAD
result = <string[]>_.keysIn({ 'one': 1, 'two': 2, 'three': 3 });
result = <string[]>_({ 'one': 1, 'two': 2, 'three': 3 }).keysIn().value();

var mergeNames = {
    'stooges': [
        { 'name': 'moe' },
        { 'name': 'larry' }
    ]
};
=======
    {
        let result: TResult[];
>>>>>>> c6254f15

        result = _.intersection<TResult>(array, list);
        result = _.intersection<TResult>(list, array, list);
    }

    {
        let result: _.LoDashImplicitArrayWrapper<TResult>;

        result = _(array).intersection<TResult>(array);
        result = _(array).intersection<TResult>(list, array);

        result = _(list).intersection<TResult>(array);
        result = _(list).intersection<TResult>(list, array);
    }

    {
        let result: _.LoDashExplicitArrayWrapper<TResult>;

        result = _(array).chain().intersection<TResult>(array);
        result = _(array).chain().intersection<TResult>(list, array);

        result = _(list).chain().intersection<TResult>(array);
        result = _(list).chain().intersection<TResult>(list, array);
    }
}

<<<<<<< HEAD
// _.set
result = <{ a: { b: { c: number; }}[]}>_.set({ 'a': [{ 'b': { 'c': 3 } }] }, 'a[0].b.c', 4);
result = <{ a: { b: { c: number; }}[]}>_({ 'a': [{ 'b': { 'c': 3 } }] }).set('a[0].b.c', 4).value();

result = <number[]>_.transform([1, 2, 3, 4, 5, 6, 7, 8, 9, 10], function (r: number[], num: number) {
    num *= num;
    if (num % 2) {
        return r.push(num) < 3;
=======
// _.join
namespace TestJoin {
    let array = [1, 2];
    let list = {0: 1, 1: 2, length: 2};

    {
        let result: string;

        result = _.join('abc');
        result = _.join('abc', '_');
        result = _.join(array);
        result = _.join(array, '_');
        result = _.join(list);
        result = _.join(list, '_');

        result = _('abc').join();
        result = _('abc').join('_');
        result = _(array).join();
        result = _(array).join('_');
        result = _(list).join();
        result = _(list).join('_');
>>>>>>> c6254f15
    }

    {
        let result: _.LoDashExplicitWrapper<string>;

<<<<<<< HEAD
// _.values
class TestValues {
    public a = 1;
    public b = 2;
    public c: string;
}
TestValues.prototype.c = 'a';
result = <number[]>_.values<number>(new TestValues());
// → [1, 2] (iteration order is not guaranteed)
result = <number[]>_(new TestValues()).values<number>().value();
// → [1, 2] (iteration order is not guaranteed)

// _.valueIn
class TestValueIn {
    public a = 1;
    public b = 2;
    public c: number;
}
TestValueIn.prototype.c = 3;
result = <number[]>_.valuesIn<number>(new TestValueIn());
// → [1, 2, 3]
result = <number[]>_(new TestValueIn()).valuesIn<number>().value();
// → [1, 2, 3]
=======
        result = _('abc').chain().join();
        result = _('abc').chain().join('_');
        result = _(array).chain().join();
        result = _(array).chain().join('_');
        result = _(list).chain().join();
        result = _(list).chain().join('_');
    }
}
>>>>>>> c6254f15

// _.last
module TestLast {
    let array: TResult[];
    let list: _.List<TResult>;

    {
        let result: TResult;

        result = _.last<TResult>(array);
        result = _.last<TResult>(list);

        result = _(array).last();
        result = _(list).last<TResult>();
    }

    {
        let result: _.LoDashExplicitArrayWrapper<TResult>;

<<<<<<< HEAD
result = <number>_.random(0, 5);
result = <number>_.random(5);
result = <number>_.random(5, true);
result = <number>_.random(1.2, 5.2);
result = <number>_.random(0, 5, true);

// _.noop
result = <void>_.noop();
result = <void>_.noop(1);
result = <void>_.noop('a', 1);
result = <void>_.noop(true, 'a', 1);
result = <void>_('a').noop(true, 'a', 1);
result = <void>_([1]).noop(true, 'a', 1);
result = <void>_<string>([]).noop(true, 'a', 1);
result = <void>_({}).noop(true, 'a', 1);
result = <void>_(any).noop(true, 'a', 1);

var object = {
    'cheese': 'crumpets',
    'stuff': function () {
        return 'nonsense';
=======
        result = _(array).chain().last();
    }

    {
        let result: _.LoDashExplicitObjectWrapper<_.List<TResult>>;

        result = _(list).chain().last<_.List<TResult>>();
>>>>>>> c6254f15
    }
}

// _.lastIndexOf
module TestLastIndexOf {
    let array: TResult[];
    let list: _.List<TResult>;
    let value: TResult;

<<<<<<< HEAD
// _.propertyOf
interface TestPropertyOfObject {
    a: {
        b: number[];
    }
}
var testPropertyOfObject: TestPropertyOfObject;
result = <(path: string|string[]) => any>_.propertyOf({});
result = <(path: string|string[]) => any>_.propertyOf<TestPropertyOfObject>(testPropertyOfObject);
result = <(path: string|string[]) => any>_({}).propertyOf().value();

result = <_.TemplateExecutor>_.template('hello <%= name %>');
result = <string>_.template('<b><%- value %></b>', { 'value': '<script>' });
=======
    {
        let result: number;
>>>>>>> c6254f15

        result = _.lastIndexOf<TResult>(array, value);
        result = _.lastIndexOf<TResult>(array, value, true);
        result = _.lastIndexOf<TResult>(array, value, 42);

<<<<<<< HEAD
var listTemplate = '<% $.each(people, function(name) { %><li><%- name %></li><% }); %>';
result = <string>_.template(listTemplate, { 'people': ['moe', 'larry'] }, { 'imports': { '$': jQuery } });
result = <_.TemplateExecutor>_.template('hello <%= name %>', null, /*sourceURL:*/ '/basic/greeting.jst');
=======
        result = _.lastIndexOf<TResult>(list, value);
        result = _.lastIndexOf<TResult>(list, value, true);
        result = _.lastIndexOf<TResult>(list, value, 42);
>>>>>>> c6254f15

        result = _(array).lastIndexOf(value);
        result = _(array).lastIndexOf(value, true);
        result = _(array).lastIndexOf(value, 42);

        result = _(list).lastIndexOf<TResult>(value);
        result = _(list).lastIndexOf<TResult>(value, true);
        result = _(list).lastIndexOf<TResult>(value, 42);
    }

    {
        let result: _.LoDashExplicitWrapper<number>;

        result = _(array).chain().lastIndexOf(value);
        result = _(array).chain().lastIndexOf(value, true);
        result = _(array).chain().lastIndexOf(value, 42);

        result = _(list).chain().lastIndexOf<TResult>(value);
        result = _(list).chain().lastIndexOf<TResult>(value, true);
        result = _(list).chain().lastIndexOf<TResult>(value, 42);
    }
}

// _.pull
module TestPull {
    let array: TResult[];
    let list: _.List<TResult>;
    let value: TResult;

    {
        let result: TResult[];

        result = _.pull<TResult>(array);
        result = _.pull<TResult>(array, value);
        result = _.pull<TResult>(array, value, value);
        result = _.pull<TResult>(array, value, value, value);
    }

    {
        let result: _.List<TResult>;

<<<<<<< HEAD
/*********
* String
*********/

result = <string>_.camelCase('Foo Bar');
result = <string>_.capitalize('fred');
result = <string>_.deburr('déjà vu');
result = <boolean>_.endsWith('abc', 'c');
result = <string>_.escape('fred, barney, & pebbles');
result = <string>_.escapeRegExp('[lodash](https://lodash.com/)');
result = <string>_.kebabCase('Foo Bar');
result = <string>_.pad('abc', 8);
result = <string>_.pad('abc', 8, '_-');
result = <string>_.padLeft('abc', 6);
result = <string>_.padLeft('abc', 6, '_-');
result = <string>_.padRight('abc', 6);
result = <string>_.padRight('abc', 6, '_-');
result = <string>_.repeat('*', 3);

// _.parseInt
result = <number>_.parseInt('08');
result = <number>_.parseInt('08', 10);
result = <number>_('08').parseInt();
result = <number>_('08').parseInt(10);

result = <string>_.snakeCase('Foo Bar');
result = <string>_.startCase('--foo-bar');
result = <boolean>_.startsWith('abc', 'a');

// _.trim
result = <string>_.trim();
result = <string>_.trim('  abc  ');
result = <string>_.trim('-_-abc-_-', '_-');
result = <string>_('-_-abc-_-').trim();
result = <string>_('-_-abc-_-').trim('_-');

// _.trimLeft
result = <string>_.trimLeft();
result = <string>_.trimLeft('  abc  ');
result = <string>_.trimLeft('-_-abc-_-', '_-');
result = <string>_('-_-abc-_-').trimLeft();
result = <string>_('-_-abc-_-').trimLeft('_-');

// _.trimRight
result = <string>_.trimRight();
result = <string>_.trimRight('  abc  ');
result = <string>_.trimRight('-_-abc-_-', '_-');
result = <string>_('-_-abc-_-').trimRight();
result = <string>_('-_-abc-_-').trimRight('_-');

result = <string>_.trunc('hi-diddly-ho there, neighborino');
result = <string>_.trunc('hi-diddly-ho there, neighborino', 24);
result = <string>_.trunc('hi-diddly-ho there, neighborino', { 'length': 24, 'separator': ' ' });
result = <string>_.trunc('hi-diddly-ho there, neighborino', { 'length': 24, 'separator': /,? +/ });
result = <string>_.trunc('hi-diddly-ho there, neighborino', { 'omission': ' […]' });
result = <string[]>_.words('fred, barney, & pebbles');
result = <string[]>_.words('fred, barney, & pebbles', /[^, ]+/g);
=======
        result = _.pull<TResult>(list);
        result = _.pull<TResult>(list, value);
        result = _.pull<TResult>(list, value, value);
        result = _.pull<TResult>(list, value, value, value);
    }
>>>>>>> c6254f15

    {
        let result: _.LoDashImplicitArrayWrapper<TResult>;

<<<<<<< HEAD
// _.constant
result = <() => number>_.constant<number>(1);
result = <() => string>_.constant<string>('a');
result = <() => boolean>_.constant<boolean>(true);
result = <() => any[]>_.constant<any[]>([]);
result = <() => {}>_.constant<{}>({});
result = <() => number>_(1).constant<number>();
result = <() => string>_('a').constant<string>();
result = <() => boolean>_(true).constant<boolean>();
result = <() => any[]>_(['a']).constant<any[]>();
result = <() => {}>_({}).constant<{}>();

// _.method
class TestMethod {
    a = {
        b: (a1: number, a2: number) => a1 + a2
    }
}
var TestMethodObject = new TestMethod();
result = <number>(_.method<number>('a.b', 1, 2))(TestMethodObject);
result = <number>(_.method<number>(['a', 'b'], 1, 2))(TestMethodObject);
result = <number>(_('a.b').method<number>(1, 2).value())(TestMethodObject);
result = <number>(_(['a', 'b']).method<number>(1, 2).value())(TestMethodObject);

// _.methodOf
class TestMethodOf {
    a = [
        (a1: number, a2: number) => a1 + a2
    ];
}
var TestMethodOfObject = new TestMethodOf();
result = <number>(_.methodOf<number>(TestMethodOfObject, 1, 2))('a[0]');
result = <number>(_.methodOf<number>(TestMethodOfObject, 1, 2))(['a', '0']);
result = <number>(_(TestMethodOfObject).methodOf<number>(1, 2).value())('a[0]');
result = <number>(_(TestMethodOfObject).methodOf<number>(1, 2).value())(['a', '0']);

result = <string>_.VERSION;
result = <_.Support>_.support;
result = <_.TemplateSettings>_.templateSettings;
=======
        result = _(array).pull();
        result = _(array).pull(value);
        result = _(array).pull(value, value);
        result = _(array).pull(value, value, value);
    }

    {
        let result: _.LoDashImplicitObjectWrapper<_.List<TResult>>;

        result = _(list).pull<TResult>();
        result = _(list).pull<TResult>(value);
        result = _(list).pull<TResult>(value, value);
        result = _(list).pull<TResult>(value, value, value);
    }

    {
        let result: _.LoDashExplicitArrayWrapper<TResult>;

        result = _(array).chain().pull();
        result = _(array).chain().pull(value);
        result = _(array).chain().pull(value, value);
        result = _(array).chain().pull(value, value, value);
    }

    {
        let result: _.LoDashExplicitObjectWrapper<_.List<TResult>>;

        result = _(list).chain().pull<TResult>();
        result = _(list).chain().pull<TResult>(value);
        result = _(list).chain().pull<TResult>(value, value);
        result = _(list).chain().pull<TResult>(value, value, value);
    }
}

// _.pullAt
module TestPullAt {
    let array: TResult[];
    let list: _.List<TResult>;

    {
        let result: TResult[];

        result = _.pullAt<TResult>(array);
        result = _.pullAt<TResult>(array, 1);
        result = _.pullAt<TResult>(array, [2, 3], 1);
        result = _.pullAt<TResult>(array, 4, [2, 3], 1);

        result = _.pullAt<TResult>(list);
        result = _.pullAt<TResult>(list, 1);
        result = _.pullAt<TResult>(list, [2, 3], 1);
        result = _.pullAt<TResult>(list, 4, [2, 3], 1);
    }

    {
        let result: _.LoDashImplicitArrayWrapper<TResult>;

        result = _(array).pullAt();
        result = _(array).pullAt(1);
        result = _(array).pullAt([2, 3], 1);
        result = _(array).pullAt(4, [2, 3], 1);

        result = _(list).pullAt<TResult>();
        result = _(list).pullAt<TResult>(1);
        result = _(list).pullAt<TResult>([2, 3], 1);
        result = _(list).pullAt<TResult>(4, [2, 3], 1);
    }

    {
        let result: _.LoDashExplicitArrayWrapper<TResult>;

        result = _(array).chain().pullAt();
        result = _(array).chain().pullAt(1);
        result = _(array).chain().pullAt([2, 3], 1);
        result = _(array).chain().pullAt(4, [2, 3], 1);

        result = _(list).chain().pullAt<TResult>();
        result = _(list).chain().pullAt<TResult>(1);
        result = _(list).chain().pullAt<TResult>([2, 3], 1);
        result = _(list).chain().pullAt<TResult>(4, [2, 3], 1);
    }
}

// _.remove
module TestRemove {
    let array: TResult[];
    let list: _.List<TResult>;
    let predicateFn: (value: TResult, index?: number, collection?: _.List<TResult>) => boolean;

    {
        let result: TResult[];

        result = _.remove<TResult>(array);
        result = _.remove<TResult>(array, predicateFn);
        result = _.remove<TResult>(array, predicateFn, any);
        result = _.remove<TResult>(array, '');
        result = _.remove<TResult>(array, '', any);
        result = _.remove<{a: number}, TResult>(array, {a: 42});

        result = _.remove<TResult>(list);
        result = _.remove<TResult>(list, predicateFn);
        result = _.remove<TResult>(list, predicateFn, any);
        result = _.remove<TResult>(list, '');
        result = _.remove<TResult>(list, '', any);
        result = _.remove<{a: number}, TResult>(list, {a: 42});
    }

    {
        let result: _.LoDashImplicitArrayWrapper<TResult>;

        result = _<TResult>(array).remove();
        result = _<TResult>(array).remove(predicateFn);
        result = _<TResult>(array).remove(predicateFn, any);
        result = _<TResult>(array).remove('');
        result = _<TResult>(array).remove('', any);
        result = _<TResult>(array).remove<{a: number}>({a: 42});

        result = _(list).remove<TResult>();
        result = _(list).remove<TResult>(predicateFn);
        result = _(list).remove<TResult>(predicateFn, any);
        result = _(list).remove<TResult>('');
        result = _(list).remove<TResult>('', any);
        result = _(list).remove<{a: number}, TResult>({a: 42});
    }

    {
        let result: _.LoDashExplicitArrayWrapper<TResult>;

        result = _<TResult>(array).chain().remove();
        result = _<TResult>(array).chain().remove(predicateFn);
        result = _<TResult>(array).chain().remove(predicateFn, any);
        result = _<TResult>(array).chain().remove('');
        result = _<TResult>(array).chain().remove('', any);
        result = _<TResult>(array).chain().remove<{a: number}>({a: 42});

        result = _(list).chain().remove<TResult>();
        result = _(list).chain().remove<TResult>(predicateFn);
        result = _(list).chain().remove<TResult>(predicateFn, any);
        result = _(list).chain().remove<TResult>('');
        result = _(list).chain().remove<TResult>('', any);
        result = _(list).chain().remove<{a: number}, TResult>({a: 42});
    }
}

// _.tail
module TestTail {
    let array: TResult[];
    let list: _.List<TResult>;

    {
        let result: TResult[];

        result = _.tail<TResult>(array);
        result = _.tail<TResult>(list);

    }

    {
        let result: _.LoDashImplicitArrayWrapper<TResult>;

        result = _(array).tail();
        result = _(list).tail<TResult>();
    }

    {
        let result: _.LoDashExplicitArrayWrapper<TResult>;

        result = _(array).chain().tail();
        result = _(list).chain().tail<TResult>();
    }
}

// _.slice
module TestSlice {
    let array: TResult[];

    {
        let result: TResult[];

        result = _.slice(array);
        result = _.slice(array, 42);
        result = _.slice(array, 42, 42);
    }

    {
        let result: _.LoDashImplicitArrayWrapper<TResult>;

        result = _(array).slice();
        result = _(array).slice(42);
        result = _(array).slice(42, 42);
    }

    {
        let result: _.LoDashExplicitArrayWrapper<TResult>;

        result = _(array).chain().slice();
        result = _(array).chain().slice(42);
        result = _(array).chain().slice(42, 42);
    }
}

// _.sortedIndex
module TestSortedIndex {
    type SampleType = {a: number; b: string; c: boolean;};

    let array: SampleType[];
    let list: _.List<SampleType>;

    let value: SampleType;

    let stringIterator: (x: string) => number;
    let arrayIterator: (x: SampleType) => number;
    let listIterator: (x: SampleType) => number;

    {
        let result: number;

        result = _.sortedIndex<string>('', '');

        result = _.sortedIndex<SampleType>(array, value);

        result = _.sortedIndex<SampleType>(list, value);

        result = _('').sortedIndex('');

        result = _(array).sortedIndex(value);

        result = _(list).sortedIndex<SampleType>(value);

    }

    {
        let result: _.LoDashExplicitWrapper<number>;

        result = _('').chain().sortedIndex('');

        result = _(array).chain().sortedIndex(value);

        result = _(list).chain().sortedIndex<SampleType>(value);

    }
}

// _.sortedIndexBy
module TestSortedIndexBy {
    type SampleType = {a: number; b: string; c: boolean;};

    let array: SampleType[];
    let list: _.List<SampleType>;

    let value: SampleType;

    let stringIterator: (x: string) => number;
    let arrayIterator: (x: SampleType) => number;
    let listIterator: (x: SampleType) => number;

    {
        let result: number;

        result = _.sortedIndexBy<string>('', '', stringIterator);
        result = _.sortedIndexBy<string, number>('', '', stringIterator);

        result = _.sortedIndexBy<SampleType>(array, value, arrayIterator);
        result = _.sortedIndexBy<SampleType>(array, value, '');
        result = _.sortedIndexBy<SampleType>(array, value, {a: 42});
        result = _.sortedIndexBy<SampleType, number>(array, value, arrayIterator);
        result = _.sortedIndexBy<{a: number}, SampleType>(array, value, {a: 42});

        result = _.sortedIndexBy<SampleType>(list, value, listIterator);
        result = _.sortedIndexBy<SampleType>(list, value, '');
        result = _.sortedIndexBy<SampleType>(list, value, {a: 42});
        result = _.sortedIndexBy<SampleType, number>(list, value, listIterator);
        result = _.sortedIndexBy<{a: number}, SampleType>(list, value, {a: 42});

        result = _('').sortedIndexBy<number>('', stringIterator);

        result = _(array).sortedIndexBy<number>(value, arrayIterator);
        result = _(array).sortedIndexBy(value, '');
        result = _(array).sortedIndexBy<{a: number}>(value, {a: 42});

        result = _(list).sortedIndexBy<SampleType>(value, listIterator);
        result = _(list).sortedIndexBy<SampleType>(value, '');
        result = _(list).sortedIndexBy<SampleType>(value, {a: 42});
        result = _(list).sortedIndexBy<SampleType, number>(value, listIterator);
        result = _(list).sortedIndexBy<{a: number}, SampleType>(value, {a: 42});
    }

    {
        let result: _.LoDashExplicitWrapper<number>;

        result = _('').chain().sortedIndexBy<number>('', stringIterator);

        result = _(array).chain().sortedIndexBy<number>(value, arrayIterator);
        result = _(array).chain().sortedIndexBy(value, '');
        result = _(array).chain().sortedIndexBy<{a: number}>(value, {a: 42});

        result = _(list).chain().sortedIndexBy<SampleType>(value, listIterator);
        result = _(list).chain().sortedIndexBy<SampleType>(value, '');
        result = _(list).chain().sortedIndexBy<SampleType>(value, {a: 42});
        result = _(list).chain().sortedIndexBy<SampleType, number>(value, listIterator);
        result = _(list).chain().sortedIndexBy<{a: number}, SampleType>(value, {a: 42});
    }
}

// _.sortedLastIndex
module TestSortedLastIndex {
    type SampleType = {a: number; b: string; c: boolean;};

    let array: SampleType[];
    let list: _.List<SampleType>;

    let value: SampleType;

    let stringIterator: (x: string) => number;
    let arrayIterator: (x: SampleType) => number;
    let listIterator: (x: SampleType) => number;

    {
        let result: number;

        result = _.sortedLastIndex<string>('', '');

        result = _.sortedLastIndex<SampleType>(array, value);

        result = _.sortedLastIndex<SampleType>(list, value);

        result = _('').sortedLastIndex('');

        result = _(array).sortedLastIndex(value);

        result = _(list).sortedLastIndex<SampleType>(value);
    }

    {
        let result: _.LoDashExplicitWrapper<number>;

        result = _('').chain().sortedLastIndex('');

        result = _(array).chain().sortedLastIndex(value);

        result = _(list).chain().sortedLastIndex<SampleType>(value);
    }
}

// _.sortedLastIndexBy
module TestSortedLastIndexBy {
    type SampleType = {a: number; b: string; c: boolean;};

    let array: SampleType[];
    let list: _.List<SampleType>;

    let value: SampleType;

    let stringIterator: (x: string) => number;
    let arrayIterator: (x: SampleType) => number;
    let listIterator: (x: SampleType) => number;

    {
        let result: number;

        result = _.sortedLastIndexBy<string>('', '', stringIterator);
        result = _.sortedLastIndexBy<string, number>('', '', stringIterator);

        result = _.sortedLastIndexBy<SampleType>(array, value, arrayIterator);
        result = _.sortedLastIndexBy<SampleType>(array, value, '');
        result = _.sortedLastIndexBy<SampleType>(array, value, {a: 42});
        result = _.sortedLastIndexBy<SampleType, number>(array, value, arrayIterator);
        result = _.sortedLastIndexBy<{a: number}, SampleType>(array, value, {a: 42});

        result = _.sortedLastIndexBy<SampleType>(list, value, listIterator);
        result = _.sortedLastIndexBy<SampleType>(list, value, '');
        result = _.sortedLastIndexBy<SampleType>(list, value, {a: 42});
        result = _.sortedLastIndexBy<SampleType, number>(list, value, listIterator);
        result = _.sortedLastIndexBy<{a: number}, SampleType>(list, value, {a: 42});

        result = _('').sortedLastIndexBy<number>('', stringIterator);

        result = _(array).sortedLastIndexBy<number>(value, arrayIterator);
        result = _(array).sortedLastIndexBy(value, '');
        result = _(array).sortedLastIndexBy<{a: number}>(value, {a: 42});

        result = _(list).sortedLastIndexBy<SampleType>(value, listIterator);
        result = _(list).sortedLastIndexBy<SampleType>(value, '');
        result = _(list).sortedLastIndexBy<SampleType>(value, {a: 42});
        result = _(list).sortedLastIndexBy<SampleType, number>(value, listIterator);
        result = _(list).sortedLastIndexBy<{a: number}, SampleType>(value, {a: 42});
    }

    {
        let result: _.LoDashExplicitWrapper<number>;

        result = _('').chain().sortedLastIndexBy<number>('', stringIterator);

        result = _(array).chain().sortedLastIndexBy<number>(value, arrayIterator);
        result = _(array).chain().sortedLastIndexBy(value, '');
        result = _(array).chain().sortedLastIndexBy<{a: number}>(value, {a: 42});

        result = _(list).chain().sortedLastIndexBy<SampleType>(value, listIterator);
        result = _(list).chain().sortedLastIndexBy<SampleType>(value, '');
        result = _(list).chain().sortedLastIndexBy<SampleType>(value, {a: 42});
        result = _(list).chain().sortedLastIndexBy<SampleType, number>(value, listIterator);
        result = _(list).chain().sortedLastIndexBy<{a: number}, SampleType>(value, {a: 42});
    }
}

// _.tail
module TestTail {
    let array: TResult[];
    let list: _.List<TResult>;

    {
        let result: TResult[];

        result = _.tail<TResult>(array);
        result = _.tail<TResult>(list);

    }

    {
        let result: _.LoDashImplicitArrayWrapper<TResult>;

        result = _(array).tail();
        result = _(list).tail<TResult>();
    }

    {
        let result: _.LoDashExplicitArrayWrapper<TResult>;

        result = _(array).chain().tail();
        result = _(list).chain().tail<TResult>();
    }
}

// _.take
module TestTake {
    let array: TResult[];
    let list: _.List<TResult>;

    {
        let result: TResult[];

        result = _.take<TResult>(array);
        result = _.take<TResult>(array, 42);

        result = _.take<TResult>(list);
        result = _.take<TResult>(list, 42);
    }

    {
        let result: _.LoDashImplicitArrayWrapper<TResult>;

        result = _(array).take();
        result = _(array).take(42);

        result = _(list).take<TResult>();
        result = _(list).take<TResult>(42);
    }

    {
        let result: _.LoDashExplicitArrayWrapper<TResult>;

        result = _(array).chain().take();
        result = _(array).chain().take(42);

        result = _(list).chain().take<TResult>();
        result = _(list).chain().take<TResult>(42);
    }
}

// _.takeRight
module TestTakeRight {
    let array: TResult[];
    let list: _.List<TResult>;

    {
        let result: TResult[];

        result = _.takeRight<TResult>(array);
        result = _.takeRight<TResult>(array, 42);

        result = _.takeRight<TResult>(list);
        result = _.takeRight<TResult>(list, 42);
    }

    {
        let result: _.LoDashImplicitArrayWrapper<TResult>;

        result = _(array).takeRight();
        result = _(array).takeRight(42);

        result = _(list).takeRight<TResult>();
        result = _(list).takeRight<TResult>(42);
    }

    {
        let result: _.LoDashExplicitArrayWrapper<TResult>;

        result = _(array).chain().takeRight();
        result = _(array).chain().takeRight(42);

        result = _(list).chain().takeRight<TResult>();
        result = _(list).chain().takeRight<TResult>(42);
    }
}

// _.takeRightWhile
module TestTakeRightWhile {
    let array: TResult[];
    let list: _.List<TResult>;
    let predicateFn: (value: TResult, index: number, collection: _.List<TResult>) => boolean;

    {
        let result: TResult[];

        result = _.takeRightWhile<TResult>(array);
        result = _.takeRightWhile<TResult>(array, predicateFn);
        result = _.takeRightWhile<TResult>(array, predicateFn, any);
        result = _.takeRightWhile<TResult>(array, '');
        result = _.takeRightWhile<TResult>(array, '', any);
        result = _.takeRightWhile<{a: number;}, TResult>(array, {a: 42});

        result = _.takeRightWhile<TResult>(list);
        result = _.takeRightWhile<TResult>(list, predicateFn);
        result = _.takeRightWhile<TResult>(list, predicateFn, any);
        result = _.takeRightWhile<TResult>(list, '');
        result = _.takeRightWhile<TResult>(list, '', any);
        result = _.takeRightWhile<{a: number;}, TResult>(list, {a: 42});
    }

    {
        let result: _.LoDashImplicitArrayWrapper<TResult>;

        result = _(array).takeRightWhile();
        result = _(array).takeRightWhile(predicateFn);
        result = _(array).takeRightWhile(predicateFn, any);
        result = _(array).takeRightWhile('');
        result = _(array).takeRightWhile('', any);
        result = _(array).takeRightWhile<{a: number;}>({a: 42});

        result = _(list).takeRightWhile<TResult>();
        result = _(list).takeRightWhile<TResult>(predicateFn);
        result = _(list).takeRightWhile<TResult>(predicateFn, any);
        result = _(list).takeRightWhile<TResult>('');
        result = _(list).takeRightWhile<TResult>('', any);
        result = _(list).takeRightWhile<{a: number;}, TResult>({a: 42});
    }

    {
        let result: _.LoDashExplicitArrayWrapper<TResult>;

        result = _(array).chain().takeRightWhile();
        result = _(array).chain().takeRightWhile(predicateFn);
        result = _(array).chain().takeRightWhile(predicateFn, any);
        result = _(array).chain().takeRightWhile('');
        result = _(array).chain().takeRightWhile('', any);
        result = _(array).chain().takeRightWhile<{a: number;}>({a: 42});

        result = _(list).chain().takeRightWhile<TResult>();
        result = _(list).chain().takeRightWhile<TResult>(predicateFn);
        result = _(list).chain().takeRightWhile<TResult>(predicateFn, any);
        result = _(list).chain().takeRightWhile<TResult>('');
        result = _(list).chain().takeRightWhile<TResult>('', any);
        result = _(list).chain().takeRightWhile<{a: number;}, TResult>({a: 42});
    }
}

// _.takeWhile
module TestTakeWhile {
    let array: TResult[];
    let list: _.List<TResult>;
    let predicateFn: (value: TResult, index: number, collection: _.List<TResult>) => boolean;

    {
        let result: TResult[];

        result = _.takeWhile<TResult>(array);
        result = _.takeWhile<TResult>(array, predicateFn);
        result = _.takeWhile<TResult>(array, predicateFn, any);
        result = _.takeWhile<TResult>(array, '');
        result = _.takeWhile<TResult>(array, '', any);
        result = _.takeWhile<{a: number;}, TResult>(array, {a: 42});

        result = _.takeWhile<TResult>(list);
        result = _.takeWhile<TResult>(list, predicateFn);
        result = _.takeWhile<TResult>(list, predicateFn, any);
        result = _.takeWhile<TResult>(list, '');
        result = _.takeWhile<TResult>(list, '', any);
        result = _.takeWhile<{a: number;}, TResult>(list, {a: 42});
    }

    {
        let result: _.LoDashImplicitArrayWrapper<TResult>;

        result = _(array).takeWhile();
        result = _(array).takeWhile(predicateFn);
        result = _(array).takeWhile(predicateFn, any);
        result = _(array).takeWhile('');
        result = _(array).takeWhile('', any);
        result = _(array).takeWhile<{a: number;}>({a: 42});

        result = _(list).takeWhile<TResult>();
        result = _(list).takeWhile<TResult>(predicateFn);
        result = _(list).takeWhile<TResult>(predicateFn, any);
        result = _(list).takeWhile<TResult>('');
        result = _(list).takeWhile<TResult>('', any);
        result = _(list).takeWhile<{a: number;}, TResult>({a: 42});
    }

    {
        let result: _.LoDashExplicitArrayWrapper<TResult>;

        result = _(array).chain().takeWhile();
        result = _(array).chain().takeWhile(predicateFn);
        result = _(array).chain().takeWhile(predicateFn, any);
        result = _(array).chain().takeWhile('');
        result = _(array).chain().takeWhile('', any);
        result = _(array).chain().takeWhile<{a: number;}>({a: 42});

        result = _(list).chain().takeWhile<TResult>();
        result = _(list).chain().takeWhile<TResult>(predicateFn);
        result = _(list).chain().takeWhile<TResult>(predicateFn, any);
        result = _(list).chain().takeWhile<TResult>('');
        result = _(list).chain().takeWhile<TResult>('', any);
        result = _(list).chain().takeWhile<{a: number;}, TResult>({a: 42});
    }
}

// _.union
module TestUnion {
    let array: TResult[];
    let list: _.List<TResult>;

    {
        let result: TResult[];

        result = _.union<TResult>();

        result = _.union<TResult>(array);
        result = _.union<TResult>(array, list);
        result = _.union<TResult>(array, list, array);

        result = _.union<TResult>(list);
        result = _.union<TResult>(list, array);
        result = _.union<TResult>(list, array, list);
    }

    {
        let result: _.LoDashImplicitArrayWrapper<TResult>;

        result = _(array).union();
        result = _(array).union(list);
        result = _(array).union(list, array);

        result = _(array).union<TResult>();
        result = _(array).union<TResult>(list);
        result = _(array).union<TResult>(list, array);

        result = _(list).union<TResult>();
        result = _(list).union<TResult>(array);
        result = _(list).union<TResult>(array, list);
    }

    {
        let result: _.LoDashExplicitArrayWrapper<TResult>;

        result = _(array).chain().union();
        result = _(array).chain().union(list);
        result = _(array).chain().union(list, array);

        result = _(array).chain().union<TResult>();
        result = _(array).chain().union<TResult>(list);
        result = _(array).chain().union<TResult>(list, array);

        result = _(list).chain().union<TResult>();
        result = _(list).chain().union<TResult>(array);
        result = _(list).chain().union<TResult>(array, list);
    }
}

// _.unionBy
namespace TestUnionBy {
    let array: TResult[];
    let list: _.List<TResult>;
    let iteratee: (value: TResult) => any;

    {
        let result: TResult[];

        result = _.unionBy<TResult>(array, array);
        result = _.unionBy<TResult>(array, list, array);
        result = _.unionBy<TResult>(array, array, list, array);
        result = _.unionBy<TResult>(array, list, array, list, array);
        result = _.unionBy<TResult>(array, array, list, array, list, array);

        result = _.unionBy<TResult>(array, array, iteratee);
        result = _.unionBy<TResult>(array, list, array, iteratee);
        result = _.unionBy<TResult>(array, array, list, array, iteratee);
        result = _.unionBy<TResult>(array, list, array, list, array, iteratee);
        result = _.unionBy<TResult>(array, array, list, array, list, array, iteratee);

        result = _.unionBy<TResult>(array, array, 'a');
        result = _.unionBy<TResult>(array, list, array, 'a');
        result = _.unionBy<TResult>(array, array, list, array, 'a');
        result = _.unionBy<TResult>(array, list, array, list, array, 'a');
        result = _.unionBy<TResult>(array, array, list, array, list, array, 'a');

        result = _.unionBy<TResult, {a: number}>(array, array, {a: 1});
        result = _.unionBy<TResult, {a: number}>(array, list, array, {a: 1});
        result = _.unionBy<TResult, {a: number}>(array, array, list, array, {a: 1});
        result = _.unionBy<TResult, {a: number}>(array, list, array, list, array, {a: 1});
        result = _.unionBy<TResult>(array, list, array, list, array, list, {a: 1});

        result = _.unionBy<TResult>(list, list);
        result = _.unionBy<TResult>(list, array, list);
        result = _.unionBy<TResult>(list, list, array, list);
        result = _.unionBy<TResult>(list, array, list, array, list);
        result = _.unionBy<TResult>(list, list, array, list, array, list);

        result = _.unionBy<TResult>(list, list, iteratee);
        result = _.unionBy<TResult>(list, array, list, iteratee);
        result = _.unionBy<TResult>(list, list, array, list, iteratee);
        result = _.unionBy<TResult>(list, array, list, array, list, iteratee);
        result = _.unionBy<TResult>(list, list, array, list, array, list, iteratee);

        result = _.unionBy<TResult>(list, list, 'a');
        result = _.unionBy<TResult>(list, array, list, 'a');
        result = _.unionBy<TResult>(list, list, array, list, 'a');
        result = _.unionBy<TResult>(list, array, list, array, list, 'a');
        result = _.unionBy<TResult>(list, list, array, list, array, list, 'a');

        result = _.unionBy<TResult, {a: number}>(list, list, {a: 1});
        result = _.unionBy<TResult, {a: number}>(list, array, list, {a: 1});
        result = _.unionBy<TResult, {a: number}>(list, list, array, list, {a: 1});
        result = _.unionBy<TResult, {a: number}>(list, array, list, array, list, {a: 1});
        result = _.unionBy<TResult>(list, array, list, array, list, array, {a: 1});
    }

    {
        let result: _.LoDashImplicitArrayWrapper<TResult>;

        result = _(array).unionBy<TResult>(array);
        result = _(array).unionBy<TResult>(list, array);
        result = _(array).unionBy<TResult>(array, list, array);
        result = _(array).unionBy<TResult>(list, array, list, array);
        result = _(array).unionBy<TResult>(array, list, array, list, array);

        result = _(array).unionBy<TResult>(array, iteratee);
        result = _(array).unionBy<TResult>(list, array, iteratee);
        result = _(array).unionBy<TResult>(array, list, array, iteratee);
        result = _(array).unionBy<TResult>(list, array, list, array, iteratee);
        result = _(array).unionBy<TResult>(array, list, array, list, array, iteratee);

        result = _(array).unionBy<TResult>(array, 'a');
        result = _(array).unionBy<TResult>(list, array, 'a');
        result = _(array).unionBy<TResult>(array, list, array, 'a');
        result = _(array).unionBy<TResult>(list, array, list, array, 'a');
        result = _(array).unionBy<TResult>(array, list, array, list, array, 'a');

        result = _(array).unionBy<TResult, {a: number}>(array, {a: 1});
        result = _(array).unionBy<TResult, {a: number}>(list, array, {a: 1});
        result = _(array).unionBy<TResult, {a: number}>(array, list, array, {a: 1});
        result = _(array).unionBy<TResult, {a: number}>(list, array, list, array, {a: 1});
        result = _(array).unionBy<TResult>(list, array, list, array, list, {a: 1});

        result = _(list).unionBy<TResult>(list);
        result = _(list).unionBy<TResult>(array, list);
        result = _(list).unionBy<TResult>(list, array, list);
        result = _(list).unionBy<TResult>(array, list, array, list);
        result = _(list).unionBy<TResult>(list, array, list, array, list);

        result = _(list).unionBy<TResult>(list, iteratee);
        result = _(list).unionBy<TResult>(array, list, iteratee);
        result = _(list).unionBy<TResult>(list, array, list, iteratee);
        result = _(list).unionBy<TResult>(array, list, array, list, iteratee);
        result = _(list).unionBy<TResult>(list, array, list, array, list, iteratee);

        result = _(list).unionBy<TResult>(list, 'a');
        result = _(list).unionBy<TResult>(array, list, 'a');
        result = _(list).unionBy<TResult>(list, array, list, 'a');
        result = _(list).unionBy<TResult>(array, list, array, list, 'a');
        result = _(list).unionBy<TResult>(list, array, list, array, list, 'a');

        result = _(list).unionBy<TResult, {a: number}>(list, {a: 1});
        result = _(list).unionBy<TResult, {a: number}>(array, list, {a: 1});
        result = _(list).unionBy<TResult, {a: number}>(list, array, list, {a: 1});
        result = _(list).unionBy<TResult, {a: number}>(array, list, array, list, {a: 1});
        result = _(list).unionBy<TResult>(array, list, array, list, array, {a: 1});
    }

    {
        let result: _.LoDashExplicitArrayWrapper<TResult>;

        result = _(array).chain().unionBy<TResult>(array);
        result = _(array).chain().unionBy<TResult>(list, array);
        result = _(array).chain().unionBy<TResult>(array, list, array);
        result = _(array).chain().unionBy<TResult>(list, array, list, array);
        result = _(array).chain().unionBy<TResult>(array, list, array, list, array);

        result = _(array).chain().unionBy<TResult>(array, iteratee);
        result = _(array).chain().unionBy<TResult>(list, array, iteratee);
        result = _(array).chain().unionBy<TResult>(array, list, array, iteratee);
        result = _(array).chain().unionBy<TResult>(list, array, list, array, iteratee);
        result = _(array).chain().unionBy<TResult>(array, list, array, list, array, iteratee);

        result = _(array).chain().unionBy<TResult>(array, 'a');
        result = _(array).chain().unionBy<TResult>(list, array, 'a');
        result = _(array).chain().unionBy<TResult>(array, list, array, 'a');
        result = _(array).chain().unionBy<TResult>(list, array, list, array, 'a');
        result = _(array).chain().unionBy<TResult>(array, list, array, list, array, 'a');

        result = _(array).chain().unionBy<TResult, {a: number}>(array, {a: 1});
        result = _(array).chain().unionBy<TResult, {a: number}>(list, array, {a: 1});
        result = _(array).chain().unionBy<TResult, {a: number}>(array, list, array, {a: 1});
        result = _(array).chain().unionBy<TResult, {a: number}>(list, array, list, array, {a: 1});
        result = _(array).chain().unionBy<TResult>(list, array, list, array, list, {a: 1});

        result = _(list).chain().unionBy<TResult>(list);
        result = _(list).chain().unionBy<TResult>(array, list);
        result = _(list).chain().unionBy<TResult>(list, array, list);
        result = _(list).chain().unionBy<TResult>(array, list, array, list);
        result = _(list).chain().unionBy<TResult>(list, array, list, array, list);

        result = _(list).chain().unionBy<TResult>(list, iteratee);
        result = _(list).chain().unionBy<TResult>(array, list, iteratee);
        result = _(list).chain().unionBy<TResult>(list, array, list, iteratee);
        result = _(list).chain().unionBy<TResult>(array, list, array, list, iteratee);
        result = _(list).chain().unionBy<TResult>(list, array, list, array, list, iteratee);

        result = _(list).chain().unionBy<TResult>(list, 'a');
        result = _(list).chain().unionBy<TResult>(array, list, 'a');
        result = _(list).chain().unionBy<TResult>(list, array, list, 'a');
        result = _(list).chain().unionBy<TResult>(array, list, array, list, 'a');
        result = _(list).chain().unionBy<TResult>(list, array, list, array, list, 'a');

        result = _(list).chain().unionBy<TResult, {a: number}>(list, {a: 1});
        result = _(list).chain().unionBy<TResult, {a: number}>(array, list, {a: 1});
        result = _(list).chain().unionBy<TResult, {a: number}>(list, array, list, {a: 1});
        result = _(list).chain().unionBy<TResult, {a: number}>(array, list, array, list, {a: 1});
        result = _(list).chain().unionBy<TResult>(array, list, array, list, array, {a: 1});
    }
}

// _.uniq
module TestUniq {
    type SampleObject = {a: number; b: string; c: boolean};

    let array: SampleObject[];
    let list: _.List<SampleObject>;

    let stringIterator: (value: string, index: number, collection: string) => string;
    let listIterator: (value: SampleObject, index: number, collection: _.List<SampleObject>) => number;

    {
        let result: string[];
        result = _.uniq<string>('abc');
    }

    {
        let result: SampleObject[];

        result = _.uniq<SampleObject>(array);
        result = _.uniq<SampleObject>(list);
    }

    {
        let result: _.LoDashImplicitArrayWrapper<string>;
        result = _('abc').uniq();
    }

    {
        let result: _.LoDashImplicitArrayWrapper<SampleObject>;

        result = _(array).uniq();
        result = _(list).uniq<SampleObject>();
    }

    {
        let result: _.LoDashExplicitArrayWrapper<string>;

        result = _('abc').chain().uniq();
    }

    {
        let result: _.LoDashExplicitArrayWrapper<SampleObject>;

        result = _(array).chain().uniq();
        result = _(list).chain().uniq<SampleObject>();

    }
}


// _.uniqBy
module TestUniqBy {
    type SampleObject = {a: number; b: string; c: boolean};

    let array: SampleObject[];
    let list: _.List<SampleObject>;

    let stringIterator: (value: string, index: number, collection: string) => string;
    let listIterator: (value: SampleObject, index: number, collection: _.List<SampleObject>) => number;

    {
        let result: string[];

        result = _.uniqBy<string>('abc', stringIterator);
        result = _.uniqBy<string, string>('abc', stringIterator);
    }

    {
        let result: SampleObject[];

        result = _.uniqBy<SampleObject>(array, listIterator);
        result = _.uniqBy<SampleObject, number>(array, listIterator);
        result = _.uniqBy<SampleObject>(array, 'a');
        result = _.uniqBy<SampleObject>(array, {a: 42});
        result = _.uniqBy<{a: number}, SampleObject>(array, {a: 42});

        result = _.uniqBy<SampleObject>(list, listIterator);
        result = _.uniqBy<SampleObject, number>(list, listIterator);
        result = _.uniqBy<SampleObject>(list, 'a');
        result = _.uniqBy<SampleObject>(list, {a: 42});
        result = _.uniqBy<{a: number}, SampleObject>(list, {a: 42});
    }

    {
        let result: _.LoDashImplicitArrayWrapper<string>;

        result = _('abc').uniqBy<string>(stringIterator);
    }

    {
        let result: _.LoDashImplicitArrayWrapper<SampleObject>;

        result = _(array).uniqBy<number>(listIterator);
        result = _(array).uniqBy('a');
        result = _(array).uniqBy<{a: number}>({a: 42});

        result = _(list).uniqBy<SampleObject>(listIterator);
        result = _(list).uniqBy<SampleObject, number>(listIterator);
        result = _(list).uniqBy<SampleObject>('a');
        result = _(list).uniqBy<SampleObject>({a: 42});
        result = _(list).uniqBy<{a: number}, SampleObject>({a: 42});
    }

    {
        let result: _.LoDashExplicitArrayWrapper<string>;

        result = _('abc').chain().uniqBy<string>(stringIterator);
    }

    {
        let result: _.LoDashExplicitArrayWrapper<SampleObject>;

        result = _(array).chain().uniqBy<number>(listIterator);
        result = _(array).chain().uniqBy('a');
        result = _(array).chain().uniqBy<{a: number}>({a: 42});

        result = _(list).chain().uniqBy<SampleObject>(listIterator);
        result = _(list).chain().uniqBy<SampleObject, number>(listIterator);
        result = _(list).chain().uniqBy<SampleObject>('a');
        result = _(list).chain().uniqBy<SampleObject>({a: 42});
        result = _(list).chain().uniqBy<{a: number}, SampleObject>({a: 42});
    }
}

// _.sortedUniq
module TestSortedUniq {
    type SampleObject = {a: number; b: string; c: boolean};

    let array: SampleObject[];
    let list: _.List<SampleObject>;

    let stringIterator: (value: string, index: number, collection: string) => string;
    let listIterator: (value: SampleObject, index: number, collection: _.List<SampleObject>) => number;

    {
        let result: string[];
        result = _.sortedUniq<string>('abc');
    }

    {
        let result: SampleObject[];
        result = _.sortedUniq<SampleObject>(array);
        result = _.sortedUniq<SampleObject>(list);
    }

    {
        let result: _.LoDashImplicitArrayWrapper<string>;
        result = _('abc').sortedUniq();
    }

    {
        let result: _.LoDashImplicitArrayWrapper<SampleObject>;
        result = _(array).sortedUniq();
        result = _(list).sortedUniq<SampleObject>();
    }

    {
        let result: _.LoDashExplicitArrayWrapper<string>;
        result = _('abc').chain().sortedUniq();
    }

    {
        let result: _.LoDashExplicitArrayWrapper<SampleObject>;
        result = _(array).chain().sortedUniq();
        result = _(list).chain().sortedUniq<SampleObject>();
    }
}

// _.sortedUniqBy
module TestSortedUniqBy {
    type SampleObject = {a: number; b: string; c: boolean};

    let array: SampleObject[];
    let list: _.List<SampleObject>;

    let stringIterator: (value: string, index: number, collection: string) => string;
    let listIterator: (value: SampleObject, index: number, collection: _.List<SampleObject>) => number;

    {
        let result: string[];

        result = _.sortedUniqBy<string>('abc', stringIterator);
        result = _.sortedUniqBy<string, string>('abc', stringIterator);
    }

    {
        let result: SampleObject[];

        result = _.sortedUniqBy<SampleObject>(array, listIterator);
        result = _.sortedUniqBy<SampleObject, number>(array, listIterator);
        result = _.sortedUniqBy<SampleObject>(array, 'a');
        result = _.sortedUniqBy<SampleObject>(array, {a: 42});
        result = _.sortedUniqBy<{a: number}, SampleObject>(array, {a: 42});

        result = _.sortedUniqBy<SampleObject>(list, listIterator);
        result = _.sortedUniqBy<SampleObject, number>(list, listIterator);
        result = _.sortedUniqBy<SampleObject>(list, 'a');
        result = _.sortedUniqBy<SampleObject>(list, {a: 42});
        result = _.sortedUniqBy<{a: number}, SampleObject>(list, {a: 42});
    }

    {
        let result: _.LoDashImplicitArrayWrapper<string>;

        result = _('abc').sortedUniqBy<string>(stringIterator);
    }

    {
        let result: _.LoDashImplicitArrayWrapper<SampleObject>;

        result = _(array).sortedUniqBy<number>(listIterator);
        result = _(array).sortedUniqBy('a');
        result = _(array).sortedUniqBy<{a: number}>({a: 42});

        result = _(list).sortedUniqBy<SampleObject>(listIterator);
        result = _(list).sortedUniqBy<SampleObject, number>(listIterator);
        result = _(list).sortedUniqBy<SampleObject>('a');
        result = _(list).sortedUniqBy<SampleObject>({a: 42});
        result = _(list).sortedUniqBy<{a: number}, SampleObject>({a: 42});
    }

    {
        let result: _.LoDashExplicitArrayWrapper<string>;

        result = _('abc').chain().sortedUniqBy<string>(stringIterator);
    }

    {
        let result: _.LoDashExplicitArrayWrapper<SampleObject>;

        result = _(array).chain().sortedUniqBy<number>(listIterator);
        result = _(array).chain().sortedUniqBy('a');
        result = _(array).chain().sortedUniqBy<{a: number}>({a: 42});

        result = _(list).chain().sortedUniqBy<SampleObject>(listIterator);
        result = _(list).chain().sortedUniqBy<SampleObject, number>(listIterator);
        result = _(list).chain().sortedUniqBy<SampleObject>('a');
        result = _(list).chain().sortedUniqBy<SampleObject>({a: 42});
        result = _(list).chain().sortedUniqBy<{a: number}, SampleObject>({a: 42});
    }
}

// _.upzip
module TestUnzip {
    let array = [['a', 'b'], [1, 2], [true, false]];

    let list: _.List<_.List<string|number|boolean>> = {
        0: {0: 'a', 1: 'b', length: 2},
        1: {0: 1, 1: 2, length: 2},
        2: {0: true, 1: false, length: 2},
        length: 3
    };

    {
        let result: (string|number|boolean)[][];

        result = _.unzip<string|number|boolean>(array);
        result = _.unzip<string|number|boolean>(list);
    }

    {
        let result: _.LoDashImplicitArrayWrapper<(string|number|boolean)[]>;

        result = _(array).unzip<string|number|boolean>();
        result = _(list).unzip<string|number|boolean>();
    }

    {
        let result: _.LoDashExplicitArrayWrapper<(string|number|boolean)[]>;

        result = _(array).chain().unzip<string|number|boolean>();
        result = _(list).chain().unzip<string|number|boolean>();
    }
}

// _.unzipWith
{
    let testUnzipWithArray: (number[]|_.List<number>)[];
    let testUnzipWithList: _.List<number[]|_.List<number>>;
    let testUnzipWithIterator: {(prev: TResult, curr: number, index?: number, list?: number[]): TResult};
    let result: TResult[];
    result = _.unzipWith<number, TResult>(testUnzipWithArray);
    result = _.unzipWith<number, TResult>(testUnzipWithArray, testUnzipWithIterator);
    result = _.unzipWith<number, TResult>(testUnzipWithArray, testUnzipWithIterator, any);
    result = _.unzipWith<number, TResult>(testUnzipWithList);
    result = _.unzipWith<number, TResult>(testUnzipWithList, testUnzipWithIterator);
    result = _.unzipWith<number, TResult>(testUnzipWithList, testUnzipWithIterator, any);
    result = _(testUnzipWithArray).unzipWith<number, TResult>(testUnzipWithIterator).value();
    result = _(testUnzipWithArray).unzipWith<number, TResult>(testUnzipWithIterator, any).value();
    result = _(testUnzipWithList).unzipWith<number, TResult>(testUnzipWithIterator).value();
    result = _(testUnzipWithList).unzipWith<number, TResult>(testUnzipWithIterator, any).value();
}

// _.without
module TestWithout {
    let array: number[];
    let list: _.List<number>;

    {
        let result: number[];

        result = _.without<number>(array);
        result = _.without<number>(array, 1);
        result = _.without<number>(array, 1, 2);
        result = _.without<number>(array, 1, 2, 3);

        result = _.without<number>(list);
        result = _.without<number>(list, 1);
        result = _.without<number>(list, 1, 2);
        result = _.without<number>(list, 1, 2, 3);
    }

    {
        let result: _.LoDashImplicitArrayWrapper<number>;

        result = _(array).without();
        result = _(array).without(1);
        result = _(array).without(1, 2);
        result = _(array).without(1, 2, 3);
        result = _(list).without<number>();
        result = _(list).without<number>(1);
        result = _(list).without<number>(1, 2);
        result = _(list).without<number>(1, 2, 3);
    }

    {
        let result: _.LoDashExplicitArrayWrapper<number>;

        result = _(array).chain().without();
        result = _(array).chain().without(1);
        result = _(array).chain().without(1, 2);
        result = _(array).chain().without(1, 2, 3);

        result = _(list).chain().without<number>();
        result = _(list).chain().without<number>(1);
        result = _(list).chain().without<number>(1, 2);
        result = _(list).chain().without<number>(1, 2, 3);
    }
}

// _.xor
module TestXor {
    let array: TResult[];
    let list: _.List<TResult>;

    {
        let result: TResult[];

        result = _.xor<TResult>();

        result = _.xor<TResult>(array);
        result = _.xor<TResult>(array, list);
        result = _.xor<TResult>(array, list, array);

        result = _.xor<TResult>(list);
        result = _.xor<TResult>(list, array);
        result = _.xor<TResult>(list, array, list);
    }

    {
        let result: _.LoDashImplicitArrayWrapper<TResult>;

        result = _(array).xor();
        result = _(array).xor(list);
        result = _(array).xor(list, array);

        result = _(list).xor<TResult>();
        result = _(list).xor<TResult>(array);
        result = _(list).xor<TResult>(array, list);
    }

    {
        let result: _.LoDashExplicitArrayWrapper<TResult>;

        result = _(array).chain().xor();
        result = _(array).chain().xor(list);
        result = _(array).chain().xor(list, array);

        result = _(list).chain().xor<TResult>();
        result = _(list).chain().xor<TResult>(array);
        result = _(list).chain().xor<TResult>(array, list);
    }
}

// _.zip
module TestZip {
    let array: TResult[];
    let list: _.List<TResult>;

    {
        let result: TResult[][];

        result = _.zip<TResult>(array);
        result = _.zip<TResult>(array, list);
        result = _.zip<TResult>(array, list, array);

        result = _.zip<TResult>(list);
        result = _.zip<TResult>(list, array);
        result = _.zip<TResult>(list, array, list);
    }

    {
        let result: _.LoDashImplicitArrayWrapper<TResult[]>;

        result = _(array).zip<TResult>(list);
        result = _(array).zip<TResult>(list, array);

        result = _(list).zip<TResult>(array);
        result = _(list).zip<TResult>(array, list);
    }

    {
        let result: _.LoDashExplicitArrayWrapper<TResult[]>;

        result = _(array).chain().zip<TResult>(list);
        result = _(array).chain().zip<TResult>(list, array);

        result = _(list).chain().zip<TResult>(array);
        result = _(list).chain().zip<TResult>(array, list);
    }
}

// _.zipObject
module TestZipObject {
    let arrayOfKeys: string[];
    let arrayOfValues: number[];
    let arrayOfKeyValuePairs: (string|number)[][]

    let listOfKeys: _.List<string>;
    let listOfValues: _.List<number>;
    let listOfKeyValuePairs: _.List<_.List<string|number>>;

    {
        let result: _.Dictionary<void>;

        result = _.zipObject<_.Dictionary<void>>(arrayOfKeys);
        result = _.zipObject<_.Dictionary<void>>(listOfKeys);
    }

    {
        let result: _.Dictionary<number>;

        result = _.zipObject<_.Dictionary<number>>(arrayOfKeys, arrayOfValues);
        result = _.zipObject<_.Dictionary<number>>(arrayOfKeys, listOfValues);
        result = _.zipObject<_.Dictionary<number>>(listOfKeys, listOfValues);
        result = _.zipObject<_.Dictionary<number>>(listOfKeys, arrayOfValues);

        result = _.zipObject<number, _.Dictionary<number>>(arrayOfKeys, arrayOfValues);
        result = _.zipObject<number, _.Dictionary<number>>(arrayOfKeys, listOfValues);
        result = _.zipObject<number, _.Dictionary<number>>(listOfKeys, listOfValues);
        result = _.zipObject<number, _.Dictionary<number>>(listOfKeys, arrayOfValues);

        result = _.zipObject<_.Dictionary<number>>(arrayOfKeyValuePairs);
        result = _.zipObject<_.Dictionary<number>>(listOfKeyValuePairs);
    }

    {
        let result: _.Dictionary<any>;

        result = _.zipObject(arrayOfKeys);
        result = _.zipObject(arrayOfKeys, arrayOfValues);
        result = _.zipObject(arrayOfKeys, listOfValues);

        result = _.zipObject(listOfKeys);
        result = _.zipObject(listOfKeys, listOfValues);
        result = _.zipObject(listOfKeys, arrayOfValues);

        result = _.zipObject<_.Dictionary<number>>(arrayOfKeyValuePairs);
        result = _.zipObject<_.Dictionary<number>>(listOfKeyValuePairs);
    }

    {
        let result: _.LoDashImplicitObjectWrapper<_.Dictionary<void>>;

        result = _(arrayOfKeys).zipObject<_.Dictionary<void>>();
        result = _(listOfKeys).zipObject<_.Dictionary<void>>();
    }

    {
        let result: _.LoDashImplicitObjectWrapper<_.Dictionary<number>>;

        result = _(arrayOfKeys).zipObject<_.Dictionary<number>>(arrayOfValues);
        result = _(arrayOfKeys).zipObject<_.Dictionary<number>>(listOfValues);
        result = _(listOfKeys).zipObject<_.Dictionary<number>>(listOfValues);
        result = _(listOfKeys).zipObject<_.Dictionary<number>>(arrayOfValues);

        result = _(arrayOfKeys).zipObject<number, _.Dictionary<number>>(arrayOfValues);
        result = _(arrayOfKeys).zipObject<number, _.Dictionary<number>>(listOfValues);
        result = _(listOfKeys).zipObject<number, _.Dictionary<number>>(listOfValues);
        result = _(listOfKeys).zipObject<number, _.Dictionary<number>>(arrayOfValues);

        result = _(listOfKeys).zipObject<_.Dictionary<number>>(arrayOfKeyValuePairs);
        result = _(listOfKeys).zipObject<_.Dictionary<number>>(listOfKeyValuePairs);
    }

    {
        let result: _.LoDashImplicitObjectWrapper<_.Dictionary<any>>;

        result = _(arrayOfKeys).zipObject();
        result = _(arrayOfKeys).zipObject(arrayOfValues);
        result = _(arrayOfKeys).zipObject(listOfValues);

        result = _(listOfKeys).zipObject();
        result = _(listOfKeys).zipObject(listOfValues);
        result = _(listOfKeys).zipObject(arrayOfValues);

        result = _(listOfKeys).zipObject(arrayOfKeyValuePairs);
        result = _(listOfKeys).zipObject(listOfKeyValuePairs);
    }

    {
        let result: _.LoDashExplicitObjectWrapper<_.Dictionary<void>>;

        result = _(arrayOfKeys).chain().zipObject<_.Dictionary<void>>();
        result = _(listOfKeys).chain().zipObject<_.Dictionary<void>>();
    }

    {
        let result: _.LoDashExplicitObjectWrapper<_.Dictionary<number>>;

        result = _(arrayOfKeys).chain().zipObject<_.Dictionary<number>>(arrayOfValues);
        result = _(arrayOfKeys).chain().zipObject<_.Dictionary<number>>(listOfValues);
        result = _(listOfKeys).chain().zipObject<_.Dictionary<number>>(listOfValues);
        result = _(listOfKeys).chain().zipObject<_.Dictionary<number>>(arrayOfValues);

        result = _(arrayOfKeys).chain().zipObject<number, _.Dictionary<number>>(arrayOfValues);
        result = _(arrayOfKeys).chain().zipObject<number, _.Dictionary<number>>(listOfValues);
        result = _(listOfKeys).chain().zipObject<number, _.Dictionary<number>>(listOfValues);
        result = _(listOfKeys).chain().zipObject<number, _.Dictionary<number>>(arrayOfValues);

        result = _(listOfKeys).chain().zipObject<_.Dictionary<number>>(arrayOfKeyValuePairs);
        result = _(listOfKeys).chain().zipObject<_.Dictionary<number>>(listOfKeyValuePairs);
    }

    {
        let result: _.LoDashExplicitObjectWrapper<_.Dictionary<any>>;

        result = _(arrayOfKeys).chain().zipObject();
        result = _(arrayOfKeys).chain().zipObject(arrayOfValues);
        result = _(arrayOfKeys).chain().zipObject(listOfValues);

        result = _(listOfKeys).chain().zipObject();
        result = _(listOfKeys).chain().zipObject(listOfValues);
        result = _(listOfKeys).chain().zipObject(arrayOfValues);

        result = _(listOfKeys).chain().zipObject(arrayOfKeyValuePairs);
        result = _(listOfKeys).chain().zipObject(listOfKeyValuePairs);
    }
}

// _.zipWith
interface TestZipWithFn {
    (a1: number, a2: number): number;
}
var testZipWithFn: TestZipWithFn;
result = <number[]>_.zipWith<number>([1, 2]);
result = <number[]>_.zipWith<number>([1, 2], testZipWithFn);
result = <number[]>_.zipWith<number>([1, 2], testZipWithFn, any);
result = <number[]>_.zipWith<number>([1, 2], [1, 2], testZipWithFn, any);
result = <number[]>_.zipWith<number>([1, 2], [1, 2], [1, 2], [1, 2], [1, 2], [1, 2], testZipWithFn, any);
result = <number[]>_([1, 2]).zipWith<number>().value();
result = <number[]>_([1, 2]).zipWith<number>(testZipWithFn).value();
result = <number[]>_([1, 2]).zipWith<number>(testZipWithFn, any).value();
result = <number[]>_([1, 2]).zipWith<number>([1, 2], testZipWithFn, any).value();
result = <number[]>_([1, 2]).zipWith<number>([1, 2], [1, 2], [1, 2], [1, 2], [1, 2], testZipWithFn, any).value();

/*********
 * Chain *
 *********/

// _.chain
module TestChain {
    {
        let result: _.LoDashExplicitWrapper<string>;

        result = _.chain('');
        result = _('').chain();

        result = _.chain('').chain();
        result = _('').chain().chain();
    }

    {
        let result: _.LoDashExplicitWrapper<number>;

        result = _.chain(42);
        result = _(42).chain();
    }

    {
        let result: _.LoDashExplicitWrapper<boolean>;

        result = _.chain(true);
        result = _(true).chain();
    }

    {
        let result: _.LoDashExplicitArrayWrapper<string>;

        result = _.chain(['']);
        result = _(['']).chain();
    }

    {
        let result: _.LoDashExplicitObjectWrapper<{a: string}>;

        result = _.chain<{a: string}>({a: ''});
        result = _<{a: string}>({a: ''}).chain();
    }
}

// _.tap
module TestTap {
    {
        let interceptor: (value: string) => void;
        let result: string;

        _.tap('', interceptor);
        _.tap('', interceptor, any);
    }

    {
        let interceptor: (value: string[]) => void;
        let result: _.LoDashImplicitArrayWrapper<string>;

        _.tap([''], interceptor);
        _.tap([''], interceptor, any);
    }

    {
        let interceptor: (value: {a: string}) => void;
        let result: _.LoDashImplicitObjectWrapper<{a: string}>;

        _.tap({a: ''}, interceptor);
        _.tap({a: ''}, interceptor, any);
    }

    {
        let interceptor: (value: string) => void;
        let result: _.LoDashImplicitWrapper<string>;

        _.chain('').tap(interceptor, any);
        _.chain('').tap(interceptor, any);

        _('').tap(interceptor);
        _('').tap(interceptor, any);
    }

    {
        let interceptor: (value: string[]) => void;
        let result: _.LoDashImplicitArrayWrapper<string>;

        _.chain(['']).tap(interceptor);
        _.chain(['']).tap(interceptor, any);

        _(['']).tap(interceptor);
        _(['']).tap(interceptor, any);
    }

    {
        let interceptor: (value: {a: string}) => void;
        let result: _.LoDashImplicitObjectWrapper<{a: string}>;

        _.chain({a: ''}).tap(interceptor);
        _.chain({a: ''}).tap(interceptor, any);

        _({a: ''}).tap(interceptor);
        _({a: ''}).tap(interceptor, any);
    }

    {
        let interceptor: (value: string) => void;
        let result: _.LoDashExplicitWrapper<string>;

        _.chain('').tap(interceptor, any);
        _.chain('').tap(interceptor, any);

        _('').chain().tap(interceptor);
        _('').chain().tap(interceptor, any);
    }

    {
        let interceptor: (value: string[]) => void;
        let result: _.LoDashExplicitArrayWrapper<string>;

        _.chain(['']).tap(interceptor);
        _.chain(['']).tap(interceptor, any);

        _(['']).chain().tap(interceptor);
        _(['']).chain().tap(interceptor, any);
    }

    {
        let interceptor: (value: {a: string}) => void;
        let result: _.LoDashExplicitObjectWrapper<{a: string}>;

        _.chain({a: ''}).tap(interceptor);
        _.chain({a: ''}).tap(interceptor, any);

        _({a: ''}).chain().tap(interceptor);
        _({a: ''}).chain().tap(interceptor, any);
    }
}

// _.thru
module TestThru {
    interface Interceptor<T> {
        (value: T): T;
    }

    {
        let interceptor: Interceptor<number>;
        let result: number;

        result = _.thru<number, number>(1, interceptor);
        result = _.thru<number, number>(1, interceptor, any);
    }

    {
        let interceptor: Interceptor<number>;
        let result: _.LoDashImplicitWrapper<number>;

        result = _(1).thru<number>(interceptor);
        result = _(1).thru<number>(interceptor, any);
    }

    {
        let interceptor: Interceptor<string>;
        let result: _.LoDashImplicitWrapper<string>;

        result = _('').thru<string>(interceptor);
        result = _('').thru<string>(interceptor, any);
    }

    {
        let interceptor: Interceptor<boolean>;
        let result: _.LoDashImplicitWrapper<boolean>;

        result = _(true).thru<boolean>(interceptor);
        result = _(true).thru<boolean>(interceptor, any);
    }

    {
        let interceptor: Interceptor<{a: string}>;
        let result: _.LoDashImplicitObjectWrapper<{a: string}>;

        result = _({a: ''}).thru<{a: string}>(interceptor);
        result = _({a: ''}).thru<{a: string}>(interceptor, any);
    }

    {
        let interceptor: Interceptor<number[]>;
        let result: _.LoDashImplicitArrayWrapper<number>;

        result = _([1, 2, 3]).thru<number>(interceptor);
        result = _([1, 2, 3]).thru<number>(interceptor, any);
    }

    {
        let interceptor: Interceptor<number>;
        let result: _.LoDashExplicitWrapper<number>;

        result = _(1).chain().thru<number>(interceptor);
        result = _(1).chain().thru<number>(interceptor, any);
    }

    {
        let interceptor: Interceptor<string>;
        let result: _.LoDashExplicitWrapper<string>;

        result = _('').chain().thru<string>(interceptor);
        result = _('').chain().thru<string>(interceptor, any);
    }

    {
        let interceptor: Interceptor<boolean>;
        let result: _.LoDashExplicitWrapper<boolean>;

        result = _(true).chain().thru<boolean>(interceptor);
        result = _(true).chain().thru<boolean>(interceptor, any);
    }

    {
        let interceptor: Interceptor<{a: string}>;
        let result: _.LoDashExplicitObjectWrapper<{a: string}>;

        result = _({a: ''}).chain().thru<{a: string}>(interceptor);
        result = _({a: ''}).chain().thru<{a: string}>(interceptor, any);
    }

    {
        let interceptor: Interceptor<number[]>;
        let result: _.LoDashExplicitArrayWrapper<number>;

        result = _([1, 2, 3]).chain().thru<number>(interceptor);
        result = _([1, 2, 3]).chain().thru<number>(interceptor, any);
    }
}

// _.prototype.commit
module TestCommit {
    {
        let result: _.LoDashImplicitWrapper<number>;
        result = _(42).commit();
    }

    {
        let result: _.LoDashImplicitArrayWrapper<any>;
        result = _<any>([]).commit();
    }

    {
        let result: _.LoDashImplicitObjectWrapper<any>;
        result = _({}).commit();
    }

    {
        let result: _.LoDashExplicitWrapper<number>;
        result = _(42).chain().commit();
    }

    {
        let result: _.LoDashExplicitArrayWrapper<any>;
        result = _<any>([]).chain().commit();
    }

    {
        let result: _.LoDashExplicitObjectWrapper<any>;
        result = _({}).chain().commit();
    }
}

// _.prototype.concat
module TestConcat {
    {
        let result: _.LoDashImplicitArrayWrapper<number>;

        result = _(1).concat<number>(2);
        result = _(1).concat<number>(2, 3);
        result = _(1).concat<number>(2, 3, 4);

        result = _(1).concat(2);
        result = _(1).concat(2, 3);
        result = _(1).concat(2, 3, 4);
    }

    {
        let result: _.LoDashImplicitArrayWrapper<string>;

        result = _<string>(['']).concat<string>(['']);
        result = _<string>(['']).concat<string>([''], ['']);
        result = _<string>(['']).concat<string>([''], [''], ['']);

        result = _<string>(['']).concat(['']);
        result = _<string>(['']).concat([''], ['']);
        result = _<string>(['']).concat([''], [''], ['']);
    }

    {
        let result: _.LoDashImplicitArrayWrapper<{a: string}>;

        result = _({a: ''}).concat<{a: string}>({a: ''});
        result = _({a: ''}).concat<{a: string}>({a: ''}, {a: ''});
        result = _({a: ''}).concat<{a: string}>({a: ''}, {a: ''}, {a: ''});

        result = _({a: ''}).concat({a: ''});
        result = _({a: ''}).concat({a: ''}, {a: ''});
        result = _({a: ''}).concat({a: ''}, {a: ''}, {a: ''});
    }

    {
        let result: _.LoDashExplicitArrayWrapper<number>;

        result = _(1).chain().concat<number>(2);
        result = _(1).chain().concat<number>(2, 3);
        result = _(1).chain().concat<number>(2, 3, 4);

        result = _(1).chain().concat(2);
        result = _(1).chain().concat(2, 3);
        result = _(1).chain().concat(2, 3, 4);
    }

    {
        let result: _.LoDashExplicitArrayWrapper<string>;

        result = _<string>(['']).chain().concat<string>(['']);
        result = _<string>(['']).chain().concat<string>([''], ['']);
        result = _<string>(['']).chain().concat<string>([''], [''], ['']);

        result = _<string>(['']).chain().concat(['']);
        result = _<string>(['']).chain().concat([''], ['']);
        result = _<string>(['']).chain().concat([''], [''], ['']);
    }

    {
        let result: _.LoDashExplicitArrayWrapper<{a: string}>;

        result = _({a: ''}).chain().concat<{a: string}>({a: ''});
        result = _({a: ''}).chain().concat<{a: string}>({a: ''}, {a: ''});
        result = _({a: ''}).chain().concat<{a: string}>({a: ''}, {a: ''}, {a: ''});

        result = _({a: ''}).chain().concat({a: ''});
        result = _({a: ''}).chain().concat({a: ''}, {a: ''});
        result = _({a: ''}).chain().concat({a: ''}, {a: ''}, {a: ''});
    }
}

// _.prototype.plant
module TestPlant {
    {
        let result: _.LoDashImplicitWrapper<number>;
        result = _(any).plant(42);
    }

    {
        let result: _.LoDashImplicitStringWrapper;
        result = _(any).plant('');
    }

    {
        let result: _.LoDashImplicitWrapper<boolean>;
        result = _(any).plant(true);
    }

    {
        let result: _.LoDashImplicitNumberArrayWrapper;
        result = _(any).plant([42]);
    }

    {
        let result: _.LoDashImplicitArrayWrapper<any>;
        result = _(any).plant<any>([]);
    }

    {
        let result: _.LoDashImplicitObjectWrapper<{}>;
        result = _(any).plant<{}>({});
    }

    {
        let result: _.LoDashExplicitWrapper<number>;
        result = _(any).chain().plant(42);
    }

    {
        let result: _.LoDashExplicitStringWrapper;
        result = _(any).chain().plant('');
    }

    {
        let result: _.LoDashExplicitWrapper<boolean>;
        result = _(any).chain().plant(true);
    }

    {
        let result: _.LoDashExplicitNumberArrayWrapper;
        result = _(any).chain().plant([42]);
    }

    {
        let result: _.LoDashExplicitArrayWrapper<any>;
        result = _(any).chain().plant<any>([]);
    }

    {
        let result: _.LoDashExplicitObjectWrapper<{}>;
        result = _(any).chain().plant<{}>({});
    }
}

// _.prototype.reverse
module TestReverse {
    {
        let result: _.LoDashImplicitArrayWrapper<number>;
        result: _([42]).reverse();
    }

    {
        let result: _.LoDashExplicitArrayWrapper<number>;
        result: _([42]).chain().reverse();
    }
}

// _.prototype.toJSON
module TestToJSON {
    {
        let result: string;

        result = _('').toJSON();
        result = _('').chain().toJSON();
    }

    {
        let result: number;

        result = _(42).toJSON();
        result = _(42).chain().toJSON();
    }

    {
        let result: boolean;

        result = _(true).toJSON();
        result = _(true).chain().toJSON();
    }

    {
        let result: string[];

        result = _<string>([]).toJSON();
        result = _<string>([]).chain().toJSON();
    }

    {
        let result: {a: string};

        result = _({a: ''}).toJSON();
        result = _({a: ''}).chain().toJSON();
    }
}

// _.prototype.toString
module TestToString {
    let result: string;

    result = _('').toString();
    result = _(42).toString();
    result = _(true).toString();
    result = _<string>(['']).toString();
    result = _({}).toString();

    result = _('').chain().toString();
    result = _(42).chain().toString();
    result = _(true).chain().toString();
    result = _<string>(['']).chain().toString();
    result = _({}).chain().toString();
}

// _.prototype.value
module TestValue {
    {
        let result: string;

        result = _('').value();
        result = _('').chain().value();
    }

    {
        let result: number;

        result = _(42).value();
        result = _(42).chain().value();
    }

    {
        let result: boolean;

        result = _(true).value();
        result = _(true).chain().value();
    }

    {
        let result: string[];

        result = _<string>([]).value();
        result = _<string>([]).chain().value();
    }

    {
        let result: {a: string};

        result = _({a: ''}).value();
        result = _({a: ''}).chain().value();
    }
}

// _.prototype.valueOf
module TestValueOf {
    {
        let result: string;

        result = _('').valueOf();
        result = _('').chain().valueOf();
    }

    {
        let result: number;

        result = _(42).valueOf();
        result = _(42).chain().valueOf();
    }

    {
        let result: boolean;

        result = _(true).valueOf();
        result = _(true).chain().valueOf();
    }

    {
        let result: string[];

        result = _<string>([]).valueOf();
        result = _<string>([]).chain().valueOf();
    }

    {
        let result: {a: string};

        result = _({a: ''}).valueOf();
        result = _({a: ''}).chain().valueOf();
    }
}

/**************
 * Collection *
 **************/

// _.at
module TestAt {
    let array: TResult[];
    let list: _.List<TResult>;
    let dictionary: _.Dictionary<TResult>;

    {
        let result: TResult[];

        result = _.at<TResult>(array, 0, '1', [2], ['3'], [4, '5']);
        result = _.at<TResult>(list, 0, '1', [2], ['3'], [4, '5']);
        result = _.at<TResult>(dictionary, 0, '1', [2], ['3'], [4, '5']);
    }

    {
        let result: _.LoDashImplicitArrayWrapper<TResult>;

        result = _(array).at(0, '1', [2], ['3'], [4, '5']);
        result = _(list).at<TResult>(0, '1', [2], ['3'], [4, '5']);
        result = _(dictionary).at<TResult>(0, '1', [2], ['3'], [4, '5']);
    }

    {
        let result: _.LoDashExplicitArrayWrapper<TResult>;

        result = _(array).chain().at(0, '1', [2], ['3'], [4, '5']);
        result = _(list).chain().at<TResult>(0, '1', [2], ['3'], [4, '5']);
        result = _(dictionary).chain().at<TResult>(0, '1', [2], ['3'], [4, '5']);
    }
}

// _.countBy
module TestCountBy {
    let array: TResult[];
    let list: _.List<TResult>;
    let dictionary: _.Dictionary<TResult>;
    let numericDictionary: _.NumericDictionary<TResult>;

    let stringIterator: (value: string, index: number, collection: string) => any;
    let listIterator: (value: TResult, index: number, collection: _.List<TResult>) => any;
    let dictionaryIterator: (value: TResult, key: string, collection: _.Dictionary<TResult>) => any;
    let numericDictionaryIterator: (value: TResult, key: number, collection: _.NumericDictionary<TResult>) => any;

    {
        let result: _.Dictionary<number>;

        result = _.countBy<string>('');
        result = _.countBy<string>('', stringIterator);
        result = _.countBy<string>('', stringIterator, any);

        result = _.countBy<TResult>(array);
        result = _.countBy<TResult>(array, listIterator);
        result = _.countBy<TResult>(array, listIterator, any);
        result = _.countBy<TResult>(array, '');
        result = _.countBy<TResult>(array, '', any);
        result = _.countBy<{a: number}, TResult>(array, {a: 42});
        result = _.countBy<TResult>(array, {a: 42});

        result = _.countBy<TResult>(list);
        result = _.countBy<TResult>(list, listIterator);
        result = _.countBy<TResult>(list, listIterator, any);
        result = _.countBy<TResult>(list, '');
        result = _.countBy<TResult>(list, '', any);
        result = _.countBy<{a: number}, TResult>(list, {a: 42});
        result = _.countBy<TResult>(list, {a: 42});

        result = _.countBy<TResult>(dictionary);
        result = _.countBy<TResult>(dictionary, dictionaryIterator);
        result = _.countBy<TResult>(dictionary, dictionaryIterator, any);
        result = _.countBy<TResult>(dictionary, '');
        result = _.countBy<TResult>(dictionary, '', any);
        result = _.countBy<{a: number}, TResult>(dictionary, {a: 42});
        result = _.countBy<TResult>(dictionary, {a: 42});

        result = _.countBy<TResult>(numericDictionary);
        result = _.countBy<TResult>(numericDictionary, numericDictionaryIterator);
        result = _.countBy<TResult>(numericDictionary, numericDictionaryIterator, any);
        result = _.countBy<TResult>(numericDictionary, '');
        result = _.countBy<TResult>(numericDictionary, '', any);
        result = _.countBy<{a: number}, TResult>(numericDictionary, {a: 42});
        result = _.countBy<TResult>(numericDictionary, {a: 42});
    }

    {
        let resutl: _.LoDashImplicitObjectWrapper<_.Dictionary<number>>;

        result = _('').countBy();
        result = _('').countBy(stringIterator);
        result = _('').countBy(stringIterator, any);

        result = _(array).countBy();
        result = _(array).countBy(listIterator);
        result = _(array).countBy(listIterator, any);
        result = _(array).countBy('');
        result = _(array).countBy('', any);
        result = _(array).countBy<{a: number}>({a: 42});
        result = _(array).countBy({a: 42});

        result = _(list).countBy();
        result = _(list).countBy<TResult>(listIterator);
        result = _(list).countBy<TResult>(listIterator, any);
        result = _(list).countBy('');
        result = _(list).countBy('', any);
        result = _(list).countBy<{a: number}>({a: 42});
        result = _(list).countBy({a: 42});

        result = _(dictionary).countBy();
        result = _(dictionary).countBy<TResult>(dictionaryIterator);
        result = _(dictionary).countBy<TResult>(dictionaryIterator, any);
        result = _(dictionary).countBy('');
        result = _(dictionary).countBy('', any);
        result = _(dictionary).countBy<{a: number}>({a: 42});
        result = _(dictionary).countBy({a: 42});

        result = _(numericDictionary).countBy();
        result = _(numericDictionary).countBy<TResult>(numericDictionaryIterator);
        result = _(numericDictionary).countBy<TResult>(numericDictionaryIterator, any);
        result = _(numericDictionary).countBy('');
        result = _(numericDictionary).countBy('', any);
        result = _(numericDictionary).countBy<{a: number}>({a: 42});
        result = _(numericDictionary).countBy({a: 42});
    }

    {
        let resutl: _.LoDashExplicitObjectWrapper<_.Dictionary<number>>;

        result = _('').chain().countBy();
        result = _('').chain().countBy(stringIterator);
        result = _('').chain().countBy(stringIterator, any);

        result = _(array).chain().countBy();
        result = _(array).chain().countBy(listIterator);
        result = _(array).chain().countBy(listIterator, any);
        result = _(array).chain().countBy('');
        result = _(array).chain().countBy('', any);
        result = _(array).chain().countBy<{a: number}>({a: 42});
        result = _(array).chain().countBy({a: 42});

        result = _(list).chain().countBy();
        result = _(list).chain().countBy<TResult>(listIterator);
        result = _(list).chain().countBy<TResult>(listIterator, any);
        result = _(list).chain().countBy('');
        result = _(list).chain().countBy('', any);
        result = _(list).chain().countBy<{a: number}>({a: 42});
        result = _(list).chain().countBy({a: 42});

        result = _(dictionary).chain().countBy();
        result = _(dictionary).chain().countBy<TResult>(dictionaryIterator);
        result = _(dictionary).chain().countBy<TResult>(dictionaryIterator, any);
        result = _(dictionary).chain().countBy('');
        result = _(dictionary).chain().countBy('', any);
        result = _(dictionary).chain().countBy<{a: number}>({a: 42});
        result = _(dictionary).chain().countBy({a: 42});

        result = _(numericDictionary).chain().countBy();
        result = _(numericDictionary).chain().countBy<TResult>(numericDictionaryIterator);
        result = _(numericDictionary).chain().countBy<TResult>(numericDictionaryIterator, any);
        result = _(numericDictionary).chain().countBy('');
        result = _(numericDictionary).chain().countBy('', any);
        result = _(numericDictionary).chain().countBy<{a: number}>({a: 42});
        result = _(numericDictionary).chain().countBy({a: 42});
    }
}

// _.each
module TestEach {
    let array: TResult[];
    let list: _.List<TResult>;
    let dictionary: _.Dictionary<TResult>;

    let stringIterator: (char: string, index: number, string: string) => any;
    let listIterator: (value: TResult, index: number, collection: _.List<TResult>) => any;
    let dictionaryIterator: (value: TResult, key: string, collection: _.Dictionary<TResult>) => any;

    {
        let result: string;

        _.each('', stringIterator);
        _.each('', stringIterator, any);
    }

    {
        let result: TResult[];

        _.each<TResult>(array, listIterator);
        _.each<TResult>(array, listIterator, any);
    }

    {
        let result: _.List<TResult>;

        _.each<TResult>(list, listIterator);
        _.each<TResult>(list, listIterator, any);
    }

    {
        let result: _.Dictionary<TResult>;

        _.each<TResult>(dictionary, dictionaryIterator);
        _.each<TResult>(dictionary, dictionaryIterator, any);
    }

    {
        let result: _.LoDashImplicitWrapper<string>;

        _('').each(stringIterator);
        _('').each(stringIterator, any);
    }

    {
        let result: _.LoDashImplicitArrayWrapper<TResult>;

        _(array).each(listIterator);
        _(array).each(listIterator, any);
    }

    {
        let result: _.LoDashImplicitObjectWrapper<_.List<TResult>>;

        _(list).each<TResult>(listIterator);
        _(list).each<TResult>(listIterator, any);
    }

    {
        let result: _.LoDashImplicitObjectWrapper<_.Dictionary<TResult>>;

        _(dictionary).each<TResult>(dictionaryIterator);
        _(dictionary).each<TResult>(dictionaryIterator, any);
    }

    {
        let result: _.LoDashExplicitWrapper<string>;

        _('').chain().each(stringIterator);
        _('').chain().each(stringIterator, any);
    }

    {
        let result: _.LoDashExplicitArrayWrapper<TResult>;

        _(array).chain().each(listIterator);
        _(array).chain().each(listIterator, any);
    }

    {
        let result: _.LoDashExplicitObjectWrapper<_.List<TResult>>;

        _(list).chain().each<TResult>(listIterator);
        _(list).chain().each<TResult>(listIterator, any);
    }

    {
        let result: _.LoDashExplicitObjectWrapper<_.Dictionary<TResult>>;

        _(dictionary).chain().each<TResult>(dictionaryIterator);
        _(dictionary).chain().each<TResult>(dictionaryIterator, any);
    }
}

// _.eachRight
module TestEachRight {
    let array: TResult[];
    let list: _.List<TResult>;
    let dictionary: _.Dictionary<TResult>;

    let stringIterator: (char: string, index: number, string: string) => any;
    let listIterator: (value: TResult, index: number, collection: _.List<TResult>) => any;
    let dictionaryIterator: (value: TResult, key: string, collection: _.Dictionary<TResult>) => any;

    {
        let result: string;

        _.eachRight('', stringIterator);
        _.eachRight('', stringIterator, any);
    }

    {
        let result: TResult[];

        _.eachRight<TResult>(array, listIterator);
        _.eachRight<TResult>(array, listIterator, any);
    }

    {
        let result: _.List<TResult>;

        _.eachRight<TResult>(list, listIterator);
        _.eachRight<TResult>(list, listIterator, any);
    }

    {
        let result: _.Dictionary<TResult>;

        _.eachRight<TResult>(dictionary, dictionaryIterator);
        _.eachRight<TResult>(dictionary, dictionaryIterator, any);
    }

    {
        let result: _.LoDashImplicitWrapper<string>;

        _('').eachRight(stringIterator);
        _('').eachRight(stringIterator, any);
    }

    {
        let result: _.LoDashImplicitArrayWrapper<TResult>;

        _(array).eachRight(listIterator);
        _(array).eachRight(listIterator, any);
    }

    {
        let result: _.LoDashImplicitObjectWrapper<_.List<TResult>>;

        _(list).eachRight<TResult>(listIterator);
        _(list).eachRight<TResult>(listIterator, any);
    }

    {
        let result: _.LoDashImplicitObjectWrapper<_.Dictionary<TResult>>;

        _(dictionary).eachRight<TResult>(dictionaryIterator);
        _(dictionary).eachRight<TResult>(dictionaryIterator, any);
    }

    {
        let result: _.LoDashExplicitWrapper<string>;

        _('').chain().eachRight(stringIterator);
        _('').chain().eachRight(stringIterator, any);
    }

    {
        let result: _.LoDashExplicitArrayWrapper<TResult>;

        _(array).chain().eachRight(listIterator);
        _(array).chain().eachRight(listIterator, any);
    }

    {
        let result: _.LoDashExplicitObjectWrapper<_.List<TResult>>;

        _(list).chain().eachRight<TResult>(listIterator);
        _(list).chain().eachRight<TResult>(listIterator, any);
    }

    {
        let result: _.LoDashExplicitObjectWrapper<_.Dictionary<TResult>>;

        _(dictionary).chain().eachRight<TResult>(dictionaryIterator);
        _(dictionary).chain().eachRight<TResult>(dictionaryIterator, any);
    }
}

// _.every
namespace TestEvery {
    type SampleObject = {a: number; b: string; c: boolean;};

    let array: SampleObject[];
    let list: _.List<SampleObject>;
    let dictionary: _.Dictionary<SampleObject>;
    let numericDictionary: _.NumericDictionary<SampleObject>;

    let listIterator: (value: SampleObject, index: number, collection: _.List<SampleObject>) => boolean;
    let dictionaryIterator: (value: SampleObject, key: string, collection: _.Dictionary<SampleObject>) => boolean;
    let numericDictionaryIterator: (value: SampleObject, key: number, collection: _.NumericDictionary<SampleObject>) => boolean;

    {
        let result: boolean;

        result = _.every<SampleObject>(array);
        result = _.every<SampleObject>(array, listIterator);
        result = _.every<SampleObject>(array, 'a');
        result = _.every<SampleObject>(array, ['a', 42]);
        result = _.every<{a: number}, SampleObject>(array, {a: 42});

        result = _.every<SampleObject>(list);
        result = _.every<SampleObject>(list, listIterator);
        result = _.every<SampleObject>(list, 'a');
        result = _.every<SampleObject>(list, ['a', 42]);
        result = _.every<{a: number}, SampleObject>(list, {a: 42});

        result = _.every<SampleObject>(dictionary);
        result = _.every<SampleObject>(dictionary, dictionaryIterator);
        result = _.every<SampleObject>(dictionary, 'a');
        result = _.every<SampleObject>(dictionary, ['a', 42]);
        result = _.every<{a: number}, SampleObject>(dictionary, {a: 42});

        result = _.every<SampleObject>(numericDictionary);
        result = _.every<SampleObject>(numericDictionary, numericDictionaryIterator);
        result = _.every<SampleObject>(numericDictionary, 'a');
        result = _.every<SampleObject>(numericDictionary, ['a', 42]);
        result = _.every<{a: number}, SampleObject>(numericDictionary, {a: 42});

        result = _(array).every();
        result = _(array).every(listIterator);
        result = _(array).every('a');
        result = _(array).every(['a', 42]);
        result = _(array).every<{a: number}>({a: 42});

        result = _(list).every<SampleObject>();
        result = _(list).every<SampleObject>(listIterator);
        result = _(list).every('a');
        result = _(list).every(['a', 42]);
        result = _(list).every<{a: number}>({a: 42});

        result = _(dictionary).every<SampleObject>();
        result = _(dictionary).every<SampleObject>(dictionaryIterator);
        result = _(dictionary).every('a');
        result = _(dictionary).every(['a', 42]);
        result = _(dictionary).every<{a: number}>({a: 42});

        result = _(numericDictionary).every<SampleObject>();
        result = _(numericDictionary).every<SampleObject>(numericDictionaryIterator);
        result = _(numericDictionary).every('a');
        result = _(numericDictionary).every(['a', 42]);
        result = _(numericDictionary).every<{a: number}>({a: 42});
    }

    {
        let result: _.LoDashExplicitWrapper<boolean>;

        result = _(array).chain().every();
        result = _(array).chain().every(listIterator);
        result = _(array).chain().every('a');
        result = _(array).chain().every(['a', 42]);
        result = _(array).chain().every<{a: number}>({a: 42});

        result = _(list).chain().every<SampleObject>();
        result = _(list).chain().every<SampleObject>(listIterator);
        result = _(list).chain().every('a');
        result = _(list).chain().every(['a', 42]);
        result = _(list).chain().every<{a: number}>({a: 42});

        result = _(dictionary).chain().every<SampleObject>();
        result = _(dictionary).chain().every<SampleObject>(dictionaryIterator);
        result = _(dictionary).chain().every('a');
        result = _(dictionary).chain().every(['a', 42]);
        result = _(dictionary).chain().every<{a: number}>({a: 42});

        result = _(numericDictionary).chain().every<SampleObject>();
        result = _(numericDictionary).chain().every<SampleObject>(numericDictionaryIterator);
        result = _(numericDictionary).chain().every('a');
        result = _(numericDictionary).chain().every(['a', 42]);
        result = _(numericDictionary).chain().every<{a: number}>({a: 42});
    }
}

// _.filter
module TestFilter {
    let array: TResult[];
    let list: _.List<TResult>;
    let dictionary: _.Dictionary<TResult>;

    let stringIterator: (char: string, index: number, string: string) => any;
    let listIterator: (value: TResult, index: number, collection: _.List<TResult>) => any;
    let dictionaryIterator: (value: TResult, key: string, collection: _.Dictionary<TResult>) => any;

    {
        let result: string[];

        result = _.filter('', stringIterator);
        result = _.filter('', stringIterator, any);
    }

    {
        let result: TResult[];

        result = _.filter<TResult>(array, listIterator);
        result = _.filter<TResult>(array, listIterator, any);
        result = _.filter<TResult>(array, '');
        result = _.filter<TResult>(array, '', any);
        result = _.filter<{a: number}, TResult>(array, {a: 42});

        result = _.filter<TResult>(list, listIterator);
        result = _.filter<TResult>(list, listIterator, any);
        result = _.filter<TResult>(list, '');
        result = _.filter<TResult>(list, '', any);
        result = _.filter<{a: number}, TResult>(list, {a: 42});

        result = _.filter<TResult>(dictionary, dictionaryIterator);
        result = _.filter<TResult>(dictionary, dictionaryIterator, any);
        result = _.filter<TResult>(dictionary, '');
        result = _.filter<TResult>(dictionary, '', any);
        result = _.filter<{a: number}, TResult>(dictionary, {a: 42});
    }

    {
        let result: _.LoDashImplicitArrayWrapper<string>;

        result = _('').filter(stringIterator);
        result = _('').filter(stringIterator, any);
    }

    {
        let result: _.LoDashImplicitArrayWrapper<TResult>;

        result = _(array).filter(listIterator);
        result = _(array).filter(listIterator, any);
        result = _(array).filter('');
        result = _(array).filter('', any);
        result = _(array).filter<{a: number}>({a: 42});

        result = _(list).filter<TResult>(listIterator);
        result = _(list).filter<TResult>(listIterator, any);
        result = _(list).filter<TResult>('');
        result = _(list).filter<TResult>('', any);
        result = _(list).filter<{a: number}, TResult>({a: 42});

        result = _(dictionary).filter<TResult>(dictionaryIterator);
        result = _(dictionary).filter<TResult>(dictionaryIterator, any);
        result = _(dictionary).filter<TResult>('');
        result = _(dictionary).filter<TResult>('', any);
        result = _(dictionary).filter<{a: number}, TResult>({a: 42});
    }

    {
        let result: _.LoDashExplicitArrayWrapper<string>;

        result = _('').chain().filter(stringIterator);
        result = _('').chain().filter(stringIterator, any);
    }

    {
        let result: _.LoDashExplicitArrayWrapper<TResult>;

        result = _(array).chain().filter(listIterator);
        result = _(array).chain().filter(listIterator, any);
        result = _(array).chain().filter('');
        result = _(array).chain().filter('', any);
        result = _(array).chain().filter<{a: number}>({a: 42});

        result = _(list).chain().filter<TResult>(listIterator);
        result = _(list).chain().filter<TResult>(listIterator, any);
        result = _(list).chain().filter<TResult>('');
        result = _(list).chain().filter<TResult>('', any);
        result = _(list).chain().filter<{a: number}, TResult>({a: 42});

        result = _(dictionary).chain().filter<TResult>(dictionaryIterator);
        result = _(dictionary).chain().filter<TResult>(dictionaryIterator, any);
        result = _(dictionary).chain().filter<TResult>('');
        result = _(dictionary).chain().filter<TResult>('', any);
        result = _(dictionary).chain().filter<{a: number}, TResult>({a: 42});
    }
}

// _.find
module TestFind {
    let array: TResult[];
    let list: _.List<TResult>;
    let dictionary: _.Dictionary<TResult>;

    let listIterator: (value: TResult, index: number, collection: _.List<TResult>) => boolean;
    let dictionaryIterator: (value: TResult, key: string, collection: _.Dictionary<TResult>) => boolean;

    let result: TResult;

    result = _.find<TResult>(array);
    result = _.find<TResult>(array, listIterator);
    result = _.find<TResult>(array, listIterator, any);
    result = _.find<TResult>(array, '');
    result = _.find<{a: number}, TResult>(array, {a: 42});

    result = _.find<TResult>(list);
    result = _.find<TResult>(list, listIterator);
    result = _.find<TResult>(list, listIterator, any);
    result = _.find<TResult>(list, '');
    result = _.find<{a: number}, TResult>(list, {a: 42});

    result = _.find<TResult>(dictionary);
    result = _.find<TResult>(dictionary, dictionaryIterator);
    result = _.find<TResult>(dictionary, dictionaryIterator, any);
    result = _.find<TResult>(dictionary, '');
    result = _.find<{a: number}, TResult>(dictionary, {a: 42});

    result = _(array).find();
    result = _(array).find(listIterator);
    result = _(array).find(listIterator, any);
    result = _(array).find('');
    result = _(array).find<{a: number}>({a: 42});

    result = _(list).find<TResult>();
    result = _(list).find<TResult>(listIterator);
    result = _(list).find<TResult>(listIterator, any);
    result = _(list).find<TResult>('');
    result = _(list).find<{a: number}, TResult>({a: 42});

    result = _(dictionary).find<TResult>();
    result = _(dictionary).find<TResult>(dictionaryIterator);
    result = _(dictionary).find<TResult>(dictionaryIterator, any);
    result = _(dictionary).find<TResult>('');
    result = _(dictionary).find<{a: number}, TResult>({a: 42});
}

result = <number>_.findLast([1, 2, 3, 4], function (num) {
    return num % 2 == 0;
});
result = <IFoodCombined>_.findLast(foodsCombined, { 'type': 'vegetable' });
result = <IFoodCombined>_.findLast(foodsCombined, 'organic');

result = <number>_([1, 2, 3, 4]).findLast(function (num) {
    return num % 2 == 0;
});
result = <IFoodCombined>_(foodsCombined).findLast({ 'type': 'vegetable' });
result = <IFoodCombined>_(foodsCombined).findLast('organic');

// _.forEach
module TestForEach {
    let array: TResult[];
    let list: _.List<TResult>;
    let dictionary: _.Dictionary<TResult>;

    let stringIterator: (char: string, index: number, string: string) => any;
    let listIterator: (value: TResult, index: number, collection: _.List<TResult>) => any;
    let dictionaryIterator: (value: TResult, key: string, collection: _.Dictionary<TResult>) => any;

    {
        let result: string;

        _.forEach('', stringIterator);
        _.forEach('', stringIterator, any);
    }

    {
        let result: TResult[];

        _.forEach<TResult>(array, listIterator);
        _.forEach<TResult>(array, listIterator, any);
    }

    {
        let result: _.List<TResult>;

        _.forEach<TResult>(list, listIterator);
        _.forEach<TResult>(list, listIterator, any);
    }

    {
        let result: _.Dictionary<TResult>;

        _.forEach<TResult>(dictionary, dictionaryIterator);
        _.forEach<TResult>(dictionary, dictionaryIterator, any);
    }

    {
        let result: _.LoDashImplicitWrapper<string>;

        _('').forEach(stringIterator);
        _('').forEach(stringIterator, any);
    }

    {
        let result: _.LoDashImplicitArrayWrapper<TResult>;

        _(array).forEach(listIterator);
        _(array).forEach(listIterator, any);
    }

    {
        let result: _.LoDashImplicitObjectWrapper<_.List<TResult>>;

        _(list).forEach<TResult>(listIterator);
        _(list).forEach<TResult>(listIterator, any);
    }

    {
        let result: _.LoDashImplicitObjectWrapper<_.Dictionary<TResult>>;

        _(dictionary).forEach<TResult>(dictionaryIterator);
        _(dictionary).forEach<TResult>(dictionaryIterator, any);
    }

    {
        let result: _.LoDashExplicitWrapper<string>;

        _('').chain().forEach(stringIterator);
        _('').chain().forEach(stringIterator, any);
    }

    {
        let result: _.LoDashExplicitArrayWrapper<TResult>;

        _(array).chain().forEach(listIterator);
        _(array).chain().forEach(listIterator, any);
    }

    {
        let result: _.LoDashExplicitObjectWrapper<_.List<TResult>>;

        _(list).chain().forEach<TResult>(listIterator);
        _(list).chain().forEach<TResult>(listIterator, any);
    }

    {
        let result: _.LoDashExplicitObjectWrapper<_.Dictionary<TResult>>;

        _(dictionary).chain().forEach<TResult>(dictionaryIterator);
        _(dictionary).chain().forEach<TResult>(dictionaryIterator, any);
    }
}

// _.forEachRight
module TestForEachRight {
    let array: TResult[];
    let list: _.List<TResult>;
    let dictionary: _.Dictionary<TResult>;

    let stringIterator: (char: string, index: number, string: string) => any;
    let listIterator: (value: TResult, index: number, collection: _.List<TResult>) => any;
    let dictionaryIterator: (value: TResult, key: string, collection: _.Dictionary<TResult>) => any;

    {
        let result: string;

        _.forEachRight('', stringIterator);
        _.forEachRight('', stringIterator, any);
    }

    {
        let result: TResult[];

        _.forEachRight<TResult>(array, listIterator);
        _.forEachRight<TResult>(array, listIterator, any);
    }

    {
        let result: _.List<TResult>;

        _.forEachRight<TResult>(list, listIterator);
        _.forEachRight<TResult>(list, listIterator, any);
    }

    {
        let result: _.Dictionary<TResult>;

        _.forEachRight<TResult>(dictionary, dictionaryIterator);
        _.forEachRight<TResult>(dictionary, dictionaryIterator, any);
    }

    {
        let result: _.LoDashImplicitWrapper<string>;

        _('').forEachRight(stringIterator);
        _('').forEachRight(stringIterator, any);
    }

    {
        let result: _.LoDashImplicitArrayWrapper<TResult>;

        _(array).forEachRight(listIterator);
        _(array).forEachRight(listIterator, any);
    }

    {
        let result: _.LoDashImplicitObjectWrapper<_.List<TResult>>;

        _(list).forEachRight<TResult>(listIterator);
        _(list).forEachRight<TResult>(listIterator, any);
    }

    {
        let result: _.LoDashImplicitObjectWrapper<_.Dictionary<TResult>>;

        _(dictionary).forEachRight<TResult>(dictionaryIterator);
        _(dictionary).forEachRight<TResult>(dictionaryIterator, any);
    }

    {
        let result: _.LoDashExplicitWrapper<string>;

        _('').chain().forEachRight(stringIterator);
        _('').chain().forEachRight(stringIterator, any);
    }

    {
        let result: _.LoDashExplicitArrayWrapper<TResult>;

        _(array).chain().forEachRight(listIterator);
        _(array).chain().forEachRight(listIterator, any);
    }

    {
        let result: _.LoDashExplicitObjectWrapper<_.List<TResult>>;

        _(list).chain().forEachRight<TResult>(listIterator);
        _(list).chain().forEachRight<TResult>(listIterator, any);
    }

    {
        let result: _.LoDashExplicitObjectWrapper<_.Dictionary<TResult>>;

        _(dictionary).chain().forEachRight<TResult>(dictionaryIterator);
        _(dictionary).chain().forEachRight<TResult>(dictionaryIterator, any);
    }
}

// _.groupBy
module TestGroupBy {
    type SampleType = {a: number; b: string; c: boolean;};

    let array: SampleType[];
    let list: _.List<SampleType>;
    let dictionary: _.Dictionary<SampleType>;

    let stringIterator: (char: string, index: number, string: string) => number;
    let listIterator: (value: SampleType, index: number, collection: _.List<SampleType>) => number;
    let dictionaryIterator: (value: SampleType, key: string, collection: _.Dictionary<SampleType>) => number;

    {
        let result: _.Dictionary<string[]>;

        result = _.groupBy<string>('');
        result = _.groupBy<string>('', stringIterator);
        result = _.groupBy<string>('', stringIterator, any);
        result = _.groupBy<string, number>('', stringIterator);
        result = _.groupBy<string, number>('', stringIterator, any);
    }

    {
        let result: _.Dictionary<SampleType[]>;

        result = _.groupBy<SampleType>(array);
        result = _.groupBy<SampleType>(array, listIterator);
        result = _.groupBy<SampleType>(array, listIterator, any);
        result = _.groupBy<SampleType>(array, '');
        result = _.groupBy<SampleType>(array, '', any);
        result = _.groupBy<SampleType>(array, {a: 42});

        result = _.groupBy<SampleType, number>(array, listIterator);
        result = _.groupBy<SampleType, number>(array, listIterator, any);
        result = _.groupBy<SampleType, boolean>(array, '', true);
        result = _.groupBy<{a: number}, SampleType>(array, {a: 42});

        result = _.groupBy<SampleType>(list);
        result = _.groupBy<SampleType>(list, listIterator);
        result = _.groupBy<SampleType>(list, listIterator, any);
        result = _.groupBy<SampleType>(list, '');
        result = _.groupBy<SampleType>(list, '', any);
        result = _.groupBy<SampleType>(list, {a: 42});

        result = _.groupBy<SampleType, number>(list, listIterator);
        result = _.groupBy<SampleType, number>(list, listIterator, any);
        result = _.groupBy<SampleType, boolean>(list, '', true);
        result = _.groupBy<{a: number}, SampleType>(list, {a: 42});

        result = _.groupBy<SampleType>(dictionary);
        result = _.groupBy<SampleType>(dictionary, dictionaryIterator);
        result = _.groupBy<SampleType>(dictionary, dictionaryIterator, any);
        result = _.groupBy<SampleType>(dictionary, '');
        result = _.groupBy<SampleType>(dictionary, '', any);
        result = _.groupBy<SampleType>(dictionary, {a: 42});

        result = _.groupBy<SampleType, number>(dictionary, dictionaryIterator);
        result = _.groupBy<SampleType, number>(dictionary, dictionaryIterator, any);
        result = _.groupBy<SampleType, boolean>(dictionary, '', true);
        result = _.groupBy<{a: number}, SampleType>(dictionary, {a: 42});
    }

    {
        let result: _.LoDashImplicitObjectWrapper<_.Dictionary<string[]>>;

        result = _('').groupBy();
        result = _('').groupBy<number>(stringIterator);
        result = _('').groupBy<number>(stringIterator, any);
    }

    {
        let result: _.LoDashImplicitObjectWrapper<_.Dictionary<SampleType[]>>;

        result = _(array).groupBy();
        result = _(array).groupBy<number>(listIterator);
        result = _(array).groupBy<number>(listIterator, any);
        result = _(array).groupBy('');
        result = _(array).groupBy<boolean>('', true);
        result = _(array).groupBy<{a: number}>({a: 42});

        result = _(list).groupBy<SampleType>();
        result = _(list).groupBy<SampleType>(listIterator);
        result = _(list).groupBy<SampleType>(listIterator, any);
        result = _(list).groupBy<SampleType>('');
        result = _(list).groupBy<SampleType>('', any);
        result = _(list).groupBy<SampleType>({a: 42});

        result = _(list).groupBy<SampleType, number>(listIterator);
        result = _(list).groupBy<SampleType, number>(listIterator, any);
        result = _(list).groupBy<SampleType, boolean>('', true);
        result = _(list).groupBy<{a: number}, SampleType>({a: 42});

        result = _(dictionary).groupBy<SampleType>();
        result = _(dictionary).groupBy<SampleType>(dictionaryIterator);
        result = _(dictionary).groupBy<SampleType>(dictionaryIterator, any);
        result = _(dictionary).groupBy<SampleType>('');
        result = _(dictionary).groupBy<SampleType>('', any);
        result = _(dictionary).groupBy<SampleType>({a: 42});

        result = _(dictionary).groupBy<SampleType, number>(dictionaryIterator);
        result = _(dictionary).groupBy<SampleType, number>(dictionaryIterator, any);
        result = _(dictionary).groupBy<SampleType, boolean>('', true);
        result = _(dictionary).groupBy<{a: number}, SampleType>({a: 42});
    }

    {
        let result: _.LoDashExplicitObjectWrapper<_.Dictionary<string[]>>;

        result = _('').chain().groupBy();
        result = _('').chain().groupBy<number>(stringIterator);
        result = _('').chain().groupBy<number>(stringIterator, any);
    }

    {
        let result: _.LoDashExplicitObjectWrapper<_.Dictionary<SampleType[]>>;

        result = _(array).chain().groupBy();
        result = _(array).chain().groupBy<number>(listIterator);
        result = _(array).chain().groupBy<number>(listIterator, any);
        result = _(array).chain().groupBy('');
        result = _(array).chain().groupBy<boolean>('', true);
        result = _(array).chain().groupBy<{a: number}>({a: 42});

        result = _(list).chain().groupBy<SampleType>();
        result = _(list).chain().groupBy<SampleType>(listIterator);
        result = _(list).chain().groupBy<SampleType>(listIterator, any);
        result = _(list).chain().groupBy<SampleType>('');
        result = _(list).chain().groupBy<SampleType>('', any);
        result = _(list).chain().groupBy<SampleType>({a: 42});

        result = _(list).chain().groupBy<SampleType, number>(listIterator);
        result = _(list).chain().groupBy<SampleType, number>(listIterator, any);
        result = _(list).chain().groupBy<SampleType, boolean>('', true);
        result = _(list).chain().groupBy<{a: number}, SampleType>({a: 42});

        result = _(dictionary).chain().groupBy<SampleType>();
        result = _(dictionary).chain().groupBy<SampleType>(dictionaryIterator);
        result = _(dictionary).chain().groupBy<SampleType>(dictionaryIterator, any);
        result = _(dictionary).chain().groupBy<SampleType>('');
        result = _(dictionary).chain().groupBy<SampleType>('', any);
        result = _(dictionary).chain().groupBy<SampleType>({a: 42});

        result = _(dictionary).chain().groupBy<SampleType, number>(dictionaryIterator);
        result = _(dictionary).chain().groupBy<SampleType, number>(dictionaryIterator, any);
        result = _(dictionary).chain().groupBy<SampleType, boolean>('', true);
        result = _(dictionary).chain().groupBy<{a: number}, SampleType>({a: 42});
    }
}

// _.includes
module TestIncludes {
    type SampleType = {a: string; b: number; c: boolean;};

    let array: SampleType[];
    let list: _.List<SampleType>;
    let dictionary: _.Dictionary<SampleType>;

    let target: SampleType;

    {
        let result: boolean;

        result = _.includes<SampleType>(array, target);
        result = _.includes<SampleType>(array, target, 42);

        result = _.includes<SampleType>(list, target);
        result = _.includes<SampleType>(list, target, 42);

        result = _.includes<SampleType>(dictionary, target);
        result = _.includes<SampleType>(dictionary, target, 42);

        result = _(array).includes(target);
        result = _(array).includes(target, 42);

        result = _(list).includes<SampleType>(target);
        result = _(list).includes<SampleType>(target, 42);

        result = _(dictionary).includes<SampleType>(target);
        result = _(dictionary).includes<SampleType>(target, 42);
    }

    {
        let result: _.LoDashExplicitWrapper<boolean>;

        result = _(array).chain().includes(target);
        result = _(array).chain().includes(target, 42);

        result = _(list).chain().includes<SampleType>(target);
        result = _(list).chain().includes<SampleType>(target, 42);

        result = _(dictionary).chain().includes<SampleType>(target);
        result = _(dictionary).chain().includes<SampleType>(target, 42);
    }
}

// _.keyBy
module TestKeyBy {
    type SampleObject = {a: number; b: string; c: boolean;};

    let array: SampleObject[];
    let list: _.List<SampleObject>;
    let dictionary: _.Dictionary<SampleObject>;
    let numericDictionary: _.NumericDictionary<SampleObject>;

    let stringIterator: (value: string, index: number, collection: string) => any;
    let listIterator: (value: SampleObject, index: number, collection: _.List<SampleObject>) => any;
    let dictionaryIterator: (value: SampleObject, key: string, collection: _.Dictionary<SampleObject>) => any;
    let numericDictionaryIterator: (value: SampleObject, key: number, collection: _.NumericDictionary<SampleObject>) => any;

    {
        let result: _.Dictionary<string>;

        result = _.keyBy<string>('abcd');
        result = _.keyBy<string>('abcd', stringIterator);
        result = _.keyBy<string>('abcd', stringIterator, any);
    }

    {
        let result: _.Dictionary<SampleObject>;

        result = _.keyBy<SampleObject>(array);
        result = _.keyBy<SampleObject>(array, listIterator);
        result = _.keyBy<SampleObject>(array, listIterator, any);
        result = _.keyBy<SampleObject>(array, 'a');
        result = _.keyBy<SampleObject>(array, 'a', any);
        result = _.keyBy<{a: number}, SampleObject>(array, {a: 42});
        result = _.keyBy<SampleObject>(array, {a: 42});

        result = _.keyBy<SampleObject>(list);
        result = _.keyBy<SampleObject>(list, listIterator);
        result = _.keyBy<SampleObject>(list, listIterator, any);
        result = _.keyBy<SampleObject>(list, 'a');
        result = _.keyBy<SampleObject>(list, 'a', any);
        result = _.keyBy<{a: number}, SampleObject>(list, {a: 42});
        result = _.keyBy<SampleObject>(list, {a: 42});

        result = _.keyBy<SampleObject>(numericDictionary);
        result = _.keyBy<SampleObject>(numericDictionary, numericDictionaryIterator);
        result = _.keyBy<SampleObject>(numericDictionary, numericDictionaryIterator, any);
        result = _.keyBy<SampleObject>(numericDictionary, 'a');
        result = _.keyBy<SampleObject>(numericDictionary, 'a', any);
        result = _.keyBy<{a: number}, SampleObject>(numericDictionary, {a: 42});
        result = _.keyBy<SampleObject>(numericDictionary, {a: 42});

        result = _.keyBy<SampleObject>(dictionary);
        result = _.keyBy<SampleObject>(dictionary, dictionaryIterator);
        result = _.keyBy<SampleObject>(dictionary, dictionaryIterator, any);
        result = _.keyBy<SampleObject>(dictionary, 'a');
        result = _.keyBy<SampleObject>(dictionary, 'a', any);
        result = _.keyBy<{a: number}, SampleObject>(dictionary, {a: 42});
        result = _.keyBy<SampleObject>(dictionary, {a: 42});
    }

    {
        let result: _.LoDashImplicitObjectWrapper<_.Dictionary<string>>;

        result = _('abcd').keyBy();
        result = _('abcd').keyBy(stringIterator);
        result = _('abcd').keyBy(stringIterator, any);
    }

    {
        let result: _.LoDashImplicitObjectWrapper<_.Dictionary<SampleObject>>;

        result = _(array).keyBy();
        result = _(array).keyBy(listIterator);
        result = _(array).keyBy(listIterator, any);
        result = _(array).keyBy('a');
        result = _(array).keyBy('a', any);
        result = _(array).keyBy<{a: number}>({a: 42});

        result = _(list).keyBy<SampleObject>();
        result = _(list).keyBy<SampleObject>(listIterator);
        result = _(list).keyBy<SampleObject>(listIterator, any);
        result = _(list).keyBy<SampleObject>('a');
        result = _(list).keyBy<SampleObject>('a', any);
        result = _(list).keyBy<{a: number}, SampleObject>({a: 42});
        result = _(list).keyBy<SampleObject>({a: 42});

        result = _(numericDictionary).keyBy<SampleObject>();
        result = _(numericDictionary).keyBy<SampleObject>(numericDictionaryIterator);
        result = _(numericDictionary).keyBy<SampleObject>(numericDictionaryIterator, any);
        result = _(numericDictionary).keyBy<SampleObject>('a');
        result = _(numericDictionary).keyBy<SampleObject>('a', any);
        result = _(numericDictionary).keyBy<{a: number}, SampleObject>({a: 42});
        result = _(numericDictionary).keyBy<SampleObject>({a: 42});

        result = _(dictionary).keyBy<SampleObject>();
        result = _(dictionary).keyBy<SampleObject>(dictionaryIterator);
        result = _(dictionary).keyBy<SampleObject>(dictionaryIterator, any);
        result = _(dictionary).keyBy<SampleObject>('a');
        result = _(dictionary).keyBy<SampleObject>('a', any);
        result = _(dictionary).keyBy<{a: number}, SampleObject>({a: 42});
        result = _(dictionary).keyBy<SampleObject>({a: 42});
    }

    {
        let result: _.LoDashExplicitObjectWrapper<_.Dictionary<string>>;

        result = _('abcd').chain().keyBy();
        result = _('abcd').chain().keyBy(stringIterator);
        result = _('abcd').chain().keyBy(stringIterator, any);
    }

    {
        let result: _.LoDashExplicitObjectWrapper<_.Dictionary<SampleObject>>;

        result = _(array).chain().keyBy();
        result = _(array).chain().keyBy(listIterator);
        result = _(array).chain().keyBy(listIterator, any);
        result = _(array).chain().keyBy('a');
        result = _(array).chain().keyBy('a', any);
        result = _(array).chain().keyBy<{a: number}>({a: 42});

        result = _(list).chain().keyBy<SampleObject>();
        result = _(list).chain().keyBy<SampleObject>(listIterator);
        result = _(list).chain().keyBy<SampleObject>(listIterator, any);
        result = _(list).chain().keyBy<SampleObject>('a');
        result = _(list).chain().keyBy<SampleObject>('a', any);
        result = _(list).chain().keyBy<{a: number}, SampleObject>({a: 42});
        result = _(list).chain().keyBy<SampleObject>({a: 42});

        result = _(numericDictionary).chain().keyBy<SampleObject>();
        result = _(numericDictionary).chain().keyBy<SampleObject>(numericDictionaryIterator);
        result = _(numericDictionary).chain().keyBy<SampleObject>(numericDictionaryIterator, any);
        result = _(numericDictionary).chain().keyBy<SampleObject>('a');
        result = _(numericDictionary).chain().keyBy<SampleObject>('a', any);
        result = _(numericDictionary).chain().keyBy<{a: number}, SampleObject>({a: 42});
        result = _(numericDictionary).chain().keyBy<SampleObject>({a: 42});

        result = _(dictionary).chain().keyBy<SampleObject>();
        result = _(dictionary).chain().keyBy<SampleObject>(dictionaryIterator);
        result = _(dictionary).chain().keyBy<SampleObject>(dictionaryIterator, any);
        result = _(dictionary).chain().keyBy<SampleObject>('a');
        result = _(dictionary).chain().keyBy<SampleObject>('a', any);
        result = _(dictionary).chain().keyBy<{a: number}, SampleObject>({a: 42});
        result = _(dictionary).chain().keyBy<SampleObject>({a: 42});
    }
}

//_.invokeMap
module TestInvokeMap {
    let numArray = [4, 2, 1, 3]
    let numDict: _.Dictionary<number> = {
        a: 1,
        b: 2,
        c: 3,
        d: 4
    }

    let result: string[];
    result = _.invokeMap<number, string>(numArray, 'toString');
    result = _.invokeMap<number, string>(numArray, 'toString', 2);
    result = _.invokeMap<string>(numArray, 'toString');
    result = _.invokeMap<string>(numArray, 'toString', 2);
    result = _(numArray).invokeMap<string>('toString').value();
    result = _(numArray).invokeMap<string>('toString', 2).value();
    result = _(numArray).chain().invokeMap<string>('toString').value();
    result = _(numArray).chain().invokeMap<string>('toString', 2).value();

    result = _.invokeMap<number, string>(numArray, Number.prototype.toString);
    result = _.invokeMap<number, string>(numArray, Number.prototype.toString, 2);
    result = _.invokeMap<string>(numArray, Number.prototype.toString);
    result = _.invokeMap<string>(numArray, Number.prototype.toString, 2);
    result = _(numArray).invokeMap<string>(Number.prototype.toString).value();
    result = _(numArray).invokeMap<string>(Number.prototype.toString, 2).value();
    result = _(numArray).chain().invokeMap<string>(Number.prototype.toString).value();
    result = _(numArray).chain().invokeMap<string>(Number.prototype.toString, 2).value();

    result = _.invokeMap<number, string>(numDict, 'toString');
    result = _.invokeMap<number, string>(numDict, 'toString', 2);
    result = _.invokeMap<string>(numDict, 'toString');
    result = _.invokeMap<string>(numDict, 'toString', 2);
    result = _(numDict).invokeMap<string>('toString').value();
    result = _(numDict).invokeMap<string>('toString', 2).value();
    result = _(numDict).chain().invokeMap<string>('toString').value();
    result = _(numDict).chain().invokeMap<string>('toString', 2).value();

    result = _.invokeMap<number, string>(numDict, Number.prototype.toString);
    result = _.invokeMap<number, string>(numDict, Number.prototype.toString, 2);
    result = _.invokeMap<string>(numDict, Number.prototype.toString);
    result = _.invokeMap<string>(numDict, Number.prototype.toString, 2);
    result = _(numDict).invokeMap<string>(Number.prototype.toString).value();
    result = _(numDict).invokeMap<string>(Number.prototype.toString, 2).value();
    result = _(numDict).chain().invokeMap<string>(Number.prototype.toString).value();
    result = _(numDict).chain().invokeMap<string>(Number.prototype.toString, 2).value();
}

// _.map
module TestMap {
    let array: number[];
    let list: _.List<number>;
    let dictionary: _.Dictionary<number>;

    let listIterator: (value: number, index: number, collection: _.List<number>) => TResult;
    let dictionaryIterator: (value: number, key: string, collection: _.Dictionary<number>) => TResult;

    {
        let result: TResult[];

        result = _.map<number, TResult>(array);
        result = _.map<number, TResult>(array, listIterator);
        result = _.map<number, TResult>(array, listIterator, any);
        result = _.map<number, TResult>(array, '');

        result = _.map<number, TResult>(list);
        result = _.map<number, TResult>(list, listIterator);
        result = _.map<number, TResult>(list, listIterator, any);
        result = _.map<number, TResult>(list, '');

        result = _.map<number, TResult>(dictionary);
        result = _.map<number, TResult>(dictionary, dictionaryIterator);
        result = _.map<number, TResult>(dictionary, dictionaryIterator, any);
        result = _.map<number, TResult>(dictionary, '');
    }

    {
        let result: boolean[];

        result = _.map<number, {}>(array, {});
        result = _.map<number, {}>(list, {});
        result = _.map<number, {}>(dictionary, {});
    }

    {
        let result: _.LoDashImplicitArrayWrapper<TResult>;

        result = _<number>(array).map<TResult>();
        result = _<number>(array).map<TResult>(listIterator);
        result = _<number>(array).map<TResult>(listIterator, any);
        result = _<number>(array).map<TResult>('');

        result = _(list).map<number, TResult>();
        result = _(list).map<number, TResult>(listIterator);
        result = _(list).map<number, TResult>(listIterator, any);
        result = _(list).map<number, TResult>('');

        result = _(dictionary).map<number, TResult>();
        result = _(dictionary).map<number, TResult>(dictionaryIterator);
        result = _(dictionary).map<number, TResult>(dictionaryIterator, any);
        result = _(dictionary).map<number, TResult>('');
    }

    {
        let result: _.LoDashImplicitArrayWrapper<boolean>;

        result = _<number>(array).map<{}>({});
        result = _(list).map<{}>({});
        result = _(dictionary).map<{}>({});
    }

    {
        let result: _.LoDashExplicitArrayWrapper<TResult>;

        result = _<number>(array).chain().map<TResult>();
        result = _<number>(array).chain().map<TResult>(listIterator);
        result = _<number>(array).chain().map<TResult>(listIterator, any);
        result = _<number>(array).chain().map<TResult>('');

        result = _(list).chain().map<number, TResult>();
        result = _(list).chain().map<number, TResult>(listIterator);
        result = _(list).chain().map<number, TResult>(listIterator, any);
        result = _(list).chain().map<number, TResult>('');

        result = _(dictionary).chain().map<number, TResult>();
        result = _(dictionary).chain().map<number, TResult>(dictionaryIterator);
        result = _(dictionary).chain().map<number, TResult>(dictionaryIterator, any);
        result = _(dictionary).chain().map<number, TResult>('');
    }

    {
        let result: _.LoDashExplicitArrayWrapper<boolean>;

        result = _<number>(array).chain().map<{}>({});
        result = _(list).chain().map<{}>({});
        result = _(dictionary).chain().map<{}>({});
    }
}

// _.partition
result = <string[][]>_.partition<string>('abcd', (n) => n < 'c');
result = <string[][]>_.partition<string>(['a', 'b', 'c', 'd'], (n) => n < 'c');
result = <number[][]>_.partition<number>([1, 2, 3, 4], (n) => n < 3);
result = <number[][]>_.partition<number>({0: 1, 1: 2, 2: 3, 3: 4, length: 4}, (n) => n < 3);
result = <number[][]>_.partition<number>({a: 1, b: 2, c: 3, d: 4}, (n) => n < 3);
result = <{a: number}[][]>_.partition<{a: number}, {a: number}>([{a: 1}, {a: 2}], {a: 2});
result = <{a: number}[][]>_.partition<{a: number}, {a: number}>({0: {a: 1}, 1: {a: 2}, length: 2}, {a: 2});
result = <{a: number}[][]>_.partition<{a: number}, {a: number}>({0: {a: 1}, 1: {a: 2}}, {a: 2});
result = <{a: number}[][]>_.partition<{a: number}>([{a: 1}, {a: 2}], 'a');
result = <{a: number}[][]>_.partition<{a: number}>([{a: 1}, {a: 2}], 'a', 2);
result = <{a: number}[][]>_.partition<{a: number}>({0: {a: 1}, 1: {a: 2}, length: 2}, 'a');
result = <{a: number}[][]>_.partition<{a: number}>({0: {a: 1}, 1: {a: 2}, length: 2}, 'a', 2);
result = <{a: number}[][]>_.partition<{a: number}>({0: {a: 1}, 1: {a: 2}}, 'a');
result = <{a: number}[][]>_.partition<{a: number}>({0: {a: 1}, 1: {a: 2}}, 'a', 2);
result = <string[][]>_('abcd').partition((n) => n < 'c').value();
result = <string[][]>_(['a', 'b', 'c', 'd']).partition((n) => n < 'c').value();
result = <number[][]>_([1, 2, 3, 4]).partition((n) => n < 3).value();
result = <number[][]>_({0: 1, 1: 2, 2: 3, 3: 4, length: 4}).partition<number>((n) => n < 3).value();
result = <number[][]>_({a: 1, b: 2, c: 3, d: 4}).partition<number>((n) => n < 3).value();
result = <{a: number}[][]>_([{a: 1}, {a: 2}]).partition<{a: number}>({a: 2}).value();
result = <{a: number}[][]>_({0: {a: 1}, 1: {a: 2}, length: 2}).partition<{a: number}, {a: number}>({a: 2}).value();
result = <{a: number}[][]>_({0: {a: 1}, 1: {a: 2}}).partition<{a: number}, {a: number}>({a: 2}).value();
result = <{a: number}[][]>_([{a: 1}, {a: 2}]).partition('a').value();
result = <{a: number}[][]>_([{a: 1}, {a: 2}]).partition('a', 2).value();
result = <{a: number}[][]>_({0: {a: 1}, 1: {a: 2}}).partition<{a: number}>('a').value();
result = <{a: number}[][]>_({0: {a: 1}, 1: {a: 2}}).partition<{a: number}>('a', 2).value();

// TODO
// _.map with iteratee shorthand
// module TestMapInsteadOfPluck {
//     interface SampleObject {
//         d: {b: TResult}[];
//     }
//
//     let array: SampleObject[];
//     let list: _.List<SampleObject>;
//     let dictionary: _.Dictionary<SampleObject>;
//
//     {
//         let result: any[];
//
//         result = _.map<SampleObject>(array, 'd.0.b');
//         result = _.map<SampleObject>(array, ['d', 0, 'b']);
//
//         result = _.map<SampleObject>(list, 'd.0.b');
//         result = _.map<SampleObject>(list, ['d', 0, 'b']);
//
//         result = _.map<SampleObject>(dictionary, 'd.0.b');
//         result = _.map<SampleObject>(dictionary, ['d', 0, 'b']);
//     }
//
//     {
//         let result: TResult[];
//
//         result = _.map<SampleObject, TResult>(array, 'd.0.b');
//         result = _.map<SampleObject, TResult>(array, ['d', 0, 'b']);
//
//         result = _.map<SampleObject, TResult>(list, 'd.0.b');
//         result = _.map<SampleObject, TResult>(list, ['d', 0, 'b']);
//
//         result = _.map<SampleObject, TResult>(dictionary, 'd.0.b');
//         result = _.map<SampleObject, TResult>(dictionary, ['d', 0, 'b']);
//     }
//
//     {
//         let result: _.LoDashImplicitArrayWrapper<TResult>;
//
//         result = _(array).map<TResult>('d.0.b');
//         result = _(array).map<TResult>(['d', 0, 'b']);
//
//         result = _(list).map<TResult>('d.0.b');
//         result = _(list).map<TResult>(['d', 0, 'b']);
//
//         result = _(dictionary).map<TResult>('d.0.b');
//         result = _(dictionary).map<TResult>(['d', 0, 'b']);
//     }
//
//     {
//         let result: _.LoDashExplicitArrayWrapper<TResult>;
//
//         result = _(array).chain().map<TResult>('d.0.b');
//         result = _(array).chain().map<TResult>(['d', 0, 'b']);
//
//         result = _(list).chain().map<TResult>('d.0.b');
//         result = _(list).chain().map<TResult>(['d', 0, 'b']);
//
//         result = _(dictionary).chain().map<TResult>('d.0.b');
//         result = _(dictionary).chain().map<TResult>(['d', 0, 'b']);
//     }
// }

interface ABC {
    [index: string]: number;
    a: number;
    b: number;
    c: number;
}

result = <number>_.reduce<number, number>([1, 2, 3], function (sum: number, num: number) {
    return sum + num;
});
result = <ABC>_.reduce({ 'a': 1, 'b': 2, 'c': 3 }, function (r: ABC, num: number, key: string) {
    r[key] = num * 3;
    return r;
}, {});

result = <number>_([1, 2, 3]).reduce<number>(function (sum: number, num: number) {
    return sum + num;
});
result = <ABC>_({ 'a': 1, 'b': 2, 'c': 3 }).reduce<number, ABC>(function (r: ABC, num: number, key: string) {
    r[key] = num * 3;
    return r;
}, {});

result = <number[]>_.reduceRight([[0, 1], [2, 3], [4, 5]], function (a: number[], b: number[]) { return a.concat(b); }, <number[]>[]);

// _.reject
module TestReject {
    let array: TResult[];
    let list: _.List<TResult>;
    let dictionary: _.Dictionary<TResult>;

    let stringIterator: (char: string, index: number, string: string) => any;
    let listIterator: (value: TResult, index: number, collection: _.List<TResult>) => any;
    let dictionaryIterator: (value: TResult, key: string, collection: _.Dictionary<TResult>) => any;

    {
        let result: string[];

        result = _.reject('', stringIterator);
        result = _.reject('', stringIterator, any);
    }

    {
        let result: TResult[];

        result = _.reject<TResult>(array, listIterator);
        result = _.reject<TResult>(array, listIterator, any);
        result = _.reject<TResult>(array, '');
        result = _.reject<TResult>(array, '', any);
        result = _.reject<{a: number}, TResult>(array, {a: 42});

        result = _.reject<TResult>(list, listIterator);
        result = _.reject<TResult>(list, listIterator, any);
        result = _.reject<TResult>(list, '');
        result = _.reject<TResult>(list, '', any);
        result = _.reject<{a: number}, TResult>(list, {a: 42});

        result = _.reject<TResult>(dictionary, dictionaryIterator);
        result = _.reject<TResult>(dictionary, dictionaryIterator, any);
        result = _.reject<TResult>(dictionary, '');
        result = _.reject<TResult>(dictionary, '', any);
        result = _.reject<{a: number}, TResult>(dictionary, {a: 42});
    }

    {
        let result: _.LoDashImplicitArrayWrapper<string>;

        result = _('').reject(stringIterator);
        result = _('').reject(stringIterator, any);
    }

    {
        let result: _.LoDashImplicitArrayWrapper<TResult>;

        result = _(array).reject(listIterator);
        result = _(array).reject(listIterator, any);
        result = _(array).reject('');
        result = _(array).reject('', any);
        result = _(array).reject<{a: number}>({a: 42});

        result = _(list).reject<TResult>(listIterator);
        result = _(list).reject<TResult>(listIterator, any);
        result = _(list).reject<TResult>('');
        result = _(list).reject<TResult>('', any);
        result = _(list).reject<{a: number}, TResult>({a: 42});

        result = _(dictionary).reject<TResult>(dictionaryIterator);
        result = _(dictionary).reject<TResult>(dictionaryIterator, any);
        result = _(dictionary).reject<TResult>('');
        result = _(dictionary).reject<TResult>('', any);
        result = _(dictionary).reject<{a: number}, TResult>({a: 42});
    }

    {
        let result: _.LoDashExplicitArrayWrapper<string>;

        result = _('').chain().reject(stringIterator);
        result = _('').chain().reject(stringIterator, any);
    }

    {
        let result: _.LoDashExplicitArrayWrapper<TResult>;

        result = _(array).chain().reject(listIterator);
        result = _(array).chain().reject(listIterator, any);
        result = _(array).chain().reject('');
        result = _(array).chain().reject('', any);
        result = _(array).chain().reject<{a: number}>({a: 42});

        result = _(list).chain().reject<TResult>(listIterator);
        result = _(list).chain().reject<TResult>(listIterator, any);
        result = _(list).chain().reject<TResult>('');
        result = _(list).chain().reject<TResult>('', any);
        result = _(list).chain().reject<{a: number}, TResult>({a: 42});

        result = _(dictionary).chain().reject<TResult>(dictionaryIterator);
        result = _(dictionary).chain().reject<TResult>(dictionaryIterator, any);
        result = _(dictionary).chain().reject<TResult>('');
        result = _(dictionary).chain().reject<TResult>('', any);
        result = _(dictionary).chain().reject<{a: number}, TResult>({a: 42});
    }
}

// _.sample
result = <number>_.sample([1, 2, 3, 4]);
result = <_.LoDashImplicitWrapper<number>>_([1, 2, 3, 4]).sample();
result = <number>_([1, 2, 3, 4]).sample().value();

// _.sampleSize
result = <number[]>_.sampleSize([1, 2, 3, 4], 2);
result = <_.LoDashImplicitArrayWrapper<number>>_([1, 2, 3, 4]).sampleSize(2);
result = <number[]>_([1, 2, 3, 4]).sampleSize(2).value();

// _.shuffle
module TestShuffle {
    let array: TResult[];
    let list: _.List<TResult>;
    let dictionary: _.Dictionary<TResult>;

    {
        let result: string[];

        result = _.shuffle('abc');
    }

    {
        let result: TResult[];

        result = _.shuffle<TResult>(array);
        result = _.shuffle<TResult>(list);
        result = _.shuffle<TResult>(dictionary);
    }

    {
        let result: _.LoDashImplicitArrayWrapper<string>;

        result = _('abc').shuffle();
    }

    {
        let result: _.LoDashImplicitArrayWrapper<TResult>;

        result = _(array).shuffle();
        result = _(list).shuffle<TResult>();
        result = _(dictionary).shuffle<TResult>();
    }

    {
        let result: _.LoDashExplicitArrayWrapper<string>;

        result = _('abc').chain().shuffle();
    }

    {
        let result: _.LoDashExplicitArrayWrapper<TResult>;

        result = _(array).chain().shuffle();
        result = _(list).chain().shuffle<TResult>();
        result = _(dictionary).chain().shuffle<TResult>();
    }
}

// _.size
module TestSize {
    type SampleType = {a: string; b: number; c: boolean;};

    let array: SampleType[];
    let list: _.List<SampleType>;
    let dictionary: _.Dictionary<SampleType>;

    {
        let result: number;

        result = _.size<SampleType>(array);
        result = _.size<SampleType>(list);
        result = _.size<SampleType>(dictionary);
        result = _.size('');

        result = _(array).size();
        result = _(list).size();
        result = _(dictionary).size();
        result = _('').size();
    }

    {
        let result: _.LoDashExplicitWrapper<number>;

        result = _(array).chain().size();
        result = _(list).chain().size();
        result = _(dictionary).chain().size();
        result = _('').chain().size();
    }
}

// _.some
namespace TestSome {
    type SampleObject = {a: number; b: string; c: boolean;};

    let array: SampleObject[];
    let list: _.List<SampleObject>;
    let dictionary: _.Dictionary<SampleObject>;
    let numericDictionary: _.NumericDictionary<SampleObject>;

    let listIterator: (value: SampleObject, index: number, collection: _.List<SampleObject>) => boolean;
    let dictionaryIterator: (value: SampleObject, key: string, collection: _.Dictionary<SampleObject>) => boolean;
    let numericDictionaryIterator: (value: SampleObject, key: number, collection: _.NumericDictionary<SampleObject>) => boolean;

    {
        let result: boolean;

        result = _.some<SampleObject>(array);
        result = _.some<SampleObject>(array, listIterator);
        result = _.some<SampleObject>(array, 'a');
        result = _.some<SampleObject>(array, ['a', 42]);
        result = _.some<{a: number}, SampleObject>(array, {a: 42});

        result = _.some<SampleObject>(list);
        result = _.some<SampleObject>(list, listIterator);
        result = _.some<SampleObject>(list, 'a');
        result = _.some<SampleObject>(list, ['a', 42]);
        result = _.some<{a: number}, SampleObject>(list, {a: 42});

        result = _.some<SampleObject>(dictionary);
        result = _.some<SampleObject>(dictionary, dictionaryIterator);
        result = _.some<SampleObject>(dictionary, 'a');
        result = _.some<SampleObject>(dictionary, ['a', 42]);
        result = _.some<{a: number}, SampleObject>(dictionary, {a: 42});

        result = _.some<SampleObject>(numericDictionary);
        result = _.some<SampleObject>(numericDictionary, numericDictionaryIterator);
        result = _.some<SampleObject>(numericDictionary, 'a');
        result = _.some<SampleObject>(numericDictionary, ['a', 42]);
        result = _.some<{a: number}, SampleObject>(numericDictionary, {a: 42});

        result = _(array).some();
        result = _(array).some(listIterator);
        result = _(array).some('a');
        result = _(array).some(['a', 42]);
        result = _(array).some<{a: number}>({a: 42});

        result = _(list).some<SampleObject>();
        result = _(list).some<SampleObject>(listIterator);
        result = _(list).some('a');
        result = _(list).some(['a', 42]);
        result = _(list).some<{a: number}>({a: 42});

        result = _(dictionary).some<SampleObject>();
        result = _(dictionary).some<SampleObject>(dictionaryIterator);
        result = _(dictionary).some('a');
        result = _(dictionary).some(['a', 42]);
        result = _(dictionary).some<{a: number}>({a: 42});

        result = _(numericDictionary).some<SampleObject>();
        result = _(numericDictionary).some<SampleObject>(numericDictionaryIterator);
        result = _(numericDictionary).some('a');
        result = _(numericDictionary).some(['a', 42]);
        result = _(numericDictionary).some<{a: number}>({a: 42});
    }

    {
        let result: _.LoDashExplicitWrapper<boolean>;

        result = _(array).chain().some();
        result = _(array).chain().some(listIterator);
        result = _(array).chain().some('a');
        result = _(array).chain().some(['a', 42]);
        result = _(array).chain().some<{a: number}>({a: 42});

        result = _(list).chain().some<SampleObject>();
        result = _(list).chain().some<SampleObject>(listIterator);
        result = _(list).chain().some('a');
        result = _(list).chain().some(['a', 42]);
        result = _(list).chain().some<{a: number}>({a: 42});

        result = _(dictionary).chain().some<SampleObject>();
        result = _(dictionary).chain().some<SampleObject>(dictionaryIterator);
        result = _(dictionary).chain().some('a');
        result = _(dictionary).chain().some(['a', 42]);
        result = _(dictionary).chain().some<{a: number}>({a: 42});

        result = _(numericDictionary).chain().some<SampleObject>();
        result = _(numericDictionary).chain().some<SampleObject>(numericDictionaryIterator);
        result = _(numericDictionary).chain().some('a');
        result = _(numericDictionary).chain().some(['a', 42]);
        result = _(numericDictionary).chain().some<{a: number}>({a: 42});
    }
}

// _.sortBy
module TestSortBy {
    let array: TResult[];
    let list: _.List<TResult>;
    let dictionary: _.Dictionary<TResult>;

    let listIterator: (value: TResult, index: number, collection: _.List<TResult>) => number;
    let dictionaryIterator: (value: TResult, key: string, collection: _.Dictionary<TResult>) => number;

    {
        let result: TResult[];

        result = _.sortBy<TResult>(array);
        result = _.sortBy<TResult, number>(array, listIterator);
        result = _.sortBy<TResult>(array, '');
        result = _.sortBy<{a: number}, TResult>(array, {a: 42});

        result = _.sortBy<TResult>(list);
        result = _.sortBy<TResult, number>(list, listIterator);
        result = _.sortBy<TResult>(list, '');
        result = _.sortBy<{a: number}, TResult>(list, {a: 42});

        result = _.sortBy<TResult>(dictionary);
        result = _.sortBy<TResult, number>(dictionary, dictionaryIterator);
        result = _.sortBy<TResult>(dictionary, '');
        result = _.sortBy<{a: number}, TResult>(dictionary, {a: 42});
    }

    {
        let result: _.LoDashImplicitArrayWrapper<TResult>;

        result = _(array).sortBy();
        result = _(array).sortBy<number>(listIterator);
        result = _(array).sortBy('');
        result = _(array).sortBy<{a: number}>({a: 42});

        result = _(list).sortBy<TResult>();
        result = _(list).sortBy<TResult, number>(listIterator);
        result = _(list).sortBy<TResult>('');
        result = _(list).sortBy<{a: number}, TResult>({a: 42});

        result = _(dictionary).sortBy<TResult>();
        result = _(dictionary).sortBy<TResult, number>(dictionaryIterator);
        result = _(dictionary).sortBy<TResult>('');
        result = _(dictionary).sortBy<{a: number}, TResult>({a: 42});
    }

    {
        let result: _.LoDashExplicitArrayWrapper<TResult>;

        result = _(array).chain().sortBy();
        result = _(array).chain().sortBy<number>(listIterator);
        result = _(array).chain().sortBy('');
        result = _(array).chain().sortBy<{a: number}>({a: 42});

        result = _(list).chain().sortBy<TResult>();
        result = _(list).chain().sortBy<TResult, number>(listIterator);
        result = _(list).chain().sortBy<TResult>('');
        result = _(list).chain().sortBy<{a: number}, TResult>({a: 42});

        result = _(dictionary).chain().sortBy<TResult>();
        result = _(dictionary).chain().sortBy<TResult, number>(dictionaryIterator);
        result = _(dictionary).chain().sortBy<TResult>('');
        result = _(dictionary).chain().sortBy<{a: number}, TResult>({a: 42});
    }
}

result = <IStoogesAge[]>_.sortBy(stoogesAges, function(stooge) { return Math.sin(stooge.age); }, function(stooge) { return stooge.name.slice(1); });
result = <IStoogesAge[]>_.sortBy(stoogesAges, ['name', 'age']);
result = <IStoogesAge[]>_.sortBy(stoogesAges, 'name', function(stooge) { return Math.sin(stooge.age); });

result = <IFoodOrganic[]>_(foodsOrganic).sortBy('organic', (food) => food.name, { organic: true }).value();


// _.orderBy
module TestorderBy {
    type SampleObject = {a: number; b: string; c: boolean};

    let array: SampleObject[];
    let list: _.List<SampleObject>;
    let numericDictionary: _.NumericDictionary<SampleObject>;
    let dictionary: _.Dictionary<SampleObject>;
    let orders: boolean|string|(boolean|string)[];

    {
        let iteratees: (value: string) => any|((value: string) => any)[];
        let result: string[];

        result = _.orderBy<string>('acbd', iteratees);
        result = _.orderBy<string>('acbd', iteratees, orders);
    }

    {
        let iteratees: (value: SampleObject) => any|string|{a: number}|((value: SampleObject) => any|string|{a: number})[];
        let result: SampleObject[];

        result = _.orderBy<{a: number}, SampleObject>(array, iteratees);
        result = _.orderBy<{a: number}, SampleObject>(array, iteratees, orders);
        result = _.orderBy<SampleObject>(array, iteratees);
        result = _.orderBy<SampleObject>(array, iteratees, orders);

        result = _.orderBy<{a: number}, SampleObject>(list, iteratees);
        result = _.orderBy<{a: number}, SampleObject>(list, iteratees, orders);
        result = _.orderBy<SampleObject>(list, iteratees);
        result = _.orderBy<SampleObject>(list, iteratees, orders);

        result = _.orderBy<{a: number}, SampleObject>(numericDictionary, iteratees);
        result = _.orderBy<{a: number}, SampleObject>(numericDictionary, iteratees, orders);
        result = _.orderBy<SampleObject>(numericDictionary, iteratees);
        result = _.orderBy<SampleObject>(numericDictionary, iteratees, orders);

        result = _.orderBy<{a: number}, SampleObject>(dictionary, iteratees);
        result = _.orderBy<{a: number}, SampleObject>(dictionary, iteratees, orders);
        result = _.orderBy<SampleObject>(dictionary, iteratees);
        result = _.orderBy<SampleObject>(dictionary, iteratees, orders);
    }

    {
        let iteratees: (value: SampleObject) => any|string|{a: number}|((value: SampleObject) => any|string|{a: number})[];
        let result: _.LoDashImplicitArrayWrapper<SampleObject>;

        result = _(array).orderBy<{a: number}>(iteratees);
        result = _(array).orderBy<{a: number}>(iteratees, orders);

        result = _(list).orderBy<{a: number}, SampleObject>(iteratees);
        result = _(list).orderBy<{a: number}, SampleObject>(iteratees, orders);
        result = _(list).orderBy<SampleObject>(iteratees);
        result = _(list).orderBy<SampleObject>(iteratees, orders);

        result = _(numericDictionary).orderBy<{a: number}, SampleObject>(iteratees);
        result = _(numericDictionary).orderBy<{a: number}, SampleObject>(iteratees, orders);
        result = _(numericDictionary).orderBy<SampleObject>(iteratees);
        result = _(numericDictionary).orderBy<SampleObject>(iteratees, orders);

        result = _(dictionary).orderBy<{a: number}, SampleObject>(iteratees);
        result = _(dictionary).orderBy<{a: number}, SampleObject>(iteratees, orders);
        result = _(dictionary).orderBy<SampleObject>(iteratees);
        result = _(dictionary).orderBy<SampleObject>(iteratees, orders);
    }

    {
        let iteratees: (value: SampleObject) => any|string|{a: number}|((value: SampleObject) => any|string|{a: number})[];
        let result: _.LoDashExplicitArrayWrapper<SampleObject>;

        result = _(array).chain().orderBy<{a: number}>(iteratees);
        result = _(array).chain().orderBy<{a: number}>(iteratees, orders);

        result = _(list).chain().orderBy<{a: number}, SampleObject>(iteratees);
        result = _(list).chain().orderBy<{a: number}, SampleObject>(iteratees, orders);
        result = _(list).chain().orderBy<SampleObject>(iteratees);
        result = _(list).chain().orderBy<SampleObject>(iteratees, orders);

        result = _(numericDictionary).chain().orderBy<{a: number}, SampleObject>(iteratees);
        result = _(numericDictionary).chain().orderBy<{a: number}, SampleObject>(iteratees, orders);
        result = _(numericDictionary).chain().orderBy<SampleObject>(iteratees);
        result = _(numericDictionary).chain().orderBy<SampleObject>(iteratees, orders);

        result = _(dictionary).chain().orderBy<{a: number}, SampleObject>(iteratees);
        result = _(dictionary).chain().orderBy<{a: number}, SampleObject>(iteratees, orders);
        result = _(dictionary).chain().orderBy<SampleObject>(iteratees);
        result = _(dictionary).chain().orderBy<SampleObject>(iteratees, orders);
    }
}

/********
 * Date *
 ********/

module TestNow {
    {
        let result: number;

        result = _.now();
        result = _(42).now();
        result = _<any>([]).now();
        result = _({}).now();
    }

    {
        let result: _.LoDashExplicitWrapper<number>;

        result = _(42).chain().now();
        result = _<any>([]).chain().now();
        result = _({}).chain().now();
    }
}

/*************
 * Functions *
 *************/
// _.after
module TestAfter {
    interface Func {
        (a: string, b: number): boolean;
    }

    let func: Func;

    {
        let result: Func;

        _.after(42, func);
    }

    {
        let result: _.LoDashImplicitObjectWrapper<Func>;

        _(42).after(func);
    }

    {
        let result: _.LoDashExplicitObjectWrapper<Func>;

        _(42).chain().after(func);
    }
}

// _.ary
module TestAry {
    type SampleFunc = (a: number, b: string) => boolean;

    let func: SampleFunc;

    {
        let result: SampleFunc;

        result = _.ary<SampleFunc>(func);
        result = _.ary<SampleFunc>(func, 2);
        result = _.ary<SampleFunc, SampleFunc>(func);
        result = _.ary<SampleFunc, SampleFunc>(func, 2);
    }

    {
        let result: _.LoDashImplicitObjectWrapper<SampleFunc>;

        result = _(func).ary<SampleFunc>();
        result = _(func).ary<SampleFunc>(2);
    }

    {
        let result: _.LoDashExplicitObjectWrapper<SampleFunc>;

        result = _(func).chain().ary<SampleFunc>();
        result = _(func).chain().ary<SampleFunc>(2);
    }
}

// _.before
module TestBefore {
    interface Func {
        (a: string, b: number): boolean;
    }

    let func: Func;

    {
        let result: Func;

        _.before(42, func);
    }

    {
        let result: _.LoDashImplicitObjectWrapper<Func>;

        _(42).before(func);
    }

    {
        let result: _.LoDashExplicitObjectWrapper<Func>;

        _(42).chain().before(func);
    }
}

// _.bind
module TestBind {
    type SampleFunc = (a: number, b: string) => boolean;

    let func: SampleFunc

    {
        type SampleResult = (a: number, b: string) => boolean;

        let result: SampleResult;

        result = _.bind<SampleFunc, SampleResult>(func, any);
        result = _.bind<SampleResult>(func, any);
    }

    {
        type SampleResult = (b: string) => boolean;

        let result: SampleResult;

        result = _.bind<SampleFunc, SampleResult>(func, any, 42);
        result = _.bind<SampleResult>(func, any, 42);
    }

    {
        type SampleResult = () => boolean;

        let result: SampleResult;

        result = _.bind<SampleFunc, SampleResult>(func, any, 42, '');
        result = _.bind<SampleResult>(func, any, 42, '');
    }

    {
        type SampleResult = (a: number, b: string) => boolean;

        let result: _.LoDashImplicitObjectWrapper<SampleResult>;

        result = _(func).bind<SampleResult>(any);
    }

    {
        type SampleResult = (b: string) => boolean;

        let result: _.LoDashImplicitObjectWrapper<SampleResult>;

        result = _(func).bind<SampleResult>(any, 42);
    }

    {
        type SampleResult = () => boolean;

        let result: _.LoDashImplicitObjectWrapper<SampleResult>;

        result = _(func).bind<SampleResult>(any, 42, '');
    }

    {
        type SampleResult = (a: number, b: string) => boolean;

        let result: _.LoDashExplicitObjectWrapper<SampleResult>;

        result = _(func).chain().bind<SampleResult>(any);
    }

    {
        type SampleResult = (b: string) => boolean;

        let result: _.LoDashExplicitObjectWrapper<SampleResult>;

        result = _(func).chain().bind<SampleResult>(any, 42);
    }

    {
        type SampleResult = () => boolean;

        let result: _.LoDashExplicitObjectWrapper<SampleResult>;

        result = _(func).chain().bind<SampleResult>(any, 42, '');
    }
}

// _.bindAll
module TestBindAll {
    interface SampleObject {
        a: Function;
        b: Function;
        c: Function;
    }

    let object: SampleObject;

    {
        let result: SampleObject;

        result = _.bindAll<SampleObject>(object);
        result = _.bindAll<SampleObject>(object, 'c');
        result = _.bindAll<SampleObject>(object, ['b'], 'c');
        result = _.bindAll<SampleObject>(object, 'a', ['b'], 'c');
    }

    {
        let result: _.LoDashImplicitObjectWrapper<SampleObject>;

        result = _(object).bindAll();
        result = _(object).bindAll('c');
        result = _(object).bindAll(['b'], 'c');
        result = _(object).bindAll('a', ['b'], 'c');
    }

    {
        let result: _.LoDashExplicitObjectWrapper<SampleObject>;

        result = _(object).chain().bindAll();
        result = _(object).chain().bindAll('c');
        result = _(object).chain().bindAll(['b'], 'c');
        result = _(object).chain().bindAll('a', ['b'], 'c');
    }
}

// _.bindKey
module TestBindKey {
    let object: {
        foo: (a: number, b: string) => boolean;
    }

    {
        type SampleResult = (a: number, b: string) => boolean;

        let result: SampleResult;

        result = _.bindKey<Object, SampleResult>(object, 'foo');
        result = _.bindKey<SampleResult>(object, 'foo');
    }

    {
        type SampleResult = (b: string) => boolean;

        let result: SampleResult;

        result = _.bindKey<Object, SampleResult>(object, 'foo', 42);
        result = _.bindKey<SampleResult>(object, 'foo', 42);
    }

    {
        type SampleResult = () => boolean;

        let result: SampleResult;

        result = _.bindKey<Object, SampleResult>(object, 'foo', 42, '');
        result = _.bindKey<SampleResult>(object, 'foo', 42, '');
    }

    {
        type SampleResult = (a: number, b: string) => boolean;

        let result: _.LoDashImplicitObjectWrapper<SampleResult>;

        result = _(object).bindKey<SampleResult>('foo');
    }

    {
        type SampleResult = (b: string) => boolean;

        let result: _.LoDashImplicitObjectWrapper<SampleResult>;

        result = _(object).bindKey<SampleResult>('foo', 42);
    }

    {
        type SampleResult = () => boolean;

        let result: _.LoDashImplicitObjectWrapper<SampleResult>;

        result = _(object).bindKey<SampleResult>('foo', 42, '');
    }

    {
        type SampleResult = (a: number, b: string) => boolean;

        let result: _.LoDashExplicitObjectWrapper<SampleResult>;

        result = _(object).chain().bindKey<SampleResult>('foo');
    }

    {
        type SampleResult = (b: string) => boolean;

        let result: _.LoDashExplicitObjectWrapper<SampleResult>;

        result = _(object).chain().bindKey<SampleResult>('foo', 42);
    }

    {
        type SampleResult = () => boolean;

        let result: _.LoDashExplicitObjectWrapper<SampleResult>;

        result = _(object).chain().bindKey<SampleResult>('foo', 42, '');
    }
}

var createCallbackObj: { [index: string]: string; } = { name: 'Joe' };
result = <() => any>_.createCallback('name');
result = <() => boolean>_.createCallback(createCallbackObj);
result = <_.LoDashImplicitObjectWrapper<() => any>>_('name').createCallback();
result = <_.LoDashImplicitObjectWrapper<() => boolean>>_(createCallbackObj).createCallback();

// _.curry
var testCurryFn = (a: number, b: number, c: number) => [a, b, c];
let curryResult0: number[]
let curryResult1: _.CurriedFunction1<number, number[]>
let curryResult2: _.CurriedFunction2<number, number, number[]>

curryResult0 = _.curry(testCurryFn)(1, 2, 3);
curryResult1 = _.curry(testCurryFn)(1, 2);
curryResult0 = _.curry(testCurryFn)(1, 2)(3);
curryResult0 = _.curry(testCurryFn)(1)(2)(3);
curryResult2 = _.curry(testCurryFn)(1);
curryResult1 = _.curry(testCurryFn)(1)(2);
curryResult0 = _.curry(testCurryFn)(1)(2)(3);
curryResult0 = _.curry(testCurryFn)(1)(2, 3);
curryResult0 = _(testCurryFn).curry().value()(1, 2, 3);
curryResult2 = _(testCurryFn).curry().value()(1);

declare function testCurry2(a: string, b: number, c: boolean): [string, number, boolean];
let curryResult3: [string, number, boolean];
let curryResult4: _.CurriedFunction1<boolean, [string, number, boolean]>;
let curryResult5: _.CurriedFunction2<number, boolean, [string, number, boolean]>;
let curryResult6: _.CurriedFunction3<string, number, boolean, [string, number, boolean]>;
curryResult3 = _.curry(testCurry2)("1", 2, true);
curryResult3 = _.curry(testCurry2)("1", 2)(true);
curryResult3 = _.curry(testCurry2)("1")(2, true);
curryResult3 = _.curry(testCurry2)("1")(2)(true);
curryResult4 = _.curry(testCurry2)("1", 2);
curryResult4 = _.curry(testCurry2)("1")(2);
curryResult5 = _.curry(testCurry2)("1");
curryResult6 = _.curry(testCurry2);

// _.curryRight
var testCurryRightFn = (a: number, b: number, c: number) => [a, b, c];
curryResult0 = _.curryRight(testCurryRightFn)(1, 2, 3);
curryResult2 = _.curryRight(testCurryRightFn)(1);
curryResult0 = _(testCurryRightFn).curryRight().value()(1, 2, 3);
curryResult2 = _(testCurryRightFn).curryRight().value()(1);

let curryResult7: _.CurriedFunction1<string, [string, number, boolean]>;
let curryResult8: _.CurriedFunction2<number, string, [string, number, boolean]>;
let curryResult9: _.CurriedFunction3<boolean, number, string, [string, number, boolean]>;
curryResult3 = _.curryRight(testCurry2)(true, 2, "1");
curryResult3 = _.curryRight(testCurry2)(true, 2)("1");
curryResult3 = _.curryRight(testCurry2)(true)(2, "1");
curryResult3 = _.curryRight(testCurry2)(true)(2)("1");
curryResult7 = _.curryRight(testCurry2)(true, 2);
curryResult7 = _.curryRight(testCurry2)(true)(2);
curryResult8 = _.curryRight(testCurry2)(true);
curryResult9 = _.curryRight(testCurry2);

// _.debounce
module TestDebounce {
    interface SampleFunc {
        (n: number, s: string): boolean;
    }

    interface Options {
        leading?: boolean;
        maxWait?: number;
        trailing?: boolean;
    }

    interface ResultFunc {
        (n: number, s: string): boolean;
        cancel(): void;
    }

    let func: SampleFunc;
    let options: Options;

    {
        let result: ResultFunc;

        result = _.debounce<SampleFunc>(func);
        result = _.debounce<SampleFunc>(func, 42);
        result = _.debounce<SampleFunc>(func, 42, options);
    }

    {
        let result: _.LoDashImplicitObjectWrapper<ResultFunc>;

        result = _(func).debounce();
        result = _(func).debounce(42);
        result = _(func).debounce(42, options);
    }

    {
        let result: _.LoDashExplicitObjectWrapper<ResultFunc>;

        result = _(func).chain().debounce();
        result = _(func).chain().debounce(42);
        result = _(func).chain().debounce(42, options);
    }
}

// _.defer
module TestDefer {
    type SampleFunc = (a: number, b: string) => boolean;

    let func: SampleFunc;

    {
        let result: number;

        result = _.defer<SampleFunc>(func);
        result = _.defer<SampleFunc>(func, any);
        result = _.defer<SampleFunc>(func, any, any);
        result = _.defer<SampleFunc>(func, any, any, any);
    }

    {
        let result: _.LoDashImplicitWrapper<number>;

        result = _(func).defer();
        result = _(func).defer(any);
        result = _(func).defer(any, any);
        result = _(func).defer(any, any, any);
    }

    {
        let result: _.LoDashExplicitWrapper<number>;

        result = _(func).chain().defer();
        result = _(func).chain().defer(any);
        result = _(func).chain().defer(any, any);
        result = _(func).chain().defer(any, any, any);
    }
}

// _.delay
module TestDelay {
    type SampleFunc = (a: number, b: string) => boolean;

    let func: SampleFunc;

    {
        let result: number;

        result = _.delay<SampleFunc>(func, 1);
        result = _.delay<SampleFunc>(func, 1, 2);
        result = _.delay<SampleFunc>(func, 1, 2, '');
    }

    {
        let result: _.LoDashImplicitWrapper<number>;

        result = _(func).delay(1);
        result = _(func).delay(1, 2);
        result = _(func).delay(1, 2, '');
    }

    {
        let result: _.LoDashExplicitWrapper<number>;

        result = _(func).chain().delay(1);
        result = _(func).chain().delay(1, 2);
        result = _(func).chain().delay(1, 2, '');
    }
}

// _.flip
module TestFlip {
    interface Func {
        (a: number, b: string): boolean;
    }

    let func: Func;

    {
        let result: Func;

        result = _.flip(func);
    }

    {
        let result: _.LoDashImplicitObjectWrapper<Func>;

        result = _(func).flip();
    }

    {
        let result: _.LoDashExplicitObjectWrapper<Func>;

        result = _(func).chain().flip();
    }
}

// _.flow
module TestFlow {
    let Fn1: (n: number) => number;
    let Fn2: (m: number, n: number) => number;

    {
        let result: (m: number, n: number) => number;

        result = _.flow<(m: number, n: number) => number>(Fn1, Fn2);
        result = _.flow<(m: number, n: number) => number>(Fn1, Fn1, Fn2);
        result = _.flow<(m: number, n: number) => number>(Fn1, Fn1, Fn1, Fn2);
    }

    {
        let result: _.LoDashImplicitObjectWrapper<(m: number, n: number) => number>;

        result = _(Fn1).flow<(m: number, n: number) => number>(Fn2);
        result = _(Fn1).flow<(m: number, n: number) => number>(Fn1, Fn2);
        result = _(Fn1).flow<(m: number, n: number) => number>(Fn1, Fn1, Fn2);
    }

    {
        let result: _.LoDashExplicitObjectWrapper<(m: number, n: number) => number>;

        result = _(Fn1).chain().flow<(m: number, n: number) => number>(Fn2);
        result = _(Fn1).chain().flow<(m: number, n: number) => number>(Fn1, Fn2);
        result = _(Fn1).chain().flow<(m: number, n: number) => number>(Fn1, Fn1, Fn2);
    }
}

// _.flowRight
module TestFlowRight {
    let Fn1: (n: number) => number;
    let Fn2: (m: number, n: number) => number;

    {
        let result: (m: number, n: number) => number;

        result = _.flowRight<(m: number, n: number) => number>(Fn1, Fn2);
        result = _.flowRight<(m: number, n: number) => number>(Fn1, Fn1, Fn2);
        result = _.flowRight<(m: number, n: number) => number>(Fn1, Fn1, Fn1, Fn2);
    }

    {
        let result: _.LoDashImplicitObjectWrapper<(m: number, n: number) => number>;

        result = _(Fn1).flowRight<(m: number, n: number) => number>(Fn2);
        result = _(Fn1).flowRight<(m: number, n: number) => number>(Fn1, Fn2);
        result = _(Fn1).flowRight<(m: number, n: number) => number>(Fn1, Fn1, Fn2);
    }

    {
        let result: _.LoDashExplicitObjectWrapper<(m: number, n: number) => number>;

        result = _(Fn1).chain().flowRight<(m: number, n: number) => number>(Fn2);
        result = _(Fn1).chain().flowRight<(m: number, n: number) => number>(Fn1, Fn2);
        result = _(Fn1).chain().flowRight<(m: number, n: number) => number>(Fn1, Fn1, Fn2);
    }
}

// _.memoize
namespace TestMemoize {
    var testMemoizedFunction: _.MemoizedFunction;
    var cache = <_.MapCache>testMemoizedFunction.cache;
    interface TestMemoizedResultFn extends _.MemoizedFunction {
        (a1: string, a2: number): boolean;
    }
    var testMemoizeFn = (a1: string, a2: number) => a1.length > a2;
    var testMemoizeResolverFn = (a1: string, a2: number) => a1 + a2;
    var result: TestMemoizedResultFn;
    result = _.memoize(testMemoizeFn);
    result = _.memoize(testMemoizeFn, testMemoizeResolverFn);
    result = _(testMemoizeFn).memoize().value();
    result = _(testMemoizeFn).memoize(testMemoizeResolverFn).value();
    result('foo', 1);
    result.cache.get('foo1');
    _.memoize.Cache = {
        delete: key => false,
        get: key => undefined,
        has: key => false,
        set(key, value) { return this; }
    };
}

// _.overArgs
module TestOverArgs {
    type Func1 = (a: boolean) => boolean;
    type Func2 = (a: boolean, b: boolean) => boolean;

    let func1: Func1;
    let func2: Func2;

    let transform1: (a: string) => boolean;
    let transform2: (b: number) => boolean;

    {
        let result: (a: string) => boolean;

        result = _.overArgs<Func1, (a: string) => boolean>(func1, transform1);
        result = _.overArgs<Func1, (a: string) => boolean>(func1, [transform1]);
    }

    {
        let result: (a: string, b: number) => boolean;

        result = _.overArgs<Func2, (a: string, b: number) => boolean>(func2, transform1, transform2);
        result = _.overArgs<Func2, (a: string, b: number) => boolean>(func2, [transform1, transform2]);
    }

    {
        let result: _.LoDashImplicitObjectWrapper<(a: string) => boolean>;

        result = _(func1).overArgs<(a: string) => boolean>(transform1);
        result = _(func1).overArgs<(a: string) => boolean>([transform1]);
    }

    {
        let result: _.LoDashImplicitObjectWrapper<(a: string, b: number) => boolean>;

        result = _(func2).overArgs<(a: string, b: number) => boolean>(transform1, transform2);
        result = _(func2).overArgs<(a: string, b: number) => boolean>([transform1, transform2]);
    }

    {
        let result: _.LoDashExplicitObjectWrapper<(a: string) => boolean>;

        result = _(func1).chain().overArgs<(a: string) => boolean>(transform1);
        result = _(func1).chain().overArgs<(a: string) => boolean>([transform1]);
    }

    {
        let result: _.LoDashExplicitObjectWrapper<(a: string, b: number) => boolean>;

        result = _(func2).chain().overArgs<(a: string, b: number) => boolean>(transform1, transform2);
        result = _(func2).chain().overArgs<(a: string, b: number) => boolean>([transform1, transform2]);
    }
}

// _.negate
module TestNegate {
    interface PredicateFn {
        (a1: number, a2: number): boolean;
    }

    interface ResultFn {
        (a1: number, a2: number): boolean;
    }

    var predicate = (a1: number, a2: number) => a1 > a2;

    {
        let result: ResultFn;

        result = _.negate<PredicateFn>(predicate);
        result = _.negate<PredicateFn, ResultFn>(predicate);
    }

    {
        let result: _.LoDashImplicitObjectWrapper<ResultFn>;

        result = _(predicate).negate();
        result = _(predicate).negate<ResultFn>();
    }

    {
        let result: _.LoDashExplicitObjectWrapper<ResultFn>;

        result = _(predicate).chain().negate();
        result = _(predicate).chain().negate<ResultFn>();
    }
}

// _.once
module TestOnce {
    interface Func {
        (a: number, b: string): boolean;
    }

    let func: Func;

    {
        let result: Func;

        result = _.once(func);
    }

    {
        let result: _.LoDashImplicitObjectWrapper<Func>;

        result = _(func).once();
    }

    {
        let result: _.LoDashExplicitObjectWrapper<Func>;

        result = _(func).chain().once();
    }
}

var greetPartial = function (greeting: string, name: string) { return greeting + ' ' + name; };
var hi = _.partial(greetPartial, 'hi');
hi('moe');


var defaultsDeep = <Function>_.partialRight(_.merge, _.defaults);

var optionsPartialRight = {
    'variable': 'data',
    'imports': { 'jq': $ }
};

defaultsDeep(optionsPartialRight, _.templateSettings);

//_.rearg
var testReargFn = (a: string, b: string, c: string) => [a, b, c];
interface TestReargResultFn {
    (b: string, c: string, a: string): string[];
}
result = <string[]>(_.rearg<TestReargResultFn>(testReargFn, 2, 0, 1))('b', 'c', 'a');
result = <string[]>(_.rearg<TestReargResultFn>(testReargFn, [2, 0, 1]))('b', 'c', 'a');
result = <string[]>(_(testReargFn).rearg<TestReargResultFn>(2, 0, 1).value())('b', 'c', 'a');
result = <string[]>(_(testReargFn).rearg<TestReargResultFn>([2, 0, 1]).value())('b', 'c', 'a');

// _.rest
module TestRest {
    type Func = (a: string, b: number[]) => boolean;
    type ResultFunc = (a: string, ...b: number[]) => boolean;

    let func: Func;

    {
        let result: ResultFunc;

        result = _.rest<ResultFunc>(func);
        result = _.rest<ResultFunc>(func, 1);

        result = _.rest<ResultFunc, Func>(func);
        result = _.rest<ResultFunc, Func>(func, 1);
    }

    {
        let result: _.LoDashImplicitObjectWrapper<ResultFunc>;

        result = _(func).rest<ResultFunc>();
        result = _(func).rest<ResultFunc>(1);
    }

    {
        let result: _.LoDashExplicitObjectWrapper<ResultFunc>;

        result = _(func).chain().rest<ResultFunc>();
        result = _(func).chain().rest<ResultFunc>(1);
    }
}

//_.spread
module TestSpread {
    type SampleFunc = (args: (number|string)[]) => boolean;
    type SampleResult = (a: number, b: string) => boolean;

    let func: SampleFunc;

    {
        let result: SampleResult;

        result = _.spread<SampleFunc, SampleResult>(func);
        result = _.spread<SampleResult>(func);
    }

    {
        let result: _.LoDashImplicitObjectWrapper<SampleResult>;

        result = _(func).spread<SampleResult>();
    }

    {
        let result: _.LoDashExplicitObjectWrapper<SampleResult>;

        result = _(func).chain().spread<SampleResult>();
    }
}

// _.throttle
module TestThrottle {
    interface SampleFunc {
        (n: number, s: string): boolean;
    }

    interface Options {
        leading?: boolean;
        trailing?: boolean;
    }

    interface ResultFunc {
        (n: number, s: string): boolean;
        cancel(): void;
    }

    let func: SampleFunc;
    let options: Options;

    {
        let result: ResultFunc;

        result = _.throttle<SampleFunc>(func);
        result = _.throttle<SampleFunc>(func, 42);
        result = _.throttle<SampleFunc>(func, 42, options);
    }

    {
        let result: _.LoDashImplicitObjectWrapper<ResultFunc>;

        result = _(func).throttle();
        result = _(func).throttle(42);
        result = _(func).throttle(42, options);
    }

    {
        let result: _.LoDashExplicitObjectWrapper<ResultFunc>;

        result = _(func).chain().throttle();
        result = _(func).chain().throttle(42);
        result = _(func).chain().throttle(42, options);
    }
}

// _.unary
module TestUnary {
    interface Func {
        (a: number, b: string): boolean;
    }

    let func: Func;

    {
        let result: Func;

        result = _.unary(func);
    }

    {
        let result: _.LoDashImplicitObjectWrapper<Func>;

        result = _(func).unary();
    }

    {
        let result: _.LoDashExplicitObjectWrapper<Func>;

        result = _(func).chain().unary();
    }
}

// _.wrap
module TestWrap {
    type SampleValue = {a: number; b: string; c: boolean}
    type SampleResult = (arg2: number, arg3: string) => boolean;

    {
        type SampleWrapper = (arg1: SampleValue, arg2: number, arg3: string) => boolean;

        let value: SampleValue;
        let wrapper: SampleWrapper;
        let result: SampleResult;

        result = _.wrap<SampleValue, SampleWrapper, SampleResult>(value, wrapper);
        result = _.wrap<SampleValue, SampleResult>(value, wrapper);
        result = _.wrap<SampleResult>(value, wrapper);
    }

    {
        type SampleWrapper = (arg1: number, arg2: number, arg3: string) => boolean;

        let value: number;
        let wrapper: SampleWrapper;
        let result: _.LoDashImplicitObjectWrapper<SampleResult>;

        result = _(value).wrap<SampleWrapper, SampleResult>(wrapper);
        result = _(value).wrap<SampleResult>(wrapper);
    }

    {
        type SampleWrapper = (arg1: number[], arg2: number, arg3: string) => boolean;

        let value: number[];
        let wrapper: SampleWrapper;
        let result: _.LoDashImplicitObjectWrapper<SampleResult>;

        result = _(value).wrap<SampleWrapper, SampleResult>(wrapper);
        result = _(value).wrap<SampleResult>(wrapper);
    }

    {
        type SampleWrapper = (arg1: SampleValue, arg2: number, arg3: string) => boolean;

        let value: SampleValue;
        let wrapper: SampleWrapper;
        let result: _.LoDashImplicitObjectWrapper<SampleResult>;

        result = _(value).wrap<SampleWrapper, SampleResult>(wrapper);
        result = _(value).wrap<SampleResult>(wrapper);
    }

    {
        type SampleWrapper = (arg1: number, arg2: number, arg3: string) => boolean;

        let value: number;
        let wrapper: SampleWrapper;
        let result: _.LoDashExplicitObjectWrapper<SampleResult>;

        result = _(value).chain().wrap<SampleWrapper, SampleResult>(wrapper);
        result = _(value).chain().wrap<SampleResult>(wrapper);
    }

    {
        type SampleWrapper = (arg1: number[], arg2: number, arg3: string) => boolean;

        let value: number[];
        let wrapper: SampleWrapper;
        let result: _.LoDashExplicitObjectWrapper<SampleResult>;

        result = _(value).chain().wrap<SampleWrapper, SampleResult>(wrapper);
        result = _(value).chain().wrap<SampleResult>(wrapper);
    }

    {
        type SampleWrapper = (arg1: SampleValue, arg2: number, arg3: string) => boolean;

        let value: SampleValue;
        let wrapper: SampleWrapper;
        let result: _.LoDashExplicitObjectWrapper<SampleResult>;

        result = _(value).chain().wrap<SampleWrapper, SampleResult>(wrapper);
        result = _(value).chain().wrap<SampleResult>(wrapper);
    }
}

/********
 * Lang *
 ********/

// _.castArray
namespace TestCastArray {
    {
        let result: number[];

        result = _.castArray(42);
    }

    {
        let result: _.LoDashImplicitArrayWrapper<number>;

        result = _(42).castArray();
        result = _([42]).castArray();
    }

    {
        let result: _.LoDashImplicitArrayWrapper<{a: number}>;

        result = _({a: 42}).castArray();
    }

    {
        let result: _.LoDashExplicitArrayWrapper<number>;

        result = _(42).chain().castArray();
        result = _([42]).chain().castArray();
    }

    {
        let result: _.LoDashExplicitArrayWrapper<{a: number}>;

        result = _({a: 42}).chain().castArray();
    }
}

// _.clone
{
    let result: number;
    result = _.clone<number>(42);
    result = _(42).clone();
}
{
    let result: string[];
    result = _.clone<string[]>([]);
    result = _<string>([]).clone();
}
{
    let result: {a: {b: number;}};
    result = _.clone<{a: {b: number;}}>({a: {b: 2}});
    result = _({a: {b: 2}}).clone();
}

// _.cloneDeep
{
    let result: number;
    result = _.cloneDeep<number>(42);
    result = _(42).cloneDeep();
}
{
    let result: string[];
    result = _.cloneDeep<string[]>([]);
    result = _<string>([]).cloneDeep();
}
{
    let result: {a: {b: number;}};
    result = _.cloneDeep<{a: {b: number;}}>({a: {b: 2}});
    result = _({a: {b: 2}}).cloneDeep();
}

// _.cloneWith
interface TestCloneCustomizerFn {
    (value: any): any;
}
var testCloneCustomizerFn: TestCloneCustomizerFn;
{
    let result: number;
    result = _.clone<number>(42, testCloneCustomizerFn);
    result = _(42).clone(testCloneCustomizerFn);
}
{
    let result: string[];
    result = _.clone<string[]>([], testCloneCustomizerFn);
    result = _<string>([]).clone(testCloneCustomizerFn);
}
{
    let result: {a: {b: number;}};
    result = _.clone<{a: {b: number;}}>({a: {b: 2}}, testCloneCustomizerFn);
    result = _({a: {b: 2}}).clone(testCloneCustomizerFn);
}

// _.cloneDeepWith
interface TestCloneDeepCustomizerFn {
    (value: any): any;
}
var testCloneDeepCustomizerFn: TestCloneDeepCustomizerFn;
{
    let result: number;
    result = _.cloneDeep<number>(42, testCloneDeepCustomizerFn);
    result = _(42).cloneDeep(testCloneDeepCustomizerFn);
}
{
    let result: string[];
    result = _.cloneDeep<string[]>([], testCloneDeepCustomizerFn);
    result = _<string>([]).cloneDeep(testCloneDeepCustomizerFn);
}
{
    let result: {a: {b: number;}};
    result = _.cloneDeep<{a: {b: number;}}>({a: {b: 2}}, testCloneDeepCustomizerFn);
    result = _({a: {b: 2}}).cloneDeep(testCloneDeepCustomizerFn);
}

// _.eq
module TestEq {
    let customizer: (value: any, other: any, indexOrKey?: number|string) => boolean;

    {
        let result: boolean;

        result = _.eq(any, any);

        result = _(any).eq(any);
    }

    {
        let result: _.LoDashExplicitWrapper<boolean>;

        result = _(any).chain().eq(any);
    }
}

// _.gt
module TestGt {
    {
        let result: boolean;

        result = _.gt(any, any);
        result = _(1).gt(any);
        result = _([]).gt(any);
        result = _({}).gt(any);
    }

    {
        let result: _.LoDashExplicitWrapper<boolean>;

        result = _(1).chain().gt(any);
        result = _([]).chain().gt(any);
        result = _({}).chain().gt(any);
    }
}

// _.gte
module TestGte {
    {
        let result: boolean;

        result = _.gte(any, any);
        result = _(1).gte(any);
        result = _([]).gte(any);
        result = _({}).gte(any);
    }

    {
        let result: _.LoDashExplicitWrapper<boolean>;

        result = _(1).chain().gte(any);
        result = _([]).chain().gte(any);
        result = _({}).chain().gte(any);
    }
}

// _.isArguments
module TestisArguments {
    {
        let value: number|IArguments;

        if (_.isArguments(value)) {
            let result: IArguments = value;
        }
        else {
            let result: number = value;
        }
    }

    {
        let result: boolean;

        result = _.isArguments(any);
        result = _(1).isArguments();
        result = _<any>([]).isArguments();
        result = _({}).isArguments();
    }

    {
        let result: _.LoDashExplicitWrapper<boolean>;

        result = _(1).chain().isArguments();
        result = _<any>([]).chain().isArguments();
        result = _({}).chain().isArguments();
    }
}

// _.isArray
module TestIsArray {
    {
        let value: number|string[]|boolean[];

        if (_.isArray<string>(value)) {
            let result: string[] = value;
        }
        else {
            if (_.isArray<boolean>(value)) {
                let result: boolean[] = value;
            }
            else {
                let result: number = value;
            }
        }
    }

    {
        let result: boolean;

        result = _.isArray(any);
        result = _(1).isArray();
        result = _<any>([]).isArray();
        result = _({}).isArray();
    }

    {
        let result: _.LoDashExplicitWrapper<boolean>;

        result = _(1).chain().isArray();
        result = _<any>([]).chain().isArray();
        result = _({}).chain().isArray();
    }
}

// _.isArrayBuffer
module TestIsArrayBuffer {
    {
        let value: ArrayBuffer|number;

        if (_.isArrayBuffer(value)) {
            let result: ArrayBuffer = value;
        }
        else {
            let result: number = value;
        }
    }

    {
        let result: boolean;

        result = _.isArrayBuffer(any);
        result = _(1).isArrayBuffer();
        result = _<any>([]).isArrayBuffer();
        result = _({}).isArrayBuffer();
    }

    {
        let result: _.LoDashExplicitWrapper<boolean>;

        result = _(1).chain().isArrayBuffer();
        result = _<any>([]).chain().isArrayBuffer();
        result = _({}).chain().isArrayBuffer();
    }
}

// _.isArrayLike
module TestIsArrayLike {
    {
        let value: number|string[]|boolean[];

        if (_.isArrayLike<string>(value)) {
            let result: string[] = value;
        }
        else {
            if (_.isArrayLike<boolean>(value)) {
                let result: boolean[] = value;
            }
            else {
                let result: number = value;
            }
        }
    }

    {
        let result: boolean;

        result = _.isArrayLike(any);
        result = _(1).isArrayLike();
        result = _<any>([]).isArrayLike();
        result = _({}).isArrayLike();
    }

    {
        let result: _.LoDashExplicitWrapper<boolean>;

        result = _(1).chain().isArrayLike();
        result = _<any>([]).chain().isArrayLike();
        result = _({}).chain().isArrayLike();
    }
}

// _.isArrayLikeObject
module TestIsArrayLikeObject {
    {
        let value: number|string[]|boolean[];

        if (_.isArrayLikeObject<string>(value)) {
            let result: string[] = value;
        }
        else {
            if (_.isArrayLikeObject<boolean>(value)) {
                let result: boolean[] = value;
            }
            else {
                let result: number = value;
            }
        }
    }

    {
        let result: boolean;

        result = _.isArrayLikeObject(any);
        result = _(1).isArrayLikeObject();
        result = _<any>([]).isArrayLikeObject();
        result = _({}).isArrayLikeObject();
    }

    {
        let result: _.LoDashExplicitWrapper<boolean>;

        result = _(1).chain().isArrayLikeObject();
        result = _<any>([]).chain().isArrayLikeObject();
        result = _({}).chain().isArrayLikeObject();
    }
}

// _.isBoolean
module TestIsBoolean {
    {
        let value: number|boolean;

        if (_.isBoolean(value)) {
            let result: boolean = value;
        }
        else {
            let result: number = value;
        }
    }

    {
        let result: boolean;

        result = _.isBoolean(any);
        result = _(1).isBoolean();
        result = _<any>([]).isBoolean();
        result = _({}).isBoolean();
    }

    {
        let result: _.LoDashExplicitWrapper<boolean>;

        result = _(1).chain().isBoolean();
        result = _<any>([]).chain().isBoolean();
        result = _({}).chain().isBoolean();
    }
}

// _.isBuffer
module TestIsBuffer {
    {
        let result: boolean;

        result = _.isBuffer(any);
        result = _(1).isBuffer();
        result = _<any>([]).isBuffer();
        result = _({}).isBuffer();
    }

    {
        let result: _.LoDashExplicitWrapper<boolean>;

        result = _(1).chain().isBuffer();
        result = _<any>([]).chain().isBuffer();
        result = _({}).chain().isBuffer();
    }
}

// _.isDate
module TestIsBoolean {
    {
        let value: number|Date;

        if (_.isDate(value)) {
            let result: Date = value;
        }
        else {
            let result: number = value;
        }
    }

    {
        let result: boolean;

        result = _.isDate(any);
        result = _(42).isDate();
        result = _<any>([]).isDate();
        result = _({}).isDate();
    }

    {
        let result: _.LoDashExplicitWrapper<boolean>;

        result = _(42).chain().isDate();
        result = _<any>([]).chain().isDate();
        result = _({}).chain().isDate();
    }
}

// _.isElement
module TestIsElement {
    {
        let result: boolean;

        result = _.isElement(any);

        result = _(42).isElement();
        result = _<any>([]).isElement();
        result = _({}).isElement();
    }

    {
        let result: _.LoDashExplicitWrapper<boolean>;

        result = _(42).chain().isElement();
        result = _<any>([]).chain().isElement();
        result = _({}).chain().isElement();
    }
}

// _.isEmpty
module TestIsEmpty {
    {
        let result: boolean;

        result = _.isEmpty(any);
        result = _(1).isEmpty();
        result = _('').isEmpty();
        result = _<any>([]).isEmpty();
        result = _({}).isEmpty();
    }

    {
        let result: _.LoDashExplicitWrapper<boolean>;

        result = _(1).chain().isEmpty();
        result = _('').chain().isEmpty();
        result = _<any>([]).chain().isEmpty();
        result = _({}).chain().isEmpty();
    }
}

// _.isEqual
module TestIsEqual {
    let customizer: (value: any, other: any, indexOrKey?: number|string) => boolean;

    {
        let result: boolean;

        result = _.isEqual(any, any);

        result = _(any).isEqual(any);
    }

    {
        let result: _.LoDashExplicitWrapper<boolean>;

        result = _(any).chain().isEqual(any);
    }
}

// _.isEqualWith
module TestIsEqualWith {
    let customizer: (value: any, other: any, indexOrKey?: number|string) => boolean;

    {
        let result: boolean;

        result = _.isEqualWith(any, any, customizer);

        result = _(any).isEqualWith(any, customizer);
    }

    {
        let result: _.LoDashExplicitWrapper<boolean>;

        result = _(any).chain().isEqualWith(any, customizer);
    }
}

// _.isError
module TestIsError {
    {
        let value: number|Error;

        if (_.isError(value)) {
            let result: Error = value;
        }
        else {
            let result: number = value;
        }
    }

    {
        class CustomError extends Error {}

        let value: number|CustomError;

        if (_.isError(value)) {
            let result: CustomError = value;
        }
        else {
            let result: number = value;
        }
    }

    {
        let result: boolean;

        result = _.isError(any);
        result = _(1).isError();
        result = _<any>([]).isError();
        result = _({}).isError();
    }

    {
        let result: _.LoDashExplicitWrapper<boolean>;

        result = _(1).chain().isError();
        result = _<any>([]).chain().isError();
        result = _({}).chain().isError();
    }
}

// _.isFinite
module TestIsFinite {
    {
        let result: boolean;

        result = _.isFinite(any);
        result = _(1).isFinite();
        result = _<any>([]).isFinite();
        result = _({}).isFinite();
    }

    {
        let result: _.LoDashExplicitWrapper<boolean>;

        result = _(1).chain().isFinite();
        result = _<any>([]).chain().isFinite();
        result = _({}).chain().isFinite();
    }
}

// _.isFunction
module TestIsFunction {
    {
        let value: number|Function;

        if (_.isFunction(value)) {
            let result: Function = value;
        }
        else {
            let result: number = value;
        }
    }

    {
        let result: boolean;

        result = _.isFunction(any);
        result = _(1).isFunction();
        result = _<any>([]).isFunction();
        result = _({}).isFunction();
    }

    {
        let result: _.LoDashExplicitWrapper<boolean>;

        result = _(1).chain().isFunction();
        result = _<any>([]).chain().isFunction();
        result = _({}).chain().isFunction();
    }
}

// _.isInteger
module TestIsInteger {
    {
        let result: boolean;

        result = _.isInteger(any);

        result = _(1).isInteger();
        result = _<any>([]).isInteger();
        result = _({}).isInteger();
    }

    {
        let result: _.LoDashExplicitWrapper<boolean>;

        result = _(1).chain().isInteger();
        result = _<any>([]).chain().isInteger();
        result = _({}).chain().isInteger();
    }
}

// _.isLength
module TestIsLength {
    {
        let result: boolean;

        result = _.isLength(any);

        result = _(1).isLength();
        result = _<any>([]).isLength();
        result = _({}).isLength();
    }

    {
        let result: _.LoDashExplicitWrapper<boolean>;

        result = _(1).chain().isLength();
        result = _<any>([]).chain().isLength();
        result = _({}).chain().isLength();
    }
}

// _.isMap
module TestIsMap {
    {
        let value: number|Map<string, number>;

        if (_.isMap<string, number>(value)) {
            let result: Map<string, number> = value;
        }
        else {
            let result: number = value;
        }
    }

    {
        let result: boolean;

        result = _.isMap(any);
        result = _(1).isMap();
        result = _<any>([]).isMap();
        result = _({}).isMap();
    }

    {
        let result: _.LoDashExplicitWrapper<boolean>;

        result = _(1).chain().isMap();
        result = _<any>([]).chain().isMap();
        result = _({}).chain().isMap();
    }
}

// _.isMatch
module TestIsMatch {
    let testIsMatchCustiomizerFn: (value: any, other: any, indexOrKey: number|string) => boolean;

    let result: boolean;

    result = <boolean>_.isMatch({}, {});
    result = <boolean>_({}).isMatch({});
}


// _.isMatchWith
module TestIsMatchWith {
    let testIsMatchCustiomizerFn: (value: any, other: any, indexOrKey: number|string) => boolean;

    let result: boolean;

    result = <boolean>_.isMatchWith({}, {}, testIsMatchCustiomizerFn);
    result = <boolean>_({}).isMatchWith({}, testIsMatchCustiomizerFn);

}

// _.isNaN
module TestIsNaN {
    {
        let result: boolean;

        result = _.isNaN(any);

        result = _(1).isNaN();
        result = _<any>([]).isNaN();
        result = _({}).isNaN();
    }

    {
        let result: _.LoDashExplicitWrapper<boolean>;

        result = _(1).chain().isNaN();
        result = _<any>([]).chain().isNaN();
        result = _({}).chain().isNaN();
    }
}

// _.isNative
module TestIsNative {
    {
        let value: number|Function;

        if (_.isNative(value)) {
            let result: Function = value;
        }
        else {
            let result: number = value;
        }
    }

    {
        let result: boolean;

        result = _.isNative(any);

        result = _(1).isNative();
        result = _<any>([]).isNative();
        result = _({}).isNative();
    }

    {
        let result: _.LoDashExplicitWrapper<boolean>;

        result = _(1).chain().isNative();
        result = _<any>([]).chain().isNative();
        result = _({}).chain().isNative();
    }
}

// _.isNil
module TestIsNil {
    {
        let result: boolean;

        result = _.isNil(any);

        result = _(1).isNil();
        result = _<any>([]).isNil();
        result = _({}).isNil();
    }

    {
        let result: _.LoDashExplicitWrapper<boolean>;

        result = _(1).chain().isNil();
        result = _<any>([]).chain().isNil();
        result = _({}).chain().isNil();
    }
}

// _.isNull
module TestIsNull {
    {
        let result: boolean;

        result = _.isNull(any);

        result = _(1).isNull();
        result = _<any>([]).isNull();
        result = _({}).isNull();
    }

    {
        let result: _.LoDashExplicitWrapper<boolean>;

        result = _(1).chain().isNull();
        result = _<any>([]).chain().isNull();
        result = _({}).chain().isNull();
    }
}

// _.isNumber
module TestIsNumber {
    {
        let value: string|number;

        if (_.isNumber(value)) {
            let result: number = value;
        }
        else {
            let result: string = value;
        }
    }

    {
        let result: boolean;

        result = _.isNumber(any);

        result = _(1).isNumber();
        result = _<any>([]).isNumber();
        result = _({}).isNumber();
    }

    {
        let result: _.LoDashExplicitWrapper<boolean>;

        result = _(1).chain().isNumber();
        result = _<any>([]).chain().isNumber();
        result = _({}).chain().isNumber();
    }
}

// _.isObject
module TestIsObject {
    {
        let result: boolean;

        result = _.isObject(any);
        result = _(1).isObject();
        result = _<any>([]).isObject();
        result = _({}).isObject();
    }

    {
        let result: _.LoDashExplicitWrapper<boolean>;

        result = _(1).chain().isObject();
        result = _<any>([]).chain().isObject();
        result = _({}).chain().isObject();
    }
}

// _.isObjectLike
module TestIsObjectLike {
    {
        let result: boolean;

        result = _.isObjectLike(any);
        result = _(1).isObjectLike();
        result = _<any>([]).isObjectLike();
        result = _({}).isObjectLike();
    }

    {
        let result: _.LoDashExplicitWrapper<boolean>;

        result = _(1).chain().isObjectLike();
        result = _<any>([]).chain().isObjectLike();
        result = _({}).chain().isObjectLike();
    }
}

// _.isPlainObject
module TestIsPlainObject {
    {
        let result: boolean;

        result = _.isPlainObject(any);
        result = _(1).isPlainObject();
        result = _<any>([]).isPlainObject();
        result = _({}).isPlainObject();
    }

    {
        let result: _.LoDashExplicitWrapper<boolean>;

        result = _(1).chain().isPlainObject();
        result = _<any>([]).chain().isPlainObject();
        result = _({}).chain().isPlainObject();
    }
}

// _.isRegExp
module TestIsRegExp {
    {
        let value: number|RegExp;

        if (_.isRegExp(value)) {
            let result: RegExp = value;
        }
        else {
            let result: number = value;
        }
    }

    {
        let result: boolean;

        result = _.isRegExp(any);
        result = _(1).isRegExp();
        result = _<any>([]).isRegExp();
        result = _({}).isRegExp();
    }

    {
        let result: _.LoDashExplicitWrapper<boolean>;

        result = _(1).chain().isRegExp();
        result = _<any>([]).chain().isRegExp();
        result = _({}).chain().isRegExp();
    }
}

// _.isSafeInteger
module TestIsSafeInteger {
    {
        let result: boolean;

        result = _.isSafeInteger(any);

        result = _(1).isSafeInteger();
        result = _<any>([]).isSafeInteger();
        result = _({}).isSafeInteger();
    }

    {
        let result: _.LoDashExplicitWrapper<boolean>;

        result = _(1).chain().isSafeInteger();
        result = _<any>([]).chain().isSafeInteger();
        result = _({}).chain().isSafeInteger();
    }
}

// _.isString
module TestIsString {
    {
        let value: number|string;

        if (_.isString(value)) {
            let result: string = value;
        }
        else {
            let result: number = value;
        }
    }

    {
        let result: boolean;

        result = _.isString(any);
        result = _(1).isString();
        result = _<any>([]).isString();
        result = _({}).isString();
    }

    {
        let result: _.LoDashExplicitWrapper<boolean>;

        result = _(1).chain().isString();
        result = _<any>([]).chain().isString();
        result = _({}).chain().isString();
    }
}

// _.isSymbol
module TestIsSymbol {
    {
        let result: boolean;

        result = _.isSymbol(any);

        result = _(1).isSymbol();
        result = _<any>([]).isSymbol();
        result = _({}).isSymbol();
    }

    {
        let result: _.LoDashExplicitWrapper<boolean>;

        result = _(1).chain().isSymbol();
        result = _<any>([]).chain().isSymbol();
        result = _({}).chain().isSymbol();
    }
}

// _.isTypedArray
module TestIsTypedArray {
    {
        let result: boolean;

        result = _.isTypedArray([]);
        result = _([]).isTypedArray();
    }

    {
        let result: _.LoDashExplicitWrapper<boolean>;

        result = _([]).chain().isTypedArray();
    }
}

// _.isUndefined
module TestIsUndefined {
    {
        let result: boolean;

        result = _.isUndefined(any);

        result = _(1).isUndefined();
        result = _<any>([]).isUndefined();
        result = _({}).isUndefined();
    }

    {
        let result: _.LoDashExplicitWrapper<boolean>;

        result = _(1).chain().isUndefined();
        result = _<any>([]).chain().isUndefined();
        result = _({}).chain().isUndefined();
    }
}

// _.lt
module TestLt {
    {
        let result: boolean;

        result = _.lt(any, any);
        result = _(1).lt(any);
        result = _([]).lt(any);
        result = _({}).lt(any);
    }

    {
        let result: _.LoDashExplicitWrapper<boolean>;

        result = _(1).chain().lt(any);
        result = _([]).chain().lt(any);
        result = _({}).chain().lt(any);
    }
}

// _.lte
module TestLte {
    {
        let result: boolean;

        result = _.lte(any, any);
        result = _(1).lte(any);
        result = _([]).lte(any);
        result = _({}).lte(any);
    }

    {
        let result: _.LoDashExplicitWrapper<boolean>;

        result = _(1).chain().lte(any);
        result = _([]).chain().lte(any);
        result = _({}).chain().lte(any);
    }
}

// _.toArray
module TestToArray {
    let array: TResult[];
    let list: _.List<TResult>;
    let dictionary: _.Dictionary<TResult>;
    let numericDictionary: _.NumericDictionary<TResult>;

    {
        let result: string[];

        result = _.toArray<string>('');
        result = _.toArray('');
    }

    {
        let result: TResult[];

        result = _.toArray<TResult>(array);
        result = _.toArray<TResult>(list);
        result = _.toArray<TResult>(dictionary);
        result = _.toArray<TResult>(numericDictionary);

        result = _.toArray(array);
        result = _.toArray(list);
        result = _.toArray(dictionary);
        result = _.toArray(numericDictionary);
    }

    {
        let result: any[];

        result = _.toArray();
        result = _.toArray(42);
        result = _.toArray(true);
    }

    {
        let result: _.LoDashImplicitArrayWrapper<TResult>;

        result = _(array).toArray();
        result = _(list).toArray<TResult>();
        result = _(dictionary).toArray<TResult>();
        result = _(numericDictionary).toArray<TResult>();
    }

    {
        let result: _.LoDashExplicitArrayWrapper<TResult>;

        result = _(array).chain().toArray();
        result = _(list).chain().toArray<TResult>();
        result = _(dictionary).chain().toArray<TResult>();
        result = _(numericDictionary).chain().toArray<TResult>();
    }
}

// _.toPlainObject
module TestToPlainObject {

    {
        let result: TResult;
        result = _.toPlainObject<TResult>();
        result = _.toPlainObject<TResult>(true);
        result = _.toPlainObject<TResult>(1);
        result = _.toPlainObject<TResult>('a');
        result = _.toPlainObject<TResult>([]);
        result = _.toPlainObject<TResult>({});
    }

    {
        let result: _.LoDashImplicitObjectWrapper<TResult>;

        result = _(true).toPlainObject<TResult>();
        result = _(1).toPlainObject<TResult>();
        result = _('a').toPlainObject<TResult>();
        result = _([1]).toPlainObject<TResult>();
        result = _<string>([]).toPlainObject<TResult>();
        result = _({}).toPlainObject<TResult>();
    }
}

// _.toInteger
module TestToInteger {
   {
       let result: number;
       result = _.toInteger(true);
       result = _.toInteger(1);
       result = _.toInteger('a');
       result = _.toInteger([]);
       result = _.toInteger({});
   }

   {
       let result: _.LoDashImplicitWrapper<number>;

       result = _(true).toInteger();
       result = _(1).toInteger();
       result = _('a').toInteger();
       result = _([1]).toInteger();
       result = _<string>([]).toInteger();
       result = _({}).toInteger();
   }
}

// _.toLength
module TestToLength {
   {
       let result: number;
       result = _.toLength(true);
       result = _.toLength(1);
       result = _.toLength('a');
       result = _.toLength([]);
       result = _.toLength({});
   }

   {
       let result: _.LoDashImplicitWrapper<number>;

       result = _(true).toLength();
       result = _(1).toLength();
       result = _('a').toLength();
       result = _([1]).toLength();
       result = _<string>([]).toLength();
       result = _({}).toLength();
   }
}

// _.toNumber
module TestToNumber {
   {
       let result: number;
       result = _.toNumber(true);
       result = _.toNumber(1);
       result = _.toNumber('a');
       result = _.toNumber([]);
       result = _.toNumber({});
   }

   {
       let result: _.LoDashImplicitWrapper<number>;

       result = _(true).toNumber();
       result = _(1).toNumber();
       result = _('a').toNumber();
       result = _([1]).toNumber();
       result = _<string>([]).toNumber();
       result = _({}).toNumber();
   }
}

// _.toSafeInteger
module TestToSafeInteger {
   {
       let result: number;
       result = _.toSafeInteger(true);
       result = _.toSafeInteger(1);
       result = _.toSafeInteger('a');
       result = _.toSafeInteger([]);
       result = _.toSafeInteger({});
   }

   {
       let result: _.LoDashImplicitWrapper<number>;

       result = _(true).toSafeInteger();
       result = _(1).toSafeInteger();
       result = _('a').toSafeInteger();
       result = _([1]).toSafeInteger();
       result = _<string>([]).toSafeInteger();
       result = _({}).toSafeInteger();
   }
}

/********
 * Math *
 ********/

// _.add
module TestAdd {
    {
        let result: number;

        result = _.add(1, 1);
        result = _(1).add(1);
    }

    {
        let result: _.LoDashExplicitWrapper<number>;

        result = _(1).chain().add(1);
    }
}

// _.ceil
module TestCeil {
    {
        let result: number;

        result = _.ceil(6.004);
        result = _.ceil(6.004, 2);

        result = _(6.004).ceil();
        result = _(6.004).ceil(2);
    }

    {
        let result: _.LoDashExplicitWrapper<number>;

        result = _(6.004).chain().ceil();
        result = _(6.004).chain().ceil(2);
    }
}

// _.floor
module TestFloor {
    {
        let result: number;

        result = _.floor(4.006);
        result = _.floor(0.046, 2);
        result = _.floor(4060, -2);

        result = _(4.006).floor();
        result = _(0.046).floor(2);
        result = _(4060).floor(-2);
    }

    {
        let result: _.LoDashExplicitWrapper<number>;

        result = _(4.006).chain().floor();
        result = _(0.046).chain().floor(2);
        result = _(4060).chain().floor(-2);
    }
}

// _.max
module TestMax {
    let array: number[];
    let list: _.List<number>;

    let result: number;

    result = _.max<number>(array);
    result = _.max<number>(list);

    result = _(array).max();
    result = _(list).max<number>();
}

// _.maxBy
module TestMaxBy {
    let array: number[];
    let list: _.List<number>;
    let dictionary: _.Dictionary<number>;

    let listIterator: (value: number, index: number, collection: _.List<number>) => number;
    let dictionaryIterator: (value: number, key: string, collection: _.Dictionary<number>) => number;

    let result: number;

    result = _.maxBy<number>(array);
    result = _.maxBy<number>(array, listIterator);
    result = _.maxBy<number>(array, '');
    result = _.maxBy<{a: number}, number>(array, {a: 42});

    result = _.maxBy<number>(list);
    result = _.maxBy<number>(list, listIterator);
    result = _.maxBy<number>(list, '');
    result = _.maxBy<{a: number}, number>(list, {a: 42});

    result = _.maxBy<number>(dictionary);
    result = _.maxBy<number>(dictionary, dictionaryIterator);
    result = _.maxBy<number>(dictionary, '');
    result = _.maxBy<{a: number}, number>(dictionary, {a: 42});

    result = _(array).maxBy();
    result = _(array).maxBy(listIterator);
    result = _(array).maxBy('');
    result = _(array).maxBy<{a: number}>({a: 42});

    result = _(list).maxBy<number>();
    result = _(list).maxBy<number>(listIterator);
    result = _(list).maxBy<number>('');
    result = _(list).maxBy<{a: number}, number>({a: 42});

    result = _(dictionary).maxBy<number>();
    result = _(dictionary).maxBy<number>(dictionaryIterator);
    result = _(dictionary).maxBy<number>('');
    result = _(dictionary).maxBy<{a: number}, number>({a: 42});
}

// _.mean
module TestMean {
    let array: number[];

    let result: number;

    result = _.mean<number>(array);

    result = _(array).mean();

}

// _.min
module TestMin {
    let array: number[];
    let list: _.List<number>;

    let result: number;

    result = _.min<number>(array);
    result = _.min<number>(list);

    result = _(array).min();
    result = _(list).min<number>();

}

// _.minBy
module TestMinBy {
    let array: number[];
    let list: _.List<number>;
    let dictionary: _.Dictionary<number>;

    let listIterator: (value: number, index: number, collection: _.List<number>) => number;
    let dictionaryIterator: (value: number, key: string, collection: _.Dictionary<number>) => number;

    let result: number;

    result = _.minBy<number>(array);
    result = _.minBy<number>(array, listIterator);
    result = _.minBy<number>(array, '');
    result = _.minBy<{a: number}, number>(array, {a: 42});

    result = _.minBy<number>(list);
    result = _.minBy<number>(list, listIterator);
    result = _.minBy<number>(list, '');
    result = _.minBy<{a: number}, number>(list, {a: 42});

    result = _.minBy<number>(dictionary);
    result = _.minBy<number>(dictionary, dictionaryIterator);
    result = _.minBy<number>(dictionary, '');
    result = _.minBy<{a: number}, number>(dictionary, {a: 42});

    result = _(array).minBy();
    result = _(array).minBy(listIterator);
    result = _(array).minBy('');
    result = _(array).minBy<{a: number}>({a: 42});

    result = _(list).minBy<number>();
    result = _(list).minBy<number>(listIterator);
    result = _(list).minBy<number>('');
    result = _(list).minBy<{a: number}, number>({a: 42});

    result = _(dictionary).minBy<number>();
    result = _(dictionary).minBy<number>(dictionaryIterator);
    result = _(dictionary).minBy<number>('');
    result = _(dictionary).minBy<{a: number}, number>({a: 42});
}

// _.round
module TestRound {
    {
        let result: number;

        result = _.round(4.006);
        result = _.round(4.006, 2);

        result = _(4.006).round();
        result = _(4.006).round(2);
    }

    {
        let result: _.LoDashExplicitWrapper<number>;

        result = _(4.006).chain().round();
        result = _(4.006).chain().round(2);
    }
}

// _.sum
module TestSum {
    let array: number[];
    let list: _.List<number>;
    let dictionary: _.Dictionary<number>;

    let listIterator: (value: number, index: number, collection: _.List<number>) => number;
    let dictionaryIterator: (value: number, key: string, collection: _.Dictionary<number>) => number;

    {
        let result: number;

        result = _.sum(array);
        result = _.sum<number>(array);

        result = _.sum(list);
        result = _.sum<number>(list);

        result = _(array).sum();

        result = _(list).sum();

        result = _(dictionary).sum();
    }

    {
        let result: _.LoDashExplicitWrapper<number>;

        result = _(array).chain().sum();

        result = _(list).chain().sum();

        result = _(dictionary).chain().sum();
    }
}

// _.sumBy
module TestSumBy {
    let array: number[];
    let list: _.List<number>;
    let dictionary: _.Dictionary<number>;

    let listIterator: (value: number, index: number, collection: _.List<number>) => number;
    let dictionaryIterator: (value: number, key: string, collection: _.Dictionary<number>) => number;

    {
        let result: number;

        result = _.sumBy<number>(array);
        result = _.sumBy<number>(array, listIterator);
        result = _.sumBy<number>(array, '');


        result = _.sumBy<number>(list);
        result = _.sumBy<number>(list, listIterator);
        result = _.sumBy<number>(list, '');

        result = _.sumBy<number>(dictionary);
        result = _.sumBy<number>(dictionary, dictionaryIterator);
        result = _.sumBy<number>(dictionary, '');

        result = _(array).sumBy(listIterator);
        result = _(array).sumBy('');

        result = _(list).sumBy<number>(listIterator);
        result = _(list).sumBy('');

        result = _(dictionary).sumBy<number>(dictionaryIterator);
        result = _(dictionary).sumBy('');
    }

    {
        let result: _.LoDashExplicitWrapper<number>;

        result = _(array).chain().sumBy(listIterator);
        result = _(array).chain().sumBy('');

        result = _(list).chain().sumBy<number>(listIterator);
        result = _(list).chain().sumBy('');

        result = _(dictionary).chain().sumBy<number>(dictionaryIterator);
        result = _(dictionary).chain().sumBy('');
    }
}

/**********
 * Number *
 **********/

 // _.subtract
 module subtract {
     {
         let result: number;

         result = _.subtract(3, 2);

         result = _(3).subtract(2);
     }

     {
         let result: _.LoDashExplicitWrapper<number>;

         result = _(3).chain().subtract(2);
     }
 }

// _.clamp
module TestInClamp {
    {
        let result: number;

        result = _.clamp(3, 2, 4);

        result = _(3).clamp(2, 4);
    }

    {
        let result: _.LoDashExplicitWrapper<number>;

        result = _(3).chain().clamp(2, 4);
    }
}

// _.inRange
module TestInRange {
    {
        let result: boolean;

        result = _.inRange(3, 2, 4);
        result = _.inRange(4, 8);

        result = _(3).inRange(2, 4);
        result = _(4).inRange(8);
    }

    {
        let result: _.LoDashExplicitWrapper<boolean>;

        result = _(3).chain().inRange(2, 4);
        result = _(4).chain().inRange(8);
    }
}

// _.random
module TestRandom {
    {
        let result: number;

        result = _.random();
        result = _.random(1);
        result = _.random(1, 2);
        result = _.random(1, 2, true);
        result = _.random(1, true);
        result = _.random(true);

        result = _(1).random();
        result = _(1).random(2);
        result = _(1).random(2, true);
        result = _(1).random(true);
        result = _(true).random();
    }

    {
        let result: _.LoDashExplicitWrapper<number>;

        result = _(1).chain().random();
        result = _(1).chain().random(2);
        result = _(1).chain().random(2, true);
        result = _(1).chain().random(true);
        result = _(true).chain().random();
    }
}

/**********
 * Object *
 **********/

// _.assign
module TestAssign {
    interface Obj {a: string};
    interface S1 {a: number};
    interface S2 {b: number};
    interface S3 {c: number};
    interface S4 {d: number};
    interface S5 {e: number};

    let obj: Obj;
    let s1: S1;
    let s2: S2;
    let s3: S3;
    let s4: S4;
    let s5: S5;

    let customizer: (objectValue: any, sourceValue: any, key?: string, object?: {}, source?: {}) => any;

    {
        let result: Obj;

        result = _.assign<Obj>(obj);
    }

    {
        let result: {a: number};

        result = _.assign<Obj, S1, {a: number}>(obj, s1);
    }

    {
        let result: {a: number, b: number};

        result = _.assign<Obj, S1, S2, {a: number, b: number}>(obj, s1, s2);
    }

    {
        let result: {a: number, b: number, c: number};

        result = _.assign<Obj, S1, S2, S3, {a: number, b: number, c: number}>(obj, s1, s2, s3);
    }

    {
        let result: {a: number, b: number, c: number, d: number};

        result = _.assign<Obj, S1, S2, S3, S4, {a: number, b: number, c: number, d: number}>(obj, s1, s2, s3, s4);
    }

    {
        let result: {a: number, b: number, c: number, d: number, e: number};

        result = _.assign<Obj, {a: number, b: number, c: number, d: number, e: number}>(obj, s1, s2, s3, s4, s5);
    }

    {
        let result: _.LoDashImplicitObjectWrapper<Obj>;

        result = _(obj).assign();
    }

    {
        let result: _.LoDashImplicitObjectWrapper<{a: number}>;

        result = _(obj).assign<S1, {a: number}>(s1);
    }

    {
        let result: _.LoDashImplicitObjectWrapper<{a: number, b: number}>;

        result = _(obj).assign<S1, S2, {a: number, b: number}>(s1, s2);
    }

    {
        let result: _.LoDashImplicitObjectWrapper<{a: number, b: number, c: number}>;

        result = _(obj).assign<S1, S2, S3, {a: number, b: number, c: number}>(s1, s2, s3);
    }

    {
        let result: _.LoDashImplicitObjectWrapper<{a: number, b: number, c: number, d: number}>;

        result = _(obj).assign<S1, S2, S3, S4, {a: number, b: number, c: number, d: number}>(s1, s2, s3, s4);
    }

    {
        let result: _.LoDashImplicitObjectWrapper<{a: number, b: number, c: number, d: number, e: number}>;

        result = _(obj).assign<{a: number, b: number, c: number, d: number, e: number}>(s1, s2, s3, s4, s5);
    }

    {
        let result: _.LoDashExplicitObjectWrapper<Obj>;

        result = _(obj).chain().assign();
    }

    {
        let result: _.LoDashExplicitObjectWrapper<{a: number}>;

        result = _(obj).chain().assign<S1, {a: number}>(s1);
    }

    {
        let result: _.LoDashExplicitObjectWrapper<{a: number, b: number}>;

        result = _(obj).chain().assign<S1, S2, {a: number, b: number}>(s1, s2);
    }

    {
        let result: _.LoDashExplicitObjectWrapper<{a: number, b: number, c: number}>;

        result = _(obj).chain().assign<S1, S2, S3, {a: number, b: number, c: number}>(s1, s2, s3);
    }

    {
        let result: _.LoDashExplicitObjectWrapper<{a: number, b: number, c: number, d: number}>;

        result = _(obj).chain().assign<S1, S2, S3, S4, {a: number, b: number, c: number, d: number}>(s1, s2, s3, s4);
    }

    {
        let result: _.LoDashExplicitObjectWrapper<{a: number, b: number, c: number, d: number, e: number}>;

        result = _(obj).chain().assign<{a: number, b: number, c: number, d: number, e: number}>(s1, s2, s3, s4, s5);
    }
}

// _.assignWith
module TestAssignWith {
    interface Obj {a: string};
    interface S1 {a: number};
    interface S2 {b: number};
    interface S3 {c: number};
    interface S4 {d: number};
    interface S5 {e: number};

    let obj: Obj;
    let s1: S1;
    let s2: S2;
    let s3: S3;
    let s4: S4;
    let s5: S5;

    let customizer: (objectValue: any, sourceValue: any, key?: string, object?: {}, source?: {}) => any;

    {
        let result: Obj;

        result = _.assignWith<Obj>(obj);
    }

    {
        let result: {a: number};
        result = _.assignWith<Obj, S1, {a: number}>(obj, s1, customizer);
    }

    {
        let result: {a: number, b: number};
        result = _.assignWith<Obj, S1, S2, {a: number, b: number}>(obj, s1, s2, customizer);
    }

    {
        let result: {a: number, b: number, c: number};
        result = _.assignWith<Obj, S1, S2, S3, {a: number, b: number, c: number}>(obj, s1, s2, s3, customizer);
    }

    {
        let result: {a: number, b: number, c: number, d: number};
        result = _.assignWith<Obj, S1, S2, S3, S4, {a: number, b: number, c: number, d: number}>(obj, s1, s2, s3, s4, customizer);
    }

    {
        let result: {a: number, b: number, c: number, d: number, e: number};
        result = _.assignWith<Obj, {a: number, b: number, c: number, d: number, e: number}>(obj, s1, s2, s3, s4, s5, customizer);
    }

    {
        let result: _.LoDashImplicitObjectWrapper<Obj>;

        result = _(obj).assignWith();
    }

    {
        let result: _.LoDashImplicitObjectWrapper<{a: number}>;
        result = _(obj).assignWith<S1, {a: number}>(s1, customizer);
    }

    {
        let result: _.LoDashImplicitObjectWrapper<{a: number, b: number}>;
        result = _(obj).assignWith<S1, S2, {a: number, b: number}>(s1, s2, customizer);
    }

    {
        let result: _.LoDashImplicitObjectWrapper<{a: number, b: number, c: number}>;
        result = _(obj).assignWith<S1, S2, S3, {a: number, b: number, c: number}>(s1, s2, s3, customizer);
    }

    {
        let result: _.LoDashImplicitObjectWrapper<{a: number, b: number, c: number, d: number}>;
        result = _(obj).assignWith<S1, S2, S3, S4, {a: number, b: number, c: number, d: number}>(s1, s2, s3, s4, customizer);
    }

    {
        let result: _.LoDashImplicitObjectWrapper<{a: number, b: number, c: number, d: number, e: number}>;
        result = _(obj).assignWith<{a: number, b: number, c: number, d: number, e: number}>(s1, s2, s3, s4, s5, customizer);
    }

    {
        let result: _.LoDashExplicitObjectWrapper<Obj>;

        result = _(obj).chain().assignWith();
    }

    {
        let result: _.LoDashExplicitObjectWrapper<{a: number}>;
        result = _(obj).chain().assignWith<S1, {a: number}>(s1, customizer);
    }

    {
        let result: _.LoDashExplicitObjectWrapper<{a: number, b: number}>;
        result = _(obj).chain().assignWith<S1, S2, {a: number, b: number}>(s1, s2, customizer);
    }

    {
        let result: _.LoDashExplicitObjectWrapper<{a: number, b: number, c: number}>;
        result = _(obj).chain().assignWith<S1, S2, S3, {a: number, b: number, c: number}>(s1, s2, s3, customizer);
    }

    {
        let result: _.LoDashExplicitObjectWrapper<{a: number, b: number, c: number, d: number}>;
        result = _(obj).chain().assignWith<S1, S2, S3, S4, {a: number, b: number, c: number, d: number}>(s1, s2, s3, s4, customizer);
    }

    {
        let result: _.LoDashExplicitObjectWrapper<{a: number, b: number, c: number, d: number, e: number}>;
        result = _(obj).chain().assignWith<{a: number, b: number, c: number, d: number, e: number}>(s1, s2, s3, s4, s5, customizer);
    }
}

// _.assignIn
module TestAssignIn {
    interface Obj {a: string};
    interface S1 {a: number};
    interface S2 {b: number};
    interface S3 {c: number};
    interface S4 {d: number};
    interface S5 {e: number};

    let obj: Obj;
    let s1: S1;
    let s2: S2;
    let s3: S3;
    let s4: S4;
    let s5: S5;

    let customizer: (objectValue: any, sourceValue: any, key?: string, object?: {}, source?: {}) => any;

    {
        let result: Obj;

        result = _.assignIn<Obj>(obj);
    }

    {
        let result: {a: number};

        result = _.assignIn<Obj, S1, {a: number}>(obj, s1);
    }

    {
        let result: {a: number, b: number};

        result = _.assignIn<Obj, S1, S2, {a: number, b: number}>(obj, s1, s2);
    }

    {
        let result: {a: number, b: number, c: number};

        result = _.assignIn<Obj, S1, S2, S3, {a: number, b: number, c: number}>(obj, s1, s2, s3);
    }

    {
        let result: {a: number, b: number, c: number, d: number};

        result = _.assignIn<Obj, S1, S2, S3, S4, {a: number, b: number, c: number, d: number}>(obj, s1, s2, s3, s4);
    }

    {
        let result: {a: number, b: number, c: number, d: number, e: number};

        result = _.assignIn<Obj, {a: number, b: number, c: number, d: number, e: number}>(obj, s1, s2, s3, s4, s5);
    }

    {
        let result: _.LoDashImplicitObjectWrapper<Obj>;

        result = _(obj).assignIn();
    }

    {
        let result: _.LoDashImplicitObjectWrapper<{a: number}>;

        result = _(obj).assignIn<S1, {a: number}>(s1);
    }

    {
        let result: _.LoDashImplicitObjectWrapper<{a: number, b: number}>;

        result = _(obj).assignIn<S1, S2, {a: number, b: number}>(s1, s2);
    }

    {
        let result: _.LoDashImplicitObjectWrapper<{a: number, b: number, c: number}>;

        result = _(obj).assignIn<S1, S2, S3, {a: number, b: number, c: number}>(s1, s2, s3);
    }

    {
        let result: _.LoDashImplicitObjectWrapper<{a: number, b: number, c: number, d: number}>;

        result = _(obj).assignIn<S1, S2, S3, S4, {a: number, b: number, c: number, d: number}>(s1, s2, s3, s4);
    }

    {
        let result: _.LoDashImplicitObjectWrapper<{a: number, b: number, c: number, d: number, e: number}>;

        result = _(obj).assignIn<{a: number, b: number, c: number, d: number, e: number}>(s1, s2, s3, s4, s5);
    }

    {
        let result: _.LoDashExplicitObjectWrapper<Obj>;

        result = _(obj).chain().assignIn();
    }

    {
        let result: _.LoDashExplicitObjectWrapper<{a: number}>;

        result = _(obj).chain().assignIn<S1, {a: number}>(s1);
    }

    {
        let result: _.LoDashExplicitObjectWrapper<{a: number, b: number}>;

        result = _(obj).chain().assignIn<S1, S2, {a: number, b: number}>(s1, s2);
    }

    {
        let result: _.LoDashExplicitObjectWrapper<{a: number, b: number, c: number}>;

        result = _(obj).chain().assignIn<S1, S2, S3, {a: number, b: number, c: number}>(s1, s2, s3);
    }

    {
        let result: _.LoDashExplicitObjectWrapper<{a: number, b: number, c: number, d: number}>;

        result = _(obj).chain().assignIn<S1, S2, S3, S4, {a: number, b: number, c: number, d: number}>(s1, s2, s3, s4);
    }

    {
        let result: _.LoDashExplicitObjectWrapper<{a: number, b: number, c: number, d: number, e: number}>;

        result = _(obj).chain().assignIn<{a: number, b: number, c: number, d: number, e: number}>(s1, s2, s3, s4, s5);
    }
}

// _.assignInWith
module TestAssignInWith {
    interface Obj {a: string};
    interface S1 {a: number};
    interface S2 {b: number};
    interface S3 {c: number};
    interface S4 {d: number};
    interface S5 {e: number};

    let obj: Obj;
    let s1: S1;
    let s2: S2;
    let s3: S3;
    let s4: S4;
    let s5: S5;

    let customizer: (objectValue: any, sourceValue: any, key?: string, object?: {}, source?: {}) => any;

    {
        let result: Obj;

        result = _.assignInWith<Obj>(obj);
    }

    {
        let result: {a: number};
        result = _.assignInWith<Obj, S1, {a: number}>(obj, s1, customizer);
    }

    {
        let result: {a: number, b: number};
        result = _.assignInWith<Obj, S1, S2, {a: number, b: number}>(obj, s1, s2, customizer);
    }

    {
        let result: {a: number, b: number, c: number};
        result = _.assignInWith<Obj, S1, S2, S3, {a: number, b: number, c: number}>(obj, s1, s2, s3, customizer);
    }

    {
        let result: {a: number, b: number, c: number, d: number};
        result = _.assignInWith<Obj, S1, S2, S3, S4, {a: number, b: number, c: number, d: number}>(obj, s1, s2, s3, s4, customizer);
    }

    {
        let result: {a: number, b: number, c: number, d: number, e: number};
        result = _.assignInWith<Obj, {a: number, b: number, c: number, d: number, e: number}>(obj, s1, s2, s3, s4, s5, customizer);
    }

    {
        let result: _.LoDashImplicitObjectWrapper<Obj>;

        result = _(obj).assignInWith();
    }

    {
        let result: _.LoDashImplicitObjectWrapper<{a: number}>;
        result = _(obj).assignInWith<S1, {a: number}>(s1, customizer);
    }

    {
        let result: _.LoDashImplicitObjectWrapper<{a: number, b: number}>;
        result = _(obj).assignInWith<S1, S2, {a: number, b: number}>(s1, s2, customizer);
    }

    {
        let result: _.LoDashImplicitObjectWrapper<{a: number, b: number, c: number}>;
        result = _(obj).assignInWith<S1, S2, S3, {a: number, b: number, c: number}>(s1, s2, s3, customizer);
    }

    {
        let result: _.LoDashImplicitObjectWrapper<{a: number, b: number, c: number, d: number}>;
        result = _(obj).assignInWith<S1, S2, S3, S4, {a: number, b: number, c: number, d: number}>(s1, s2, s3, s4, customizer);
    }

    {
        let result: _.LoDashImplicitObjectWrapper<{a: number, b: number, c: number, d: number, e: number}>;
        result = _(obj).assignInWith<{a: number, b: number, c: number, d: number, e: number}>(s1, s2, s3, s4, s5, customizer);
    }

    {
        let result: _.LoDashExplicitObjectWrapper<Obj>;

        result = _(obj).chain().assignInWith();
    }

    {
        let result: _.LoDashExplicitObjectWrapper<{a: number}>;
        result = _(obj).chain().assignInWith<S1, {a: number}>(s1, customizer);
    }

    {
        let result: _.LoDashExplicitObjectWrapper<{a: number, b: number}>;
        result = _(obj).chain().assignInWith<S1, S2, {a: number, b: number}>(s1, s2, customizer);
    }

    {
        let result: _.LoDashExplicitObjectWrapper<{a: number, b: number, c: number}>;
        result = _(obj).chain().assignInWith<S1, S2, S3, {a: number, b: number, c: number}>(s1, s2, s3, customizer);
    }

    {
        let result: _.LoDashExplicitObjectWrapper<{a: number, b: number, c: number, d: number}>;
        result = _(obj).chain().assignInWith<S1, S2, S3, S4, {a: number, b: number, c: number, d: number}>(s1, s2, s3, s4, customizer);
    }

    {
        let result: _.LoDashExplicitObjectWrapper<{a: number, b: number, c: number, d: number, e: number}>;
        result = _(obj).chain().assignInWith<{a: number, b: number, c: number, d: number, e: number}>(s1, s2, s3, s4, s5, customizer);
    }
}

// _.create
module TestCreate {
    type SampleProto = {a: number};
    type SampleProps = {b: string};

    let prototype: SampleProto;
    let properties: SampleProps;

    {
        let result: {a: number; b: string};

        result = _.create<SampleProto, SampleProps>(prototype, properties);
        result = _.create(prototype, properties);
    }

    {
        let result: _.LoDashImplicitObjectWrapper<{a: number; b: string}>;

        result = _(prototype).create<SampleProps>(properties);
        result = _(prototype).create(properties);
    }

    {
        let result: _.LoDashExplicitObjectWrapper<{a: number; b: string}>;

        result = _(prototype).chain().create<SampleProps>(properties);
        result = _(prototype).chain().create(properties);
    }
}

// _.defaults
module TestDefaults {
    interface Obj {a: string};
    interface S1 {a: number};
    interface S2 {b: number};
    interface S3 {c: number};
    interface S4 {d: number};
    interface S5 {e: number};

    let obj: Obj;
    let s1: S1;
    let s2: S2;
    let s3: S3;
    let s4: S4;
    let s5: S5;

    {
        let result: Obj;

        result = _.defaults<Obj>(obj);
    }

    {
        let result: {a: string};

        result = _.defaults<Obj, S1, {a: string}>(obj, s1);
    }

    {
        let result: {a: string, b: number};

        result = _.defaults<Obj, S1, S2, {a: string, b: number}>(obj, s1, s2);
    }

    {
        let result: {a: string, b: number, c: number};

        result = _.defaults<Obj, S1, S2, S3, {a: string, b: number, c: number}>(obj, s1, s2, s3);
    }

    {
        let result: {a: string, b: number, c: number, d: number};

        result = _.defaults<Obj, S1, S2, S3, S4, {a: string, b: number, c: number, d: number}>(obj, s1, s2, s3, s4);
    }

    {
        let result: {a: string, b: number, c: number, d: number, e: number};

        result = _.defaults<Obj, {a: string, b: number, c: number, d: number, e: number}>(obj, s1, s2, s3, s4, s5);
    }

    {
        let result: _.LoDashImplicitObjectWrapper<Obj>;

        result = _(obj).defaults();
    }

    {
        let result: _.LoDashImplicitObjectWrapper<{a: string}>;

        result = _(obj).defaults<S1, {a: string}>(s1);
    }

    {
        let result: _.LoDashImplicitObjectWrapper<{a: string, b: number}>;

        result = _(obj).defaults<S1, S2, {a: string, b: number}>(s1, s2);
    }

    {
        let result: _.LoDashImplicitObjectWrapper<{a: string, b: number, c: number}>;

        result = _(obj).defaults<S1, S2, S3, {a: string, b: number, c: number}>(s1, s2, s3);
    }

    {
        let result: _.LoDashImplicitObjectWrapper<{a: string, b: number, c: number, d: number}>;

        result = _(obj).defaults<S1, S2, S3, S4, {a: string, b: number, c: number, d: number}>(s1, s2, s3, s4);
    }

    {
        let result: _.LoDashImplicitObjectWrapper<{a: string, b: number, c: number, d: number, e: number}>;

        result = _(obj).defaults<{a: string, b: number, c: number, d: number, e: number}>(s1, s2, s3, s4, s5);
    }

    {
        let result: _.LoDashExplicitObjectWrapper<Obj>;

        result = _(obj).chain().defaults();
    }

    {
        let result: _.LoDashExplicitObjectWrapper<{a: string}>;

        result = _(obj).chain().defaults<S1, {a: string}>(s1);
    }

    {
        let result: _.LoDashExplicitObjectWrapper<{a: string, b: number}>;

        result = _(obj).chain().defaults<S1, S2, {a: string, b: number}>(s1, s2);
    }

    {
        let result: _.LoDashExplicitObjectWrapper<{a: string, b: number, c: number}>;

        result = _(obj).chain().defaults<S1, S2, S3, {a: string, b: number, c: number}>(s1, s2, s3);
    }

    {
        let result: _.LoDashExplicitObjectWrapper<{a: string, b: number, c: number, d: number}>;

        result = _(obj).chain().defaults<S1, S2, S3, S4, {a: string, b: number, c: number, d: number}>(s1, s2, s3, s4);
    }

    {
        let result: _.LoDashExplicitObjectWrapper<{a: string, b: number, c: number, d: number, e: number}>;

        result = _(obj).chain().defaults<{a: string, b: number, c: number, d: number, e: number}>(s1, s2, s3, s4, s5);
    }
}

//_.defaultsDeep
interface DefaultsDeepResult {
    user: {
        name: string;
        age: number;
    }
}
var TestDefaultsDeepObject = {'user': {'name': 'barney'}};
var TestDefaultsDeepSource = {'user': {'name': 'fred', 'age': 36}};
result = <DefaultsDeepResult>_.defaultsDeep(TestDefaultsDeepObject, TestDefaultsDeepSource);
result = <DefaultsDeepResult>_(TestDefaultsDeepObject).defaultsDeep<DefaultsDeepResult>(TestDefaultsDeepSource).value();

// _.extend
module TestExtend {
    type Obj = {a: string};
    type S1 = {a: number};
    type S2 = {b: number};
    type S3 = {c: number};
    type S4 = {d: number};
    type S5 = {e: number};

    let obj: Obj;
    let s1: S1;
    let s2: S2;
    let s3: S3;
    let s4: S4;
    let s5: S5;

    let customizer: (objectValue: any, sourceValue: any, key?: string, object?: {}, source?: {}) => any;

    {
        let result: Obj;

        result = _.extend<Obj>(obj);
    }

    {
        let result: {a: number};

        result = _.extend<Obj, S1, Obj & S1>(obj, s1);
        result = _.extend<Obj, S1, Obj & S1>(obj, s1, customizer);
        result = _.extend<Obj, S1, Obj & S1>(obj, s1, customizer, any);
    }

    {
        let result: {a: number, b: number};

        result = _.extend<Obj, S1, S2, Obj & S1 & S2>(obj, s1, s2);
        result = _.extend<Obj, S1, S2, Obj & S1 & S2>(obj, s1, s2, customizer);
        result = _.extend<Obj, S1, S2, Obj & S1 & S2>(obj, s1, s2, customizer, any);
    }

    {
        let result: {a: number, b: number, c: number};

        result = _.extend<Obj, S1, S2, S3, Obj & S1 & S2 & S3>(obj, s1, s2, s3);
        result = _.extend<Obj, S1, S2, S3, Obj & S1 & S2 & S3>(obj, s1, s2, s3, customizer);
        result = _.extend<Obj, S1, S2, S3, Obj & S1 & S2 & S3>(obj, s1, s2, s3, customizer, any);
    }

    {
        let result: {a: number, b: number, c: number, d: number};

        result = _.extend<Obj, S1, S2, S3, S4, Obj & S1 & S2 & S3 & S4>(obj, s1, s2, s3, s4);
        result = _.extend<Obj, S1, S2, S3, S4, Obj & S1 & S2 & S3 & S4>(obj, s1, s2, s3, s4, customizer);
        result = _.extend<Obj, S1, S2, S3, S4, Obj & S1 & S2 & S3 & S4>(obj, s1, s2, s3, s4, customizer, any);
    }

    {
        let result: {a: number, b: number, c: number, d: number, e: number};

        result = _.extend<Obj, Obj & S1 & S2 & S3 & S4 & S5>(obj, s1, s2, s3, s4, s5);
        result = _.extend<Obj, Obj & S1 & S2 & S3 & S4 & S5>(obj, s1, s2, s3, s4, s5, customizer);
        result = _.extend<Obj, Obj & S1 & S2 & S3 & S4 & S5>(obj, s1, s2, s3, s4, s5, customizer, any);
    }

    {
        let result: _.LoDashImplicitObjectWrapper<Obj>;

        result = _(obj).extend();
    }

    {
        let result: _.LoDashImplicitObjectWrapper<{a: number}>;

        result = _(obj).extend<S1, Obj & S1>(s1);
        result = _(obj).extend<S1, Obj & S1>(s1, customizer);
        result = _(obj).extend<S1, Obj & S1>(s1, customizer, any);
    }

    {
        let result: _.LoDashImplicitObjectWrapper<{a: number, b: number}>;

        result = _(obj).extend<S1, S2, Obj & S1 & S2>(s1, s2);
        result = _(obj).extend<S1, S2, Obj & S1 & S2>(s1, s2, customizer);
        result = _(obj).extend<S1, S2, Obj & S1 & S2>(s1, s2, customizer, any);
    }

    {
        let result: _.LoDashImplicitObjectWrapper<{a: number, b: number, c: number}>;

        result = _(obj).extend<S1, S2, S3, Obj & S1 & S2 & S3>(s1, s2, s3);
        result = _(obj).extend<S1, S2, S3, Obj & S1 & S2 & S3>(s1, s2, s3, customizer);
        result = _(obj).extend<S1, S2, S3, Obj & S1 & S2 & S3>(s1, s2, s3, customizer, any);
    }

    {
        let result: _.LoDashImplicitObjectWrapper<{a: number, b: number, c: number, d: number}>;

        result = _(obj).extend<S1, S2, S3, S4, Obj & S1 & S2 & S3 & S4>(s1, s2, s3, s4);
        result = _(obj).extend<S1, S2, S3, S4, Obj & S1 & S2 & S3 & S4>(s1, s2, s3, s4, customizer);
        result = _(obj).extend<S1, S2, S3, S4, Obj & S1 & S2 & S3 & S4>(s1, s2, s3, s4, customizer, any);
    }

    {
        let result: _.LoDashImplicitObjectWrapper<{a: number, b: number, c: number, d: number, e: number}>;

        result = _(obj).extend<Obj & S1 & S2 & S3 & S4 & S5>(s1, s2, s3, s4, s5);
        result = _(obj).extend<Obj & S1 & S2 & S3 & S4 & S5>(s1, s2, s3, s4, s5, customizer);
        result = _(obj).extend<Obj & S1 & S2 & S3 & S4 & S5>(s1, s2, s3, s4, s5, customizer, any);
    }

    {
        let result: _.LoDashExplicitObjectWrapper<Obj>;

        result = _(obj).chain().extend();
    }

    {
        let result: _.LoDashExplicitObjectWrapper<{a: number}>;

        result = _(obj).chain().extend<S1, Obj & S1>(s1);
        result = _(obj).chain().extend<S1, Obj & S1>(s1, customizer);
        result = _(obj).chain().extend<S1, Obj & S1>(s1, customizer, any);
    }

    {
        let result: _.LoDashExplicitObjectWrapper<{a: number, b: number}>;

        result = _(obj).chain().extend<S1, S2, Obj & S1 & S2>(s1, s2);
        result = _(obj).chain().extend<S1, S2, Obj & S1 & S2>(s1, s2, customizer);
        result = _(obj).chain().extend<S1, S2, Obj & S1 & S2>(s1, s2, customizer, any);
    }

    {
        let result: _.LoDashExplicitObjectWrapper<{a: number, b: number, c: number}>;

        result = _(obj).chain().extend<S1, S2, S3, Obj & S1 & S2 & S3>(s1, s2, s3);
        result = _(obj).chain().extend<S1, S2, S3, Obj & S1 & S2 & S3>(s1, s2, s3, customizer);
        result = _(obj).chain().extend<S1, S2, S3, Obj & S1 & S2 & S3>(s1, s2, s3, customizer, any);
    }

    {
        let result: _.LoDashExplicitObjectWrapper<{a: number, b: number, c: number, d: number}>;

        result = _(obj).chain().extend<S1, S2, S3, S4, Obj & S1 & S2 & S3 & S4>(s1, s2, s3, s4);
        result = _(obj).chain().extend<S1, S2, S3, S4, Obj & S1 & S2 & S3 & S4>(s1, s2, s3, s4, customizer);
        result = _(obj).chain().extend<S1, S2, S3, S4, Obj & S1 & S2 & S3 & S4>(s1, s2, s3, s4, customizer, any);
    }

    {
        let result: _.LoDashExplicitObjectWrapper<{a: number, b: number, c: number, d: number, e: number}>;

        result = _(obj).chain().extend<Obj & S1 & S2 & S3 & S4 & S5>(s1, s2, s3, s4, s5);
        result = _(obj).chain().extend<Obj & S1 & S2 & S3 & S4 & S5>(s1, s2, s3, s4, s5, customizer);
        result = _(obj).chain().extend<Obj & S1 & S2 & S3 & S4 & S5>(s1, s2, s3, s4, s5, customizer, any);
    }
}

// _.findKey
module TestFindKey {
    {
        let predicateFn: (value: any, key?: string, object?: {}) => boolean;
        let result: string;

        result = _.findKey<{a: string;}>({a: ''});

        result = _.findKey<{a: string;}>({a: ''}, predicateFn);
        result = _.findKey<{a: string;}>({a: ''}, predicateFn, any);


        result = _.findKey<{a: string;}>({a: ''}, '');
        result = _.findKey<{a: string;}>({a: ''}, '', any);

        result = _.findKey<{a: number;}, {a: string;}>({a: ''}, {a: 42});

        result = _<{a: string;}>({a: ''}).findKey();

        result = _<{a: string;}>({a: ''}).findKey(predicateFn);
        result = _<{a: string;}>({a: ''}).findKey(predicateFn, any);


        result = _<{a: string;}>({a: ''}).findKey('');
        result = _<{a: string;}>({a: ''}).findKey('', any);

        result = _<{a: string;}>({a: ''}).findKey<{a: number;}>({a: 42});
    }

    {
        let predicateFn: (value: string, key?: string, collection?: _.Dictionary<string>) => boolean;
        let result: string;

        result = _.findKey<string, {a: string;}>({a: ''}, predicateFn);
        result = _.findKey<string, {a: string;}>({a: ''}, predicateFn, any);

        result = _<{a: string;}>({a: ''}).findKey<string>(predicateFn);
        result = _<{a: string;}>({a: ''}).findKey<string>(predicateFn, any);
    }

    {
        let predicateFn: (value: any, key?: string, object?: {}) => boolean;
        let result: _.LoDashExplicitWrapper<string>;

        result = _<{a: string;}>({a: ''}).chain().findKey();

        result = _<{a: string;}>({a: ''}).chain().findKey(predicateFn);
        result = _<{a: string;}>({a: ''}).chain().findKey(predicateFn, any);


        result = _<{a: string;}>({a: ''}).chain().findKey('');
        result = _<{a: string;}>({a: ''}).chain().findKey('', any);

        result = _<{a: string;}>({a: ''}).chain().findKey<{a: number;}>({a: 42});
    }

    {
        let predicateFn: (value: string, key?: string, collection?: _.Dictionary<string>) => boolean;
        let result: _.LoDashExplicitWrapper<string>;

        result = _<{a: string;}>({a: ''}).chain().findKey<string>(predicateFn);
        result = _<{a: string;}>({a: ''}).chain().findKey<string>(predicateFn, any);
    }
}

// _.findLastKey
module TestFindLastKey {
    {
        let predicateFn: (value: any, key?: string, object?: {}) => boolean;
        let result: string;

        result = _.findLastKey<{a: string;}>({a: ''});

        result = _.findLastKey<{a: string;}>({a: ''}, predicateFn);
        result = _.findLastKey<{a: string;}>({a: ''}, predicateFn, any);


        result = _.findLastKey<{a: string;}>({a: ''}, '');
        result = _.findLastKey<{a: string;}>({a: ''}, '', any);

        result = _.findLastKey<{a: number;}, {a: string;}>({a: ''}, {a: 42});

        result = _<{a: string;}>({a: ''}).findLastKey();

        result = _<{a: string;}>({a: ''}).findLastKey(predicateFn);
        result = _<{a: string;}>({a: ''}).findLastKey(predicateFn, any);


        result = _<{a: string;}>({a: ''}).findLastKey('');
        result = _<{a: string;}>({a: ''}).findLastKey('', any);

        result = _<{a: string;}>({a: ''}).findLastKey<{a: number;}>({a: 42});
    }

    {
        let predicateFn: (value: string, key?: string, collection?: _.Dictionary<string>) => boolean;
        let result: string;

        result = _.findLastKey<string, {a: string;}>({a: ''}, predicateFn);
        result = _.findLastKey<string, {a: string;}>({a: ''}, predicateFn, any);

        result = _<{a: string;}>({a: ''}).findLastKey<string>(predicateFn);
        result = _<{a: string;}>({a: ''}).findLastKey<string>(predicateFn, any);
    }

    {
        let predicateFn: (value: any, key?: string, object?: {}) => boolean;
        let result: _.LoDashExplicitWrapper<string>;

        result = _<{a: string;}>({a: ''}).chain().findLastKey();

        result = _<{a: string;}>({a: ''}).chain().findLastKey(predicateFn);
        result = _<{a: string;}>({a: ''}).chain().findLastKey(predicateFn, any);


        result = _<{a: string;}>({a: ''}).chain().findLastKey('');
        result = _<{a: string;}>({a: ''}).chain().findLastKey('', any);

        result = _<{a: string;}>({a: ''}).chain().findLastKey<{a: number;}>({a: 42});
    }

    {
        let predicateFn: (value: string, key?: string, collection?: _.Dictionary<string>) => boolean;
        let result: _.LoDashExplicitWrapper<string>;

        result = _<{a: string;}>({a: ''}).chain().findLastKey<string>(predicateFn);
        result = _<{a: string;}>({a: ''}).chain().findLastKey<string>(predicateFn, any);
    }
}

// _.forIn
module TestForIn {
    type SampleObject = {a: number; b: string; c: boolean;};

    let dictionary: _.Dictionary<number>;
    let dictionaryIterator: (value: number, key: string, collection: _.Dictionary<number>) => any;

    let object: SampleObject;
    let objectIterator: (element: any, key?: string, collection?: any) => any;

    {
        let result: _.Dictionary<number>;

        result = _.forIn<number>(dictionary);
        result = _.forIn<number>(dictionary, dictionaryIterator);
        result = _.forIn<number>(dictionary, dictionaryIterator, any);
    }

    {
        let result: SampleObject;

        result = _.forIn<SampleObject>(object);
        result = _.forIn<SampleObject>(object, objectIterator);
        result = _.forIn<SampleObject>(object, objectIterator, any);
    }

    {
        let result: _.LoDashImplicitObjectWrapper<_.Dictionary<number>>;

        result = _(dictionary).forIn<number>();
        result = _(dictionary).forIn<number>(dictionaryIterator);
        result = _(dictionary).forIn<number>(dictionaryIterator, any);
    }

    {
        let result: _.LoDashExplicitObjectWrapper<_.Dictionary<number>>;

        result = _(dictionary).chain().forIn<number>();
        result = _(dictionary).chain().forIn<number>(dictionaryIterator);
        result = _(dictionary).chain().forIn<number>(dictionaryIterator, any);
    }
}

// _.forInRight
module TestForInRight {
    type SampleObject = {a: number; b: string; c: boolean;};

    let dictionary: _.Dictionary<number>;
    let dictionaryIterator: (value: number, key: string, collection: _.Dictionary<number>) => any;

    let object: SampleObject;
    let objectIterator: (element: any, key?: string, collection?: any) => any;

    {
        let result: _.Dictionary<number>;

        result = _.forInRight<number>(dictionary);
        result = _.forInRight<number>(dictionary, dictionaryIterator);
        result = _.forInRight<number>(dictionary, dictionaryIterator, any);
    }

    {
        let result: SampleObject;

        result = _.forInRight<SampleObject>(object);
        result = _.forInRight<SampleObject>(object, objectIterator);
        result = _.forInRight<SampleObject>(object, objectIterator, any);
    }

    {
        let result: _.LoDashImplicitObjectWrapper<_.Dictionary<number>>;

        result = _(dictionary).forInRight<number>();
        result = _(dictionary).forInRight<number>(dictionaryIterator);
        result = _(dictionary).forInRight<number>(dictionaryIterator, any);
    }

    {
        let result: _.LoDashExplicitObjectWrapper<_.Dictionary<number>>;

        result = _(dictionary).chain().forInRight<number>();
        result = _(dictionary).chain().forInRight<number>(dictionaryIterator);
        result = _(dictionary).chain().forInRight<number>(dictionaryIterator, any);
    }
}

// _.forOwn
module TestForOwn {
    type SampleObject = {a: number; b: string; c: boolean;};

    let dictionary: _.Dictionary<number>;
    let dictionaryIterator: (value: number, key: string, collection: _.Dictionary<number>) => any;

    let object: SampleObject;
    let objectIterator: (element: any, key?: string, collection?: any) => any;

    {
        let result: _.Dictionary<number>;

        result = _.forOwn<number>(dictionary);
        result = _.forOwn<number>(dictionary, dictionaryIterator);
        result = _.forOwn<number>(dictionary, dictionaryIterator, any);
    }

    {
        let result: SampleObject;

        result = _.forOwn<SampleObject>(object);
        result = _.forOwn<SampleObject>(object, objectIterator);
        result = _.forOwn<SampleObject>(object, objectIterator, any);
    }

    {
        let result: _.LoDashImplicitObjectWrapper<_.Dictionary<number>>;

        result = _(dictionary).forOwn<number>();
        result = _(dictionary).forOwn<number>(dictionaryIterator);
        result = _(dictionary).forOwn<number>(dictionaryIterator, any);
    }

    {
        let result: _.LoDashExplicitObjectWrapper<_.Dictionary<number>>;

        result = _(dictionary).chain().forOwn<number>();
        result = _(dictionary).chain().forOwn<number>(dictionaryIterator);
        result = _(dictionary).chain().forOwn<number>(dictionaryIterator, any);
    }
}

// _.forOwnRight
module TestForOwnRight {
    type SampleObject = {a: number; b: string; c: boolean;};

    let dictionary: _.Dictionary<number>;
    let dictionaryIterator: (value: number, key: string, collection: _.Dictionary<number>) => any;

    let object: SampleObject;
    let objectIterator: (element: any, key?: string, collection?: any) => any;

    {
        let result: _.Dictionary<number>;

        result = _.forOwnRight<number>(dictionary);
        result = _.forOwnRight<number>(dictionary, dictionaryIterator);
        result = _.forOwnRight<number>(dictionary, dictionaryIterator, any);
    }

    {
        let result: SampleObject;

        result = _.forOwnRight<SampleObject>(object);
        result = _.forOwnRight<SampleObject>(object, objectIterator);
        result = _.forOwnRight<SampleObject>(object, objectIterator, any);
    }

    {
        let result: _.LoDashImplicitObjectWrapper<_.Dictionary<number>>;

        result = _(dictionary).forOwnRight<number>();
        result = _(dictionary).forOwnRight<number>(dictionaryIterator);
        result = _(dictionary).forOwnRight<number>(dictionaryIterator, any);
    }

    {
        let result: _.LoDashExplicitObjectWrapper<_.Dictionary<number>>;

        result = _(dictionary).chain().forOwnRight<number>();
        result = _(dictionary).chain().forOwnRight<number>(dictionaryIterator);
        result = _(dictionary).chain().forOwnRight<number>(dictionaryIterator, any);
    }
}

// _.functions
module TestFunctions {
    type SampleObject = {a: number; b: string; c: boolean;};

    let object: SampleObject;

    {
        let result: string[];

        result = _.functions<SampleObject>(object);
    }

    {
        let result: _.LoDashImplicitArrayWrapper<string>;

        result = _(object).functions();
    }

    {
        let result: _.LoDashExplicitArrayWrapper<string>;

        result = _(object).chain().functions();
    }
}

// _.functionsIn
module TestFunctionsIn {
    type SampleObject = {a: number; b: string; c: boolean;};

    let object: SampleObject;

    {
        let result: string[];

        result = _.functionsIn<SampleObject>(object);
    }

    {
        let result: _.LoDashImplicitArrayWrapper<string>;

        result = _(object).functionsIn();
    }

    {
        let result: _.LoDashExplicitArrayWrapper<string>;

        result = _(object).chain().functionsIn();
    }
}

// _.get
result = <number>_.get<number>({ 'a': [{ 'b': { 'c': 3 } }] }, 'a[0].b.c');

{
    let result: TResult;
    result = _.get<TResult>({}, '');
    result = _.get<TResult>({}, 42);
    result = _.get<TResult>({}, true);
    result = _.get<TResult>({}, ['', 42, true]);
    result = _({}).get<TResult>('');
    result = _({}).get<TResult>(42);
    result = _({}).get<TResult>(true);
    result = _({}).get<TResult>(['', 42, true]);
}

// _.has
module TestHas {
    type SampleObject = {a: number; b: string; c: boolean;};

    let object: SampleObject;

    {
        let result: boolean;

        result = _.has<SampleObject>(object, '');
        result = _.has<SampleObject>(object, 42);
        result = _.has<SampleObject>(object, true);
        result = _.has<SampleObject>(object, ['', 42, true]);

        result = _(object).has('');
        result = _(object).has(42);
        result = _(object).has(true);
        result = _(object).has(['', 42, true]);
    }

    {
        let result: _.LoDashExplicitWrapper<boolean>;

        result = _(object).chain().has('');
        result = _(object).chain().has(42);
        result = _(object).chain().has(true);
        result = _(object).chain().has(['', 42, true]);
    }
}

// _.hasIn
module TestHasIn {
    type SampleObject = {a: number; b: string; c: boolean;};

    let object: SampleObject;

    {
        let result: boolean;

        result = _.hasIn<SampleObject>(object, '');
        result = _.hasIn<SampleObject>(object, 42);
        result = _.hasIn<SampleObject>(object, true);
        result = _.hasIn<SampleObject>(object, ['', 42, true]);

        result = _(object).hasIn('');
        result = _(object).hasIn(42);
        result = _(object).hasIn(true);
        result = _(object).hasIn(['', 42, true]);
    }

    {
        let result: _.LoDashExplicitWrapper<boolean>;

        result = _(object).chain().hasIn('');
        result = _(object).chain().hasIn(42);
        result = _(object).chain().hasIn(true);
        result = _(object).chain().hasIn(['', 42, true]);
    }
}

// _.invert
module TestInvert {
    {
        let result: TResult;

        result = _.invert<Object, TResult>({});
        result = _.invert<Object, TResult>({}, true);

        result = _.invert<TResult>({});
        result = _.invert<TResult>({}, true);
    }

    {
        let result: _.LoDashImplicitObjectWrapper<TResult>;

        result = _({}).invert<TResult>();
        result = _({}).invert<TResult>(true);
    }

    {
        let result: _.LoDashExplicitObjectWrapper<TResult>;

        result = _({}).chain().invert<TResult>();
        result = _({}).chain().invert<TResult>(true);
    }
}

// _.invertBy
namespace TestInvertBy {
    let array: ({a: number;})[];
    let list: _.List<{a: number;}>;
    let dictionary: _.Dictionary<{a: number;}>;
    let numericDictionary: _.NumericDictionary<{a: number;}>;

    let stringIterator: (value: string) => any;
    let arrayIterator: (value: {a: number;}) => any;
    let listIterator: (value: {a: number;}) => any;
    let dictionaryIterator: (value: {a: number;}) => any;
    let numericDictionaryIterator: (value: {a: number;}) => any;

    {
        let result: _.Dictionary<string[]>;

        result = _.invertBy('foo');
        result = _.invertBy('foo', stringIterator);

        result = _.invertBy(array);
        result = _.invertBy<{a: number;}>(array, 'a');
        result = _.invertBy<{a: number;}>(array, arrayIterator);
        result = _.invertBy<{a: number;}>(array, {a: 1});

        result = _.invertBy(list);
        result = _.invertBy<{a: number;}>(list, 'a');
        result = _.invertBy<{a: number;}>(list, listIterator);
        result = _.invertBy<{a: number;}>(list, {a: 1});

        result = _.invertBy(dictionary);
        result = _.invertBy<{a: number;}>(dictionary, 'a');
        result = _.invertBy<{a: number;}>(dictionary, dictionaryIterator);
        result = _.invertBy<{a: number;}>(dictionary, {a: 1});

        result = _.invertBy(numericDictionary);
        result = _.invertBy<{a: number;}>(numericDictionary, 'a');
        result = _.invertBy<{a: number;}>(numericDictionary, numericDictionaryIterator);
        result = _.invertBy<{a: number;}>(numericDictionary, {a: 1});
    }

    {
        let result: _.LoDashImplicitObjectWrapper<_.Dictionary<string[]>>;

        result = _('foo').invertBy();
        result = _('foo').invertBy(stringIterator);

        result = _(array).invertBy();
        result = _(array).invertBy('a');
        result = _(array).invertBy(arrayIterator);
        result = _(array).invertBy({a: 1});

        result = _(list).invertBy();
        result = _(list).invertBy('a');
        result = _(list).invertBy(listIterator);
        result = _(list).invertBy<{a: number;}>({a: 1});

        result = _(dictionary).invertBy();
        result = _(dictionary).invertBy('a');
        result = _(dictionary).invertBy(dictionaryIterator);
        result = _(dictionary).invertBy<{a: number;}>({a: 1});

        result = _(numericDictionary).invertBy();
        result = _(numericDictionary).invertBy('a');
        result = _(numericDictionary).invertBy(numericDictionaryIterator);
        result = _(numericDictionary).invertBy<{a: number;}>({a: 1});
    }

    {
        let result: _.LoDashExplicitObjectWrapper<_.Dictionary<string[]>>;

        result = _('foo').chain().invertBy();
        result = _('foo').chain().invertBy(stringIterator);

        result = _(array).chain().invertBy();
        result = _(array).chain().invertBy('a');
        result = _(array).chain().invertBy(arrayIterator);
        result = _(array).chain().invertBy({a: 1});

        result = _(list).chain().invertBy();
        result = _(list).chain().invertBy('a');
        result = _(list).chain().invertBy(listIterator);
        result = _(list).chain().invertBy<{a: number;}>({a: 1});

        result = _(dictionary).chain().invertBy();
        result = _(dictionary).chain().invertBy('a');
        result = _(dictionary).chain().invertBy(dictionaryIterator);
        result = _(dictionary).chain().invertBy<{a: number;}>({a: 1});

        result = _(numericDictionary).chain().invertBy();
        result = _(numericDictionary).chain().invertBy('a');
        result = _(numericDictionary).chain().invertBy(numericDictionaryIterator);
        result = _(numericDictionary).chain().invertBy<{a: number;}>({a: 1});
    }
}

// _.keys
module TestKeys {
    let object: _.Dictionary<any>;

    {
        let result: string[];

        result = _.keys(object);
    }

    {
        let result: _.LoDashImplicitArrayWrapper<string>;

        result = _(object).keys();
    }

    {
        let result: _.LoDashExplicitArrayWrapper<string>;

        result = _(object).chain().keys();
    }
}

// _.keysIn
module TestKeysIn {
    let object: _.Dictionary<any>;

    {
        let result: string[];

        result = _.keysIn(object);
    }

    {
        let result: _.LoDashImplicitArrayWrapper<string>;

        result = _(object).keysIn();
    }

    {
        let result: _.LoDashExplicitArrayWrapper<string>;

        result = _(object).chain().keysIn();
    }
}

// _.mapKeys
module TestMapKeys {
    let array: TResult[];
    let list: _.List<TResult>;
    let dictionary: _.Dictionary<TResult>;

    let listIterator: (value: TResult, index: number, collection: _.List<TResult>) => string;
    let dictionaryIterator: (value: TResult, key: string, collection: _.Dictionary<TResult>) => string;

    {
        let result: _.Dictionary<TResult>;

        result = _.mapKeys<TResult, string>(array);
        result = _.mapKeys<TResult, string>(array, listIterator);
        result = _.mapKeys<TResult, string>(array, listIterator, any);
        result = _.mapKeys<TResult>(array, '');
        result = _.mapKeys<TResult>(array, '', any);
        result = _.mapKeys<TResult, {}>(array, {});

        result = _.mapKeys<TResult, string>(list);
        result = _.mapKeys<TResult, string>(list, listIterator);
        result = _.mapKeys<TResult, string>(list, listIterator, any);
        result = _.mapKeys<TResult>(list, '');
        result = _.mapKeys<TResult>(list, '', any);
        result = _.mapKeys<TResult, {}>(list, {});

        result = _.mapKeys<TResult, string>(dictionary);
        result = _.mapKeys<TResult, string>(dictionary, dictionaryIterator);
        result = _.mapKeys<TResult, string>(dictionary, dictionaryIterator, any);
        result = _.mapKeys<TResult>(dictionary, '');
        result = _.mapKeys<TResult>(dictionary, '', any);
        result = _.mapKeys<TResult, {}>(dictionary, {});
    }

    {
        let result: _.LoDashImplicitObjectWrapper<_.Dictionary<TResult>>;

        result = _(array).mapKeys<string>();
        result = _(array).mapKeys<string>(listIterator);
        result = _(array).mapKeys<string>(listIterator, any);
        result = _(array).mapKeys('');
        result = _(array).mapKeys('', any);
        result = _(array).mapKeys<{}>({});

        result = _(list).mapKeys<TResult, string>();
        result = _(list).mapKeys<TResult, string>(listIterator);
        result = _(list).mapKeys<TResult, string>(listIterator, any);
        result = _(list).mapKeys<TResult>('');
        result = _(list).mapKeys<TResult>('', any);
        result = _(list).mapKeys<TResult, {}>({});

        result = _(dictionary).mapKeys<TResult, string>();
        result = _(dictionary).mapKeys<TResult, string>(dictionaryIterator);
        result = _(dictionary).mapKeys<TResult, string>(dictionaryIterator, any);
        result = _(dictionary).mapKeys<TResult>('');
        result = _(dictionary).mapKeys<TResult>('', any);
        result = _(dictionary).mapKeys<TResult, {}>({});
    }

    {
        let result: _.LoDashExplicitObjectWrapper<_.Dictionary<TResult>>;

        result = _(array).chain().mapKeys<string>();
        result = _(array).chain().mapKeys<string>(listIterator);
        result = _(array).chain().mapKeys<string>(listIterator, any);
        result = _(array).chain().mapKeys('');
        result = _(array).chain().mapKeys('', any);
        result = _(array).chain().mapKeys<{}>({});

        result = _(list).chain().mapKeys<TResult, string>();
        result = _(list).chain().mapKeys<TResult, string>(listIterator);
        result = _(list).chain().mapKeys<TResult, string>(listIterator, any);
        result = _(list).chain().mapKeys<TResult>('');
        result = _(list).chain().mapKeys<TResult>('', any);
        result = _(list).chain().mapKeys<TResult, {}>({});

        result = _(dictionary).chain().mapKeys<TResult, string>();
        result = _(dictionary).chain().mapKeys<TResult, string>(dictionaryIterator);
        result = _(dictionary).chain().mapKeys<TResult, string>(dictionaryIterator, any);
        result = _(dictionary).chain().mapKeys<TResult>('');
        result = _(dictionary).chain().mapKeys<TResult>('', any);
        result = _(dictionary).chain().mapKeys<TResult, {}>({});
    }
}

// _.merge
module TestMerge {
    type InitialValue = { a : number };
    type MergingValue = { b : string };

    var initialValue  = { a : 1 };
    var mergingValue  = { b : "hi" };

    type ExpectedResult = { a: number, b: string };
    let result: ExpectedResult;

    // Test for basic merging

    result = _.merge(initialValue, mergingValue);

    result = _.merge(initialValue, {}, mergingValue);

    result = _.merge(initialValue, {}, {}, mergingValue);

    result = _.merge(initialValue, {}, {}, {}, mergingValue);

    // Once we get to the varargs version, you have to specify the result explicitly
    result = _.merge<ExpectedResult>(initialValue, {}, {}, {}, {}, mergingValue);


    type ComplicatedExpectedType = { a: number, b: string, c: {}, d: number[], e: boolean };

    var complicatedResult: ComplicatedExpectedType = _.merge({ a: 1 },
                                                             { b: "string" },
                                                             { c: {} },
                                                             { d: [1] },
                                                             { e: true });
    // Test for type overriding

    type ExpectedTypeAfterOverriding = { a: boolean };

    var overriddenResult: ExpectedTypeAfterOverriding = _.merge({ a: 1 },
                                                                { a: "string" },
                                                                { a: {} },
                                                                { a: [1] },
                                                                { a: true });

    // Tests for basic chaining with merge

    result = _(initialValue).merge(mergingValue).value();

    result = _(initialValue).merge({}, mergingValue).value();

    result = _(initialValue).merge({}, {}, mergingValue).value();

    result = _(initialValue).merge({}, {}, {}, mergingValue).value();

    // Once we get to the varargs version, you have to specify the result explicitly
    result = _(initialValue).merge<ExpectedResult>({}, {}, {}, {}, mergingValue).value();

    // Test complex multiple combinations with chaining

    var complicatedResult: ComplicatedExpectedType = _({ a: 1 }).merge({ b: "string" },
                                                                       { c: {} },
                                                                       { d: [1] },
                                                                       { e: true }).value();

    // Test for type overriding with chaining

    var overriddenResult: ExpectedTypeAfterOverriding = _({ a: 1 }).merge({ a: "string" },
                                                                          { a: {} },
                                                                          { a: [1] },
                                                                          { a: true }).value();

    {
        let result: _.LoDashExplicitObjectWrapper<ExpectedResult>;
        // result = _(initialValue).chain().merge(mergingValue);
        // result = _(initialValue).chain().merge({}, mergingValue);
        // result = _(initialValue).chain().merge({}, {}, mergingValue);
        // result = _(initialValue).chain().merge({}, {}, {}, mergingValue);
        // result = _(initialValue).chain().merge<ExpectedResult>({}, {}, {}, {}, mergingValue);
    }

    {
        let result: _.LoDashExplicitObjectWrapper<ComplicatedExpectedType>;

        //result = _({ a: 1 }).chain().merge({ b: "string" }, { c: {} }, { d: [1] }, { e: true });
    }

    {
        let result: _.LoDashExplicitObjectWrapper<ExpectedTypeAfterOverriding>;

        //result = _({ a: 1 }).chain().merge({ a: "string" }, { a: {} }, { a: [1] }, { a: true });
    }
}

// _.mergeWith
module TestMergeWith {
    type InitialValue = { a : number };
    type MergingValue = { b : string };

    var initialValue  = { a : 1 };
    var mergingValue  = { b : "hi" };

    type ExpectedResult = { a: number, b: string };
    let result: ExpectedResult;

    let customizer: (value: any, srcValue: any, key?: string, object?: InitialValue, source?: MergingValue) => any;

    // Test for basic merging
    result = _.mergeWith(initialValue, mergingValue, customizer);
    result = _.mergeWith(initialValue, {}, mergingValue, customizer);
    result = _.mergeWith(initialValue, {}, {}, mergingValue, customizer);
    result = _.mergeWith(initialValue, {}, {}, {}, mergingValue, customizer);

    // Once we get to the varargs version, you have to specify the result explicitl
    result = _.mergeWith<ExpectedResult>(initialValue, {}, {}, {}, {}, mergingValue, customizer);

    // Tests for basic chaining with mergeWith
    result = _(initialValue).mergeWith(mergingValue, customizer).value();
    result = _(initialValue).mergeWith({}, mergingValue, customizer).value();
    result = _(initialValue).mergeWith({}, {}, mergingValue, customizer).value();
    result = _(initialValue).mergeWith({}, {}, {}, mergingValue, customizer).value();

    // Once we get to the varargs version, you have to specify the result explicitl
    result = _(initialValue).mergeWith<ExpectedResult>({}, {}, {}, {}, mergingValue, customizer).value();
}

// _.omit
module TestOmit {
    let predicate: (element: any, key: string, collection: any) => boolean;

    {
        let result: TResult;

        result = _.omit<TResult, Object>({}, 'a');
        result = _.omit<TResult, Object>({}, 0, 'a');
        result = _.omit<TResult, Object>({}, true, 0, 'a');
        result = _.omit<TResult, Object>({}, ['b', 1, false], true, 0, 'a');
    }

    {
        let result: _.LoDashImplicitObjectWrapper<TResult>;

        result = _({}).omit<TResult>('a');
        result = _({}).omit<TResult>(0, 'a');
        result = _({}).omit<TResult>(true, 0, 'a');
        result = _({}).omit<TResult>(['b', 1, false], true, 0, 'a');
    }

    {
        let result: _.LoDashExplicitObjectWrapper<TResult>;

        result = _({}).chain().omit<TResult>('a');
        result = _({}).chain().omit<TResult>(0, 'a');
        result = _({}).chain().omit<TResult>(true, 0, 'a');
        result = _({}).chain().omit<TResult>(['b', 1, false], true, 0, 'a');
    }
}

// _.omitBy
module TestOmitBy {
    let predicate: (element: any, key: string, collection: any) => boolean;

    {
        let result: TResult;

        result = _.omitBy<TResult, Object>({}, predicate);
    }

    {
        let result: _.LoDashImplicitObjectWrapper<TResult>;

        result = _({}).omitBy<TResult>(predicate);
    }

    {
        let result: _.LoDashExplicitObjectWrapper<TResult>;

        result = _({}).chain().omitBy<TResult>(predicate);
    }
}

// _.pick
module TestPick {
    let predicate: (element: any, key: string, collection: any) => boolean;

    {
        let result: TResult;

        result = _.pick<TResult, Object>({}, 'a');
        result = _.pick<TResult, Object>({}, 0, 'a');
        result = _.pick<TResult, Object>({}, true, 0, 'a');
        result = _.pick<TResult, Object>({}, ['b', 1, false], true, 0, 'a');
    }

    {
        let result: _.LoDashImplicitObjectWrapper<TResult>;

        result = _({}).pick<TResult>('a');
        result = _({}).pick<TResult>(0, 'a');
        result = _({}).pick<TResult>(true, 0, 'a');
        result = _({}).pick<TResult>(['b', 1, false], true, 0, 'a');
    }

    {
        let result: _.LoDashExplicitObjectWrapper<TResult>;

        result = _({}).chain().pick<TResult>('a');
        result = _({}).chain().pick<TResult>(0, 'a');
        result = _({}).chain().pick<TResult>(true, 0, 'a');
        result = _({}).chain().pick<TResult>(['b', 1, false], true, 0, 'a');
    }
}

// _.pickBy
module TestPickBy {
    let predicate: (element: any, key: string, collection: any) => boolean;

    {
        let result: TResult;

        result = _.pickBy<TResult, Object>({}, predicate);
    }

    {
        let result: _.LoDashImplicitObjectWrapper<TResult>;

        result = _({}).pickBy<TResult>(predicate);
    }

    {
        let result: _.LoDashExplicitObjectWrapper<TResult>;

        result = _({}).chain().pickBy<TResult>(predicate);
    }
}

// _.result
{
    let testResultPath: number|string|boolean|Array<number|string|boolean>;
    let testResultDefaultValue: TResult;
    let result: TResult;
    result = _.result<{}, TResult>({}, testResultPath);
    result = _.result<{}, TResult>({}, testResultPath, testResultDefaultValue);
    result = _({}).result<TResult>(testResultPath);
    result = _({}).result<TResult>(testResultPath, testResultDefaultValue);
}

// _.set
module TestSet {
    type SampleObject = {a: {}};
    type SampleResult = {a: {b: number[]}};

    let object: SampleObject;
    let value: number;

    {
        let result: SampleResult;

        result = _.set<SampleResult>(object, 'a.b[1]', value);
        result = _.set<SampleResult>(object, ['a', 'b', 1], value);

        result = _.set<number, SampleResult>(object, 'a.b[1]', value);
        result = _.set<number, SampleResult>(object, ['a', 'b', 1], value);

        result = _.set<SampleObject, number, SampleResult>(object, 'a.b[1]', value);
        result = _.set<SampleObject, number, SampleResult>(object, ['a', 'b', 1], value);
    }

    {
        let result: _.LoDashImplicitObjectWrapper<SampleResult>;

        result = _(object).set<SampleResult>('a.b[1]', value);
        result = _(object).set<SampleResult>(['a', 'b', 1], value);

        result = _(object).set<number, SampleResult>('a.b[1]', value);
        result = _(object).set<number, SampleResult>(['a', 'b', 1], value);
    }

    {
        let result: _.LoDashExplicitObjectWrapper<SampleResult>;

        result = _(object).chain().set<SampleResult>('a.b[1]', value);
        result = _(object).chain().set<SampleResult>(['a', 'b', 1], value);

        result = _(object).chain().set<number, SampleResult>('a.b[1]', value);
        result = _(object).chain().set<number, SampleResult>(['a', 'b', 1], value);
    }
}

// _.setWith
module TestSetWith {
    type SampleObject = {a: {}};
    type SampleResult = {a: {b: number[]}};

    let object: SampleObject;
    let value: number;
    let customizer: (value: any, key: string, object: SampleObject) => number;

    {
        let result: SampleResult;

        result = _.setWith<SampleResult>(object, 'a.b[1]', value);
        result = _.setWith<SampleResult>(object, 'a.b[1]', value, customizer);
        result = _.setWith<SampleResult>(object, ['a', 'b', 1], value);
        result = _.setWith<SampleResult>(object, ['a', 'b', 1], value, customizer);

        result = _.setWith<number, SampleResult>(object, 'a.b[1]', value);
        result = _.setWith<number, SampleResult>(object, 'a.b[1]', value, customizer);
        result = _.setWith<number, SampleResult>(object, ['a', 'b', 1], value);
        result = _.setWith<number, SampleResult>(object, ['a', 'b', 1], value, customizer);

        result = _.setWith<SampleObject, number, SampleResult>(object, 'a.b[1]', value);
        result = _.setWith<SampleObject, number, SampleResult>(object, 'a.b[1]', value, customizer);
        result = _.setWith<SampleObject, number, SampleResult>(object, ['a', 'b', 1], value);
        result = _.setWith<SampleObject, number, SampleResult>(object, ['a', 'b', 1], value, customizer);
    }

    {
        let result: _.LoDashImplicitObjectWrapper<SampleResult>;

        result = _(object).setWith<SampleResult>('a.b[1]', value);
        result = _(object).setWith<SampleResult>('a.b[1]', value, customizer);
        result = _(object).setWith<SampleResult>(['a', 'b', 1], value);
        result = _(object).setWith<SampleResult>(['a', 'b', 1], value, customizer);

        result = _(object).setWith<number, SampleResult>('a.b[1]', value);
        result = _(object).setWith<number, SampleResult>('a.b[1]', value, customizer);
        result = _(object).setWith<number, SampleResult>(['a', 'b', 1], value);
        result = _(object).setWith<number, SampleResult>(['a', 'b', 1], value, customizer);
    }

    {
        let result: _.LoDashExplicitObjectWrapper<SampleResult>;

        result = _(object).chain().setWith<SampleResult>('a.b[1]', value);
        result = _(object).chain().setWith<SampleResult>('a.b[1]', value, customizer);
        result = _(object).chain().setWith<SampleResult>(['a', 'b', 1], value);
        result = _(object).chain().setWith<SampleResult>(['a', 'b', 1], value, customizer);

        result = _(object).chain().setWith<number, SampleResult>('a.b[1]', value);
        result = _(object).chain().setWith<number, SampleResult>('a.b[1]', value, customizer);
        result = _(object).chain().setWith<number, SampleResult>(['a', 'b', 1], value);
        result = _(object).chain().setWith<number, SampleResult>(['a', 'b', 1], value, customizer);
    }
}

// _.toPairs
namespace TestToPairs {
    let object: _.Dictionary<string>;

    {
        let result: any[][];

        result = _.toPairs<_.Dictionary<string>>(object);
    }

    {
        let result: string[][];

        result = _.toPairs<_.Dictionary<string>, string>(object);
    }

    {
        let result: _.LoDashImplicitArrayWrapper<string[]>;

        result = _(object).toPairs<string>();
    }

    {
        let result: _.LoDashImplicitArrayWrapper<any[]>;

        result = _(object).toPairs();
    }

    {
        let result: _.LoDashExplicitArrayWrapper<string[]>;

        result = _(object).chain().toPairs<string>();
    }

    {
        let result: _.LoDashExplicitArrayWrapper<any[]>;

        result = _(object).chain().toPairs();
    }
}

// _.toPairsIn
namespace TestToPairsIn {
    let object: _.Dictionary<string>;

    {
        let result: any[][];

        result = _.toPairsIn<_.Dictionary<string>>(object);
    }

    {
        let result: string[][];

        result = _.toPairsIn<_.Dictionary<string>, string>(object);
    }

    {
        let result: _.LoDashImplicitArrayWrapper<string[]>;

        result = _(object).toPairsIn<string>();
    }

    {
        let result: _.LoDashImplicitArrayWrapper<any[]>;

        result = _(object).toPairsIn();
    }

    {
        let result: _.LoDashExplicitArrayWrapper<string[]>;

        result = _(object).chain().toPairsIn<string>();
    }

    {
        let result: _.LoDashExplicitArrayWrapper<any[]>;

        result = _(object).chain().toPairs();
    }
}

// _.transform
module TestTransform {
    let array: number[];
    let dictionary: _.Dictionary<number>;

    {
        let iterator: (acc: TResult[], curr: number, index?: number, arr?: number[]) => void;
        let accumulator: TResult[];
        let result: TResult[];

        result = _.transform<number, TResult>(array);
        result = _.transform<number, TResult>(array, iterator);
        result = _.transform<number, TResult>(array, iterator, accumulator);
        result = _.transform<number, TResult>(array, iterator, accumulator, any);

        result = _<number>(array).transform<TResult>().value();
        result = _<number>(array).transform<TResult>(iterator).value();
        result = _<number>(array).transform<TResult>(iterator, accumulator).value();
        result = _<number>(array).transform<TResult>(iterator, accumulator, any).value();
    }

    {
        let iterator: (acc: _.Dictionary<TResult>, curr: number, index?: number, arr?: number[]) => void;
        let accumulator: _.Dictionary<TResult>;
        let result: _.Dictionary<TResult>;

        result = _.transform<number, TResult>(array, iterator);
        result = _.transform<number, TResult>(array, iterator, accumulator);
        result = _.transform<number, TResult>(array, iterator, accumulator, any);

        result = _<number>(array).transform<TResult>(iterator).value();
        result = _<number>(array).transform<TResult>(iterator, accumulator).value();
        result = _<number>(array).transform<TResult>(iterator, accumulator, any).value();
    }

    {
        let iterator: (acc: _.Dictionary<TResult>, curr: number, key?: string, dict?: _.Dictionary<number>) => void;
        let accumulator: _.Dictionary<TResult>;
        let result: _.Dictionary<TResult>;

        result = _.transform<number, TResult>(dictionary);
        result = _.transform<number, TResult>(dictionary, iterator);
        result = _.transform<number, TResult>(dictionary, iterator, accumulator);
        result = _.transform<number, TResult>(dictionary, iterator, accumulator, any);

        result = _(dictionary).transform<number, TResult>().value();
        result = _(dictionary).transform<number, TResult>(iterator).value();
        result = _(dictionary).transform<number, TResult>(iterator, accumulator).value();
        result = _(dictionary).transform<number, TResult>(iterator, accumulator, any).value();
    }

    {
        let iterator: (acc: TResult[], curr: number, key?: string, dict?: _.Dictionary<number>) => void;
        let accumulator: TResult[];
        let result: TResult[];

        result = _.transform<number, TResult>(dictionary, iterator);
        result = _.transform<number, TResult>(dictionary, iterator, accumulator);
        result = _.transform<number, TResult>(dictionary, iterator, accumulator, any);

        result = _(dictionary).transform<number, TResult>(iterator).value();
        result = _(dictionary).transform<number, TResult>(iterator, accumulator).value();
        result = _(dictionary).transform<number, TResult>(iterator, accumulator, any).value();
    }
}

// _.unset
namespace TestUnset {
    type SampleObject = {a: {b: string; c: boolean}};

    let object: SampleObject;

    {
        let result: boolean;

        _.unset<SampleObject>(object, 'a.b');
        _.unset<SampleObject>(object, ['a', 'b']);
    }

    {
        let result: _.LoDashImplicitWrapper<boolean>;

        result = _(object).unset('a.b');
        result = _(object).unset(['a', 'b']);
    }

    {
        let result: _.LoDashExplicitWrapper<boolean>;

        result = _(object).chain().unset('a.b');
        result = _(object).chain().unset(['a', 'b']);
    }
}

// _.values
module TestValues {
    let object: _.Dictionary<TResult>;

    {
        let result: TResult[];

        result = _.values<TResult>(object);
    }

    {
        let result: _.LoDashImplicitArrayWrapper<TResult>;

        result = _(object).values<TResult>();
    }

    {
        let result: _.LoDashExplicitArrayWrapper<TResult>;

        result = _(object).chain().values<TResult>();
    }
}

// _.valuesIn
module TestValuesIn {
    let object: _.Dictionary<TResult>;

    {
        let result: TResult[];

        result = _.valuesIn<TResult>(object);
    }

    {
        let result: _.LoDashImplicitArrayWrapper<TResult>;

        result = _(object).valuesIn<TResult>();
    }

    {
        let result: _.LoDashExplicitArrayWrapper<TResult>;

        result = _(object).chain().valuesIn<TResult>();
    }
}

/**********
 * String *
 **********/

// _.camelCase
namespace TestCamelCase {
    {
        let result: string;

        result = _.camelCase('Foo Bar');
        result = _('Foo Bar').camelCase();
    }

    {
        let result: _.LoDashExplicitWrapper<string>;

        result = _('Foo Bar').chain().camelCase();
    }
}

// _.capitalize
namespace TestCapitalize {
    {
        let result: string;

        result = _.capitalize('fred');
        result = _('fred').capitalize();
    }

    {
        let result: _.LoDashExplicitWrapper<string>;

        result = _('fred').chain().capitalize();
    }
}

// _.deburr
namespace TestDeburr {
    {
        let result: string;

        result = _.deburr('déjà vu');
        result = _('déjà vu').deburr();
    }

    {
        let result: _.LoDashExplicitWrapper<string>;

        result = _('déjà vu').chain().deburr();
    }
}

// _.endsWith
namespace TestEndsWith {
    {
        let result: boolean;

        result = _.endsWith('abc', 'c');
        result = _.endsWith('abc', 'c', 1);

        result = _('abc').endsWith('c');
        result = _('abc').endsWith('c', 1);
    }

    {
        let result: _.LoDashExplicitWrapper<boolean>;

        result = _('abc').chain().endsWith('c');
        result = _('abc').chain().endsWith('c', 1);
    }
}

// _.escape
namespace TestEscape {
    {
        let result: string;

        result = _.escape('fred, barney, & pebbles');
        result = _('fred, barney, & pebbles').escape();
    }

    {
        let result: _.LoDashExplicitWrapper<string>;

        result = _('fred, barney, & pebbles').chain().escape();
    }
}

// _.escapeRegExp
namespace TestEscapeRegExp {
    {
        let result: string;

        result = _.escapeRegExp('[lodash](https://lodash.com/)');
        result = _('[lodash](https://lodash.com/)').escapeRegExp();
    }

    {
        let result: _.LoDashExplicitWrapper<string>;

        result = _('[lodash](https://lodash.com/)').chain().escapeRegExp();
    }
}

// _.kebabCase
namespace TestKebabCase {
    {
        let result: string;

        result = _.kebabCase('Foo Bar');
        result = _('Foo Bar').kebabCase();
    }

    {
        let result: _.LoDashExplicitWrapper<string>;

        result = _('Foo Bar').chain().kebabCase();
    }
}

// _.lowerCase
namespace TestLowerCase {
    {
        let result: string;

        result = _.lowerCase('Foo Bar');
        result = _('Foo Bar').lowerCase();
    }

    {
        let result: _.LoDashExplicitWrapper<string>;

        result = _('Foo Bar').chain().lowerCase();
    }
}

// _.lowerFirst
namespace TestLowerFirst {
    {
        let result: string;

        result = _.lowerFirst('Foo Bar');
        result = _('Foo Bar').lowerFirst();
    }

    {
        let result: _.LoDashExplicitWrapper<string>;

        result = _('Foo Bar').chain().lowerFirst();
    }
}

// _.pad
namespace TestPad {
    {
        let result: string;

        result = _.pad('abc');
        result = _.pad('abc', 8);
        result = _.pad('abc', 8, '_-');

        result = _('abc').pad();
        result = _('abc').pad(8);
        result = _('abc').pad(8, '_-');
    }

    {
        let result: _.LoDashExplicitWrapper<string>;

        result = _('abc').chain().pad();
        result = _('abc').chain().pad(8);
        result = _('abc').chain().pad(8, '_-');
    }
}

// _.padEnd
namespace TestPadEnd {
    {
        let result: string;

        result = _.padEnd('abc');
        result = _.padEnd('abc', 6);
        result = _.padEnd('abc', 6, '_-');

        result = _('abc').padEnd();
        result = _('abc').padEnd(6);
        result = _('abc').padEnd(6, '_-');
    }

    {
        let result: _.LoDashExplicitWrapper<string>;

        result = _('abc').chain().padEnd();
        result = _('abc').chain().padEnd(6);
        result = _('abc').chain().padEnd(6, '_-');
    }
}

// _.padStart
namespace TestPadStart {
    {
        let result: string;

        result = _.padStart('abc');
        result = _.padStart('abc', 6);
        result = _.padStart('abc', 6, '_-');

        result = _('abc').padStart();
        result = _('abc').padStart(6);
        result = _('abc').padStart(6, '_-');
    }

    {
        let result: _.LoDashExplicitWrapper<string>;

        result = _('abc').chain().padStart();
        result = _('abc').chain().padStart(6);
        result = _('abc').chain().padStart(6, '_-');
    }
}

// _.parseInt
namespace TestParseInt {
    {
        let result: number;

        result = _.parseInt('08');
        result = _.parseInt('08', 10);

        result = _('08').parseInt();
        result = _('08').parseInt(10);
    }

    {
        let result: _.LoDashExplicitWrapper<number>;

        result = _('08').chain().parseInt();
        result = _('08').chain().parseInt(10);
    }
}

// _.repeat
namespace TestRepeat {
    {
        let result: string;
        result = _.repeat('*');
        result = _.repeat('*', 3);

        result = _('*').repeat();
        result = _('*').repeat(3);
    }

    {
        let result: _.LoDashExplicitWrapper<string>;

        result = _('*').chain().repeat();
        result = _('*').chain().repeat(3);
    }
}

// _.replace
namespace TestReplace {
    let replacer = (match: string, offset: number, string: string) => 'Barney';

    {
        let result: string;

        result = _.replace('Hi Fred', 'Fred', 'Barney');
        result = _.replace('Hi Fred', 'Fred', replacer);

        result = _.replace('Hi Fred', /fred/i, 'Barney');
        result = _.replace('Hi Fred', /fred/i, replacer);

        result = _.replace('Fred');
        result = _.replace('Fred', 'Barney');
        result = _.replace('Fred', replacer);

        result = _.replace(/fred/i);
        result = _.replace(/fred/i, 'Barney');
        result = _.replace(/fred/i, replacer);

        result = _('Hi Fred').replace('Fred', 'Barney');
        result = _('Hi Fred').replace('Fred', replacer);

        result = _('Hi Fred').replace(/fred/i, 'Barney');
        result = _('Hi Fred').replace(/fred/i, replacer);

        result = _('Fred').replace();
        result = _('Fred').replace('Barney');
        result = _('Fred').replace(replacer);

        result = _(/fred/i).replace();
        result = _(/fred/i).replace('Barney');
        result = _(/fred/i).replace(replacer);
    }

    {
        let result: _.LoDashExplicitWrapper<string>;

        result = _('Hi Fred').chain().replace('Fred', 'Barney');
        result = _('Hi Fred').chain().replace('Fred', replacer);

        result = _('Hi Fred').chain().replace(/fred/i, 'Barney');
        result = _('Hi Fred').chain().replace(/fred/i, replacer);

        result = _('Fred').chain().replace();
        result = _('Fred').chain().replace('Barney');
        result = _('Fred').chain().replace(replacer);

        result = _(/fred/i).chain().replace();
        result = _(/fred/i).chain().replace('Barney');
        result = _(/fred/i).chain().replace(replacer);
    }
}

// _.snakeCase
namespace TestSnakeCase {
    {
        let result: string;

        result = _.snakeCase('Foo Bar');
        result = _('Foo Bar').snakeCase();
    }

    {
        let result: _.LoDashExplicitWrapper<string>;

        result = _('Foo Bar').chain().snakeCase();
    }
}

// _.split
namespace TestSplit {
    {
        let result: string[];

        result = _.split('a-b-c');
        result = _.split('a-b-c', '-');
        result = _.split('a-b-c', '-', 2);
    }

    {
        let result: _.LoDashImplicitArrayWrapper<string>;

        result = _('a-b-c').split();
        result = _('a-b-c').split('-');
        result = _('a-b-c').split('-', 2);
    }

    {
        let result: _.LoDashExplicitArrayWrapper<string>;

        result = _('a-b-c').chain().split();
        result = _('a-b-c').chain().split('-');
        result = _('a-b-c').chain().split('-', 2);
    }
}

// _.startCase
namespace TestStartCase {
    {
        let result: string;

        result = _.startCase('--foo-bar');
        result = _('--foo-bar').startCase();
    }

    {
        let result: _.LoDashExplicitWrapper<string>;

        result = _('--foo-bar').chain().startCase();
    }
}

// _.startsWith
namespace TestStartsWith {
    {
        let result: boolean;

        result = _.startsWith('abc', 'a');
        result = _.startsWith('abc', 'a', 1);

        result = _('abc').startsWith('a');
        result = _('abc').startsWith('a', 1);
    }

    {
        let result: _.LoDashExplicitWrapper<boolean>;

        result = _('abc').chain().startsWith('a');
        result = _('abc').chain().startsWith('a', 1);
    }
}

// _.template
namespace TestTemplate {
    interface TemplateExecutor {
        (obj?: Object): string;
        source: string;
    }

    let options: {
        escape?: RegExp;
        evaluate?: RegExp;
        imports?: _.Dictionary<any>;
        interpolate?: RegExp;
        sourceURL?: string;
        variable?: string;
    };

    {
        let result: TemplateExecutor;

        result = _.template('');
        result = _.template('', options);

        result = _('').template();
        result = _('').template(options);
    }

    {
        let result: _.LoDashExplicitObjectWrapper<TemplateExecutor>;

        result = _('').chain().template();
        result = _('').chain().template(options);
    }
}

// _.toLower
namespace TestToLower {
    {
        let result: string;

        result = _.toLower('fred, barney, &amp; pebbles');
        result = _('fred, barney, &amp; pebbles').toLower();
    }

    {
        let result: _.LoDashExplicitWrapper<string>;

        result = _('fred, barney, &amp; pebbles').chain().toLower();
    }
}

// _.toUpper
namespace TestToUpper {
    {
        let result: string;

        result = _.toUpper('fred, barney, &amp; pebbles');
        result = _('fred, barney, &amp; pebbles').toUpper();
    }

    {
        let result: _.LoDashExplicitWrapper<string>;

        result = _('fred, barney, &amp; pebbles').chain().toUpper();
    }
}

// _.trim
namespace TestTrim {
    {
        let result: string;

        result = _.trim();
        result = _.trim('  abc  ');
        result = _.trim('-_-abc-_-', '_-');

        result = _('-_-abc-_-').trim();
        result = _('-_-abc-_-').trim('_-');
    }

    {
        let result: _.LoDashExplicitWrapper<string>;

        result = _('-_-abc-_-').chain().trim();
        result = _('-_-abc-_-').chain().trim('_-');
    }
}

// _.trimEnd
namespace TestTrimEnd {
    {
        let result: string;

        result = _.trimEnd();
        result = _.trimEnd('  abc  ');
        result = _.trimEnd('-_-abc-_-', '_-');

        result = _('-_-abc-_-').trimEnd();
        result = _('-_-abc-_-').trimEnd('_-');
    }

    {
        let result: _.LoDashExplicitWrapper<string>;

        result = _('-_-abc-_-').chain().trimEnd();
        result = _('-_-abc-_-').chain().trimEnd('_-');
    }
}

// _.trimStart
namespace TestTrimStart {
    {
        let result: string;

        result = _.trimStart();
        result = _.trimStart('  abc  ');
        result = _.trimStart('-_-abc-_-', '_-');

        result = _('-_-abc-_-').trimStart();
        result = _('-_-abc-_-').trimStart('_-');
    }

    {
        let result: _.LoDashExplicitWrapper<string>;

        result = _('-_-abc-_-').chain().trimStart();
        result = _('-_-abc-_-').chain().trimStart('_-');
    }
}

// _.truncate
namespace TestTruncate {
    {
        let result: string;

        result = _.truncate('hi-diddly-ho there, neighborino');
        result = _.truncate('hi-diddly-ho there, neighborino', { 'length': 24, 'separator': ' ' });
        result = _.truncate('hi-diddly-ho there, neighborino', { 'length': 24, 'separator': /,? +/ });
        result = _.truncate('hi-diddly-ho there, neighborino', { 'omission': ' […]' });

        result = _('hi-diddly-ho there, neighborino').truncate();
        result = _('hi-diddly-ho there, neighborino').truncate({ 'length': 24, 'separator': ' ' });
        result = _('hi-diddly-ho there, neighborino').truncate({ 'length': 24, 'separator': /,? +/ });
        result = _('hi-diddly-ho there, neighborino').truncate({ 'omission': ' […]' });
    }

    {
        let result: _.LoDashExplicitWrapper<string>;

        result = _('hi-diddly-ho there, neighborino').chain().truncate();
        result = _('hi-diddly-ho there, neighborino').chain().truncate({ 'length': 24, 'separator': ' ' });
        result = _('hi-diddly-ho there, neighborino').chain().truncate({ 'length': 24, 'separator': /,? +/ });
        result = _('hi-diddly-ho there, neighborino').chain().truncate({ 'omission': ' […]' });
    }
}

// _.unescape
namespace TestUnescape {
    {
        let result: string;

        result = _.unescape('fred, barney, &amp; pebbles');
        result = _('fred, barney, &amp; pebbles').unescape();
    }

    {
        let result: _.LoDashExplicitWrapper<string>;

        result = _('fred, barney, &amp; pebbles').chain().unescape();
    }
}


// _.upperCase
namespace TestUpperCase {
    {
        let result: string;

        result = _.upperCase('fred, barney, &amp; pebbles');
        result = _('fred, barney, &amp; pebbles').upperCase();
    }

    {
        let result: _.LoDashExplicitWrapper<string>;

        result = _('fred, barney, &amp; pebbles').chain().upperCase();
    }
}

// _.upperFirst
namespace TestUpperFirst {
    {
        let result: string;

        result = _.upperFirst('fred, barney, &amp; pebbles');
        result = _('fred, barney, &amp; pebbles').upperFirst();
    }

    {
        let result: _.LoDashExplicitWrapper<string>;

        result = _('fred, barney, &amp; pebbles').chain().upperFirst();
    }
}

// _.words
namespace TestWords {
    {
        let result: string[];

        result = _.words('fred, barney, & pebbles');
        result = _.words('fred, barney, & pebbles', /[^, ]+/g);

        result = _('fred, barney, & pebbles').words();
        result = _('fred, barney, & pebbles').words(/[^, ]+/g);
    }

    {
        let result: _.LoDashExplicitArrayWrapper<string>;

        result = _('fred, barney, & pebbles').chain().words();
        result = _('fred, barney, & pebbles').chain().words(/[^, ]+/g);
    }
}

/***********
 * Utility *
 ***********/

// _.attempt
module TestAttempt {
    let func: (...args: any[]) => {a: string};

    {
        let result: {a: string}|Error;

        result = _.attempt<{a: string}>(func);
        result = _.attempt<{a: string}>(func, 'foo', 'bar', 'baz');
        result = _(func).attempt<{a: string}>();
        result = _(func).attempt<{a: string}>('foo', 'bar', 'baz');
    }

    {
        let result: _.LoDashExplicitObjectWrapper<{a: string}|Error>;

        result = _(func).chain().attempt<{a: string}>();
        result = _(func).chain().attempt<{a: string}>('foo', 'bar', 'baz');
    }
}

// _.constant
module TestConstant {
    {
        let result: () => number;
        result: _.constant<number>(42);
    }

    {
        let result: () => string;
        result: _.constant<string>('a');
    }

    {
        let result: () => boolean;
        result: _.constant<boolean>(true);
    }

    {
        let result: () => string[];
        result: _.constant<string[]>(['a']);
    }

    {
        let result: () => {a: string};
        result: _.constant<{a: string}>({a: 'a'});
    }

    {
        let result: _.LoDashImplicitObjectWrapper<() => number>;
        result: _(42).constant<number>();
    }

    {
        let result: _.LoDashImplicitObjectWrapper<() => string>;
        result: _('a').constant<string>();
    }

    {
        let result: _.LoDashImplicitObjectWrapper<() => boolean>;
        result: _(true).constant<boolean>();
    }

    {
        let result: _.LoDashImplicitObjectWrapper<() => string[]>;
        result: _(['a']).constant<string[]>();
    }

    {
        let result: _.LoDashImplicitObjectWrapper<() => {a: string}>;
        result: _({a: 'a'}).constant<{a: string}>();
    }

    {
        let result: _.LoDashExplicitObjectWrapper<() => number>;
        result: _(42).chain().constant<number>();
    }

    {
        let result: _.LoDashExplicitObjectWrapper<() => string>;
        result: _('a').chain().constant<string>();
    }

    {
        let result: _.LoDashExplicitObjectWrapper<() => boolean>;
        result: _(true).chain().constant<boolean>();
    }

    {
        let result: _.LoDashExplicitObjectWrapper<() => string[]>;
        result: _(['a']).chain().constant<string[]>();
    }

    {
        let result: _.LoDashExplicitObjectWrapper<() => {a: string}>;
        result: _({a: 'a'}).chain().constant<{a: string}>();
    }
}

// _.identity
{
    let testIdentityValue: TResult;
    let result: TResult;
    result = _.identity<TResult>(testIdentityValue);
    result = _(testIdentityValue).identity();
}
{
    let result: number;
    result = _(42).identity();
}
{
    let result: boolean[];
    result = _<boolean>([]).identity();
}

// _.iteratee
module TestIteratee {
    {
        let result: (...args: any[]) => TResult;

        result = _.iteratee<TResult>(Function);
        result = _.iteratee<TResult>(Function, any);
    }

    {
        let result: (object: any) => TResult;

        result = _.iteratee<TResult>('');
        result = _.iteratee<TResult>('', any);
    }

    {
        let result: (object: any) => boolean;

        result = _.iteratee({});
        result = _.iteratee({}, any);
    }

    {
        let result: _.LoDashImplicitObjectWrapper<(...args: any[]) => TResult>;

        result = _(Function).iteratee<TResult>();
        result = _(Function).iteratee<TResult>(any);
    }

    {
        let result: _.LoDashImplicitObjectWrapper<(object: any) => TResult>;

        result = _('').iteratee<TResult>();
        result = _('').iteratee<TResult>(any);
    }

    {
        let result: _.LoDashImplicitObjectWrapper<(object: any) => boolean>;

        result = _({}).iteratee();
        result = _({}).iteratee(any);
    }

    {
        let result: _.LoDashExplicitObjectWrapper<(...args: any[]) => TResult>;

        result = _(Function).chain().iteratee<TResult>();
        result = _(Function).chain().iteratee<TResult>(any);
    }

    {
        let result: _.LoDashExplicitObjectWrapper<(object: any) => TResult>;

        result = _('').chain().iteratee<TResult>();
        result = _('').chain().iteratee<TResult>(any);
    }

    {
        let result: _.LoDashExplicitObjectWrapper<(object: any) => boolean>;

        result = _({}).chain().iteratee();
        result = _({}).chain().iteratee(any);
    }
}

// _.matches
module TestMatches {
    let source: TResult;

    {
        let result: (value: any) => boolean;
        result = _.matches<TResult>(source);
    }

    {
        let result: (value: TResult) => boolean;
        result = _.matches<TResult, TResult>(source);
    }

    {
        let result: _.LoDashImplicitObjectWrapper<(value: TResult) => boolean>;
        result = _(source).matches<TResult>();
    }

    {
        let result: _.LoDashExplicitObjectWrapper<(value: TResult) => boolean>;
        result = _(source).chain().matches<TResult>();
    }
}

// _.matchesProperty
module TestMatches {
    let path: {toString(): string;}|{toString(): string;}[];
    let source: TResult;

    {
        let result: (value: any) => boolean;

        result = _.matchesProperty<TResult>(path, source);
    }

    {
        let result: (value: TResult) => boolean;

        result = _.matchesProperty<TResult, TResult>(path, source);
    }

    {
        let result: _.LoDashImplicitObjectWrapper<(value: any) => boolean>;

        result = _(path).matchesProperty<TResult>(source);
    }

    {
        let result: _.LoDashImplicitObjectWrapper<(value: TResult) => boolean>;

        result = _(path).matchesProperty<TResult, TResult>(source);
    }

    {
        let result: _.LoDashExplicitObjectWrapper<(value: any) => boolean>;

        result = _(path).chain().matchesProperty<TResult>(source);
    }

    {
        let result: _.LoDashExplicitObjectWrapper<(value: TResult) => boolean>;

        result = _(path).chain().matchesProperty<TResult, TResult>(source);
    }
}

// _.method
module TestMethod {
    {
        let result: (object: any) => {a: string};

        result = _.method<{a: string}>('a.0');
        result = _.method<{a: string}>('a.0', any);
        result = _.method<{a: string}>('a.0', any, any);
        result = _.method<{a: string}>('a.0', any, any, any);

        result = _.method<{a: string}>(['a', 0]);
        result = _.method<{a: string}>(['a', 0], any);
        result = _.method<{a: string}>(['a', 0], any, any);
        result = _.method<{a: string}>(['a', 0], any, any, any);
    }

    {
        let result: (object: {a: string}) => {b: string};

        result = _.method<{a: string}, {b: string}>('a.0');
        result = _.method<{a: string}, {b: string}>('a.0', any);
        result = _.method<{a: string}, {b: string}>('a.0', any, any);
        result = _.method<{a: string}, {b: string}>('a.0', any, any, any);

        result = _.method<{a: string}, {b: string}>(['a', 0]);
        result = _.method<{a: string}, {b: string}>(['a', 0], any);
        result = _.method<{a: string}, {b: string}>(['a', 0], any, any);
        result = _.method<{a: string}, {b: string}>(['a', 0], any, any, any);
    }

    {
        let result: _.LoDashImplicitObjectWrapper<(object: any) => {a: string}>;

        result = _('a.0').method<{a: string}>();
        result = _('a.0').method<{a: string}>(any);
        result = _('a.0').method<{a: string}>(any, any);
        result = _('a.0').method<{a: string}>(any, any, any);

        result = _(['a', 0]).method<{a: string}>();
        result = _(['a', 0]).method<{a: string}>(any);
        result = _(['a', 0]).method<{a: string}>(any, any);
        result = _(['a', 0]).method<{a: string}>(any, any, any);
    }

    {
        let result: _.LoDashImplicitObjectWrapper<(object: {a: string}) => {b: string}>;

        result = _('a.0').method<{a: string}, {b: string}>();
        result = _('a.0').method<{a: string}, {b: string}>(any);
        result = _('a.0').method<{a: string}, {b: string}>(any, any);
        result = _('a.0').method<{a: string}, {b: string}>(any, any, any);

        result = _(['a', 0]).method<{a: string}, {b: string}>();
        result = _(['a', 0]).method<{a: string}, {b: string}>(any);
        result = _(['a', 0]).method<{a: string}, {b: string}>(any, any);
        result = _(['a', 0]).method<{a: string}, {b: string}>(any, any, any);
    }

    {
        let result: _.LoDashExplicitObjectWrapper<(object: any) => {a: string}>;

        result = _('a.0').chain().method<{a: string}>();
        result = _('a.0').chain().method<{a: string}>(any);
        result = _('a.0').chain().method<{a: string}>(any, any);
        result = _('a.0').chain().method<{a: string}>(any, any, any);

        result = _(['a', 0]).chain().method<{a: string}>();
        result = _(['a', 0]).chain().method<{a: string}>(any);
        result = _(['a', 0]).chain().method<{a: string}>(any, any);
        result = _(['a', 0]).chain().method<{a: string}>(any, any, any);
    }

    {
        let result: _.LoDashExplicitObjectWrapper<(object: {a: string}) => {b: string}>;

        result = _('a.0').chain().method<{a: string}, {b: string}>();
        result = _('a.0').chain().method<{a: string}, {b: string}>(any);
        result = _('a.0').chain().method<{a: string}, {b: string}>(any, any);
        result = _('a.0').chain().method<{a: string}, {b: string}>(any, any, any);

        result = _(['a', 0]).chain().method<{a: string}, {b: string}>();
        result = _(['a', 0]).chain().method<{a: string}, {b: string}>(any);
        result = _(['a', 0]).chain().method<{a: string}, {b: string}>(any, any);
        result = _(['a', 0]).chain().method<{a: string}, {b: string}>(any, any, any);
    }
}

// _.methodOf
module TestMethodOf {
    type SampleObject = {a: {b: () => TResult}[]};
    type ResultFn = (path: _.StringRepresentable|_.StringRepresentable[]) => TResult;

    let object: SampleObject;

    {
        let result: ResultFn;

        result = _.methodOf<SampleObject, TResult>(object);
        result = _.methodOf<SampleObject, TResult>(object, any);
        result = _.methodOf<SampleObject, TResult>(object, any, any);
        result = _.methodOf<SampleObject, TResult>(object, any, any, any);

        result = _.methodOf<TResult>(object);
        result = _.methodOf<TResult>(object, any);
        result = _.methodOf<TResult>(object, any, any);
        result = _.methodOf<TResult>(object, any, any, any);
    }

    {
        let result: _.LoDashImplicitObjectWrapper<ResultFn>;

        result = _(object).methodOf<TResult>();
        result = _(object).methodOf<TResult>(any);
        result = _(object).methodOf<TResult>(any, any);
        result = _(object).methodOf<TResult>(any, any, any);
    }

    {
        let result: _.LoDashExplicitObjectWrapper<ResultFn>;

        result = _(object).chain().methodOf<TResult>();
        result = _(object).chain().methodOf<TResult>(any);
        result = _(object).chain().methodOf<TResult>(any, any);
        result = _(object).chain().methodOf<TResult>(any, any, any);
    }
}

// _.mixin
module TestMixin {
    let source: _.Dictionary<Function>;
    let options: {chain?: boolean};

    {
        let result: TResult;

        result = _.mixin<TResult, Object>({}, source);
        result = _.mixin<TResult, Object>({}, source, options);
        result = _.mixin<TResult>(source);
        result = _.mixin<TResult>(source, options);
    }

    {
        let result: _.LoDashImplicitObjectWrapper<TResult>;

        result = _({}).mixin<TResult>(source);
        result = _({}).mixin<TResult>(source, options);
        result = _(source).mixin<TResult>();
        result = _(source).mixin<TResult>(options);
    }

    {
        let result: _.LoDashExplicitObjectWrapper<TResult>;

        result = _({}).chain().mixin<TResult>(source);
        result = _({}).chain().mixin<TResult>(source, options);
        result = _(source).chain().mixin<TResult>();
        result = _(source).chain().mixin<TResult>(options);
    }
}

// _.noConflict
{
    let result: typeof _;
    result = _.noConflict();
    result = _(42).noConflict();
    result = _<any>([]).noConflict();
    result = _({}).noConflict();
}

// _.noop
module TestNoop {
    {
        let result: void;

        result = _.noop();
        result = _.noop(1);
        result = _.noop('a', 1);
        result = _.noop(true, 'a', 1);

        result = _('a').noop(true, 'a', 1);
        result = _([1]).noop(true, 'a', 1);
        result = _<string>([]).noop(true, 'a', 1);
        result = _({}).noop(true, 'a', 1);
        result = _(any).noop(true, 'a', 1);
    }

    {
        let result: _.LoDashExplicitWrapper<void>;

        result = _('a').chain().noop(true, 'a', 1);
        result = _([1]).chain().noop(true, 'a', 1);
        result = _<string>([]).chain().noop(true, 'a', 1);
        result = _({}).chain().noop(true, 'a', 1);
        result = _(any).chain().noop(true, 'a', 1);
    }
}

namespace TestNthArg {
    type SampleFunc = (...args: any[]) => any;

    {
        let result: SampleFunc;

        result = _.nthArg<SampleFunc>();
        result = _.nthArg<SampleFunc>(1);
    }

    {
        let result: _.LoDashImplicitObjectWrapper<SampleFunc>;

        result = _(1).nthArg<SampleFunc>();
    }

    {
        let result: _.LoDashExplicitObjectWrapper<SampleFunc>;

        result = _(1).chain().nthArg<SampleFunc>();
    }
}

// _.over
namespace TestOver {
    {
        let result: (...args: any[]) => number[];

        result = _.over<number>(Math.max);
        result = _.over<number>(Math.max, Math.min);
        result = _.over<number>([Math.max]);
        result = _.over<number>([Math.max], [Math.min]);
    }

    {
        let result: _.LoDashImplicitObjectWrapper<(...args: any[]) => number[]>;

        result = _(Math.max).over<number>();
        result = _(Math.max).over<number>(Math.min);
        result = _([Math.max]).over<number>();
        result = _([Math.max]).over<number>([Math.min]);
    }

    {
        let result: _.LoDashExplicitObjectWrapper<(...args: any[]) => number[]>;

        result = _(Math.max).chain().over<number>();
        result = _(Math.max).chain().over<number>(Math.min);
        result = _([Math.max]).chain().over<number>();
        result = _([Math.max]).chain().over<number>([Math.min]);
    }
}

// _.overEvery
namespace TestOverEvery {
    {
        let result: (...args: any[]) => boolean;

        result = _.overEvery(() => true);
        result = _.overEvery(() => true, () => true);
        result = _.overEvery([() => true]);
        result = _.overEvery([() => true], [() => true]);
    }

    {
        let result: _.LoDashImplicitObjectWrapper<(...args: any[]) => boolean>;

        result = _(Math.max).overEvery();
        result = _(Math.max).overEvery(() => true);
        result = _([Math.max]).overEvery();
        result = _([Math.max]).overEvery([() => true]);
    }

    {
        let result: _.LoDashExplicitObjectWrapper<(...args: any[]) => boolean>;

        result = _(Math.max).chain().overEvery();
        result = _(Math.max).chain().overEvery(() => true);
        result = _([Math.max]).chain().overEvery();
        result = _([Math.max]).chain().overEvery([() => true]);
    }
}

// _.overSome
namespace TestOverSome {
    {
        let result: (...args: any[]) => boolean;

        result = _.overSome(() => true);
        result = _.overSome(() => true, () => true);
        result = _.overSome([() => true]);
        result = _.overSome([() => true], [() => true]);
    }

    {
        let result: _.LoDashImplicitObjectWrapper<(...args: any[]) => boolean>;

        result = _(Math.max).overSome();
        result = _(Math.max).overSome(() => true);
        result = _([Math.max]).overSome();
        result = _([Math.max]).overSome([() => true]);
    }

    {
        let result: _.LoDashExplicitObjectWrapper<(...args: any[]) => boolean>;

        result = _(Math.max).chain().overSome();
        result = _(Math.max).chain().overSome(() => true);
        result = _([Math.max]).chain().overSome();
        result = _([Math.max]).chain().overSome([() => true]);
    }
}

// _.property
module TestProperty {
    interface SampleObject {
        a: {
            b: number[];
        }
    }

    {
        let result: (object: SampleObject) => number;

        result = _.property<SampleObject, number>('a.b[0]');
        result = _.property<SampleObject, number>(['a', 'b', 0]);
    }

    {
        let result: _.LoDashImplicitObjectWrapper<(object: SampleObject) => number>;

        result = _('a.b[0]').property<SampleObject, number>();
        result = _(['a', 'b', 0]).property<SampleObject, number>();
    }

    {
        let result: _.LoDashExplicitObjectWrapper<(object: SampleObject) => number>;

        result = _('a.b[0]').chain().property<SampleObject, number>();
        result = _(['a', 'b', 0]).chain().property<SampleObject, number>();
    }
}

// _.propertyOf
module TestPropertyOf {
    interface SampleObject {
        a: {
            b: number[];
        }
    }

    let object: SampleObject;

    {
        let result: (path: string|string[]) => any;

        result = _.propertyOf({});
        result = _.propertyOf<SampleObject>(object);
    }

    {
        let result: _.LoDashImplicitObjectWrapper<(path: string|string[]) => any>;

        result = _({}).propertyOf();
    }

    {
        let result: _.LoDashExplicitObjectWrapper<(path: string|string[]) => any>;

        result = _({}).chain().propertyOf();
    }
}

// _.range
module TestRange {
    {
        let result: number[];

        result = _.range(10);
        result = _.range(1, 11);
        result = _.range(0, 30, 5);
    }

    {
        let result: _.LoDashImplicitArrayWrapper<number>;

        result = _(10).range();
        result = _(1).range(11);
        result = _(0).range(30, 5);
    }

    {
        let result: _.LoDashExplicitArrayWrapper<number>;

        result = _(10).chain().range();
        result = _(1).chain().range(11);
        result = _(0).chain().range(30, 5);
    }
}

// _.rangeRight
module TestRangeRight {
    {
        let result: number[];

        result = _.rangeRight(10);
        result = _.rangeRight(1, 11);
        result = _.rangeRight(0, 30, 5);
    }

    {
        let result: _.LoDashImplicitArrayWrapper<number>;

        result = _(10).rangeRight();
        result = _(1).rangeRight(11);
        result = _(0).rangeRight(30, 5);
    }

    {
        let result: _.LoDashExplicitArrayWrapper<number>;

        result = _(10).chain().rangeRight();
        result = _(1).chain().rangeRight(11);
        result = _(0).chain().rangeRight(30, 5);
    }
}

// _.runInContext
{
    let result: typeof _;
    result = _.runInContext();
    result = _.runInContext({});
    result = _({}).runInContext();
}

// _.times
module TestTimes {
    let iteratee: (num: number) => TResult;

    {
        let result: number[];

        result = _.times(42);
        result = _(42).times();
    }

    {
        let result: TResult[];

        result = _.times(42, iteratee);
        result = _(42).times(iteratee);
    }

    {
        let result: _.LoDashExplicitArrayWrapper<number>;

        result = _(42).chain().times();
    }

    {
        let result: _.LoDashExplicitArrayWrapper<TResult>;

        result = _(42).chain().times(iteratee);
    }
}

// _.toPath
module TestToPath {
   {
       let result: string[];
       result = _.toPath(true);
       result = _.toPath(1);
       result = _.toPath('a');
       result = _.toPath(["a"]);
       result = _.toPath({});
   }

   {
       let result: _.LoDashImplicitWrapper<string[]>;

       result = _(true).toPath();
       result = _(1).toPath();
       result = _('a').toPath();
       result = _([1]).toPath();
       result = _<string>(["a"]).toPath();
       result = _({}).toPath();
   }
}

// _.uniqueId
module TestUniqueId {
    {
        let result: string;

        result = _.uniqueId();
        result = _.uniqueId('');

        result = _('').uniqueId();
    }

    {
        let result: _.LoDashExplicitWrapper<string>;

        result = _('').chain().uniqueId();
    }
}

result = <string>_.VERSION;
result = <_.TemplateSettings>_.templateSettings;

// _.partial & _.partialRight
{
    function func0(): number {
        return 42;
    }
    function func1(arg1: number): number {
        return arg1 * 2;
    }
    function func2(arg1: number, arg2: string): number {
        return arg1 * arg2.length;
    }
    function func3(arg1: number, arg2: string, arg3: boolean): number {
        return arg1 * arg2.length + (arg3 ? 1 : 0);
    }
    function func4(arg1: number, arg2: string, arg3: boolean, arg4: number): number {
        return arg1 * arg2.length + (arg3 ? 1 : 0) - arg4;
    }
    let res____: () => number;
    let res1___: (arg1: number                                              ) => number;
    let res_2__: (              arg2: string                                ) => number;
    let res__3_: (                              arg3: boolean               ) => number;
    let res___4: (                                              arg4: number) => number;
    let res12__: (arg1: number, arg2: string                                ) => number;
    let res1_3_: (arg1: number,                 arg3: boolean               ) => number;
    let res1__4: (arg1: number,                                 arg4: number) => number;
    let res_23_: (              arg2: string,   arg3: boolean               ) => number;
    let res_2_4: (              arg2: string,                   arg4: number) => number;
    let res__34: (                              arg3: boolean,  arg4: number) => number;
    let res123_: (arg1: number, arg2: string,   arg3: boolean               ) => number;
    let res12_4: (arg1: number, arg2: string,                   arg4: number) => number;
    let res1_34: (arg1: number,                 arg3: boolean,  arg4: number) => number;
    let res_234: (              arg2: string,   arg3: boolean,  arg4: number) => number;
    let res1234: (arg1: number, arg2: string,   arg3: boolean,  arg4: number) => number;

    //
    // _.partial
    //
    // with arity 0 function
    res____ = _.partial(func0);
    // with arity 1 function
    res____ = _.partial(func1, 42       );
    res1___ = _.partial(func1           );
    // with arity 2 function
    res12__ = _.partial(func2           );
    res_2__ = _.partial(func2, 42       );
    res1___ = _.partial(func2,  _, "foo");
    res____ = _.partial(func2, 42, "foo");
    // with arity 3 function
    res123_ = _.partial(func3                 );
    res_23_ = _.partial(func3, 42             );
    res1_3_ = _.partial(func3,  _, "foo"      );
    res__3_ = _.partial(func3, 42, "foo"      );
    res12__ = _.partial(func3,  _,     _, true);
    res_2__ = _.partial(func3, 42,     _, true);
    res1___ = _.partial(func3,  _, "foo", true);
    res____ = _.partial(func3, 42, "foo", true);
    // with arity 4 function
    res1234 = _.partial(func4                      );
    res_234 = _.partial(func4, 42                  );
    res1_34 = _.partial(func4,  _, "foo"           );
    res__34 = _.partial(func4, 42, "foo"           );
    res12_4 = _.partial(func4,  _,     _, true     );
    res_2_4 = _.partial(func4, 42,     _, true     );
    res1__4 = _.partial(func4,  _, "foo", true     );
    res___4 = _.partial(func4, 42, "foo", true     );
    res123_ = _.partial(func4,  _,     _,    _, 100);
    res_23_ = _.partial(func4, 42,     _,    _, 100);
    res1_3_ = _.partial(func4,  _, "foo",    _, 100);
    res__3_ = _.partial(func4, 42, "foo",    _, 100);
    res12__ = _.partial(func4,  _,     _, true, 100);
    res_2__ = _.partial(func4, 42,     _, true, 100);
    res1___ = _.partial(func4,  _, "foo", true, 100);
    res____ = _.partial(func4, 42, "foo", true, 100);

    //
    // _.partialRight
    //
    // with arity 0 function
    res____ = _.partialRight(func0);
    // with arity 1 function
    res____ = _.partialRight(func1, 42       );
    res1___ = _.partialRight(func1           );
    // with arity 2 function
    res12__ = _.partialRight(func2           );
    res_2__ = _.partialRight(func2, 42,     _);
    res1___ = _.partialRight(func2,     "foo");
    res____ = _.partialRight(func2, 42, "foo");
    // with arity 3 function
    res123_ = _.partialRight(func3                 );
    res_23_ = _.partialRight(func3, 42,     _,    _);
    res1_3_ = _.partialRight(func3,     "foo",    _);
    res__3_ = _.partialRight(func3, 42, "foo",    _);
    res12__ = _.partialRight(func3,            true);
    res_2__ = _.partialRight(func3, 42,     _, true);
    res1___ = _.partialRight(func3,     "foo", true);
    res____ = _.partialRight(func3, 42, "foo", true);
    // with arity 4 function
    res1234 = _.partialRight(func4                      );
    res_234 = _.partialRight(func4, 42,     _,    _,   _);
    res1_34 = _.partialRight(func4,     "foo",    _,   _);
    res__34 = _.partialRight(func4, 42, "foo",    _,   _);
    res12_4 = _.partialRight(func4,            true,   _);
    res_2_4 = _.partialRight(func4, 42,     _, true,   _);
    res1__4 = _.partialRight(func4,     "foo", true,   _);
    res___4 = _.partialRight(func4, 42, "foo", true,   _);
    res123_ = _.partialRight(func4,                  100);
    res_23_ = _.partialRight(func4, 42,     _,    _, 100);
    res1_3_ = _.partialRight(func4,     "foo",    _, 100);
    res__3_ = _.partialRight(func4, 42, "foo",    _, 100);
    res12__ = _.partialRight(func4,            true, 100);
    res_2__ = _.partialRight(func4, 42,     _, true, 100);
    res1___ = _.partialRight(func4,     "foo", true, 100);
    res____ = _.partialRight(func4, 42, "foo", true, 100);
}
>>>>>>> c6254f15
<|MERGE_RESOLUTION|>--- conflicted
+++ resolved
@@ -90,7 +90,12 @@
 var result: any;
 
 var any: any;
-<<<<<<< HEAD
+
+interface TResult {
+    a: number;
+    b: string;
+    c: boolean;
+}
 
 // _.MapCache
 var testMapCache: _.MapCache;
@@ -99,125 +104,6 @@
 result = <(key: string) => boolean>testMapCache.has;
 result = <(key: string, value: any) => _.Dictionary<any>>testMapCache.set;
 
-/*************
- * Chaining *
- *************/
-result = <_.LoDashWrapper<string>>_('test');
-result = <_.LoDashWrapper<number>>_(1);
-result = <_.LoDashWrapper<boolean>>_(true);
-result = <_.LoDashArrayWrapper<string>>_(['test1', 'test2']);
-// Appears to be a change in the compiler, if the type explicity implements the object indexer.
-// Looking at: https://typescript.codeplex.com/wikipage?title=Known%20breaking%20changes%20between%200.8%20and%200.9&referringTitle=Documentation
-// "The ‘noimplicitany’ option now warns on the use of the hidden default indexer"
-result = <_.LoDashObjectWrapper<_.Dictionary<string>>>_(<{ [index: string]: string; }>{ 'key1': 'test1', 'key2': 'test2' });
-
-result = <_.LoDashWrapper<string>>_.chain('test');
-result = <_.LoDashWrapper<string>>_('test').chain();
-result = <_.LoDashWrapper<number>>_.chain(1);
-result = <_.LoDashWrapper<number>>_(1).chain();
-result = <_.LoDashWrapper<boolean>>_.chain(true);
-result = <_.LoDashWrapper<boolean>>_(true).chain();
-result = <_.LoDashArrayWrapper<string>>_.chain(['test1', 'test2']);
-result = <_.LoDashArrayWrapper<string>>_(['test1', 'test2']).chain();
-result = <_.LoDashObjectWrapper<_.Dictionary<string>>>_.chain(<{ [index: string]: string; }>{ 'key1': 'test1', 'key2': 'test2' });
-result = <_.LoDashObjectWrapper<_.Dictionary<string>>>_(<{ [index: string]: string; }>{ 'key1': 'test1', 'key2': 'test2' }).chain();
-
-//Wrapped array shortcut methods
-result = <_.LoDashArrayWrapper<number>>_([1, 2, 3, 4]).concat(5, 6);
-result = <string>_([1, 2, 3, 4]).join(',');
-result = <number>_([1, 2, 3, 4]).pop();
-_([1, 2, 3, 4]).push(5, 6, 7);
-result = <_.LoDashArrayWrapper<number>>_([1, 2, 3, 4]).reverse();
-result = <number>_([1, 2, 3, 4]).shift();
-result = <_.LoDashArrayWrapper<number>>_([1, 2, 3, 4]).slice(1, 2);
-result = <_.LoDashArrayWrapper<number>>_([1, 2, 3, 4]).slice(2);
-result = <_.LoDashArrayWrapper<number>>_([1, 2, 3, 4]).sort((a, b) => 1);
-result = <_.LoDashArrayWrapper<number>>_([1, 2, 3, 4]).splice(1);
-result = <_.LoDashArrayWrapper<number>>_([1, 2, 3, 4]).splice(1, 2, 5, 6);
-result = <_.LoDashWrapper<number>>_([1, 2, 3, 4]).unshift(5, 6);
-
-result = <number[]>_.tap([1, 2, 3, 4], function (array) { console.log(array); });
-result = <_.LoDashWrapper<string>>_('test').tap(function (value) { console.log(value); });
-result = <_.LoDashArrayWrapper<number>>_([1, 2, 3, 4]).tap(function (array) { console.log(array); });
-result = <_.LoDashObjectWrapper<_.Dictionary<string>>>_(<{ [index: string]: string; }>{ 'key1': 'test1', 'key2': 'test2' }).tap(function (array) { console.log(array); });
-
-result = <string>_('test').toString();
-result = <string>_([1, 2, 3]).toString();
-result = <string>_({ 'key1': 'test1', 'key2': 'test2' }).toString();
-
-// _.value (aliases: _.run, _.toJSON, _.valueOf)
-result = <string>_('test').value();
-result = <number[]>_([1, 2, 3]).run();
-result = <_.Dictionary<string>>_(<{ [index: string]: string; }>{ 'key1': 'test1', 'key2': 'test2' }).toJSON();
-result = <_.Dictionary<number>>_({ a: 1, b: 2}).mapValues(function(num: number) { return num * 2; }).valueOf();
-
-// /*************
-//  * Arrays *
-//  *************/
-result = <any[][]>_.chunk([1, '2', '3', false]);
-result = <_.LoDashArrayWrapper<any[]>>_([1, '2', '3', false]).chunk();
-result = <any[][]>_.chunk([1, '2', '3', false], 2);
-result = <_.LoDashArrayWrapper<any[]>>_([1, '2', '3', false]).chunk(2);
-result = <number[][]>_.chunk([1, 2, 3, 4]);
-result = <_.LoDashArrayWrapper<number[]>>_([1, 2, 3, 4]).chunk();
-result = <number[][]>_.chunk([1, 2, 3, 4], 2);
-result = <_.LoDashArrayWrapper<number[]>>_([1, 2, 3, 4]).chunk(2);
-
-result = <any[]>_.compact([0, 1, false, 2, '', 3]);
-result = <_.LoDashArrayWrapper<any>>_([0, 1, false, 2, '', 3]).compact();
-
-result = <number[]>_.difference([1, 2, 3, 4, 5], [5, 2, 10]);
-result = <_.LoDashArrayWrapper<number>>_([1, 2, 3, 4, 5]).difference([5, 2, 10]);
-
-result = <number[]>_.rest([1, 2, 3]);
-result = <number[]>_.rest([1, 2, 3], 2);
-result = <number[]>_.rest([1, 2, 3], (num) => num < 3)
-result = <IFoodOrganic[]>_.rest(foodsOrganic, 'test');
-result = <IFoodType[]>_.rest(foodsType, { 'type': 'value' });
-
-result = <number[]>_.drop([1, 2, 3]);
-result = <number[]>_.drop([1, 2, 3], 2);
-result = <number[]>_.drop([1, 2, 3], (num) => num < 3)
-result = <IFoodOrganic[]>_.drop(foodsOrganic, 'test');
-result = <IFoodType[]>_.drop(foodsType, { 'type': 'value' });
-
-result = <number[]>_.tail([1, 2, 3])
-result = <number[]>_.tail([1, 2, 3], 2)
-result = <number[]>_.tail([1, 2, 3], (num) => num < 3)
-result = <IFoodOrganic[]>_.tail(foodsOrganic, 'test')
-result = <IFoodType[]> _.tail(foodsType, { 'type': 'value' })
-
-// _.fill
-var testFillArray = [1, 2, 3];
-var testFillList: _.List<number> = {0: 1, 1: 2, 2: 3, length: 3};
-
-result = <string[]>_.fill<string>(testFillArray, 'a', 0, 3);
-result = <_.List<string>>_.fill<string>(testFillList, 'a', 0, 3);
-result = <number[]>_(testFillArray).fill<number>(0, 0, 3).value();
-result = <_.List<number>>_(testFillList).fill<number>(0, 0, 3).value();
-
-
-result = <number>_.findIndex(['apple', 'banana', 'beet'], function (f) {
-    return /^b/.test(f);
-});
-result = <number>_.findIndex(['apple', 'banana', 'beet'], 'apple');
-result = <number>_.findIndex([{ food: 'apple' }, { food: 'banana' }, { food: 'beet' }], { food: 'apple' });
-=======
-
-interface TResult {
-    a: number;
-    b: string;
-    c: boolean;
-}
->>>>>>> c6254f15
-
-// _.MapCache
-var testMapCache: _.MapCache;
-result = <(key: string) => boolean>testMapCache.delete;
-result = <(key: string) => any>testMapCache.get;
-result = <(key: string) => boolean>testMapCache.has;
-result = <(key: string, value: any) => _.Dictionary<any>>testMapCache.set;
-
 // _
 module TestWrapper {
     {
@@ -225,102 +111,20 @@
         result = _('');
     }
 
-<<<<<<< HEAD
-result = <number>_.first([1, 2, 3]);
-result = <number[]>_.first([1, 2, 3], 2);
-result = <number[]>_.first([1, 2, 3], function (num) {
-    return num < 3;
-});
-result = <IFoodOrganic[]>_.first(foodsOrganic, 'organic');
-result = <IFoodType[]>_.first(foodsType, { 'type': 'fruit' });
-
-result = <number>_([1, 2, 3]).first();
-result = <number[]>_([1, 2, 3]).first(2).value();
-result = <number[]>_([1, 2, 3]).first(function (num) {
-    return num < 3;
-}).value();
-result = <IFoodOrganic[]>_(foodsOrganic).first('organic').value();
-result = <IFoodType[]>_(foodsType).first({ 'type': 'fruit' }).value();
-
-result = <number>_.head([1, 2, 3]);
-result = <number[]>_.head([1, 2, 3], 2);
-result = <number[]>_.head([1, 2, 3], function (num) {
-    return num < 3;
-});
-result = <IFoodOrganic[]>_.head(foodsOrganic, 'organic');
-result = <IFoodType[]>_.head(foodsType, { 'type': 'fruit' });
-
-result = <number>_([1, 2, 3]).head();
-result = <number[]>_([1, 2, 3]).head(2).value();
-result = <number[]>_([1, 2, 3]).head(function (num) {
-    return num < 3;
-}).value();
-result = <IFoodOrganic[]>_(foodsOrganic).head('organic').value();
-result = <IFoodType[]>_(foodsType).head({ 'type': 'fruit' }).value();
-
-result = <number>_.take([1, 2, 3]);
-result = <number[]>_.take([1, 2, 3], 2);
-result = <number[]>_.take([1, 2, 3], (num) => num < 3);
-result = <IFoodOrganic[]>_.take(foodsOrganic, 'organic');
-result = <IFoodType[]>_.take(foodsType, { 'type': 'fruit' });
-
-result = <number>_([1, 2, 3]).take();
-result = <number[]>_([1, 2, 3]).take(2).value();
-result = <number[]>_([1, 2, 3]).take(function (num) {
-    return num < 3;
-}).value();
-result = <IFoodOrganic[]>_(foodsOrganic).take('organic').value();
-result = <IFoodType[]>_(foodsType).take({ 'type': 'fruit' }).value();
-
-result = <Array<number>>_.flatten([[1, 2], [3, 4]]);
-result = <Array<number>>_.flatten([[1, 2], [3, 4], 5, 6]);
-result = <Array<number|Array<Array<number>>>>_.flatten([1, [2], [3, [[4]]]]);
-
-result = <Array<number>>_.flatten([1, [2], [[3]]], true);
-result = <Array<number>>_.flatten<number>([1, [2], [3, [[4]]]], true);
-result = <Array<number|boolean>>_.flatten<number|boolean>([1, [2], [3, [[false]]]], true);
-
-result = <Array<number>>_.flattenDeep<number>([[[[1]]]]);
-
-result = <_.LoDashArrayWrapper<number>>_([[1, 2], [3, 4], 5, 6]).flatten();
-result = <_.LoDashArrayWrapper<number|Array<Array<number>>>>_([1, [2], [3, [[4]]]]).flatten();
-
-result = <_.LoDashArrayWrapper<number>>_([1, [2], [3, [[4]]]]).flatten(true);
-
-result = <_.LoDashArrayWrapper<number>>_([1, [2], [3, [[4]]]]).flattenDeep();
-
-result = <number>_.indexOf([1, 2, 3, 1, 2, 3], 2);
-result = <number>_.indexOf([1, 2, 3, 1, 2, 3], 2, 3);
-result = <number>_.indexOf([1, 1, 2, 2, 3, 3], 2, true);
-
-result = <number[]>_.initial([1, 2, 3]);
-result = <number[]>_.initial([1, 2, 3], 2);
-result = <number[]>_.initial([1, 2, 3], function (num) {
-    return num > 1;
-});
-result = <IFoodOrganic[]>_.initial(foodsOrganic, 'organic');
-result = <IFoodType[]>_.initial(foodsType, { 'type': 'vegetable' });
-=======
     {
         let result: _.LoDashImplicitWrapper<number>;
         result = _(42);
     }
->>>>>>> c6254f15
 
     {
         let result: _.LoDashImplicitWrapper<boolean>;
         result = _(true);
     }
 
-<<<<<<< HEAD
-result = <number>_.last([1, 2, 3]);
-result = <number>_([1, 2, 3]).last();
-=======
     {
         let result: _.LoDashImplicitArrayWrapper<string>;
         result = _<string>(['']);
     }
->>>>>>> c6254f15
 
     {
         let result: _.LoDashImplicitObjectWrapper<{a: string}>;
@@ -328,19 +132,6 @@
     }
 }
 
-<<<<<<< HEAD
-result = <_.Dictionary<any>>_.zipObject(['moe', 'larry'], [30, 40]);
-result = <_.LoDashObjectWrapper<_.Dictionary<any>>>_(['moe', 'larry']).zipObject([30, 40]);
-result = <_.Dictionary<any>>_.object(['moe', 'larry'], [30, 40]);
-result = <_.LoDashObjectWrapper<_.Dictionary<any>>>_(['moe', 'larry']).object([30, 40]);
-result = <_.Dictionary<any>>_.zipObject([['moe', 30], ['larry', 40]]);
-result = <_.LoDashObjectWrapper<_.Dictionary<any>>>_([['moe', 30], ['larry', 40]]).zipObject();
-result = <_.Dictionary<any>>_.object([['moe', 30], ['larry', 40]]);
-result = <_.LoDashObjectWrapper<_.Dictionary<any>>>_([['moe', 30], ['larry', 40]]).object();
-
-result = <number[]>_.pull([1, 2, 3, 1, 2, 3], 2, 3);
-result = <number[]>_.pullAt([1, 2, 3, 1, 2, 3], 2, 3);
-=======
 //Wrapped array shortcut methods
 result = <number>_([1, 2, 3, 4]).pop();
 result = <_.LoDashImplicitArrayWrapper<number>>_([1, 2, 3, 4]).push(5, 6, 7);
@@ -353,22 +144,14 @@
 /*********
  * Array *
  *********/
->>>>>>> c6254f15
 
 // _.chunk
 module TestChunk {
     let array: TResult[];
     let list: _.List<TResult>;
 
-<<<<<<< HEAD
-result = <number[]>_.remove([1, 2, 3, 4, 5, 6], function (num: number) { return num % 2 == 0; });
-result = <IFoodOrganic[]>_.remove(foodsOrganic, 'organic');
-result = <IFoodType[]>_.remove(foodsType, { 'type': 'vegetable' });
-var typedResult: IFoodType[] = _.remove([ <IFoodType>{ name: 'apple' }, <IFoodType>{ name: 'orange' }], <IFoodType>{ name: 'orange' });
-=======
     {
         let result: TResult[][];
->>>>>>> c6254f15
 
         result = _.chunk<TResult>(array);
         result = _.chunk<TResult>(array, 42);
@@ -380,136 +163,8 @@
     {
         let result: _.LoDashImplicitArrayWrapper<TResult[]>;
 
-<<<<<<< HEAD
-result = <number[]>_.unique([1, 2, 1, 3, 1]);
-result = <number[]>_.unique([1, 1, 2, 2, 3], true);
-result = <string[]>_.unique(['A', 'b', 'C', 'a', 'B', 'c'], function (letter) {
-    return letter.toLowerCase();
-});
-result = <number[]>_.unique([1, 2.5, 3, 1.5, 2, 3.5], function (num) { return this.floor(num); }, Math);
-result = <{ x: number; }[]>_.unique([{ 'x': 1 }, { 'x': 2 }, { 'x': 1 }], 'x');
-
-result = <number[]>_([1, 2, 1, 3, 1]).uniq().value();
-result = <number[]>_([1, 1, 2, 2, 3]).uniq(true).value();
-result = <string[]>_(['A', 'b', 'C', 'a', 'B', 'c']).uniq(function (letter) {
-    return letter.toLowerCase();
-}).value();
-result = <number[]>_([1, 2.5, 3, 1.5, 2, 3.5]).uniq(function (num) { return this.floor(num); }, Math).value();
-result = <{ x: number; }[]>_([{ 'x': 1 }, { 'x': 2 }, { 'x': 1 }]).uniq('x').value();
-
-result = <number[]>_([1, 2, 1, 3, 1]).unique().value();
-result = <number[]>_([1, 1, 2, 2, 3]).unique(true).value();
-result = <string[]>_(['A', 'b', 'C', 'a', 'B', 'c']).unique(function (letter) {
-    return letter.toLowerCase();
-}).value();
-result = <number[]>_([1, 2.5, 3, 1.5, 2, 3.5]).unique(function (num) { return this.floor(num); }, Math).value();
-result = <{ x: number; }[]>_([{ 'x': 1 }, { 'x': 2 }, { 'x': 1 }]).unique('x').value();
-
-result = <number[]>_.without([1, 2, 1, 0, 3, 1, 4], 0, 1);
-
-// _.xor
-var testXorArray: number[];
-var testXorList: _.List<number>;
-result = <number[]>_.xor<number>();
-result = <number[]>_.xor<number>(testXorArray);
-result = <number[]>_.xor<number>(testXorArray, testXorArray);
-result = <number[]>_.xor<number>(testXorArray, testXorArray, testXorArray);
-result = <number[]>_.xor<number>(testXorList);
-result = <number[]>_.xor<number>(testXorList, testXorList);
-result = <number[]>_.xor<number>(testXorList, testXorList, testXorList);
-result = <number[]>(_(testXorArray).xor().value());
-result = <number[]>(_(testXorArray).xor(testXorArray).value());
-result = <number[]>(_(testXorArray).xor(testXorArray, testXorArray).value());
-result = <number[]>(_(testXorList).xor().value());
-result = <number[]>(_(testXorList).xor(testXorList).value());
-result = <number[]>(_(testXorList).xor(testXorList, testXorList).value());
-
-result = <any[][]>_.zip(['moe', 'larry'], [30, 40], [true, false]);
-result = <any[][]>_.unzip(['moe', 'larry'], [30, 40], [true, false]);
-result = <any[][]>_(['moe', 'larry']).zip([30, 40], [true, false]).value();
-result = <any[][]>_(['moe', 'larry']).unzip([30, 40], [true, false]).value();
-
-// /* *************
-//  * Collections *
-//  ************* */
-
-result = <string[]>_.at(['a', 'b', 'c', 'd', 'e'], [0, 2, 4]);
-result = <string[]>_.at(['moe', 'larry', 'curly'], 0, 2);
-
-result = <boolean>_.contains([1, 2, 3], 1);
-result = <boolean>_.contains([1, 2, 3], 1, 2);
-result = <boolean>_.contains({ 'moe': 30, 'larry': 40, 'curly': 67 }, 40);
-result = <boolean>_.contains('curly', 'ur');
-
-result = <boolean>_([1, 2, 3]).contains(1);
-result = <boolean>_([1, 2, 3]).contains(1, 2);
-result = <boolean>_({ 'moe': 30, 'larry': 40, 'curly': 67 }).contains(40);
-result = <boolean>_('curly').contains('ur');
-
-result = <boolean>_.include([1, 2, 3], 1);
-result = <boolean>_.include([1, 2, 3], 1, 2);
-result = <boolean>_.include({ 'moe': 30, 'larry': 40, 'curly': 67 }, 40);
-result = <boolean>_.include('curly', 'ur');
-
-result = <boolean>_([1, 2, 3]).include(1);
-result = <boolean>_([1, 2, 3]).include(1, 2);
-result = <boolean>_({ 'moe': 30, 'larry': 40, 'curly': 67 }).include(40);
-result = <boolean>_('curly').include('ur');
-
-result = <boolean>_.includes([1, 2, 3], 1);
-result = <boolean>_.includes([1, 2, 3], 1, 2);
-result = <boolean>_.includes({ 'moe': 30, 'larry': 40, 'curly': 67 }, 40);
-result = <boolean>_.includes('curly', 'ur');
-
-result = <boolean>_([1, 2, 3]).includes(1);
-result = <boolean>_([1, 2, 3]).includes(1, 2);
-result = <boolean>_({ 'moe': 30, 'larry': 40, 'curly': 67 }).includes(40);
-result = <boolean>_('curly').includes('ur');
-
-result = <_.Dictionary<number>>_.countBy([4.3, 6.1, 6.4], function (num) { return Math.floor(num); });
-result = <_.Dictionary<number>>_.countBy([4.3, 6.1, 6.4], function (num) { return this.floor(num); }, Math);
-result = <_.Dictionary<number>>_.countBy(['one', 'two', 'three'], 'length');
-
-result = <_.LoDashObjectWrapper<_.Dictionary<number>>>_([4.3, 6.1, 6.4]).countBy(function (num) { return Math.floor(num); });
-result = <_.LoDashObjectWrapper<_.Dictionary<number>>>_([4.3, 6.1, 6.4]).countBy(function (num) { return this.floor(num); }, Math);
-result = <_.LoDashObjectWrapper<_.Dictionary<number>>>_(['one', 'two', 'three']).countBy('length');
-
-result = <boolean>_.every([true, 1, null, 'yes'], Boolean);
-result = <boolean>_.every(stoogesAges, 'age');
-result = <boolean>_.every(stoogesAges, { 'age': 50 });
-
-result = <boolean>_.all([true, 1, null, 'yes'], Boolean);
-result = <boolean>_.all(stoogesAges, 'age');
-result = <boolean>_.all(stoogesAges, { 'age': 50 });
-
-result = <number[]>_.filter([1, 2, 3, 4, 5, 6], function (num) { return num % 2 == 0; });
-result = <IFoodCombined[]>_.filter(foodsCombined, 'organic');
-result = <IFoodCombined[]>_.filter(foodsCombined, { 'type': 'fruit' });
-
-result = <number[]>_([1, 2, 3, 4, 5, 6]).filter(function (num) { return num % 2 == 0; }).value();
-result = <IFoodCombined[]>_(foodsCombined).filter('organic').value();
-result = <IFoodCombined[]>_(foodsCombined).filter({ 'type': 'fruit' }).value();
-
-result = <number[]>_.select([1, 2, 3, 4, 5, 6], function (num) { return num % 2 == 0; });
-result = <IFoodCombined[]>_.select(foodsCombined, 'organic');
-result = <IFoodCombined[]>_.select(foodsCombined, { 'type': 'fruit' });
-
-result = <number[]>_([1, 2, 3, 4, 5, 6]).select(function (num) { return num % 2 == 0; }).value();
-result = <IFoodCombined[]>_(foodsCombined).select('organic').value();
-result = <IFoodCombined[]>_(foodsCombined).select({ 'type': 'fruit' }).value();
-
-result = <number>_.find([1, 2, 3, 4], num => num % 2 == 0);
-result = <IFoodCombined>_.find(foodsCombined, { 'type': 'vegetable' });
-result = <IFoodCombined>_.find(foodsCombined, 'type', 'vegetable');
-result = <IFoodCombined>_.find(foodsCombined, 'organic');
-result = <number>_([1, 2, 3, 4]).find(num => num % 2 == 0);
-result = <IFoodCombined>_(foodsCombined).find({ 'type': 'vegetable' });
-result = <IFoodCombined>_(foodsCombined).find('type', 'vegetable');
-result = <IFoodCombined>_(foodsCombined).find('organic');
-=======
         result = _(array).chunk();
         result = _(array).chunk(42);
->>>>>>> c6254f15
 
         result = _(list).chunk<TResult>();
         result = _(list).chunk<TResult>(42);
@@ -668,42 +323,6 @@
         result = _.differenceBy<TResult>(list, array, list, array, list, array, list, {a: 1});
     }
 
-<<<<<<< HEAD
-// _.ceil
-result = <number>_.ceil(4.006);
-// → 5
-result = <number>_.ceil(6.004, 2);
-// → 6.01
-result = <number>_.ceil(6040, -2);
-// → 6100
-result = <number>_(4.006).ceil();
-// → 5
-result = <number>_(6.004).ceil(2);
-// → 6.01
-result = <number>_(6040).ceil(-2);
-// → 6100
-
-// _.floor
-result = <number>_.floor(4.006);
-// → 4
-result = <number>_.floor(0.046, 2);
-// → 0.04
-result = <number>_.floor(4060, -2);
-// → 4000
-result = <number>_(4.006).floor();
-// → 4
-result = <number>_(0.046).floor(2);
-// → 0.04
-result = <number>_(4060).floor(-2);
-// → 4000
-
-result = <number>_.max([4, 2, 8, 6]);
-result = <IStoogesAge>_.max(stoogesAges, function (stooge) { return stooge.age; });
-result = <IStoogesAge>_.max(stoogesAges, 'age');
-result = <_.LoDashWrapper<number>>_([4, 2, 8, 6]).max();
-result = <_.LoDashWrapper<IStoogesAge>>_(stoogesAges).max(function (stooge) { return stooge.age; });
-result = <_.LoDashWrapper<IStoogesAge>>_(stoogesAges).max('age');
-=======
     {
         let result: _.LoDashImplicitArrayWrapper<TResult>;
 
@@ -763,7 +382,6 @@
         result = _(list).differenceBy<TResult, {a: number}>(list, array, list, array, list, {a: 1});
         result = _(list).differenceBy<TResult>(array, list, array, list, array, list, {a: 1});
     }
->>>>>>> c6254f15
 
     {
         let result: _.LoDashExplicitArrayWrapper<TResult>;
@@ -826,46 +444,10 @@
     }
 }
 
-<<<<<<< HEAD
-// _.round
-result = <number>_.round(4.006);
-// → 4
-result = <number>_.round(4.006, 2);
-// → 4.01
-result = <number>_.round(4060, -2);
-// → 4100
-result = <number>_(4.006).round();
-// → 4
-result = <number>_(4.006).round(2);
-// → 4.01
-result = <number>_(4060).round(-2);
-// → 4100
-
-result = <number>_.sum([4, 2, 8, 6]);
-result = <number>_.sum([4, 2, 8, 6], function(v) { return v; });
-result = <number>_.sum({a: 2, b: 4});
-result = <number>_.sum({a: 2, b: 4}, function(v) { return v; });
-result = <number>_.sum(stoogesAges, function (stooge) { return stooge.age; });
-result = <number>_.sum(stoogesAges, 'age');
-result = <number>_.sum(stoogesAgesDict, function(stooge) { return stooge.age; });
-result = <number>_.sum(stoogesAgesDict, 'age');
-result = <number>_([4, 2, 8, 6]).sum();
-result = <number>_([4, 2, 8, 6]).sum(function(v) { return v; });
-result = <number>_({a: 2, b: 4}).sum();
-result = <number>_({a: 2, b: 4}).sum(function(v) { return v; });
-result = <number>_(stoogesAges).sum(function (stooge) { return stooge.age; });
-result = <number>_(stoogesAges).sum('age');
-result = <number>_(stoogesAgesDict).sum(function (stooge) { return stooge.age; });
-result = <number>_(stoogesAgesDict).sum('age');
-
-result = <string[]>_.pluck(stoogesAges, 'name');
-result = <string[]>_(stoogesAges).pluck('name').value();
-=======
 // _.drop
 {
     let array: TResult[];
     let list: _.List<TResult>;
->>>>>>> c6254f15
 
     {
         let result: TResult[];
@@ -905,30 +487,13 @@
     {
         let result: TResult[];
 
-<<<<<<< HEAD
-result = <number>_.sample([1, 2, 3, 4]);
-result = <number[]>_.sample([1, 2, 3, 4], 2);
-result = <_.LoDashWrapper<number>>_([1, 2, 3, 4]).sample();
-result = <_.LoDashArrayWrapper<number>>_([1, 2, 3, 4]).sample(2);
-result = <number>_([1, 2, 3, 4]).sample().value();
-result = <number[]>_([1, 2, 3, 4]).sample(2).value();
-=======
         result = _.dropRight<TResult>(array);
         result = _.dropRight<TResult>(array, 42);
->>>>>>> c6254f15
 
         result = _.dropRight<TResult>(list);
         result = _.dropRight<TResult>(list, 42);
 
-<<<<<<< HEAD
-result = <number>_.size([1, 2]);
-result = <number>_([1, 2]).size();
-result = <number>_.size({ 'one': 1, 'two': 2, 'three': 3 });
-result = <number>_({ 'one': 1, 'two': 2, 'three': 3 }).size();
-result = <number>_.size('curly');
-=======
-    }
->>>>>>> c6254f15
+    }
 
     {
         let result: _.LoDashImplicitArrayWrapper<TResult>;
@@ -940,28 +505,8 @@
         result = _(list).dropRight<TResult>(42);
     }
 
-<<<<<<< HEAD
-result = <IStoogesAge[]>_.sortByAll(stoogesAges, function(stooge) { return Math.sin(stooge.age); }, function(stooge) { return stooge.name.slice(1); });
-result = <IStoogesAge[]>_.sortByAll(stoogesAges, ['name', 'age']);
-result = <IStoogesAge[]>_.sortByAll(stoogesAges, 'name', function(stooge) { return Math.sin(stooge.age); });
-
-result = <IStoogesAge[]>_.sortByOrder(stoogesAges, [function(stooge) { return Math.sin(stooge.age); }, function(stooge) { return stooge.name.slice(1); }]);
-result = <IStoogesAge[]>_.sortByOrder(stoogesAges, ['name', 'age']);
-result = <IStoogesAge[]>_.sortByOrder(stoogesAges, ['name', function(stooge) { return Math.sin(stooge.age); }]);
-result = <IStoogesAge[]>_.sortByOrder(stoogesAges, [function(stooge) { return Math.sin(stooge.age); }, function(stooge) { return stooge.name.slice(1); }], ['asc', 'desc']);
-result = <IStoogesAge[]>_.sortByOrder(stoogesAges, ['name', 'age'], ['asc', 'desc']);
-result = <IStoogesAge[]>_.sortByOrder(stoogesAges, ['name', function(stooge) { return Math.sin(stooge.age); }], ['asc', 'desc']);
-result = <IStoogesAge[]>_.sortByOrder(stoogesAges, [function(stooge) { return Math.sin(stooge.age); }, function(stooge) { return stooge.name.slice(1); }], [true, false]);
-result = <IStoogesAge[]>_.sortByOrder(stoogesAges, ['name', 'age'], [true, false]);
-result = <IStoogesAge[]>_.sortByOrder(stoogesAges, ['name', function(stooge) { return Math.sin(stooge.age); }], [true, false]);
-
-result = <number[]>_([1, 2, 3]).sortBy(function (num) { return Math.sin(num); }).value();
-result = <number[]>_([1, 2, 3]).sortBy(function (num) { return this.sin(num); }, Math).value();
-result = <string[]>_(['banana', 'strawberry', 'apple']).sortBy('length').value();
-=======
     {
         let result: _.LoDashExplicitArrayWrapper<TResult>;
->>>>>>> c6254f15
 
         result = _(array).chain().dropRight();
         result = _(array).chain().dropRight(42);
@@ -1013,20 +558,6 @@
         result = _(list).dropRightWhile<{a: number;}, TResult>({a: 42});
     }
 
-<<<<<<< HEAD
-/********
- * Date *
- ********/
-
-result = <number>_.now();
-
-/*************
- * Functions *
- *************/
-var saves = ['profile', 'settings'];
-var asyncSave = (obj: any) => obj.done();
-var done: Function;
-=======
     {
         let result: _.LoDashExplicitArrayWrapper<TResult>;
 
@@ -1045,7 +576,6 @@
         result = _(list).chain().dropRightWhile<{a: number;}, TResult>({a: 42});
     }
 }
->>>>>>> c6254f15
 
 // _.dropWhile
 module TestDropWhile {
@@ -1113,46 +643,6 @@
     let array: number[];
     let list: _.List<number>;
 
-<<<<<<< HEAD
-// _.ary
-result = <number[]>['6', '8', '10'].map(_.ary<(s: string) => number>(parseInt, 1));
-result = <number[]>['6', '8', '10'].map(_(parseInt).ary<(s: string) => number>(1).value());
-
-// _.backflow
-var testBackflowSquareFn = (n: number) => n * n;
-var testBackflowAddFn = (n: number, m: number) => n + m;
-result = <number>_.backflow<(n: number, m: number) => number>(testBackflowSquareFn, testBackflowAddFn)(1, 2);
-result = <number>_(testBackflowSquareFn).backflow<(n: number, m: number) => number>(testBackflowAddFn).value()(1, 2);
-
-// _.before
-var testBeforeFn = ((n: number) => () => ++n)(0);
-var testBeforeResultFn = <() => number>_.before<() => number>(3, testBeforeFn);
-result = <number>testBeforeResultFn();
-// → 1
-result = <number>testBeforeResultFn();
-// → 2
-result = <number>testBeforeResultFn();
-// → 2
-var testBeforeFn = ((n: number) => () => ++n)(0);
-var testBeforeResultFn = <() => number>_(3).before<() => number>(testBeforeFn);
-result = <number>testBeforeResultFn();
-// → 1
-result = <number>testBeforeResultFn();
-// → 2
-result = <number>testBeforeResultFn();
-// → 2
-
-var funcBind = function(greeting: string, punctuation: string) { return greeting + ' ' + this.user + punctuation; };
-var funcBound1: (punctuation: string) => any = _.bind(funcBind, { 'name': 'moe' }, 'hi');
-funcBound1('!');
-
-var funcBound2: (punctuation: string) => any = _(funcBind).bind({ 'name': 'moe' }, 'hi').value();
-funcBound2('!');
-
-var addTwoNumbers = function (x: number, y: number) { return x + y };
-var plusTwo = _.bind(addTwoNumbers, null, 2);
-plusTwo(100);
-=======
     {
         let result: number[];
 
@@ -1160,7 +650,6 @@
         result = _.fill<number>(array, 42, 0);
         result = _.fill<number>(array, 42, 0, 10);
     }
->>>>>>> c6254f15
 
     {
         let result: _.List<number>;
@@ -1194,13 +683,6 @@
         result = _(array).chain().fill<number>(42, 0, 10);
     }
 
-<<<<<<< HEAD
-// _.compose
-var testComposeSquareFn = (n: number) => n * n;
-var testComposeAddFn = (n: number, m: number) => n + m;
-result = <number>_.compose<(n: number, m: number) => number>(testComposeSquareFn, testComposeAddFn)(1, 2);
-result = <number>_(testComposeSquareFn).compose<(n: number, m: number) => number>(testComposeAddFn).value()(1, 2);
-=======
     {
         let result: _.LoDashExplicitObjectWrapper<_.List<number>>;
 
@@ -1266,7 +748,6 @@
         result = _(list).chain().findIndex<{a: number}>({a: 42});
     }
 }
->>>>>>> c6254f15
 
 // _.findLastIndex
 module TestFindLastIndex {
@@ -1307,27 +788,6 @@
         result = _(list).findLastIndex<{a: number}>({a: 42});
     }
 
-<<<<<<< HEAD
-// _.curry
-var testCurryFn = (a: number, b: number, c: number) => [a, b, c];
-interface TestCurryResultFn {
-    (...args: number[]): number[] | TestCurryResultFn;
-}
-result = <number[]>_.curry<TestCurryResultFn>(testCurryFn)(1, 2, 3);
-result = <TestCurryResultFn>_.curry<TestCurryResultFn>(testCurryFn)(1);
-result = <number[]>_(testCurryFn).curry<TestCurryResultFn>().value()(1, 2, 3);
-result = <TestCurryResultFn>_(testCurryFn).curry<TestCurryResultFn>().value()(1);
-
-// _.curryRight
-var testCurryRightFn = (a: number, b: number, c: number) => [a, b, c];
-interface TestCurryRightResultFn {
-    (...args: number[]): number[] | TestCurryRightResultFn;
-}
-result = <number[]>_.curryRight<TestCurryRightResultFn>(testCurryRightFn)(1, 2, 3);
-result = <TestCurryRightResultFn>_.curryRight<TestCurryRightResultFn>(testCurryRightFn)(1);
-result = <number[]>_(testCurryRightFn).curryRight<TestCurryRightResultFn>().value()(1, 2, 3);
-result = <TestCurryRightResultFn>_(testCurryRightFn).curryRight<TestCurryRightResultFn>().value()(1);
-=======
     {
         let result: _.LoDashExplicitWrapper<number>;
 
@@ -1357,7 +817,6 @@
     result = _(array).first();
     result = _(list).first<TResult>();
 }
->>>>>>> c6254f15
 
 // _.flatten
 module TestFlatten {
@@ -1394,32 +853,6 @@
     {
         let result: _.LoDashImplicitArrayWrapper<string>;
 
-<<<<<<< HEAD
-// _.flow
-var testFlowSquareFn = (n: number) => n * n;
-var testFlowAddFn = (n: number, m: number) => n + m;
-result = <number>_.flow<(n: number, m: number) => number>(testFlowAddFn, testFlowSquareFn)(1, 2);
-result = <number>_(testFlowAddFn).flow<(n: number, m: number) => number>(testFlowSquareFn).value()(1, 2);
-
-// _.flowRight
-var testFlowRightSquareFn = (n: number) => n * n;
-var testFlowRightAddFn = (n: number, m: number) => n + m;
-result = <number>_.flowRight<(n: number, m: number) => number>(testFlowRightSquareFn, testFlowRightAddFn)(1, 2);
-result = <number>_(testFlowRightSquareFn).flowRight<(n: number, m: number) => number>(testFlowRightAddFn).value()(1, 2);
-
-// _.memoize
-var testMemoizedFunction: _.MemoizedFunction;
-result = <_.MapCache>testMemoizedFunction.cache;
-interface TestMemoizedResultFn extends _.MemoizedFunction {
-    (...args: any[]): any;
-}
-var testMemoizeFn: (...args: any[]) => any;
-var testMemoizeResolverFn: (...args: any[]) => any;
-result = <TestMemoizedResultFn>_.memoize<TestMemoizedResultFn>(testMemoizeFn);
-result = <TestMemoizedResultFn>_.memoize<TestMemoizedResultFn>(testMemoizeFn, testMemoizeResolverFn);
-result = <TestMemoizedResultFn>(_(testMemoizeFn).memoize<TestMemoizedResultFn>().value());
-result = <TestMemoizedResultFn>(_(testMemoizeFn).memoize<TestMemoizedResultFn>(testMemoizeResolverFn).value());
-=======
         result = _('abc').flatten();
     }
 
@@ -1430,7 +863,6 @@
         result = _([1, [2, 3]]).flatten<number>();
         result = _([1, [2, [3]]]).flatten<number>(true);
         result = _([1, [2, [3]], [[4]]]).flatten<number>(true);
->>>>>>> c6254f15
 
         result = _({0: 1, 1: 2, 2: 3, length: 3}).flatten<number>();
         result = _({0: 1, 1: [2, 3], length: 2}).flatten<number>();
@@ -1438,51 +870,8 @@
         result = _({0: 1, 1: [2, [3]], 2: [[4]], length: 3}).flatten<number>(true);
     }
 
-<<<<<<< HEAD
-// _.modArgs
-function modArgsFn1(n: number): string {return n.toString()}
-function modArgsFn2(n: boolean): string {return n.toString()}
-interface ModArgsFunc {
-    (x: string, y: string): string[];
-}
-interface ModArgsResult {
-    (x: number, y: boolean): string[]
-}
-result = <ModArgsResult>_.modArgs<ModArgsFunc, ModArgsResult>((x: string, y: string) => [x, y], modArgsFn1, modArgsFn2);
-result = <string[]>result(1, true);
-
-result = <ModArgsResult>_.modArgs<ModArgsFunc, ModArgsResult>((x: string, y: string) => [x, y], [modArgsFn1, modArgsFn2]);
-result = <string[]>result(1, true);
-
-result = <ModArgsResult>_<ModArgsFunc>((x: string, y: string) => [x, y]).modArgs<ModArgsResult>(modArgsFn1, modArgsFn2).value();
-result = <string[]>result(1, true);
-
-result = <ModArgsResult>_<ModArgsFunc>((x: string, y: string) => [x, y]).modArgs<ModArgsResult>([modArgsFn1, modArgsFn2]).value();
-result = <string[]>result(1, true);
-
-// _.negate
-interface TestNegatePredicate {
-    (a1: number, a2: number): boolean;
-}
-interface TestNegateResult {
-    (a1: number, a2: number): boolean;
-}
-var testNegatePredicate = (a1: number, a2: number) => a1 > a2;
-result = <TestNegateResult>_.negate<TestNegatePredicate>(testNegatePredicate);
-result = <TestNegateResult>_.negate<TestNegatePredicate, TestNegateResult>(testNegatePredicate);
-result = <TestNegateResult>_(testNegatePredicate).negate().value();
-result = <TestNegateResult>_(testNegatePredicate).negate<TestNegateResult>().value();
-
-// _.once
-result = <() => void>_.once<() => void>(function () {});
-result = <() => void>(_(function () {}).once().value());
-
-var returnedOnce = _.throttle(function (a: any) { return a * 5; }, 5);
-returnedOnce(4);
-=======
     {
         let result: _.LoDashImplicitArrayWrapper<number|number[]>;
->>>>>>> c6254f15
 
         result = _([1, [2, [3]]]).flatten<number|number[]>();
         result = _([1, [2, [3]], [[4]]]).flatten<number|number[]>();
@@ -1497,43 +886,8 @@
         result = _('abc').chain().flatten();
     }
 
-<<<<<<< HEAD
-//_.rearg
-var testReargFn = (a: string, b: string, c: string) => [a, b, c];
-interface TestReargResultFn {
-    (b: string, c: string, a: string): string[];
-}
-result = <string[]>(_.rearg<TestReargResultFn>(testReargFn, 2, 0, 1))('b', 'c', 'a');
-result = <string[]>(_.rearg<TestReargResultFn>(testReargFn, [2, 0, 1]))('b', 'c', 'a');
-result = <string[]>(_(testReargFn).rearg<TestReargResultFn>(2, 0, 1).value())('b', 'c', 'a');
-result = <string[]>(_(testReargFn).rearg<TestReargResultFn>([2, 0, 1]).value())('b', 'c', 'a');
-
-//_.restParam
-var testRestParamFn = (a: string, b: string, c: number[]) => a + ' ' + b + ' ' + c.join(' ');
-interface testRestParamFunc {
-    (a: string, b: string, c: number[]): string;
-}
-interface testRestParamResult {
-    (a: string, b: string, ...c: number[]): string;
-}
-result = <string>(_.restParam<testRestParamResult, testRestParamFunc>(testRestParamFn, 2))('a', 'b', 1, 2, 3);
-result = <string>(_.restParam<testRestParamResult>(testRestParamFn, 2))('a', 'b', 1, 2, 3);
-result = <string>(_(testRestParamFn).restParam<testRestParamResult>(2).value())('a', 'b', 1, 2, 3);
-
-//_.spread
-var testSpreadFn = (who: string, what: string) => who + ' says ' + what;
-interface TestSpreadResultFn {
-    (args: string[]): string;
-}
-result = <string>(_.spread<TestSpreadResultFn>(testSpreadFn))(['fred', 'hello']);
-result = <string>(_(testSpreadFn).spread<TestSpreadResultFn>().value())(['fred', 'hello']);
-
-var throttled = _.throttle(function () { }, 100);
-jQuery(window).on('scroll', throttled);
-=======
     {
         let result: _.LoDashExplicitArrayWrapper<number>;
->>>>>>> c6254f15
 
         result = _([1, 2, 3]).chain().flatten<number>();
         result = _([1, [2, 3]]).chain().flatten<number>();
@@ -1549,84 +903,12 @@
     {
         let result: _.LoDashExplicitArrayWrapper<number|number[]>;
 
-<<<<<<< HEAD
-/********
- * Lang *
- ********/
-
-// _.gt
-result = <boolean>_.gt(1, 2);
-result = <boolean>_(1).gt(2);
-result = <boolean>_([]).gt(2);
-result = <boolean>_({}).gt(2);
-
-// _.gte
-result = <boolean>_.gte(1, 2);
-result = <boolean>_(1).gte(2);
-result = <boolean>_([]).gte(2);
-result = <boolean>_({}).gte(2);
-
-// _.isMatch
-var testIsMatchCustiomizerFn: (value: any, other: any, indexOrKey: number|string) => boolean;
-result = <boolean>_.isMatch({}, {});
-result = <boolean>_.isMatch({}, {}, testIsMatchCustiomizerFn);
-result = <boolean>_.isMatch({}, {}, testIsMatchCustiomizerFn, {});
-result = <boolean>_({}).isMatch({});
-result = <boolean>_({}).isMatch({}, testIsMatchCustiomizerFn);
-result = <boolean>_({}).isMatch({}, testIsMatchCustiomizerFn, {});
-
-// _.isNative
-result = <boolean>_.isNative(Array.prototype.push);
-result = <boolean>_(Array.prototype.push).isNative();
-
-// _.lt
-result = <boolean>_.lt(1, 2);
-result = <boolean>_(1).lt(2);
-result = <boolean>_([]).lt(2);
-result = <boolean>_({}).lt(2);
-
-// _.lte
-result = <boolean>_.lte(1, 2);
-result = <boolean>_(1).lte(2);
-result = <boolean>_([]).lte(2);
-result = <boolean>_({}).lte(2);
-
-// _.toPlainObject
-result = <Object>_.toPlainObject();
-result = <Object>_.toPlainObject(true);
-result = <Object>_.toPlainObject(1);
-result = <Object>_.toPlainObject('a');
-result = <Object>_.toPlainObject([]);
-result = <Object>_.toPlainObject({});
-result = <Object>_(true).toPlainObject();
-result = <Object>_(1).toPlainObject();
-result = <Object>_('a').toPlainObject();
-result = <Object>_([1]).toPlainObject();
-result = <Object>_<string>([]).toPlainObject();
-result = <Object>_({}).toPlainObject();
-
-/********
- * Math *
- ********/
-
-// _.add
-result = <number>_.add(1, 1);
-result = <number>_(1).add(1);
-
-/**********
-* Objects *
-***********/
-interface NameAge {
-    name: string;
-    age: number;
-=======
         result = _([1, [2, [3]]]).chain().flatten<number|number[]>();
         result = _([1, [2, [3]], [[4]]]).chain().flatten<number|number[]>();
 
         result = _({0: 1, 1: [2, [3]], length: 2}).chain().flatten<number|number[]>();
         result = _({0: 1, 1: [2, [3]], 2: [[4]], length: 3}).chain().flatten<number|number[]>();
     }
->>>>>>> c6254f15
 }
 
 // _.flattenDeep
@@ -1640,37 +922,10 @@
     {
         let result: number[];
 
-<<<<<<< HEAD
-// _.create
-interface TestCreateProto {
-    a: number;
-}
-interface TestCreateProps {
-    b: string;
-}
-interface TestCreateTResult extends TestCreateProto, TestCreateProps {}
-var testCreateProto: TestCreateProto;
-var testCreateProps: TestCreateProps;
-result = <{}>_.create(testCreateProto);
-result = <{}>_.create(testCreateProto, testCreateProps);
-result = <TestCreateProto>_.create<TestCreateProto>(testCreateProto);
-result = <TestCreateTResult>_.create<TestCreateTResult>(testCreateProto, testCreateProps);
-result = <{}>_(testCreateProto).create().value();
-result = <{}>_(testCreateProto).create(testCreateProps).value();
-result = <TestCreateProto>_(testCreateProto).create<TestCreateProto>().value();
-result = <TestCreateTResult>_(testCreateProto).create<TestCreateTResult>(testCreateProps).value();
-
-result = <IStoogesAge[]>_.clone(stoogesAges);
-result = <IStoogesAge[]>_.clone(stoogesAges, true);
-result = <any>_.clone(stoogesAges, true, function (value) {
-    return _.isElement(value) ? value.cloneNode(false) : undefined;
-});
-=======
         result = _.flattenDeep<number>([1, 2, 3]);
         result = _.flattenDeep<number>([1, [2, 3]]);
         result = _.flattenDeep<number>([1, [2, [3]]]);
         result = _.flattenDeep<number>([1, [2, [3]], [[4]]]);
->>>>>>> c6254f15
 
         result = _.flattenDeep<number>({0: 1, 1: 2, 2: 3, length: 3});
         result = _.flattenDeep<number>({0: 1, 1: [2, 3], length: 2});
@@ -1681,26 +936,8 @@
     {
         let result: _.LoDashImplicitArrayWrapper<string>;
 
-<<<<<<< HEAD
-//_.defaultsDeep
-interface DefaultsDeepResult {
-    user: {
-        name: string;
-        age: number;
-    }
-}
-var TestDefaultsDeepObject = {'user': {'name': 'barney'}};
-var TestDefaultsDeepSource = {'user': {'name': 'fred', 'age': 36}};
-result = <DefaultsDeepResult>_.defaultsDeep(TestDefaultsDeepObject, TestDefaultsDeepSource);
-result = <DefaultsDeepResult>_(TestDefaultsDeepObject).defaultsDeep<DefaultsDeepResult>(TestDefaultsDeepSource).value();
-
-result = <string>_.findKey({ 'a': 1, 'b': 2, 'c': 3, 'd': 4 }, function (num) {
-    return num % 2 == 0;
-});
-=======
         result = _('abc').flattenDeep();
     }
->>>>>>> c6254f15
 
     {
         let result: _.LoDashImplicitArrayWrapper<number>;
@@ -1749,27 +986,8 @@
     {
         let result: _.LoDashExplicitArrayWrapper<number|number[]>;
 
-<<<<<<< HEAD
-// _.get
-result = <number>_.get<number>({ 'a': [{ 'b': { 'c': 3 } }] }, 'a[0].b.c');
-// → 3
-result = <number>_.get<number>({ 'a': [{ 'b': { 'c': 3 } }] }, ['a', '0', 'b', 'c']);
-// → 3
-result = <string>_.get<string>({ 'a': [{ 'b': { 'c': 3 } }] }, 'a.b.c', 'default');
-// → 'default'
-
-result = <number>_({ 'a': [{ 'b': { 'c': 3 } }] }).get<number>('a[0].b.c');
-// → 3
-result = <number>_({ 'a': [{ 'b': { 'c': 3 } }] }).get<number>(['a', '0', 'b', 'c']);
-// → 3
-result = <string>_({ 'a': [{ 'b': { 'c': 3 } }] }).get<string>('a.b.c', 'default');
-// → 'default'
-
-result = <boolean>_.has({ 'a': 1, 'b': 2, 'c': 3 }, 'b');
-=======
         result = _([1, [2, [3]]]).chain().flattenDeep<number|number[]>();
         result = _([1, [2, [3]], [[4]]]).chain().flattenDeep<number|number[]>();
->>>>>>> c6254f15
 
         result = _({0: 1, 1: [2, [3]], length: 2}).chain().flattenDeep<number|number[]>();
         result = _({0: 1, 1: [2, [3]], 2: [[4]], length: 3}).chain().flattenDeep<number|number[]>();
@@ -1808,32 +1026,6 @@
         result = _(array).indexOf(value, true);
         result = _(array).indexOf(value, 42);
 
-<<<<<<< HEAD
-// _.isEqual (alias: _.eq)
-result = <boolean>_.isEqual(1, 1);
-result = <boolean>_(1).isEqual(1);
-result = <boolean>_.eq(1, 1);
-result = <boolean>_(1).eq(1);
-
-var testEqObject = { 'user': 'fred' };
-var testEqOtherObject = { 'user': 'fred' };
-result = <boolean>_.isEqual(testEqObject, testEqOtherObject);
-result = <boolean>_(testEqObject).isEqual(testEqOtherObject);
-result = <boolean>_.eq(testEqObject, testEqOtherObject);
-result = <boolean>_(testEqObject).eq(testEqOtherObject);
-
-var testEqArray = ['hello', 'goodbye'];
-var testEqOtherArray = ['hi', 'goodbye'];
-var testEqCustomizerFn = (value: any, other: any): boolean => {
-    if (_.every([value, other], RegExp.prototype.test, /^h(?:i|ello)$/)) {
-        return true;
-    }
-};
-result = <boolean>_.isEqual(testEqArray, testEqOtherArray, testEqCustomizerFn);
-result = <boolean>_(testEqArray).isEqual(testEqOtherArray, testEqCustomizerFn);
-result = <boolean>_.eq(testEqArray, testEqOtherArray, testEqCustomizerFn);
-result = <boolean>_(testEqArray).eq(testEqOtherArray, testEqCustomizerFn);
-=======
         result = _(list).indexOf<TResult>(value);
         result = _(list).indexOf<TResult>(value, true);
         result = _(list).indexOf<TResult>(value, 42);
@@ -1857,7 +1049,6 @@
     let array: TResult[];
     let list: _.List<TResult>;
     let value: TResult;
->>>>>>> c6254f15
 
     {
         let result: number;
@@ -1908,20 +1099,8 @@
     let array: TResult[];
     let list: _.List<TResult>;
 
-<<<<<<< HEAD
-result = <string[]>_.keysIn({ 'one': 1, 'two': 2, 'three': 3 });
-result = <string[]>_({ 'one': 1, 'two': 2, 'three': 3 }).keysIn().value();
-
-var mergeNames = {
-    'stooges': [
-        { 'name': 'moe' },
-        { 'name': 'larry' }
-    ]
-};
-=======
     {
         let result: TResult[];
->>>>>>> c6254f15
 
         result = _.intersection<TResult>(array, list);
         result = _.intersection<TResult>(list, array, list);
@@ -1948,16 +1127,6 @@
     }
 }
 
-<<<<<<< HEAD
-// _.set
-result = <{ a: { b: { c: number; }}[]}>_.set({ 'a': [{ 'b': { 'c': 3 } }] }, 'a[0].b.c', 4);
-result = <{ a: { b: { c: number; }}[]}>_({ 'a': [{ 'b': { 'c': 3 } }] }).set('a[0].b.c', 4).value();
-
-result = <number[]>_.transform([1, 2, 3, 4, 5, 6, 7, 8, 9, 10], function (r: number[], num: number) {
-    num *= num;
-    if (num % 2) {
-        return r.push(num) < 3;
-=======
 // _.join
 namespace TestJoin {
     let array = [1, 2];
@@ -1979,37 +1148,11 @@
         result = _(array).join('_');
         result = _(list).join();
         result = _(list).join('_');
->>>>>>> c6254f15
     }
 
     {
         let result: _.LoDashExplicitWrapper<string>;
 
-<<<<<<< HEAD
-// _.values
-class TestValues {
-    public a = 1;
-    public b = 2;
-    public c: string;
-}
-TestValues.prototype.c = 'a';
-result = <number[]>_.values<number>(new TestValues());
-// → [1, 2] (iteration order is not guaranteed)
-result = <number[]>_(new TestValues()).values<number>().value();
-// → [1, 2] (iteration order is not guaranteed)
-
-// _.valueIn
-class TestValueIn {
-    public a = 1;
-    public b = 2;
-    public c: number;
-}
-TestValueIn.prototype.c = 3;
-result = <number[]>_.valuesIn<number>(new TestValueIn());
-// → [1, 2, 3]
-result = <number[]>_(new TestValueIn()).valuesIn<number>().value();
-// → [1, 2, 3]
-=======
         result = _('abc').chain().join();
         result = _('abc').chain().join('_');
         result = _(array).chain().join();
@@ -2018,7 +1161,6 @@
         result = _(list).chain().join('_');
     }
 }
->>>>>>> c6254f15
 
 // _.last
 module TestLast {
@@ -2038,29 +1180,6 @@
     {
         let result: _.LoDashExplicitArrayWrapper<TResult>;
 
-<<<<<<< HEAD
-result = <number>_.random(0, 5);
-result = <number>_.random(5);
-result = <number>_.random(5, true);
-result = <number>_.random(1.2, 5.2);
-result = <number>_.random(0, 5, true);
-
-// _.noop
-result = <void>_.noop();
-result = <void>_.noop(1);
-result = <void>_.noop('a', 1);
-result = <void>_.noop(true, 'a', 1);
-result = <void>_('a').noop(true, 'a', 1);
-result = <void>_([1]).noop(true, 'a', 1);
-result = <void>_<string>([]).noop(true, 'a', 1);
-result = <void>_({}).noop(true, 'a', 1);
-result = <void>_(any).noop(true, 'a', 1);
-
-var object = {
-    'cheese': 'crumpets',
-    'stuff': function () {
-        return 'nonsense';
-=======
         result = _(array).chain().last();
     }
 
@@ -2068,7 +1187,6 @@
         let result: _.LoDashExplicitObjectWrapper<_.List<TResult>>;
 
         result = _(list).chain().last<_.List<TResult>>();
->>>>>>> c6254f15
     }
 }
 
@@ -2078,38 +1196,16 @@
     let list: _.List<TResult>;
     let value: TResult;
 
-<<<<<<< HEAD
-// _.propertyOf
-interface TestPropertyOfObject {
-    a: {
-        b: number[];
-    }
-}
-var testPropertyOfObject: TestPropertyOfObject;
-result = <(path: string|string[]) => any>_.propertyOf({});
-result = <(path: string|string[]) => any>_.propertyOf<TestPropertyOfObject>(testPropertyOfObject);
-result = <(path: string|string[]) => any>_({}).propertyOf().value();
-
-result = <_.TemplateExecutor>_.template('hello <%= name %>');
-result = <string>_.template('<b><%- value %></b>', { 'value': '<script>' });
-=======
     {
         let result: number;
->>>>>>> c6254f15
 
         result = _.lastIndexOf<TResult>(array, value);
         result = _.lastIndexOf<TResult>(array, value, true);
         result = _.lastIndexOf<TResult>(array, value, 42);
 
-<<<<<<< HEAD
-var listTemplate = '<% $.each(people, function(name) { %><li><%- name %></li><% }); %>';
-result = <string>_.template(listTemplate, { 'people': ['moe', 'larry'] }, { 'imports': { '$': jQuery } });
-result = <_.TemplateExecutor>_.template('hello <%= name %>', null, /*sourceURL:*/ '/basic/greeting.jst');
-=======
         result = _.lastIndexOf<TResult>(list, value);
         result = _.lastIndexOf<TResult>(list, value, true);
         result = _.lastIndexOf<TResult>(list, value, 42);
->>>>>>> c6254f15
 
         result = _(array).lastIndexOf(value);
         result = _(array).lastIndexOf(value, true);
@@ -2151,116 +1247,15 @@
     {
         let result: _.List<TResult>;
 
-<<<<<<< HEAD
-/*********
-* String
-*********/
-
-result = <string>_.camelCase('Foo Bar');
-result = <string>_.capitalize('fred');
-result = <string>_.deburr('déjà vu');
-result = <boolean>_.endsWith('abc', 'c');
-result = <string>_.escape('fred, barney, & pebbles');
-result = <string>_.escapeRegExp('[lodash](https://lodash.com/)');
-result = <string>_.kebabCase('Foo Bar');
-result = <string>_.pad('abc', 8);
-result = <string>_.pad('abc', 8, '_-');
-result = <string>_.padLeft('abc', 6);
-result = <string>_.padLeft('abc', 6, '_-');
-result = <string>_.padRight('abc', 6);
-result = <string>_.padRight('abc', 6, '_-');
-result = <string>_.repeat('*', 3);
-
-// _.parseInt
-result = <number>_.parseInt('08');
-result = <number>_.parseInt('08', 10);
-result = <number>_('08').parseInt();
-result = <number>_('08').parseInt(10);
-
-result = <string>_.snakeCase('Foo Bar');
-result = <string>_.startCase('--foo-bar');
-result = <boolean>_.startsWith('abc', 'a');
-
-// _.trim
-result = <string>_.trim();
-result = <string>_.trim('  abc  ');
-result = <string>_.trim('-_-abc-_-', '_-');
-result = <string>_('-_-abc-_-').trim();
-result = <string>_('-_-abc-_-').trim('_-');
-
-// _.trimLeft
-result = <string>_.trimLeft();
-result = <string>_.trimLeft('  abc  ');
-result = <string>_.trimLeft('-_-abc-_-', '_-');
-result = <string>_('-_-abc-_-').trimLeft();
-result = <string>_('-_-abc-_-').trimLeft('_-');
-
-// _.trimRight
-result = <string>_.trimRight();
-result = <string>_.trimRight('  abc  ');
-result = <string>_.trimRight('-_-abc-_-', '_-');
-result = <string>_('-_-abc-_-').trimRight();
-result = <string>_('-_-abc-_-').trimRight('_-');
-
-result = <string>_.trunc('hi-diddly-ho there, neighborino');
-result = <string>_.trunc('hi-diddly-ho there, neighborino', 24);
-result = <string>_.trunc('hi-diddly-ho there, neighborino', { 'length': 24, 'separator': ' ' });
-result = <string>_.trunc('hi-diddly-ho there, neighborino', { 'length': 24, 'separator': /,? +/ });
-result = <string>_.trunc('hi-diddly-ho there, neighborino', { 'omission': ' […]' });
-result = <string[]>_.words('fred, barney, & pebbles');
-result = <string[]>_.words('fred, barney, & pebbles', /[^, ]+/g);
-=======
         result = _.pull<TResult>(list);
         result = _.pull<TResult>(list, value);
         result = _.pull<TResult>(list, value, value);
         result = _.pull<TResult>(list, value, value, value);
     }
->>>>>>> c6254f15
 
     {
         let result: _.LoDashImplicitArrayWrapper<TResult>;
 
-<<<<<<< HEAD
-// _.constant
-result = <() => number>_.constant<number>(1);
-result = <() => string>_.constant<string>('a');
-result = <() => boolean>_.constant<boolean>(true);
-result = <() => any[]>_.constant<any[]>([]);
-result = <() => {}>_.constant<{}>({});
-result = <() => number>_(1).constant<number>();
-result = <() => string>_('a').constant<string>();
-result = <() => boolean>_(true).constant<boolean>();
-result = <() => any[]>_(['a']).constant<any[]>();
-result = <() => {}>_({}).constant<{}>();
-
-// _.method
-class TestMethod {
-    a = {
-        b: (a1: number, a2: number) => a1 + a2
-    }
-}
-var TestMethodObject = new TestMethod();
-result = <number>(_.method<number>('a.b', 1, 2))(TestMethodObject);
-result = <number>(_.method<number>(['a', 'b'], 1, 2))(TestMethodObject);
-result = <number>(_('a.b').method<number>(1, 2).value())(TestMethodObject);
-result = <number>(_(['a', 'b']).method<number>(1, 2).value())(TestMethodObject);
-
-// _.methodOf
-class TestMethodOf {
-    a = [
-        (a1: number, a2: number) => a1 + a2
-    ];
-}
-var TestMethodOfObject = new TestMethodOf();
-result = <number>(_.methodOf<number>(TestMethodOfObject, 1, 2))('a[0]');
-result = <number>(_.methodOf<number>(TestMethodOfObject, 1, 2))(['a', '0']);
-result = <number>(_(TestMethodOfObject).methodOf<number>(1, 2).value())('a[0]');
-result = <number>(_(TestMethodOfObject).methodOf<number>(1, 2).value())(['a', '0']);
-
-result = <string>_.VERSION;
-result = <_.Support>_.support;
-result = <_.TemplateSettings>_.templateSettings;
-=======
         result = _(array).pull();
         result = _(array).pull(value);
         result = _(array).pull(value, value);
@@ -12160,5 +11155,4 @@
     res_2__ = _.partialRight(func4, 42,     _, true, 100);
     res1___ = _.partialRight(func4,     "foo", true, 100);
     res____ = _.partialRight(func4, 42, "foo", true, 100);
-}
->>>>>>> c6254f15
+}