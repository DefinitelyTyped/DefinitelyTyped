/// <reference path="lodash.d.ts" />

declare var $: any, jQuery: any;

interface IFoodOrganic {
    name: string;
    organic: boolean;
}

interface IFoodType {
    name: string;
    type: string;
}

interface IFoodCombined {
    name: string;
    organic: boolean;
    type: string;
}

interface IStoogesQuote {
    name: string;
    quotes: string[];
}

interface IStoogesAge {
    name: string;
    age: number;
}

interface IStoogesCombined {
    name: string;
    age: number;
    quotes: string[];
}

interface IKey {
    dir: string;
    code: number;
}

interface IDictionary<T> {
    [index: string]: T;
}

var foodsOrganic: IFoodOrganic[] = [
    { name: 'banana', organic: true },
    { name: 'beet', organic: false },
];
var foodsType: IFoodType[] = [
    { name: 'apple', type: 'fruit' },
    { name: 'banana', type: 'fruit' },
    { name: 'beet', type: 'vegetable' }
];
var foodsCombined: IFoodCombined[] = [
    { 'name': 'apple', 'organic': false, 'type': 'fruit' },
    { 'name': 'carrot', 'organic': true, 'type': 'vegetable' }
];

var stoogesQuotes: IStoogesQuote[] = [
    { 'name': 'curly', 'quotes': ['Oh, a wise guy, eh?', 'Poifect!'] },
    { 'name': 'moe', 'quotes': ['Spread out!', 'You knucklehead!'] }
];
var stoogesAges: IStoogesAge[] = [
    { 'name': 'moe', 'age': 40 },
    { 'name': 'larry', 'age': 50 }
];
var stoogesAgesDict: IDictionary<IStoogesAge> = {
    first: { 'name': 'moe', 'age': 40 },
    second: { 'name': 'larry', 'age': 50 }
};
var stoogesCombined: IStoogesCombined[] = [
    { 'name': 'curly', 'age': 30, 'quotes': ['Oh, a wise guy, eh?', 'Poifect!'] },
    { 'name': 'moe', 'age': 40, 'quotes': ['Spread out!', 'You knucklehead!'] }
];

var keys: IKey[] = [
    { 'dir': 'left', 'code': 97 },
    { 'dir': 'right', 'code': 100 }
];

class Dog {
    constructor(public name: string) { }

    public bark() {
        console.log('Woof, woof!');
    }
}

var result: any;

var any: any;

interface TResult {
    a: number;
    b: string;
    c: boolean;
}

// _.MapCache
var testMapCache: _.MapCache;
result = <(key: string) => boolean>testMapCache.delete;
result = <(key: string) => any>testMapCache.get;
result = <(key: string) => boolean>testMapCache.has;
result = <(key: string, value: any) => _.Dictionary<any>>testMapCache.set;

/*************
 * Chaining *
 *************/
result = <_.LoDashWrapper<string>>_('test');
result = <_.LoDashWrapper<number>>_(1);
result = <_.LoDashWrapper<boolean>>_(true);
result = <_.LoDashArrayWrapper<string>>_(['test1', 'test2']);
// Appears to be a change in the compiler, if the type explicity implements the object indexer.
// Looking at: https://typescript.codeplex.com/wikipage?title=Known%20breaking%20changes%20between%200.8%20and%200.9&referringTitle=Documentation
// "The ‘noimplicitany’ option now warns on the use of the hidden default indexer"
result = <_.LoDashObjectWrapper<_.Dictionary<string>>>_(<{ [index: string]: string; }>{ 'key1': 'test1', 'key2': 'test2' });

result = <_.LoDashWrapper<string>>_.chain('test');
result = <_.LoDashWrapper<string>>_('test').chain();
result = <_.LoDashWrapper<number>>_.chain(1);
result = <_.LoDashWrapper<number>>_(1).chain();
result = <_.LoDashWrapper<boolean>>_.chain(true);
result = <_.LoDashWrapper<boolean>>_(true).chain();
result = <_.LoDashArrayWrapper<string>>_.chain(['test1', 'test2']);
result = <_.LoDashArrayWrapper<string>>_(['test1', 'test2']).chain();
result = <_.LoDashObjectWrapper<_.Dictionary<string>>>_.chain(<{ [index: string]: string; }>{ 'key1': 'test1', 'key2': 'test2' });
result = <_.LoDashObjectWrapper<_.Dictionary<string>>>_(<{ [index: string]: string; }>{ 'key1': 'test1', 'key2': 'test2' }).chain();

//Wrapped array shortcut methods
result = <_.LoDashArrayWrapper<number>>_([1, 2, 3, 4]).concat(5, 6);
result = <_.LoDashArrayWrapper<number>>_([1, 2, 3, 4]).concat([5, 6]);
result = <string>_([1, 2, 3, 4]).join(',');
result = <number>_([1, 2, 3, 4]).pop();
result = <_.LoDashArrayWrapper<number>>_([1, 2, 3, 4]).push(5, 6, 7);
result = <_.LoDashArrayWrapper<number>>_([1, 2, 3, 4]).reverse();
result = <number>_([1, 2, 3, 4]).shift();
result = <_.LoDashArrayWrapper<number>>_([1, 2, 3, 4]).sort((a, b) => 1);
result = <_.LoDashArrayWrapper<number>>_([1, 2, 3, 4]).splice(1);
result = <_.LoDashArrayWrapper<number>>_([1, 2, 3, 4]).splice(1, 2, 5, 6);
result = <_.LoDashArrayWrapper<number>>_([1, 2, 3, 4]).unshift(5, 6);

result = <number[]>_.tap([1, 2, 3, 4], function (array) { console.log(array); });
result = <_.LoDashWrapper<string>>_('test').tap(function (value) { console.log(value); });
result = <_.LoDashArrayWrapper<number>>_([1, 2, 3, 4]).tap(function (array) { console.log(array); });
result = <_.LoDashObjectWrapper<_.Dictionary<string>>>_(<{ [index: string]: string; }>{ 'key1': 'test1', 'key2': 'test2' }).tap(function (array) { console.log(array); });

result = <string>_('test').toString();
result = <string>_([1, 2, 3]).toString();
result = <string>_({ 'key1': 'test1', 'key2': 'test2' }).toString();

// _.value (aliases: _.run, _.toJSON, _.valueOf)
result = <string>_('test').value();
result = <number[]>_([1, 2, 3]).run();
result = <_.Dictionary<string>>_(<{ [index: string]: string; }>{ 'key1': 'test1', 'key2': 'test2' }).toJSON();
result = <_.Dictionary<number>>_({ a: 1, b: 2}).mapValues(function(num: number) { return num * 2; }).valueOf();

/*********
 * Array *
 *********/

// _.chunk
module TestChunk {
    let array: TResult[];
    let list: _.List<TResult>;
    let result: TResult[][];
    result = _.chunk<TResult>(array);
    result = _.chunk<TResult>(array, 42);
    result = _.chunk<TResult>(list);
    result = _.chunk<TResult>(list, 42);
    result = _(array).chunk().value();
    result = _(array).chunk(42).value();
    result = _(list).chunk<TResult>().value();
    result = _(list).chunk<TResult>(42).value();
}

result = <any[]>_.compact([0, 1, false, 2, '', 3]);
result = <_.LoDashArrayWrapper<any>>_([0, 1, false, 2, '', 3]).compact();

// _.difference
{
    let testDifferenceArray: TResult[];
    let testDifferenceList: _.List<TResult>;
    let result: TResult[];
    result = _.difference<TResult>(testDifferenceArray);
    result = _.difference<TResult>(testDifferenceArray, testDifferenceArray);
    result = _.difference<TResult>(testDifferenceArray, testDifferenceList, testDifferenceArray);
    result = _.difference<TResult>(testDifferenceArray, testDifferenceArray, testDifferenceList, testDifferenceArray);
    result = _.difference<TResult>(testDifferenceList);
    result = _.difference<TResult>(testDifferenceList, testDifferenceList);
    result = _.difference<TResult>(testDifferenceList, testDifferenceArray, testDifferenceList);
    result = _.difference<TResult>(testDifferenceList, testDifferenceList, testDifferenceArray, testDifferenceList);
    result = _(testDifferenceArray).difference().value();
    result = _(testDifferenceArray).difference(testDifferenceArray).value();
    result = _(testDifferenceArray).difference(testDifferenceList, testDifferenceArray).value();
    result = _(testDifferenceArray).difference(testDifferenceArray, testDifferenceList, testDifferenceArray).value();
    result = _(testDifferenceList).difference<TResult>().value();
    result = _(testDifferenceList).difference<TResult>(testDifferenceList).value();
    result = _(testDifferenceList).difference<TResult>(testDifferenceArray, testDifferenceList).value();
    result = _(testDifferenceList).difference<TResult>(testDifferenceList, testDifferenceArray, testDifferenceList).value();
}

// _.drop
{
    let testDropArray: TResult[];
    let testDropList: _.List<TResult>;
    let result: TResult[];
    result = _.drop<TResult>(testDropArray);
    result = _.drop<TResult>(testDropArray, 42);
    result = _.drop<TResult>(testDropList);
    result = _.drop<TResult>(testDropList, 42);
    result = _(testDropArray).drop().value();
    result = _(testDropArray).drop(42).value();
    result = _(testDropList).drop<TResult>().value();
    result = _(testDropList).drop<TResult>(42).value();
}

// _.dropRight
module TestDropRight {
    let array: TResult[];
    let list: _.List<TResult>;
    let result: TResult[];
    result = _.dropRight<TResult>(array);
    result = _.dropRight<TResult>(array, 42);
    result = _.dropRight<TResult>(list);
    result = _.dropRight<TResult>(list, 42);
    result = _(array).dropRight().value();
    result = _(array).dropRight(42).value();
    result = _(list).dropRight<TResult>().value();
    result = _(list).dropRight<TResult>(42).value();
}

result = <number[]>_.rest([1, 2, 3]);
result = <number[]>_.rest([1, 2, 3], 2);
result = <number[]>_.rest([1, 2, 3], (num) => num < 3)
result = <IFoodOrganic[]>_.rest(foodsOrganic, 'test');
result = <IFoodType[]>_.rest(foodsType, { 'type': 'value' });

result = <number[]>_.tail([1, 2, 3])
result = <number[]>_.tail([1, 2, 3], 2)
result = <number[]>_.tail([1, 2, 3], (num) => num < 3)
result = <IFoodOrganic[]>_.tail(foodsOrganic, 'test')
result = <IFoodType[]> _.tail(foodsType, { 'type': 'value' })

// _.fill
var testFillArray = [1, 2, 3];
var testFillList: _.List<number> = {0: 1, 1: 2, 2: 3, length: 3};

result = <string[]>_.fill<string>(testFillArray, 'a', 0, 3);
result = <_.List<string>>_.fill<string>(testFillList, 'a', 0, 3);
result = <number[]>_(testFillArray).fill<number>(0, 0, 3).value();
result = <_.List<number>>_(testFillList).fill<number>(0, 0, 3).value();


result = <number>_.findIndex(['apple', 'banana', 'beet'], function (f) {
    return /^b/.test(f);
});
result = <number>_.findIndex(['apple', 'banana', 'beet'], 'apple');
result = <number>_.findIndex([{ food: 'apple' }, { food: 'banana' }, { food: 'beet' }], { food: 'apple' });

result = <number>_.findLastIndex(['apple', 'banana', 'beet'], function (f: string) {
    return /^b/.test(f);
});
result = <number>_.findLastIndex(['apple', 'banana', 'beet'], 'apple');
result = <number>_.findLastIndex([{ food: 'apple' }, { food: 'banana' }, { food: 'beet' }], { food: 'apple' });

// _.first
module TestFirst {
    let array: TResult[];
    let list: _.List<TResult>;
    let result: TResult;
    result = _.first<TResult>(array);
    result = _.first<TResult>(list);
    result = _(array).first();
    result = _(list).first<TResult>();
}

result = <number[]>_.take([1, 2, 3]);
result = <number[]>_.take([1, 2, 3], 2);
result = <number[]>_.takeWhile([1, 2, 3], (num) => num < 3);
result = <boolean[]>_.takeWhile(foodsOrganic, 'organic');
result = <IFoodType[]>_.takeWhile(foodsType, { 'type': 'fruit' });

result = <number[]>_([1, 2, 3]).take().value();
result = <number[]>_([1, 2, 3]).take(2).value();
result = <number[]>_([1, 2, 3]).takeWhile(function (num) {
    return num < 3;
}).value();
result = <boolean[]>_(foodsType).takeWhile('organic').value();
result = <IFoodType[]>_(foodsType).takeWhile({ 'type': 'fruit' }).value();

result = <Array<number>>_.flatten([[1, 2], [3, 4]]);
result = <Array<number>>_.flatten([[1, 2], [3, 4], 5, 6]);
result = <Array<number|Array<Array<number>>>>_.flatten([1, [2], [3, [[4]]]]);

result = <Array<number>>_.flatten([1, [2], [[3]]], true);
result = <Array<number>>_.flatten<number>([1, [2], [3, [[4]]]], true);
result = <Array<number|boolean>>_.flatten<number|boolean>([1, [2], [3, [[false]]]], true);

result = <Array<number>>_.flattenDeep<number>([[[[1]]]]);

result = <_.LoDashArrayWrapper<number>>_([[1, 2], [3, 4], 5, 6]).flatten();
result = <_.LoDashArrayWrapper<number|Array<Array<number>>>>_([1, [2], [3, [[4]]]]).flatten();

result = <_.LoDashArrayWrapper<number>>_([1, [2], [3, [[4]]]]).flatten(true);

result = <_.LoDashArrayWrapper<number>>_([1, [2], [3, [[4]]]]).flattenDeep();

// _.head
module TestHead {
    let array: TResult[];
    let list: _.List<TResult>;
    let result: TResult;
    result = _.head<TResult>(array);
    result = _.head<TResult>(list);
    result = _(array).head();
    result = _(list).head<TResult>();
}

result = <number>_.indexOf([1, 2, 3, 1, 2, 3], 2);
result = <number>_.indexOf([1, 2, 3, 1, 2, 3], 2, 3);
result = <number>_.indexOf([1, 1, 2, 2, 3, 3], 2, true);

//_.initial
{
    let testInitalArray: TResult[];
    let testInitalList: _.List<TResult>;
    let result: TResult[];
    result = _.initial<TResult>(testInitalArray);
    result = _.initial<TResult>(testInitalList);
    result = _(testInitalArray).initial().value();
    result = _(testInitalList).initial<TResult>().value();
}

// _.intersection
{
    let testIntersectionArray: TResult[];
    let testIntersectionList: _.List<TResult>;
    let result: TResult[];
    result = _.intersection<TResult>(testIntersectionArray, testIntersectionList);
    result = _.intersection<TResult>(testIntersectionList, testIntersectionArray, testIntersectionList);
    result = _(testIntersectionArray).intersection<TResult>(testIntersectionArray).value();
    result = _(testIntersectionArray).intersection<TResult>(testIntersectionList, testIntersectionArray).value();
    result = _(testIntersectionList).intersection<TResult>(testIntersectionArray).value();
    result = _(testIntersectionList).intersection<TResult>(testIntersectionList, testIntersectionArray).value();
}

result = <number>_.last([1, 2, 3]);
result = <number>_([1, 2, 3]).last();

result = <number>_.lastIndexOf([1, 2, 3, 1, 2, 3], 2);
result = <number>_.lastIndexOf([1, 2, 3, 1, 2, 3], 2, 3);

// _.pull
{
    let testPullArray: TResult[];
    let testPullValue: TResult;
    let result: TResult[];
    result = _.pull<TResult>(testPullArray);
    result = _.pull<TResult>(testPullArray, testPullValue);
    result = _.pull<TResult>(testPullArray, testPullValue, testPullValue);
    result = _.pull<TResult>(testPullArray, testPullValue, testPullValue, testPullValue);
    result = _(testPullArray).pull().value();
    result = _(testPullArray).pull(testPullValue).value();
    result = _(testPullArray).pull(testPullValue, testPullValue).value();
    result = _(testPullArray).pull(testPullValue, testPullValue, testPullValue).value();
}
{
    let testPullList: _.List<TResult>;
    let testPullValue: TResult;
    let result: _.List<TResult>;
    result = _.pull<TResult>(testPullList);
    result = _.pull<TResult>(testPullList, testPullValue);
    result = _.pull<TResult>(testPullList, testPullValue, testPullValue);
    result = _.pull<TResult>(testPullList, testPullValue, testPullValue, testPullValue);
    result = _(testPullList).pull<TResult>().value();
    result = _(testPullList).pull<TResult>(testPullValue).value();
    result = _(testPullList).pull<TResult>(testPullValue, testPullValue).value();
    result = _(testPullList).pull<TResult>(testPullValue, testPullValue, testPullValue).value();
}

// _.pullAt
{
    let testPullAtArray: TResult[];
    let testPullAtList: _.List<TResult>;
    let result: TResult[];
    result = _.pullAt<TResult>(testPullAtArray);
    result = _.pullAt<TResult>(testPullAtArray, 1);
    result = _.pullAt<TResult>(testPullAtArray, [2, 3], 1);
    result = _.pullAt<TResult>(testPullAtArray, 4, [2, 3], 1);
    result = _.pullAt<TResult>(testPullAtList);
    result = _.pullAt<TResult>(testPullAtList, 1);
    result = _.pullAt<TResult>(testPullAtList, [2, 3], 1);
    result = _.pullAt<TResult>(testPullAtList, 4, [2, 3], 1);
    result = _(testPullAtArray).pullAt().value();
    result = _(testPullAtArray).pullAt(1).value();
    result = _(testPullAtArray).pullAt([2, 3], 1).value();
    result = _(testPullAtArray).pullAt(4, [2, 3], 1).value();
    result = _(testPullAtList).pullAt<TResult>().value();
    result = _(testPullAtList).pullAt<TResult>(1).value();
    result = _(testPullAtList).pullAt<TResult>([2, 3], 1).value();
    result = _(testPullAtList).pullAt<TResult>(4, [2, 3], 1).value();
}

result = <_.Dictionary<any>>_.zipObject(['moe', 'larry'], [30, 40]);
result = <_.LoDashObjectWrapper<_.Dictionary<any>>>_(['moe', 'larry']).zipObject([30, 40]);
result = <_.Dictionary<any>>_.object(['moe', 'larry'], [30, 40]);
result = <_.LoDashObjectWrapper<_.Dictionary<any>>>_(['moe', 'larry']).object([30, 40]);
result = <_.Dictionary<any>>_.zipObject([['moe', 30], ['larry', 40]]);
result = <_.LoDashObjectWrapper<_.Dictionary<any>>>_([['moe', 30], ['larry', 40]]).zipObject();
result = <_.Dictionary<any>>_.object([['moe', 30], ['larry', 40]]);
result = <_.LoDashObjectWrapper<_.Dictionary<any>>>_([['moe', 30], ['larry', 40]]).object();

result = <number[]>_.remove([1, 2, 3, 4, 5, 6], function (num: number) { return num % 2 == 0; });
result = <IFoodOrganic[]>_.remove(foodsOrganic, 'organic');
result = <IFoodType[]>_.remove(foodsType, { 'type': 'vegetable' });
var typedResult: IFoodType[] = _.remove([ <IFoodType>{ name: 'apple' }, <IFoodType>{ name: 'orange' }], <IFoodType>{ name: 'orange' });

// _.slice
{
    let testSliceArray: TResult[];
    let result: TResult[];
    result = _.slice(testSliceArray);
    result = _.slice(testSliceArray, 42);
    result = _.slice(testSliceArray, 42, 42);
    result = _(testSliceArray).slice().value();
    result = _(testSliceArray).slice(42).value();
    result = _(testSliceArray).slice(42, 42).value();
}

result = <number>_.sortedIndex([20, 30, 50], 40);
result = <number>_.sortedIndex([{ 'x': 20 }, { 'x': 30 }, { 'x': 50 }], { 'x': 40 }, 'x');
var sortedIndexDict: { wordToNumber: { [idx: string]: number } } = {
    'wordToNumber': { 'twenty': 20, 'thirty': 30, 'fourty': 40, 'fifty': 50 }
};
result = <number>_.sortedIndex(['twenty', 'thirty', 'fifty'], 'fourty', function (word: string) {
    return sortedIndexDict.wordToNumber[word];
});
result = <number>_.sortedIndex(['twenty', 'thirty', 'fifty'], 'fourty', function (word: string) {
    return this.wordToNumber[word];
}, sortedIndexDict);

// _.takeRight
{
    let testTakeRightArray: TResult[];
    let testTakeRightList: _.List<TResult>;
    let result: TResult[];
    result = _.takeRight<TResult>(testTakeRightArray);
    result = _.takeRight<TResult>(testTakeRightArray, 42);
    result = _.takeRight<TResult>(testTakeRightList);
    result = _.takeRight<TResult>(testTakeRightList, 42);
    result = _(testTakeRightArray).takeRight().value();
    result = _(testTakeRightArray).takeRight(42).value();
    result = _(testTakeRightList).takeRight<TResult>().value();
    result = _(testTakeRightList).takeRight<TResult>(42).value();
}

result = <number[]>_.union([1, 2, 3], [101, 2, 1, 10], [2, 1]);

result = <number[]>_([1, 2, 3]).union([101, 2, 1, 10], [2, 1]).value();

result = <number[]>_.uniq([1, 2, 1, 3, 1]);
result = <number[]>_.uniq([1, 1, 2, 2, 3], true);
result = <string[]>_.uniq(['A', 'b', 'C', 'a', 'B', 'c'], function (letter) {
    return letter.toLowerCase();
});
result = <number[]>_.uniq([1, 2.5, 3, 1.5, 2, 3.5], function (num) { return this.floor(num); }, Math);
result = <{ x: number; }[]>_.uniq([{ 'x': 1 }, { 'x': 2 }, { 'x': 1 }], 'x');

result = <number[]>_.unique([1, 2, 1, 3, 1]);
result = <number[]>_.unique([1, 1, 2, 2, 3], true);
result = <string[]>_.unique(['A', 'b', 'C', 'a', 'B', 'c'], function (letter) {
    return letter.toLowerCase();
});
result = <number[]>_.unique([1, 2.5, 3, 1.5, 2, 3.5], function (num) { return this.floor(num); }, Math);
result = <{ x: number; }[]>_.unique([{ 'x': 1 }, { 'x': 2 }, { 'x': 1 }], 'x');

result = <number[]>_([1, 2, 1, 3, 1]).uniq().value();
result = <number[]>_([1, 1, 2, 2, 3]).uniq(true).value();
result = <string[]>_(['A', 'b', 'C', 'a', 'B', 'c']).uniq(function (letter) {
    return letter.toLowerCase();
}).value();
result = <number[]>_([1, 2.5, 3, 1.5, 2, 3.5]).uniq(function (num) { return this.floor(num); }, Math).value();
result = <{ x: number; }[]>_([{ 'x': 1 }, { 'x': 2 }, { 'x': 1 }]).uniq('x').value();

result = <number[]>_([1, 2, 1, 3, 1]).unique().value();
result = <number[]>_([1, 1, 2, 2, 3]).unique(true).value();
result = <string[]>_(['A', 'b', 'C', 'a', 'B', 'c']).unique(function (letter) {
    return letter.toLowerCase();
}).value();
result = <number[]>_([1, 2.5, 3, 1.5, 2, 3.5]).unique(function (num) { return this.floor(num); }, Math).value();
result = <{ x: number; }[]>_([{ 'x': 1 }, { 'x': 2 }, { 'x': 1 }]).unique('x').value();

// _.unzipWith
{
    let testUnzipWithArray: (number[]|_.List<number>)[];
    let testUnzipWithList: _.List<number[]|_.List<number>>;
    let testUnzipWithIterator: {(prev: TResult, curr: number, index?: number, list?: number[]): TResult};
    let result: TResult[];
    result = _.unzipWith<number, TResult>(testUnzipWithArray);
    result = _.unzipWith<number, TResult>(testUnzipWithArray, testUnzipWithIterator);
    result = _.unzipWith<number, TResult>(testUnzipWithArray, testUnzipWithIterator, any);
    result = _.unzipWith<number, TResult>(testUnzipWithList);
    result = _.unzipWith<number, TResult>(testUnzipWithList, testUnzipWithIterator);
    result = _.unzipWith<number, TResult>(testUnzipWithList, testUnzipWithIterator, any);
    result = _(testUnzipWithArray).unzipWith<number, TResult>(testUnzipWithIterator).value();
    result = _(testUnzipWithArray).unzipWith<number, TResult>(testUnzipWithIterator, any).value();
    result = _(testUnzipWithList).unzipWith<number, TResult>(testUnzipWithIterator).value();
    result = _(testUnzipWithList).unzipWith<number, TResult>(testUnzipWithIterator, any).value();
}

// _.without
{
    let testWithoutArray: number[];
    let testWithoutList: _.List<number>;
    let result: number[];
    result = _.without<number>(testWithoutArray);
    result = _.without<number>(testWithoutArray, 1);
    result = _.without<number>(testWithoutArray, 1, 2);
    result = _.without<number>(testWithoutArray, 1, 2, 3);
    result = _.without<number>(testWithoutList);
    result = _.without<number>(testWithoutList, 1);
    result = _.without<number>(testWithoutList, 1, 2);
    result = _.without<number>(testWithoutList, 1, 2, 3);
    result = _(testWithoutArray).without().value();
    result = _(testWithoutArray).without(1).value();
    result = _(testWithoutArray).without(1, 2).value();
    result = _(testWithoutArray).without(1, 2, 3).value();
    result = _(testWithoutList).without<number>().value();
    result = _(testWithoutList).without<number>(1).value();
    result = _(testWithoutList).without<number>(1, 2).value();
    result = _(testWithoutList).without<number>(1, 2, 3).value();
}

// _.xor
var testXorArray: number[];
var testXorList: _.List<number>;
result = <number[]>_.xor<number>();
result = <number[]>_.xor<number>(testXorArray);
result = <number[]>_.xor<number>(testXorArray, testXorArray);
result = <number[]>_.xor<number>(testXorArray, testXorArray, testXorArray);
result = <number[]>_.xor<number>(testXorList);
result = <number[]>_.xor<number>(testXorList, testXorList);
result = <number[]>_.xor<number>(testXorList, testXorList, testXorList);
result = <number[]>(_(testXorArray).xor().value());
result = <number[]>(_(testXorArray).xor(testXorArray).value());
result = <number[]>(_(testXorArray).xor(testXorArray, testXorArray).value());
result = <number[]>(_(testXorList).xor().value());
result = <number[]>(_(testXorList).xor(testXorList).value());
result = <number[]>(_(testXorList).xor(testXorList, testXorList).value());

result = <any[][]>_.zip(['moe', 'larry'], [30, 40], [true, false]);
result = <any[][]>_.unzip(['moe', 'larry'], [30, 40], [true, false]);
result = <any[][]>_(['moe', 'larry']).zip([30, 40], [true, false]).value();
result = <any[][]>_(['moe', 'larry']).unzip([30, 40], [true, false]).value();

// _.zipWith
interface TestZipWithFn {
    (a1: number, a2: number): number;
}
var testZipWithFn: TestZipWithFn;
result = <number[]>_.zipWith<number>([1, 2]);
result = <number[]>_.zipWith<number>([1, 2], testZipWithFn);
result = <number[]>_.zipWith<number>([1, 2], testZipWithFn, any);
result = <number[]>_.zipWith<number>([1, 2], [1, 2], testZipWithFn, any);
result = <number[]>_.zipWith<number>([1, 2], [1, 2], [1, 2], [1, 2], [1, 2], [1, 2], testZipWithFn, any);
result = <number[]>_([1, 2]).zipWith<number>().value();
result = <number[]>_([1, 2]).zipWith<number>(testZipWithFn).value();
result = <number[]>_([1, 2]).zipWith<number>(testZipWithFn, any).value();
result = <number[]>_([1, 2]).zipWith<number>([1, 2], testZipWithFn, any).value();
result = <number[]>_([1, 2]).zipWith<number>([1, 2], [1, 2], [1, 2], [1, 2], [1, 2], testZipWithFn, any).value();

/*********
 * Chain *
 *********/

// _.thru
{
    let result: number;
    result = _.thru<number, number>(1, (value: number) => value);
    result = _.thru<number, number>(1, (value: number) => value, any);
}
{
    let result: _.LoDashWrapper<number>;
    result = _(1).thru<number>((value: number) => value);
    result = _(1).thru<number>((value: number) => value, any);
}
{
    let result: _.LoDashWrapper<string>;
    result = _('').thru<string>((value: string) => value);
    result = _('').thru<string>((value: string) => value, any);
}
{
    let result: _.LoDashWrapper<boolean>;
    result = _(true).thru<boolean>((value: boolean) => value);
    result = _(true).thru<boolean>((value: boolean) => value, any);
}
{
    let result: _.LoDashObjectWrapper<any>;
    result = _({}).thru<Object>((value: Object) => value);
    result = _({}).thru<Object>((value: Object) => value, any);
}
{
    let result: _.LoDashArrayWrapper<number>;
    result = _([1, 2, 3]).thru<number>((value: number[]) => value);
    result = _([1, 2, 3]).thru<number>((value: number[]) => value, any);
}

// _.prototype.commit
{
    let result: _.LoDashWrapper<number>;
    result = _(42).commit();
}
{
    let result: _.LoDashArrayWrapper<any>;
    result = _<any>([]).commit();
}
{
    let result: _.LoDashObjectWrapper<any>;
    result = _({}).commit();
}

// _.prototype.plant
{
    let result: _.LoDashWrapper<number>;
    result = _(any).plant(42);
}
{
    let result: _.LoDashStringWrapper;
    result = _(any).plant('');
}
{
    let result: _.LoDashWrapper<boolean>;
    result = _(any).plant(true);
}
{
    let result: _.LoDashNumberArrayWrapper;
    result = _(any).plant([42]);
}
{
    let result: _.LoDashArrayWrapper<any>;
    result = _(any).plant<any>([]);
}
{
    let result: _.LoDashObjectWrapper<{}>;
    result = _(any).plant<{}>({});
}

/**************
 * Collection *
 **************/

// _.at
{
    let testAtArray: TResult[];
    let testAtList: _.List<TResult>;
    let testAtDictionary: _.Dictionary<TResult>;
    let result: TResult[];
    result = _.at<TResult>(testAtArray, 0, '1', [2], ['3'], [4, '5']);
    result = _.at<TResult>(testAtList, 0, '1', [2], ['3'], [4, '5']);
    result = _.at<TResult>(testAtDictionary, 0, '1', [2], ['3'], [4, '5']);
    result = _(testAtArray).at(0, '1', [2], ['3'], [4, '5']).value();
    result = _(testAtList).at<TResult>(0, '1', [2], ['3'], [4, '5']).value();
    result = _(testAtDictionary).at<TResult>(0, '1', [2], ['3'], [4, '5']).value();
}

// _.collect
module TestCollect {
    let array: number[];
    let list: _.List<number>;
    let dictionary: _.Dictionary<number>;
    let listIterator: {(value: number, index: number, collection: _.List<number>): TResult};
    let dictionaryIterator: {(value: number, key: string, collection: _.Dictionary<number>): TResult};
    {
        let result: TResult[];
        result = _.collect<number, TResult>(array);
        result = _.collect<number, TResult>(array, listIterator);
        result = _.collect<number, TResult>(array, listIterator, any);
        result = _.collect<number, TResult>(array, '');
        result = _.collect<number, TResult>(list);
        result = _.collect<number, TResult>(list, listIterator);
        result = _.collect<number, TResult>(list, listIterator, any);
        result = _.collect<number, TResult>(list, '');
        result = _.collect<number, TResult>(dictionary);
        result = _.collect<number, TResult>(dictionary, dictionaryIterator);
        result = _.collect<number, TResult>(dictionary, dictionaryIterator, any);
        result = _.collect<number, TResult>(dictionary, '');
        result = _<number>(array).collect<TResult>().value();
        result = _<number>(array).collect<TResult>(listIterator).value();
        result = _<number>(array).collect<TResult>(listIterator, any).value();
        result = _<number>(array).collect<TResult>('').value();
        result = _(list).collect<number, TResult>().value();
        result = _(list).collect<number, TResult>(listIterator).value();
        result = _(list).collect<number, TResult>(listIterator, any).value();
        result = _(list).collect<number, TResult>('').value();
        result = _(dictionary).collect<number, TResult>().value();
        result = _(dictionary).collect<number, TResult>(dictionaryIterator).value();
        result = _(dictionary).collect<number, TResult>(dictionaryIterator, any).value();
        result = _(dictionary).collect<number, TResult>('').value();
    }
    {
        let result: boolean[];
        result = _.collect<number, {}>(array, {});
        result = _.collect<number, {}>(list, {});
        result = _.collect<number, {}>(dictionary, {});
        result = _<number>(array).collect<{}>({}).value();
        result = _(list).collect<{}>({}).value();
        result = _(dictionary).collect<{}>({}).value();
    }
}

result = <boolean>_.contains([1, 2, 3], 1);
result = <boolean>_.contains([1, 2, 3], 1, 2);
result = <boolean>_.contains({ 'moe': 30, 'larry': 40, 'curly': 67 }, 40);
result = <boolean>_.contains('curly', 'ur');

result = <boolean>_([1, 2, 3]).contains(1);
result = <boolean>_([1, 2, 3]).contains(1, 2);
result = <boolean>_({ 'moe': 30, 'larry': 40, 'curly': 67 }).contains(40);
result = <boolean>_('curly').contains('ur');

result = <boolean>_.include([1, 2, 3], 1);
result = <boolean>_.include([1, 2, 3], 1, 2);
result = <boolean>_.include({ 'moe': 30, 'larry': 40, 'curly': 67 }, 40);
result = <boolean>_.include('curly', 'ur');

result = <boolean>_([1, 2, 3]).include(1);
result = <boolean>_([1, 2, 3]).include(1, 2);
result = <boolean>_({ 'moe': 30, 'larry': 40, 'curly': 67 }).include(40);
result = <boolean>_('curly').include('ur');

result = <boolean>_.includes([1, 2, 3], 1);
result = <boolean>_.includes([1, 2, 3], 1, 2);
result = <boolean>_.includes({ 'moe': 30, 'larry': 40, 'curly': 67 }, 40);
result = <boolean>_.includes('curly', 'ur');

result = <boolean>_([1, 2, 3]).includes(1);
result = <boolean>_([1, 2, 3]).includes(1, 2);
result = <boolean>_({ 'moe': 30, 'larry': 40, 'curly': 67 }).includes(40);
result = <boolean>_('curly').includes('ur');

result = <_.Dictionary<number>>_.countBy([4.3, 6.1, 6.4], function (num) { return Math.floor(num); });
result = <_.Dictionary<number>>_.countBy([4.3, 6.1, 6.4], function (num) { return this.floor(num); }, Math);
result = <_.Dictionary<number>>_.countBy(['one', 'two', 'three'], 'length');

result = <_.LoDashObjectWrapper<_.Dictionary<number>>>_([4.3, 6.1, 6.4]).countBy(function (num) { return Math.floor(num); });
result = <_.LoDashObjectWrapper<_.Dictionary<number>>>_([4.3, 6.1, 6.4]).countBy(function (num) { return this.floor(num); }, Math);
result = <_.LoDashObjectWrapper<_.Dictionary<number>>>_(['one', 'two', 'three']).countBy('length');

result = <boolean>_.every([true, 1, null, 'yes'], Boolean);
result = <boolean>_.every(stoogesAges, 'age');
result = <boolean>_.every(stoogesAges, { 'age': 50 });

result = <boolean>_.all([true, 1, null, 'yes'], Boolean);
result = <boolean>_.all(stoogesAges, 'age');
result = <boolean>_.all(stoogesAges, { 'age': 50 });

result = <number[]>_.filter([1, 2, 3, 4, 5, 6]);
result = <number[]>_.filter([1, 2, 3, 4, 5, 6], function (num) { return num % 2 == 0; });
result = <IFoodCombined[]>_.filter(foodsCombined, 'organic');
result = <IFoodCombined[]>_.filter(foodsCombined, { 'type': 'fruit' });

result = <number[]>_([1, 2, 3, 4, 5, 6]).filter(function (num) { return num % 2 == 0; }).value();
result = <IFoodCombined[]>_(foodsCombined).filter('organic').value();
result = <IFoodCombined[]>_(foodsCombined).filter({ 'type': 'fruit' }).value();

result = <number[]>_.select([1, 2, 3, 4, 5, 6], function (num) { return num % 2 == 0; });
result = <IFoodCombined[]>_.select(foodsCombined, 'organic');
result = <IFoodCombined[]>_.select(foodsCombined, { 'type': 'fruit' });

result = <number[]>_([1, 2, 3, 4, 5, 6]).select(function (num) { return num % 2 == 0; }).value();
result = <IFoodCombined[]>_(foodsCombined).select('organic').value();
result = <IFoodCombined[]>_(foodsCombined).select({ 'type': 'fruit' }).value();

result = <number>_.find([1, 2, 3, 4], num => num % 2 == 0);
result = <IFoodCombined>_.find(foodsCombined, { 'type': 'vegetable' });
result = <IFoodCombined>_.find(foodsCombined, 'type', 'vegetable');
result = <IFoodCombined>_.find(foodsCombined, 'organic');
result = <number>_([1, 2, 3, 4]).find(num => num % 2 == 0);
result = <IFoodCombined>_(foodsCombined).find({ 'type': 'vegetable' });
result = <IFoodCombined>_(foodsCombined).find('type', 'vegetable');
result = <IFoodCombined>_(foodsCombined).find('organic');

result = <number>_.detect([1, 2, 3, 4], function (num) {
    return num % 2 == 0;
});
result = <IFoodCombined>_.detect(foodsCombined, { 'type': 'vegetable' });
result = <IFoodCombined>_.detect(foodsCombined, 'organic');

result = <number>_.findWhere([1, 2, 3, 4], function (num) {
    return num % 2 == 0;
});
result = <IFoodCombined>_.findWhere(foodsCombined, { 'type': 'vegetable' });
result = <IFoodCombined>_.findWhere(foodsCombined, 'organic');

result = <number>_.findLast([1, 2, 3, 4], function (num) {
    return num % 2 == 0;
});
result = <IFoodCombined>_.findLast(foodsCombined, { 'type': 'vegetable' });
result = <IFoodCombined>_.findLast(foodsCombined, 'organic');

result = <number>_([1, 2, 3, 4]).findLast(function (num) {
    return num % 2 == 0;
});
result = <IFoodCombined>_(foodsCombined).findLast({ 'type': 'vegetable' });
result = <IFoodCombined>_(foodsCombined).findLast('organic');

result = <number[]>_.forEach([1, 2, 3], function (num) { console.log(num); });
result = <_.Dictionary<number>>_.forEach({ 'one': 1, 'two': 2, 'three': 3 }, function (num) { console.log(num); });
result = <IFoodType>_.forEach<IFoodType, string>({ name: 'apple', type: 'fruit' }, function (value, key) { console.log(value, key) });

result = <number[]>_.each([1, 2, 3], function (num) { console.log(num); });
result = <_.Dictionary<number>>_.each({ 'one': 1, 'two': 2, 'three': 3 }, function (num) { console.log(num); });
result = <IFoodType>_.each<IFoodType, string>({ name: 'apple', type: 'fruit' }, function (value, key) { console.log(value, key) });

result = <_.LoDashArrayWrapper<number>>_([1, 2, 3]).forEach(function (num) { console.log(num); });
result = <_.LoDashObjectWrapper<_.Dictionary<number>>>_(<{ [index: string]: number; }>{ 'one': 1, 'two': 2, 'three': 3 }).forEach(function (num) { console.log(num); });

result = <_.LoDashArrayWrapper<number>>_([1, 2, 3]).each(function (num) { console.log(num); });
result = <_.LoDashObjectWrapper<_.Dictionary<number>>>_(<{ [index: string]: number; }>{ 'one': 1, 'two': 2, 'three': 3 }).each(function (num) { console.log(num); });

result = <number[]>_.forEachRight([1, 2, 3], function (num) { console.log(num); });
result = <_.Dictionary<number>>_.forEachRight({ 'one': 1, 'two': 2, 'three': 3 }, function (num) { console.log(num); });

result = <number[]>_.eachRight([1, 2, 3], function (num) { console.log(num); });
result = <_.Dictionary<number>>_.eachRight({ 'one': 1, 'two': 2, 'three': 3 }, function (num) { console.log(num); });

result = <_.LoDashArrayWrapper<number>>_([1, 2, 3]).forEachRight(function (num) { console.log(num); });
result = <_.LoDashObjectWrapper<_.Dictionary<number>>>_(<{ [index: string]: number; }>{ 'one': 1, 'two': 2, 'three': 3 }).forEachRight(function (num) { console.log(num); });

result = <_.LoDashArrayWrapper<number>>_([1, 2, 3]).eachRight(function (num) { console.log(num); });
result = <_.LoDashObjectWrapper<_.Dictionary<number>>>_(<{ [index: string]: number; }>{ 'one': 1, 'two': 2, 'three': 3 }).eachRight(function (num) { console.log(num); });

result = <_.Dictionary<number[]>>_.groupBy([4.2, 6.1, 6.4], function (num) { return Math.floor(num); });
result = <_.Dictionary<number[]>>_.groupBy([4.2, 6.1, 6.4], function (num) { return this.floor(num); }, Math);
result = <_.Dictionary<string[]>>_.groupBy(['one', 'two', 'three'], 'length');

result = <_.Dictionary<number[]>>_.groupBy({ prop1: 4.2, prop2: 6.1, prop3: 6.4}, function (num) { return Math.floor(num); });
result = <_.Dictionary<number[]>>_.groupBy({ prop1: 4.2, prop2: 6.1, prop3: 6.4}, function (num) { return this.floor(num); }, Math);
result = <_.Dictionary<string[]>>_.groupBy({ prop1: 'one', prop2: 'two', prop3: 'three'}, 'length');

result = <_.Dictionary<number[]>>_([4.2, 6.1, 6.4]).groupBy(function (num) { return Math.floor(num); }).value();
result = <_.Dictionary<number[]>>_([4.2, 6.1, 6.4]).groupBy(function (num) { return this.floor(num); }, Math).value();
result = <_.Dictionary<string[]>>_(['one', 'two', 'three']).groupBy('length').value();

result = <_.Dictionary<number[]>>_({ prop1: 4.2, prop2: 6.1, prop3: 6.4}).groupBy<number>(function (num) { return Math.floor(num); }).value();
result = <_.Dictionary<number[]>>_({ prop1: 4.2, prop2: 6.1, prop3: 6.4}).groupBy<number>(function (num) { return this.floor(num); }, Math).value();
result = <_.Dictionary<string[]>>_({ prop1: 'one', prop2: 'two', prop3: 'three'}).groupBy<string>('length').value();

result = <_.Dictionary<IKey>>_.indexBy(keys, 'dir');
result = <_.Dictionary<IKey>>_.indexBy(keys, function (key) { return String.fromCharCode(key.code); });
result = <_.Dictionary<IKey>>_.indexBy(keys, function (key) { this.fromCharCode(key.code); }, String);

result = <number[][]>_.invoke([[5, 1, 7], [3, 2, 1]], 'sort');
result = <string[][]>_.invoke([123, 456], String.prototype.split, '');

// _.map
module TestMap {
    let array: number[];
    let list: _.List<number>;
    let dictionary: _.Dictionary<number>;

    let listIterator: (value: number, index: number, collection: _.List<number>) => TResult;
    let dictionaryIterator: (value: number, key: string, collection: _.Dictionary<number>) => TResult;

    {
        let result: TResult[];

        result = _.map<number, TResult>(array);
        result = _.map<number, TResult>(array, listIterator);
        result = _.map<number, TResult>(array, listIterator, any);
        result = _.map<number, TResult>(array, '');

        result = _.map<number, TResult>(list);
        result = _.map<number, TResult>(list, listIterator);
        result = _.map<number, TResult>(list, listIterator, any);
        result = _.map<number, TResult>(list, '');

        result = _.map<number, TResult>(dictionary);
        result = _.map<number, TResult>(dictionary, dictionaryIterator);
        result = _.map<number, TResult>(dictionary, dictionaryIterator, any);
        result = _.map<number, TResult>(dictionary, '');

        result = _<number>(array).map<TResult>().value();
        result = _<number>(array).map<TResult>(listIterator).value();
        result = _<number>(array).map<TResult>(listIterator, any).value();
        result = _<number>(array).map<TResult>('').value();

        result = _(list).map<number, TResult>().value();
        result = _(list).map<number, TResult>(listIterator).value();
        result = _(list).map<number, TResult>(listIterator, any).value();
        result = _(list).map<number, TResult>('').value();

        result = _(dictionary).map<number, TResult>().value();
        result = _(dictionary).map<number, TResult>(dictionaryIterator).value();
        result = _(dictionary).map<number, TResult>(dictionaryIterator, any).value();
        result = _(dictionary).map<number, TResult>('').value();
    }
    {
        let result: boolean[];

        result = _.map<number, {}>(array, {});
        result = _.map<number, {}>(list, {});
        result = _.map<number, {}>(dictionary, {});

        result = _<number>(array).map<{}>({}).value();
        result = _(list).map<{}>({}).value();
        result = _(dictionary).map<{}>({}).value();
    }
}

// _.ceil
result = <number>_.ceil(4.006);
// → 5
result = <number>_.ceil(6.004, 2);
// → 6.01
result = <number>_.ceil(6040, -2);
// → 6100
result = <number>_(4.006).ceil();
// → 5
result = <number>_(6.004).ceil(2);
// → 6.01
result = <number>_(6040).ceil(-2);
// → 6100

// _.floor
result = <number>_.floor(4.006);
// → 4
result = <number>_.floor(0.046, 2);
// → 0.04
result = <number>_.floor(4060, -2);
// → 4000
result = <number>_(4.006).floor();
// → 4
result = <number>_(0.046).floor(2);
// → 0.04
result = <number>_(4060).floor(-2);
// → 4000

result = <number>_.max([4, 2, 8, 6]);
result = <IStoogesAge>_.max(stoogesAges, function (stooge) { return stooge.age; });
result = <IStoogesAge>_.max(stoogesAges, 'age');
result = <_.LoDashWrapper<number>>_([4, 2, 8, 6]).max();
result = <_.LoDashWrapper<IStoogesAge>>_(stoogesAges).max(function (stooge) { return stooge.age; });
result = <_.LoDashWrapper<IStoogesAge>>_(stoogesAges).max('age');

result = <number>_.min([4, 2, 8, 6]);
result = <IStoogesAge>_.min(stoogesAges, function (stooge) { return stooge.age; });
result = <IStoogesAge>_.min(stoogesAges, 'age');
result = <_.LoDashWrapper<number>>_([4, 2, 8, 6]).min();
result = <_.LoDashWrapper<IStoogesAge>>_(stoogesAges).min(function (stooge) { return stooge.age; });
result = <_.LoDashWrapper<IStoogesAge>>_(stoogesAges).min('age');

// _.round
result = <number>_.round(4.006);
// → 4
result = <number>_.round(4.006, 2);
// → 4.01
result = <number>_.round(4060, -2);
// → 4100
result = <number>_(4.006).round();
// → 4
result = <number>_(4.006).round(2);
// → 4.01
result = <number>_(4060).round(-2);
// → 4100

result = <number>_.sum([4, 2, 8, 6]);
result = <number>_.sum([4, 2, 8, 6], function(v) { return v; });
result = <number>_.sum({a: 2, b: 4});
result = <number>_.sum({a: 2, b: 4}, function(v) { return v; });
result = <number>_.sum(stoogesAges, function (stooge) { return stooge.age; });
result = <number>_.sum(stoogesAges, 'age');
result = <number>_.sum(stoogesAgesDict, function(stooge) { return stooge.age; });
result = <number>_.sum(stoogesAgesDict, 'age');
result = <number>_([4, 2, 8, 6]).sum();
result = <number>_([4, 2, 8, 6]).sum(function(v) { return v; });
result = <number>_({a: 2, b: 4}).sum();
result = <number>_({a: 2, b: 4}).sum(function(v) { return v; });
result = <number>_(stoogesAges).sum(function (stooge) { return stooge.age; });
result = <number>_(stoogesAges).sum('age');
result = <number>_(stoogesAgesDict).sum(function (stooge) { return stooge.age; });
result = <number>_(stoogesAgesDict).sum('age');

result = <string[]>_.pluck(stoogesAges, 'name');
result = <string[]>_(stoogesAges).pluck('name').value();
result = <string[]>_.pluck(stoogesAges, ['name']);

// _.partition
result = <string[][]>_.partition<string>('abcd', (n) => n < 'c');
result = <string[][]>_.partition<string>(['a', 'b', 'c', 'd'], (n) => n < 'c');
result = <number[][]>_.partition<number>([1, 2, 3, 4], (n) => n < 3);
result = <number[][]>_.partition<number>({0: 1, 1: 2, 2: 3, 3: 4, length: 4}, (n) => n < 3);
result = <number[][]>_.partition<number>({a: 1, b: 2, c: 3, d: 4}, (n) => n < 3);
result = <{a: number}[][]>_.partition<{a: number}, {a: number}>([{a: 1}, {a: 2}], {a: 2});
result = <{a: number}[][]>_.partition<{a: number}, {a: number}>({0: {a: 1}, 1: {a: 2}, length: 2}, {a: 2});
result = <{a: number}[][]>_.partition<{a: number}, {a: number}>({0: {a: 1}, 1: {a: 2}}, {a: 2});
result = <{a: number}[][]>_.partition<{a: number}>([{a: 1}, {a: 2}], 'a');
result = <{a: number}[][]>_.partition<{a: number}>([{a: 1}, {a: 2}], 'a', 2);
result = <{a: number}[][]>_.partition<{a: number}>({0: {a: 1}, 1: {a: 2}, length: 2}, 'a');
result = <{a: number}[][]>_.partition<{a: number}>({0: {a: 1}, 1: {a: 2}, length: 2}, 'a', 2);
result = <{a: number}[][]>_.partition<{a: number}>({0: {a: 1}, 1: {a: 2}}, 'a');
result = <{a: number}[][]>_.partition<{a: number}>({0: {a: 1}, 1: {a: 2}}, 'a', 2);
result = <string[][]>_('abcd').partition((n) => n < 'c').value();
result = <string[][]>_(['a', 'b', 'c', 'd']).partition((n) => n < 'c').value();
result = <number[][]>_([1, 2, 3, 4]).partition((n) => n < 3).value();
result = <number[][]>_({0: 1, 1: 2, 2: 3, 3: 4, length: 4}).partition<number>((n) => n < 3).value();
result = <number[][]>_({a: 1, b: 2, c: 3, d: 4}).partition<number>((n) => n < 3).value();
result = <{a: number}[][]>_([{a: 1}, {a: 2}]).partition<{a: number}>({a: 2}).value();
result = <{a: number}[][]>_({0: {a: 1}, 1: {a: 2}, length: 2}).partition<{a: number}, {a: number}>({a: 2}).value();
result = <{a: number}[][]>_({0: {a: 1}, 1: {a: 2}}).partition<{a: number}, {a: number}>({a: 2}).value();
result = <{a: number}[][]>_([{a: 1}, {a: 2}]).partition('a').value();
result = <{a: number}[][]>_([{a: 1}, {a: 2}]).partition('a', 2).value();
result = <{a: number}[][]>_({0: {a: 1}, 1: {a: 2}}).partition<{a: number}>('a').value();
result = <{a: number}[][]>_({0: {a: 1}, 1: {a: 2}}).partition<{a: number}>('a', 2).value();

interface ABC {
    [index: string]: number;
    a: number;
    b: number;
    c: number;
}

result = <number>_.reduce<number, number>([1, 2, 3], function (sum: number, num: number) {
    return sum + num;
});
result = <ABC>_.reduce({ 'a': 1, 'b': 2, 'c': 3 }, function (r: ABC, num: number, key: string) {
    r[key] = num * 3;
    return r;
}, {});

result = <number>_.foldl([1, 2, 3], function (sum: number, num: number) {
    return sum + num;
});
result = <ABC>_.foldl({ 'a': 1, 'b': 2, 'c': 3 }, function (r: ABC, num: number, key: string) {
    r[key] = num * 3;
    return r;
}, {});

result = <number>_.inject([1, 2, 3], function (sum: number, num: number) {
    return sum + num;
});
result = <ABC>_.inject({ 'a': 1, 'b': 2, 'c': 3 }, function (r: ABC, num: number, key: string) {
    r[key] = num * 3;
    return r;
}, {});

result = <number>_([1, 2, 3]).reduce<number>(function (sum: number, num: number) {
    return sum + num;
});
result = <ABC>_({ 'a': 1, 'b': 2, 'c': 3 }).reduce<number, ABC>(function (r: ABC, num: number, key: string) {
    r[key] = num * 3;
    return r;
}, {});

result = <number>_([1, 2, 3]).foldl<number>(function (sum: number, num: number) {
    return sum + num;
});
result = <ABC>_({ 'a': 1, 'b': 2, 'c': 3 }).foldl<number, ABC>(function (r: ABC, num: number, key: string) {
    r[key] = num * 3;
    return r;
}, {});

result = <number>_([1, 2, 3]).inject<number>(function (sum: number, num: number) {
    return sum + num;
});
result = <ABC>_({ 'a': 1, 'b': 2, 'c': 3 }).inject<number, ABC>(function (r: ABC, num: number, key: string) {
    r[key] = num * 3;
    return r;
}, {});

result = <number[]>_.reduceRight([[0, 1], [2, 3], [4, 5]], function (a: number[], b: number[]) { return a.concat(b); }, <number[]>[]);
result = <number[]>_.foldr([[0, 1], [2, 3], [4, 5]], function (a: number[], b: number[]) { return a.concat(b); }, <number[]>[]);

result = <number[]>_.reject([1, 2, 3, 4, 5, 6], function (num) { return num % 2 == 0; });
result = <IFoodCombined[]>_.reject(foodsCombined, 'organic');
result = <IFoodCombined[]>_.reject(foodsCombined, { 'type': 'fruit' });

result = <number[]>_([1, 2, 3, 4, 5, 6]).reject(function (num) { return num % 2 == 0; }).value();
result = <IFoodCombined[]>_(foodsCombined).reject('organic').value();
result = <IFoodCombined[]>_(foodsCombined).reject({ 'type': 'fruit' }).value();

result = <number>_.sample([1, 2, 3, 4]);
result = <number[]>_.sample([1, 2, 3, 4], 2);
result = <_.LoDashWrapper<number>>_([1, 2, 3, 4]).sample();
result = <_.LoDashArrayWrapper<number>>_([1, 2, 3, 4]).sample(2);
result = <number>_([1, 2, 3, 4]).sample().value();
result = <number[]>_([1, 2, 3, 4]).sample(2).value();

result = <number[]>_.shuffle([1, 2, 3, 4, 5, 6]);
result = <_.LoDashArrayWrapper<number>>_([1, 2, 3]).shuffle();
result = <_.LoDashArrayWrapper<_.Dictionary<string>>>_(<{ [index: string]: string; }>{ 'key1': 'test1', 'key2': 'test2' }).shuffle();

result = <number>_.size([1, 2]);
result = <number>_([1, 2]).size();
result = <number>_.size({ 'one': 1, 'two': 2, 'three': 3 });
result = <number>_({ 'one': 1, 'two': 2, 'three': 3 }).size();
result = <number>_.size('curly');

result = <boolean>_.some([null, 0, 'yes', false], Boolean);
result = <boolean>_.some(foodsCombined, 'organic');
result = <boolean>_.some(foodsCombined, { 'type': 'meat' });
result = <boolean>_.some(foodsOrganic[0]);

result = <boolean>_.any([null, 0, 'yes', false], Boolean);
result = <boolean>_.any(foodsCombined, 'organic');
result = <boolean>_.any(foodsCombined, { 'type': 'meat' });
result = <boolean>_.any(foodsOrganic[0]);

result = <number[]>_.sortBy([1, 2, 3], function (num) { return Math.sin(num); });
result = <number[]>_.sortBy([1, 2, 3], function (num) { return this.sin(num); }, Math);
result = <string[]>_.sortBy(['banana', 'strawberry', 'apple'], 'length');

result = <IStoogesAge[]>_.sortByAll(stoogesAges, function(stooge) { return Math.sin(stooge.age); }, function(stooge) { return stooge.name.slice(1); });
result = <IStoogesAge[]>_.sortByAll(stoogesAges, ['name', 'age']);
result = <IStoogesAge[]>_.sortByAll(stoogesAges, 'name', function(stooge) { return Math.sin(stooge.age); });

result = <IStoogesAge[]>_.sortByOrder(stoogesAges, [function(stooge) { return Math.sin(stooge.age); }, function(stooge) { return stooge.name.slice(1); }]);
result = <IStoogesAge[]>_.sortByOrder(stoogesAges, ['name', 'age']);
result = <IStoogesAge[]>_.sortByOrder(stoogesAges, ['name', function(stooge) { return Math.sin(stooge.age); }]);
result = <IStoogesAge[]>_.sortByOrder(stoogesAges, [function(stooge) { return Math.sin(stooge.age); }, function(stooge) { return stooge.name.slice(1); }], ['asc', 'desc']);
result = <IStoogesAge[]>_.sortByOrder(stoogesAges, ['name', 'age'], ['asc', 'desc']);
result = <IStoogesAge[]>_.sortByOrder(stoogesAges, ['name', function(stooge) { return Math.sin(stooge.age); }], ['asc', 'desc']);
result = <IStoogesAge[]>_.sortByOrder(stoogesAges, [function(stooge) { return Math.sin(stooge.age); }, function(stooge) { return stooge.name.slice(1); }], [true, false]);
result = <IStoogesAge[]>_.sortByOrder(stoogesAges, ['name', 'age'], [true, false]);
result = <IStoogesAge[]>_.sortByOrder(stoogesAges, ['name', function(stooge) { return Math.sin(stooge.age); }], [true, false]);

result = <number[]>_([1, 2, 3]).sortBy(function (num) { return Math.sin(num); }).value();
result = <number[]>_([1, 2, 3]).sortBy(function (num) { return this.sin(num); }, Math).value();
result = <string[]>_(['banana', 'strawberry', 'apple']).sortBy('length').value();
result = <IFoodOrganic[]>_(foodsOrganic).sortByAll('organic', (food) => food.name, { organic: true }).value();

(function (a: number, b: number, c: number, d: number): Array<number> { return _.toArray(arguments).slice(1); })(1, 2, 3, 4);
result = <number[]>_.toArray([1, 2, 3, 4]);
(function (a: number, b: number, c: number, d: number): Array<number> { return _(arguments).toArray<number>().slice(1).value(); })(1, 2, 3, 4);
result = <number[]>_([1,2,3,4]).toArray().value();


result = <IStoogesCombined[]>_.where(stoogesCombined, { 'age': 40 });
result = <IStoogesCombined[]>_.where(stoogesCombined, { 'quotes': ['Poifect!'] });

result = <IStoogesCombined[]>_(stoogesCombined).where({ 'age': 40 }).value();
result = <IStoogesCombined[]>_(stoogesCombined).where({ 'quotes': ['Poifect!'] }).value();

/********
 * Date *
 ********/

result = <number>_.now();

/*************
 * Functions *
 *************/
var saves = ['profile', 'settings'];
var asyncSave = (obj: any) => obj.done();
var done: Function;

done = _.after(saves.length, function () {
    console.log('Done saving!');
});

_.forEach(saves, function (type) {
    asyncSave({ 'type': type, 'complete': done });
});

done = _(saves.length).after(function () {
    console.log('Done saving!');
}).value();

_.forEach(saves, function (type) {
    asyncSave({ 'type': type, 'complete': done });
});

// _.ary
result = <number[]>['6', '8', '10'].map(_.ary<(s: string) => number>(parseInt, 1));
result = <number[]>['6', '8', '10'].map(_(parseInt).ary<(s: string) => number>(1).value());

// _.backflow
var testBackflowSquareFn = (n: number) => n * n;
var testBackflowAddFn = (n: number, m: number) => n + m;
result = <number>_.backflow<(n: number, m: number) => number>(testBackflowSquareFn, testBackflowAddFn)(1, 2);
result = <number>_(testBackflowSquareFn).backflow<(n: number, m: number) => number>(testBackflowAddFn).value()(1, 2);

// _.before
var testBeforeFn = ((n: number) => () => ++n)(0);
var testBeforeResultFn = <() => number>_.before<() => number>(3, testBeforeFn);
result = <number>testBeforeResultFn();
// → 1
result = <number>testBeforeResultFn();
// → 2
result = <number>testBeforeResultFn();
// → 2
var testBeforeFn = ((n: number) => () => ++n)(0);
var testBeforeResultFn = <() => number>_(3).before<() => number>(testBeforeFn);
result = <number>testBeforeResultFn();
// → 1
result = <number>testBeforeResultFn();
// → 2
result = <number>testBeforeResultFn();
// → 2

var funcBind = function(greeting: string, punctuation: string) { return greeting + ' ' + this.user + punctuation; };
var funcBound1: (punctuation: string) => any = _.bind(funcBind, { 'name': 'moe' }, 'hi');
funcBound1('!');

var funcBound2: (punctuation: string) => any = _(funcBind).bind({ 'name': 'moe' }, 'hi').value();
funcBound2('!');

var addTwoNumbers = function (x: number, y: number) { return x + y };
var plusTwo = _.bind(addTwoNumbers, null, 2);
plusTwo(100);

var view = {
    'label': 'docs',
    'onClick': function () { console.log('clicked ' + this.label); }
};

view = _.bindAll(view);
jQuery('#docs').on('click', view.onClick);

view = _(view).bindAll().value();
jQuery('#docs').on('click', view.onClick);

var objectBindKey = {
    'name': 'moe',
    'greet': function (greeting: string) {
        return greeting + ' ' + this.name;
    }
};

var funcBindKey: Function = _.bindKey(objectBindKey, 'greet', 'hi');
funcBindKey();

objectBindKey.greet = function (greeting) {
    return greeting + ', ' + this.name + '!';
};

funcBindKey();

funcBindKey = _(objectBindKey).bindKey('greet', 'hi').value();
funcBindKey();

// _.compose
var testComposeSquareFn = (n: number) => n * n;
var testComposeAddFn = (n: number, m: number) => n + m;
result = <number>_.compose<(n: number, m: number) => number>(testComposeSquareFn, testComposeAddFn)(1, 2);
result = <number>_(testComposeSquareFn).compose<(n: number, m: number) => number>(testComposeAddFn).value()(1, 2);

var createCallbackObj: { [index: string]: string; } = { name: 'Joe' };
result = <() => any>_.createCallback('name');
result = <() => boolean>_.createCallback(createCallbackObj);
result = <_.LoDashObjectWrapper<() => any>>_('name').createCallback();
result = <_.LoDashObjectWrapper<() => boolean>>_(createCallbackObj).createCallback();

// _.curry
var testCurryFn = (a: number, b: number, c: number) => [a, b, c];
interface TestCurryResultFn {
    (...args: number[]): number[] | TestCurryResultFn;
}
result = <number[]>_.curry<TestCurryResultFn>(testCurryFn)(1, 2, 3);
result = <TestCurryResultFn>_.curry<TestCurryResultFn>(testCurryFn)(1);
result = <number[]>_(testCurryFn).curry<TestCurryResultFn>().value()(1, 2, 3);
result = <TestCurryResultFn>_(testCurryFn).curry<TestCurryResultFn>().value()(1);

// _.curryRight
var testCurryRightFn = (a: number, b: number, c: number) => [a, b, c];
interface TestCurryRightResultFn {
    (...args: number[]): number[] | TestCurryRightResultFn;
}
result = <number[]>_.curryRight<TestCurryRightResultFn>(testCurryRightFn)(1, 2, 3);
result = <TestCurryRightResultFn>_.curryRight<TestCurryRightResultFn>(testCurryRightFn)(1);
result = <number[]>_(testCurryRightFn).curryRight<TestCurryRightResultFn>().value()(1, 2, 3);
result = <TestCurryRightResultFn>_(testCurryRightFn).curryRight<TestCurryRightResultFn>().value()(1);

declare var source: any;
result = <Function>_.debounce(function () { }, 150);

jQuery('#postbox').on('click', <Function>_.debounce(function () { }, 300, {
    'leading': true,
    'trailing': false
}));

source.addEventListener('message', <Function>_.debounce(function () { }, 250, {
    'maxWait': 1000
}), false);

result = <_.LoDashObjectWrapper<Function>>_(function () { }).debounce(150);

jQuery('#postbox').on('click', <_.LoDashObjectWrapper<Function>>_(function () { }).debounce(300, {
    'leading': true,
    'trailing': false
}));

source.addEventListener('message', <_.LoDashObjectWrapper<Function>>_(function () { }).debounce(250, {
    'maxWait': 1000
}), false);

var returnedDebounce = _.throttle(function (a: any) { return a * 5; }, 5);
returnedThrottled(4);

result = <number>_.defer(function () { console.log('deferred'); });
result = <_.LoDashWrapper<number>>_(function () { console.log('deferred'); }).defer();

var log = _.bind(console.log, console);
result = <number>_.delay(log, 1000, 'logged later');
result = <_.LoDashWrapper<number>>_(log).delay(1000, 'logged later');

// _.flow
var testFlowSquareFn = (n: number) => n * n;
var testFlowAddFn = (n: number, m: number) => n + m;
result = <number>_.flow<(n: number, m: number) => number>(testFlowAddFn, testFlowSquareFn)(1, 2);
result = <number>_(testFlowAddFn).flow<(n: number, m: number) => number>(testFlowSquareFn).value()(1, 2);

// _.flowRight
var testFlowRightSquareFn = (n: number) => n * n;
var testFlowRightAddFn = (n: number, m: number) => n + m;
result = <number>_.flowRight<(n: number, m: number) => number>(testFlowRightSquareFn, testFlowRightAddFn)(1, 2);
result = <number>_(testFlowRightSquareFn).flowRight<(n: number, m: number) => number>(testFlowRightAddFn).value()(1, 2);

// _.memoize
var testMemoizedFunction: _.MemoizedFunction;
result = <_.MapCache>testMemoizedFunction.cache;
interface TestMemoizedResultFn extends _.MemoizedFunction {
    (...args: any[]): any;
}
var testMemoizeFn: (...args: any[]) => any;
var testMemoizeResolverFn: (...args: any[]) => any;
result = <TestMemoizedResultFn>_.memoize<TestMemoizedResultFn>(testMemoizeFn);
result = <TestMemoizedResultFn>_.memoize<TestMemoizedResultFn>(testMemoizeFn, testMemoizeResolverFn);
result = <TestMemoizedResultFn>(_(testMemoizeFn).memoize<TestMemoizedResultFn>().value());
result = <TestMemoizedResultFn>(_(testMemoizeFn).memoize<TestMemoizedResultFn>(testMemoizeResolverFn).value());

var returnedMemoize = _.throttle(function (a: any) { return a * 5; }, 5);
returnedMemoize(4);

// _.modArgs
function modArgsFn1(n: number): string {return n.toString()}
function modArgsFn2(n: boolean): string {return n.toString()}
interface ModArgsFunc {
    (x: string, y: string): string[];
}
interface ModArgsResult {
    (x: number, y: boolean): string[]
}
result = <ModArgsResult>_.modArgs<ModArgsFunc, ModArgsResult>((x: string, y: string) => [x, y], modArgsFn1, modArgsFn2);
result = <string[]>result(1, true);

result = <ModArgsResult>_.modArgs<ModArgsFunc, ModArgsResult>((x: string, y: string) => [x, y], [modArgsFn1, modArgsFn2]);
result = <string[]>result(1, true);

result = <ModArgsResult>_<ModArgsFunc>((x: string, y: string) => [x, y]).modArgs<ModArgsResult>(modArgsFn1, modArgsFn2).value();
result = <string[]>result(1, true);

result = <ModArgsResult>_<ModArgsFunc>((x: string, y: string) => [x, y]).modArgs<ModArgsResult>([modArgsFn1, modArgsFn2]).value();
result = <string[]>result(1, true);

// _.negate
interface TestNegatePredicate {
    (a1: number, a2: number): boolean;
}
interface TestNegateResult {
    (a1: number, a2: number): boolean;
}
var testNegatePredicate = (a1: number, a2: number) => a1 > a2;
result = <TestNegateResult>_.negate<TestNegatePredicate>(testNegatePredicate);
result = <TestNegateResult>_.negate<TestNegatePredicate, TestNegateResult>(testNegatePredicate);
result = <TestNegateResult>_(testNegatePredicate).negate().value();
result = <TestNegateResult>_(testNegatePredicate).negate<TestNegateResult>().value();

// _.once
result = <() => void>_.once<() => void>(function () {});
result = <() => void>(_(function () {}).once().value());

var returnedOnce = _.throttle(function (a: any) { return a * 5; }, 5);
returnedOnce(4);

var greetPartial = function (greeting: string, name: string) { return greeting + ' ' + name; };
var hi = <Function>_.partial(greetPartial, 'hi');
hi('moe');

var defaultsDeep = <Function>_.partialRight(_.merge, _.defaults);

var optionsPartialRight = {
    'variable': 'data',
    'imports': { 'jq': $ }
};

defaultsDeep(optionsPartialRight, _.templateSettings);

//_.rearg
var testReargFn = (a: string, b: string, c: string) => [a, b, c];
interface TestReargResultFn {
    (b: string, c: string, a: string): string[];
}
result = <string[]>(_.rearg<TestReargResultFn>(testReargFn, 2, 0, 1))('b', 'c', 'a');
result = <string[]>(_.rearg<TestReargResultFn>(testReargFn, [2, 0, 1]))('b', 'c', 'a');
result = <string[]>(_(testReargFn).rearg<TestReargResultFn>(2, 0, 1).value())('b', 'c', 'a');
result = <string[]>(_(testReargFn).rearg<TestReargResultFn>([2, 0, 1]).value())('b', 'c', 'a');

//_.restParam
var testRestParamFn = (a: string, b: string, c: number[]) => a + ' ' + b + ' ' + c.join(' ');
interface testRestParamFunc {
    (a: string, b: string, c: number[]): string;
}
interface testRestParamResult {
    (a: string, b: string, ...c: number[]): string;
}
result = <string>(_.restParam<testRestParamResult, testRestParamFunc>(testRestParamFn, 2))('a', 'b', 1, 2, 3);
result = <string>(_.restParam<testRestParamResult>(testRestParamFn, 2))('a', 'b', 1, 2, 3);
result = <string>(_(testRestParamFn).restParam<testRestParamResult>(2).value())('a', 'b', 1, 2, 3);

//_.spread
var testSpreadFn = (who: string, what: string) => who + ' says ' + what;
interface TestSpreadResultFn {
    (args: string[]): string;
}
result = <string>(_.spread<TestSpreadResultFn>(testSpreadFn))(['fred', 'hello']);
result = <string>(_(testSpreadFn).spread<TestSpreadResultFn>().value())(['fred', 'hello']);

var throttled = _.throttle(function () { }, 100);
jQuery(window).on('scroll', throttled);

jQuery('.interactive').on('click', _.throttle(function () { }, 300000, {
    'trailing': false
}));

var returnedThrottled = _.throttle(function (a: any) { return a * 5; }, 5);
returnedThrottled(4);

var helloWrap = function (name: string) { return 'hello ' + name; };
var helloWrap2 = _.wrap(helloWrap, function (func) {
    return 'before, ' + func('moe') + ', after';
});
helloWrap2();

/********
 * Lang *
 ********/

// _.clone
interface TestCloneCustomizerFn {
    (value: any): any;
}
var testCloneCustomizerFn: TestCloneCustomizerFn;
{
    let result: number;
    result = _.clone<number>(42);
    result = _.clone<number>(42, false);
    result = _.clone<number>(42, false, testCloneCustomizerFn);
    result = _.clone<number>(42, false, testCloneCustomizerFn, any);
    result = _.clone<number>(42, testCloneCustomizerFn);
    result = _.clone<number>(42, testCloneCustomizerFn, any);
    result = _(42).clone();
    result = _(42).clone(false);
    result = _(42).clone(false, testCloneCustomizerFn);
    result = _(42).clone(false, testCloneCustomizerFn, any);
    result = _(42).clone(testCloneCustomizerFn);
    result = _(42).clone(testCloneCustomizerFn, any);
}
{
    let result: string[];
    result = _.clone<string[]>([]);
    result = _.clone<string[]>([], false);
    result = _.clone<string[]>([], false, testCloneCustomizerFn);
    result = _.clone<string[]>([], false, testCloneCustomizerFn, any);
    result = _.clone<string[]>([], testCloneCustomizerFn);
    result = _.clone<string[]>([], testCloneCustomizerFn, any);
    result = _<string>([]).clone();
    result = _<string>([]).clone(false);
    result = _<string>([]).clone(false, testCloneCustomizerFn);
    result = _<string>([]).clone(false, testCloneCustomizerFn, any);
    result = _<string>([]).clone(testCloneCustomizerFn);
    result = _<string>([]).clone(testCloneCustomizerFn, any);
}
{
    let result: {a: {b: number;}};
    result = _.clone<{a: {b: number;}}>({a: {b: 2}});
    result = _.clone<{a: {b: number;}}>({a: {b: 2}}, false);
    result = _.clone<{a: {b: number;}}>({a: {b: 2}}, false, testCloneCustomizerFn);
    result = _.clone<{a: {b: number;}}>({a: {b: 2}}, false, testCloneCustomizerFn, any);
    result = _.clone<{a: {b: number;}}>({a: {b: 2}}, testCloneCustomizerFn);
    result = _.clone<{a: {b: number;}}>({a: {b: 2}}, testCloneCustomizerFn, any);
    result = _({a: {b: 2}}).clone();
    result = _({a: {b: 2}}).clone(false);
    result = _({a: {b: 2}}).clone(false, testCloneCustomizerFn);
    result = _({a: {b: 2}}).clone(false, testCloneCustomizerFn, any);
    result = _({a: {b: 2}}).clone(testCloneCustomizerFn);
    result = _({a: {b: 2}}).clone(testCloneCustomizerFn, any);
}

// _.cloneDeep
interface TestCloneDeepCustomizerFn {
    (value: any): any;
}
var testCloneDeepCustomizerFn: TestCloneDeepCustomizerFn;
{
    let result: number;
    result = _.cloneDeep<number>(42);
    result = _.cloneDeep<number>(42, testCloneDeepCustomizerFn);
    result = _.cloneDeep<number>(42, testCloneDeepCustomizerFn, any);
    result = _(42).cloneDeep();
    result = _(42).cloneDeep(testCloneDeepCustomizerFn);
    result = _(42).cloneDeep(testCloneDeepCustomizerFn, any);
}
{
    let result: string[];
    result = _.cloneDeep<string[]>([]);
    result = _.cloneDeep<string[]>([], testCloneDeepCustomizerFn);
    result = _.cloneDeep<string[]>([], testCloneDeepCustomizerFn, any);
    result = _<string>([]).cloneDeep();
    result = _<string>([]).cloneDeep(testCloneDeepCustomizerFn);
    result = _<string>([]).cloneDeep(testCloneDeepCustomizerFn, any);
}
{
    let result: {a: {b: number;}};
    result = _.cloneDeep<{a: {b: number;}}>({a: {b: 2}});
    result = _.cloneDeep<{a: {b: number;}}>({a: {b: 2}}, testCloneDeepCustomizerFn);
    result = _.cloneDeep<{a: {b: number;}}>({a: {b: 2}}, testCloneDeepCustomizerFn, any);
    result = _({a: {b: 2}}).cloneDeep();
    result = _({a: {b: 2}}).cloneDeep(testCloneDeepCustomizerFn);
    result = _({a: {b: 2}}).cloneDeep(testCloneDeepCustomizerFn, any);
}

// _.gt
result = <boolean>_.gt(1, 2);
result = <boolean>_(1).gt(2);
result = <boolean>_([]).gt(2);
result = <boolean>_({}).gt(2);

// _.gte
result = <boolean>_.gte(1, 2);
result = <boolean>_(1).gte(2);
result = <boolean>_([]).gte(2);
result = <boolean>_({}).gte(2);

// _.isArguments
result = <boolean>_.isArguments(any);
result = <boolean>_(1).isArguments();
result = <boolean>_<any>([]).isArguments();
result = <boolean>_({}).isArguments();

// _.isArray
result = <boolean>_.isArray(any);
result = <boolean>_(1).isArray();
result = <boolean>_<any>([]).isArray();
result = <boolean>_({}).isArray();

// _.isBoolean
result = <boolean>_.isBoolean(any);
result = <boolean>_(1).isBoolean();
result = <boolean>_<any>([]).isBoolean();
result = <boolean>_({}).isBoolean();

// _.isDate
result = <boolean>_.isDate(any);
result = <boolean>_(42).isDate();
result = <boolean>_<any>([]).isDate();
result = <boolean>_({}).isDate();

// _.isElement
result = <boolean>_.isElement(any);
result = <boolean>_(42).isElement();
result = <boolean>_<any>([]).isElement();
result = <boolean>_({}).isElement();

// _.isEmpty
result = <boolean>_.isEmpty([1, 2, 3]);
result = <boolean>_.isEmpty({});
result = <boolean>_.isEmpty('');
result = <boolean>_([1, 2, 3]).isEmpty();
result = <boolean>_({}).isEmpty();
result = <boolean>_('').isEmpty();

// _.isError
result = <boolean>_.isError(any);
result = <boolean>_(1).isError();
result = <boolean>_<any>([]).isError();
result = <boolean>_({}).isError();

// _.isFinite
result = <boolean>_.isFinite(any);
result = <boolean>_(1).isFinite();
result = <boolean>_<any>([]).isFinite();
result = <boolean>_({}).isFinite();

// _.isFunction
result = <boolean>_.isFunction(any);
result = <boolean>_(1).isFunction();
result = <boolean>_<any>([]).isFunction();
result = <boolean>_({}).isFunction();

// _.isMatch
var testIsMatchCustiomizerFn: (value: any, other: any, indexOrKey: number|string) => boolean;
result = <boolean>_.isMatch({}, {});
result = <boolean>_.isMatch({}, {}, testIsMatchCustiomizerFn);
result = <boolean>_.isMatch({}, {}, testIsMatchCustiomizerFn, {});
result = <boolean>_({}).isMatch({});
result = <boolean>_({}).isMatch({}, testIsMatchCustiomizerFn);
result = <boolean>_({}).isMatch({}, testIsMatchCustiomizerFn, {});

// _.isNaN
result = <boolean>_.isNaN(NaN);
result = <boolean>_.isNaN(new Number(NaN));
result = <boolean>_.isNaN(undefined);
result = <boolean>_(NaN).isNaN();
result = <boolean>_(new Number(NaN)).isNaN();
result = <boolean>_(undefined).isNaN();

// _.isNative
result = <boolean>_.isNative(Array.prototype.push);
result = <boolean>_(Array.prototype.push).isNative();

// _.isNull
result = <boolean>_.isNull(any);
result = <boolean>_(1).isNull();
result = <boolean>_<any>([]).isNull();
result = <boolean>_({}).isNull();

// _.isNumber
result = <boolean>_.isNumber(any);
result = <boolean>_(1).isNumber();
result = <boolean>_<any>([]).isNumber();
result = <boolean>_({}).isNumber();

// _.isObject
result = <boolean>_.isObject(any);
result = <boolean>_(1).isObject();
result = <boolean>_<any>([]).isObject();
result = <boolean>_({}).isObject();

// _.isPlainObject
result = <boolean>_.isPlainObject(any);
result = <boolean>_(1).isPlainObject();
result = <boolean>_<any>([]).isPlainObject();
result = <boolean>_({}).isPlainObject();

// _.isRegExp
result = <boolean>_.isRegExp(any);
result = <boolean>_(1).isRegExp();
result = <boolean>_<any>([]).isRegExp();
result = <boolean>_({}).isRegExp();

// _.isString
result = <boolean>_.isString(any);
result = <boolean>_(1).isString();
result = <boolean>_<any>([]).isString();
result = <boolean>_({}).isString();

// _.isTypedArray
result = <boolean>_.isTypedArray([]);
result = <boolean>_([]).isTypedArray();

// _.isUndefined
result = <boolean>_.isUndefined(any);
result = <boolean>_(1).isUndefined();
result = <boolean>_<any>([]).isUndefined();
result = <boolean>_({}).isUndefined();

// _.lt
result = <boolean>_.lt(1, 2);
result = <boolean>_(1).lt(2);
result = <boolean>_([]).lt(2);
result = <boolean>_({}).lt(2);

// _.lte
result = <boolean>_.lte(1, 2);
result = <boolean>_(1).lte(2);
result = <boolean>_([]).lte(2);
result = <boolean>_({}).lte(2);

// _.toPlainObject
result = <Object>_.toPlainObject();
result = <Object>_.toPlainObject(true);
result = <Object>_.toPlainObject(1);
result = <Object>_.toPlainObject('a');
result = <Object>_.toPlainObject([]);
result = <Object>_.toPlainObject({});
result = <Object>_(true).toPlainObject();
result = <Object>_(1).toPlainObject();
result = <Object>_('a').toPlainObject();
result = <Object>_([1]).toPlainObject();
result = <Object>_<string>([]).toPlainObject();
result = <Object>_({}).toPlainObject();

/********
 * Math *
 ********/

// _.add
result = <number>_.add(1, 1);
result = <number>_(1).add(1);

/**********
 * Number *
 **********/

// _.inRange
result = <boolean>_.inRange(3, 2, 4);
result = <boolean>_.inRange(4, 8);
result = <boolean>_(3).inRange(2, 4);
result = <boolean>_(4).inRange(8);

/*********
* Object *
**********/
interface NameAge {
    name: string;
    age: number;
}
result = <NameAge>_.assign({ 'name': 'moe' }, { 'age': 40 });
result = <NameAge>_.assign({ 'name': 'moe' }, { 'age': 40 }, function (a, b) {
    return typeof a == 'undefined' ? b : a;
});

result = <_.LoDashObjectWrapper<NameAge>>_({ 'name': 'moe' }).assign({ 'age': 40 });
result = <_.LoDashObjectWrapper<NameAge>>_({ 'name': 'moe' }).assign({ 'age': 40 }, function (a, b) {
    return typeof a == 'undefined' ? b : a;
});

result = <NameAge>_.extend({ 'name': 'moe' }, { 'age': 40 });
result = <NameAge>_.extend({ 'name': 'moe' }, { 'age': 40 }, function (a, b) {
    return typeof a == 'undefined' ? b : a;
});

result = <_.LoDashObjectWrapper<NameAge>>_({ 'name': 'moe' }).extend({ 'age': 40 });
result = <_.LoDashObjectWrapper<NameAge>>_({ 'name': 'moe' }).extend({ 'age': 40 }, function (a, b) {
    return typeof a == 'undefined' ? b : a;
});

// _.create
interface TestCreateProto {
    a: number;
}
interface TestCreateProps {
    b: string;
}
interface TestCreateTResult extends TestCreateProto, TestCreateProps {}
var testCreateProto: TestCreateProto;
var testCreateProps: TestCreateProps;
result = <{}>_.create(testCreateProto);
result = <{}>_.create(testCreateProto, testCreateProps);
result = <TestCreateProto>_.create<TestCreateProto>(testCreateProto);
result = <TestCreateTResult>_.create<TestCreateTResult>(testCreateProto, testCreateProps);
result = <{}>_(testCreateProto).create().value();
result = <{}>_(testCreateProto).create(testCreateProps).value();
result = <TestCreateProto>_(testCreateProto).create<TestCreateProto>().value();
result = <TestCreateTResult>_(testCreateProto).create<TestCreateTResult>(testCreateProps).value();

interface Food {
    name: string;
    type: string;
}
var foodDefaults = { 'name': 'apple' };
result = <Food>_.defaults(foodDefaults, { 'name': 'banana', 'type': 'fruit' });
result = <_.LoDashObjectWrapper<Food>>_(foodDefaults).defaults({ 'name': 'banana', 'type': 'fruit' });

//_.defaultsDeep
interface DefaultsDeepResult {
    user: {
        name: string;
        age: number;
    }
}
var TestDefaultsDeepObject = {'user': {'name': 'barney'}};
var TestDefaultsDeepSource = {'user': {'name': 'fred', 'age': 36}};
result = <DefaultsDeepResult>_.defaultsDeep(TestDefaultsDeepObject, TestDefaultsDeepSource);
result = <DefaultsDeepResult>_(TestDefaultsDeepObject).defaultsDeep<DefaultsDeepResult>(TestDefaultsDeepSource).value();

result = <string>_.findKey({ 'a': 1, 'b': 2, 'c': 3, 'd': 4 }, function (num) {
    return num % 2 == 0;
});

result = <string>_.findLastKey({ 'a': 1, 'b': 2, 'c': 3, 'd': 4 }, function (num) {
    return num % 2 == 1;
});

result = <Dog>_.forIn(new Dog('Dagny'), function (value, key) {
    console.log(key);
});

result = <_.LoDashObjectWrapper<Dog>>_(new Dog('Dagny')).forIn(function (value, key) {
    console.log(key);
});

result = <Dog>_.forInRight(new Dog('Dagny'), function (value, key) {
    console.log(key);
});

result = <_.LoDashObjectWrapper<Dog>>_(new Dog('Dagny')).forInRight(function (value, key) {
    console.log(key);
});

interface ZeroOne {
    0: string;
    1: string;
    one: string;
}

result = <ZeroOne>_.forOwn(<ZeroOne>{ '0': 'zero', '1': 'one', 'one': '2' }, function (num, key) {
    console.log(key);
});

result = <_.LoDashObjectWrapper<ZeroOne>>_({ '0': 'zero', '1': 'one', 'length': 2 }).forOwn(function (num, key) {
    console.log(key);
});

result = <any>_.forOwnRight({ '0': 'zero', '1': 'one', 'length': 2 }, function (num, key) {
    console.log(key);
});

result = <_.LoDashObjectWrapper<ZeroOne>>_({ '0': 'zero', '1': 'one', 'length': 2 }).forOwnRight(function (num, key) {
    console.log(key);
});

result = <string[]>_.functions(_);
result = <string[]>_.methods(_);

result = <_.LoDashArrayWrapper<string>>_(_).functions();
result = <_.LoDashArrayWrapper<string>>_(_).methods();

// _.get
result = <number>_.get<number>({ 'a': [{ 'b': { 'c': 3 } }] }, 'a[0].b.c');

{
    let result: TResult;
    result = _.get<TResult>({}, '');
    result = _.get<TResult>({}, 42);
    result = _.get<TResult>({}, true);
    result = _.get<TResult>({}, ['', 42, true]);
    result = _({}).get<TResult>('');
    result = _({}).get<TResult>(42);
    result = _({}).get<TResult>(true);
    result = _({}).get<TResult>(['', 42, true]);
}

// _.has
result = <boolean>_.has({}, '');
result = <boolean>_.has({}, 42);
result = <boolean>_.has({}, true);
result = <boolean>_.has({}, ['', 42, true]);
result = <boolean>_({}).has('');
result = <boolean>_({}).has(42);
result = <boolean>_({}).has(true);
result = <boolean>_({}).has(['', 42, true]);

// _.invert
{
    let result: TResult;
    result = _.invert<Object, TResult>({});
    result = _.invert<Object, TResult>({}, true);
    result = _({}).invert<TResult>().value();
    result = _({}).invert<TResult>(true).value();
}

// _.isEqual (alias: _.eq)
result = <boolean>_.isEqual(1, 1);
result = <boolean>_(1).isEqual(1);
result = <boolean>_.eq(1, 1);
result = <boolean>_(1).eq(1);

var testEqObject = { 'user': 'fred' };
var testEqOtherObject = { 'user': 'fred' };
result = <boolean>_.isEqual(testEqObject, testEqOtherObject);
result = <boolean>_(testEqObject).isEqual(testEqOtherObject);
result = <boolean>_.eq(testEqObject, testEqOtherObject);
result = <boolean>_(testEqObject).eq(testEqOtherObject);

var testEqArray = ['hello', 'goodbye'];
var testEqOtherArray = ['hi', 'goodbye'];
var testEqCustomizerFn = (value: any, other: any): boolean => {
    if (_.every([value, other], RegExp.prototype.test, /^h(?:i|ello)$/)) {
        return true;
    }
};
result = <boolean>_.isEqual(testEqArray, testEqOtherArray, testEqCustomizerFn);
result = <boolean>_(testEqArray).isEqual(testEqOtherArray, testEqCustomizerFn);
result = <boolean>_.eq(testEqArray, testEqOtherArray, testEqCustomizerFn);
result = <boolean>_(testEqArray).eq(testEqOtherArray, testEqCustomizerFn);

class Stooge {
    constructor(
        public name: string,
        public age: number
        ) { }
}

result = <string[]>_.keys({ 'one': 1, 'two': 2, 'three': 3 });
result = <string[]>_({ 'one': 1, 'two': 2, 'three': 3 }).keys().value();

result = <string[]>_.keysIn({ 'one': 1, 'two': 2, 'three': 3 });
result = <string[]>_({ 'one': 1, 'two': 2, 'three': 3 }).keysIn().value();

// _.mapKeys
module TestMapKeys {
    let array: TResult[];
    let list: _.List<TResult>;
    let dictionary: _.Dictionary<TResult>;

    let listIterator: (value: TResult, index: number, collection: _.List<TResult>) => string;
    let dictionaryIterator: (value: TResult, key: string, collection: _.Dictionary<TResult>) => string;

    let result: _.Dictionary<TResult>;

    result = _.mapKeys<TResult, string>(array);
    result = _.mapKeys<TResult, string>(array, listIterator);
    result = _.mapKeys<TResult, string>(array, listIterator, any);
    result = _.mapKeys<TResult>(array, '');
    result = _.mapKeys<TResult, {}>(array, {});

    result = _.mapKeys<TResult, string>(list);
    result = _.mapKeys<TResult, string>(list, listIterator);
    result = _.mapKeys<TResult, string>(list, listIterator, any);
    result = _.mapKeys<TResult>(list, '');
    result = _.mapKeys<TResult, {}>(list, {});

    result = _.mapKeys<TResult, string>(dictionary);
    result = _.mapKeys<TResult, string>(dictionary, dictionaryIterator);
    result = _.mapKeys<TResult, string>(dictionary, dictionaryIterator, any);
    result = _.mapKeys<TResult>(dictionary, '');
    result = _.mapKeys<TResult, {}>(dictionary, {});

    result = _(array).mapKeys<string>().value();
    result = _(array).mapKeys<string>(listIterator).value();
    result = _(array).mapKeys<string>(listIterator, any).value();
    result = _(array).mapKeys('').value();
    result = _(array).mapKeys<{}>({}).value();

    result = _(list).mapKeys<TResult, string>().value();
    result = _(list).mapKeys<TResult, string>(listIterator).value();
    result = _(list).mapKeys<TResult, string>(listIterator, any).value();
    result = _(list).mapKeys<TResult>('').value();
    result = _(list).mapKeys<TResult, {}>({}).value();

    result = _(dictionary).mapKeys<TResult, string>().value();
    result = _(dictionary).mapKeys<TResult, string>(dictionaryIterator).value();
    result = _(dictionary).mapKeys<TResult, string>(dictionaryIterator, any).value();
    result = _(dictionary).mapKeys<TResult>('').value();
    result = _(dictionary).mapKeys<TResult, {}>({}).value();
}

var mergeNames = {
    'stooges': [
        { 'name': 'moe' },
        { 'name': 'larry' }
    ]
};

var mergeAges = {
    'stooges': [
        { 'age': 40 },
        { 'age': 50 }
    ]
};

result = <NameAge>_.merge(mergeNames, mergeAges);

var mergeFood = {
    'fruits': ['apple'],
    'vegetables': ['beet']
};

var mergeOtherFood: { [index: string]: string[] } = {
    'fruits': ['banana'],
    'vegetables': ['carrot']
};

interface FruitVeg {
    [index: string]: string[];
    fruits: string[];
    vegetables: string[]
};

result = <FruitVeg[]>_.merge(<FruitVeg>mergeFood, <FruitVeg>mergeOtherFood, function (a: any, b: any) {
    return _.isArray(a) ? a.concat(b) : undefined;
});

interface HasName {
    name: string;
}
result = <HasName>_.omit({ 'name': 'moe', 'age': 40 }, 'age');
result = <HasName>_.omit({ 'name': 'moe', 'age': 40 }, ['age']);
result = <HasName>_.omit({ 'name': 'moe', 'age': 40 }, function (value) {
    return typeof value == 'number';
});
result = <HasName>_({ 'name': 'moe', 'age': 40 }).omit('age').value();
result = <HasName>_({ 'name': 'moe', 'age': 40 }).omit(['age']).value();
result = <HasName>_({ 'name': 'moe', 'age': 40 }).omit(function (value) {
    return typeof value == 'number';
}).value();

result = <any[][]>_.pairs({ 'moe': 30, 'larry': 40 });
result = <any[][]>_({ 'moe': 30, 'larry': 40 }).pairs().value();

// _.pick
interface TestPickFn {
    (element: any, key: string, collection: any): boolean;
}
{
    let testPickFn: TestPickFn;
    let result: TResult;
    result = _.pick<TResult, Object>({}, 0, '1', true, [2], ['3'], [true], [4, '5', true]);
    result = _.pick<TResult, Object>({}, testPickFn);
    result = _.pick<TResult, Object>({}, testPickFn, any);
    result = _({}).pick<TResult>(0, '1', true, [2], ['3'], [true], [4, '5', true]).value();
    result = _({}).pick<TResult>(testPickFn).value();
    result = _({}).pick<TResult>(testPickFn, any).value();
}

// _.result
{
    let testResultPath: number|string|boolean|Array<number|string|boolean>;
    let testResultDefaultValue: TResult;
    let result: TResult;
    result = _.result<{}, TResult>({}, testResultPath);
    result = _.result<{}, TResult>({}, testResultPath, testResultDefaultValue);
    result = _({}).result<TResult>(testResultPath);
    result = _({}).result<TResult>(testResultPath, testResultDefaultValue);
}

// _.set
{
    let testSetObject: TResult;
    let testSetPath: {toSting(): string};
    let result: TResult;
    result = _.set(testSetObject, testSetPath, any);
    result = _.set(testSetObject, [testSetPath], any);
    result = _(testSetObject).set(testSetPath, any).value();
    result = _(testSetObject).set([testSetPath], any).value();
}

// _.transform
module TestTransform {
    let array: number[];
    let dictionary: _.Dictionary<number>;

    {
        let iterator: (acc: TResult[], curr: number, index?: number, arr?: number[]) => void;
        let accumulator: TResult[];
        let result: TResult[];

        result = _.transform<number, TResult>(array);
        result = _.transform<number, TResult>(array, iterator);
        result = _.transform<number, TResult>(array, iterator, accumulator);
        result = _.transform<number, TResult>(array, iterator, accumulator, any);

        result = _<number>(array).transform<TResult>().value();
        result = _<number>(array).transform<TResult>(iterator).value();
        result = _<number>(array).transform<TResult>(iterator, accumulator).value();
        result = _<number>(array).transform<TResult>(iterator, accumulator, any).value();
    }

    {
        let iterator: (acc: _.Dictionary<TResult>, curr: number, index?: number, arr?: number[]) => void;
        let accumulator: _.Dictionary<TResult>;
        let result: _.Dictionary<TResult>;

        result = _.transform<number, TResult>(array, iterator);
        result = _.transform<number, TResult>(array, iterator, accumulator);
        result = _.transform<number, TResult>(array, iterator, accumulator, any);

        result = _<number>(array).transform<TResult>(iterator).value();
        result = _<number>(array).transform<TResult>(iterator, accumulator).value();
        result = _<number>(array).transform<TResult>(iterator, accumulator, any).value();
    }

    {
        let iterator: (acc: _.Dictionary<TResult>, curr: number, key?: string, dict?: _.Dictionary<number>) => void;
        let accumulator: _.Dictionary<TResult>;
        let result: _.Dictionary<TResult>;

        result = _.transform<number, TResult>(dictionary);
        result = _.transform<number, TResult>(dictionary, iterator);
        result = _.transform<number, TResult>(dictionary, iterator, accumulator);
        result = _.transform<number, TResult>(dictionary, iterator, accumulator, any);

        result = _(dictionary).transform<number, TResult>().value();
        result = _(dictionary).transform<number, TResult>(iterator).value();
        result = _(dictionary).transform<number, TResult>(iterator, accumulator).value();
        result = _(dictionary).transform<number, TResult>(iterator, accumulator, any).value();
    }

    {
        let iterator: (acc: TResult[], curr: number, key?: string, dict?: _.Dictionary<number>) => void;
        let accumulator: TResult[];
        let result: TResult[];

        result = _.transform<number, TResult>(dictionary, iterator);
        result = _.transform<number, TResult>(dictionary, iterator, accumulator);
        result = _.transform<number, TResult>(dictionary, iterator, accumulator, any);

        result = _(dictionary).transform<number, TResult>(iterator).value();
        result = _(dictionary).transform<number, TResult>(iterator, accumulator).value();
        result = _(dictionary).transform<number, TResult>(iterator, accumulator, any).value();
    }
}

// _.values
class TestValues {
    public a = 1;
    public b = 2;
    public c: string;
}
TestValues.prototype.c = 'a';
result = <number[]>_.values<number>(new TestValues());
// → [1, 2] (iteration order is not guaranteed)
result = <number[]>_(new TestValues()).values<number>().value();
// → [1, 2] (iteration order is not guaranteed)

// _.valueIn
class TestValueIn {
    public a = 1;
    public b = 2;
    public c: number;
}
TestValueIn.prototype.c = 3;
result = <number[]>_.valuesIn<number>(new TestValueIn());
// → [1, 2, 3]
result = <number[]>_(new TestValueIn()).valuesIn<number>().value();
// → [1, 2, 3]

/**********
* Utility *
***********/

// _.attempt
interface TestAttemptFn {
    (): TResult;
}
var testAttempFn: TestAttemptFn;
result = <TResult|Error>_.attempt<TResult>(testAttempFn);
result = <TResult|Error>_(testAttempFn).attempt<TResult>();

result = <number>_.random(0, 5);
result = <number>_.random(5);
result = <number>_.random(5, true);
result = <number>_.random(1.2, 5.2);
result = <number>_.random(0, 5, true);

// _.noop
result = <void>_.noop();
result = <void>_.noop(1);
result = <void>_.noop('a', 1);
result = <void>_.noop(true, 'a', 1);
result = <void>_('a').noop(true, 'a', 1);
result = <void>_([1]).noop(true, 'a', 1);
result = <void>_<string>([]).noop(true, 'a', 1);
result = <void>_({}).noop(true, 'a', 1);
result = <void>_(any).noop(true, 'a', 1);

// _.property
interface TestPropertyObject {
    a: {
        b: number;
    }
<<<<<<< HEAD
};

result = <string>_.result(object, 'cheese');
result = <string>_.result(object, 'stuff');

var tempObject = {};
result = <typeof _>_.runInContext(tempObject);

result = <_.TemplateExecutor>_.template('hello <%= name %>');
result = <string>_.template('<b><%- value %></b>', { 'value': '<script>' });

var listTemplate = '<% _.forEach(people, function(name) { %><li><%- name %></li><% }); %>';
result = <string>_.template(listTemplate, { 'people': ['moe', 'larry'] });
result = <string>_.template('hello ${ name }', { 'name': 'curly' });
result = <string>_.template('<% print("hello " + name); %>!', { 'name': 'larry' });

var listTemplate = '<% $.each(people, function(name) { %><li><%- name %></li><% }); %>';
result = <string>_.template(listTemplate, { 'people': ['moe', 'larry'] }, { 'imports': { '$': jQuery } });
result = <_.TemplateExecutor>_.template('hello <%= name %>', null, /*sourceURL:*/ '/basic/greeting.jst');
=======
}
var testPropertyObject: TestPropertyObject;
result = <number>_.property<TestPropertyObject, number>('a.b')(testPropertyObject);
result = <number>_.property<TestPropertyObject, number>(['a', 'b'])(testPropertyObject);
result = <number>(_('a.b').property<TestPropertyObject, number>().value())(testPropertyObject);
result = <number>(_(['a', 'b']).property<TestPropertyObject, number>().value())(testPropertyObject);

// _.propertyOf
interface TestPropertyOfObject {
    a: {
        b: number[];
    }
}
var testPropertyOfObject: TestPropertyOfObject;
result = <(path: string|string[]) => any>_.propertyOf({});
result = <(path: string|string[]) => any>_.propertyOf<TestPropertyOfObject>(testPropertyOfObject);
result = <(path: string|string[]) => any>_({}).propertyOf().value();
>>>>>>> ffceea9d

// _.range
result = <number[]>_.range(10);
result = <number[]>_.range(1, 11);
result = <number[]>_.range(0, 30, 5);
result = <number[]>_(10).range().value();
result = <number[]>_(1).range(11).value();
result = <number[]>_(0).range(30, 5).value();

class Mage {
    public castSpell(n: number) {
        return n;
    }

    public cast(n: number) {
        return n;
    }
}

/*********
* String
*********/

// _.camelCase
result = <string>_.camelCase('Foo Bar');
result = <string>_('Foo Bar').camelCase();

// _.capitalize
result = <string>_.capitalize('fred');
result = <string>_('fred').capitalize();

// _.deburr
result = <string>_.deburr('déjà vu');
result = <string>_('déjà vu').deburr();

// _.endsWith
result = <boolean>_.endsWith('abc', 'c');
result = <boolean>_.endsWith('abc', 'c', 1);
result = <boolean>_('abc').endsWith('c');
result = <boolean>_('abc').endsWith('c', 1);

// _.escape
result = <string>_.escape('fred, barney, & pebbles');
result = <string>_('fred, barney, & pebbles').escape();

// _.escapeRegExp
result = <string>_.escapeRegExp('[lodash](https://lodash.com/)');
result = <string>_('[lodash](https://lodash.com/)').escapeRegExp();

// _.kebabCase
result = <string>_.kebabCase('Foo Bar');
result = <string>_('Foo Bar').kebabCase();

// _.pad
result = <string>_.pad('abd');
result = <string>_.pad('abc', 8);
result = <string>_.pad('abc', 8, '_-');
result = <string>_('abc').pad();
result = <string>_('abc').pad(8);
result = <string>_('abc').pad(8, '_-');

// _.padLeft
result = <string>_.padLeft('abc');
result = <string>_.padLeft('abc', 6);
result = <string>_.padLeft('abc', 6, '_-');
result = <string>_('abc').padLeft();
result = <string>_('abc').padLeft(6);
result = <string>_('abc').padLeft(6, '_-');

// _.padRight
result = <string>_.padRight('abc');
result = <string>_.padRight('abc', 6);
result = <string>_.padRight('abc', 6, '_-');
result = <string>_('abc').padRight();
result = <string>_('abc').padRight(6);
result = <string>_('abc').padRight(6, '_-');

// _.parseInt
result = <number>_.parseInt('08');
result = <number>_.parseInt('08', 10);
result = <number>_('08').parseInt();
result = <number>_('08').parseInt(10);

// _.repeat
result = <string>_.repeat('*', 3);
result = <string>_('*').repeat(3);

// _.snakeCase
result = <string>_.snakeCase('Foo Bar');
result = <string>_('Foo Bar').snakeCase();

// _.startCase
result = <string>_.startCase('--foo-bar');
result = <string>_('--foo-bar').startCase();

// _.startsWith
result = <boolean>_.startsWith('abc', 'a');
result = <boolean>_.startsWith('abc', 'a', 1);
result = <boolean>_('abc').startsWith('a');
result = <boolean>_('abc').startsWith('a', 1);

// _.template
interface TestTemplateOptions {
    escape?: RegExp;
    evaluate?: RegExp;
    imports?: _.Dictionary<any>;
    interpolate?: RegExp;
    variable?: string;
}
interface TestTemplateExecutor {
    (obj?: Object): string;
    source: string;
}
{
    let testTemplateOptions: TestTemplateOptions
    let result: TestTemplateExecutor;
    result = _.template('');
    result = _.template('', testTemplateOptions);
    result = _('').template();
    result = _('').template(testTemplateOptions);
}

// _.trim
result = <string>_.trim();
result = <string>_.trim('  abc  ');
result = <string>_.trim('-_-abc-_-', '_-');
result = <string>_('-_-abc-_-').trim();
result = <string>_('-_-abc-_-').trim('_-');

// _.trimLeft
result = <string>_.trimLeft();
result = <string>_.trimLeft('  abc  ');
result = <string>_.trimLeft('-_-abc-_-', '_-');
result = <string>_('-_-abc-_-').trimLeft();
result = <string>_('-_-abc-_-').trimLeft('_-');

// _.trimRight
result = <string>_.trimRight();
result = <string>_.trimRight('  abc  ');
result = <string>_.trimRight('-_-abc-_-', '_-');
result = <string>_('-_-abc-_-').trimRight();
result = <string>_('-_-abc-_-').trimRight('_-');

// _.trunc
result = <string>_.trunc('hi-diddly-ho there, neighborino');
result = <string>_.trunc('hi-diddly-ho there, neighborino', 24);
result = <string>_.trunc('hi-diddly-ho there, neighborino', { 'length': 24, 'separator': ' ' });
result = <string>_.trunc('hi-diddly-ho there, neighborino', { 'length': 24, 'separator': /,? +/ });
result = <string>_.trunc('hi-diddly-ho there, neighborino', { 'omission': ' […]' });
result = <string>_('hi-diddly-ho there, neighborino').trunc();
result = <string>_('hi-diddly-ho there, neighborino').trunc(24);
result = <string>_('hi-diddly-ho there, neighborino').trunc({ 'length': 24, 'separator': ' ' });
result = <string>_('hi-diddly-ho there, neighborino').trunc({ 'length': 24, 'separator': /,? +/ });
result = <string>_('hi-diddly-ho there, neighborino').trunc({ 'omission': ' […]' });

// _.unescape
result = <string>_.unescape('fred, barney, &amp; pebbles');
result = <string>_('fred, barney, &amp; pebbles').unescape();

// _.words
result = <string[]>_.words('fred, barney, & pebbles');
result = <string[]>_.words('fred, barney, & pebbles', /[^, ]+/g);
result = <string[]>_('fred, barney, & pebbles').words();
result = <string[]>_('fred, barney, & pebbles').words(/[^, ]+/g);

/***********
 * Utility *
 ***********/

// _.callback
{
    let result: (...args: any[]) => TResult;
    result = _.callback<TResult>(Function);
    result = _.callback<TResult>(Function, any);
    result = _(Function).callback<TResult>().value();
    result = _(Function).callback<TResult>(any).value();
}
{
    let result: (object: any) => TResult;
    result = _.callback<TResult>('');
    result = _.callback<TResult>('', any);
    result = _('').callback<TResult>().value();
    result = _('').callback<TResult>(any).value();
}
{
    let result: (object: any) => boolean;
    result = _.callback({});
    result = _.callback({}, any);
    result = _({}).callback().value();
    result = _({}).callback(any).value();
}

// _.constant
result = <() => number>_.constant<number>(1);
result = <() => string>_.constant<string>('a');
result = <() => boolean>_.constant<boolean>(true);
result = <() => any[]>_.constant<any[]>([]);
result = <() => {}>_.constant<{}>({});
result = <() => number>_(1).constant<number>();
result = <() => string>_('a').constant<string>();
result = <() => boolean>_(true).constant<boolean>();
result = <() => any[]>_(['a']).constant<any[]>();
result = <() => {}>_({}).constant<{}>();

// _.identity
{
    let testIdentityValue: TResult;
    let result: TResult;
    result = _.identity<TResult>(testIdentityValue);
    result = _(testIdentityValue).identity();
}
{
    let result: number;
    result = _(42).identity();
}
{
    let result: boolean[];
    result = _<boolean>([]).identity();
}

// _.iteratee
{
    let result: (...args: any[]) => TResult;
    result = _.iteratee<TResult>(Function);
    result = _.iteratee<TResult>(Function, any);
    result = _(Function).iteratee<TResult>().value();
    result = _(Function).iteratee<TResult>(any).value();
}
{
    let result: (object: any) => TResult;
    result = _.iteratee<TResult>('');
    result = _.iteratee<TResult>('', any);
    result = _('').iteratee<TResult>().value();
    result = _('').iteratee<TResult>(any).value();
}
{
    let result: (object: any) => boolean;
    result = _.iteratee({});
    result = _.iteratee({}, any);
    result = _({}).iteratee().value();
    result = _({}).iteratee(any).value();
}

// _.method
class TestMethod {
    a = {
        b: (a1: number, a2: number) => a1 + a2
    }
}
var TestMethodObject = new TestMethod();
result = <number>(_.method<number>('a.b', 1, 2))(TestMethodObject);
result = <number>(_.method<number>(['a', 'b'], 1, 2))(TestMethodObject);
result = <number>(_('a.b').method<number>(1, 2).value())(TestMethodObject);
result = <number>(_(['a', 'b']).method<number>(1, 2).value())(TestMethodObject);

// _.methodOf
class TestMethodOf {
    a = [
        (a1: number, a2: number) => a1 + a2
    ];
}
var TestMethodOfObject = new TestMethodOf();
result = <number>(_.methodOf<number>(TestMethodOfObject, 1, 2))('a[0]');
result = <number>(_.methodOf<number>(TestMethodOfObject, 1, 2))(['a', '0']);
result = <number>(_(TestMethodOfObject).methodOf<number>(1, 2).value())('a[0]');
result = <number>(_(TestMethodOfObject).methodOf<number>(1, 2).value())(['a', '0']);

// _.mixin
{
    let testMixinSource: _.Dictionary<Function>;
    let testMixinOptions: {chain?: boolean;}
    let result: TResult;
    result = _.mixin<TResult, Object>({}, testMixinSource);
    result = _.mixin<TResult, Object>({}, testMixinSource, testMixinOptions);
    result = _.mixin<TResult>(testMixinSource);
    result = _.mixin<TResult>(testMixinSource, testMixinOptions);
    result = _({}).mixin<TResult>(testMixinSource).value();
    result = _({}).mixin<TResult>(testMixinSource, testMixinOptions).value();
    result = _(testMixinSource).mixin<TResult>().value();
    result = _(testMixinSource).mixin<TResult>(testMixinOptions).value();
}

// _.noConflict
{
    let result: typeof _;
    result = _.noConflict();
    result = _(42).noConflict();
    result = _<any>([]).noConflict();
    result = _({}).noConflict();
}

// _.runInContext
{
    let result: typeof _;
    result = _.runInContext();
    result = _.runInContext({});
    result = _({}).runInContext();
}

// _.uniqueId
result = <string>_.uniqueId();
result = <string>_.uniqueId('');
result = <string>_('').uniqueId();

result = <string>_.VERSION;
result = <_.Support>_.support;
result = <_.TemplateSettings>_.templateSettings;

// _.times
{
    let result: number[];
    result = _.times(42);
    result = _(42).times().value();
}
{
    let testTimesFn: (num: number) => TResult;
    let result: TResult[];
    result = _.times(42, testTimesFn);
    result = _.times(42, testTimesFn, any);
    result = _(42).times(testTimesFn).value();
    result = _(42).times(testTimesFn, any).value();
}<|MERGE_RESOLUTION|>--- conflicted
+++ resolved
@@ -2152,27 +2152,6 @@
     a: {
         b: number;
     }
-<<<<<<< HEAD
-};
-
-result = <string>_.result(object, 'cheese');
-result = <string>_.result(object, 'stuff');
-
-var tempObject = {};
-result = <typeof _>_.runInContext(tempObject);
-
-result = <_.TemplateExecutor>_.template('hello <%= name %>');
-result = <string>_.template('<b><%- value %></b>', { 'value': '<script>' });
-
-var listTemplate = '<% _.forEach(people, function(name) { %><li><%- name %></li><% }); %>';
-result = <string>_.template(listTemplate, { 'people': ['moe', 'larry'] });
-result = <string>_.template('hello ${ name }', { 'name': 'curly' });
-result = <string>_.template('<% print("hello " + name); %>!', { 'name': 'larry' });
-
-var listTemplate = '<% $.each(people, function(name) { %><li><%- name %></li><% }); %>';
-result = <string>_.template(listTemplate, { 'people': ['moe', 'larry'] }, { 'imports': { '$': jQuery } });
-result = <_.TemplateExecutor>_.template('hello <%= name %>', null, /*sourceURL:*/ '/basic/greeting.jst');
-=======
 }
 var testPropertyObject: TestPropertyObject;
 result = <number>_.property<TestPropertyObject, number>('a.b')(testPropertyObject);
@@ -2190,7 +2169,6 @@
 result = <(path: string|string[]) => any>_.propertyOf({});
 result = <(path: string|string[]) => any>_.propertyOf<TestPropertyOfObject>(testPropertyOfObject);
 result = <(path: string|string[]) => any>_({}).propertyOf().value();
->>>>>>> ffceea9d
 
 // _.range
 result = <number[]>_.range(10);
