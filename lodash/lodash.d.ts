<<<<<<< HEAD
// Type definitions for Lo-Dash
// Project: http://lodash.com/
// Definitions by: Brian Zengel <https://github.com/bczengel>
// Definitions: https://github.com/borisyankov/DefinitelyTyped

declare var _: _.LoDashStatic;

declare module _ {
	interface LoDashStatic {
		/**
		* Creates a lodash object which wraps the given value to enable intuitive method chaining.
		*
		* In addition to Lo-Dash methods, wrappers also have the following Array methods:
		* concat, join, pop, push, reverse, shift, slice, sort, splice, and unshift
		*
		* Chaining is supported in custom builds as long as the value method is implicitly or 
		* explicitly included in the build.
		*
		* The chainable wrapper functions are:
		* after, assign, bind, bindAll, bindKey, chain, compact, compose, concat, countBy, 
		* createCallback, curry, debounce, defaults, defer, delay, difference, filter, flatten, 
		* forEach, forEachRight, forIn, forInRight, forOwn, forOwnRight, functions, groupBy, 
		* indexBy, initial, intersection, invert, invoke, keys, map, max, memoize, merge, min, 
		* object, omit, once, pairs, partial, partialRight, pick, pluck, pull, push, range, reject, 
		* remove, rest, reverse, shuffle, slice, sort, sortBy, splice, tap, throttle, times, 
		* toArray, transform, union, uniq, unshift, unzip, values, where, without, wrap, and zip
		*
		* The non-chainable wrapper functions are:
		* clone, cloneDeep, contains, escape, every, find, findIndex, findKey, findLast, 
		* findLastIndex, findLastKey, has, identity, indexOf, isArguments, isArray, isBoolean, 
		* isDate, isElement, isEmpty, isEqual, isFinite, isFunction, isNaN, isNull, isNumber, 
		* isObject, isPlainObject, isRegExp, isString, isUndefined, join, lastIndexOf, mixin, 
		* noConflict, parseInt, pop, random, reduce, reduceRight, result, shift, size, some, 
		* sortedIndex, runInContext, template, unescape, uniqueId, and value
		*
		* The wrapper functions first and last return wrapped values when n is provided, otherwise 
		* they return unwrapped values.
		*
		* Explicit chaining can be enabled by using the _.chain method.
		**/
		(value: number): LoDashWrapper<number>;
		(value: string): LoDashWrapper<string>;
		(value: boolean): LoDashWrapper<boolean>;
		<T>(value: Array<T>): LoDashArrayWrapper<T>;
		<T extends {}>(value: T): LoDashObjectWrapper<T>;
		(value: any): LoDashWrapper<any>;

		/**
		* The semantic version number.
		**/
		VERSION: string;

		/**
		* An object used to flag environments features.
		**/
		support: Support;

		/**
		* By default, the template delimiters used by Lo-Dash are similar to those in embedded Ruby 
		* (ERB). Change the following template settings to use alternative delimiters.
		**/
		templateSettings: TemplateSettings;
	}

	/**
	* By default, the template delimiters used by Lo-Dash are similar to those in embedded Ruby 
	* (ERB). Change the following template settings to use alternative delimiters.
	**/
	interface TemplateSettings {
		/**
		* The "escape" delimiter.
		**/
		escape?: RegExp;

		/**
		* The "evaluate" delimiter.
		**/
		evaluate?: RegExp;

		/**
		* An object to import into the template as local variables.
		**/
		imports?: Dictionary<any>;

		/**
		* The "interpolate" delimiter.
		**/
		interpolate?: RegExp;

		/**
		* Used to reference the data object in the template text.
		**/
		variable?: string;
	}

	/**
	* An object used to flag environments features.
	**/
	interface Support {
		/**
		* Detect if an arguments object’s [[Class]] is resolvable (all but Firefox < 4, IE < 9).
		**/
		argsClass: boolean;

		/**
		* Detect if arguments objects are Object objects (all but Narwhal and Opera < 10.5).
		**/
		argsObject: boolean;

		/**
		* Detect if name or message properties of Error.prototype are enumerable by default. 
		* (IE < 9, Safari < 5.1)
		**/
		enumErrorProps: boolean;

		/**
		* Detect if Function#bind exists and is inferred to be fast (all but V8).
		**/
		fastBind: boolean;

		/**
		* Detect if functions can be decompiled by Function#toString (all but PS3 and older Opera 
		* mobile browsers & avoided in Windows 8 apps).
		**/
		funcDecomp: boolean;

		/**
		* Detect if Function#name is supported (all but IE).
		**/
		funcNames: boolean;

		/**
		* Detect if arguments object indexes are non-enumerable (Firefox < 4, IE < 9, PhantomJS, 
		* Safari < 5.1).
		**/
		nonEnumArgs: boolean;

		/**
		* Detect if properties shadowing those on Object.prototype are non-enumerable.
		*
		* In IE < 9 an objects own properties, shadowing non-enumerable ones, are made 
		* non-enumerable as well (a.k.a the JScript [[DontEnum]] bug).
		**/
		nonEnumShadows: boolean;

		/**
		* Detect if own properties are iterated after inherited properties (all but IE < 9).
		**/
		ownLast: boolean;

		/**
		* Detect if Array#shift and Array#splice augment array-like objects correctly.
		*
		* Firefox < 10, IE compatibility mode, and IE < 9 have buggy Array shift() and splice() 
		* functions that fail to remove the last element, value[0], of array-like objects even 
		* though the length property is set to 0. The shift() method is buggy in IE 8 compatibility 
		* mode, while splice() is buggy regardless of mode in IE < 9 and buggy in compatibility mode
		* in IE 9.
		**/
		spliceObjects: boolean;

		/**
		* Detect lack of support for accessing string characters by index.
		*
		* IE < 8 can't access characters by index and IE 8 can only access characters by index on 
		* string literals.
		**/
		unindexedChars: boolean;
	}

	interface LoDashWrapperBase<T, TWrapper> {
		/**
		* Produces the toString result of the wrapped value.
		* @return Returns the string result.
		**/
		toString(): string;

		/**
		* Extracts the wrapped value.
		* @return The wrapped value.
		**/
		valueOf(): T;

			/**
			* @see valueOf
			**/
			value(): T;
	} 

	interface LoDashWrapper<T> extends LoDashWrapperBase<T, LoDashWrapper<T>> {}

	interface LoDashObjectWrapper<T> extends LoDashWrapperBase<T, LoDashObjectWrapper<T>> {}

	interface LoDashArrayWrapper<T> extends LoDashWrapperBase<T[], LoDashArrayWrapper<T>> {
		concat(...items: T[]): LoDashArrayWrapper<T>;
		join(seperator?: string): LoDashWrapper<string>;
		pop(): LoDashWrapper<T>;
		push(...items: T[]): void;
		reverse(): LoDashArrayWrapper<T>;
		shift(): LoDashWrapper<T>;
		slice(start: number, end?: number): LoDashArrayWrapper<T>;
		sort(compareFn?: (a: T, b: T) => number): LoDashArrayWrapper<T>;
		splice(start: number): LoDashArrayWrapper<T>;
		splice(start: number, deleteCount: number, ...items: any[]): LoDashArrayWrapper<T>;
		unshift(...items: any[]): LoDashWrapper<number>;
	}

	//_.chain
	interface LoDashStatic {
		/**
		* Creates a lodash object that wraps the given value with explicit method chaining enabled.
		* @param value The value to wrap.
		* @return The wrapper object.
		**/
		chain(value: number): LoDashWrapper<number>;
		chain(value: string): LoDashWrapper<string>;
		chain(value: boolean): LoDashWrapper<boolean>;
		chain<T>(value: Array<T>): LoDashArrayWrapper<T>;
		chain<T extends {}>(value: T): LoDashObjectWrapper<T>;
		chain(value: any): LoDashWrapper<any>;
	}

	interface LoDashWrapperBase<T, TWrapper> {
		/**
		* Enables explicit method chaining on the wrapper object.
		* @see _.chain
		* @return The wrapper object.
		**/
		chain(): TWrapper;
	}

	//_.tap
	interface LoDashStatic {
		/**
		* Invokes interceptor with the value as the first argument and then returns value. The 
		* purpose of this method is to "tap into" a method chain in order to perform operations on 
		* intermediate results within the chain.
		* @param value The value to provide to interceptor
		* @param interceptor The function to invoke.
		* @return value
		**/
		tap<T>(
			value: T,
			interceptor: (value: T) => void): T;
	}

	interface LoDashWrapperBase<T, TWrapper> {
		/**
		* @see _.tap
		**/
		tap(interceptor: (value: T) => void): TWrapper;
	}

	/*********
	* Arrays *
	**********/

	//_.compact
	interface LoDashStatic {
		/**
		* Returns a copy of the array with all falsy values removed. In JavaScript, false, null, 0, "",
		* undefined and NaN are all falsy.
		* @param array Array to compact.
		* @return (Array) Returns a new array of filtered values.
		**/
		compact<T>(array: List<T>): T[];
	}

	interface LoDashArrayWrapper<T> {
		/**
		* @see _.compact
		**/
		compact<T>(): LoDashArrayWrapper<T>;
	}	

	//_.difference
	interface LoDashStatic {
		/**
		* Creates an array excluding all values of the provided arrays using strict equality for comparisons
		* , i.e. ===.
		* @param array The array to process
		* @param others The arrays of values to exclude.
		* @return Returns a new array of filtered values.
		**/
		difference<T>(
			array: List<T>,
			...others: List<T>[]): T[];
	}

	interface LoDashArrayWrapper<T> {
		/**
		* @see _.difference
		**/
		difference(
			...others: List<T>[]): LoDashArrayWrapper<T>;
	}

	//_.findIndex
	interface LoDashStatic {
		/**
		* This method is like _.find except that it returns the index of the first element that passes 
		* the callback check, instead of the element itself.
		* @param array The array to search.
		* @param {(Function|Object|string)} callback The function called per iteration. If a property name or object is provided it will be 
		* used to create a ".pluck" or ".where" style callback, respectively.
		* @param thisArg The this binding of callback.
		* @return Returns the index of the found element, else -1.
		**/
		findIndex<T>(
			array: List<T>,
			callback: ListIterator<T, boolean>,
			thisArg?: any): number;

		/**
		* @see _.findIndex
		**/
		findIndex<T>(
			array: List<T>,
			pluckValue: string): number;
		
		/**
		* @see _.findIndex
		**/
		findIndex<W, T extends W>(
			array: List<T>,
			whereDictionary: W): number;
	}

	//_.findLastIndex
	interface LoDashStatic {
		/**
		* This method is like _.findIndex except that it iterates over elements of a collection from right to left.
		* @param array The array to search.
		* @param {(Function|Object|string)} callback The function called per iteration. If a property name or object is provided it will be 
		* used to create a ".pluck" or ".where" style callback, respectively.
		* @param thisArg The this binding of callback.
		* @return Returns the index of the found element, else -1.
		**/
		findLastIndex<T>(
			array: List<T>,
			callback: ListIterator<T, boolean>,
			thisArg?: any): number;
		
		/**
		* @see _.findLastIndex
		**/
		findLastIndex<T>(
			array: List<T>,
			pluckValue: string): number;
		
		/**
		* @see _.findLastIndex
		**/
		findLastIndex<T>(
			array: List<T>,
			whereDictionary: Dictionary<any>): number;
	}

	//_.first
	interface LoDashStatic {
		/**
		* Gets the first element or first n elements of an array. If a callback is provided 
		* elements at the beginning of the array are returned as long as the callback returns 
		* truey. The callback is bound to thisArg and invoked with three arguments; (value, 
		* index, array).
		*
		* If a property name is provided for callback the created "_.pluck" style callback 
		* will return the property value of the given element.
		*
		* If an object is provided for callback the created "_.where" style callback will return ]
		* true for elements that have the properties of the given object, else false.
		* @param array Retrieves the first element of this array.
		* @return Returns the first element of `array`.
		**/
		first<T>(array: List<T>): T;

		/**
		* @see _.first
		* @param n The number of elements to return.
		**/
		first<T>(
			array: List<T>,
			n: number): T[];

		/**
		* @see _.first
		* @param callback The function called per element.
		* @param [thisArg] The this binding of callback.
		**/
		first<T>(
			array: List<T>,
			callback: ListIterator<T, boolean>,
			thisArg?: any): T[];

		/**
		* @see _.first
		* @param pluckValue "_.pluck" style callback value
		**/
		first<T>(
			array: List<T>,
			pluckValue: string): T[];

		/**
		* @see _.first
		* @param whereValue "_.where" style callback value
		**/
		first<W, T extends W>(
			array: List<T>,
			whereValue: W): T[];

			/**
			* @see _.first
			**/
			head<T>(array: List<T>): T;

			/**
			* @see _.first
			**/
			head<T>(
				array: List<T>,
				n: number): T[];

			/**
			* @see _.first
			**/
			head<T>(
				array: List<T>,
				callback: ListIterator<T, boolean>,
				thisArg?: any): T[];

			/**
			* @see _.first
			**/
			head<T>(
				array: List<T>,
				pluckValue: string): T[];

			/**
			* @see _.first
			**/
			head<W, T extends W>(
				array: List<T>,
				whereValue: W): T[];

			/**
			* @see _.first
			**/
			take<T>(array: List<T>): T;

			/**
			* @see _.first
			**/
			take<T>(
				array: List<T>,
				n: number): T[];

			/**
			* @see _.first
			**/
			take<T>(
				array: List<T>,
				callback: ListIterator<T, boolean>,
				thisArg?: any): T[];

			/**
			* @see _.first
			**/
			take<T>(
				array: List<T>,
				pluckValue: string): T[];

			/**
			* @see _.first
			**/
			take<W, T extends W>(
				array: List<T>,
				whereValue: W): T[];
	}

	//_.flatten
	interface LoDashStatic {
		/**
		* Flattens a nested array (the nesting can be to any depth). If isShallow is truey, the 
		* array will only be flattened a single level. If a callback is provided each element of 
		* the array is passed through the callback before flattening. The callback is bound to 
		* thisArg and invoked with three arguments; (value, index, array).
		*
		* If a property name is provided for callback the created "_.pluck" style callback will 
		* return the property value of the given element.
		*
		* If an object is provided for callback the created "_.where" style callback will return 
		* true for elements that have the properties of the given object, else false.
		* @param array The array to flatten.
		* @param shallow If true then only flatten one level, optional, default = false.
		* @return `array` flattened.
		**/
		flatten<T>(array: List<any>, isShallow?: boolean): T[];

		flatten<T>(
			array: List<any>,
			isShallow: boolean,
			callback: ListIterator<any, T>,
			thisArg?: any): T[];			

		flatten<T>(
			array: List<any>,
			callback: ListIterator<any, T>,
			thisArg?: any): T[];			

		flatten<W, T extends W>(
			array: List<any>,
			isShallow: boolean,
			whereValue: W): T[];			

		flatten<W, T extends W>(
			array: List<any>,
			whereValue: W): T[];			

		flatten<T>(
			array: List<any>,
			isShallow: boolean,
			pluckValue: string): T[];			

		flatten<T>(
			array: List<any>,
			pluckValue: string): T[];			
	}

	interface LoDashArrayWrapper<T> {
		/**
		* @see _.flatten
		**/
        flatten<Flat>(isShallow?: boolean): LoDashArrayWrapper<Flat>;

        flatten<Flat>(
			isShallow: boolean,
			callback: ListIterator<T, Flat>,
			thisArg?: any): LoDashArrayWrapper<Flat>;

        flatten<Flat>(
			callback: ListIterator<T, Flat>,
			thisArg?: any): LoDashArrayWrapper<Flat>;

        flatten<Flat>(
			isShallow: boolean,
			pluckValue: string): LoDashArrayWrapper<Flat>;

        flatten<Flat>(
			pluckValue: string): LoDashArrayWrapper<Flat>;

        flatten<Flat, W extends Flat>(
			isShallow: boolean,
			whereValue: W): LoDashArrayWrapper<Flat>;

        flatten<Flat, W extends Flat>(
			whereValue: W): LoDashArrayWrapper<Flat>;
	}

	//_.indexOf
	interface LoDashStatic {
		/**
		* Gets the index at which the first occurrence of value is found using strict equality 
		* for comparisons, i.e. ===. If the array is already sorted providing true for fromIndex 
		* will run a faster binary search.
		* @param array The array to search.
		* @param value The value to search for.
		* @param fromIndex The index to search from.
		* @return The index of `value` within `array`.
		**/
		indexOf<T>(
			array: List<T>,
			value: T): number;

		/**
		* @see _.indexOf
		* @param fromIndex The index to search from
		**/
		indexOf<T>(
			array: List<T>,
			value: T,
			fromIndex: number): number;

		/**
		* @see _.indexOf
		* @param isSorted True to perform a binary search on a sorted array.
		**/
		indexOf<T>(
			array: List<T>,
			value: T,
			isSorted: boolean): number;
	}

	//_.initial
	interface LoDashStatic {
		/**
		* Gets all but the last element or last n elements of an array. If a callback is provided 
		* elements at the end of the array are excluded from the result as long as the callback 
		* returns truey. The callback is bound to thisArg and invoked with three arguments; 
		* (value, index, array).
		*
		* If a property name is provided for callback the created "_.pluck" style callback will 
		* return the property value of the given element.
		*
		* If an object is provided for callback the created "_.where" style callback will return 
		* true for elements that have the properties of the given object, else false.
		* @param array The array to query.
		* @param n Leaves this many elements behind, optional.
		* @return Returns everything but the last `n` elements of `array`.
		**/
		initial<T>(
			array: List<T>): T[];

		/**
		* @see _.initial
		* @param n The number of elements to exclude.
		**/
		initial<T>(
			array: List<T>,
			n: number): T[];

		/**
		* @see _.initial
		* @param callback The function called per element
		**/
		initial<T>(
			array: List<T>,
			callback: ListIterator<T, boolean>): T[];

		/**
		* @see _.initial
		* @param pluckValue _.pluck style callback
		**/
		initial<T>(
			array: List<T>,
			pluckValue: string): T[];

		/**
		* @see _.initial
		* @param whereValue _.where style callback
		**/
		initial<W, T extends W>(
			array: List<T>,
			whereValue: W): T[];
	}

	//_.intersection
	interface LoDashStatic {
		/**
		* Creates an array of unique values present in all provided arrays using strict 
		* equality for comparisons, i.e. ===.
		* @param arrays The arrays to inspect.
		* @return Returns an array of composite values.
		**/
		intersection<T>(...arrays: List<T>[]): T[];
	}

	//_.last
	interface LoDashStatic {
		/**
		* Gets the last element or last n elements of an array. If a callback is provided 
		* elements at the end of the array are returned as long as the callback returns truey. 
		* The callback is bound to thisArg and invoked with three arguments; (value, index, array).
		*
		* If a property name is provided for callback the created "_.pluck" style callback will 
		* return the property value of the given element.
		*
		* If an object is provided for callback the created "_.where" style callback will return 
		* true for elements that have the properties of the given object, else false.
		* @param array The array to query.
		* @return Returns the last element(s) of array.
		**/
		last<T>(array: List<T>): T;

		/**
		* @see _.last
		* @param n The number of elements to return
		**/
		last<T>(
			array: List<T>,
			n: number): T[];

		/**
		* @see _.last
		* @param callback The function called per element
		**/
		last<T>(
			array: List<T>,
			callback: ListIterator<T, boolean>,
			thisArg?: any): T[];

		/**
		* @see _.last
		* @param pluckValue _.pluck style callback
		**/
		last<T>(
			array: List<T>,
			pluckValue: string): T[];

		/**
		* @see _.last
		* @param whereValue _.where style callback
		**/
		last<W, T extends W>(
			array: List<T>,
			whereValue: W): T[];
	}

	//_.lastIndexOf
	interface LoDashStatic {
		/**
		* Gets the index at which the last occurrence of value is found using strict equality 
		* for comparisons, i.e. ===. If fromIndex is negative, it is used as the offset from the 
		* end of the collection.
		* @param array The array to search.
		* @param value The value to search for.
		* @param fromIndex The index to search from.
		* @return The index of the matched value or -1.
		**/
		lastIndexOf<T>(
			array: List<T>,
			value: T,
			fromIndex?: number): number;
	}
	
	//_.pull
	interface LoDashStatic {
		/**
		* Removes all provided values from the given array using strict equality for comparisons, 
		* i.e. ===.
		* @param array The array to modify.
		* @param values The values to remove.
		* @return array.
		**/
		pull(
			array: List<any>,
			...values: any[]): any[];
	}

	//_.range
	interface LoDashStatic {
		/**
		* Creates an array of numbers (positive and/or negative) progressing from start up 
		* to but not including end. If start is less than stop a zero-length range is created 
		* unless a negative step is specified.
		* @param start The start of the range.
		* @param end The end of the range.
		* @param step The value to increment or decrement by.
		* @return Returns a new range array.
		**/

		range(
			start: number,
			stop: number,
			step?: number): number[];
		
		/**
		* @see _.range
		* @param end The end of the range.
		* @return Returns a new range array.
		* @note If start is not specified the implementation will never pull the step (step = arguments[2] || 0)
		**/
		range(stop: number): number[];
	}

	//_.remove
	interface LoDashStatic {
		/**
		* Removes all elements from an array that the callback returns truey for and returns 
		* an array of removed elements. The callback is bound to thisArg and invoked with three 
		* arguments; (value, index, array).
		*
		* If a property name is provided for callback the created "_.pluck" style callback will 
		* return the property value of the given element.
		*
		* If an object is provided for callback the created "_.where" style callback will return 
		* true for elements that have the properties of the given object, else false.
		* @param array The array to modify.
		* @param callback The function called per iteration.
		* @param thisArg The this binding of callback.
		* @return A new array of removed elements.
		**/
		remove(
			array: List<any>,
			callback?: ListIterator<any, boolean>,
			thisArg?: any): any[];

		/**
		* @see _.remove
		* @param pluckValue _.pluck style callback
		**/
		remove(
			array: List<any>,
			pluckValue?: string): any[];

		/**
		* @see _.remove
		* @param whereValue _.where style callback
		**/
		remove(
			array: List<any>,
			wherealue?: Dictionary<any>): any[];
	}

	//_.rest
	interface LoDashStatic {
		/**
		* The opposite of _.initial this method gets all but the first element or first n elements of 
		* an array. If a callback function is provided elements at the beginning of the array are excluded 
		* from the result as long as the callback returns truey. The callback is bound to thisArg and 
		* invoked with three arguments; (value, index, array).
		*
		* If a property name is provided for callback the created "_.pluck" style callback will return 
		* the property value of the given element.
		* 
		* If an object is provided for callback the created "_.where" style callback will return true 
		* for elements that have the properties of the given object, else false.
		* @param array The array to query.
		* @param {(Function|Object|number|string)} [callback=1] The function called per element or the number 
		* of elements to exclude. If a property name or object is provided it will be used to create a 
		* ".pluck" or ".where" style callback, respectively.
		* @param {*} [thisArg] The this binding of callback.
		* @return Returns a slice of array.
		**/
		rest<T>(array: List<T>): T[];

		/**
		* @see _.rest
		**/
		rest<T>(
			array: List<T>,
            callback: ListIterator<T, boolean>,
			thisArg?: any): T[];

		/**
		* @see _.rest
		**/
		rest<T>(
			array: List<T>,
			n: number): T[];
		
		/**
		* @see _.rest
		**/
		rest<T>(
			array: List<T>,
			pluckValue: string): T[];
		
		/**
		* @see _.rest
		**/
        rest<W, T extends W>(
			array: List<T>,
			whereValue: W): T[];

            /**
            * @see _.rest
            **/
            drop<T>(array: List<T>): T[];

            /**
            * @see _.rest
            **/
            drop<T>(
                array: List<T>,
                callback: ListIterator<T, boolean>,
                thisArg?: any): T[];

            /**
            * @see _.rest
            **/
            drop<T>(
                array: List<T>,
                n: number): T[];
            
            /**
            * @see _.rest
            **/
            drop<T>(
                array: List<T>,
                pluckValue: string): T[];
            
            /**
            * @see _.rest
            **/
            drop<W, T extends W>(
                array: List<T>,
                whereValue: W): T[];

                /**
                * @see _.rest
                **/
                tail<T>(array: List<T>): T[];

                /**
                * @see _.rest
                **/
                tail<T>(
                    array: List<T>,
                    callback: ListIterator<T, boolean>,
                    thisArg?: any): T[];

                /**
                * @see _.rest
                **/
                tail<T>(
                    array: List<T>,
                    n: number): T[];
                
                /**
                * @see _.rest
                **/
                tail<T>(
                    array: List<T>,
                    pluckValue: string): T[];
                
                /**
                * @see _.rest
                **/
                tail<W, T extends W>(
                    array: List<T>,
                    whereValue: W): T[];
	}

	//_.sortedIndex
	interface LoDashStatic {
		/**
		* Uses a binary search to determine the smallest index at which a value should be inserted 
		* into a given sorted array in order to maintain the sort order of the array. If a callback 
		* is provided it will be executed for value and each element of array to compute their sort 
		* ranking. The callback is bound to thisArg and invoked with one argument; (value).
		*
		* If a property name is provided for callback the created "_.pluck" style callback will 
		* return the property value of the given element.
		*
		* If an object is provided for callback the created "_.where" style callback will return 
		* true for elements that have the properties of the given object, else false.
		* @param array The sorted list.
		* @param value The value to determine its index within `list`.
		* @param callback Iterator to compute the sort ranking of each value, optional.
		* @return The index at which value should be inserted into array.
		**/
		sortedIndex<T, TSort>(
			array: List<T>,
			value: T,
			callback?: (x: T) => TSort, 
			thisArg?: any): number;

		/**
		* @see _.sortedIndex
		* @param pluckValue the _.pluck style callback
		**/
		sortedIndex<T>(
			array: List<T>,
			value: T,
			pluckValue: string): number;

		/**
		* @see _.sortedIndex
		* @param pluckValue the _.where style callback
		**/
		sortedIndex<W, T extends W>(
			array: List<T>,
			value: T,
			whereValue: W): number;
	}

	//_.union
	interface LoDashStatic {
		/**
		* Creates an array of unique values, in order, of the provided arrays using strict 
		* equality for comparisons, i.e. ===.
		* @param arrays The arrays to inspect.
		* @return Returns an array of composite values.
		**/
		union<T>(...arrays: List<T>[]): T[];
	}

	//_.uniq
	interface LoDashStatic {
		/**
		* Creates a duplicate-value-free version of an array using strict equality for comparisons, 
		* i.e. ===. If the array is sorted, providing true for isSorted will use a faster algorithm. 
		* If a callback is provided each element of array is passed through the callback before 
		* uniqueness is computed. The callback is bound to thisArg and invoked with three arguments; 
		* (value, index, array).
		*
		* If a property name is provided for callback the created "_.pluck" style callback will 
		* return the property value of the given element.
		*
		* If an object is provided for callback the created "_.where" style callback will return 
		* true for elements that have the properties of the given object, else false.
		* @param array Array to remove duplicates from.
		* @param isSorted True if `array` is already sorted, optiona, default = false.
		* @param iterator Transform the elements of `array` before comparisons for uniqueness.
		* @param context 'this' object in `iterator`, optional.
		* @return Copy of `array` where all elements are unique.
		**/
		uniq<T, TSort>(array: List<T>, isSorted?: boolean): T[];

		uniq<T, TSort>(
			array: List<T>,
			isSorted: boolean,
			callback: ListIterator<T, TSort>,
			thisArg?: any): T[];

		/**
		* @see _.uniq
		**/
		uniq<T, TSort>(
			array: List<T>,
			callback: ListIterator<T, TSort>,
			thisArg?: any): T[];

		/**
		* @see _.uniq
		* @param pluckValue _.pluck style callback
		**/
		uniq<T>(
			array: List<T>,
			isSorted: boolean,
			pluckValue: string): T[];

		uniq<T>(
			array: List<T>,
			pluckValue: string): T[];

		/**
		* @see _.uniq
		* @param whereValue _.where style callback
		**/
		uniq<W, T extends W>(
			array: List<T>,
			isSorted: boolean,
			whereValue: W): T[];

		uniq<W, T extends W>(
			array: List<T>,
			whereValue: W): T[];

			/**
			* @see _.uniq
			**/
			unique<T>(array: List<T>, isSorted?: boolean): T[];

			unique<T, TSort>(
				array: List<T>,
				callback: ListIterator<T, TSort>,
				thisArg?: any): T[];

			/**
			* @see _.uniq
			**/
			unique<T, TSort>(
				array: List<T>,
				isSorted: boolean,
				callback: ListIterator<T, TSort>,
				thisArg?: any): T[];

			/**
			* @see _.uniq
			* @param pluckValue _.pluck style callback
			**/
			unique<T>(
				array: List<T>,
				isSorted: boolean,
				pluckValue: string): T[];

			unique<T>(
				array: List<T>,
				pluckValue: string): T[];

			/**
			* @see _.uniq
			* @param whereValue _.where style callback
			**/
			unique<W, T extends W>(
				array: List<T>,
				whereValue?: W): T[];

			unique<W, T extends W>(
				array: List<T>,
				isSorted: boolean,
				whereValue?: W): T[];
	}

	//_.without
	interface LoDashStatic {
		/**
		* Creates an array excluding all provided values using strict equality for comparisons, i.e. ===.
		* @param array The array to filter.
		* @param values The value(s) to exclude.
		* @return A new array of filtered values.
		**/
		without<T>(
			array: List<T>,
			...values: T[]): T[];
	}

	//_.zip
	interface LoDashStatic {
		/**
		* Creates an array of grouped elements, the first of which contains the first 
		* elements of the given arrays, the second of which contains the second elements 
		* of the given arrays, and so on.
		* @param arrays Arrays to process.
		* @return A new array of grouped elements.
		**/
		zip(...arrays: any[][]): any[][];

		/**
		* @see _.zip
		**/
		zip(...arrays: any[]): any[];

			/**
			* @see _.zip
			**/
			unzip(...arrays: any[][]): any[][];

			/**
			* @see _.zip
			**/
			unzip(...arrays: any[]): any[];
	}

	//_.zipObject
	interface LoDashStatic {
		/**
		* Creates an object composed from arrays of keys and values. Provide either a single 
		* two dimensional array, i.e. [[key1, value1], [key2, value2]] or two arrays, one of 
		* keys and one of corresponding values.
		* @param keys The array of keys.
		* @param values The array of values.
		* @return An object composed of the given keys and corresponding values.
		**/
		zipObject<TResult extends {}>(
			keys: List<string>,
			values: List<any>): TResult;

			/**
			* @see _.object
			**/
			object<TResult extends {}>(
				keys: List<string>,
				values: List<any>): TResult;
	}

	/* *************
	 * Collections *
	 ************* */

	//_.at
	interface LoDashStatic {
		/**
		* Creates an array of elements from the specified indexes, or keys, of the collection. 
		* Indexes may be specified as individual arguments or as arrays of indexes.
		* @param collection The collection to iterate over.
		* @param indexes The indexes of collection to retrieve, specified as individual indexes or 
		* arrays of indexes.
		* @return A new array of elements corresponding to the provided indexes.
		**/
		at<T>(
			collection: Collection<T>,
			indexes: number[]): T[];

		/**
		* @see _.at
		**/
		at<T>(
			collection: Collection<T>,
			...indexes: number[]): T[];
	}

	//_.contains
	interface LoDashStatic {
		/**
		* Checks if a given value is present in a collection using strict equality for comparisons, 
		* i.e. ===. If fromIndex is negative, it is used as the offset from the end of the collection.
		* @param collection The collection to iterate over.
		* @param target The value to check for.
		* @param fromIndex The index to search from.
		* @return True if the target element is found, else false.
		**/
		contains<T>(
			collection: Collection<T>,
			target: T,
			fromIndex?: number): boolean;

		/**
		* @see _.contains
		* @param dictionary The dictionary to iterate over.
		* @param key The key in the dictionary to search for.
		**/
		contains<T>(
			dictionary: Dictionary<T>,
			key: string,
			fromIndex?: number): boolean;

		/**
		* @see _.contains
		* @param searchString the string to search
		* @param targetString the string to search for
		**/
		contains(
			searchString: string,
			targetString: string,
			fromIndex?: number): boolean;

			/**
			* @see _.contains
			**/
			include<T>(
				collection: Collection<T>,
				target: T,
				fromIndex?: number): boolean;

			/**
			* @see _.contains
			**/
			include<T>(
				dictionary: Dictionary<T>,
				key: string,
				fromIndex?: number): boolean;

			/**
			* @see _.contains
			**/
			include(
				searchString: string,
				targetString: string,
				fromIndex?: number): boolean;
	}

	//_.countBy
	interface LoDashStatic {
		/**
		* Creates an object composed of keys generated from the results of running each element 
		* of collection through the callback. The corresponding value of each key is the number 
		* of times the key was returned by the callback. The callback is bound to thisArg and 
		* invoked with three arguments; (value, index|key, collection).
		*
		* If a property name is provided for callback the created "_.pluck" style callback will 
		* return the property value of the given element.
		*
		* If an object is provided for callback the created "_.where" style callback will return 
		* true for elements that have the properties of the given object, else false.
		* @param collection The collection to iterate over.
		* @param callback The function called per iteration.
		* @param thisArg The this binding of callback.
		* @return Returns the composed aggregate object.
		**/
		countBy<T>(
			collection: Collection<T>,
			callback?: ListIterator<T, any>,
			thisArg?: any): Dictionary<number>;

		/**
		* @see _.countBy
		* @param callback Function name
		**/
		countBy<T>(
			collection: Collection<T>,
			callback: string,
			thisArg?: any): Dictionary<number>;			
	}

	interface LoDashArrayWrapper<T> {
		/**
		* @see _.countBy
		**/
		countBy<T>(
			callback?: ListIterator<T, any>,
			thisArg?: any): LoDashObjectWrapper<Dictionary<number>>;

		/**
		* @see _.countBy
		* @param callback Function name
		**/
		countBy<T>(
			callback: string,
			thisArg?: any): LoDashObjectWrapper<Dictionary<number>>;
	}

	//_.every
	interface LoDashStatic {
		/**
		* Checks if the given callback returns truey value for all elements of a collection. 
		* The callback is bound to thisArg and invoked with three arguments; (value, index|key, 
		* collection).
		*
		* If a property name is provided for callback the created "_.pluck" style callback will 
		* return the property value of the given element.
		*
		* If an object is provided for callback the created "_.where" style callback will return 
		* true for elements that have the properties of the given object, else false.
		* @param collection The collection to iterate over.
		* @param callback The function called per iteration.
		* @param thisArg The this binding of callback.
		* @return True if all elements passed the callback check, else false.
		**/
		every<T>(
			collection: Collection<T>,
			callback?: ListIterator<T, boolean>,
			thisArg?: any): boolean;

		/**
		* @see _.every
		* @param pluckValue _.pluck style callback
		**/
		every<T>(
			collection: Collection<T>,
			pluckValue: string): boolean;

		/**
		* @see _.every
		* @param whereValue _.where style callback
		**/
		every<W, T extends W>(
			collection: Collection<T>,
			whereValue: W): boolean;

			/**
			* @see _.every
			**/
			all<T>(
				collection: Collection<T>,
				callback?: ListIterator<T, boolean>,
				thisArg?: any): boolean;

			/**
			* @see _.every
			* @param pluckValue _.pluck style callback
			**/
			all<T>(
				collection: Collection<T>,
				pluckValue: string): boolean;

			/**
			* @see _.every
			* @param whereValue _.where style callback
			**/
			all<W, T extends W>(
				collection: Collection<T>,
				whereValue: W): boolean;
	}

	//_.filter
	interface LoDashStatic {
		/**
		* Iterates over elements of a collection, returning an array of all elements the 
		* callback returns truey for. The callback is bound to thisArg and invoked with three 
		* arguments; (value, index|key, collection).
		*
		* If a property name is provided for callback the created "_.pluck" style callback will 
		* return the property value of the given element.
		*
		* If an object is provided for callback the created "_.where" style callback will return 
		* true for elements that have the properties of the given object, else false.
		* @param collection The collection to iterate over.
		* @param callback The function called per iteration.
		* @param context The this binding of callback.
		* @return Returns a new array of elements that passed the callback check.
		**/
		filter<T>(
			collection: Collection<T>,
			callback: ListIterator<T, boolean>,
			thisArg?: any): T[];

		/**
		* @see _.filter
		* @param pluckValue _.pluck style callback
		**/
		filter<T>(
			collection: Collection<T>,
			pluckValue: string): T[];

		/**
		* @see _.filter
		* @param pluckValue _.pluck style callback
		**/
        filter<W, T extends W>(
			collection: Collection<T>,
            whereValue: W): T[];

			/**
			* @see _.filter
			**/
			select<T>(
				collection: Collection<T>,
				callback: ListIterator<T, boolean>,
				thisArg?: any): T[];

			/**
			* @see _.filter
			* @param pluckValue _.pluck style callback
			**/
			select<T>(
				collection: Collection<T>,
				pluckValue: string): T[];

			/**
			* @see _.filter
			* @param pluckValue _.pluck style callback
			**/
			select<W, T extends W>(
				collection: Collection<T>,
				whereValue: W): T[];
	}

	interface LoDashArrayWrapper<T> {
		/**
		* @see _.filter
		**/
		filter<T>(
			callback: ListIterator<T, boolean>,
			thisArg?: any): LoDashArrayWrapper<T>;

		/**
		* @see _.filter
		* @param pluckValue _.pluck style callback
		**/
		filter<T>(
			pluckValue: string): LoDashArrayWrapper<T>;

		/**
		* @see _.filter
		* @param pluckValue _.pluck style callback
		**/
		filter<W, T extends W>(
			whereValue: W): LoDashArrayWrapper<T>;

			/**
			* @see _.filter
			**/
			select<T>(
				callback: ListIterator<T, boolean>,
				thisArg?: any): LoDashArrayWrapper<T>;

			/**
			* @see _.filter
			* @param pluckValue _.pluck style callback
			**/
			select<T>(
				pluckValue: string): LoDashArrayWrapper<T>;

			/**
			* @see _.filter
			* @param pluckValue _.pluck style callback
			**/
			select<W, T extends W>(
				whereValue: W): LoDashArrayWrapper<T>;
	}

	//_.find
	interface LoDashStatic {
		/**
		* Iterates over elements of a collection, returning the first element that the callback 
		* returns truey for. The callback is bound to thisArg and invoked with three arguments; 
		* (value, index|key, collection).
		*
		* If a property name is provided for callback the created "_.pluck" style callback will 
		* return the property value of the given element.
		*
		* If an object is provided for callback the created "_.where" style callback will return 
		* true for elements that have the properties of the given object, else false.
		* @param collection Searches for a value in this list.
		* @param callback The function called per iteration. 
		* @param thisArg The this binding of callback.
		* @return The found element, else undefined.
		**/
		find<T>(
			collection: Collection<T>,
			callback: ListIterator<T, boolean>,
			thisArg?: any): T;

		/**
		* @see _.find
		* @param _.pluck style callback
		**/
		find<W, T extends W>(
			collection: Collection<T>,
			whereValue: W): T;

		/**
		* @see _.find
		* @param _.where style callback
		**/
		find<T>(
			collection: Collection<T>,
			pluckValue: string): T;

			/**
			* @see _.find
			**/
			detect<T>(
				collection: Collection<T>,
				callback: ListIterator<T, boolean>,
				thisArg?: any): T;

			/**
			* @see _.find
			* @param _.pluck style callback
			**/
			detect<W, T extends W>(
				collection: Collection<T>,
				whereValue: W): T;

			/**
			* @see _.find
			* @param _.where style callback
			**/
			detect<T>(
				collection: Collection<T>,
				pluckValue: string): T;

			/**
			* @see _.find
			**/
			findWhere<T>(
				collection: Collection<T>,
				callback: ListIterator<T, boolean>,
				thisArg?: any): T;

			/**
			* @see _.find
			* @param _.pluck style callback
			**/
			findWhere<W, T extends W>(
				collection: Collection<T>,
				whereValue: W): T;

			/**
			* @see _.find
			* @param _.where style callback
			**/
			findWhere<T>(
				collection: Collection<T>,
				pluckValue: string): T;
	}

	//_.findLast
	interface LoDashStatic {
		/**
		* This method is like _.find except that it iterates over elements of a collection from 
		* right to left.
		* @param collection Searches for a value in this list.
		* @param callback The function called per iteration. 
		* @param thisArg The this binding of callback.
		* @return The found element, else undefined.
		**/
		findLast<T>(
			collection: Collection<T>,
			callback: ListIterator<T, boolean>,
			thisArg?: any): T;

		/**
		* @see _.find
		* @param _.pluck style callback
		**/
		findLast<W, T extends W>(
			collection: Collection<T>,
			whereValue: W): T;

		/**
		* @see _.find
		* @param _.where style callback
		**/
		findLast<T>(
			collection: Collection<T>,
			pluckValue: string): T;
	}

	//_.forEach
	interface LoDashStatic {
		/**
		* Iterates over elements of a collection, executing the callback for each element. 
		* The callback is bound to thisArg and invoked with three arguments; (value, index|key, 
		* collection). Callbacks may exit iteration early by explicitly returning false.
		* @param collection The collection to iterate over.
		* @param callback The function called per iteration.
		* @param thisArg The this binding of callback.
		**/
		forEach<T>(
			collection: List<T>,
			callback: ListIterator<T, void >,
			thisArg?: any): List<T>;

		/**
		* @see _.forEach
		**/
		forEach<T extends {}>(
			object: Dictionary<T>,
			callback: ObjectIterator<T, void >,
			thisArg?: any): Dictionary<T>;

			/**
			* @see _.forEach
			**/
			each<T>(
				collection: List<T>,
				callback: ListIterator<T, void>,
				thisArg?: any): List<T>;

			/**
			* @see _.forEach
			* @param object The object to iterate over
			* @param callback The function called per iteration.
			* @param thisArg The this binding of callback.
			**/
			each<T extends {}>(
				object: Dictionary<T>,
				callback: ObjectIterator<T, void>,
				thisArg?: any): Dictionary<T>;			
	}

	interface LoDashArrayWrapper<T> {
		/**
		* @see _.forEach
		**/
		forEach<T>(
			callback: ListIterator<T, void >,
			thisArg?: any): LoDashArrayWrapper<T>;

			/**
			* @see _.forEach
			**/
			each<T>(
				callback: ListIterator<T, void >,
				thisArg?: any): LoDashArrayWrapper<T>;
	}

	interface LoDashObjectWrapper<T> {
		/**
		* @see _.forEach
		**/
		forEach<T extends {}>(
			callback: ObjectIterator<T, void >,
			thisArg?: any): LoDashObjectWrapper<T>;

			/**
			* @see _.forEach
			**/
			each<T extends {}>(
				callback: ObjectIterator<T, void >,	
				thisArg?: any): LoDashObjectWrapper<T>;
	}

	//_.forEachRight
	interface LoDashStatic {
		/**
		* This method is like _.forEach except that it iterates over elements of a 
		* collection from right to left.
		* @param collection The collection to iterate over.
		* @param callback The function called per iteration.
		* @param thisArg The this binding of callback.
		**/
		forEachRight<T>(
			collection: List<T>,
			callback: ListIterator<T, void >,
			thisArg?: any): List<T>;

		/**
		* @see _.forEachRight
		**/
		forEachRight<T extends {}>(
			object: Dictionary<T>,
			callback: ObjectIterator<T, void >,
			thisArg?: any): Dictionary<T>;

			/**
			* @see _.forEachRight
			**/
			eachRight<T>(
				collection: List<T>,
				callback: ListIterator<T, void>,
				thisArg?: any): List<T>;

			/**
			* @see _.forEachRight
			* @param object The object to iterate over
			* @param callback The function called per iteration.
			* @param thisArg The this binding of callback.
			**/
			eachRight<T extends {}>(
				object: Dictionary<T>,
				callback: ObjectIterator<T, void>,
				thisArg?: any): Dictionary<T>;
	}

	interface LoDashArrayWrapper<T> {
		/**
		* @see _.forEachRight
		**/
		forEachRight<T>(
			callback: ListIterator<T, void >,
			thisArg?: any): LoDashArrayWrapper<T>;

			/**
			* @see _.forEachRight
			**/
			eachRight<T>(
				callback: ListIterator<T, void >,
				thisArg?: any): LoDashArrayWrapper<T>;
	}

	interface LoDashObjectWrapper<T> {
		/**
		* @see _.forEachRight
		**/
		forEachRight<T extends {}>(
			callback: ObjectIterator<T, void >,
			thisArg?: any): LoDashObjectWrapper<Dictionary<T>>;

			/**
			* @see _.forEachRight
			* @param object The object to iterate over
			* @param callback The function called per iteration.
			* @param thisArg The this binding of callback.
			**/
			eachRight<T extends {}>(
				callback: ObjectIterator<T, void>,
				thisArg?: any): LoDashObjectWrapper<Dictionary<T>>;
	}

	//_.groupBy
	interface LoDashStatic {
		/**
		* Creates an object composed of keys generated from the results of running each element 
		* of a collection through the callback. The corresponding value of each key is an array 
		* of the elements responsible for generating the key. The callback is bound to thisArg 
		* and invoked with three arguments; (value, index|key, collection).
		*
		* If a property name is provided for callback the created "_.pluck" style callback will 
		* return the property value of the given element.
		* If an object is provided for callback the created "_.where" style callback will return 
		* true for elements that have the properties of the given object, else false
		* @param collection The collection to iterate over.
		* @param callback The function called per iteration.
		* @param thisArg The this binding of callback.
		* @return Returns the composed aggregate object.
		**/
		groupBy<T>(
			collection: List<T>,
			callback?: ListIterator<T, any>,
			thisArg?: any): Dictionary<T[]>;

		/**
		* @see _.groupBy
		* @param pluckValue _.pluck style callback
		**/
		groupBy<T>(
			collection: List<T>,
			pluckValue: string): Dictionary<T[]>;

		/**
		* @see _.groupBy
		* @param whereValue _.where style callback
		**/
		groupBy<W, T extends W>(
			collection: List<T>,
			whereValue: W): Dictionary<T[]>;
	}

	interface LoDashArrayWrapper {
		/**
		* @see _.groupBy
		**/
		groupBy<T>(
			callback: ListIterator<T, any>,
			thisArg?: any): _.LoDashObjectWrapper<Dictionary<T[]>>;

		/**
		* @see _.groupBy
		**/
		groupBy<T>(
			pluckValue: string): _.LoDashObjectWrapper<Dictionary<T[]>>;

		/**
		* @see _.groupBy
		**/
		groupBy<W, T extends W>(
			whereValue: W): _.LoDashObjectWrapper<Dictionary<T[]>>;
	}

	//_.indexBy
	interface LoDashStatic {
		/**
		* Creates an object composed of keys generated from the results of running each element 
		* of the collection through the given callback. The corresponding value of each key is 
		* the last element responsible for generating the key. The callback is bound to thisArg 
		* and invoked with three arguments; (value, index|key, collection).
		*
		* If a property name is provided for callback the created "_.pluck" style callback will 
		* return the property value of the given element.
		*
		* If an object is provided for callback the created "_.where" style callback will return 
		* true for elements that have the properties of the given object, else false.
		* @param collection The collection to iterate over.
		* @param callback The function called per iteration.
		* @param thisArg The this binding of callback.
		* @return Returns the composed aggregate object.
		**/
		indexBy<T>(
			list: List<T>,
			iterator: ListIterator<T, any>,
			context?: any): Dictionary<T>;

		/**
		* @see _.indexBy
		* @param pluckValue _.pluck style callback
		**/
		indexBy<T>(
			collection: List<T>,
			pluckValue: string): Dictionary<T>;

		/**
		* @see _.indexBy
		* @param whereValue _.where style callback
		**/
		indexBy<W, T extends W>(
			collection: List<T>,
			whereValue: W): Dictionary<T>;
	}

	//_.invoke
	interface LoDashStatic {
		/**
		* Invokes the method named by methodName on each element in the collection returning 
		* an array of the results of each invoked method. Additional arguments will be provided 
		* to each invoked method. If methodName is a function it will be invoked for, and this 
		* bound to, each element in the collection.
		* @param collection The collection to iterate over.
		* @param methodName The name of the method to invoke.
		* @param args Arguments to invoke the method with.
		**/
		invoke<T extends {}>(
			collection: Collection<T>,
			methodName: string,
			...args: any[]): any;

		/**
		* @see _.invoke
		**/
		invoke<T extends {}>(
			collection: Collection<T>,
			method: Function,
			...args: any[]): any;
	}

	//_.map
	interface LoDashStatic {
		/**
		* Creates an array of values by running each element in the collection through the callback. 
		* The callback is bound to thisArg and invoked with three arguments; (value, index|key, 
		* collection).
		*
		* If a property name is provided for callback the created "_.pluck" style callback will return 
		* the property value of the given element.
		*
		* If an object is provided for callback the created "_.where" style callback will return true 
		* for elements that have the properties of the given object, else false.
		* @param collection The collection to iterate over.
		* @param callback The function called per iteration.
		* @param theArg The this binding of callback.
		* @return The mapped array result.
		**/
		map<T, TResult>(
			collection: List<T>,
			callback: ListIterator<T, TResult>,
			thisArg?: any): TResult[];

		/**
		* @see _.map
		* @param object The object to iterate over.
		* @param callback The function called per iteration.
		* @param thisArg `this` object in `iterator`, optional.
		* @return The mapped object result.
		**/
		map<T extends {}, TResult>(
			object: Dictionary<T>,
			callback: ObjectIterator<T, TResult>,
			thisArg?: any): TResult[];

		/**
		* @see _.map
		* @param pluckValue _.pluck style callback
		**/
		map<T, TResult>(
			collection: List<T>,
			pluckValue: string): TResult[];

			/**
			* @see _.map
			**/
			collect<T, TResult>(
				collection: List<T>,
				callback: ListIterator<T, TResult>,
				thisArg?: any): TResult[];

			/**
			* @see _.map
			**/
			collect<T extends {}, TResult>(
				object: Dictionary<T>,
				callback: ObjectIterator<T, TResult>,
				thisArg?: any): TResult[];

			/**
			* @see _.map
			**/
			collect<T, TResult>(
				collection: List<T>,
				pluckValue: string): TResult[];
	}

	interface LoDashArrayWrapper<T> {
		/**
		* @see _.map
		**/
		map<T, TResult>(
			callback: ListIterator<T, TResult>,
			thisArg?: any): LoDashArrayWrapper<T>;

		/**
		* @see _.map
		* @param pluckValue _.pluck style callback
		**/
		map<T, TResult>(
			pluckValue: string): LoDashArrayWrapper<T>;

			/**
			* @see _.map
			**/
			collect<T, TResult>(
				callback: ListIterator<T, TResult>,
				thisArg?: any): LoDashArrayWrapper<T>;

			/**
			* @see _.map
			**/
			collect<T, TResult>(
				pluckValue: string): LoDashArrayWrapper<T>;
	}

	interface LoDashObjectWrapper<T> {
		/**
		* @see _.map
		**/
		map<T extends {}, TResult>(
			callback: ObjectIterator<T, TResult>,
			thisArg?: any): LoDashObjectWrapper<T>;

			/**
			* @see _.map
			**/
			collect<T extends {}, TResult>(
				callback: ObjectIterator<T, TResult>,
				thisArg?: any): LoDashObjectWrapper<T>;
	}

	//_.max
	interface LoDashStatic {
		/**
		* Retrieves the maximum value of a collection. If the collection is empty or falsey -Infinity is 
		* returned. If a callback is provided it will be executed for each value in the collection to 
		* generate the criterion by which the value is ranked. The callback is bound to thisArg and invoked 
		* with three arguments; (value, index, collection).
		* 
		* If a property name is provided for callback the created "_.pluck" style callback will return the 
		* property value of the given element.
		*
		* If an object is provided for callback the created "_.where" style callback will return true for 
		* elements that have the properties of the given object, else false.
		* @param collection The collection to iterate over.
		* @param callback The function called per iteration.
		* @param thisArg The this binding of callback.
		* @return Returns the maximum value.
		**/
		max<T>(
			collection: Collection<T>,
			callback?: ListIterator<T, any>,
			thisArg?: any): T;

		/**
		* @see _.max
		* @param pluckValue _.pluck style callback
		**/
		max<T>(
			collection: Collection<T>,
			pluckValue: string): T;

		/**
		* @see _.max
		* @param whereValue _.where style callback
		**/
		max<W, T extends W>(
			collection: Collection<T>,
			whereValue: W): T;
	}

	//_.min
	interface LoDashStatic {
		/**
		* Retrieves the minimum value of a collection. If the collection is empty or falsey 
		* Infinity is returned. If a callback is provided it will be executed for each value 
		* in the collection to generate the criterion by which the value is ranked. The callback 
		* is bound to thisArg and invoked with three arguments; (value, index, collection).
		*
		* If a property name is provided for callback the created "_.pluck" style callback 
		* will return the property value of the given element.
		*
		* If an object is provided for callback the created "_.where" style callback will 
		* return true for elements that have the properties of the given object, else false.
		* @param collection The collection to iterate over.
		* @param callback The function called per iteration.
		* @param thisArg The this binding of callback.
		* @return Returns the maximum value.
		**/
		min<T>(
			collection: Collection<T>,
			callback?: ListIterator<T, any>,
			thisArg?: any): T;

		/**
		* @see _.min
		* @param pluckValue _.pluck style callback
		**/
		min<T>(
			collection: Collection<T>,
			pluckValue: string): T;

		/**
		* @see _.min
		* @param whereValue _.where style callback
		**/
		min<W, T extends W>(
			collection: Collection<T>,
			whereValue: W): T;
	}

	//_.pluck
	interface LoDashStatic {
		/**
		* Retrieves the value of a specified property from all elements in the collection.
		* @param collection The collection to iterate over.
		* @param property The property to pluck.
		* @return A new array of property values.
		**/
		pluck<T extends {}>(
			collection: Collection<T>,
			property: string): any[];
	}

	//_.reduce
	interface LoDashStatic {
		/**
		* Reduces a collection to a value which is the accumulated result of running each 
		* element in the collection through the callback, where each successive callback execution 
		* consumes the return value of the previous execution. If accumulator is not provided the 
		* first element of the collection will be used as the initial accumulator value. The callback 
		* is bound to thisArg and invoked with four arguments; (accumulator, value, index|key, collection).
		* @param collection The collection to iterate over.
		* @param callback The function called per iteration.
		* @param accumulator Initial value of the accumulator.
		* @param thisArg The this binding of callback.
		* @return Returns the accumulated value.
		**/
		reduce<T, TResult>(
			collection: Collection<T>,
			callback: MemoIterator<T, TResult>,
			accumulator: TResult,
			thisArg?: any): TResult;

        /**
        * @see _.reduce
        **/
		reduce<T, TResult>(
			collection: Collection<T>,
			callback: MemoIterator<T, TResult>,
			thisArg?: any): TResult;

			/**
			* @see _.reduce
			**/
			inject<T, TResult>(
				collection: Collection<T>,
				callback: MemoIterator<T, TResult>,
				accumulator: TResult,
				thisArg?: any): TResult;

			/**
			* @see _.reduce
			**/
			inject<T, TResult>(
				collection: Collection<T>,
				callback: MemoIterator<T, TResult>,
				thisArg?: any): TResult;

			/**
			* @see _.reduce
			**/
			foldl<T, TResult>(
				collection: Collection<T>,
				callback: MemoIterator<T, TResult>,
				accumulator: TResult,
				thisArg?: any): TResult;

			/**
			* @see _.reduce
			**/
			foldl<T, TResult>(
				collection: Collection<T>,
				callback: MemoIterator<T, TResult>,
				thisArg?: any): TResult;
	}

	//_.reduceRight
	interface LoDashStatic {
		/**
		* This method is like _.reduce except that it iterates over elements of a collection from 
		* right to left.
		* @param collection The collection to iterate over.
		* @param callback The function called per iteration.
		* @param accumulator Initial value of the accumulator.
		* @param thisArg The this binding of callback.
		* @return The accumulated value.
		**/
		reduceRight<T, TResult>(
			collection: Collection<T>,
			callback: MemoIterator<T, TResult>,
			accumulator: TResult,
			thisArg?: any): TResult;

        /**
        * @see _.reduceRight
        **/
		reduceRight<T, TResult>(
			collection: Collection<T>,
			callback: MemoIterator<T, TResult>,
			thisArg?: any): TResult;

			/**
			* @see _.reduceRight
			**/
			foldr<T, TResult>(
				collection: Collection<T>,
				callback: MemoIterator<T, TResult>,
				accumulator: TResult,
				thisArg?: any): TResult;

			/**
			* @see _.reduceRight
			**/
			foldr<T, TResult>(
				collection: Collection<T>,
				callback: MemoIterator<T, TResult>,
				thisArg?: any): TResult;
	}

	//_.reject
	interface LoDashStatic {
		/**
		* The opposite of _.filter this method returns the elements of a collection that 
		* the callback does not return truey for.
		*
		* If a property name is provided for callback the created "_.pluck" style callback 
		* will return the property value of the given element.
		*
		* If an object is provided for callback the created "_.where" style callback will 
		* return true for elements that have the properties of the given object, else false.
		* @param collection The collection to iterate over.
		* @param callback The function called per iteration.
		* @param thisArg The this binding of callback.
		* @return A new array of elements that failed the callback check.
		**/
		reject<T>(
			collection: Collection<T>,
			callback: ListIterator<T, boolean>,
			thisArg?: any): T[];

		/**
		* @see _.reject
		* @param pluckValue _.pluck style callback
		**/
		reject<T>(
			collection: Collection<T>,
			pluckValue: string): T[];

		/**
		* @see _.reject
		* @param whereValue _.where style callback
		**/
		reject<W, T extends W>(
			collection: Collection<T>,
			whereValue: W): T[];
	}

	//_.sample
	interface LoDashStatic {
		/**
		* Retrieves a random element or n random elements from a collection.
		* @param collection The collection to sample.
		* @return Returns the random sample(s) of collection.
		**/
		sample<T>(collection: Collection<T>): T;

		/**
		* @see _.sample
		* @param n The number of elements to sample.
		**/
		sample<T>(collection: Collection<T>, n: number): T[];
	}

	//_.shuffle
	interface LoDashStatic {
		/**
		* Creates an array of shuffled values, using a version of the Fisher-Yates shuffle. 
		* See http://en.wikipedia.org/wiki/Fisher-Yates_shuffle.
		* @param collection The collection to shuffle.
		* @return Returns a new shuffled collection.
		**/
		shuffle<T>(collection: Collection<T>): T[];
	}

	//_.size
	interface LoDashStatic {
		/**
		* Gets the size of the collection by returning collection.length for arrays and array-like 
		* objects or the number of own enumerable properties for objects.
		* @param collection The collection to inspect.
		* @return collection.length
		**/
		size<T>(collection: List<T>): number;

		/**
		* @see _.size
		* @param object The object to inspect
		* @return The number of own enumerable properties.
		**/
		size<T extends {}>(object: T): number;

		/**
		* @see _.size
		* @param aString The string to inspect
		* @return The length of aString
		**/
		size(aString: string): number;
	}

	//_.some
	interface LoDashStatic {
		/**
		* Checks if the callback returns a truey value for any element of a collection. The function 
		* returns as soon as it finds a passing value and does not iterate over the entire collection. 
		* The callback is bound to thisArg and invoked with three arguments; (value, index|key, collection).
		*
		* If a property name is provided for callback the created "_.pluck" style callback will return 
		* the property value of the given element.
		*
		* If an object is provided for callback the created "_.where" style callback will return true for 
		* elements that have the properties of the given object, else false.
		* @param collection The collection to iterate over.
		* @param callback The function called per iteration.
		* @param thisArg The this binding of callback.
		* @return True if any element passed the callback check, else false.
		**/
		some<T>(
			collection: Collection<T>,
			callback?: ListIterator<T, boolean>,
			thisArg?: any): boolean;

		/**
		* @see _.some
		* @param pluckValue _.pluck style callback
		**/
		some<T>(
			collection: Collection<T>,
			pluckValue: string): boolean;

		/**
		* @see _.some
		* @param whereValue _.where style callback
		**/
		some<W, T extends W>(
			collection: Collection<T>,
			whereValue: W): boolean;

			/**
			* @see _.some
			**/
			any<T>(
				collection: Collection<T>,
				callback?: ListIterator<T, boolean>,
				thisArg?: any): boolean;

			/**
			* @see _.some
			* @param pluckValue _.pluck style callback
			**/
			any<T>(
				collection: Collection<T>,
				pluckValue: string): boolean;

			/**
			* @see _.some
			* @param whereValue _.where style callback
			**/
			any<W, T extends W>(
				collection: Collection<T>,
				whereValue: W): boolean;
	}

	//_.sortBy
	interface LoDashStatic {
		/**
		* Creates an array of elements, sorted in ascending order by the results of running each 
		* element in a collection through the callback. This method performs a stable sort, that 
		* is, it will preserve the original sort order of equal elements. The callback is bound 
		* to thisArg and invoked with three arguments; (value, index|key, collection).
		*
		* If a property name is provided for callback the created "_.pluck" style callback will 
		* return the property value of the given element.
		*
		* If an object is provided for callback the created "_.where" style callback will return 
		* true for elements that have the properties of the given object, else false.
		* @param collection The collection to iterate over.
		* @param callback The function called per iteration.
		* @param thisArg The this binding of callback.
		* @return A new array of sorted elements.
		**/
		sortBy<T, TSort>(
			collection: List<T>,
			callback?: ListIterator<T, TSort>,
			thisArg?: any): T[];

		/**
		* @see _.sortBy
		* @param pluckValue _.pluck style callback
		**/
		sortBy<T>(
			collection: List<T>,
			pluckValue: string): T[];

		/**
		* @see _.sortBy
		* @param whereValue _.where style callback
		**/
		sortBy<W, T extends W>(
			collection: List<T>,
			whereValue: W): T[];
	}

	//_.toArray
	interface LoDashStatic {
		/**
		* Converts the collection to an array.
		* @param collection The collection to convert.
		* @return The new converted array.
		**/
		toArray<T>(collection: Collection<T>): T[];
	}

	//_.where
	interface LoDashStatic {
		/**
		* Performs a deep comparison of each element in a collection to the given properties 
		* object, returning an array of all elements that have equivalent property values.
		* @param collection The collection to iterate over.
		* @param properties The object of property values to filter by.
		* @return A new array of elements that have the given properties.
		**/
		where<T, U extends {}>(
			list: Collection<T>,
			properties: U): T[];
	}

	/*************
	 * Functions *
	 *************/

	//_.after
	interface LoDashStatic {
		/**
		* Creates a function that executes func, with the this binding and arguments of the 
		* created function, only after being called n times.
		* @param n The number of times the function must be called before func is executed.
		* @param func The function to restrict.
		* @return The new restricted function.
		**/
		after(
			n: number,
			func: Function): Function;			
	}

	interface LoDashWrapper<T> {
		/**
		* @see _.after
		**/
		after(func: Function): LoDashObjectWrapper<Function>;
	}

	//_.bind
	interface LoDashStatic {
		/**
		* Creates a function that, when called, invokes func with the this binding of thisArg 
		* and prepends any additional bind arguments to those provided to the bound function.
		* @param func The function to bind.
		* @param thisArg The this binding of func.
		* @param args Arguments to be partially applied.
		* @return The new bound function.
		**/
		bind(
			func: Function,
			thisArg: any,
			...args: any[]): () => any;			
	}

	interface LoDashObjectWrapper<T> {
		/**
		* @see _.bind
		**/
		bind(
			thisArg: any,
			...args: any[]): LoDashObjectWrapper<() => any>;
	}

	//_.bindAll
	interface LoDashStatic {
		/**
		* Binds methods of an object to the object itself, overwriting the existing method. Method 
		* names may be specified as individual arguments or as arrays of method names. If no method 
		* names are provided all the function properties of object will be bound.
		* @param object The object to bind and assign the bound methods to.
		* @param methodNames The object method names to bind, specified as individual method names 
		* or arrays of method names.
		* @return object
		**/
		bindAll<T>(
			object: T,
			...methodNames: string[]): T;			
	}

	interface LoDashObjectWrapper<T> {
		/**
		* @see _.bindAll
		**/
		bindAll<T>(...methodNames: string[]): LoDashWrapper<T>;
	}

	//_.bindKey
	interface LoDashStatic {
		/**
		* Creates a function that, when called, invokes the method at object[key] and prepends any 
		* additional bindKey arguments to those provided to the bound function. This method differs 
		* from _.bind by allowing bound functions to reference methods that will be redefined or don't 
		* yet exist. See http://michaux.ca/articles/lazy-function-definition-pattern.
		* @param object The object the method belongs to.
		* @param key The key of the method.
		* @param args Arguments to be partially applied.
		* @return The new bound function.
		**/
		bindKey<T>(
			object: T,
			key: string,
			...args: any[]): Function;			
	}

	interface LoDashObjectWrapper<T> {
		/**
		* @see _.bindKey
		**/
		bindKey(
			key: string,
			...args: any[]): LoDashObjectWrapper<Function>;
	}

	//_.compose
	interface LoDashStatic {
		/**
		* Creates a function that is the composition of the provided functions, where each function 
		* consumes the return value of the function that follows. For example, composing the functions 
		* f(), g(), and h() produces f(g(h())). Each function is executed with the this binding of the 
		* composed function.
		* @param funcs Functions to compose.
		* @return The new composed function.
		**/
		compose(...funcs: Function[]): Function;	
	}

	interface LoDashObjectWrapper<T> {
		/**
		* @see _.compose
		**/
		compose(...funcs: Function[]): LoDashObjectWrapper<Function>;
	}

	//_.createCallback
	interface LoDashStatic {
		/**
		* Produces a callback bound to an optional thisArg. If func is a property name the created 
		* callback will return the property value for a given element. If func is an object the created 
		* callback will return true for elements that contain the equivalent object properties, 
		* otherwise it will return false.
		* @param func The value to convert to a callback.
		* @param thisArg The this binding of the created callback.
		* @param argCount The number of arguments the callback accepts.
		* @return A callback function.
		**/
		createCallback(
			func: string,
			thisArg?: any,
			argCount?: number): () => any;

		/**
		* @see _.createCallback
		**/
		createCallback(
			func: Dictionary<any>,
			thisArg?: any,
			argCount?: number): () => boolean;			
	}

	interface LoDashWrapper<T> {
		/**
		* @see _.createCallback
		**/
		createCallback(
			thisArg?: any,
			argCount?: number): LoDashObjectWrapper<() => any>;
	}

	interface LoDashObjectWrapper<T> {
		/**
		* @see _.createCallback
		**/
		createCallback(
			thisArg?: any,
			argCount?: number): LoDashObjectWrapper<() => any>;
	}

	//_.curry
	interface LoDashStatic {
		/**
		* Creates a function which accepts one or more arguments of func that when invoked either 
		* executes func returning its result, if all func arguments have been provided, or returns 
		* a function that accepts one or more of the remaining func arguments, and so on. The arity 
		* of func can be specified if func.length is not sufficient.
		* @param func The function to curry.
		* @param arity The arity of func.
		* @return The new curried function.
		**/
		curry(
			func: Function,
			arity?: number): Function;	
	}

	interface LoDashObjectWrapper<T> {
		/**
		* @see _.curry
		**/
		curry(arity?: number): LoDashObjectWrapper<Function>;
	}

	//_.debounce
	interface LoDashStatic {
		/**
		* Creates a function that will delay the execution of func until after wait milliseconds have 
		* elapsed since the last time it was invoked. Provide an options object to indicate that func 
		* should be invoked on the leading and/or trailing edge of the wait timeout. Subsequent calls 
		* to the debounced function will return the result of the last func call.
		*
		* Note: If leading and trailing options are true func will be called on the trailing edge of 
		* the timeout only if the the debounced function is invoked more than once during the wait 
		* timeout.
		* @param func The function to debounce.
		* @param wait The number of milliseconds to delay.
		* @param options The options object.
		* @param options.leading Specify execution on the leading edge of the timeout.
		* @param options.maxWait The maximum time func is allowed to be delayed before it’s called.
		* @param options.trailing Specify execution on the trailing edge of the timeout.
		* @return The new debounced function.
		**/
		debounce<T extends Function>(
			func: T,
			wait: number,
			options?: DebounceSettings): T;			
	}

	interface LoDashObjectWrapper<T> {
		/**
		* @see _.debounce
		**/
		debounce(
			wait: number,
			options?: DebounceSettings): LoDashObjectWrapper<Function>;
	}

	interface DebounceSettings {
		/**
		* Specify execution on the leading edge of the timeout.
		**/
		leading?: boolean;
		
		/**
		* The maximum time func is allowed to be delayed before it’s called.
		**/
		maxWait?: number;

		/**
		* Specify execution on the trailing edge of the timeout.
		**/
		trailing?: boolean;
	}

	//_.defer
	interface LoDashStatic {
		/**
		* Defers executing the func function until the current call stack has cleared. Additional 
		* arguments will be provided to func when it is invoked.
		* @param func The function to defer.
		* @param args Arguments to invoke the function with.
		* @return The timer id.
		**/
		defer(
			func: Function,
			...args: any[]): number;			
	}

	interface LoDashObjectWrapper<T> {
		/**
		* @see _.defer
		**/
		defer(...args: any[]): LoDashWrapper<number>;
	}

	//_.delay
	interface LoDashStatic {
		/**
		* Executes the func function after wait milliseconds. Additional arguments will be provided 
		* to func when it is invoked.
		* @param func The function to delay.
		* @param wait The number of milliseconds to delay execution.
		* @param args Arguments to invoke the function with.
		* @return The timer id.
		**/
		delay(
			func: Function,
			wait: number,
			...args: any[]): number;			
	}

	interface LoDashObjectWrapper<T> {
		/**
		* @see _.delay
		**/
		delay(
			wait: number,
			...args: any[]): LoDashWrapper<number>;
	}

	//_.memoize
	interface LoDashStatic {
		/**
		* Creates a function that memoizes the result of func. If resolver is provided it will be 
		* used to determine the cache key for storing the result based on the arguments provided to 
		* the memoized function. By default, the first argument provided to the memoized function is 
		* used as the cache key. The func is executed with the this binding of the memoized function. 
		* The result cache is exposed as the cache property on the memoized function.
		* @param func Computationally expensive function that will now memoized results.
		* @param resolver Hash function for storing the result of `fn`.
		* @return Returns the new memoizing function.
		**/
        memoize<T extends Function>(
			func: T,
			resolver?: (n: any) => string): T;
	}

	//_.once
	interface LoDashStatic {
		/**
		* Creates a function that is restricted to execute func once. Repeat calls to the function 
		* will return the value of the first call. The func is executed with the this binding of the 
		* created function.
		* @param func Function to only execute once.
		* @return The new restricted function.
		**/
        once<T extends Function>(func: T): T;
	}

	//_.partial
	interface LoDashStatic {
		/**
		* Creates a function that, when called, invokes func with any additional partial arguments 
		* prepended to those provided to the new function. This method is similar to _.bind except 
		* it does not alter the this binding.
		* @param func The function to partially apply arguments to.
		* @param args Arguments to be partially applied.
		* @return The new partially applied function.
		**/
		partial(
			func: Function,
			...args: any[]): Function;
	}

	//_.partialRight
	interface LoDashStatic {
		/**
		* This method is like _.partial except that partial arguments are appended to those provided 
		* to the new function.
		* @param func The function to partially apply arguments to.
		* @param args Arguments to be partially applied.
		* @return The new partially applied function.
		**/
		partialRight(
			func: Function,
			...args: any[]): Function;
	}

	//_.throttle
	interface LoDashStatic {
		/**
		* Creates a function that, when executed, will only call the func function at most once per 
		* every wait milliseconds. Provide an options object to indicate that func should be invoked 
		* on the leading and/or trailing edge of the wait timeout. Subsequent calls to the throttled 
		* function will return the result of the last func call.
		*
		* Note: If leading and trailing options are true func will be called on the trailing edge of 
		* the timeout only if the the throttled function is invoked more than once during the wait timeout.
		* @param func The function to throttle.
		* @param wait The number of milliseconds to throttle executions to.
		* @param options The options object.
		* @param options.leading Specify execution on the leading edge of the timeout.
		* @param options.trailing Specify execution on the trailing edge of the timeout.
		* @return The new throttled function.
		**/
        throttle<T extends Function>(
			func: T,
			wait: number,
			options?: ThrottleSettings): T;
	}

	interface ThrottleSettings {

		/**
		* If you'd like to disable the leading-edge call, pass this as false.
		**/
		leading?: boolean;

		/**
		* If you'd like to disable the execution on the trailing-edge, pass false.
		**/
		trailing?: boolean;
	}

	//_.wrap
	interface LoDashStatic {
		/**
		* Creates a function that provides value to the wrapper function as its first argument. 
		* Additional arguments provided to the function are appended to those provided to the 
		* wrapper function. The wrapper is executed with the this binding of the created function.
		* @param value The value to wrap.
		* @param wrapper The wrapper function.
		* @return The new function.
		**/
		wrap(
			value: any,
			wrapper: (func: Function, ...args: any[]) => any): Function;
	}

	/*************
	 * Objects   *
	 *************/

	//_.assign
	interface LoDashStatic {
		/**
		* Assigns own enumerable properties of source object(s) to the destination object. Subsequent 
		* sources will overwrite property assignments of previous sources. If a callback is provided 
		* it will be executed to produce the assigned values. The callback is bound to thisArg and 
		* invoked with two arguments; (objectValue, sourceValue).
		* @param object The destination object.
		* @param s1-8 The source object(s)
		* @param callback The function to customize merging properties.
		* @param thisArg The this binding of callback.
		* @return The destination object.
		**/
        assign<P, T extends P, S1 extends P, Value, Result extends P>(
            object: T,
            s1: S1,
			callback?: (objectValue: Value, sourceValue: Value) => Value,
            thisArg?: any): Result;

		/**
		* @see _.assign
		**/
        assign<P, T extends P, S1 extends P, S2 extends P, Value, Result extends P>(
            object: T,
            s1: S1,
            s2: S2,
			callback?: (objectValue: Value, sourceValue: Value) => Value,
            thisArg?: any): Result;

		/**
		* @see _.assign
		**/
        assign<P, T extends P, S1 extends P, S2 extends P, S3 extends P, Value, Result extends P>(
            object: T,
            s1: S1,
            s2: S2,
            s3: S3,
			callback?: (objectValue: Value, sourceValue: Value) => Value,
            thisArg?: any): Result;

		/**
		* @see _.assign
		**/
        assign<P, T extends P, S1 extends P, S2 extends P, S3 extends P, S4 extends P, Value, Result extends P>(
            object: T,
            s1: S1,
            s2: S2,
            s3: S3,
            s4: S4,
			callback?: (objectValue: Value, sourceValue: Value) => Value,
            thisArg?: any): Result;

		/**
		* @see _.assign
		**/
        extend<P, T extends P, S1 extends P, S2 extends P, Value, Result extends P>(
            object: T,
            s1: S1,
			callback?: (objectValue: Value, sourceValue: Value) => Value,
            thisArg?: any): Result;

		/**
		* @see _.assign
		**/
        extend<P, T extends P, S1 extends P, S2 extends P, S3 extends P, Value, Result extends P>(
            object: T,
            s1: S1,
            s2: S2,
			callback?: (objectValue: Value, sourceValue: Value) => Value,
            thisArg?: any): Result;

		/**
		* @see _.assign
		**/
        extend<P, T extends P, S1 extends P, S2 extends P, S3 extends P, S4 extends P, Value, Result extends P>(
            object: T,
            s1: S1,
            s2: S2,
            s3: S3,
            s4: S4,
			callback?: (objectValue: Value, sourceValue: Value) => Value,
            thisArg?: any): Result;
	}

	interface LoDashObjectWrapper<T> {
		/**
		* @see _.assign
		**/
		assign<S1, Value, TResult>(
			s1: S1,
			callback?: (objectValue: Value, sourceValue: Value) => Value,
			thisArg?: any): TResult;

		/**
		* @see _.assign
		**/
		assign<S1, S2, Value, TResult>(
			s1: S1,
			s2: S2,
			callback?: (objectValue: Value, sourceValue: Value) => Value,
			thisArg?: any): TResult;
		/**
		* @see _.assign
		**/
		assign<S1, S2, S3, Value, TResult>(
			s1: S1,
			s2: S2,
			s3: S3,
			callback?: (objectValue: Value, sourceValue: Value) => Value,
			thisArg?: any): TResult;
		/**
		* @see _.assign
		**/
		assign<S1, S2, S3, S4, Value, TResult>(
			s1: S1,
			s2: S2,
			s3: S3,
			s4: S4,
			callback?: (objectValue: Value, sourceValue: Value) => Value,
			thisArg?: any): TResult;
		/**
		* @see _.assign
		**/
		assign<S1, S2, S3, S4, S5, Value, TResult>(
			s1: S1,
			s2: S2,
			s3: S3,
			s4: S4,
			s5: S5,
			callback?: (objectValue: Value, sourceValue: Value) => Value,
			thisArg?: any): TResult;

          /**
          * @see _.assign
          **/
          extend<S1, Value, TResult>(
              s1: S1,
              callback?: (objectValue: Value, sourceValue: Value) => Value,
              thisArg?: any): TResult;

          /**
          * @see _.assign
          **/
          extend<S1, S2, Value, TResult>(
              s1: S1,
              s2: S2,
              callback?: (objectValue: Value, sourceValue: Value) => Value,
              thisArg?: any): TResult;
          /**
          * @see _.assign
          **/
          extend<S1, S2, S3, Value, TResult>(
              s1: S1,
              s2: S2,
              s3: S3,
              callback?: (objectValue: Value, sourceValue: Value) => Value,
              thisArg?: any): TResult;
          /**
          * @see _.assign
          **/
          extend<S1, S2, S3, S4, Value, TResult>(
              s1: S1,
              s2: S2,
              s3: S3,
              s4: S4,
              callback?: (objectValue: Value, sourceValue: Value) => Value,
              thisArg?: any): TResult;
          /**
          * @see _.assign
          **/
          extend<S1, S2, S3, S4, S5, Value, TResult>(
              s1: S1,
              s2: S2,
              s3: S3,
              s4: S4,
              s5: S5,
              callback?: (objectValue: Value, sourceValue: Value) => Value,
              thisArg?: any): TResult;

	}

	//_.clone
	interface LoDashStatic {
		/**
		* Creates a clone of value. If deep is true nested objects will also be cloned, otherwise 
		* they will be assigned by reference. If a callback is provided it will be executed to produce 
		* the cloned values. If the callback returns undefined cloning will be handled by the method 
		* instead. The callback is bound to thisArg and invoked with one argument; (value).
		* @param value The value to clone.
		* @param deep Specify a deep clone.
		* @param callback The function to customize cloning values.
		* @param thisArg The this binding of callback.
		* @return The cloned value.
		**/
		clone<T>(
			value: T,
			deep?: boolean,
			callback?: (value: any) => any,
			thisArg?: any): T;
	}

	//_.cloneDeep
	interface LoDashStatic {
		/**
		* Creates a deep clone of value. If a callback is provided it will be executed to produce the 
		* cloned values. If the callback returns undefined cloning will be handled by the method instead. 
		* The callback is bound to thisArg and invoked with one argument; (value).
		*
		* Note: This method is loosely based on the structured clone algorithm. Functions and DOM nodes 
		* are not cloned. The enumerable properties of arguments objects and objects created by constructors 
		* other than Object are cloned to plain Object objects. 
		* See http://www.w3.org/TR/html5/infrastructure.html#internal-structured-cloning-algorithm.
		* @param value The value to clone.
		* @param callback The function to customize cloning values.
		* @param thisArg The this binding of callback.
		* @return The cloned value.
		**/
		cloneDeep<T>(
			value: T,
			callback?: (value: any) => any,
			thisArg?: any): T;
	}

	//_.defaults
	interface LoDashStatic {
		/**
		* Assigns own enumerable properties of source object(s) to the destination object for all 
		* destination properties that resolve to undefined. Once a property is set, additional defaults 
		* of the same property will be ignored.
		* @param object The destination object.
		* @param sources The source objects.
		* @return The destination object.
		**/
		defaults<T, TResult>(
			object: T,
			...sources: any[]): TResult;	
	}

	interface LoDashObjectWrapper<T> {
		/**
		* @see _.defaults
		**/
		defaults<T, TResult>(...sources: any[]): LoDashObjectWrapper<TResult>
	}

	//_.findKey
	interface LoDashStatic {
		/**
		* This method is like _.findIndex except that it returns the key of the first element that 
		* passes the callback check, instead of the element itself.
		* @param object The object to search.
		* @param callback The function called per iteration.
		* @param thisArg The this binding of callback.
		* @return The key of the found element, else undefined.
		**/
		findKey(
			object: any,
			callback: (value: any) => boolean,
			thisArg?: any): string;

		/**
		* @see _.findKey
		* @param pluckValue _.pluck style callback
		**/
		findKey(
			object: any,
			pluckValue: string): string;

		/**
		* @see _.findKey
		* @param whereValue _.where style callback
		**/
        findKey<W extends Dictionary<any>, T extends W>(
			object: T,
			whereValue: W): string;
	}

	//_.findLastKey
	interface LoDashStatic {
		/**
		* This method is like _.findKey except that it iterates over elements of a collection in the opposite order.
		* @param object The object to search.
		* @param callback The function called per iteration.
		* @param thisArg The this binding of callback.
		* @return The key of the found element, else undefined.
		**/
		findLastKey(
			object: any,
			callback: (value: any) => boolean,
			thisArg?: any): string;

		/**
		* @see _.findLastKey
		* @param pluckValue _.pluck style callback
		**/
		findLastKey(
			object: any,
			pluckValue: string): string;

		/**
		* @see _.findLastKey
		* @param whereValue _.where style callback
		**/
        findLastKey<W extends Dictionary<any>, T extends W>(
			object: T,
			whereValue: W): string;
	}

	//_.forIn
	interface LoDashStatic {
		/**
		* Iterates over own and inherited enumerable properties of an object, executing the callback for 
		* each property. The callback is bound to thisArg and invoked with three arguments; (value, key, 
		* object). Callbacks may exit iteration early by explicitly returning false.
		* @param object The object to iterate over.
		* @param callback The function called per iteration.
		* @param thisArg The this binding of callback.
		* @return object
		**/
		forIn<T>(
			object: Dictionary<T>,
			callback?: ObjectIterator<T, void>,
			thisArg?: any): Dictionary<T>;
	}

	interface LoDashObjectWrapper {
		/**
		* @see _.forIn
		**/
		forIn<T extends {}>(
			callback: ObjectIterator<T, void>,
			thisArg?: any): _.LoDashObjectWrapper<T>;
	}

	//_.forInRight
	interface LoDashStatic {
		/**
		* This method is like _.forIn except that it iterates over elements of a collection in the 
		* opposite order.
		* @param object The object to iterate over.
		* @param callback The function called per iteration.
		* @param thisArg The this binding of callback.
		* @return object
		**/
		forInRight<T extends {}>(
			object: Dictionary<T>,
			callback?: ObjectIterator<T, void>,
			thisArg?: any): Dictionary<T>;
	}

	interface LoDashObjectWrapper {
		/**
		* @see _.forInRight
		**/
		forInRight<T extends {}>(
			callback: ObjectIterator<T, void>,
			thisArg?: any): _.LoDashObjectWrapper<T>;
	}

	//_.forOwn
	interface LoDashStatic {
		/**
		* Iterates over own enumerable properties of an object, executing the callback for each 
		* property. The callback is bound to thisArg and invoked with three arguments; (value, key, 
		* object). Callbacks may exit iteration early by explicitly returning false.
		* @param object The object to iterate over.
		* @param callback The function called per iteration.
		* @param thisArg The this binding of callback.
		* @return object
		**/
		forOwn<T extends {}>(
			object: Dictionary<T>,
			callback?: ObjectIterator<T, void>,
			thisArg?: any): Dictionary<T>;
	}

	interface LoDashObjectWrapper {
		/**
		* @see _.forOwn
		**/
		forOwn<T extends {}>(
			callback: ObjectIterator<T, void>,
			thisArg?: any): _.LoDashObjectWrapper<T>;
	}

	//_.forOwnRight
	interface LoDashStatic {
		/**
		* This method is like _.forOwn except that it iterates over elements of a collection in the 
		* opposite order.
		* @param object The object to iterate over.
		* @param callback The function called per iteration.
		* @param thisArg The this binding of callback.
		* @return object
		**/
		forOwnRight<T extends {}>(
			object: Dictionary<T>,
			callback?: ObjectIterator<T, void>,
			thisArg?: any): Dictionary<T>;
	}

	interface LoDashObjectWrapper {
		/**
		* @see _.forOwnRight
		**/
		forOwnRight<T extends {}>(
			callback: ObjectIterator<T, void>,
			thisArg?: any): _.LoDashObjectWrapper<T>;
	}

	//_.functions
	interface LoDashStatic {
		/**
		* Creates a sorted array of property names of all enumerable properties, own and inherited, of 
		* object that have function values.
		* @param object The object to inspect.
		* @return An array of property names that have function values.
		**/
		functions(object: any): string[];

			/**
			* @see _functions
			**/
			methods(object: any): string[];
	}

	interface LoDashObjectWrapper {
		/**
		* @see _.functions
		**/
		functions(): _.LoDashArrayWrapper<string>;

			/**
			* @see _.functions
			**/
			methods(): _.LoDashArrayWrapper<string>;
	}

	//_.has
	interface LoDashStatic {
		/**
		* Checks if the specified object property exists and is a direct property, instead of an 
		* inherited property.
		* @param object The object to check.
		* @param property The property to check for.
		* @return True if key is a direct property, else false.
		**/
		has(object: any, property: string): boolean;
	}

	//_.invert
	interface LoDashStatic {
		/**
		* Creates an object composed of the inverted keys and values of the given object.
		* @param object The object to invert.
		* @return The created inverted object.
		**/
		invert(object: any): any;
	}

	//_.isArguments
	interface LoDashStatic {
		/**
		* Checks if value is an arguments object.
		* @param value The value to check.
		* @return True if the value is an arguments object, else false.
		**/
		isArguments(value: any): boolean;
	}

	//_.isArray
	interface LoDashStatic {
		/**
		* Checks if value is an array.
		* @param value The value to check.
		* @return True if the value is an array, else false.
		**/
		isArray(value: any): boolean;
	}

	//_.isBoolean
	interface LoDashStatic {
		/**
		* Checks if value is a boolean value.
		* @param value The value to check.
		* @return True if the value is a boolean value, else false.
		**/
		isBoolean(value: any): boolean;
	}

	//_.isDate
	interface LoDashStatic {
		/**
		* Checks if value is a date.
		* @param value The value to check.
		* @return True if the value is a date, else false.
		**/
		isDate(value: any): boolean;
	}

	//_.isElement
	interface LoDashStatic {
		/**
		* Checks if value is a DOM element.
		* @param value The value to check.
		* @return True if the value is a DOM element, else false.
		**/
		isElement(value: any): boolean;
	}

	//_.isEmpty
	interface LoDashStatic {
		/**
		* Checks if value is empty. Arrays, strings, or arguments objects with a length of 0 and objects 
		* with no own enumerable properties are considered "empty".
		* @param value The value to inspect.
		* @return True if the value is empty, else false.
		**/
		isEmpty(value: any[]): boolean;

		/**
		* @see _.isEmpty
		**/
		isEmpty(value: Dictionary<any>): boolean;

		/**
		* @see _.isEmpty
		**/
		isEmpty(value: string): boolean;
	}

	//_.isEqual
	interface LoDashStatic {
		/**
		* Performs a deep comparison between two values to determine if they are equivalent to each 
		* other. If a callback is provided it will be executed to compare values. If the callback 
		* returns undefined comparisons will be handled by the method instead. The callback is bound to 
		* thisArg and invoked with two arguments; (a, b).
		* @param a The value to compare.
		* @param b The other value to compare.
		* @param callback The function to customize comparing values.
		* @param thisArg The this binding of callback.
		* @return True if the values are equivalent, else false.
		**/
		isEqual(
			a: any,
			b: any,
			callback?: (a: any, b: any) => boolean,
			thisArg?: any): boolean;
	}

	//_.isFinite
	interface LoDashStatic {
		/**
		* Checks if value is, or can be coerced to, a finite number.
		*
		* Note: This is not the same as native isFinite which will return true for booleans and empty 
		* strings. See http://es5.github.io/#x15.1.2.5.
		* @param value The value to check.
		* @return True if the value is finite, else false.
		**/
		isFinite(value: any): boolean;
	}

	//_.isFunction
	interface LoDashStatic {
		/**
		* Checks if value is a function.
		* @param value The value to check.
		* @return True if the value is a function, else false.
		**/
		isFunction(value: any): boolean;
	}

	//_.isNaN
	interface LoDashStatic {
		/**
		* Checks if value is NaN.
		*
		* Note: This is not the same as native isNaN which will return true for undefined and other 
		* non-numeric values. See http://es5.github.io/#x15.1.2.4.
		* @param value The value to check.
		* @return True if the value is NaN, else false.
		**/
		isNaN(value: any): boolean;
	}

	//_.isNull
	interface LoDashStatic {
		/**
		* Checks if value is null.
		* @param value The value to check.
		* @return True if the value is null, else false.
		**/
		isNull(value: any): boolean;
	}

	//_.isNumber
	interface LoDashStatic {
		/**
		* Checks if value is a number.
		*
		* Note: NaN is considered a number. See http://es5.github.io/#x8.5.
		* @param value The value to check.
		* @return True if the value is a number, else false.
		**/
		isNumber(value: any): boolean;
	}

	//_.isObject
	interface LoDashStatic {
		/**
		* Checks if value is the language type of Object. (e.g. arrays, functions, objects, regexes, 
		* new Number(0), and new String(''))
		* @param value The value to check.
		* @return True if the value is an object, else false.
		**/
		isObject(value: any): boolean;
	}

	//_.isPlainObject
	interface LoDashStatic {
		/**
		* Checks if value is an object created by the Object constructor.
		* @param value The value to check.
		* @return True if value is a plain object, else false.
		**/
		isPlainObject(value: any): boolean;
	}

	//_.isRegExp
	interface LoDashStatic {
		/**
		* Checks if value is a regular expression.
		* @param value The value to check.
		* @return True if the value is a regular expression, else false.
		**/
		isRegExp(value: any): boolean;
	}

	//_.isString
	interface LoDashStatic {
		/**
		* Checks if value is a string.
		* @param value The value to check.
		* @return True if the value is a string, else false.
		**/
		isString(value: any): boolean;
	}

	//_.isUndefined
	interface LoDashStatic {
		/**
		* Checks if value is undefined.
		* @param value The value to check.
		* @return True if the value is undefined, else false.
		**/
		isUndefined(value: any): boolean;
	}

	//_.keys
	interface LoDashStatic {
		/**
		* Creates an array composed of the own enumerable property names of an object.
		* @param object The object to inspect.
		* @return An array of property names.
		**/
		keys(object: any): string[];
	}

	//_.merge
	interface LoDashStatic {
		/**
		* Recursively merges own enumerable properties of the source object(s), that don't resolve 
		* to undefined into the destination object. Subsequent sources will overwrite property 
		* assignments of previous sources. If a callback is provided it will be executed to produce 
		* the merged values of the destination and source properties. If the callback returns undefined 
		* merging will be handled by the method instead. The callback is bound to thisArg and invoked 
		* with two arguments; (objectValue, sourceValue).
		* @param object The destination object.
		* @param s1-8 The source object(s)
		* @param callback The function to customize merging properties.
		* @param thisArg The this binding of callback.
		* @return The destination object.
		**/
        merge<P, T extends P, S1 extends P, Value, Result extends P>(
            object: T,
            s1: S1,
			callback?: (objectValue: Value, sourceValue: Value) => Value,
            thisArg?: any): Result;

		/**
		* @see _.merge
		**/
        merge<P, T extends P, S1 extends P, S2 extends P, Value, Result extends P>(
            object: T,
            s1: S1,
            s2: S2,
			callback?: (objectValue: Value, sourceValue: Value) => Value,
            thisArg?: any): Result;

		/**
		* @see _.merge
		**/
        merge<P, T extends P, S1 extends P, S2 extends P, S3 extends P, Value, Result extends P>(
            object: T,
            s1: S1,
            s2: S2,
            s3: S3,
			callback?: (objectValue: Value, sourceValue: Value) => Value,
            thisArg?: any): Result;

		/**
		* @see _.merge
		**/
        merge<P, T extends P, S1 extends P, S2 extends P, S3 extends P, S4 extends P, Value, Result extends P>(
            object: T,
            s1: S1,
            s2: S2,
            s3: S3,
            s4: S4,
			callback?: (objectValue: Value, sourceValue: Value) => Value,
            thisArg?: any): Result;
	}

	//_.omit
	interface LoDashStatic {
		/**
		* Creates a shallow clone of object excluding the specified properties. Property names may be 
		* specified as individual arguments or as arrays of property names. If a callback is provided 
		* it will be executed for each property of object omitting the properties the callback returns 
		* truey for. The callback is bound to thisArg and invoked with three arguments; (value, key, 
		* object).
		* @param object The source object.
		* @param keys The properties to omit.
		* @return An object without the omitted properties.
		**/
        omit<Omitted, T extends Omitted>(
			object: T,
			...keys: string[]): Omitted;

		/**
		* @see _.omit
		**/
		omit<Omitted, T extends Omitted>(
			object: T,
			keys: string[]): Omitted;

		/**
		* @see _.omit
		**/
		omit<Omitted, T extends Omitted>(
			object: T,
			callback: ObjectIterator<any, boolean>,
			thisArg?: any): Omitted;
	}

	//_.pairs
	interface LoDashStatic {
		/**
		* Creates a two dimensional array of an object’s key-value pairs, 
		* i.e. [[key1, value1], [key2, value2]].
		* @param object The object to inspect.
		* @return Aew array of key-value pairs.
		**/
		pairs(object: any): any[][];
	}

	//_.picks
	interface LoDashStatic {
		/**
		* Creates a shallow clone of object composed of the specified properties. Property names may be 
		* specified as individual arguments or as arrays of property names. If a callback is provided 
		* it will be executed for each property of object picking the properties the callback returns 
		* truey for. The callback is bound to thisArg and invoked with three arguments; (value, key, 
		* object).
		* @param object Object to strip unwanted key/value pairs.
		* @param keys Property names to pick
		* @return An object composed of the picked properties.
		**/
        pick<Picked, T extends Picked>(
			object: T,
			...keys: string[]): Picked;

		/**
		* @see _.pick
		**/
		pick<Picked, T extends Picked>(
			object: T,
			keys: string[]): Picked;

		/**
		* @see _.pick
		**/
		pick<Picked, T extends Picked>(
			object: T,
			callback: ObjectIterator<any, boolean>,
			thisArg?: any): Picked;
	}

	//_.transform
	interface LoDashStatic {
		/**
		* An alternative to _.reduce this method transforms object to a new accumulator object which is 
		* the result of running each of its elements through a callback, with each callback execution 
		* potentially mutating the accumulator object. The callback is bound to thisArg and invoked with 
		* four arguments; (accumulator, value, key, object). Callbacks may exit iteration early by 
		* explicitly returning false.
		* @param collection The collection to iterate over.
		* @param callback The function called per iteration.
		* @param accumulator The custom accumulator value.
		* @param thisArg The this binding of callback.
		* @return The accumulated value.
		**/
		transform<T, Acc>(
			collection: Collection<T>,
			callback: MemoVoidIterator<T, Acc>,
			accumulator: Acc,
			thisArg?: any): Acc;

		/**
		* @see _.transform
		**/
		transform<T, Acc>(
			collection: Collection<T>,
			callback?: MemoVoidIterator<T, Acc>,
			thisArg?: any): Acc;
	}

	//_.values
	interface LoDashStatic {
		/**
		* Creates an array composed of the own enumerable property values of object.
		* @param object The object to inspect.
		* @return Returns an array of property values.
		**/
		values(object: any): any[];
	}

	/*************
	 * Utilities *
	 *************/
	//_.escape
	interface LoDashStatic {
		/**
		* Converts the characters &, <, >, ", and ' in string to their corresponding HTML entities.
		* @param string The string to escape.
		* @return The escaped string.
		**/
		escape(str: string): string;
	}

	//_.identity
	interface LoDashStatic {
		/**
		* This method returns the first argument provided to it.
		* @param value Any value.
		* @return value.
		**/
		identity<T>(value: T): T;
	}

	//_.mixin
	interface LoDashStatic {
		/**
		* Adds function properties of a source object to the lodash function and chainable wrapper.
		* @param object The object of function properties to add to lodash.
		**/
		mixin(object: Dictionary<(value: any) => any>): void;
	}

	//_.noConflict
	interface LoDashStatic {
		/**
		* Reverts the '_' variable to its previous value and returns a reference to the lodash function.
		* @return The lodash function.
		**/
		noConflict(): typeof _;
	}

	//_.parseInt
	interface LoDashStatic {
		/**
		* Converts the given value into an integer of the specified radix. If radix is undefined or 0 a 
		* radix of 10 is used unless the value is a hexadecimal, in which case a radix of 16 is used.
		*
		* Note: This method avoids differences in native ES3 and ES5 parseInt implementations. See 
		* http://es5.github.io/#E.
		* @param value The value to parse.
		* @param radix The radix used to interpret the value to parse.
		* @return The new integer value.
		**/
		parseInt(value: string): number;
	}

	//_.random
	interface LoDashStatic {
		/**
		* Produces a random number between min and max (inclusive). If only one argument is provided a 
		* number between 0 and the given number will be returned. If floating is truey or either min or 
		* max are floats a floating-point number will be returned instead of an integer.
		* @param max The maximum possible value.
		* @param floating Specify returning a floating-point number.
		* @return A random number.
		**/
		random(max: number, floating?: boolean): number;
	
		/**
		* @see _.random
		* @param min The minimum possible value.
		* @return A random number between `min` and `max`.
		**/
		random(min: number, max: number, floating?: boolean): number;
	}

	//_.result
	interface LoDashStatic {
		/**
		* Resolves the value of property on object. If property is a function it will be invoked with 
		* the this binding of object and its result returned, else the property value is returned. If 
		* object is falsey then undefined is returned.
		* @param object The object to inspect.
		* @param property The property to get the value of.
		* @return The resolved value.
		**/
		result(object: any, property: string): any;
	}

	//_.runInContext
	interface LoDashStatic {
		/**
		* Create a new lodash function using the given context object.
		* @param context The context object
		* @returns The lodash function.
		**/
		runInContext(context: any): typeof _;
	}

	//_.template
	interface LoDashStatic {
		/**
		* A micro-templating method that handles arbitrary delimiters, preserves whitespace, and 
		* correctly escapes quotes within interpolated code.
		*
		* Note: In the development build, _.template utilizes sourceURLs for easier debugging. See 
		* http://www.html5rocks.com/en/tutorials/developertools/sourcemaps/#toc-sourceurl
		*
		* For more information on precompiling templates see:
		* http://lodash.com/#custom-builds
		*
		* For more information on Chrome extension sandboxes see:
		* http://developer.chrome.com/stable/extensions/sandboxingEval.html
		* @param text The template text.
		* @param data The data object used to populate the text.
		* @param options The options object.
		* @param options.escape The "escape" delimiter.
		* @param options.evaluate The "evaluate" delimiter.
		* @param options.import An object to import into the template as local variables.
		* @param options.interpolate The "interpolate" delimiter.
		* @param sourceURL The sourceURL of the template’s compiled source.
		* @param variable The data object variable name.
		* @return Returns the compiled Lo-Dash HTML template or a TemplateExecutor if no data is passed.
		**/
		template(
			text: string): TemplateExecutor;
		
		/**
		* @see _.template
		**/
		template(
			text: string,
			data: any, 
			options?: TemplateSettings,
			sourceURL?: string,
			variable?: string): any /* string or TemplateExecutor*/;
	}

	interface TemplateExecutor {
		(...data: any[]): string;
		source: string;
	}
		
	//_.times
	interface LoDashStatic {
		/**
		* Executes the callback n times, returning an array of the results of each callback execution. 
		* The callback is bound to thisArg and invoked with one argument; (index).
		* @param n The number of times to execute the callback.
		* @param callback The function called per iteration.
		* @param thisArg The this binding of callback.
		**/
		times<TResult>(
			n: number, 
			callback: (num: number) => TResult, 
			context?: any): TResult[];
	}

	//_.unescape
	interface LoDashStatic {
		/**
		* The inverse of _.escape this method converts the HTML entities &amp;, <, &gt;, &quot;, and 
		* &#39; in string to their corresponding characters.
		* @param string The string to unescape.
		* @return The unescaped string.
		**/
		unescape(
			string: string): string;
	}

	//_.uniqueId
	interface LoDashStatic {
		/**
		* Generates a unique ID. If prefix is provided the ID will be appended to it.
		* @param prefix The value to prefix the ID with.
		* @return Returns the unique ID.
		**/
		uniqueId(prefix?: string): string;
	}

	interface ListIterator<T, TResult> {
		(value: T, index: number, list: T[]): TResult;
	}

	interface ObjectIterator<T, TResult> {
		(element: T, key: string, list: any): TResult;
	}

	interface MemoVoidIterator<T, TResult> {
		(prev: TResult, curr: T, indexOrKey: any, list?: T[]): void;
	}
	interface MemoIterator<T, TResult> {
		(prev: TResult, curr: T, indexOrKey: any, list?: T[]): TResult;
	}
    /*
	interface MemoListIterator<T, TResult> {
		(prev: TResult, curr: T, index: number, list?: T[]): TResult;
	}
	interface MemoObjectIterator<T, TResult> {
		(prev: TResult, curr: T, index: string, object?: Dictionary<T>): TResult;
	}
    */

	interface Collection<T> { }

	// Common interface between Arrays and jQuery objects
	interface List<T> extends Collection<T> {
		[index: number]: T;
		length: number;
	}

	interface Dictionary<T> extends Collection<T> {
		[index: string]: T;
	}
}

declare module "lodash" {
	export = _;
}
=======
// Type definitions for Lo-Dash
// Project: http://lodash.com/
// Definitions by: Brian Zengel <https://github.com/bczengel>
// Definitions: https://github.com/borisyankov/DefinitelyTyped

declare var _: _.LoDashStatic;

declare module _ {
	interface LoDashStatic {
		/**
		* Creates a lodash object which wraps the given value to enable intuitive method chaining.
		*
		* In addition to Lo-Dash methods, wrappers also have the following Array methods:
		* concat, join, pop, push, reverse, shift, slice, sort, splice, and unshift
		*
		* Chaining is supported in custom builds as long as the value method is implicitly or 
		* explicitly included in the build.
		*
		* The chainable wrapper functions are:
		* after, assign, bind, bindAll, bindKey, chain, compact, compose, concat, countBy, 
		* createCallback, curry, debounce, defaults, defer, delay, difference, filter, flatten, 
		* forEach, forEachRight, forIn, forInRight, forOwn, forOwnRight, functions, groupBy, 
		* indexBy, initial, intersection, invert, invoke, keys, map, max, memoize, merge, min, 
		* object, omit, once, pairs, partial, partialRight, pick, pluck, pull, push, range, reject, 
		* remove, rest, reverse, shuffle, slice, sort, sortBy, splice, tap, throttle, times, 
		* toArray, transform, union, uniq, unshift, unzip, values, where, without, wrap, and zip
		*
		* The non-chainable wrapper functions are:
		* clone, cloneDeep, contains, escape, every, find, findIndex, findKey, findLast, 
		* findLastIndex, findLastKey, has, identity, indexOf, isArguments, isArray, isBoolean, 
		* isDate, isElement, isEmpty, isEqual, isFinite, isFunction, isNaN, isNull, isNumber, 
		* isObject, isPlainObject, isRegExp, isString, isUndefined, join, lastIndexOf, mixin, 
		* noConflict, parseInt, pop, random, reduce, reduceRight, result, shift, size, some, 
		* sortedIndex, runInContext, template, unescape, uniqueId, and value
		*
		* The wrapper functions first and last return wrapped values when n is provided, otherwise 
		* they return unwrapped values.
		*
		* Explicit chaining can be enabled by using the _.chain method.
		**/
		(value: number): LoDashWrapper<number>;
		(value: string): LoDashWrapper<string>;
		(value: boolean): LoDashWrapper<boolean>;
		<T>(value: Array<T>): LoDashArrayWrapper<T>;
		<T extends {}>(value: T): LoDashObjectWrapper<T>;
		(value: any): LoDashWrapper<any>;

		/**
		* The semantic version number.
		**/
		VERSION: string;

		/**
		* An object used to flag environments features.
		**/
		support: Support;

		/**
		* By default, the template delimiters used by Lo-Dash are similar to those in embedded Ruby 
		* (ERB). Change the following template settings to use alternative delimiters.
		**/
		templateSettings: TemplateSettings;
	}

	/**
	* By default, the template delimiters used by Lo-Dash are similar to those in embedded Ruby 
	* (ERB). Change the following template settings to use alternative delimiters.
	**/
	interface TemplateSettings {
		/**
		* The "escape" delimiter.
		**/
		escape?: RegExp;

		/**
		* The "evaluate" delimiter.
		**/
		evaluate?: RegExp;

		/**
		* An object to import into the template as local variables.
		**/
		imports?: Dictionary<any>;

		/**
		* The "interpolate" delimiter.
		**/
		interpolate?: RegExp;

		/**
		* Used to reference the data object in the template text.
		**/
		variable?: string;
	}

	/**
	* An object used to flag environments features.
	**/
	interface Support {
		/**
		* Detect if an arguments object’s [[Class]] is resolvable (all but Firefox < 4, IE < 9).
		**/
		argsClass: boolean;

		/**
		* Detect if arguments objects are Object objects (all but Narwhal and Opera < 10.5).
		**/
		argsObject: boolean;

		/**
		* Detect if name or message properties of Error.prototype are enumerable by default. 
		* (IE < 9, Safari < 5.1)
		**/
		enumErrorProps: boolean;

		/**
		* Detect if Function#bind exists and is inferred to be fast (all but V8).
		**/
		fastBind: boolean;

		/**
		* Detect if functions can be decompiled by Function#toString (all but PS3 and older Opera 
		* mobile browsers & avoided in Windows 8 apps).
		**/
		funcDecomp: boolean;

		/**
		* Detect if Function#name is supported (all but IE).
		**/
		funcNames: boolean;

		/**
		* Detect if arguments object indexes are non-enumerable (Firefox < 4, IE < 9, PhantomJS, 
		* Safari < 5.1).
		**/
		nonEnumArgs: boolean;

		/**
		* Detect if properties shadowing those on Object.prototype are non-enumerable.
		*
		* In IE < 9 an objects own properties, shadowing non-enumerable ones, are made 
		* non-enumerable as well (a.k.a the JScript [[DontEnum]] bug).
		**/
		nonEnumShadows: boolean;

		/**
		* Detect if own properties are iterated after inherited properties (all but IE < 9).
		**/
		ownLast: boolean;

		/**
		* Detect if Array#shift and Array#splice augment array-like objects correctly.
		*
		* Firefox < 10, IE compatibility mode, and IE < 9 have buggy Array shift() and splice() 
		* functions that fail to remove the last element, value[0], of array-like objects even 
		* though the length property is set to 0. The shift() method is buggy in IE 8 compatibility 
		* mode, while splice() is buggy regardless of mode in IE < 9 and buggy in compatibility mode
		* in IE 9.
		**/
		spliceObjects: boolean;

		/**
		* Detect lack of support for accessing string characters by index.
		*
		* IE < 8 can't access characters by index and IE 8 can only access characters by index on 
		* string literals.
		**/
		unindexedChars: boolean;
	}

	interface LoDashWrapperBase<T, TWrapper> {
		/**
		* Produces the toString result of the wrapped value.
		* @return Returns the string result.
		**/
		toString(): string;

		/**
		* Extracts the wrapped value.
		* @return The wrapped value.
		**/
		valueOf(): T;

			/**
			* @see valueOf
			**/
			value(): T;
	} 

	interface LoDashWrapper<T> extends LoDashWrapperBase<T, LoDashWrapper<T>> {}

	interface LoDashObjectWrapper<T> extends LoDashWrapperBase<T, LoDashObjectWrapper<T>> {}

	interface LoDashArrayWrapper<T> extends LoDashWrapperBase<T[], LoDashArrayWrapper<T>> {
		concat(...items: T[]): LoDashArrayWrapper<T>;
		join(seperator?: string): LoDashWrapper<string>;
		pop(): LoDashWrapper<T>;
		push(...items: T[]): void;
		reverse(): LoDashArrayWrapper<T>;
		shift(): LoDashWrapper<T>;
		slice(start: number, end?: number): LoDashArrayWrapper<T>;
		sort(compareFn?: (a: T, b: T) => number): LoDashArrayWrapper<T>;
		splice(start: number): LoDashArrayWrapper<T>;
		splice(start: number, deleteCount: number, ...items: any[]): LoDashArrayWrapper<T>;
		unshift(...items: any[]): LoDashWrapper<number>;
	}

	//_.chain
	interface LoDashStatic {
		/**
		* Creates a lodash object that wraps the given value with explicit method chaining enabled.
		* @param value The value to wrap.
		* @return The wrapper object.
		**/
		chain(value: number): LoDashWrapper<number>;
		chain(value: string): LoDashWrapper<string>;
		chain(value: boolean): LoDashWrapper<boolean>;
		chain<T>(value: Array<T>): LoDashArrayWrapper<T>;
		chain<T extends {}>(value: T): LoDashObjectWrapper<T>;
		chain(value: any): LoDashWrapper<any>;
	}

	interface LoDashWrapperBase<T, TWrapper> {
		/**
		* Enables explicit method chaining on the wrapper object.
		* @see _.chain
		* @return The wrapper object.
		**/
		chain(): TWrapper;
	}

	//_.tap
	interface LoDashStatic {
		/**
		* Invokes interceptor with the value as the first argument and then returns value. The 
		* purpose of this method is to "tap into" a method chain in order to perform operations on 
		* intermediate results within the chain.
		* @param value The value to provide to interceptor
		* @param interceptor The function to invoke.
		* @return value
		**/
		tap<T>(
			value: T,
			interceptor: (value: T) => void): T;
	}

	interface LoDashWrapperBase<T, TWrapper> {
		/**
		* @see _.tap
		**/
		tap(interceptor: (value: T) => void): TWrapper;
	}

	/*********
	* Arrays *
	**********/

	//_.compact
	interface LoDashStatic {
		/**
		* Returns a copy of the array with all falsy values removed. In JavaScript, false, null, 0, "",
		* undefined and NaN are all falsy.
		* @param array Array to compact.
		* @return (Array) Returns a new array of filtered values.
		**/
		compact<T>(array: List<T>): T[];
	}

	interface LoDashArrayWrapper<T> {
		/**
		* @see _.compact
		**/
		compact<T>(): LoDashArrayWrapper<T>;
	}	

	//_.difference
	interface LoDashStatic {
		/**
		* Creates an array excluding all values of the provided arrays using strict equality for comparisons
		* , i.e. ===.
		* @param array The array to process
		* @param others The arrays of values to exclude.
		* @return Returns a new array of filtered values.
		**/
		difference<T>(
			array: List<T>,
			...others: List<T>[]): T[];
	}

	interface LoDashArrayWrapper<T> {
		/**
		* @see _.difference
		**/
		difference(
			...others: List<T>[]): LoDashArrayWrapper<T>;
	}

	//_.findIndex
	interface LoDashStatic {
		/**
		* This method is like _.find except that it returns the index of the first element that passes 
		* the callback check, instead of the element itself.
		* @param array The array to search.
		* @param {(Function|Object|string)} callback The function called per iteration. If a property name or object is provided it will be 
		* used to create a ".pluck" or ".where" style callback, respectively.
		* @param thisArg The this binding of callback.
		* @return Returns the index of the found element, else -1.
		**/
		findIndex<T>(
			array: List<T>,
			callback: ListIterator<T, boolean>,
			thisArg?: any): number;

		/**
		* @see _.findIndex
		**/
		findIndex<T>(
			array: List<T>,
			pluckValue: string): number;
		
		/**
		* @see _.findIndex
		**/
		findIndex<W, T extends W>(
			array: List<T>,
			whereDictionary: W): number;
	}

	//_.findLastIndex
	interface LoDashStatic {
		/**
		* This method is like _.findIndex except that it iterates over elements of a collection from right to left.
		* @param array The array to search.
		* @param {(Function|Object|string)} callback The function called per iteration. If a property name or object is provided it will be 
		* used to create a ".pluck" or ".where" style callback, respectively.
		* @param thisArg The this binding of callback.
		* @return Returns the index of the found element, else -1.
		**/
		findLastIndex<T>(
			array: List<T>,
			callback: ListIterator<T, boolean>,
			thisArg?: any): number;
		
		/**
		* @see _.findLastIndex
		**/
		findLastIndex<T>(
			array: List<T>,
			pluckValue: string): number;
		
		/**
		* @see _.findLastIndex
		**/
		findLastIndex<T>(
			array: List<T>,
			whereDictionary: Dictionary<any>): number;
	}

	//_.first
	interface LoDashStatic {
		/**
		* Gets the first element or first n elements of an array. If a callback is provided 
		* elements at the beginning of the array are returned as long as the callback returns 
		* truey. The callback is bound to thisArg and invoked with three arguments; (value, 
		* index, array).
		*
		* If a property name is provided for callback the created "_.pluck" style callback 
		* will return the property value of the given element.
		*
		* If an object is provided for callback the created "_.where" style callback will return ]
		* true for elements that have the properties of the given object, else false.
		* @param array Retrieves the first element of this array.
		* @return Returns the first element of `array`.
		**/
		first<T>(array: List<T>): T;

		/**
		* @see _.first
		* @param n The number of elements to return.
		**/
		first<T>(
			array: List<T>,
			n: number): T[];

		/**
		* @see _.first
		* @param callback The function called per element.
		* @param [thisArg] The this binding of callback.
		**/
		first<T>(
			array: List<T>,
			callback: ListIterator<T, boolean>,
			thisArg?: any): T[];

		/**
		* @see _.first
		* @param pluckValue "_.pluck" style callback value
		**/
		first<T>(
			array: List<T>,
			pluckValue: string): T[];

		/**
		* @see _.first
		* @param whereValue "_.where" style callback value
		**/
		first<W, T extends W>(
			array: List<T>,
			whereValue: W): T[];

			/**
			* @see _.first
			**/
			head<T>(array: List<T>): T;

			/**
			* @see _.first
			**/
			head<T>(
				array: List<T>,
				n: number): T[];

			/**
			* @see _.first
			**/
			head<T>(
				array: List<T>,
				callback: ListIterator<T, boolean>,
				thisArg?: any): T[];

			/**
			* @see _.first
			**/
			head<T>(
				array: List<T>,
				pluckValue: string): T[];

			/**
			* @see _.first
			**/
			head<W, T extends W>(
				array: List<T>,
				whereValue: W): T[];

			/**
			* @see _.first
			**/
			take<T>(array: List<T>): T;

			/**
			* @see _.first
			**/
			take<T>(
				array: List<T>,
				n: number): T[];

			/**
			* @see _.first
			**/
			take<T>(
				array: List<T>,
				callback: ListIterator<T, boolean>,
				thisArg?: any): T[];

			/**
			* @see _.first
			**/
			take<T>(
				array: List<T>,
				pluckValue: string): T[];

			/**
			* @see _.first
			**/
			take<W, T extends W>(
				array: List<T>,
				whereValue: W): T[];
	}

	//_.flatten
	interface LoDashStatic {
		/**
		* Flattens a nested array (the nesting can be to any depth). If isShallow is truey, the 
		* array will only be flattened a single level. If a callback is provided each element of 
		* the array is passed through the callback before flattening. The callback is bound to 
		* thisArg and invoked with three arguments; (value, index, array).
		*
		* If a property name is provided for callback the created "_.pluck" style callback will 
		* return the property value of the given element.
		*
		* If an object is provided for callback the created "_.where" style callback will return 
		* true for elements that have the properties of the given object, else false.
		* @param array The array to flatten.
		* @param shallow If true then only flatten one level, optional, default = false.
		* @return `array` flattened.
		**/
		flatten<T>(array: List<any>, isShallow?: boolean): T[];

		flatten<T>(
			array: List<any>,
			isShallow: boolean,
			callback: ListIterator<any, T>,
			thisArg?: any): T[];			

		flatten<T>(
			array: List<any>,
			callback: ListIterator<any, T>,
			thisArg?: any): T[];			

		flatten<W, T extends W>(
			array: List<any>,
			isShallow: boolean,
			whereValue: W): T[];			

		flatten<W, T extends W>(
			array: List<any>,
			whereValue: W): T[];			

		flatten<T>(
			array: List<any>,
			isShallow: boolean,
			pluckValue: string): T[];			

		flatten<T>(
			array: List<any>,
			pluckValue: string): T[];			
	}

	interface LoDashArrayWrapper<T> {
		/**
		* @see _.flatten
		**/
        flatten<Flat>(isShallow?: boolean): LoDashArrayWrapper<Flat>;

        flatten<Flat>(
			isShallow: boolean,
			callback: ListIterator<T, Flat>,
			thisArg?: any): LoDashArrayWrapper<Flat>;

        flatten<Flat>(
			callback: ListIterator<T, Flat>,
			thisArg?: any): LoDashArrayWrapper<Flat>;

        flatten<Flat>(
			isShallow: boolean,
			pluckValue: string): LoDashArrayWrapper<Flat>;

        flatten<Flat>(
			pluckValue: string): LoDashArrayWrapper<Flat>;

        flatten<Flat, W extends Flat>(
			isShallow: boolean,
			whereValue: W): LoDashArrayWrapper<Flat>;

        flatten<Flat, W extends Flat>(
			whereValue: W): LoDashArrayWrapper<Flat>;
	}

	//_.indexOf
	interface LoDashStatic {
		/**
		* Gets the index at which the first occurrence of value is found using strict equality 
		* for comparisons, i.e. ===. If the array is already sorted providing true for fromIndex 
		* will run a faster binary search.
		* @param array The array to search.
		* @param value The value to search for.
		* @param fromIndex The index to search from.
		* @return The index of `value` within `array`.
		**/
		indexOf<T>(
			array: List<T>,
			value: T): number;

		/**
		* @see _.indexOf
		* @param fromIndex The index to search from
		**/
		indexOf<T>(
			array: List<T>,
			value: T,
			fromIndex: number): number;

		/**
		* @see _.indexOf
		* @param isSorted True to perform a binary search on a sorted array.
		**/
		indexOf<T>(
			array: List<T>,
			value: T,
			isSorted: boolean): number;
	}

	//_.initial
	interface LoDashStatic {
		/**
		* Gets all but the last element or last n elements of an array. If a callback is provided 
		* elements at the end of the array are excluded from the result as long as the callback 
		* returns truey. The callback is bound to thisArg and invoked with three arguments; 
		* (value, index, array).
		*
		* If a property name is provided for callback the created "_.pluck" style callback will 
		* return the property value of the given element.
		*
		* If an object is provided for callback the created "_.where" style callback will return 
		* true for elements that have the properties of the given object, else false.
		* @param array The array to query.
		* @param n Leaves this many elements behind, optional.
		* @return Returns everything but the last `n` elements of `array`.
		**/
		initial<T>(
			array: List<T>): T[];

		/**
		* @see _.initial
		* @param n The number of elements to exclude.
		**/
		initial<T>(
			array: List<T>,
			n: number): T[];

		/**
		* @see _.initial
		* @param callback The function called per element
		**/
		initial<T>(
			array: List<T>,
			callback: ListIterator<T, boolean>): T[];

		/**
		* @see _.initial
		* @param pluckValue _.pluck style callback
		**/
		initial<T>(
			array: List<T>,
			pluckValue: string): T[];

		/**
		* @see _.initial
		* @param whereValue _.where style callback
		**/
		initial<W, T extends W>(
			array: List<T>,
			whereValue: W): T[];
	}

	//_.intersection
	interface LoDashStatic {
		/**
		* Creates an array of unique values present in all provided arrays using strict 
		* equality for comparisons, i.e. ===.
		* @param arrays The arrays to inspect.
		* @return Returns an array of composite values.
		**/
		intersection<T>(...arrays: List<T>[]): T[];
	}

	//_.last
	interface LoDashStatic {
		/**
		* Gets the last element or last n elements of an array. If a callback is provided 
		* elements at the end of the array are returned as long as the callback returns truey. 
		* The callback is bound to thisArg and invoked with three arguments; (value, index, array).
		*
		* If a property name is provided for callback the created "_.pluck" style callback will 
		* return the property value of the given element.
		*
		* If an object is provided for callback the created "_.where" style callback will return 
		* true for elements that have the properties of the given object, else false.
		* @param array The array to query.
		* @return Returns the last element(s) of array.
		**/
		last<T>(array: List<T>): T;

		/**
		* @see _.last
		* @param n The number of elements to return
		**/
		last<T>(
			array: List<T>,
			n: number): T[];

		/**
		* @see _.last
		* @param callback The function called per element
		**/
		last<T>(
			array: List<T>,
			callback: ListIterator<T, boolean>,
			thisArg?: any): T[];

		/**
		* @see _.last
		* @param pluckValue _.pluck style callback
		**/
		last<T>(
			array: List<T>,
			pluckValue: string): T[];

		/**
		* @see _.last
		* @param whereValue _.where style callback
		**/
		last<W, T extends W>(
			array: List<T>,
			whereValue: W): T[];
	}

	//_.lastIndexOf
	interface LoDashStatic {
		/**
		* Gets the index at which the last occurrence of value is found using strict equality 
		* for comparisons, i.e. ===. If fromIndex is negative, it is used as the offset from the 
		* end of the collection.
		* @param array The array to search.
		* @param value The value to search for.
		* @param fromIndex The index to search from.
		* @return The index of the matched value or -1.
		**/
		lastIndexOf<T>(
			array: List<T>,
			value: T,
			fromIndex?: number): number;
	}
	
	//_.pull
	interface LoDashStatic {
		/**
		* Removes all provided values from the given array using strict equality for comparisons, 
		* i.e. ===.
		* @param array The array to modify.
		* @param values The values to remove.
		* @return array.
		**/
		pull(
			array: List<any>,
			...values: any[]): any[];
	}

	//_.range
	interface LoDashStatic {
		/**
		* Creates an array of numbers (positive and/or negative) progressing from start up 
		* to but not including end. If start is less than stop a zero-length range is created 
		* unless a negative step is specified.
		* @param start The start of the range.
		* @param end The end of the range.
		* @param step The value to increment or decrement by.
		* @return Returns a new range array.
		**/

		range(
			start: number,
			stop: number,
			step?: number): number[];
		
		/**
		* @see _.range
		* @param end The end of the range.
		* @return Returns a new range array.
		* @note If start is not specified the implementation will never pull the step (step = arguments[2] || 0)
		**/
		range(stop: number): number[];
	}

	//_.remove
	interface LoDashStatic {
		/**
		* Removes all elements from an array that the callback returns truey for and returns 
		* an array of removed elements. The callback is bound to thisArg and invoked with three 
		* arguments; (value, index, array).
		*
		* If a property name is provided for callback the created "_.pluck" style callback will 
		* return the property value of the given element.
		*
		* If an object is provided for callback the created "_.where" style callback will return 
		* true for elements that have the properties of the given object, else false.
		* @param array The array to modify.
		* @param callback The function called per iteration.
		* @param thisArg The this binding of callback.
		* @return A new array of removed elements.
		**/
		remove(
			array: List<any>,
			callback?: ListIterator<any, boolean>,
			thisArg?: any): any[];

		/**
		* @see _.remove
		* @param pluckValue _.pluck style callback
		**/
		remove(
			array: List<any>,
			pluckValue?: string): any[];

		/**
		* @see _.remove
		* @param whereValue _.where style callback
		**/
		remove(
			array: List<any>,
			wherealue?: Dictionary<any>): any[];
	}

	//_.rest
	interface LoDashStatic {
		/**
		* The opposite of _.initial this method gets all but the first element or first n elements of 
		* an array. If a callback function is provided elements at the beginning of the array are excluded 
		* from the result as long as the callback returns truey. The callback is bound to thisArg and 
		* invoked with three arguments; (value, index, array).
		*
		* If a property name is provided for callback the created "_.pluck" style callback will return 
		* the property value of the given element.
		* 
		* If an object is provided for callback the created "_.where" style callback will return true 
		* for elements that have the properties of the given object, else false.
		* @param array The array to query.
		* @param {(Function|Object|number|string)} [callback=1] The function called per element or the number 
		* of elements to exclude. If a property name or object is provided it will be used to create a 
		* ".pluck" or ".where" style callback, respectively.
		* @param {*} [thisArg] The this binding of callback.
		* @return Returns a slice of array.
		**/
		rest<T>(array: List<T>): T[];

		/**
		* @see _.rest
		**/
		rest<T>(
			array: List<T>,
            callback: ListIterator<T, boolean>,
			thisArg?: any): T[];

		/**
		* @see _.rest
		**/
		rest<T>(
			array: List<T>,
			n: number): T[];
		
		/**
		* @see _.rest
		**/
		rest<T>(
			array: List<T>,
			pluckValue: string): T[];
		
		/**
		* @see _.rest
		**/
        rest<W, T extends W>(
			array: List<T>,
			whereValue: W): T[];

            /**
            * @see _.rest
            **/
            drop<T>(array: List<T>): T[];

            /**
            * @see _.rest
            **/
            drop<T>(
                array: List<T>,
                callback: ListIterator<T, boolean>,
                thisArg?: any): T[];

            /**
            * @see _.rest
            **/
            drop<T>(
                array: List<T>,
                n: number): T[];
            
            /**
            * @see _.rest
            **/
            drop<T>(
                array: List<T>,
                pluckValue: string): T[];
            
            /**
            * @see _.rest
            **/
            drop<W, T extends W>(
                array: List<T>,
                whereValue: W): T[];

                /**
                * @see _.rest
                **/
                tail<T>(array: List<T>): T[];

                /**
                * @see _.rest
                **/
                tail<T>(
                    array: List<T>,
                    callback: ListIterator<T, boolean>,
                    thisArg?: any): T[];

                /**
                * @see _.rest
                **/
                tail<T>(
                    array: List<T>,
                    n: number): T[];
                
                /**
                * @see _.rest
                **/
                tail<T>(
                    array: List<T>,
                    pluckValue: string): T[];
                
                /**
                * @see _.rest
                **/
                tail<W, T extends W>(
                    array: List<T>,
                    whereValue: W): T[];
	}

	//_.sortedIndex
	interface LoDashStatic {
		/**
		* Uses a binary search to determine the smallest index at which a value should be inserted 
		* into a given sorted array in order to maintain the sort order of the array. If a callback 
		* is provided it will be executed for value and each element of array to compute their sort 
		* ranking. The callback is bound to thisArg and invoked with one argument; (value).
		*
		* If a property name is provided for callback the created "_.pluck" style callback will 
		* return the property value of the given element.
		*
		* If an object is provided for callback the created "_.where" style callback will return 
		* true for elements that have the properties of the given object, else false.
		* @param array The sorted list.
		* @param value The value to determine its index within `list`.
		* @param callback Iterator to compute the sort ranking of each value, optional.
		* @return The index at which value should be inserted into array.
		**/
		sortedIndex<T, TSort>(
			array: List<T>,
			value: T,
			callback?: (x: T) => TSort, 
			thisArg?: any): number;

		/**
		* @see _.sortedIndex
		* @param pluckValue the _.pluck style callback
		**/
		sortedIndex<T>(
			array: List<T>,
			value: T,
			pluckValue: string): number;

		/**
		* @see _.sortedIndex
		* @param pluckValue the _.where style callback
		**/
		sortedIndex<W, T extends W>(
			array: List<T>,
			value: T,
			whereValue: W): number;
	}

	//_.union
	interface LoDashStatic {
		/**
		* Creates an array of unique values, in order, of the provided arrays using strict 
		* equality for comparisons, i.e. ===.
		* @param arrays The arrays to inspect.
		* @return Returns an array of composite values.
		**/
		union<T>(...arrays: List<T>[]): T[];
	}

	//_.uniq
	interface LoDashStatic {
		/**
		* Creates a duplicate-value-free version of an array using strict equality for comparisons, 
		* i.e. ===. If the array is sorted, providing true for isSorted will use a faster algorithm. 
		* If a callback is provided each element of array is passed through the callback before 
		* uniqueness is computed. The callback is bound to thisArg and invoked with three arguments; 
		* (value, index, array).
		*
		* If a property name is provided for callback the created "_.pluck" style callback will 
		* return the property value of the given element.
		*
		* If an object is provided for callback the created "_.where" style callback will return 
		* true for elements that have the properties of the given object, else false.
		* @param array Array to remove duplicates from.
		* @param isSorted True if `array` is already sorted, optiona, default = false.
		* @param iterator Transform the elements of `array` before comparisons for uniqueness.
		* @param context 'this' object in `iterator`, optional.
		* @return Copy of `array` where all elements are unique.
		**/
		uniq<T, TSort>(array: List<T>, isSorted?: boolean): T[];

		uniq<T, TSort>(
			array: List<T>,
			isSorted: boolean,
			callback: ListIterator<T, TSort>,
			thisArg?: any): T[];

		/**
		* @see _.uniq
		**/
		uniq<T, TSort>(
			array: List<T>,
			callback: ListIterator<T, TSort>,
			thisArg?: any): T[];

		/**
		* @see _.uniq
		* @param pluckValue _.pluck style callback
		**/
		uniq<T>(
			array: List<T>,
			isSorted: boolean,
			pluckValue: string): T[];

		uniq<T>(
			array: List<T>,
			pluckValue: string): T[];

		/**
		* @see _.uniq
		* @param whereValue _.where style callback
		**/
		uniq<W, T extends W>(
			array: List<T>,
			isSorted: boolean,
			whereValue: W): T[];

		uniq<W, T extends W>(
			array: List<T>,
			whereValue: W): T[];

			/**
			* @see _.uniq
			**/
			unique<T>(array: List<T>, isSorted?: boolean): T[];

			unique<T, TSort>(
				array: List<T>,
				callback: ListIterator<T, TSort>,
				thisArg?: any): T[];

			/**
			* @see _.uniq
			**/
			unique<T, TSort>(
				array: List<T>,
				isSorted: boolean,
				callback: ListIterator<T, TSort>,
				thisArg?: any): T[];

			/**
			* @see _.uniq
			* @param pluckValue _.pluck style callback
			**/
			unique<T>(
				array: List<T>,
				isSorted: boolean,
				pluckValue: string): T[];

			unique<T>(
				array: List<T>,
				pluckValue: string): T[];

			/**
			* @see _.uniq
			* @param whereValue _.where style callback
			**/
			unique<W, T extends W>(
				array: List<T>,
				whereValue?: W): T[];

			unique<W, T extends W>(
				array: List<T>,
				isSorted: boolean,
				whereValue?: W): T[];
	}

	//_.without
	interface LoDashStatic {
		/**
		* Creates an array excluding all provided values using strict equality for comparisons, i.e. ===.
		* @param array The array to filter.
		* @param values The value(s) to exclude.
		* @return A new array of filtered values.
		**/
		without<T>(
			array: List<T>,
			...values: T[]): T[];
	}

	//_.zip
	interface LoDashStatic {
		/**
		* Creates an array of grouped elements, the first of which contains the first 
		* elements of the given arrays, the second of which contains the second elements 
		* of the given arrays, and so on.
		* @param arrays Arrays to process.
		* @return A new array of grouped elements.
		**/
		zip(...arrays: any[][]): any[][];

		/**
		* @see _.zip
		**/
		zip(...arrays: any[]): any[];

			/**
			* @see _.zip
			**/
			unzip(...arrays: any[][]): any[][];

			/**
			* @see _.zip
			**/
			unzip(...arrays: any[]): any[];
	}

	//_.zipObject
	interface LoDashStatic {
		/**
		* Creates an object composed from arrays of keys and values. Provide either a single 
		* two dimensional array, i.e. [[key1, value1], [key2, value2]] or two arrays, one of 
		* keys and one of corresponding values.
		* @param keys The array of keys.
		* @param values The array of values.
		* @return An object composed of the given keys and corresponding values.
		**/
		zipObject<TResult extends {}>(
			keys: List<string>,
			values: List<any>): TResult;

			/**
			* @see _.object
			**/
			object<TResult extends {}>(
				keys: List<string>,
				values: List<any>): TResult;
	}

	/* *************
	 * Collections *
	 ************* */

	//_.at
	interface LoDashStatic {
		/**
		* Creates an array of elements from the specified indexes, or keys, of the collection. 
		* Indexes may be specified as individual arguments or as arrays of indexes.
		* @param collection The collection to iterate over.
		* @param indexes The indexes of collection to retrieve, specified as individual indexes or 
		* arrays of indexes.
		* @return A new array of elements corresponding to the provided indexes.
		**/
		at<T>(
			collection: Collection<T>,
			indexes: number[]): T[];

		/**
		* @see _.at
		**/
		at<T>(
			collection: Collection<T>,
			...indexes: number[]): T[];
	}

	//_.contains
	interface LoDashStatic {
		/**
		* Checks if a given value is present in a collection using strict equality for comparisons, 
		* i.e. ===. If fromIndex is negative, it is used as the offset from the end of the collection.
		* @param collection The collection to iterate over.
		* @param target The value to check for.
		* @param fromIndex The index to search from.
		* @return True if the target element is found, else false.
		**/
		contains<T>(
			collection: Collection<T>,
			target: T,
			fromIndex?: number): boolean;

		/**
		* @see _.contains
		* @param dictionary The dictionary to iterate over.
		* @param key The key in the dictionary to search for.
		**/
		contains<T>(
			dictionary: Dictionary<T>,
			key: string,
			fromIndex?: number): boolean;

		/**
		* @see _.contains
		* @param searchString the string to search
		* @param targetString the string to search for
		**/
		contains(
			searchString: string,
			targetString: string,
			fromIndex?: number): boolean;

			/**
			* @see _.contains
			**/
			include<T>(
				collection: Collection<T>,
				target: T,
				fromIndex?: number): boolean;

			/**
			* @see _.contains
			**/
			include<T>(
				dictionary: Dictionary<T>,
				key: string,
				fromIndex?: number): boolean;

			/**
			* @see _.contains
			**/
			include(
				searchString: string,
				targetString: string,
				fromIndex?: number): boolean;
	}

	//_.countBy
	interface LoDashStatic {
		/**
		* Creates an object composed of keys generated from the results of running each element 
		* of collection through the callback. The corresponding value of each key is the number 
		* of times the key was returned by the callback. The callback is bound to thisArg and 
		* invoked with three arguments; (value, index|key, collection).
		*
		* If a property name is provided for callback the created "_.pluck" style callback will 
		* return the property value of the given element.
		*
		* If an object is provided for callback the created "_.where" style callback will return 
		* true for elements that have the properties of the given object, else false.
		* @param collection The collection to iterate over.
		* @param callback The function called per iteration.
		* @param thisArg The this binding of callback.
		* @return Returns the composed aggregate object.
		**/
		countBy<T>(
			collection: Collection<T>,
			callback?: ListIterator<T, any>,
			thisArg?: any): Dictionary<number>;

		/**
		* @see _.countBy
		* @param callback Function name
		**/
		countBy<T>(
			collection: Collection<T>,
			callback: string,
			thisArg?: any): Dictionary<number>;			
	}

	interface LoDashArrayWrapper<T> {
		/**
		* @see _.countBy
		**/
		countBy<T>(
			callback?: ListIterator<T, any>,
			thisArg?: any): LoDashObjectWrapper<Dictionary<number>>;

		/**
		* @see _.countBy
		* @param callback Function name
		**/
		countBy<T>(
			callback: string,
			thisArg?: any): LoDashObjectWrapper<Dictionary<number>>;
	}

	//_.every
	interface LoDashStatic {
		/**
		* Checks if the given callback returns truey value for all elements of a collection. 
		* The callback is bound to thisArg and invoked with three arguments; (value, index|key, 
		* collection).
		*
		* If a property name is provided for callback the created "_.pluck" style callback will 
		* return the property value of the given element.
		*
		* If an object is provided for callback the created "_.where" style callback will return 
		* true for elements that have the properties of the given object, else false.
		* @param collection The collection to iterate over.
		* @param callback The function called per iteration.
		* @param thisArg The this binding of callback.
		* @return True if all elements passed the callback check, else false.
		**/
		every<T>(
			collection: Collection<T>,
			callback?: ListIterator<T, boolean>,
			thisArg?: any): boolean;

		/**
		* @see _.every
		* @param pluckValue _.pluck style callback
		**/
		every<T>(
			collection: Collection<T>,
			pluckValue: string): boolean;

		/**
		* @see _.every
		* @param whereValue _.where style callback
		**/
		every<W, T extends W>(
			collection: Collection<T>,
			whereValue: W): boolean;

			/**
			* @see _.every
			**/
			all<T>(
				collection: Collection<T>,
				callback?: ListIterator<T, boolean>,
				thisArg?: any): boolean;

			/**
			* @see _.every
			* @param pluckValue _.pluck style callback
			**/
			all<T>(
				collection: Collection<T>,
				pluckValue: string): boolean;

			/**
			* @see _.every
			* @param whereValue _.where style callback
			**/
			all<W, T extends W>(
				collection: Collection<T>,
				whereValue: W): boolean;
	}

	//_.filter
	interface LoDashStatic {
		/**
		* Iterates over elements of a collection, returning an array of all elements the 
		* callback returns truey for. The callback is bound to thisArg and invoked with three 
		* arguments; (value, index|key, collection).
		*
		* If a property name is provided for callback the created "_.pluck" style callback will 
		* return the property value of the given element.
		*
		* If an object is provided for callback the created "_.where" style callback will return 
		* true for elements that have the properties of the given object, else false.
		* @param collection The collection to iterate over.
		* @param callback The function called per iteration.
		* @param context The this binding of callback.
		* @return Returns a new array of elements that passed the callback check.
		**/
		filter<T>(
			collection: Collection<T>,
			callback: ListIterator<T, boolean>,
			thisArg?: any): T[];

		/**
		* @see _.filter
		* @param pluckValue _.pluck style callback
		**/
		filter<T>(
			collection: Collection<T>,
			pluckValue: string): T[];

		/**
		* @see _.filter
		* @param pluckValue _.pluck style callback
		**/
        filter<W, T extends W>(
			collection: Collection<T>,
            whereValue: W): T[];

			/**
			* @see _.filter
			**/
			select<T>(
				collection: Collection<T>,
				callback: ListIterator<T, boolean>,
				thisArg?: any): T[];

			/**
			* @see _.filter
			* @param pluckValue _.pluck style callback
			**/
			select<T>(
				collection: Collection<T>,
				pluckValue: string): T[];

			/**
			* @see _.filter
			* @param pluckValue _.pluck style callback
			**/
			select<W, T extends W>(
				collection: Collection<T>,
				whereValue: W): T[];
	}

	interface LoDashArrayWrapper<T> {
		/**
		* @see _.filter
		**/
		filter<T>(
			callback: ListIterator<T, boolean>,
			thisArg?: any): LoDashArrayWrapper<T>;

		/**
		* @see _.filter
		* @param pluckValue _.pluck style callback
		**/
		filter<T>(
			pluckValue: string): LoDashArrayWrapper<T>;

		/**
		* @see _.filter
		* @param pluckValue _.pluck style callback
		**/
		filter<W, T extends W>(
			whereValue: W): LoDashArrayWrapper<T>;

			/**
			* @see _.filter
			**/
			select<T>(
				callback: ListIterator<T, boolean>,
				thisArg?: any): LoDashArrayWrapper<T>;

			/**
			* @see _.filter
			* @param pluckValue _.pluck style callback
			**/
			select<T>(
				pluckValue: string): LoDashArrayWrapper<T>;

			/**
			* @see _.filter
			* @param pluckValue _.pluck style callback
			**/
			select<W, T extends W>(
				whereValue: W): LoDashArrayWrapper<T>;
	}

	//_.find
	interface LoDashStatic {
		/**
		* Iterates over elements of a collection, returning the first element that the callback 
		* returns truey for. The callback is bound to thisArg and invoked with three arguments; 
		* (value, index|key, collection).
		*
		* If a property name is provided for callback the created "_.pluck" style callback will 
		* return the property value of the given element.
		*
		* If an object is provided for callback the created "_.where" style callback will return 
		* true for elements that have the properties of the given object, else false.
		* @param collection Searches for a value in this list.
		* @param callback The function called per iteration. 
		* @param thisArg The this binding of callback.
		* @return The found element, else undefined.
		**/
		find<T>(
			collection: Collection<T>,
			callback: ListIterator<T, boolean>,
			thisArg?: any): T;

		/**
		* @see _.find
		* @param _.pluck style callback
		**/
		find<W, T extends W>(
			collection: Collection<T>,
			whereValue: W): T;

		/**
		* @see _.find
		* @param _.where style callback
		**/
		find<T>(
			collection: Collection<T>,
			pluckValue: string): T;

			/**
			* @see _.find
			**/
			detect<T>(
				collection: Collection<T>,
				callback: ListIterator<T, boolean>,
				thisArg?: any): T;

			/**
			* @see _.find
			* @param _.pluck style callback
			**/
			detect<W, T extends W>(
				collection: Collection<T>,
				whereValue: W): T;

			/**
			* @see _.find
			* @param _.where style callback
			**/
			detect<T>(
				collection: Collection<T>,
				pluckValue: string): T;

			/**
			* @see _.find
			**/
			findWhere<T>(
				collection: Collection<T>,
				callback: ListIterator<T, boolean>,
				thisArg?: any): T;

			/**
			* @see _.find
			* @param _.pluck style callback
			**/
			findWhere<W, T extends W>(
				collection: Collection<T>,
				whereValue: W): T;

			/**
			* @see _.find
			* @param _.where style callback
			**/
			findWhere<T>(
				collection: Collection<T>,
				pluckValue: string): T;
	}

	//_.findLast
	interface LoDashStatic {
		/**
		* This method is like _.find except that it iterates over elements of a collection from 
		* right to left.
		* @param collection Searches for a value in this list.
		* @param callback The function called per iteration. 
		* @param thisArg The this binding of callback.
		* @return The found element, else undefined.
		**/
		findLast<T>(
			collection: Collection<T>,
			callback: ListIterator<T, boolean>,
			thisArg?: any): T;

		/**
		* @see _.find
		* @param _.pluck style callback
		**/
		findLast<W, T extends W>(
			collection: Collection<T>,
			whereValue: W): T;

		/**
		* @see _.find
		* @param _.where style callback
		**/
		findLast<T>(
			collection: Collection<T>,
			pluckValue: string): T;
	}

	//_.forEach
	interface LoDashStatic {
		/**
		* Iterates over elements of a collection, executing the callback for each element. 
		* The callback is bound to thisArg and invoked with three arguments; (value, index|key, 
		* collection). Callbacks may exit iteration early by explicitly returning false.
		* @param collection The collection to iterate over.
		* @param callback The function called per iteration.
		* @param thisArg The this binding of callback.
		**/
		forEach<T>(
			collection: List<T>,
			callback: ListIterator<T, void >,
			thisArg?: any): List<T>;

		/**
		* @see _.forEach
		**/
		forEach<T extends {}>(
			object: Dictionary<T>,
			callback: ObjectIterator<T, void >,
			thisArg?: any): Dictionary<T>;

			/**
			* @see _.forEach
			**/
			each<T>(
				collection: List<T>,
				callback: ListIterator<T, void>,
				thisArg?: any): List<T>;

			/**
			* @see _.forEach
			* @param object The object to iterate over
			* @param callback The function called per iteration.
			* @param thisArg The this binding of callback.
			**/
			each<T extends {}>(
				object: Dictionary<T>,
				callback: ObjectIterator<T, void>,
				thisArg?: any): Dictionary<T>;			
	}

	interface LoDashArrayWrapper<T> {
		/**
		* @see _.forEach
		**/
		forEach<T>(
			callback: ListIterator<T, void >,
			thisArg?: any): LoDashArrayWrapper<T>;

			/**
			* @see _.forEach
			**/
			each<T>(
				callback: ListIterator<T, void >,
				thisArg?: any): LoDashArrayWrapper<T>;
	}

	interface LoDashObjectWrapper<T> {
		/**
		* @see _.forEach
		**/
		forEach<T extends {}>(
			callback: ObjectIterator<T, void >,
			thisArg?: any): LoDashObjectWrapper<T>;

			/**
			* @see _.forEach
			**/
			each<T extends {}>(
				callback: ObjectIterator<T, void >,	
				thisArg?: any): LoDashObjectWrapper<T>;
	}

	//_.forEachRight
	interface LoDashStatic {
		/**
		* This method is like _.forEach except that it iterates over elements of a 
		* collection from right to left.
		* @param collection The collection to iterate over.
		* @param callback The function called per iteration.
		* @param thisArg The this binding of callback.
		**/
		forEachRight<T>(
			collection: List<T>,
			callback: ListIterator<T, void >,
			thisArg?: any): List<T>;

		/**
		* @see _.forEachRight
		**/
		forEachRight<T extends {}>(
			object: Dictionary<T>,
			callback: ObjectIterator<T, void >,
			thisArg?: any): Dictionary<T>;

			/**
			* @see _.forEachRight
			**/
			eachRight<T>(
				collection: List<T>,
				callback: ListIterator<T, void>,
				thisArg?: any): List<T>;

			/**
			* @see _.forEachRight
			* @param object The object to iterate over
			* @param callback The function called per iteration.
			* @param thisArg The this binding of callback.
			**/
			eachRight<T extends {}>(
				object: Dictionary<T>,
				callback: ObjectIterator<T, void>,
				thisArg?: any): Dictionary<T>;
	}

	interface LoDashArrayWrapper<T> {
		/**
		* @see _.forEachRight
		**/
		forEachRight<T>(
			callback: ListIterator<T, void >,
			thisArg?: any): LoDashArrayWrapper<T>;

			/**
			* @see _.forEachRight
			**/
			eachRight<T>(
				callback: ListIterator<T, void >,
				thisArg?: any): LoDashArrayWrapper<T>;
	}

	interface LoDashObjectWrapper<T> {
		/**
		* @see _.forEachRight
		**/
		forEachRight<T extends {}>(
			callback: ObjectIterator<T, void >,
			thisArg?: any): LoDashObjectWrapper<Dictionary<T>>;

			/**
			* @see _.forEachRight
			* @param object The object to iterate over
			* @param callback The function called per iteration.
			* @param thisArg The this binding of callback.
			**/
			eachRight<T extends {}>(
				callback: ObjectIterator<T, void>,
				thisArg?: any): LoDashObjectWrapper<Dictionary<T>>;
	}

	//_.groupBy
	interface LoDashStatic {
		/**
		* Creates an object composed of keys generated from the results of running each element 
		* of a collection through the callback. The corresponding value of each key is an array 
		* of the elements responsible for generating the key. The callback is bound to thisArg 
		* and invoked with three arguments; (value, index|key, collection).
		*
		* If a property name is provided for callback the created "_.pluck" style callback will 
		* return the property value of the given element.
		* If an object is provided for callback the created "_.where" style callback will return 
		* true for elements that have the properties of the given object, else false
		* @param collection The collection to iterate over.
		* @param callback The function called per iteration.
		* @param thisArg The this binding of callback.
		* @return Returns the composed aggregate object.
		**/
		groupBy<T>(
			collection: List<T>,
			callback?: ListIterator<T, any>,
			thisArg?: any): Dictionary<T[]>;

		/**
		* @see _.groupBy
		* @param pluckValue _.pluck style callback
		**/
		groupBy<T>(
			collection: List<T>,
			pluckValue: string): Dictionary<T[]>;

		/**
		* @see _.groupBy
		* @param whereValue _.where style callback
		**/
		groupBy<W, T extends W>(
			collection: List<T>,
			whereValue: W): Dictionary<T[]>;
	}

	interface LoDashArrayWrapper {
		/**
		* @see _.groupBy
		**/
		groupBy<T>(
			callback: ListIterator<T, any>,
			thisArg?: any): _.LoDashObjectWrapper<Dictionary<T[]>>;

		/**
		* @see _.groupBy
		**/
		groupBy<T>(
			pluckValue: string): _.LoDashObjectWrapper<Dictionary<T[]>>;

		/**
		* @see _.groupBy
		**/
		groupBy<W, T extends W>(
			whereValue: W): _.LoDashObjectWrapper<Dictionary<T[]>>;
	}

	//_.indexBy
	interface LoDashStatic {
		/**
		* Creates an object composed of keys generated from the results of running each element 
		* of the collection through the given callback. The corresponding value of each key is 
		* the last element responsible for generating the key. The callback is bound to thisArg 
		* and invoked with three arguments; (value, index|key, collection).
		*
		* If a property name is provided for callback the created "_.pluck" style callback will 
		* return the property value of the given element.
		*
		* If an object is provided for callback the created "_.where" style callback will return 
		* true for elements that have the properties of the given object, else false.
		* @param collection The collection to iterate over.
		* @param callback The function called per iteration.
		* @param thisArg The this binding of callback.
		* @return Returns the composed aggregate object.
		**/
		indexBy<T>(
			list: List<T>,
			iterator: ListIterator<T, any>,
			context?: any): Dictionary<T>;

		/**
		* @see _.indexBy
		* @param pluckValue _.pluck style callback
		**/
		indexBy<T>(
			collection: List<T>,
			pluckValue: string): Dictionary<T>;

		/**
		* @see _.indexBy
		* @param whereValue _.where style callback
		**/
		indexBy<W, T extends W>(
			collection: List<T>,
			whereValue: W): Dictionary<T>;
	}

	//_.invoke
	interface LoDashStatic {
		/**
		* Invokes the method named by methodName on each element in the collection returning 
		* an array of the results of each invoked method. Additional arguments will be provided 
		* to each invoked method. If methodName is a function it will be invoked for, and this 
		* bound to, each element in the collection.
		* @param collection The collection to iterate over.
		* @param methodName The name of the method to invoke.
		* @param args Arguments to invoke the method with.
		**/
		invoke<T extends {}>(
			collection: Collection<T>,
			methodName: string,
			...args: any[]): any;

		/**
		* @see _.invoke
		**/
		invoke<T extends {}>(
			collection: Collection<T>,
			method: Function,
			...args: any[]): any;
	}

	//_.map
	interface LoDashStatic {
		/**
		* Creates an array of values by running each element in the collection through the callback. 
		* The callback is bound to thisArg and invoked with three arguments; (value, index|key, 
		* collection).
		*
		* If a property name is provided for callback the created "_.pluck" style callback will return 
		* the property value of the given element.
		*
		* If an object is provided for callback the created "_.where" style callback will return true 
		* for elements that have the properties of the given object, else false.
		* @param collection The collection to iterate over.
		* @param callback The function called per iteration.
		* @param theArg The this binding of callback.
		* @return The mapped array result.
		**/
		map<T, TResult>(
			collection: List<T>,
			callback: ListIterator<T, TResult>,
			thisArg?: any): TResult[];

		/**
		* @see _.map
		* @param object The object to iterate over.
		* @param callback The function called per iteration.
		* @param thisArg `this` object in `iterator`, optional.
		* @return The mapped object result.
		**/
		map<T extends {}, TResult>(
			object: Dictionary<T>,
			callback: ObjectIterator<T, TResult>,
			thisArg?: any): TResult[];

		/**
		* @see _.map
		* @param pluckValue _.pluck style callback
		**/
		map<T, TResult>(
			collection: List<T>,
			pluckValue: string): TResult[];

			/**
			* @see _.map
			**/
			collect<T, TResult>(
				collection: List<T>,
				callback: ListIterator<T, TResult>,
				thisArg?: any): TResult[];

			/**
			* @see _.map
			**/
			collect<T extends {}, TResult>(
				object: Dictionary<T>,
				callback: ObjectIterator<T, TResult>,
				thisArg?: any): TResult[];

			/**
			* @see _.map
			**/
			collect<T, TResult>(
				collection: List<T>,
				pluckValue: string): TResult[];
	}

	interface LoDashArrayWrapper<T> {
		/**
		* @see _.map
		**/
		map<T, TResult>(
			callback: ListIterator<T, TResult>,
			thisArg?: any): LoDashArrayWrapper<TResult>;

		/**
		* @see _.map
		* @param pluckValue _.pluck style callback
		**/
		map<T, TResult>(
			pluckValue: string): LoDashArrayWrapper<TResult>;

			/**
			* @see _.map
			**/
			collect<T, TResult>(
				callback: ListIterator<T, TResult>,
				thisArg?: any): LoDashArrayWrapper<TResult>;

			/**
			* @see _.map
			**/
			collect<T, TResult>(
				pluckValue: string): LoDashArrayWrapper<TResult>;
	}

	interface LoDashObjectWrapper<T> {
		/**
		* @see _.map
		**/
		map<T extends {}, TResult>(
			callback: ObjectIterator<T, TResult>,
			thisArg?: any): LoDashObjectWrapper<TResult>;

			/**
			* @see _.map
			**/
			collect<T extends {}, TResult>(
				callback: ObjectIterator<T, TResult>,
				thisArg?: any): LoDashObjectWrapper<TResult>;
	}

	//_.max
	interface LoDashStatic {
		/**
		* Retrieves the maximum value of a collection. If the collection is empty or falsey -Infinity is 
		* returned. If a callback is provided it will be executed for each value in the collection to 
		* generate the criterion by which the value is ranked. The callback is bound to thisArg and invoked 
		* with three arguments; (value, index, collection).
		* 
		* If a property name is provided for callback the created "_.pluck" style callback will return the 
		* property value of the given element.
		*
		* If an object is provided for callback the created "_.where" style callback will return true for 
		* elements that have the properties of the given object, else false.
		* @param collection The collection to iterate over.
		* @param callback The function called per iteration.
		* @param thisArg The this binding of callback.
		* @return Returns the maximum value.
		**/
		max<T>(
			collection: Collection<T>,
			callback?: ListIterator<T, any>,
			thisArg?: any): T;

		/**
		* @see _.max
		* @param pluckValue _.pluck style callback
		**/
		max<T>(
			collection: Collection<T>,
			pluckValue: string): T;

		/**
		* @see _.max
		* @param whereValue _.where style callback
		**/
		max<W, T extends W>(
			collection: Collection<T>,
			whereValue: W): T;
	}

	//_.min
	interface LoDashStatic {
		/**
		* Retrieves the minimum value of a collection. If the collection is empty or falsey 
		* Infinity is returned. If a callback is provided it will be executed for each value 
		* in the collection to generate the criterion by which the value is ranked. The callback 
		* is bound to thisArg and invoked with three arguments; (value, index, collection).
		*
		* If a property name is provided for callback the created "_.pluck" style callback 
		* will return the property value of the given element.
		*
		* If an object is provided for callback the created "_.where" style callback will 
		* return true for elements that have the properties of the given object, else false.
		* @param collection The collection to iterate over.
		* @param callback The function called per iteration.
		* @param thisArg The this binding of callback.
		* @return Returns the maximum value.
		**/
		min<T>(
			collection: Collection<T>,
			callback?: ListIterator<T, any>,
			thisArg?: any): T;

		/**
		* @see _.min
		* @param pluckValue _.pluck style callback
		**/
		min<T>(
			collection: Collection<T>,
			pluckValue: string): T;

		/**
		* @see _.min
		* @param whereValue _.where style callback
		**/
		min<W, T extends W>(
			collection: Collection<T>,
			whereValue: W): T;
	}

	//_.pluck
	interface LoDashStatic {
		/**
		* Retrieves the value of a specified property from all elements in the collection.
		* @param collection The collection to iterate over.
		* @param property The property to pluck.
		* @return A new array of property values.
		**/
		pluck<T extends {}>(
			collection: Collection<T>,
			property: string): any[];
	}

	//_.reduce
	interface LoDashStatic {
		/**
		* Reduces a collection to a value which is the accumulated result of running each 
		* element in the collection through the callback, where each successive callback execution 
		* consumes the return value of the previous execution. If accumulator is not provided the 
		* first element of the collection will be used as the initial accumulator value. The callback 
		* is bound to thisArg and invoked with four arguments; (accumulator, value, index|key, collection).
		* @param collection The collection to iterate over.
		* @param callback The function called per iteration.
		* @param accumulator Initial value of the accumulator.
		* @param thisArg The this binding of callback.
		* @return Returns the accumulated value.
		**/
		reduce<T, TResult>(
			collection: Collection<T>,
			callback: MemoIterator<T, TResult>,
			accumulator: TResult,
			thisArg?: any): TResult;

        /**
        * @see _.reduce
        **/
		reduce<T, TResult>(
			collection: Collection<T>,
			callback: MemoIterator<T, TResult>,
			thisArg?: any): TResult;

			/**
			* @see _.reduce
			**/
			inject<T, TResult>(
				collection: Collection<T>,
				callback: MemoIterator<T, TResult>,
				accumulator: TResult,
				thisArg?: any): TResult;

			/**
			* @see _.reduce
			**/
			inject<T, TResult>(
				collection: Collection<T>,
				callback: MemoIterator<T, TResult>,
				thisArg?: any): TResult;

			/**
			* @see _.reduce
			**/
			foldl<T, TResult>(
				collection: Collection<T>,
				callback: MemoIterator<T, TResult>,
				accumulator: TResult,
				thisArg?: any): TResult;

			/**
			* @see _.reduce
			**/
			foldl<T, TResult>(
				collection: Collection<T>,
				callback: MemoIterator<T, TResult>,
				thisArg?: any): TResult;
	}

	//_.reduceRight
	interface LoDashStatic {
		/**
		* This method is like _.reduce except that it iterates over elements of a collection from 
		* right to left.
		* @param collection The collection to iterate over.
		* @param callback The function called per iteration.
		* @param accumulator Initial value of the accumulator.
		* @param thisArg The this binding of callback.
		* @return The accumulated value.
		**/
		reduceRight<T, TResult>(
			collection: Collection<T>,
			callback: MemoIterator<T, TResult>,
			accumulator: TResult,
			thisArg?: any): TResult;

        /**
        * @see _.reduceRight
        **/
		reduceRight<T, TResult>(
			collection: Collection<T>,
			callback: MemoIterator<T, TResult>,
			thisArg?: any): TResult;

			/**
			* @see _.reduceRight
			**/
			foldr<T, TResult>(
				collection: Collection<T>,
				callback: MemoIterator<T, TResult>,
				accumulator: TResult,
				thisArg?: any): TResult;

			/**
			* @see _.reduceRight
			**/
			foldr<T, TResult>(
				collection: Collection<T>,
				callback: MemoIterator<T, TResult>,
				thisArg?: any): TResult;
	}

	//_.reject
	interface LoDashStatic {
		/**
		* The opposite of _.filter this method returns the elements of a collection that 
		* the callback does not return truey for.
		*
		* If a property name is provided for callback the created "_.pluck" style callback 
		* will return the property value of the given element.
		*
		* If an object is provided for callback the created "_.where" style callback will 
		* return true for elements that have the properties of the given object, else false.
		* @param collection The collection to iterate over.
		* @param callback The function called per iteration.
		* @param thisArg The this binding of callback.
		* @return A new array of elements that failed the callback check.
		**/
		reject<T>(
			collection: Collection<T>,
			callback: ListIterator<T, boolean>,
			thisArg?: any): T[];

		/**
		* @see _.reject
		* @param pluckValue _.pluck style callback
		**/
		reject<T>(
			collection: Collection<T>,
			pluckValue: string): T[];

		/**
		* @see _.reject
		* @param whereValue _.where style callback
		**/
		reject<W, T extends W>(
			collection: Collection<T>,
			whereValue: W): T[];
	}

	//_.sample
	interface LoDashStatic {
		/**
		* Retrieves a random element or n random elements from a collection.
		* @param collection The collection to sample.
		* @return Returns the random sample(s) of collection.
		**/
		sample<T>(collection: Collection<T>): T;

		/**
		* @see _.sample
		* @param n The number of elements to sample.
		**/
		sample<T>(collection: Collection<T>, n: number): T[];
	}

	//_.shuffle
	interface LoDashStatic {
		/**
		* Creates an array of shuffled values, using a version of the Fisher-Yates shuffle. 
		* See http://en.wikipedia.org/wiki/Fisher-Yates_shuffle.
		* @param collection The collection to shuffle.
		* @return Returns a new shuffled collection.
		**/
		shuffle<T>(collection: Collection<T>): T[];
	}

	//_.size
	interface LoDashStatic {
		/**
		* Gets the size of the collection by returning collection.length for arrays and array-like 
		* objects or the number of own enumerable properties for objects.
		* @param collection The collection to inspect.
		* @return collection.length
		**/
		size<T>(collection: List<T>): number;

		/**
		* @see _.size
		* @param object The object to inspect
		* @return The number of own enumerable properties.
		**/
		size<T extends {}>(object: T): number;

		/**
		* @see _.size
		* @param aString The string to inspect
		* @return The length of aString
		**/
		size(aString: string): number;
	}

	//_.some
	interface LoDashStatic {
		/**
		* Checks if the callback returns a truey value for any element of a collection. The function 
		* returns as soon as it finds a passing value and does not iterate over the entire collection. 
		* The callback is bound to thisArg and invoked with three arguments; (value, index|key, collection).
		*
		* If a property name is provided for callback the created "_.pluck" style callback will return 
		* the property value of the given element.
		*
		* If an object is provided for callback the created "_.where" style callback will return true for 
		* elements that have the properties of the given object, else false.
		* @param collection The collection to iterate over.
		* @param callback The function called per iteration.
		* @param thisArg The this binding of callback.
		* @return True if any element passed the callback check, else false.
		**/
		some<T>(
			collection: Collection<T>,
			callback?: ListIterator<T, boolean>,
			thisArg?: any): boolean;

		/**
		* @see _.some
		* @param pluckValue _.pluck style callback
		**/
		some<T>(
			collection: Collection<T>,
			pluckValue: string): boolean;

		/**
		* @see _.some
		* @param whereValue _.where style callback
		**/
		some<W, T extends W>(
			collection: Collection<T>,
			whereValue: W): boolean;

			/**
			* @see _.some
			**/
			any<T>(
				collection: Collection<T>,
				callback?: ListIterator<T, boolean>,
				thisArg?: any): boolean;

			/**
			* @see _.some
			* @param pluckValue _.pluck style callback
			**/
			any<T>(
				collection: Collection<T>,
				pluckValue: string): boolean;

			/**
			* @see _.some
			* @param whereValue _.where style callback
			**/
			any<W, T extends W>(
				collection: Collection<T>,
				whereValue: W): boolean;
	}

	//_.sortBy
	interface LoDashStatic {
		/**
		* Creates an array of elements, sorted in ascending order by the results of running each 
		* element in a collection through the callback. This method performs a stable sort, that 
		* is, it will preserve the original sort order of equal elements. The callback is bound 
		* to thisArg and invoked with three arguments; (value, index|key, collection).
		*
		* If a property name is provided for callback the created "_.pluck" style callback will 
		* return the property value of the given element.
		*
		* If an object is provided for callback the created "_.where" style callback will return 
		* true for elements that have the properties of the given object, else false.
		* @param collection The collection to iterate over.
		* @param callback The function called per iteration.
		* @param thisArg The this binding of callback.
		* @return A new array of sorted elements.
		**/
		sortBy<T, TSort>(
			collection: List<T>,
			callback?: ListIterator<T, TSort>,
			thisArg?: any): T[];

		/**
		* @see _.sortBy
		* @param pluckValue _.pluck style callback
		**/
		sortBy<T>(
			collection: List<T>,
			pluckValue: string): T[];

		/**
		* @see _.sortBy
		* @param whereValue _.where style callback
		**/
		sortBy<W, T extends W>(
			collection: List<T>,
			whereValue: W): T[];
	}

	//_.toArray
	interface LoDashStatic {
		/**
		* Converts the collection to an array.
		* @param collection The collection to convert.
		* @return The new converted array.
		**/
		toArray<T>(collection: Collection<T>): T[];
	}

	//_.where
	interface LoDashStatic {
		/**
		* Performs a deep comparison of each element in a collection to the given properties 
		* object, returning an array of all elements that have equivalent property values.
		* @param collection The collection to iterate over.
		* @param properties The object of property values to filter by.
		* @return A new array of elements that have the given properties.
		**/
		where<T, U extends {}>(
			list: Collection<T>,
			properties: U): T[];
	}

	/*************
	 * Functions *
	 *************/

	//_.after
	interface LoDashStatic {
		/**
		* Creates a function that executes func, with the this binding and arguments of the 
		* created function, only after being called n times.
		* @param n The number of times the function must be called before func is executed.
		* @param func The function to restrict.
		* @return The new restricted function.
		**/
		after(
			n: number,
			func: Function): Function;			
	}

	interface LoDashWrapper<T> {
		/**
		* @see _.after
		**/
		after(func: Function): LoDashObjectWrapper<Function>;
	}

	//_.bind
	interface LoDashStatic {
		/**
		* Creates a function that, when called, invokes func with the this binding of thisArg 
		* and prepends any additional bind arguments to those provided to the bound function.
		* @param func The function to bind.
		* @param thisArg The this binding of func.
		* @param args Arguments to be partially applied.
		* @return The new bound function.
		**/
		bind(
			func: Function,
			thisArg: any,
			...args: any[]): () => any;			
	}

	interface LoDashObjectWrapper<T> {
		/**
		* @see _.bind
		**/
		bind(
			thisArg: any,
			...args: any[]): LoDashObjectWrapper<() => any>;
	}

	//_.bindAll
	interface LoDashStatic {
		/**
		* Binds methods of an object to the object itself, overwriting the existing method. Method 
		* names may be specified as individual arguments or as arrays of method names. If no method 
		* names are provided all the function properties of object will be bound.
		* @param object The object to bind and assign the bound methods to.
		* @param methodNames The object method names to bind, specified as individual method names 
		* or arrays of method names.
		* @return object
		**/
		bindAll<T>(
			object: T,
			...methodNames: string[]): T;			
	}

	interface LoDashObjectWrapper<T> {
		/**
		* @see _.bindAll
		**/
		bindAll<T>(...methodNames: string[]): LoDashWrapper<T>;
	}

	//_.bindKey
	interface LoDashStatic {
		/**
		* Creates a function that, when called, invokes the method at object[key] and prepends any 
		* additional bindKey arguments to those provided to the bound function. This method differs 
		* from _.bind by allowing bound functions to reference methods that will be redefined or don't 
		* yet exist. See http://michaux.ca/articles/lazy-function-definition-pattern.
		* @param object The object the method belongs to.
		* @param key The key of the method.
		* @param args Arguments to be partially applied.
		* @return The new bound function.
		**/
		bindKey<T>(
			object: T,
			key: string,
			...args: any[]): Function;			
	}

	interface LoDashObjectWrapper<T> {
		/**
		* @see _.bindKey
		**/
		bindKey(
			key: string,
			...args: any[]): LoDashObjectWrapper<Function>;
	}

	//_.compose
	interface LoDashStatic {
		/**
		* Creates a function that is the composition of the provided functions, where each function 
		* consumes the return value of the function that follows. For example, composing the functions 
		* f(), g(), and h() produces f(g(h())). Each function is executed with the this binding of the 
		* composed function.
		* @param funcs Functions to compose.
		* @return The new composed function.
		**/
		compose(...funcs: Function[]): Function;	
	}

	interface LoDashObjectWrapper<T> {
		/**
		* @see _.compose
		**/
		compose(...funcs: Function[]): LoDashObjectWrapper<Function>;
	}

	//_.createCallback
	interface LoDashStatic {
		/**
		* Produces a callback bound to an optional thisArg. If func is a property name the created 
		* callback will return the property value for a given element. If func is an object the created 
		* callback will return true for elements that contain the equivalent object properties, 
		* otherwise it will return false.
		* @param func The value to convert to a callback.
		* @param thisArg The this binding of the created callback.
		* @param argCount The number of arguments the callback accepts.
		* @return A callback function.
		**/
		createCallback(
			func: string,
			thisArg?: any,
			argCount?: number): () => any;

		/**
		* @see _.createCallback
		**/
		createCallback(
			func: Dictionary<any>,
			thisArg?: any,
			argCount?: number): () => boolean;			
	}

	interface LoDashWrapper<T> {
		/**
		* @see _.createCallback
		**/
		createCallback(
			thisArg?: any,
			argCount?: number): LoDashObjectWrapper<() => any>;
	}

	interface LoDashObjectWrapper<T> {
		/**
		* @see _.createCallback
		**/
		createCallback(
			thisArg?: any,
			argCount?: number): LoDashObjectWrapper<() => any>;
	}

	//_.curry
	interface LoDashStatic {
		/**
		* Creates a function which accepts one or more arguments of func that when invoked either 
		* executes func returning its result, if all func arguments have been provided, or returns 
		* a function that accepts one or more of the remaining func arguments, and so on. The arity 
		* of func can be specified if func.length is not sufficient.
		* @param func The function to curry.
		* @param arity The arity of func.
		* @return The new curried function.
		**/
		curry(
			func: Function,
			arity?: number): Function;	
	}

	interface LoDashObjectWrapper<T> {
		/**
		* @see _.curry
		**/
		curry(arity?: number): LoDashObjectWrapper<Function>;
	}

	//_.debounce
	interface LoDashStatic {
		/**
		* Creates a function that will delay the execution of func until after wait milliseconds have 
		* elapsed since the last time it was invoked. Provide an options object to indicate that func 
		* should be invoked on the leading and/or trailing edge of the wait timeout. Subsequent calls 
		* to the debounced function will return the result of the last func call.
		*
		* Note: If leading and trailing options are true func will be called on the trailing edge of 
		* the timeout only if the the debounced function is invoked more than once during the wait 
		* timeout.
		* @param func The function to debounce.
		* @param wait The number of milliseconds to delay.
		* @param options The options object.
		* @param options.leading Specify execution on the leading edge of the timeout.
		* @param options.maxWait The maximum time func is allowed to be delayed before it’s called.
		* @param options.trailing Specify execution on the trailing edge of the timeout.
		* @return The new debounced function.
		**/
		debounce<T extends Function>(
			func: T,
			wait: number,
			options?: DebounceSettings): T;			
	}

	interface LoDashObjectWrapper<T> {
		/**
		* @see _.debounce
		**/
		debounce(
			wait: number,
			options?: DebounceSettings): LoDashObjectWrapper<Function>;
	}

	interface DebounceSettings {
		/**
		* Specify execution on the leading edge of the timeout.
		**/
		leading?: boolean;
		
		/**
		* The maximum time func is allowed to be delayed before it’s called.
		**/
		maxWait?: number;

		/**
		* Specify execution on the trailing edge of the timeout.
		**/
		trailing?: boolean;
	}

	//_.defer
	interface LoDashStatic {
		/**
		* Defers executing the func function until the current call stack has cleared. Additional 
		* arguments will be provided to func when it is invoked.
		* @param func The function to defer.
		* @param args Arguments to invoke the function with.
		* @return The timer id.
		**/
		defer(
			func: Function,
			...args: any[]): number;			
	}

	interface LoDashObjectWrapper<T> {
		/**
		* @see _.defer
		**/
		defer(...args: any[]): LoDashWrapper<number>;
	}

	//_.delay
	interface LoDashStatic {
		/**
		* Executes the func function after wait milliseconds. Additional arguments will be provided 
		* to func when it is invoked.
		* @param func The function to delay.
		* @param wait The number of milliseconds to delay execution.
		* @param args Arguments to invoke the function with.
		* @return The timer id.
		**/
		delay(
			func: Function,
			wait: number,
			...args: any[]): number;			
	}

	interface LoDashObjectWrapper<T> {
		/**
		* @see _.delay
		**/
		delay(
			wait: number,
			...args: any[]): LoDashWrapper<number>;
	}

	//_.memoize
	interface LoDashStatic {
		/**
		* Creates a function that memoizes the result of func. If resolver is provided it will be 
		* used to determine the cache key for storing the result based on the arguments provided to 
		* the memoized function. By default, the first argument provided to the memoized function is 
		* used as the cache key. The func is executed with the this binding of the memoized function. 
		* The result cache is exposed as the cache property on the memoized function.
		* @param func Computationally expensive function that will now memoized results.
		* @param resolver Hash function for storing the result of `fn`.
		* @return Returns the new memoizing function.
		**/
        memoize<T extends Function>(
			func: T,
			resolver?: Function): T;
	}

	//_.once
	interface LoDashStatic {
		/**
		* Creates a function that is restricted to execute func once. Repeat calls to the function 
		* will return the value of the first call. The func is executed with the this binding of the 
		* created function.
		* @param func Function to only execute once.
		* @return The new restricted function.
		**/
        once<T extends Function>(func: T): T;
	}

	//_.partial
	interface LoDashStatic {
		/**
		* Creates a function that, when called, invokes func with any additional partial arguments 
		* prepended to those provided to the new function. This method is similar to _.bind except 
		* it does not alter the this binding.
		* @param func The function to partially apply arguments to.
		* @param args Arguments to be partially applied.
		* @return The new partially applied function.
		**/
		partial(
			func: Function,
			...args: any[]): Function;
	}

	//_.partialRight
	interface LoDashStatic {
		/**
		* This method is like _.partial except that partial arguments are appended to those provided 
		* to the new function.
		* @param func The function to partially apply arguments to.
		* @param args Arguments to be partially applied.
		* @return The new partially applied function.
		**/
		partialRight(
			func: Function,
			...args: any[]): Function;
	}

	//_.throttle
	interface LoDashStatic {
		/**
		* Creates a function that, when executed, will only call the func function at most once per 
		* every wait milliseconds. Provide an options object to indicate that func should be invoked 
		* on the leading and/or trailing edge of the wait timeout. Subsequent calls to the throttled 
		* function will return the result of the last func call.
		*
		* Note: If leading and trailing options are true func will be called on the trailing edge of 
		* the timeout only if the the throttled function is invoked more than once during the wait timeout.
		* @param func The function to throttle.
		* @param wait The number of milliseconds to throttle executions to.
		* @param options The options object.
		* @param options.leading Specify execution on the leading edge of the timeout.
		* @param options.trailing Specify execution on the trailing edge of the timeout.
		* @return The new throttled function.
		**/
        throttle<T extends Function>(
			func: T,
			wait: number,
			options?: ThrottleSettings): T;
	}

	interface ThrottleSettings {

		/**
		* If you'd like to disable the leading-edge call, pass this as false.
		**/
		leading?: boolean;

		/**
		* If you'd like to disable the execution on the trailing-edge, pass false.
		**/
		trailing?: boolean;
	}

	//_.wrap
	interface LoDashStatic {
		/**
		* Creates a function that provides value to the wrapper function as its first argument. 
		* Additional arguments provided to the function are appended to those provided to the 
		* wrapper function. The wrapper is executed with the this binding of the created function.
		* @param value The value to wrap.
		* @param wrapper The wrapper function.
		* @return The new function.
		**/
		wrap(
			value: any,
			wrapper: (func: Function, ...args: any[]) => any): Function;
	}

	/*************
	 * Objects   *
	 *************/

	//_.assign
	interface LoDashStatic {
		/**
		* Assigns own enumerable properties of source object(s) to the destination object. Subsequent 
		* sources will overwrite property assignments of previous sources. If a callback is provided 
		* it will be executed to produce the assigned values. The callback is bound to thisArg and 
		* invoked with two arguments; (objectValue, sourceValue).
		* @param object The destination object.
		* @param s1-8 The source object(s)
		* @param callback The function to customize merging properties.
		* @param thisArg The this binding of callback.
		* @return The destination object.
		**/
        assign<P, T extends P, S1 extends P, Value, Result extends P>(
            object: T,
            s1: S1,
			callback?: (objectValue: Value, sourceValue: Value) => Value,
            thisArg?: any): Result;

		/**
		* @see _.assign
		**/
        assign<P, T extends P, S1 extends P, S2 extends P, Value, Result extends P>(
            object: T,
            s1: S1,
            s2: S2,
			callback?: (objectValue: Value, sourceValue: Value) => Value,
            thisArg?: any): Result;

		/**
		* @see _.assign
		**/
        assign<P, T extends P, S1 extends P, S2 extends P, S3 extends P, Value, Result extends P>(
            object: T,
            s1: S1,
            s2: S2,
            s3: S3,
			callback?: (objectValue: Value, sourceValue: Value) => Value,
            thisArg?: any): Result;

		/**
		* @see _.assign
		**/
        assign<P, T extends P, S1 extends P, S2 extends P, S3 extends P, S4 extends P, Value, Result extends P>(
            object: T,
            s1: S1,
            s2: S2,
            s3: S3,
            s4: S4,
			callback?: (objectValue: Value, sourceValue: Value) => Value,
            thisArg?: any): Result;

		/**
		* @see _.assign
		**/
	extend<P, T extends P, S1 extends P, Value, Result extends P>(
            object: T,
            s1: S1,
			callback?: (objectValue: Value, sourceValue: Value) => Value,
            thisArg?: any): Result;

		/**
		* @see _.assign
		**/
        extend<P, T extends P, S1 extends P, S2 extends P, Value, Result extends P>(
            object: T,
            s1: S1,
            s2: S2,
			callback?: (objectValue: Value, sourceValue: Value) => Value,
            thisArg?: any): Result;

		/**
		* @see _.assign
		**/
        extend<P, T extends P, S1 extends P, S2 extends P, S3 extends P, Value, Result extends P>(
            object: T,
            s1: S1,
            s2: S2,
            s3: S3,
			callback?: (objectValue: Value, sourceValue: Value) => Value,
            thisArg?: any): Result;

		/**
		* @see _.assign
		**/
        extend<P, T extends P, S1 extends P, S2 extends P, S3 extends P, S4 extends P, Value, Result extends P>(
            object: T,
            s1: S1,
            s2: S2,
            s3: S3,
            s4: S4,
			callback?: (objectValue: Value, sourceValue: Value) => Value,
            thisArg?: any): Result;
	}

	interface LoDashObjectWrapper<T> {
		/**
		* @see _.assign
		**/
		assign<S1, Value, TResult>(
			s1: S1,
			callback?: (objectValue: Value, sourceValue: Value) => Value,
			thisArg?: any): TResult;

		/**
		* @see _.assign
		**/
		assign<S1, S2, Value, TResult>(
			s1: S1,
			s2: S2,
			callback?: (objectValue: Value, sourceValue: Value) => Value,
			thisArg?: any): TResult;
		/**
		* @see _.assign
		**/
		assign<S1, S2, S3, Value, TResult>(
			s1: S1,
			s2: S2,
			s3: S3,
			callback?: (objectValue: Value, sourceValue: Value) => Value,
			thisArg?: any): TResult;
		/**
		* @see _.assign
		**/
		assign<S1, S2, S3, S4, Value, TResult>(
			s1: S1,
			s2: S2,
			s3: S3,
			s4: S4,
			callback?: (objectValue: Value, sourceValue: Value) => Value,
			thisArg?: any): TResult;
		/**
		* @see _.assign
		**/
		assign<S1, S2, S3, S4, S5, Value, TResult>(
			s1: S1,
			s2: S2,
			s3: S3,
			s4: S4,
			s5: S5,
			callback?: (objectValue: Value, sourceValue: Value) => Value,
			thisArg?: any): TResult;

          /**
          * @see _.assign
          **/
          extend<S1, Value, TResult>(
              s1: S1,
              callback?: (objectValue: Value, sourceValue: Value) => Value,
              thisArg?: any): TResult;

          /**
          * @see _.assign
          **/
          extend<S1, S2, Value, TResult>(
              s1: S1,
              s2: S2,
              callback?: (objectValue: Value, sourceValue: Value) => Value,
              thisArg?: any): TResult;
          /**
          * @see _.assign
          **/
          extend<S1, S2, S3, Value, TResult>(
              s1: S1,
              s2: S2,
              s3: S3,
              callback?: (objectValue: Value, sourceValue: Value) => Value,
              thisArg?: any): TResult;
          /**
          * @see _.assign
          **/
          extend<S1, S2, S3, S4, Value, TResult>(
              s1: S1,
              s2: S2,
              s3: S3,
              s4: S4,
              callback?: (objectValue: Value, sourceValue: Value) => Value,
              thisArg?: any): TResult;
          /**
          * @see _.assign
          **/
          extend<S1, S2, S3, S4, S5, Value, TResult>(
              s1: S1,
              s2: S2,
              s3: S3,
              s4: S4,
              s5: S5,
              callback?: (objectValue: Value, sourceValue: Value) => Value,
              thisArg?: any): TResult;

	}

	//_.clone
	interface LoDashStatic {
		/**
		* Creates a clone of value. If deep is true nested objects will also be cloned, otherwise 
		* they will be assigned by reference. If a callback is provided it will be executed to produce 
		* the cloned values. If the callback returns undefined cloning will be handled by the method 
		* instead. The callback is bound to thisArg and invoked with one argument; (value).
		* @param value The value to clone.
		* @param deep Specify a deep clone.
		* @param callback The function to customize cloning values.
		* @param thisArg The this binding of callback.
		* @return The cloned value.
		**/
		clone<T>(
			value: T,
			deep?: boolean,
			callback?: (value: any) => any,
			thisArg?: any): T;
	}

	//_.cloneDeep
	interface LoDashStatic {
		/**
		* Creates a deep clone of value. If a callback is provided it will be executed to produce the 
		* cloned values. If the callback returns undefined cloning will be handled by the method instead. 
		* The callback is bound to thisArg and invoked with one argument; (value).
		*
		* Note: This method is loosely based on the structured clone algorithm. Functions and DOM nodes 
		* are not cloned. The enumerable properties of arguments objects and objects created by constructors 
		* other than Object are cloned to plain Object objects. 
		* See http://www.w3.org/TR/html5/infrastructure.html#internal-structured-cloning-algorithm.
		* @param value The value to clone.
		* @param callback The function to customize cloning values.
		* @param thisArg The this binding of callback.
		* @return The cloned value.
		**/
		cloneDeep<T>(
			value: T,
			callback?: (value: any) => any,
			thisArg?: any): T;
	}

	//_.defaults
	interface LoDashStatic {
		/**
		* Assigns own enumerable properties of source object(s) to the destination object for all 
		* destination properties that resolve to undefined. Once a property is set, additional defaults 
		* of the same property will be ignored.
		* @param object The destination object.
		* @param sources The source objects.
		* @return The destination object.
		**/
		defaults<T, TResult>(
			object: T,
			...sources: any[]): TResult;	
	}

	interface LoDashObjectWrapper<T> {
		/**
		* @see _.defaults
		**/
		defaults<T, TResult>(...sources: any[]): LoDashObjectWrapper<TResult>
	}

	//_.findKey
	interface LoDashStatic {
		/**
		* This method is like _.findIndex except that it returns the key of the first element that 
		* passes the callback check, instead of the element itself.
		* @param object The object to search.
		* @param callback The function called per iteration.
		* @param thisArg The this binding of callback.
		* @return The key of the found element, else undefined.
		**/
		findKey(
			object: any,
			callback: (value: any) => boolean,
			thisArg?: any): string;

		/**
		* @see _.findKey
		* @param pluckValue _.pluck style callback
		**/
		findKey(
			object: any,
			pluckValue: string): string;

		/**
		* @see _.findKey
		* @param whereValue _.where style callback
		**/
        findKey<W extends Dictionary<any>, T extends W>(
			object: T,
			whereValue: W): string;
	}

	//_.findLastKey
	interface LoDashStatic {
		/**
		* This method is like _.findKey except that it iterates over elements of a collection in the opposite order.
		* @param object The object to search.
		* @param callback The function called per iteration.
		* @param thisArg The this binding of callback.
		* @return The key of the found element, else undefined.
		**/
		findLastKey(
			object: any,
			callback: (value: any) => boolean,
			thisArg?: any): string;

		/**
		* @see _.findLastKey
		* @param pluckValue _.pluck style callback
		**/
		findLastKey(
			object: any,
			pluckValue: string): string;

		/**
		* @see _.findLastKey
		* @param whereValue _.where style callback
		**/
        findLastKey<W extends Dictionary<any>, T extends W>(
			object: T,
			whereValue: W): string;
	}

	//_.forIn
	interface LoDashStatic {
		/**
		* Iterates over own and inherited enumerable properties of an object, executing the callback for 
		* each property. The callback is bound to thisArg and invoked with three arguments; (value, key, 
		* object). Callbacks may exit iteration early by explicitly returning false.
		* @param object The object to iterate over.
		* @param callback The function called per iteration.
		* @param thisArg The this binding of callback.
		* @return object
		**/
		forIn<T>(
			object: Dictionary<T>,
			callback?: ObjectIterator<T, void>,
			thisArg?: any): Dictionary<T>;
	}

	interface LoDashObjectWrapper {
		/**
		* @see _.forIn
		**/
		forIn<T extends {}>(
			callback: ObjectIterator<T, void>,
			thisArg?: any): _.LoDashObjectWrapper<T>;
	}

	//_.forInRight
	interface LoDashStatic {
		/**
		* This method is like _.forIn except that it iterates over elements of a collection in the 
		* opposite order.
		* @param object The object to iterate over.
		* @param callback The function called per iteration.
		* @param thisArg The this binding of callback.
		* @return object
		**/
		forInRight<T extends {}>(
			object: Dictionary<T>,
			callback?: ObjectIterator<T, void>,
			thisArg?: any): Dictionary<T>;
	}

	interface LoDashObjectWrapper {
		/**
		* @see _.forInRight
		**/
		forInRight<T extends {}>(
			callback: ObjectIterator<T, void>,
			thisArg?: any): _.LoDashObjectWrapper<T>;
	}

	//_.forOwn
	interface LoDashStatic {
		/**
		* Iterates over own enumerable properties of an object, executing the callback for each 
		* property. The callback is bound to thisArg and invoked with three arguments; (value, key, 
		* object). Callbacks may exit iteration early by explicitly returning false.
		* @param object The object to iterate over.
		* @param callback The function called per iteration.
		* @param thisArg The this binding of callback.
		* @return object
		**/
		forOwn<T extends {}>(
			object: Dictionary<T>,
			callback?: ObjectIterator<T, void>,
			thisArg?: any): Dictionary<T>;
	}

	interface LoDashObjectWrapper {
		/**
		* @see _.forOwn
		**/
		forOwn<T extends {}>(
			callback: ObjectIterator<T, void>,
			thisArg?: any): _.LoDashObjectWrapper<T>;
	}

	//_.forOwnRight
	interface LoDashStatic {
		/**
		* This method is like _.forOwn except that it iterates over elements of a collection in the 
		* opposite order.
		* @param object The object to iterate over.
		* @param callback The function called per iteration.
		* @param thisArg The this binding of callback.
		* @return object
		**/
		forOwnRight<T extends {}>(
			object: Dictionary<T>,
			callback?: ObjectIterator<T, void>,
			thisArg?: any): Dictionary<T>;
	}

	interface LoDashObjectWrapper {
		/**
		* @see _.forOwnRight
		**/
		forOwnRight<T extends {}>(
			callback: ObjectIterator<T, void>,
			thisArg?: any): _.LoDashObjectWrapper<T>;
	}

	//_.functions
	interface LoDashStatic {
		/**
		* Creates a sorted array of property names of all enumerable properties, own and inherited, of 
		* object that have function values.
		* @param object The object to inspect.
		* @return An array of property names that have function values.
		**/
		functions(object: any): string[];

			/**
			* @see _functions
			**/
			methods(object: any): string[];
	}

	interface LoDashObjectWrapper {
		/**
		* @see _.functions
		**/
		functions(): _.LoDashArrayWrapper<string>;

			/**
			* @see _.functions
			**/
			methods(): _.LoDashArrayWrapper<string>;
	}

	//_.has
	interface LoDashStatic {
		/**
		* Checks if the specified object property exists and is a direct property, instead of an 
		* inherited property.
		* @param object The object to check.
		* @param property The property to check for.
		* @return True if key is a direct property, else false.
		**/
		has(object: any, property: string): boolean;
	}

	//_.invert
	interface LoDashStatic {
		/**
		* Creates an object composed of the inverted keys and values of the given object.
		* @param object The object to invert.
		* @return The created inverted object.
		**/
		invert(object: any): any;
	}

	//_.isArguments
	interface LoDashStatic {
		/**
		* Checks if value is an arguments object.
		* @param value The value to check.
		* @return True if the value is an arguments object, else false.
		**/
		isArguments(value: any): boolean;
	}

	//_.isArray
	interface LoDashStatic {
		/**
		* Checks if value is an array.
		* @param value The value to check.
		* @return True if the value is an array, else false.
		**/
		isArray(value: any): boolean;
	}

	//_.isBoolean
	interface LoDashStatic {
		/**
		* Checks if value is a boolean value.
		* @param value The value to check.
		* @return True if the value is a boolean value, else false.
		**/
		isBoolean(value: any): boolean;
	}

	//_.isDate
	interface LoDashStatic {
		/**
		* Checks if value is a date.
		* @param value The value to check.
		* @return True if the value is a date, else false.
		**/
		isDate(value: any): boolean;
	}

	//_.isElement
	interface LoDashStatic {
		/**
		* Checks if value is a DOM element.
		* @param value The value to check.
		* @return True if the value is a DOM element, else false.
		**/
		isElement(value: any): boolean;
	}

	//_.isEmpty
	interface LoDashStatic {
		/**
		* Checks if value is empty. Arrays, strings, or arguments objects with a length of 0 and objects 
		* with no own enumerable properties are considered "empty".
		* @param value The value to inspect.
		* @return True if the value is empty, else false.
		**/
		isEmpty(value: any[]): boolean;

		/**
		* @see _.isEmpty
		**/
		isEmpty(value: Dictionary<any>): boolean;

		/**
		* @see _.isEmpty
		**/
		isEmpty(value: string): boolean;
		
		/**
		* @see _.isEmpty
		**/
		isEmpty(value: any): boolean;
	}

	//_.isEqual
	interface LoDashStatic {
		/**
		* Performs a deep comparison between two values to determine if they are equivalent to each 
		* other. If a callback is provided it will be executed to compare values. If the callback 
		* returns undefined comparisons will be handled by the method instead. The callback is bound to 
		* thisArg and invoked with two arguments; (a, b).
		* @param a The value to compare.
		* @param b The other value to compare.
		* @param callback The function to customize comparing values.
		* @param thisArg The this binding of callback.
		* @return True if the values are equivalent, else false.
		**/
		isEqual(
			a: any,
			b: any,
			callback?: (a: any, b: any) => boolean,
			thisArg?: any): boolean;
	}

	//_.isFinite
	interface LoDashStatic {
		/**
		* Checks if value is, or can be coerced to, a finite number.
		*
		* Note: This is not the same as native isFinite which will return true for booleans and empty 
		* strings. See http://es5.github.io/#x15.1.2.5.
		* @param value The value to check.
		* @return True if the value is finite, else false.
		**/
		isFinite(value: any): boolean;
	}

	//_.isFunction
	interface LoDashStatic {
		/**
		* Checks if value is a function.
		* @param value The value to check.
		* @return True if the value is a function, else false.
		**/
		isFunction(value: any): boolean;
	}

	//_.isNaN
	interface LoDashStatic {
		/**
		* Checks if value is NaN.
		*
		* Note: This is not the same as native isNaN which will return true for undefined and other 
		* non-numeric values. See http://es5.github.io/#x15.1.2.4.
		* @param value The value to check.
		* @return True if the value is NaN, else false.
		**/
		isNaN(value: any): boolean;
	}

	//_.isNull
	interface LoDashStatic {
		/**
		* Checks if value is null.
		* @param value The value to check.
		* @return True if the value is null, else false.
		**/
		isNull(value: any): boolean;
	}

	//_.isNumber
	interface LoDashStatic {
		/**
		* Checks if value is a number.
		*
		* Note: NaN is considered a number. See http://es5.github.io/#x8.5.
		* @param value The value to check.
		* @return True if the value is a number, else false.
		**/
		isNumber(value: any): boolean;
	}

	//_.isObject
	interface LoDashStatic {
		/**
		* Checks if value is the language type of Object. (e.g. arrays, functions, objects, regexes, 
		* new Number(0), and new String(''))
		* @param value The value to check.
		* @return True if the value is an object, else false.
		**/
		isObject(value: any): boolean;
	}

	//_.isPlainObject
	interface LoDashStatic {
		/**
		* Checks if value is an object created by the Object constructor.
		* @param value The value to check.
		* @return True if value is a plain object, else false.
		**/
		isPlainObject(value: any): boolean;
	}

	//_.isRegExp
	interface LoDashStatic {
		/**
		* Checks if value is a regular expression.
		* @param value The value to check.
		* @return True if the value is a regular expression, else false.
		**/
		isRegExp(value: any): boolean;
	}

	//_.isString
	interface LoDashStatic {
		/**
		* Checks if value is a string.
		* @param value The value to check.
		* @return True if the value is a string, else false.
		**/
		isString(value: any): boolean;
	}

	//_.isUndefined
	interface LoDashStatic {
		/**
		* Checks if value is undefined.
		* @param value The value to check.
		* @return True if the value is undefined, else false.
		**/
		isUndefined(value: any): boolean;
	}

	//_.keys
	interface LoDashStatic {
		/**
		* Creates an array composed of the own enumerable property names of an object.
		* @param object The object to inspect.
		* @return An array of property names.
		**/
		keys(object: any): string[];
	}

	//_.merge
	interface LoDashStatic {
		/**
		* Recursively merges own enumerable properties of the source object(s), that don't resolve 
		* to undefined into the destination object. Subsequent sources will overwrite property 
		* assignments of previous sources. If a callback is provided it will be executed to produce 
		* the merged values of the destination and source properties. If the callback returns undefined 
		* merging will be handled by the method instead. The callback is bound to thisArg and invoked 
		* with two arguments; (objectValue, sourceValue).
		* @param object The destination object.
		* @param s1-8 The source object(s)
		* @param callback The function to customize merging properties.
		* @param thisArg The this binding of callback.
		* @return The destination object.
		**/
        merge<P, T extends P, S1 extends P, Value, Result extends P>(
            object: T,
            s1: S1,
			callback?: (objectValue: Value, sourceValue: Value) => Value,
            thisArg?: any): Result;

		/**
		* @see _.merge
		**/
        merge<P, T extends P, S1 extends P, S2 extends P, Value, Result extends P>(
            object: T,
            s1: S1,
            s2: S2,
			callback?: (objectValue: Value, sourceValue: Value) => Value,
            thisArg?: any): Result;

		/**
		* @see _.merge
		**/
        merge<P, T extends P, S1 extends P, S2 extends P, S3 extends P, Value, Result extends P>(
            object: T,
            s1: S1,
            s2: S2,
            s3: S3,
			callback?: (objectValue: Value, sourceValue: Value) => Value,
            thisArg?: any): Result;

		/**
		* @see _.merge
		**/
        merge<P, T extends P, S1 extends P, S2 extends P, S3 extends P, S4 extends P, Value, Result extends P>(
            object: T,
            s1: S1,
            s2: S2,
            s3: S3,
            s4: S4,
			callback?: (objectValue: Value, sourceValue: Value) => Value,
            thisArg?: any): Result;
	}

	//_.omit
	interface LoDashStatic {
		/**
		* Creates a shallow clone of object excluding the specified properties. Property names may be 
		* specified as individual arguments or as arrays of property names. If a callback is provided 
		* it will be executed for each property of object omitting the properties the callback returns 
		* truey for. The callback is bound to thisArg and invoked with three arguments; (value, key, 
		* object).
		* @param object The source object.
		* @param keys The properties to omit.
		* @return An object without the omitted properties.
		**/
        omit<Omitted, T extends Omitted>(
			object: T,
			...keys: string[]): Omitted;

		/**
		* @see _.omit
		**/
		omit<Omitted, T extends Omitted>(
			object: T,
			keys: string[]): Omitted;

		/**
		* @see _.omit
		**/
		omit<Omitted, T extends Omitted>(
			object: T,
			callback: ObjectIterator<any, boolean>,
			thisArg?: any): Omitted;
	}

	//_.pairs
	interface LoDashStatic {
		/**
		* Creates a two dimensional array of an object’s key-value pairs, 
		* i.e. [[key1, value1], [key2, value2]].
		* @param object The object to inspect.
		* @return Aew array of key-value pairs.
		**/
		pairs(object: any): any[][];
	}

	//_.picks
	interface LoDashStatic {
		/**
		* Creates a shallow clone of object composed of the specified properties. Property names may be 
		* specified as individual arguments or as arrays of property names. If a callback is provided 
		* it will be executed for each property of object picking the properties the callback returns 
		* truey for. The callback is bound to thisArg and invoked with three arguments; (value, key, 
		* object).
		* @param object Object to strip unwanted key/value pairs.
		* @param keys Property names to pick
		* @return An object composed of the picked properties.
		**/
        pick<Picked, T extends Picked>(
			object: T,
			...keys: string[]): Picked;

		/**
		* @see _.pick
		**/
		pick<Picked, T extends Picked>(
			object: T,
			keys: string[]): Picked;

		/**
		* @see _.pick
		**/
		pick<Picked, T extends Picked>(
			object: T,
			callback: ObjectIterator<any, boolean>,
			thisArg?: any): Picked;
	}

	//_.transform
	interface LoDashStatic {
		/**
		* An alternative to _.reduce this method transforms object to a new accumulator object which is 
		* the result of running each of its elements through a callback, with each callback execution 
		* potentially mutating the accumulator object. The callback is bound to thisArg and invoked with 
		* four arguments; (accumulator, value, key, object). Callbacks may exit iteration early by 
		* explicitly returning false.
		* @param collection The collection to iterate over.
		* @param callback The function called per iteration.
		* @param accumulator The custom accumulator value.
		* @param thisArg The this binding of callback.
		* @return The accumulated value.
		**/
		transform<T, Acc>(
			collection: Collection<T>,
			callback: MemoVoidIterator<T, Acc>,
			accumulator: Acc,
			thisArg?: any): Acc;

		/**
		* @see _.transform
		**/
		transform<T, Acc>(
			collection: Collection<T>,
			callback?: MemoVoidIterator<T, Acc>,
			thisArg?: any): Acc;
	}

	//_.values
	interface LoDashStatic {
		/**
		* Creates an array composed of the own enumerable property values of object.
		* @param object The object to inspect.
		* @return Returns an array of property values.
		**/
		values(object: any): any[];
	}

	/*************
	 * Utilities *
	 *************/
	//_.escape
	interface LoDashStatic {
		/**
		* Converts the characters &, <, >, ", and ' in string to their corresponding HTML entities.
		* @param string The string to escape.
		* @return The escaped string.
		**/
		escape(str: string): string;
	}

	//_.identity
	interface LoDashStatic {
		/**
		* This method returns the first argument provided to it.
		* @param value Any value.
		* @return value.
		**/
		identity<T>(value: T): T;
	}

	//_.mixin
	interface LoDashStatic {
		/**
		* Adds function properties of a source object to the lodash function and chainable wrapper.
		* @param object The object of function properties to add to lodash.
		**/
		mixin(object: Dictionary<(value: any) => any>): void;
	}

	//_.noConflict
	interface LoDashStatic {
		/**
		* Reverts the '_' variable to its previous value and returns a reference to the lodash function.
		* @return The lodash function.
		**/
		noConflict(): typeof _;
	}

	//_.parseInt
	interface LoDashStatic {
		/**
		* Converts the given value into an integer of the specified radix. If radix is undefined or 0 a 
		* radix of 10 is used unless the value is a hexadecimal, in which case a radix of 16 is used.
		*
		* Note: This method avoids differences in native ES3 and ES5 parseInt implementations. See 
		* http://es5.github.io/#E.
		* @param value The value to parse.
		* @param radix The radix used to interpret the value to parse.
		* @return The new integer value.
		**/
		parseInt(value: string): number;
	}

	//_.random
	interface LoDashStatic {
		/**
		* Produces a random number between min and max (inclusive). If only one argument is provided a 
		* number between 0 and the given number will be returned. If floating is truey or either min or 
		* max are floats a floating-point number will be returned instead of an integer.
		* @param max The maximum possible value.
		* @param floating Specify returning a floating-point number.
		* @return A random number.
		**/
		random(max: number, floating?: boolean): number;
	
		/**
		* @see _.random
		* @param min The minimum possible value.
		* @return A random number between `min` and `max`.
		**/
		random(min: number, max: number, floating?: boolean): number;
	}

	//_.result
	interface LoDashStatic {
		/**
		* Resolves the value of property on object. If property is a function it will be invoked with 
		* the this binding of object and its result returned, else the property value is returned. If 
		* object is falsey then undefined is returned.
		* @param object The object to inspect.
		* @param property The property to get the value of.
		* @return The resolved value.
		**/
		result(object: any, property: string): any;
	}

	//_.runInContext
	interface LoDashStatic {
		/**
		* Create a new lodash function using the given context object.
		* @param context The context object
		* @returns The lodash function.
		**/
		runInContext(context: any): typeof _;
	}

	//_.template
	interface LoDashStatic {
		/**
		* A micro-templating method that handles arbitrary delimiters, preserves whitespace, and 
		* correctly escapes quotes within interpolated code.
		*
		* Note: In the development build, _.template utilizes sourceURLs for easier debugging. See 
		* http://www.html5rocks.com/en/tutorials/developertools/sourcemaps/#toc-sourceurl
		*
		* For more information on precompiling templates see:
		* http://lodash.com/#custom-builds
		*
		* For more information on Chrome extension sandboxes see:
		* http://developer.chrome.com/stable/extensions/sandboxingEval.html
		* @param text The template text.
		* @param data The data object used to populate the text.
		* @param options The options object.
		* @param options.escape The "escape" delimiter.
		* @param options.evaluate The "evaluate" delimiter.
		* @param options.import An object to import into the template as local variables.
		* @param options.interpolate The "interpolate" delimiter.
		* @param sourceURL The sourceURL of the template’s compiled source.
		* @param variable The data object variable name.
		* @return Returns the compiled Lo-Dash HTML template or a TemplateExecutor if no data is passed.
		**/
		template(
			text: string): TemplateExecutor;
		
		/**
		* @see _.template
		**/
		template(
			text: string,
			data: any, 
			options?: TemplateSettings,
			sourceURL?: string,
			variable?: string): any /* string or TemplateExecutor*/;
	}

	interface TemplateExecutor {
		(...data: any[]): string;
		source: string;
	}
		
	//_.times
	interface LoDashStatic {
		/**
		* Executes the callback n times, returning an array of the results of each callback execution. 
		* The callback is bound to thisArg and invoked with one argument; (index).
		* @param n The number of times to execute the callback.
		* @param callback The function called per iteration.
		* @param thisArg The this binding of callback.
		**/
		times<TResult>(
			n: number, 
			callback: (num: number) => TResult, 
			context?: any): TResult[];
	}

	//_.unescape
	interface LoDashStatic {
		/**
		* The inverse of _.escape this method converts the HTML entities &amp;, <, &gt;, &quot;, and 
		* &#39; in string to their corresponding characters.
		* @param string The string to unescape.
		* @return The unescaped string.
		**/
		unescape(
			string: string): string;
	}

	//_.uniqueId
	interface LoDashStatic {
		/**
		* Generates a unique ID. If prefix is provided the ID will be appended to it.
		* @param prefix The value to prefix the ID with.
		* @return Returns the unique ID.
		**/
		uniqueId(prefix?: string): string;
	}

	interface ListIterator<T, TResult> {
		(value: T, index: number, list: T[]): TResult;
	}

	interface ObjectIterator<T, TResult> {
		(element: T, key: string, list: any): TResult;
	}

	interface MemoVoidIterator<T, TResult> {
		(prev: TResult, curr: T, indexOrKey: any, list?: T[]): void;
	}
	interface MemoIterator<T, TResult> {
		(prev: TResult, curr: T, indexOrKey: any, list?: T[]): TResult;
	}
    /*
	interface MemoListIterator<T, TResult> {
		(prev: TResult, curr: T, index: number, list?: T[]): TResult;
	}
	interface MemoObjectIterator<T, TResult> {
		(prev: TResult, curr: T, index: string, object?: Dictionary<T>): TResult;
	}
    */

	interface Collection<T> { }

	// Common interface between Arrays and jQuery objects
	interface List<T> extends Collection<T> {
		[index: number]: T;
		length: number;
	}

	interface Dictionary<T> extends Collection<T> {
		[index: string]: T;
	}
}

declare module "lodash" {
	export = _;
}
>>>>>>> 0243d567
<|MERGE_RESOLUTION|>--- conflicted
+++ resolved
@@ -1,4 +1,3 @@
-<<<<<<< HEAD
 // Type definitions for Lo-Dash
 // Project: http://lodash.com/
 // Definitions by: Brian Zengel <https://github.com/bczengel>
@@ -1920,27 +1919,27 @@
 		**/
 		map<T, TResult>(
 			callback: ListIterator<T, TResult>,
-			thisArg?: any): LoDashArrayWrapper<T>;
+			thisArg?: any): LoDashArrayWrapper<TResult>;
 
 		/**
 		* @see _.map
 		* @param pluckValue _.pluck style callback
 		**/
 		map<T, TResult>(
-			pluckValue: string): LoDashArrayWrapper<T>;
+			pluckValue: string): LoDashArrayWrapper<TResult>;
 
 			/**
 			* @see _.map
 			**/
 			collect<T, TResult>(
 				callback: ListIterator<T, TResult>,
-				thisArg?: any): LoDashArrayWrapper<T>;
+				thisArg?: any): LoDashArrayWrapper<TResult>;
 
 			/**
 			* @see _.map
 			**/
 			collect<T, TResult>(
-				pluckValue: string): LoDashArrayWrapper<T>;
+				pluckValue: string): LoDashArrayWrapper<TResult>;
 	}
 
 	interface LoDashObjectWrapper<T> {
@@ -1949,14 +1948,14 @@
 		**/
 		map<T extends {}, TResult>(
 			callback: ObjectIterator<T, TResult>,
-			thisArg?: any): LoDashObjectWrapper<T>;
+			thisArg?: any): LoDashObjectWrapper<TResult>;
 
 			/**
 			* @see _.map
 			**/
 			collect<T extends {}, TResult>(
 				callback: ObjectIterator<T, TResult>,
-				thisArg?: any): LoDashObjectWrapper<T>;
+				thisArg?: any): LoDashObjectWrapper<TResult>;
 	}
 
 	//_.max
@@ -2673,7 +2672,7 @@
 		**/
         memoize<T extends Function>(
 			func: T,
-			resolver?: (n: any) => string): T;
+			resolver?: Function): T;
 	}
 
 	//_.once
@@ -2827,7 +2826,7 @@
 		/**
 		* @see _.assign
 		**/
-        extend<P, T extends P, S1 extends P, S2 extends P, Value, Result extends P>(
+	extend<P, T extends P, S1 extends P, Value, Result extends P>(
             object: T,
             s1: S1,
 			callback?: (objectValue: Value, sourceValue: Value) => Value,
@@ -2836,10 +2835,21 @@
 		/**
 		* @see _.assign
 		**/
+        extend<P, T extends P, S1 extends P, S2 extends P, Value, Result extends P>(
+            object: T,
+            s1: S1,
+            s2: S2,
+			callback?: (objectValue: Value, sourceValue: Value) => Value,
+            thisArg?: any): Result;
+
+		/**
+		* @see _.assign
+		**/
         extend<P, T extends P, S1 extends P, S2 extends P, S3 extends P, Value, Result extends P>(
             object: T,
             s1: S1,
             s2: S2,
+            s3: S3,
 			callback?: (objectValue: Value, sourceValue: Value) => Value,
             thisArg?: any): Result;
 
@@ -3301,6 +3311,11 @@
 		* @see _.isEmpty
 		**/
 		isEmpty(value: string): boolean;
+		
+		/**
+		* @see _.isEmpty
+		**/
+		isEmpty(value: any): boolean;
 	}
 
 	//_.isEqual
@@ -3829,3853 +3844,4 @@
 
 declare module "lodash" {
 	export = _;
-}
-=======
-// Type definitions for Lo-Dash
-// Project: http://lodash.com/
-// Definitions by: Brian Zengel <https://github.com/bczengel>
-// Definitions: https://github.com/borisyankov/DefinitelyTyped
-
-declare var _: _.LoDashStatic;
-
-declare module _ {
-	interface LoDashStatic {
-		/**
-		* Creates a lodash object which wraps the given value to enable intuitive method chaining.
-		*
-		* In addition to Lo-Dash methods, wrappers also have the following Array methods:
-		* concat, join, pop, push, reverse, shift, slice, sort, splice, and unshift
-		*
-		* Chaining is supported in custom builds as long as the value method is implicitly or 
-		* explicitly included in the build.
-		*
-		* The chainable wrapper functions are:
-		* after, assign, bind, bindAll, bindKey, chain, compact, compose, concat, countBy, 
-		* createCallback, curry, debounce, defaults, defer, delay, difference, filter, flatten, 
-		* forEach, forEachRight, forIn, forInRight, forOwn, forOwnRight, functions, groupBy, 
-		* indexBy, initial, intersection, invert, invoke, keys, map, max, memoize, merge, min, 
-		* object, omit, once, pairs, partial, partialRight, pick, pluck, pull, push, range, reject, 
-		* remove, rest, reverse, shuffle, slice, sort, sortBy, splice, tap, throttle, times, 
-		* toArray, transform, union, uniq, unshift, unzip, values, where, without, wrap, and zip
-		*
-		* The non-chainable wrapper functions are:
-		* clone, cloneDeep, contains, escape, every, find, findIndex, findKey, findLast, 
-		* findLastIndex, findLastKey, has, identity, indexOf, isArguments, isArray, isBoolean, 
-		* isDate, isElement, isEmpty, isEqual, isFinite, isFunction, isNaN, isNull, isNumber, 
-		* isObject, isPlainObject, isRegExp, isString, isUndefined, join, lastIndexOf, mixin, 
-		* noConflict, parseInt, pop, random, reduce, reduceRight, result, shift, size, some, 
-		* sortedIndex, runInContext, template, unescape, uniqueId, and value
-		*
-		* The wrapper functions first and last return wrapped values when n is provided, otherwise 
-		* they return unwrapped values.
-		*
-		* Explicit chaining can be enabled by using the _.chain method.
-		**/
-		(value: number): LoDashWrapper<number>;
-		(value: string): LoDashWrapper<string>;
-		(value: boolean): LoDashWrapper<boolean>;
-		<T>(value: Array<T>): LoDashArrayWrapper<T>;
-		<T extends {}>(value: T): LoDashObjectWrapper<T>;
-		(value: any): LoDashWrapper<any>;
-
-		/**
-		* The semantic version number.
-		**/
-		VERSION: string;
-
-		/**
-		* An object used to flag environments features.
-		**/
-		support: Support;
-
-		/**
-		* By default, the template delimiters used by Lo-Dash are similar to those in embedded Ruby 
-		* (ERB). Change the following template settings to use alternative delimiters.
-		**/
-		templateSettings: TemplateSettings;
-	}
-
-	/**
-	* By default, the template delimiters used by Lo-Dash are similar to those in embedded Ruby 
-	* (ERB). Change the following template settings to use alternative delimiters.
-	**/
-	interface TemplateSettings {
-		/**
-		* The "escape" delimiter.
-		**/
-		escape?: RegExp;
-
-		/**
-		* The "evaluate" delimiter.
-		**/
-		evaluate?: RegExp;
-
-		/**
-		* An object to import into the template as local variables.
-		**/
-		imports?: Dictionary<any>;
-
-		/**
-		* The "interpolate" delimiter.
-		**/
-		interpolate?: RegExp;
-
-		/**
-		* Used to reference the data object in the template text.
-		**/
-		variable?: string;
-	}
-
-	/**
-	* An object used to flag environments features.
-	**/
-	interface Support {
-		/**
-		* Detect if an arguments object’s [[Class]] is resolvable (all but Firefox < 4, IE < 9).
-		**/
-		argsClass: boolean;
-
-		/**
-		* Detect if arguments objects are Object objects (all but Narwhal and Opera < 10.5).
-		**/
-		argsObject: boolean;
-
-		/**
-		* Detect if name or message properties of Error.prototype are enumerable by default. 
-		* (IE < 9, Safari < 5.1)
-		**/
-		enumErrorProps: boolean;
-
-		/**
-		* Detect if Function#bind exists and is inferred to be fast (all but V8).
-		**/
-		fastBind: boolean;
-
-		/**
-		* Detect if functions can be decompiled by Function#toString (all but PS3 and older Opera 
-		* mobile browsers & avoided in Windows 8 apps).
-		**/
-		funcDecomp: boolean;
-
-		/**
-		* Detect if Function#name is supported (all but IE).
-		**/
-		funcNames: boolean;
-
-		/**
-		* Detect if arguments object indexes are non-enumerable (Firefox < 4, IE < 9, PhantomJS, 
-		* Safari < 5.1).
-		**/
-		nonEnumArgs: boolean;
-
-		/**
-		* Detect if properties shadowing those on Object.prototype are non-enumerable.
-		*
-		* In IE < 9 an objects own properties, shadowing non-enumerable ones, are made 
-		* non-enumerable as well (a.k.a the JScript [[DontEnum]] bug).
-		**/
-		nonEnumShadows: boolean;
-
-		/**
-		* Detect if own properties are iterated after inherited properties (all but IE < 9).
-		**/
-		ownLast: boolean;
-
-		/**
-		* Detect if Array#shift and Array#splice augment array-like objects correctly.
-		*
-		* Firefox < 10, IE compatibility mode, and IE < 9 have buggy Array shift() and splice() 
-		* functions that fail to remove the last element, value[0], of array-like objects even 
-		* though the length property is set to 0. The shift() method is buggy in IE 8 compatibility 
-		* mode, while splice() is buggy regardless of mode in IE < 9 and buggy in compatibility mode
-		* in IE 9.
-		**/
-		spliceObjects: boolean;
-
-		/**
-		* Detect lack of support for accessing string characters by index.
-		*
-		* IE < 8 can't access characters by index and IE 8 can only access characters by index on 
-		* string literals.
-		**/
-		unindexedChars: boolean;
-	}
-
-	interface LoDashWrapperBase<T, TWrapper> {
-		/**
-		* Produces the toString result of the wrapped value.
-		* @return Returns the string result.
-		**/
-		toString(): string;
-
-		/**
-		* Extracts the wrapped value.
-		* @return The wrapped value.
-		**/
-		valueOf(): T;
-
-			/**
-			* @see valueOf
-			**/
-			value(): T;
-	} 
-
-	interface LoDashWrapper<T> extends LoDashWrapperBase<T, LoDashWrapper<T>> {}
-
-	interface LoDashObjectWrapper<T> extends LoDashWrapperBase<T, LoDashObjectWrapper<T>> {}
-
-	interface LoDashArrayWrapper<T> extends LoDashWrapperBase<T[], LoDashArrayWrapper<T>> {
-		concat(...items: T[]): LoDashArrayWrapper<T>;
-		join(seperator?: string): LoDashWrapper<string>;
-		pop(): LoDashWrapper<T>;
-		push(...items: T[]): void;
-		reverse(): LoDashArrayWrapper<T>;
-		shift(): LoDashWrapper<T>;
-		slice(start: number, end?: number): LoDashArrayWrapper<T>;
-		sort(compareFn?: (a: T, b: T) => number): LoDashArrayWrapper<T>;
-		splice(start: number): LoDashArrayWrapper<T>;
-		splice(start: number, deleteCount: number, ...items: any[]): LoDashArrayWrapper<T>;
-		unshift(...items: any[]): LoDashWrapper<number>;
-	}
-
-	//_.chain
-	interface LoDashStatic {
-		/**
-		* Creates a lodash object that wraps the given value with explicit method chaining enabled.
-		* @param value The value to wrap.
-		* @return The wrapper object.
-		**/
-		chain(value: number): LoDashWrapper<number>;
-		chain(value: string): LoDashWrapper<string>;
-		chain(value: boolean): LoDashWrapper<boolean>;
-		chain<T>(value: Array<T>): LoDashArrayWrapper<T>;
-		chain<T extends {}>(value: T): LoDashObjectWrapper<T>;
-		chain(value: any): LoDashWrapper<any>;
-	}
-
-	interface LoDashWrapperBase<T, TWrapper> {
-		/**
-		* Enables explicit method chaining on the wrapper object.
-		* @see _.chain
-		* @return The wrapper object.
-		**/
-		chain(): TWrapper;
-	}
-
-	//_.tap
-	interface LoDashStatic {
-		/**
-		* Invokes interceptor with the value as the first argument and then returns value. The 
-		* purpose of this method is to "tap into" a method chain in order to perform operations on 
-		* intermediate results within the chain.
-		* @param value The value to provide to interceptor
-		* @param interceptor The function to invoke.
-		* @return value
-		**/
-		tap<T>(
-			value: T,
-			interceptor: (value: T) => void): T;
-	}
-
-	interface LoDashWrapperBase<T, TWrapper> {
-		/**
-		* @see _.tap
-		**/
-		tap(interceptor: (value: T) => void): TWrapper;
-	}
-
-	/*********
-	* Arrays *
-	**********/
-
-	//_.compact
-	interface LoDashStatic {
-		/**
-		* Returns a copy of the array with all falsy values removed. In JavaScript, false, null, 0, "",
-		* undefined and NaN are all falsy.
-		* @param array Array to compact.
-		* @return (Array) Returns a new array of filtered values.
-		**/
-		compact<T>(array: List<T>): T[];
-	}
-
-	interface LoDashArrayWrapper<T> {
-		/**
-		* @see _.compact
-		**/
-		compact<T>(): LoDashArrayWrapper<T>;
-	}	
-
-	//_.difference
-	interface LoDashStatic {
-		/**
-		* Creates an array excluding all values of the provided arrays using strict equality for comparisons
-		* , i.e. ===.
-		* @param array The array to process
-		* @param others The arrays of values to exclude.
-		* @return Returns a new array of filtered values.
-		**/
-		difference<T>(
-			array: List<T>,
-			...others: List<T>[]): T[];
-	}
-
-	interface LoDashArrayWrapper<T> {
-		/**
-		* @see _.difference
-		**/
-		difference(
-			...others: List<T>[]): LoDashArrayWrapper<T>;
-	}
-
-	//_.findIndex
-	interface LoDashStatic {
-		/**
-		* This method is like _.find except that it returns the index of the first element that passes 
-		* the callback check, instead of the element itself.
-		* @param array The array to search.
-		* @param {(Function|Object|string)} callback The function called per iteration. If a property name or object is provided it will be 
-		* used to create a ".pluck" or ".where" style callback, respectively.
-		* @param thisArg The this binding of callback.
-		* @return Returns the index of the found element, else -1.
-		**/
-		findIndex<T>(
-			array: List<T>,
-			callback: ListIterator<T, boolean>,
-			thisArg?: any): number;
-
-		/**
-		* @see _.findIndex
-		**/
-		findIndex<T>(
-			array: List<T>,
-			pluckValue: string): number;
-		
-		/**
-		* @see _.findIndex
-		**/
-		findIndex<W, T extends W>(
-			array: List<T>,
-			whereDictionary: W): number;
-	}
-
-	//_.findLastIndex
-	interface LoDashStatic {
-		/**
-		* This method is like _.findIndex except that it iterates over elements of a collection from right to left.
-		* @param array The array to search.
-		* @param {(Function|Object|string)} callback The function called per iteration. If a property name or object is provided it will be 
-		* used to create a ".pluck" or ".where" style callback, respectively.
-		* @param thisArg The this binding of callback.
-		* @return Returns the index of the found element, else -1.
-		**/
-		findLastIndex<T>(
-			array: List<T>,
-			callback: ListIterator<T, boolean>,
-			thisArg?: any): number;
-		
-		/**
-		* @see _.findLastIndex
-		**/
-		findLastIndex<T>(
-			array: List<T>,
-			pluckValue: string): number;
-		
-		/**
-		* @see _.findLastIndex
-		**/
-		findLastIndex<T>(
-			array: List<T>,
-			whereDictionary: Dictionary<any>): number;
-	}
-
-	//_.first
-	interface LoDashStatic {
-		/**
-		* Gets the first element or first n elements of an array. If a callback is provided 
-		* elements at the beginning of the array are returned as long as the callback returns 
-		* truey. The callback is bound to thisArg and invoked with three arguments; (value, 
-		* index, array).
-		*
-		* If a property name is provided for callback the created "_.pluck" style callback 
-		* will return the property value of the given element.
-		*
-		* If an object is provided for callback the created "_.where" style callback will return ]
-		* true for elements that have the properties of the given object, else false.
-		* @param array Retrieves the first element of this array.
-		* @return Returns the first element of `array`.
-		**/
-		first<T>(array: List<T>): T;
-
-		/**
-		* @see _.first
-		* @param n The number of elements to return.
-		**/
-		first<T>(
-			array: List<T>,
-			n: number): T[];
-
-		/**
-		* @see _.first
-		* @param callback The function called per element.
-		* @param [thisArg] The this binding of callback.
-		**/
-		first<T>(
-			array: List<T>,
-			callback: ListIterator<T, boolean>,
-			thisArg?: any): T[];
-
-		/**
-		* @see _.first
-		* @param pluckValue "_.pluck" style callback value
-		**/
-		first<T>(
-			array: List<T>,
-			pluckValue: string): T[];
-
-		/**
-		* @see _.first
-		* @param whereValue "_.where" style callback value
-		**/
-		first<W, T extends W>(
-			array: List<T>,
-			whereValue: W): T[];
-
-			/**
-			* @see _.first
-			**/
-			head<T>(array: List<T>): T;
-
-			/**
-			* @see _.first
-			**/
-			head<T>(
-				array: List<T>,
-				n: number): T[];
-
-			/**
-			* @see _.first
-			**/
-			head<T>(
-				array: List<T>,
-				callback: ListIterator<T, boolean>,
-				thisArg?: any): T[];
-
-			/**
-			* @see _.first
-			**/
-			head<T>(
-				array: List<T>,
-				pluckValue: string): T[];
-
-			/**
-			* @see _.first
-			**/
-			head<W, T extends W>(
-				array: List<T>,
-				whereValue: W): T[];
-
-			/**
-			* @see _.first
-			**/
-			take<T>(array: List<T>): T;
-
-			/**
-			* @see _.first
-			**/
-			take<T>(
-				array: List<T>,
-				n: number): T[];
-
-			/**
-			* @see _.first
-			**/
-			take<T>(
-				array: List<T>,
-				callback: ListIterator<T, boolean>,
-				thisArg?: any): T[];
-
-			/**
-			* @see _.first
-			**/
-			take<T>(
-				array: List<T>,
-				pluckValue: string): T[];
-
-			/**
-			* @see _.first
-			**/
-			take<W, T extends W>(
-				array: List<T>,
-				whereValue: W): T[];
-	}
-
-	//_.flatten
-	interface LoDashStatic {
-		/**
-		* Flattens a nested array (the nesting can be to any depth). If isShallow is truey, the 
-		* array will only be flattened a single level. If a callback is provided each element of 
-		* the array is passed through the callback before flattening. The callback is bound to 
-		* thisArg and invoked with three arguments; (value, index, array).
-		*
-		* If a property name is provided for callback the created "_.pluck" style callback will 
-		* return the property value of the given element.
-		*
-		* If an object is provided for callback the created "_.where" style callback will return 
-		* true for elements that have the properties of the given object, else false.
-		* @param array The array to flatten.
-		* @param shallow If true then only flatten one level, optional, default = false.
-		* @return `array` flattened.
-		**/
-		flatten<T>(array: List<any>, isShallow?: boolean): T[];
-
-		flatten<T>(
-			array: List<any>,
-			isShallow: boolean,
-			callback: ListIterator<any, T>,
-			thisArg?: any): T[];			
-
-		flatten<T>(
-			array: List<any>,
-			callback: ListIterator<any, T>,
-			thisArg?: any): T[];			
-
-		flatten<W, T extends W>(
-			array: List<any>,
-			isShallow: boolean,
-			whereValue: W): T[];			
-
-		flatten<W, T extends W>(
-			array: List<any>,
-			whereValue: W): T[];			
-
-		flatten<T>(
-			array: List<any>,
-			isShallow: boolean,
-			pluckValue: string): T[];			
-
-		flatten<T>(
-			array: List<any>,
-			pluckValue: string): T[];			
-	}
-
-	interface LoDashArrayWrapper<T> {
-		/**
-		* @see _.flatten
-		**/
-        flatten<Flat>(isShallow?: boolean): LoDashArrayWrapper<Flat>;
-
-        flatten<Flat>(
-			isShallow: boolean,
-			callback: ListIterator<T, Flat>,
-			thisArg?: any): LoDashArrayWrapper<Flat>;
-
-        flatten<Flat>(
-			callback: ListIterator<T, Flat>,
-			thisArg?: any): LoDashArrayWrapper<Flat>;
-
-        flatten<Flat>(
-			isShallow: boolean,
-			pluckValue: string): LoDashArrayWrapper<Flat>;
-
-        flatten<Flat>(
-			pluckValue: string): LoDashArrayWrapper<Flat>;
-
-        flatten<Flat, W extends Flat>(
-			isShallow: boolean,
-			whereValue: W): LoDashArrayWrapper<Flat>;
-
-        flatten<Flat, W extends Flat>(
-			whereValue: W): LoDashArrayWrapper<Flat>;
-	}
-
-	//_.indexOf
-	interface LoDashStatic {
-		/**
-		* Gets the index at which the first occurrence of value is found using strict equality 
-		* for comparisons, i.e. ===. If the array is already sorted providing true for fromIndex 
-		* will run a faster binary search.
-		* @param array The array to search.
-		* @param value The value to search for.
-		* @param fromIndex The index to search from.
-		* @return The index of `value` within `array`.
-		**/
-		indexOf<T>(
-			array: List<T>,
-			value: T): number;
-
-		/**
-		* @see _.indexOf
-		* @param fromIndex The index to search from
-		**/
-		indexOf<T>(
-			array: List<T>,
-			value: T,
-			fromIndex: number): number;
-
-		/**
-		* @see _.indexOf
-		* @param isSorted True to perform a binary search on a sorted array.
-		**/
-		indexOf<T>(
-			array: List<T>,
-			value: T,
-			isSorted: boolean): number;
-	}
-
-	//_.initial
-	interface LoDashStatic {
-		/**
-		* Gets all but the last element or last n elements of an array. If a callback is provided 
-		* elements at the end of the array are excluded from the result as long as the callback 
-		* returns truey. The callback is bound to thisArg and invoked with three arguments; 
-		* (value, index, array).
-		*
-		* If a property name is provided for callback the created "_.pluck" style callback will 
-		* return the property value of the given element.
-		*
-		* If an object is provided for callback the created "_.where" style callback will return 
-		* true for elements that have the properties of the given object, else false.
-		* @param array The array to query.
-		* @param n Leaves this many elements behind, optional.
-		* @return Returns everything but the last `n` elements of `array`.
-		**/
-		initial<T>(
-			array: List<T>): T[];
-
-		/**
-		* @see _.initial
-		* @param n The number of elements to exclude.
-		**/
-		initial<T>(
-			array: List<T>,
-			n: number): T[];
-
-		/**
-		* @see _.initial
-		* @param callback The function called per element
-		**/
-		initial<T>(
-			array: List<T>,
-			callback: ListIterator<T, boolean>): T[];
-
-		/**
-		* @see _.initial
-		* @param pluckValue _.pluck style callback
-		**/
-		initial<T>(
-			array: List<T>,
-			pluckValue: string): T[];
-
-		/**
-		* @see _.initial
-		* @param whereValue _.where style callback
-		**/
-		initial<W, T extends W>(
-			array: List<T>,
-			whereValue: W): T[];
-	}
-
-	//_.intersection
-	interface LoDashStatic {
-		/**
-		* Creates an array of unique values present in all provided arrays using strict 
-		* equality for comparisons, i.e. ===.
-		* @param arrays The arrays to inspect.
-		* @return Returns an array of composite values.
-		**/
-		intersection<T>(...arrays: List<T>[]): T[];
-	}
-
-	//_.last
-	interface LoDashStatic {
-		/**
-		* Gets the last element or last n elements of an array. If a callback is provided 
-		* elements at the end of the array are returned as long as the callback returns truey. 
-		* The callback is bound to thisArg and invoked with three arguments; (value, index, array).
-		*
-		* If a property name is provided for callback the created "_.pluck" style callback will 
-		* return the property value of the given element.
-		*
-		* If an object is provided for callback the created "_.where" style callback will return 
-		* true for elements that have the properties of the given object, else false.
-		* @param array The array to query.
-		* @return Returns the last element(s) of array.
-		**/
-		last<T>(array: List<T>): T;
-
-		/**
-		* @see _.last
-		* @param n The number of elements to return
-		**/
-		last<T>(
-			array: List<T>,
-			n: number): T[];
-
-		/**
-		* @see _.last
-		* @param callback The function called per element
-		**/
-		last<T>(
-			array: List<T>,
-			callback: ListIterator<T, boolean>,
-			thisArg?: any): T[];
-
-		/**
-		* @see _.last
-		* @param pluckValue _.pluck style callback
-		**/
-		last<T>(
-			array: List<T>,
-			pluckValue: string): T[];
-
-		/**
-		* @see _.last
-		* @param whereValue _.where style callback
-		**/
-		last<W, T extends W>(
-			array: List<T>,
-			whereValue: W): T[];
-	}
-
-	//_.lastIndexOf
-	interface LoDashStatic {
-		/**
-		* Gets the index at which the last occurrence of value is found using strict equality 
-		* for comparisons, i.e. ===. If fromIndex is negative, it is used as the offset from the 
-		* end of the collection.
-		* @param array The array to search.
-		* @param value The value to search for.
-		* @param fromIndex The index to search from.
-		* @return The index of the matched value or -1.
-		**/
-		lastIndexOf<T>(
-			array: List<T>,
-			value: T,
-			fromIndex?: number): number;
-	}
-	
-	//_.pull
-	interface LoDashStatic {
-		/**
-		* Removes all provided values from the given array using strict equality for comparisons, 
-		* i.e. ===.
-		* @param array The array to modify.
-		* @param values The values to remove.
-		* @return array.
-		**/
-		pull(
-			array: List<any>,
-			...values: any[]): any[];
-	}
-
-	//_.range
-	interface LoDashStatic {
-		/**
-		* Creates an array of numbers (positive and/or negative) progressing from start up 
-		* to but not including end. If start is less than stop a zero-length range is created 
-		* unless a negative step is specified.
-		* @param start The start of the range.
-		* @param end The end of the range.
-		* @param step The value to increment or decrement by.
-		* @return Returns a new range array.
-		**/
-
-		range(
-			start: number,
-			stop: number,
-			step?: number): number[];
-		
-		/**
-		* @see _.range
-		* @param end The end of the range.
-		* @return Returns a new range array.
-		* @note If start is not specified the implementation will never pull the step (step = arguments[2] || 0)
-		**/
-		range(stop: number): number[];
-	}
-
-	//_.remove
-	interface LoDashStatic {
-		/**
-		* Removes all elements from an array that the callback returns truey for and returns 
-		* an array of removed elements. The callback is bound to thisArg and invoked with three 
-		* arguments; (value, index, array).
-		*
-		* If a property name is provided for callback the created "_.pluck" style callback will 
-		* return the property value of the given element.
-		*
-		* If an object is provided for callback the created "_.where" style callback will return 
-		* true for elements that have the properties of the given object, else false.
-		* @param array The array to modify.
-		* @param callback The function called per iteration.
-		* @param thisArg The this binding of callback.
-		* @return A new array of removed elements.
-		**/
-		remove(
-			array: List<any>,
-			callback?: ListIterator<any, boolean>,
-			thisArg?: any): any[];
-
-		/**
-		* @see _.remove
-		* @param pluckValue _.pluck style callback
-		**/
-		remove(
-			array: List<any>,
-			pluckValue?: string): any[];
-
-		/**
-		* @see _.remove
-		* @param whereValue _.where style callback
-		**/
-		remove(
-			array: List<any>,
-			wherealue?: Dictionary<any>): any[];
-	}
-
-	//_.rest
-	interface LoDashStatic {
-		/**
-		* The opposite of _.initial this method gets all but the first element or first n elements of 
-		* an array. If a callback function is provided elements at the beginning of the array are excluded 
-		* from the result as long as the callback returns truey. The callback is bound to thisArg and 
-		* invoked with three arguments; (value, index, array).
-		*
-		* If a property name is provided for callback the created "_.pluck" style callback will return 
-		* the property value of the given element.
-		* 
-		* If an object is provided for callback the created "_.where" style callback will return true 
-		* for elements that have the properties of the given object, else false.
-		* @param array The array to query.
-		* @param {(Function|Object|number|string)} [callback=1] The function called per element or the number 
-		* of elements to exclude. If a property name or object is provided it will be used to create a 
-		* ".pluck" or ".where" style callback, respectively.
-		* @param {*} [thisArg] The this binding of callback.
-		* @return Returns a slice of array.
-		**/
-		rest<T>(array: List<T>): T[];
-
-		/**
-		* @see _.rest
-		**/
-		rest<T>(
-			array: List<T>,
-            callback: ListIterator<T, boolean>,
-			thisArg?: any): T[];
-
-		/**
-		* @see _.rest
-		**/
-		rest<T>(
-			array: List<T>,
-			n: number): T[];
-		
-		/**
-		* @see _.rest
-		**/
-		rest<T>(
-			array: List<T>,
-			pluckValue: string): T[];
-		
-		/**
-		* @see _.rest
-		**/
-        rest<W, T extends W>(
-			array: List<T>,
-			whereValue: W): T[];
-
-            /**
-            * @see _.rest
-            **/
-            drop<T>(array: List<T>): T[];
-
-            /**
-            * @see _.rest
-            **/
-            drop<T>(
-                array: List<T>,
-                callback: ListIterator<T, boolean>,
-                thisArg?: any): T[];
-
-            /**
-            * @see _.rest
-            **/
-            drop<T>(
-                array: List<T>,
-                n: number): T[];
-            
-            /**
-            * @see _.rest
-            **/
-            drop<T>(
-                array: List<T>,
-                pluckValue: string): T[];
-            
-            /**
-            * @see _.rest
-            **/
-            drop<W, T extends W>(
-                array: List<T>,
-                whereValue: W): T[];
-
-                /**
-                * @see _.rest
-                **/
-                tail<T>(array: List<T>): T[];
-
-                /**
-                * @see _.rest
-                **/
-                tail<T>(
-                    array: List<T>,
-                    callback: ListIterator<T, boolean>,
-                    thisArg?: any): T[];
-
-                /**
-                * @see _.rest
-                **/
-                tail<T>(
-                    array: List<T>,
-                    n: number): T[];
-                
-                /**
-                * @see _.rest
-                **/
-                tail<T>(
-                    array: List<T>,
-                    pluckValue: string): T[];
-                
-                /**
-                * @see _.rest
-                **/
-                tail<W, T extends W>(
-                    array: List<T>,
-                    whereValue: W): T[];
-	}
-
-	//_.sortedIndex
-	interface LoDashStatic {
-		/**
-		* Uses a binary search to determine the smallest index at which a value should be inserted 
-		* into a given sorted array in order to maintain the sort order of the array. If a callback 
-		* is provided it will be executed for value and each element of array to compute their sort 
-		* ranking. The callback is bound to thisArg and invoked with one argument; (value).
-		*
-		* If a property name is provided for callback the created "_.pluck" style callback will 
-		* return the property value of the given element.
-		*
-		* If an object is provided for callback the created "_.where" style callback will return 
-		* true for elements that have the properties of the given object, else false.
-		* @param array The sorted list.
-		* @param value The value to determine its index within `list`.
-		* @param callback Iterator to compute the sort ranking of each value, optional.
-		* @return The index at which value should be inserted into array.
-		**/
-		sortedIndex<T, TSort>(
-			array: List<T>,
-			value: T,
-			callback?: (x: T) => TSort, 
-			thisArg?: any): number;
-
-		/**
-		* @see _.sortedIndex
-		* @param pluckValue the _.pluck style callback
-		**/
-		sortedIndex<T>(
-			array: List<T>,
-			value: T,
-			pluckValue: string): number;
-
-		/**
-		* @see _.sortedIndex
-		* @param pluckValue the _.where style callback
-		**/
-		sortedIndex<W, T extends W>(
-			array: List<T>,
-			value: T,
-			whereValue: W): number;
-	}
-
-	//_.union
-	interface LoDashStatic {
-		/**
-		* Creates an array of unique values, in order, of the provided arrays using strict 
-		* equality for comparisons, i.e. ===.
-		* @param arrays The arrays to inspect.
-		* @return Returns an array of composite values.
-		**/
-		union<T>(...arrays: List<T>[]): T[];
-	}
-
-	//_.uniq
-	interface LoDashStatic {
-		/**
-		* Creates a duplicate-value-free version of an array using strict equality for comparisons, 
-		* i.e. ===. If the array is sorted, providing true for isSorted will use a faster algorithm. 
-		* If a callback is provided each element of array is passed through the callback before 
-		* uniqueness is computed. The callback is bound to thisArg and invoked with three arguments; 
-		* (value, index, array).
-		*
-		* If a property name is provided for callback the created "_.pluck" style callback will 
-		* return the property value of the given element.
-		*
-		* If an object is provided for callback the created "_.where" style callback will return 
-		* true for elements that have the properties of the given object, else false.
-		* @param array Array to remove duplicates from.
-		* @param isSorted True if `array` is already sorted, optiona, default = false.
-		* @param iterator Transform the elements of `array` before comparisons for uniqueness.
-		* @param context 'this' object in `iterator`, optional.
-		* @return Copy of `array` where all elements are unique.
-		**/
-		uniq<T, TSort>(array: List<T>, isSorted?: boolean): T[];
-
-		uniq<T, TSort>(
-			array: List<T>,
-			isSorted: boolean,
-			callback: ListIterator<T, TSort>,
-			thisArg?: any): T[];
-
-		/**
-		* @see _.uniq
-		**/
-		uniq<T, TSort>(
-			array: List<T>,
-			callback: ListIterator<T, TSort>,
-			thisArg?: any): T[];
-
-		/**
-		* @see _.uniq
-		* @param pluckValue _.pluck style callback
-		**/
-		uniq<T>(
-			array: List<T>,
-			isSorted: boolean,
-			pluckValue: string): T[];
-
-		uniq<T>(
-			array: List<T>,
-			pluckValue: string): T[];
-
-		/**
-		* @see _.uniq
-		* @param whereValue _.where style callback
-		**/
-		uniq<W, T extends W>(
-			array: List<T>,
-			isSorted: boolean,
-			whereValue: W): T[];
-
-		uniq<W, T extends W>(
-			array: List<T>,
-			whereValue: W): T[];
-
-			/**
-			* @see _.uniq
-			**/
-			unique<T>(array: List<T>, isSorted?: boolean): T[];
-
-			unique<T, TSort>(
-				array: List<T>,
-				callback: ListIterator<T, TSort>,
-				thisArg?: any): T[];
-
-			/**
-			* @see _.uniq
-			**/
-			unique<T, TSort>(
-				array: List<T>,
-				isSorted: boolean,
-				callback: ListIterator<T, TSort>,
-				thisArg?: any): T[];
-
-			/**
-			* @see _.uniq
-			* @param pluckValue _.pluck style callback
-			**/
-			unique<T>(
-				array: List<T>,
-				isSorted: boolean,
-				pluckValue: string): T[];
-
-			unique<T>(
-				array: List<T>,
-				pluckValue: string): T[];
-
-			/**
-			* @see _.uniq
-			* @param whereValue _.where style callback
-			**/
-			unique<W, T extends W>(
-				array: List<T>,
-				whereValue?: W): T[];
-
-			unique<W, T extends W>(
-				array: List<T>,
-				isSorted: boolean,
-				whereValue?: W): T[];
-	}
-
-	//_.without
-	interface LoDashStatic {
-		/**
-		* Creates an array excluding all provided values using strict equality for comparisons, i.e. ===.
-		* @param array The array to filter.
-		* @param values The value(s) to exclude.
-		* @return A new array of filtered values.
-		**/
-		without<T>(
-			array: List<T>,
-			...values: T[]): T[];
-	}
-
-	//_.zip
-	interface LoDashStatic {
-		/**
-		* Creates an array of grouped elements, the first of which contains the first 
-		* elements of the given arrays, the second of which contains the second elements 
-		* of the given arrays, and so on.
-		* @param arrays Arrays to process.
-		* @return A new array of grouped elements.
-		**/
-		zip(...arrays: any[][]): any[][];
-
-		/**
-		* @see _.zip
-		**/
-		zip(...arrays: any[]): any[];
-
-			/**
-			* @see _.zip
-			**/
-			unzip(...arrays: any[][]): any[][];
-
-			/**
-			* @see _.zip
-			**/
-			unzip(...arrays: any[]): any[];
-	}
-
-	//_.zipObject
-	interface LoDashStatic {
-		/**
-		* Creates an object composed from arrays of keys and values. Provide either a single 
-		* two dimensional array, i.e. [[key1, value1], [key2, value2]] or two arrays, one of 
-		* keys and one of corresponding values.
-		* @param keys The array of keys.
-		* @param values The array of values.
-		* @return An object composed of the given keys and corresponding values.
-		**/
-		zipObject<TResult extends {}>(
-			keys: List<string>,
-			values: List<any>): TResult;
-
-			/**
-			* @see _.object
-			**/
-			object<TResult extends {}>(
-				keys: List<string>,
-				values: List<any>): TResult;
-	}
-
-	/* *************
-	 * Collections *
-	 ************* */
-
-	//_.at
-	interface LoDashStatic {
-		/**
-		* Creates an array of elements from the specified indexes, or keys, of the collection. 
-		* Indexes may be specified as individual arguments or as arrays of indexes.
-		* @param collection The collection to iterate over.
-		* @param indexes The indexes of collection to retrieve, specified as individual indexes or 
-		* arrays of indexes.
-		* @return A new array of elements corresponding to the provided indexes.
-		**/
-		at<T>(
-			collection: Collection<T>,
-			indexes: number[]): T[];
-
-		/**
-		* @see _.at
-		**/
-		at<T>(
-			collection: Collection<T>,
-			...indexes: number[]): T[];
-	}
-
-	//_.contains
-	interface LoDashStatic {
-		/**
-		* Checks if a given value is present in a collection using strict equality for comparisons, 
-		* i.e. ===. If fromIndex is negative, it is used as the offset from the end of the collection.
-		* @param collection The collection to iterate over.
-		* @param target The value to check for.
-		* @param fromIndex The index to search from.
-		* @return True if the target element is found, else false.
-		**/
-		contains<T>(
-			collection: Collection<T>,
-			target: T,
-			fromIndex?: number): boolean;
-
-		/**
-		* @see _.contains
-		* @param dictionary The dictionary to iterate over.
-		* @param key The key in the dictionary to search for.
-		**/
-		contains<T>(
-			dictionary: Dictionary<T>,
-			key: string,
-			fromIndex?: number): boolean;
-
-		/**
-		* @see _.contains
-		* @param searchString the string to search
-		* @param targetString the string to search for
-		**/
-		contains(
-			searchString: string,
-			targetString: string,
-			fromIndex?: number): boolean;
-
-			/**
-			* @see _.contains
-			**/
-			include<T>(
-				collection: Collection<T>,
-				target: T,
-				fromIndex?: number): boolean;
-
-			/**
-			* @see _.contains
-			**/
-			include<T>(
-				dictionary: Dictionary<T>,
-				key: string,
-				fromIndex?: number): boolean;
-
-			/**
-			* @see _.contains
-			**/
-			include(
-				searchString: string,
-				targetString: string,
-				fromIndex?: number): boolean;
-	}
-
-	//_.countBy
-	interface LoDashStatic {
-		/**
-		* Creates an object composed of keys generated from the results of running each element 
-		* of collection through the callback. The corresponding value of each key is the number 
-		* of times the key was returned by the callback. The callback is bound to thisArg and 
-		* invoked with three arguments; (value, index|key, collection).
-		*
-		* If a property name is provided for callback the created "_.pluck" style callback will 
-		* return the property value of the given element.
-		*
-		* If an object is provided for callback the created "_.where" style callback will return 
-		* true for elements that have the properties of the given object, else false.
-		* @param collection The collection to iterate over.
-		* @param callback The function called per iteration.
-		* @param thisArg The this binding of callback.
-		* @return Returns the composed aggregate object.
-		**/
-		countBy<T>(
-			collection: Collection<T>,
-			callback?: ListIterator<T, any>,
-			thisArg?: any): Dictionary<number>;
-
-		/**
-		* @see _.countBy
-		* @param callback Function name
-		**/
-		countBy<T>(
-			collection: Collection<T>,
-			callback: string,
-			thisArg?: any): Dictionary<number>;			
-	}
-
-	interface LoDashArrayWrapper<T> {
-		/**
-		* @see _.countBy
-		**/
-		countBy<T>(
-			callback?: ListIterator<T, any>,
-			thisArg?: any): LoDashObjectWrapper<Dictionary<number>>;
-
-		/**
-		* @see _.countBy
-		* @param callback Function name
-		**/
-		countBy<T>(
-			callback: string,
-			thisArg?: any): LoDashObjectWrapper<Dictionary<number>>;
-	}
-
-	//_.every
-	interface LoDashStatic {
-		/**
-		* Checks if the given callback returns truey value for all elements of a collection. 
-		* The callback is bound to thisArg and invoked with three arguments; (value, index|key, 
-		* collection).
-		*
-		* If a property name is provided for callback the created "_.pluck" style callback will 
-		* return the property value of the given element.
-		*
-		* If an object is provided for callback the created "_.where" style callback will return 
-		* true for elements that have the properties of the given object, else false.
-		* @param collection The collection to iterate over.
-		* @param callback The function called per iteration.
-		* @param thisArg The this binding of callback.
-		* @return True if all elements passed the callback check, else false.
-		**/
-		every<T>(
-			collection: Collection<T>,
-			callback?: ListIterator<T, boolean>,
-			thisArg?: any): boolean;
-
-		/**
-		* @see _.every
-		* @param pluckValue _.pluck style callback
-		**/
-		every<T>(
-			collection: Collection<T>,
-			pluckValue: string): boolean;
-
-		/**
-		* @see _.every
-		* @param whereValue _.where style callback
-		**/
-		every<W, T extends W>(
-			collection: Collection<T>,
-			whereValue: W): boolean;
-
-			/**
-			* @see _.every
-			**/
-			all<T>(
-				collection: Collection<T>,
-				callback?: ListIterator<T, boolean>,
-				thisArg?: any): boolean;
-
-			/**
-			* @see _.every
-			* @param pluckValue _.pluck style callback
-			**/
-			all<T>(
-				collection: Collection<T>,
-				pluckValue: string): boolean;
-
-			/**
-			* @see _.every
-			* @param whereValue _.where style callback
-			**/
-			all<W, T extends W>(
-				collection: Collection<T>,
-				whereValue: W): boolean;
-	}
-
-	//_.filter
-	interface LoDashStatic {
-		/**
-		* Iterates over elements of a collection, returning an array of all elements the 
-		* callback returns truey for. The callback is bound to thisArg and invoked with three 
-		* arguments; (value, index|key, collection).
-		*
-		* If a property name is provided for callback the created "_.pluck" style callback will 
-		* return the property value of the given element.
-		*
-		* If an object is provided for callback the created "_.where" style callback will return 
-		* true for elements that have the properties of the given object, else false.
-		* @param collection The collection to iterate over.
-		* @param callback The function called per iteration.
-		* @param context The this binding of callback.
-		* @return Returns a new array of elements that passed the callback check.
-		**/
-		filter<T>(
-			collection: Collection<T>,
-			callback: ListIterator<T, boolean>,
-			thisArg?: any): T[];
-
-		/**
-		* @see _.filter
-		* @param pluckValue _.pluck style callback
-		**/
-		filter<T>(
-			collection: Collection<T>,
-			pluckValue: string): T[];
-
-		/**
-		* @see _.filter
-		* @param pluckValue _.pluck style callback
-		**/
-        filter<W, T extends W>(
-			collection: Collection<T>,
-            whereValue: W): T[];
-
-			/**
-			* @see _.filter
-			**/
-			select<T>(
-				collection: Collection<T>,
-				callback: ListIterator<T, boolean>,
-				thisArg?: any): T[];
-
-			/**
-			* @see _.filter
-			* @param pluckValue _.pluck style callback
-			**/
-			select<T>(
-				collection: Collection<T>,
-				pluckValue: string): T[];
-
-			/**
-			* @see _.filter
-			* @param pluckValue _.pluck style callback
-			**/
-			select<W, T extends W>(
-				collection: Collection<T>,
-				whereValue: W): T[];
-	}
-
-	interface LoDashArrayWrapper<T> {
-		/**
-		* @see _.filter
-		**/
-		filter<T>(
-			callback: ListIterator<T, boolean>,
-			thisArg?: any): LoDashArrayWrapper<T>;
-
-		/**
-		* @see _.filter
-		* @param pluckValue _.pluck style callback
-		**/
-		filter<T>(
-			pluckValue: string): LoDashArrayWrapper<T>;
-
-		/**
-		* @see _.filter
-		* @param pluckValue _.pluck style callback
-		**/
-		filter<W, T extends W>(
-			whereValue: W): LoDashArrayWrapper<T>;
-
-			/**
-			* @see _.filter
-			**/
-			select<T>(
-				callback: ListIterator<T, boolean>,
-				thisArg?: any): LoDashArrayWrapper<T>;
-
-			/**
-			* @see _.filter
-			* @param pluckValue _.pluck style callback
-			**/
-			select<T>(
-				pluckValue: string): LoDashArrayWrapper<T>;
-
-			/**
-			* @see _.filter
-			* @param pluckValue _.pluck style callback
-			**/
-			select<W, T extends W>(
-				whereValue: W): LoDashArrayWrapper<T>;
-	}
-
-	//_.find
-	interface LoDashStatic {
-		/**
-		* Iterates over elements of a collection, returning the first element that the callback 
-		* returns truey for. The callback is bound to thisArg and invoked with three arguments; 
-		* (value, index|key, collection).
-		*
-		* If a property name is provided for callback the created "_.pluck" style callback will 
-		* return the property value of the given element.
-		*
-		* If an object is provided for callback the created "_.where" style callback will return 
-		* true for elements that have the properties of the given object, else false.
-		* @param collection Searches for a value in this list.
-		* @param callback The function called per iteration. 
-		* @param thisArg The this binding of callback.
-		* @return The found element, else undefined.
-		**/
-		find<T>(
-			collection: Collection<T>,
-			callback: ListIterator<T, boolean>,
-			thisArg?: any): T;
-
-		/**
-		* @see _.find
-		* @param _.pluck style callback
-		**/
-		find<W, T extends W>(
-			collection: Collection<T>,
-			whereValue: W): T;
-
-		/**
-		* @see _.find
-		* @param _.where style callback
-		**/
-		find<T>(
-			collection: Collection<T>,
-			pluckValue: string): T;
-
-			/**
-			* @see _.find
-			**/
-			detect<T>(
-				collection: Collection<T>,
-				callback: ListIterator<T, boolean>,
-				thisArg?: any): T;
-
-			/**
-			* @see _.find
-			* @param _.pluck style callback
-			**/
-			detect<W, T extends W>(
-				collection: Collection<T>,
-				whereValue: W): T;
-
-			/**
-			* @see _.find
-			* @param _.where style callback
-			**/
-			detect<T>(
-				collection: Collection<T>,
-				pluckValue: string): T;
-
-			/**
-			* @see _.find
-			**/
-			findWhere<T>(
-				collection: Collection<T>,
-				callback: ListIterator<T, boolean>,
-				thisArg?: any): T;
-
-			/**
-			* @see _.find
-			* @param _.pluck style callback
-			**/
-			findWhere<W, T extends W>(
-				collection: Collection<T>,
-				whereValue: W): T;
-
-			/**
-			* @see _.find
-			* @param _.where style callback
-			**/
-			findWhere<T>(
-				collection: Collection<T>,
-				pluckValue: string): T;
-	}
-
-	//_.findLast
-	interface LoDashStatic {
-		/**
-		* This method is like _.find except that it iterates over elements of a collection from 
-		* right to left.
-		* @param collection Searches for a value in this list.
-		* @param callback The function called per iteration. 
-		* @param thisArg The this binding of callback.
-		* @return The found element, else undefined.
-		**/
-		findLast<T>(
-			collection: Collection<T>,
-			callback: ListIterator<T, boolean>,
-			thisArg?: any): T;
-
-		/**
-		* @see _.find
-		* @param _.pluck style callback
-		**/
-		findLast<W, T extends W>(
-			collection: Collection<T>,
-			whereValue: W): T;
-
-		/**
-		* @see _.find
-		* @param _.where style callback
-		**/
-		findLast<T>(
-			collection: Collection<T>,
-			pluckValue: string): T;
-	}
-
-	//_.forEach
-	interface LoDashStatic {
-		/**
-		* Iterates over elements of a collection, executing the callback for each element. 
-		* The callback is bound to thisArg and invoked with three arguments; (value, index|key, 
-		* collection). Callbacks may exit iteration early by explicitly returning false.
-		* @param collection The collection to iterate over.
-		* @param callback The function called per iteration.
-		* @param thisArg The this binding of callback.
-		**/
-		forEach<T>(
-			collection: List<T>,
-			callback: ListIterator<T, void >,
-			thisArg?: any): List<T>;
-
-		/**
-		* @see _.forEach
-		**/
-		forEach<T extends {}>(
-			object: Dictionary<T>,
-			callback: ObjectIterator<T, void >,
-			thisArg?: any): Dictionary<T>;
-
-			/**
-			* @see _.forEach
-			**/
-			each<T>(
-				collection: List<T>,
-				callback: ListIterator<T, void>,
-				thisArg?: any): List<T>;
-
-			/**
-			* @see _.forEach
-			* @param object The object to iterate over
-			* @param callback The function called per iteration.
-			* @param thisArg The this binding of callback.
-			**/
-			each<T extends {}>(
-				object: Dictionary<T>,
-				callback: ObjectIterator<T, void>,
-				thisArg?: any): Dictionary<T>;			
-	}
-
-	interface LoDashArrayWrapper<T> {
-		/**
-		* @see _.forEach
-		**/
-		forEach<T>(
-			callback: ListIterator<T, void >,
-			thisArg?: any): LoDashArrayWrapper<T>;
-
-			/**
-			* @see _.forEach
-			**/
-			each<T>(
-				callback: ListIterator<T, void >,
-				thisArg?: any): LoDashArrayWrapper<T>;
-	}
-
-	interface LoDashObjectWrapper<T> {
-		/**
-		* @see _.forEach
-		**/
-		forEach<T extends {}>(
-			callback: ObjectIterator<T, void >,
-			thisArg?: any): LoDashObjectWrapper<T>;
-
-			/**
-			* @see _.forEach
-			**/
-			each<T extends {}>(
-				callback: ObjectIterator<T, void >,	
-				thisArg?: any): LoDashObjectWrapper<T>;
-	}
-
-	//_.forEachRight
-	interface LoDashStatic {
-		/**
-		* This method is like _.forEach except that it iterates over elements of a 
-		* collection from right to left.
-		* @param collection The collection to iterate over.
-		* @param callback The function called per iteration.
-		* @param thisArg The this binding of callback.
-		**/
-		forEachRight<T>(
-			collection: List<T>,
-			callback: ListIterator<T, void >,
-			thisArg?: any): List<T>;
-
-		/**
-		* @see _.forEachRight
-		**/
-		forEachRight<T extends {}>(
-			object: Dictionary<T>,
-			callback: ObjectIterator<T, void >,
-			thisArg?: any): Dictionary<T>;
-
-			/**
-			* @see _.forEachRight
-			**/
-			eachRight<T>(
-				collection: List<T>,
-				callback: ListIterator<T, void>,
-				thisArg?: any): List<T>;
-
-			/**
-			* @see _.forEachRight
-			* @param object The object to iterate over
-			* @param callback The function called per iteration.
-			* @param thisArg The this binding of callback.
-			**/
-			eachRight<T extends {}>(
-				object: Dictionary<T>,
-				callback: ObjectIterator<T, void>,
-				thisArg?: any): Dictionary<T>;
-	}
-
-	interface LoDashArrayWrapper<T> {
-		/**
-		* @see _.forEachRight
-		**/
-		forEachRight<T>(
-			callback: ListIterator<T, void >,
-			thisArg?: any): LoDashArrayWrapper<T>;
-
-			/**
-			* @see _.forEachRight
-			**/
-			eachRight<T>(
-				callback: ListIterator<T, void >,
-				thisArg?: any): LoDashArrayWrapper<T>;
-	}
-
-	interface LoDashObjectWrapper<T> {
-		/**
-		* @see _.forEachRight
-		**/
-		forEachRight<T extends {}>(
-			callback: ObjectIterator<T, void >,
-			thisArg?: any): LoDashObjectWrapper<Dictionary<T>>;
-
-			/**
-			* @see _.forEachRight
-			* @param object The object to iterate over
-			* @param callback The function called per iteration.
-			* @param thisArg The this binding of callback.
-			**/
-			eachRight<T extends {}>(
-				callback: ObjectIterator<T, void>,
-				thisArg?: any): LoDashObjectWrapper<Dictionary<T>>;
-	}
-
-	//_.groupBy
-	interface LoDashStatic {
-		/**
-		* Creates an object composed of keys generated from the results of running each element 
-		* of a collection through the callback. The corresponding value of each key is an array 
-		* of the elements responsible for generating the key. The callback is bound to thisArg 
-		* and invoked with three arguments; (value, index|key, collection).
-		*
-		* If a property name is provided for callback the created "_.pluck" style callback will 
-		* return the property value of the given element.
-		* If an object is provided for callback the created "_.where" style callback will return 
-		* true for elements that have the properties of the given object, else false
-		* @param collection The collection to iterate over.
-		* @param callback The function called per iteration.
-		* @param thisArg The this binding of callback.
-		* @return Returns the composed aggregate object.
-		**/
-		groupBy<T>(
-			collection: List<T>,
-			callback?: ListIterator<T, any>,
-			thisArg?: any): Dictionary<T[]>;
-
-		/**
-		* @see _.groupBy
-		* @param pluckValue _.pluck style callback
-		**/
-		groupBy<T>(
-			collection: List<T>,
-			pluckValue: string): Dictionary<T[]>;
-
-		/**
-		* @see _.groupBy
-		* @param whereValue _.where style callback
-		**/
-		groupBy<W, T extends W>(
-			collection: List<T>,
-			whereValue: W): Dictionary<T[]>;
-	}
-
-	interface LoDashArrayWrapper {
-		/**
-		* @see _.groupBy
-		**/
-		groupBy<T>(
-			callback: ListIterator<T, any>,
-			thisArg?: any): _.LoDashObjectWrapper<Dictionary<T[]>>;
-
-		/**
-		* @see _.groupBy
-		**/
-		groupBy<T>(
-			pluckValue: string): _.LoDashObjectWrapper<Dictionary<T[]>>;
-
-		/**
-		* @see _.groupBy
-		**/
-		groupBy<W, T extends W>(
-			whereValue: W): _.LoDashObjectWrapper<Dictionary<T[]>>;
-	}
-
-	//_.indexBy
-	interface LoDashStatic {
-		/**
-		* Creates an object composed of keys generated from the results of running each element 
-		* of the collection through the given callback. The corresponding value of each key is 
-		* the last element responsible for generating the key. The callback is bound to thisArg 
-		* and invoked with three arguments; (value, index|key, collection).
-		*
-		* If a property name is provided for callback the created "_.pluck" style callback will 
-		* return the property value of the given element.
-		*
-		* If an object is provided for callback the created "_.where" style callback will return 
-		* true for elements that have the properties of the given object, else false.
-		* @param collection The collection to iterate over.
-		* @param callback The function called per iteration.
-		* @param thisArg The this binding of callback.
-		* @return Returns the composed aggregate object.
-		**/
-		indexBy<T>(
-			list: List<T>,
-			iterator: ListIterator<T, any>,
-			context?: any): Dictionary<T>;
-
-		/**
-		* @see _.indexBy
-		* @param pluckValue _.pluck style callback
-		**/
-		indexBy<T>(
-			collection: List<T>,
-			pluckValue: string): Dictionary<T>;
-
-		/**
-		* @see _.indexBy
-		* @param whereValue _.where style callback
-		**/
-		indexBy<W, T extends W>(
-			collection: List<T>,
-			whereValue: W): Dictionary<T>;
-	}
-
-	//_.invoke
-	interface LoDashStatic {
-		/**
-		* Invokes the method named by methodName on each element in the collection returning 
-		* an array of the results of each invoked method. Additional arguments will be provided 
-		* to each invoked method. If methodName is a function it will be invoked for, and this 
-		* bound to, each element in the collection.
-		* @param collection The collection to iterate over.
-		* @param methodName The name of the method to invoke.
-		* @param args Arguments to invoke the method with.
-		**/
-		invoke<T extends {}>(
-			collection: Collection<T>,
-			methodName: string,
-			...args: any[]): any;
-
-		/**
-		* @see _.invoke
-		**/
-		invoke<T extends {}>(
-			collection: Collection<T>,
-			method: Function,
-			...args: any[]): any;
-	}
-
-	//_.map
-	interface LoDashStatic {
-		/**
-		* Creates an array of values by running each element in the collection through the callback. 
-		* The callback is bound to thisArg and invoked with three arguments; (value, index|key, 
-		* collection).
-		*
-		* If a property name is provided for callback the created "_.pluck" style callback will return 
-		* the property value of the given element.
-		*
-		* If an object is provided for callback the created "_.where" style callback will return true 
-		* for elements that have the properties of the given object, else false.
-		* @param collection The collection to iterate over.
-		* @param callback The function called per iteration.
-		* @param theArg The this binding of callback.
-		* @return The mapped array result.
-		**/
-		map<T, TResult>(
-			collection: List<T>,
-			callback: ListIterator<T, TResult>,
-			thisArg?: any): TResult[];
-
-		/**
-		* @see _.map
-		* @param object The object to iterate over.
-		* @param callback The function called per iteration.
-		* @param thisArg `this` object in `iterator`, optional.
-		* @return The mapped object result.
-		**/
-		map<T extends {}, TResult>(
-			object: Dictionary<T>,
-			callback: ObjectIterator<T, TResult>,
-			thisArg?: any): TResult[];
-
-		/**
-		* @see _.map
-		* @param pluckValue _.pluck style callback
-		**/
-		map<T, TResult>(
-			collection: List<T>,
-			pluckValue: string): TResult[];
-
-			/**
-			* @see _.map
-			**/
-			collect<T, TResult>(
-				collection: List<T>,
-				callback: ListIterator<T, TResult>,
-				thisArg?: any): TResult[];
-
-			/**
-			* @see _.map
-			**/
-			collect<T extends {}, TResult>(
-				object: Dictionary<T>,
-				callback: ObjectIterator<T, TResult>,
-				thisArg?: any): TResult[];
-
-			/**
-			* @see _.map
-			**/
-			collect<T, TResult>(
-				collection: List<T>,
-				pluckValue: string): TResult[];
-	}
-
-	interface LoDashArrayWrapper<T> {
-		/**
-		* @see _.map
-		**/
-		map<T, TResult>(
-			callback: ListIterator<T, TResult>,
-			thisArg?: any): LoDashArrayWrapper<TResult>;
-
-		/**
-		* @see _.map
-		* @param pluckValue _.pluck style callback
-		**/
-		map<T, TResult>(
-			pluckValue: string): LoDashArrayWrapper<TResult>;
-
-			/**
-			* @see _.map
-			**/
-			collect<T, TResult>(
-				callback: ListIterator<T, TResult>,
-				thisArg?: any): LoDashArrayWrapper<TResult>;
-
-			/**
-			* @see _.map
-			**/
-			collect<T, TResult>(
-				pluckValue: string): LoDashArrayWrapper<TResult>;
-	}
-
-	interface LoDashObjectWrapper<T> {
-		/**
-		* @see _.map
-		**/
-		map<T extends {}, TResult>(
-			callback: ObjectIterator<T, TResult>,
-			thisArg?: any): LoDashObjectWrapper<TResult>;
-
-			/**
-			* @see _.map
-			**/
-			collect<T extends {}, TResult>(
-				callback: ObjectIterator<T, TResult>,
-				thisArg?: any): LoDashObjectWrapper<TResult>;
-	}
-
-	//_.max
-	interface LoDashStatic {
-		/**
-		* Retrieves the maximum value of a collection. If the collection is empty or falsey -Infinity is 
-		* returned. If a callback is provided it will be executed for each value in the collection to 
-		* generate the criterion by which the value is ranked. The callback is bound to thisArg and invoked 
-		* with three arguments; (value, index, collection).
-		* 
-		* If a property name is provided for callback the created "_.pluck" style callback will return the 
-		* property value of the given element.
-		*
-		* If an object is provided for callback the created "_.where" style callback will return true for 
-		* elements that have the properties of the given object, else false.
-		* @param collection The collection to iterate over.
-		* @param callback The function called per iteration.
-		* @param thisArg The this binding of callback.
-		* @return Returns the maximum value.
-		**/
-		max<T>(
-			collection: Collection<T>,
-			callback?: ListIterator<T, any>,
-			thisArg?: any): T;
-
-		/**
-		* @see _.max
-		* @param pluckValue _.pluck style callback
-		**/
-		max<T>(
-			collection: Collection<T>,
-			pluckValue: string): T;
-
-		/**
-		* @see _.max
-		* @param whereValue _.where style callback
-		**/
-		max<W, T extends W>(
-			collection: Collection<T>,
-			whereValue: W): T;
-	}
-
-	//_.min
-	interface LoDashStatic {
-		/**
-		* Retrieves the minimum value of a collection. If the collection is empty or falsey 
-		* Infinity is returned. If a callback is provided it will be executed for each value 
-		* in the collection to generate the criterion by which the value is ranked. The callback 
-		* is bound to thisArg and invoked with three arguments; (value, index, collection).
-		*
-		* If a property name is provided for callback the created "_.pluck" style callback 
-		* will return the property value of the given element.
-		*
-		* If an object is provided for callback the created "_.where" style callback will 
-		* return true for elements that have the properties of the given object, else false.
-		* @param collection The collection to iterate over.
-		* @param callback The function called per iteration.
-		* @param thisArg The this binding of callback.
-		* @return Returns the maximum value.
-		**/
-		min<T>(
-			collection: Collection<T>,
-			callback?: ListIterator<T, any>,
-			thisArg?: any): T;
-
-		/**
-		* @see _.min
-		* @param pluckValue _.pluck style callback
-		**/
-		min<T>(
-			collection: Collection<T>,
-			pluckValue: string): T;
-
-		/**
-		* @see _.min
-		* @param whereValue _.where style callback
-		**/
-		min<W, T extends W>(
-			collection: Collection<T>,
-			whereValue: W): T;
-	}
-
-	//_.pluck
-	interface LoDashStatic {
-		/**
-		* Retrieves the value of a specified property from all elements in the collection.
-		* @param collection The collection to iterate over.
-		* @param property The property to pluck.
-		* @return A new array of property values.
-		**/
-		pluck<T extends {}>(
-			collection: Collection<T>,
-			property: string): any[];
-	}
-
-	//_.reduce
-	interface LoDashStatic {
-		/**
-		* Reduces a collection to a value which is the accumulated result of running each 
-		* element in the collection through the callback, where each successive callback execution 
-		* consumes the return value of the previous execution. If accumulator is not provided the 
-		* first element of the collection will be used as the initial accumulator value. The callback 
-		* is bound to thisArg and invoked with four arguments; (accumulator, value, index|key, collection).
-		* @param collection The collection to iterate over.
-		* @param callback The function called per iteration.
-		* @param accumulator Initial value of the accumulator.
-		* @param thisArg The this binding of callback.
-		* @return Returns the accumulated value.
-		**/
-		reduce<T, TResult>(
-			collection: Collection<T>,
-			callback: MemoIterator<T, TResult>,
-			accumulator: TResult,
-			thisArg?: any): TResult;
-
-        /**
-        * @see _.reduce
-        **/
-		reduce<T, TResult>(
-			collection: Collection<T>,
-			callback: MemoIterator<T, TResult>,
-			thisArg?: any): TResult;
-
-			/**
-			* @see _.reduce
-			**/
-			inject<T, TResult>(
-				collection: Collection<T>,
-				callback: MemoIterator<T, TResult>,
-				accumulator: TResult,
-				thisArg?: any): TResult;
-
-			/**
-			* @see _.reduce
-			**/
-			inject<T, TResult>(
-				collection: Collection<T>,
-				callback: MemoIterator<T, TResult>,
-				thisArg?: any): TResult;
-
-			/**
-			* @see _.reduce
-			**/
-			foldl<T, TResult>(
-				collection: Collection<T>,
-				callback: MemoIterator<T, TResult>,
-				accumulator: TResult,
-				thisArg?: any): TResult;
-
-			/**
-			* @see _.reduce
-			**/
-			foldl<T, TResult>(
-				collection: Collection<T>,
-				callback: MemoIterator<T, TResult>,
-				thisArg?: any): TResult;
-	}
-
-	//_.reduceRight
-	interface LoDashStatic {
-		/**
-		* This method is like _.reduce except that it iterates over elements of a collection from 
-		* right to left.
-		* @param collection The collection to iterate over.
-		* @param callback The function called per iteration.
-		* @param accumulator Initial value of the accumulator.
-		* @param thisArg The this binding of callback.
-		* @return The accumulated value.
-		**/
-		reduceRight<T, TResult>(
-			collection: Collection<T>,
-			callback: MemoIterator<T, TResult>,
-			accumulator: TResult,
-			thisArg?: any): TResult;
-
-        /**
-        * @see _.reduceRight
-        **/
-		reduceRight<T, TResult>(
-			collection: Collection<T>,
-			callback: MemoIterator<T, TResult>,
-			thisArg?: any): TResult;
-
-			/**
-			* @see _.reduceRight
-			**/
-			foldr<T, TResult>(
-				collection: Collection<T>,
-				callback: MemoIterator<T, TResult>,
-				accumulator: TResult,
-				thisArg?: any): TResult;
-
-			/**
-			* @see _.reduceRight
-			**/
-			foldr<T, TResult>(
-				collection: Collection<T>,
-				callback: MemoIterator<T, TResult>,
-				thisArg?: any): TResult;
-	}
-
-	//_.reject
-	interface LoDashStatic {
-		/**
-		* The opposite of _.filter this method returns the elements of a collection that 
-		* the callback does not return truey for.
-		*
-		* If a property name is provided for callback the created "_.pluck" style callback 
-		* will return the property value of the given element.
-		*
-		* If an object is provided for callback the created "_.where" style callback will 
-		* return true for elements that have the properties of the given object, else false.
-		* @param collection The collection to iterate over.
-		* @param callback The function called per iteration.
-		* @param thisArg The this binding of callback.
-		* @return A new array of elements that failed the callback check.
-		**/
-		reject<T>(
-			collection: Collection<T>,
-			callback: ListIterator<T, boolean>,
-			thisArg?: any): T[];
-
-		/**
-		* @see _.reject
-		* @param pluckValue _.pluck style callback
-		**/
-		reject<T>(
-			collection: Collection<T>,
-			pluckValue: string): T[];
-
-		/**
-		* @see _.reject
-		* @param whereValue _.where style callback
-		**/
-		reject<W, T extends W>(
-			collection: Collection<T>,
-			whereValue: W): T[];
-	}
-
-	//_.sample
-	interface LoDashStatic {
-		/**
-		* Retrieves a random element or n random elements from a collection.
-		* @param collection The collection to sample.
-		* @return Returns the random sample(s) of collection.
-		**/
-		sample<T>(collection: Collection<T>): T;
-
-		/**
-		* @see _.sample
-		* @param n The number of elements to sample.
-		**/
-		sample<T>(collection: Collection<T>, n: number): T[];
-	}
-
-	//_.shuffle
-	interface LoDashStatic {
-		/**
-		* Creates an array of shuffled values, using a version of the Fisher-Yates shuffle. 
-		* See http://en.wikipedia.org/wiki/Fisher-Yates_shuffle.
-		* @param collection The collection to shuffle.
-		* @return Returns a new shuffled collection.
-		**/
-		shuffle<T>(collection: Collection<T>): T[];
-	}
-
-	//_.size
-	interface LoDashStatic {
-		/**
-		* Gets the size of the collection by returning collection.length for arrays and array-like 
-		* objects or the number of own enumerable properties for objects.
-		* @param collection The collection to inspect.
-		* @return collection.length
-		**/
-		size<T>(collection: List<T>): number;
-
-		/**
-		* @see _.size
-		* @param object The object to inspect
-		* @return The number of own enumerable properties.
-		**/
-		size<T extends {}>(object: T): number;
-
-		/**
-		* @see _.size
-		* @param aString The string to inspect
-		* @return The length of aString
-		**/
-		size(aString: string): number;
-	}
-
-	//_.some
-	interface LoDashStatic {
-		/**
-		* Checks if the callback returns a truey value for any element of a collection. The function 
-		* returns as soon as it finds a passing value and does not iterate over the entire collection. 
-		* The callback is bound to thisArg and invoked with three arguments; (value, index|key, collection).
-		*
-		* If a property name is provided for callback the created "_.pluck" style callback will return 
-		* the property value of the given element.
-		*
-		* If an object is provided for callback the created "_.where" style callback will return true for 
-		* elements that have the properties of the given object, else false.
-		* @param collection The collection to iterate over.
-		* @param callback The function called per iteration.
-		* @param thisArg The this binding of callback.
-		* @return True if any element passed the callback check, else false.
-		**/
-		some<T>(
-			collection: Collection<T>,
-			callback?: ListIterator<T, boolean>,
-			thisArg?: any): boolean;
-
-		/**
-		* @see _.some
-		* @param pluckValue _.pluck style callback
-		**/
-		some<T>(
-			collection: Collection<T>,
-			pluckValue: string): boolean;
-
-		/**
-		* @see _.some
-		* @param whereValue _.where style callback
-		**/
-		some<W, T extends W>(
-			collection: Collection<T>,
-			whereValue: W): boolean;
-
-			/**
-			* @see _.some
-			**/
-			any<T>(
-				collection: Collection<T>,
-				callback?: ListIterator<T, boolean>,
-				thisArg?: any): boolean;
-
-			/**
-			* @see _.some
-			* @param pluckValue _.pluck style callback
-			**/
-			any<T>(
-				collection: Collection<T>,
-				pluckValue: string): boolean;
-
-			/**
-			* @see _.some
-			* @param whereValue _.where style callback
-			**/
-			any<W, T extends W>(
-				collection: Collection<T>,
-				whereValue: W): boolean;
-	}
-
-	//_.sortBy
-	interface LoDashStatic {
-		/**
-		* Creates an array of elements, sorted in ascending order by the results of running each 
-		* element in a collection through the callback. This method performs a stable sort, that 
-		* is, it will preserve the original sort order of equal elements. The callback is bound 
-		* to thisArg and invoked with three arguments; (value, index|key, collection).
-		*
-		* If a property name is provided for callback the created "_.pluck" style callback will 
-		* return the property value of the given element.
-		*
-		* If an object is provided for callback the created "_.where" style callback will return 
-		* true for elements that have the properties of the given object, else false.
-		* @param collection The collection to iterate over.
-		* @param callback The function called per iteration.
-		* @param thisArg The this binding of callback.
-		* @return A new array of sorted elements.
-		**/
-		sortBy<T, TSort>(
-			collection: List<T>,
-			callback?: ListIterator<T, TSort>,
-			thisArg?: any): T[];
-
-		/**
-		* @see _.sortBy
-		* @param pluckValue _.pluck style callback
-		**/
-		sortBy<T>(
-			collection: List<T>,
-			pluckValue: string): T[];
-
-		/**
-		* @see _.sortBy
-		* @param whereValue _.where style callback
-		**/
-		sortBy<W, T extends W>(
-			collection: List<T>,
-			whereValue: W): T[];
-	}
-
-	//_.toArray
-	interface LoDashStatic {
-		/**
-		* Converts the collection to an array.
-		* @param collection The collection to convert.
-		* @return The new converted array.
-		**/
-		toArray<T>(collection: Collection<T>): T[];
-	}
-
-	//_.where
-	interface LoDashStatic {
-		/**
-		* Performs a deep comparison of each element in a collection to the given properties 
-		* object, returning an array of all elements that have equivalent property values.
-		* @param collection The collection to iterate over.
-		* @param properties The object of property values to filter by.
-		* @return A new array of elements that have the given properties.
-		**/
-		where<T, U extends {}>(
-			list: Collection<T>,
-			properties: U): T[];
-	}
-
-	/*************
-	 * Functions *
-	 *************/
-
-	//_.after
-	interface LoDashStatic {
-		/**
-		* Creates a function that executes func, with the this binding and arguments of the 
-		* created function, only after being called n times.
-		* @param n The number of times the function must be called before func is executed.
-		* @param func The function to restrict.
-		* @return The new restricted function.
-		**/
-		after(
-			n: number,
-			func: Function): Function;			
-	}
-
-	interface LoDashWrapper<T> {
-		/**
-		* @see _.after
-		**/
-		after(func: Function): LoDashObjectWrapper<Function>;
-	}
-
-	//_.bind
-	interface LoDashStatic {
-		/**
-		* Creates a function that, when called, invokes func with the this binding of thisArg 
-		* and prepends any additional bind arguments to those provided to the bound function.
-		* @param func The function to bind.
-		* @param thisArg The this binding of func.
-		* @param args Arguments to be partially applied.
-		* @return The new bound function.
-		**/
-		bind(
-			func: Function,
-			thisArg: any,
-			...args: any[]): () => any;			
-	}
-
-	interface LoDashObjectWrapper<T> {
-		/**
-		* @see _.bind
-		**/
-		bind(
-			thisArg: any,
-			...args: any[]): LoDashObjectWrapper<() => any>;
-	}
-
-	//_.bindAll
-	interface LoDashStatic {
-		/**
-		* Binds methods of an object to the object itself, overwriting the existing method. Method 
-		* names may be specified as individual arguments or as arrays of method names. If no method 
-		* names are provided all the function properties of object will be bound.
-		* @param object The object to bind and assign the bound methods to.
-		* @param methodNames The object method names to bind, specified as individual method names 
-		* or arrays of method names.
-		* @return object
-		**/
-		bindAll<T>(
-			object: T,
-			...methodNames: string[]): T;			
-	}
-
-	interface LoDashObjectWrapper<T> {
-		/**
-		* @see _.bindAll
-		**/
-		bindAll<T>(...methodNames: string[]): LoDashWrapper<T>;
-	}
-
-	//_.bindKey
-	interface LoDashStatic {
-		/**
-		* Creates a function that, when called, invokes the method at object[key] and prepends any 
-		* additional bindKey arguments to those provided to the bound function. This method differs 
-		* from _.bind by allowing bound functions to reference methods that will be redefined or don't 
-		* yet exist. See http://michaux.ca/articles/lazy-function-definition-pattern.
-		* @param object The object the method belongs to.
-		* @param key The key of the method.
-		* @param args Arguments to be partially applied.
-		* @return The new bound function.
-		**/
-		bindKey<T>(
-			object: T,
-			key: string,
-			...args: any[]): Function;			
-	}
-
-	interface LoDashObjectWrapper<T> {
-		/**
-		* @see _.bindKey
-		**/
-		bindKey(
-			key: string,
-			...args: any[]): LoDashObjectWrapper<Function>;
-	}
-
-	//_.compose
-	interface LoDashStatic {
-		/**
-		* Creates a function that is the composition of the provided functions, where each function 
-		* consumes the return value of the function that follows. For example, composing the functions 
-		* f(), g(), and h() produces f(g(h())). Each function is executed with the this binding of the 
-		* composed function.
-		* @param funcs Functions to compose.
-		* @return The new composed function.
-		**/
-		compose(...funcs: Function[]): Function;	
-	}
-
-	interface LoDashObjectWrapper<T> {
-		/**
-		* @see _.compose
-		**/
-		compose(...funcs: Function[]): LoDashObjectWrapper<Function>;
-	}
-
-	//_.createCallback
-	interface LoDashStatic {
-		/**
-		* Produces a callback bound to an optional thisArg. If func is a property name the created 
-		* callback will return the property value for a given element. If func is an object the created 
-		* callback will return true for elements that contain the equivalent object properties, 
-		* otherwise it will return false.
-		* @param func The value to convert to a callback.
-		* @param thisArg The this binding of the created callback.
-		* @param argCount The number of arguments the callback accepts.
-		* @return A callback function.
-		**/
-		createCallback(
-			func: string,
-			thisArg?: any,
-			argCount?: number): () => any;
-
-		/**
-		* @see _.createCallback
-		**/
-		createCallback(
-			func: Dictionary<any>,
-			thisArg?: any,
-			argCount?: number): () => boolean;			
-	}
-
-	interface LoDashWrapper<T> {
-		/**
-		* @see _.createCallback
-		**/
-		createCallback(
-			thisArg?: any,
-			argCount?: number): LoDashObjectWrapper<() => any>;
-	}
-
-	interface LoDashObjectWrapper<T> {
-		/**
-		* @see _.createCallback
-		**/
-		createCallback(
-			thisArg?: any,
-			argCount?: number): LoDashObjectWrapper<() => any>;
-	}
-
-	//_.curry
-	interface LoDashStatic {
-		/**
-		* Creates a function which accepts one or more arguments of func that when invoked either 
-		* executes func returning its result, if all func arguments have been provided, or returns 
-		* a function that accepts one or more of the remaining func arguments, and so on. The arity 
-		* of func can be specified if func.length is not sufficient.
-		* @param func The function to curry.
-		* @param arity The arity of func.
-		* @return The new curried function.
-		**/
-		curry(
-			func: Function,
-			arity?: number): Function;	
-	}
-
-	interface LoDashObjectWrapper<T> {
-		/**
-		* @see _.curry
-		**/
-		curry(arity?: number): LoDashObjectWrapper<Function>;
-	}
-
-	//_.debounce
-	interface LoDashStatic {
-		/**
-		* Creates a function that will delay the execution of func until after wait milliseconds have 
-		* elapsed since the last time it was invoked. Provide an options object to indicate that func 
-		* should be invoked on the leading and/or trailing edge of the wait timeout. Subsequent calls 
-		* to the debounced function will return the result of the last func call.
-		*
-		* Note: If leading and trailing options are true func will be called on the trailing edge of 
-		* the timeout only if the the debounced function is invoked more than once during the wait 
-		* timeout.
-		* @param func The function to debounce.
-		* @param wait The number of milliseconds to delay.
-		* @param options The options object.
-		* @param options.leading Specify execution on the leading edge of the timeout.
-		* @param options.maxWait The maximum time func is allowed to be delayed before it’s called.
-		* @param options.trailing Specify execution on the trailing edge of the timeout.
-		* @return The new debounced function.
-		**/
-		debounce<T extends Function>(
-			func: T,
-			wait: number,
-			options?: DebounceSettings): T;			
-	}
-
-	interface LoDashObjectWrapper<T> {
-		/**
-		* @see _.debounce
-		**/
-		debounce(
-			wait: number,
-			options?: DebounceSettings): LoDashObjectWrapper<Function>;
-	}
-
-	interface DebounceSettings {
-		/**
-		* Specify execution on the leading edge of the timeout.
-		**/
-		leading?: boolean;
-		
-		/**
-		* The maximum time func is allowed to be delayed before it’s called.
-		**/
-		maxWait?: number;
-
-		/**
-		* Specify execution on the trailing edge of the timeout.
-		**/
-		trailing?: boolean;
-	}
-
-	//_.defer
-	interface LoDashStatic {
-		/**
-		* Defers executing the func function until the current call stack has cleared. Additional 
-		* arguments will be provided to func when it is invoked.
-		* @param func The function to defer.
-		* @param args Arguments to invoke the function with.
-		* @return The timer id.
-		**/
-		defer(
-			func: Function,
-			...args: any[]): number;			
-	}
-
-	interface LoDashObjectWrapper<T> {
-		/**
-		* @see _.defer
-		**/
-		defer(...args: any[]): LoDashWrapper<number>;
-	}
-
-	//_.delay
-	interface LoDashStatic {
-		/**
-		* Executes the func function after wait milliseconds. Additional arguments will be provided 
-		* to func when it is invoked.
-		* @param func The function to delay.
-		* @param wait The number of milliseconds to delay execution.
-		* @param args Arguments to invoke the function with.
-		* @return The timer id.
-		**/
-		delay(
-			func: Function,
-			wait: number,
-			...args: any[]): number;			
-	}
-
-	interface LoDashObjectWrapper<T> {
-		/**
-		* @see _.delay
-		**/
-		delay(
-			wait: number,
-			...args: any[]): LoDashWrapper<number>;
-	}
-
-	//_.memoize
-	interface LoDashStatic {
-		/**
-		* Creates a function that memoizes the result of func. If resolver is provided it will be 
-		* used to determine the cache key for storing the result based on the arguments provided to 
-		* the memoized function. By default, the first argument provided to the memoized function is 
-		* used as the cache key. The func is executed with the this binding of the memoized function. 
-		* The result cache is exposed as the cache property on the memoized function.
-		* @param func Computationally expensive function that will now memoized results.
-		* @param resolver Hash function for storing the result of `fn`.
-		* @return Returns the new memoizing function.
-		**/
-        memoize<T extends Function>(
-			func: T,
-			resolver?: Function): T;
-	}
-
-	//_.once
-	interface LoDashStatic {
-		/**
-		* Creates a function that is restricted to execute func once. Repeat calls to the function 
-		* will return the value of the first call. The func is executed with the this binding of the 
-		* created function.
-		* @param func Function to only execute once.
-		* @return The new restricted function.
-		**/
-        once<T extends Function>(func: T): T;
-	}
-
-	//_.partial
-	interface LoDashStatic {
-		/**
-		* Creates a function that, when called, invokes func with any additional partial arguments 
-		* prepended to those provided to the new function. This method is similar to _.bind except 
-		* it does not alter the this binding.
-		* @param func The function to partially apply arguments to.
-		* @param args Arguments to be partially applied.
-		* @return The new partially applied function.
-		**/
-		partial(
-			func: Function,
-			...args: any[]): Function;
-	}
-
-	//_.partialRight
-	interface LoDashStatic {
-		/**
-		* This method is like _.partial except that partial arguments are appended to those provided 
-		* to the new function.
-		* @param func The function to partially apply arguments to.
-		* @param args Arguments to be partially applied.
-		* @return The new partially applied function.
-		**/
-		partialRight(
-			func: Function,
-			...args: any[]): Function;
-	}
-
-	//_.throttle
-	interface LoDashStatic {
-		/**
-		* Creates a function that, when executed, will only call the func function at most once per 
-		* every wait milliseconds. Provide an options object to indicate that func should be invoked 
-		* on the leading and/or trailing edge of the wait timeout. Subsequent calls to the throttled 
-		* function will return the result of the last func call.
-		*
-		* Note: If leading and trailing options are true func will be called on the trailing edge of 
-		* the timeout only if the the throttled function is invoked more than once during the wait timeout.
-		* @param func The function to throttle.
-		* @param wait The number of milliseconds to throttle executions to.
-		* @param options The options object.
-		* @param options.leading Specify execution on the leading edge of the timeout.
-		* @param options.trailing Specify execution on the trailing edge of the timeout.
-		* @return The new throttled function.
-		**/
-        throttle<T extends Function>(
-			func: T,
-			wait: number,
-			options?: ThrottleSettings): T;
-	}
-
-	interface ThrottleSettings {
-
-		/**
-		* If you'd like to disable the leading-edge call, pass this as false.
-		**/
-		leading?: boolean;
-
-		/**
-		* If you'd like to disable the execution on the trailing-edge, pass false.
-		**/
-		trailing?: boolean;
-	}
-
-	//_.wrap
-	interface LoDashStatic {
-		/**
-		* Creates a function that provides value to the wrapper function as its first argument. 
-		* Additional arguments provided to the function are appended to those provided to the 
-		* wrapper function. The wrapper is executed with the this binding of the created function.
-		* @param value The value to wrap.
-		* @param wrapper The wrapper function.
-		* @return The new function.
-		**/
-		wrap(
-			value: any,
-			wrapper: (func: Function, ...args: any[]) => any): Function;
-	}
-
-	/*************
-	 * Objects   *
-	 *************/
-
-	//_.assign
-	interface LoDashStatic {
-		/**
-		* Assigns own enumerable properties of source object(s) to the destination object. Subsequent 
-		* sources will overwrite property assignments of previous sources. If a callback is provided 
-		* it will be executed to produce the assigned values. The callback is bound to thisArg and 
-		* invoked with two arguments; (objectValue, sourceValue).
-		* @param object The destination object.
-		* @param s1-8 The source object(s)
-		* @param callback The function to customize merging properties.
-		* @param thisArg The this binding of callback.
-		* @return The destination object.
-		**/
-        assign<P, T extends P, S1 extends P, Value, Result extends P>(
-            object: T,
-            s1: S1,
-			callback?: (objectValue: Value, sourceValue: Value) => Value,
-            thisArg?: any): Result;
-
-		/**
-		* @see _.assign
-		**/
-        assign<P, T extends P, S1 extends P, S2 extends P, Value, Result extends P>(
-            object: T,
-            s1: S1,
-            s2: S2,
-			callback?: (objectValue: Value, sourceValue: Value) => Value,
-            thisArg?: any): Result;
-
-		/**
-		* @see _.assign
-		**/
-        assign<P, T extends P, S1 extends P, S2 extends P, S3 extends P, Value, Result extends P>(
-            object: T,
-            s1: S1,
-            s2: S2,
-            s3: S3,
-			callback?: (objectValue: Value, sourceValue: Value) => Value,
-            thisArg?: any): Result;
-
-		/**
-		* @see _.assign
-		**/
-        assign<P, T extends P, S1 extends P, S2 extends P, S3 extends P, S4 extends P, Value, Result extends P>(
-            object: T,
-            s1: S1,
-            s2: S2,
-            s3: S3,
-            s4: S4,
-			callback?: (objectValue: Value, sourceValue: Value) => Value,
-            thisArg?: any): Result;
-
-		/**
-		* @see _.assign
-		**/
-	extend<P, T extends P, S1 extends P, Value, Result extends P>(
-            object: T,
-            s1: S1,
-			callback?: (objectValue: Value, sourceValue: Value) => Value,
-            thisArg?: any): Result;
-
-		/**
-		* @see _.assign
-		**/
-        extend<P, T extends P, S1 extends P, S2 extends P, Value, Result extends P>(
-            object: T,
-            s1: S1,
-            s2: S2,
-			callback?: (objectValue: Value, sourceValue: Value) => Value,
-            thisArg?: any): Result;
-
-		/**
-		* @see _.assign
-		**/
-        extend<P, T extends P, S1 extends P, S2 extends P, S3 extends P, Value, Result extends P>(
-            object: T,
-            s1: S1,
-            s2: S2,
-            s3: S3,
-			callback?: (objectValue: Value, sourceValue: Value) => Value,
-            thisArg?: any): Result;
-
-		/**
-		* @see _.assign
-		**/
-        extend<P, T extends P, S1 extends P, S2 extends P, S3 extends P, S4 extends P, Value, Result extends P>(
-            object: T,
-            s1: S1,
-            s2: S2,
-            s3: S3,
-            s4: S4,
-			callback?: (objectValue: Value, sourceValue: Value) => Value,
-            thisArg?: any): Result;
-	}
-
-	interface LoDashObjectWrapper<T> {
-		/**
-		* @see _.assign
-		**/
-		assign<S1, Value, TResult>(
-			s1: S1,
-			callback?: (objectValue: Value, sourceValue: Value) => Value,
-			thisArg?: any): TResult;
-
-		/**
-		* @see _.assign
-		**/
-		assign<S1, S2, Value, TResult>(
-			s1: S1,
-			s2: S2,
-			callback?: (objectValue: Value, sourceValue: Value) => Value,
-			thisArg?: any): TResult;
-		/**
-		* @see _.assign
-		**/
-		assign<S1, S2, S3, Value, TResult>(
-			s1: S1,
-			s2: S2,
-			s3: S3,
-			callback?: (objectValue: Value, sourceValue: Value) => Value,
-			thisArg?: any): TResult;
-		/**
-		* @see _.assign
-		**/
-		assign<S1, S2, S3, S4, Value, TResult>(
-			s1: S1,
-			s2: S2,
-			s3: S3,
-			s4: S4,
-			callback?: (objectValue: Value, sourceValue: Value) => Value,
-			thisArg?: any): TResult;
-		/**
-		* @see _.assign
-		**/
-		assign<S1, S2, S3, S4, S5, Value, TResult>(
-			s1: S1,
-			s2: S2,
-			s3: S3,
-			s4: S4,
-			s5: S5,
-			callback?: (objectValue: Value, sourceValue: Value) => Value,
-			thisArg?: any): TResult;
-
-          /**
-          * @see _.assign
-          **/
-          extend<S1, Value, TResult>(
-              s1: S1,
-              callback?: (objectValue: Value, sourceValue: Value) => Value,
-              thisArg?: any): TResult;
-
-          /**
-          * @see _.assign
-          **/
-          extend<S1, S2, Value, TResult>(
-              s1: S1,
-              s2: S2,
-              callback?: (objectValue: Value, sourceValue: Value) => Value,
-              thisArg?: any): TResult;
-          /**
-          * @see _.assign
-          **/
-          extend<S1, S2, S3, Value, TResult>(
-              s1: S1,
-              s2: S2,
-              s3: S3,
-              callback?: (objectValue: Value, sourceValue: Value) => Value,
-              thisArg?: any): TResult;
-          /**
-          * @see _.assign
-          **/
-          extend<S1, S2, S3, S4, Value, TResult>(
-              s1: S1,
-              s2: S2,
-              s3: S3,
-              s4: S4,
-              callback?: (objectValue: Value, sourceValue: Value) => Value,
-              thisArg?: any): TResult;
-          /**
-          * @see _.assign
-          **/
-          extend<S1, S2, S3, S4, S5, Value, TResult>(
-              s1: S1,
-              s2: S2,
-              s3: S3,
-              s4: S4,
-              s5: S5,
-              callback?: (objectValue: Value, sourceValue: Value) => Value,
-              thisArg?: any): TResult;
-
-	}
-
-	//_.clone
-	interface LoDashStatic {
-		/**
-		* Creates a clone of value. If deep is true nested objects will also be cloned, otherwise 
-		* they will be assigned by reference. If a callback is provided it will be executed to produce 
-		* the cloned values. If the callback returns undefined cloning will be handled by the method 
-		* instead. The callback is bound to thisArg and invoked with one argument; (value).
-		* @param value The value to clone.
-		* @param deep Specify a deep clone.
-		* @param callback The function to customize cloning values.
-		* @param thisArg The this binding of callback.
-		* @return The cloned value.
-		**/
-		clone<T>(
-			value: T,
-			deep?: boolean,
-			callback?: (value: any) => any,
-			thisArg?: any): T;
-	}
-
-	//_.cloneDeep
-	interface LoDashStatic {
-		/**
-		* Creates a deep clone of value. If a callback is provided it will be executed to produce the 
-		* cloned values. If the callback returns undefined cloning will be handled by the method instead. 
-		* The callback is bound to thisArg and invoked with one argument; (value).
-		*
-		* Note: This method is loosely based on the structured clone algorithm. Functions and DOM nodes 
-		* are not cloned. The enumerable properties of arguments objects and objects created by constructors 
-		* other than Object are cloned to plain Object objects. 
-		* See http://www.w3.org/TR/html5/infrastructure.html#internal-structured-cloning-algorithm.
-		* @param value The value to clone.
-		* @param callback The function to customize cloning values.
-		* @param thisArg The this binding of callback.
-		* @return The cloned value.
-		**/
-		cloneDeep<T>(
-			value: T,
-			callback?: (value: any) => any,
-			thisArg?: any): T;
-	}
-
-	//_.defaults
-	interface LoDashStatic {
-		/**
-		* Assigns own enumerable properties of source object(s) to the destination object for all 
-		* destination properties that resolve to undefined. Once a property is set, additional defaults 
-		* of the same property will be ignored.
-		* @param object The destination object.
-		* @param sources The source objects.
-		* @return The destination object.
-		**/
-		defaults<T, TResult>(
-			object: T,
-			...sources: any[]): TResult;	
-	}
-
-	interface LoDashObjectWrapper<T> {
-		/**
-		* @see _.defaults
-		**/
-		defaults<T, TResult>(...sources: any[]): LoDashObjectWrapper<TResult>
-	}
-
-	//_.findKey
-	interface LoDashStatic {
-		/**
-		* This method is like _.findIndex except that it returns the key of the first element that 
-		* passes the callback check, instead of the element itself.
-		* @param object The object to search.
-		* @param callback The function called per iteration.
-		* @param thisArg The this binding of callback.
-		* @return The key of the found element, else undefined.
-		**/
-		findKey(
-			object: any,
-			callback: (value: any) => boolean,
-			thisArg?: any): string;
-
-		/**
-		* @see _.findKey
-		* @param pluckValue _.pluck style callback
-		**/
-		findKey(
-			object: any,
-			pluckValue: string): string;
-
-		/**
-		* @see _.findKey
-		* @param whereValue _.where style callback
-		**/
-        findKey<W extends Dictionary<any>, T extends W>(
-			object: T,
-			whereValue: W): string;
-	}
-
-	//_.findLastKey
-	interface LoDashStatic {
-		/**
-		* This method is like _.findKey except that it iterates over elements of a collection in the opposite order.
-		* @param object The object to search.
-		* @param callback The function called per iteration.
-		* @param thisArg The this binding of callback.
-		* @return The key of the found element, else undefined.
-		**/
-		findLastKey(
-			object: any,
-			callback: (value: any) => boolean,
-			thisArg?: any): string;
-
-		/**
-		* @see _.findLastKey
-		* @param pluckValue _.pluck style callback
-		**/
-		findLastKey(
-			object: any,
-			pluckValue: string): string;
-
-		/**
-		* @see _.findLastKey
-		* @param whereValue _.where style callback
-		**/
-        findLastKey<W extends Dictionary<any>, T extends W>(
-			object: T,
-			whereValue: W): string;
-	}
-
-	//_.forIn
-	interface LoDashStatic {
-		/**
-		* Iterates over own and inherited enumerable properties of an object, executing the callback for 
-		* each property. The callback is bound to thisArg and invoked with three arguments; (value, key, 
-		* object). Callbacks may exit iteration early by explicitly returning false.
-		* @param object The object to iterate over.
-		* @param callback The function called per iteration.
-		* @param thisArg The this binding of callback.
-		* @return object
-		**/
-		forIn<T>(
-			object: Dictionary<T>,
-			callback?: ObjectIterator<T, void>,
-			thisArg?: any): Dictionary<T>;
-	}
-
-	interface LoDashObjectWrapper {
-		/**
-		* @see _.forIn
-		**/
-		forIn<T extends {}>(
-			callback: ObjectIterator<T, void>,
-			thisArg?: any): _.LoDashObjectWrapper<T>;
-	}
-
-	//_.forInRight
-	interface LoDashStatic {
-		/**
-		* This method is like _.forIn except that it iterates over elements of a collection in the 
-		* opposite order.
-		* @param object The object to iterate over.
-		* @param callback The function called per iteration.
-		* @param thisArg The this binding of callback.
-		* @return object
-		**/
-		forInRight<T extends {}>(
-			object: Dictionary<T>,
-			callback?: ObjectIterator<T, void>,
-			thisArg?: any): Dictionary<T>;
-	}
-
-	interface LoDashObjectWrapper {
-		/**
-		* @see _.forInRight
-		**/
-		forInRight<T extends {}>(
-			callback: ObjectIterator<T, void>,
-			thisArg?: any): _.LoDashObjectWrapper<T>;
-	}
-
-	//_.forOwn
-	interface LoDashStatic {
-		/**
-		* Iterates over own enumerable properties of an object, executing the callback for each 
-		* property. The callback is bound to thisArg and invoked with three arguments; (value, key, 
-		* object). Callbacks may exit iteration early by explicitly returning false.
-		* @param object The object to iterate over.
-		* @param callback The function called per iteration.
-		* @param thisArg The this binding of callback.
-		* @return object
-		**/
-		forOwn<T extends {}>(
-			object: Dictionary<T>,
-			callback?: ObjectIterator<T, void>,
-			thisArg?: any): Dictionary<T>;
-	}
-
-	interface LoDashObjectWrapper {
-		/**
-		* @see _.forOwn
-		**/
-		forOwn<T extends {}>(
-			callback: ObjectIterator<T, void>,
-			thisArg?: any): _.LoDashObjectWrapper<T>;
-	}
-
-	//_.forOwnRight
-	interface LoDashStatic {
-		/**
-		* This method is like _.forOwn except that it iterates over elements of a collection in the 
-		* opposite order.
-		* @param object The object to iterate over.
-		* @param callback The function called per iteration.
-		* @param thisArg The this binding of callback.
-		* @return object
-		**/
-		forOwnRight<T extends {}>(
-			object: Dictionary<T>,
-			callback?: ObjectIterator<T, void>,
-			thisArg?: any): Dictionary<T>;
-	}
-
-	interface LoDashObjectWrapper {
-		/**
-		* @see _.forOwnRight
-		**/
-		forOwnRight<T extends {}>(
-			callback: ObjectIterator<T, void>,
-			thisArg?: any): _.LoDashObjectWrapper<T>;
-	}
-
-	//_.functions
-	interface LoDashStatic {
-		/**
-		* Creates a sorted array of property names of all enumerable properties, own and inherited, of 
-		* object that have function values.
-		* @param object The object to inspect.
-		* @return An array of property names that have function values.
-		**/
-		functions(object: any): string[];
-
-			/**
-			* @see _functions
-			**/
-			methods(object: any): string[];
-	}
-
-	interface LoDashObjectWrapper {
-		/**
-		* @see _.functions
-		**/
-		functions(): _.LoDashArrayWrapper<string>;
-
-			/**
-			* @see _.functions
-			**/
-			methods(): _.LoDashArrayWrapper<string>;
-	}
-
-	//_.has
-	interface LoDashStatic {
-		/**
-		* Checks if the specified object property exists and is a direct property, instead of an 
-		* inherited property.
-		* @param object The object to check.
-		* @param property The property to check for.
-		* @return True if key is a direct property, else false.
-		**/
-		has(object: any, property: string): boolean;
-	}
-
-	//_.invert
-	interface LoDashStatic {
-		/**
-		* Creates an object composed of the inverted keys and values of the given object.
-		* @param object The object to invert.
-		* @return The created inverted object.
-		**/
-		invert(object: any): any;
-	}
-
-	//_.isArguments
-	interface LoDashStatic {
-		/**
-		* Checks if value is an arguments object.
-		* @param value The value to check.
-		* @return True if the value is an arguments object, else false.
-		**/
-		isArguments(value: any): boolean;
-	}
-
-	//_.isArray
-	interface LoDashStatic {
-		/**
-		* Checks if value is an array.
-		* @param value The value to check.
-		* @return True if the value is an array, else false.
-		**/
-		isArray(value: any): boolean;
-	}
-
-	//_.isBoolean
-	interface LoDashStatic {
-		/**
-		* Checks if value is a boolean value.
-		* @param value The value to check.
-		* @return True if the value is a boolean value, else false.
-		**/
-		isBoolean(value: any): boolean;
-	}
-
-	//_.isDate
-	interface LoDashStatic {
-		/**
-		* Checks if value is a date.
-		* @param value The value to check.
-		* @return True if the value is a date, else false.
-		**/
-		isDate(value: any): boolean;
-	}
-
-	//_.isElement
-	interface LoDashStatic {
-		/**
-		* Checks if value is a DOM element.
-		* @param value The value to check.
-		* @return True if the value is a DOM element, else false.
-		**/
-		isElement(value: any): boolean;
-	}
-
-	//_.isEmpty
-	interface LoDashStatic {
-		/**
-		* Checks if value is empty. Arrays, strings, or arguments objects with a length of 0 and objects 
-		* with no own enumerable properties are considered "empty".
-		* @param value The value to inspect.
-		* @return True if the value is empty, else false.
-		**/
-		isEmpty(value: any[]): boolean;
-
-		/**
-		* @see _.isEmpty
-		**/
-		isEmpty(value: Dictionary<any>): boolean;
-
-		/**
-		* @see _.isEmpty
-		**/
-		isEmpty(value: string): boolean;
-		
-		/**
-		* @see _.isEmpty
-		**/
-		isEmpty(value: any): boolean;
-	}
-
-	//_.isEqual
-	interface LoDashStatic {
-		/**
-		* Performs a deep comparison between two values to determine if they are equivalent to each 
-		* other. If a callback is provided it will be executed to compare values. If the callback 
-		* returns undefined comparisons will be handled by the method instead. The callback is bound to 
-		* thisArg and invoked with two arguments; (a, b).
-		* @param a The value to compare.
-		* @param b The other value to compare.
-		* @param callback The function to customize comparing values.
-		* @param thisArg The this binding of callback.
-		* @return True if the values are equivalent, else false.
-		**/
-		isEqual(
-			a: any,
-			b: any,
-			callback?: (a: any, b: any) => boolean,
-			thisArg?: any): boolean;
-	}
-
-	//_.isFinite
-	interface LoDashStatic {
-		/**
-		* Checks if value is, or can be coerced to, a finite number.
-		*
-		* Note: This is not the same as native isFinite which will return true for booleans and empty 
-		* strings. See http://es5.github.io/#x15.1.2.5.
-		* @param value The value to check.
-		* @return True if the value is finite, else false.
-		**/
-		isFinite(value: any): boolean;
-	}
-
-	//_.isFunction
-	interface LoDashStatic {
-		/**
-		* Checks if value is a function.
-		* @param value The value to check.
-		* @return True if the value is a function, else false.
-		**/
-		isFunction(value: any): boolean;
-	}
-
-	//_.isNaN
-	interface LoDashStatic {
-		/**
-		* Checks if value is NaN.
-		*
-		* Note: This is not the same as native isNaN which will return true for undefined and other 
-		* non-numeric values. See http://es5.github.io/#x15.1.2.4.
-		* @param value The value to check.
-		* @return True if the value is NaN, else false.
-		**/
-		isNaN(value: any): boolean;
-	}
-
-	//_.isNull
-	interface LoDashStatic {
-		/**
-		* Checks if value is null.
-		* @param value The value to check.
-		* @return True if the value is null, else false.
-		**/
-		isNull(value: any): boolean;
-	}
-
-	//_.isNumber
-	interface LoDashStatic {
-		/**
-		* Checks if value is a number.
-		*
-		* Note: NaN is considered a number. See http://es5.github.io/#x8.5.
-		* @param value The value to check.
-		* @return True if the value is a number, else false.
-		**/
-		isNumber(value: any): boolean;
-	}
-
-	//_.isObject
-	interface LoDashStatic {
-		/**
-		* Checks if value is the language type of Object. (e.g. arrays, functions, objects, regexes, 
-		* new Number(0), and new String(''))
-		* @param value The value to check.
-		* @return True if the value is an object, else false.
-		**/
-		isObject(value: any): boolean;
-	}
-
-	//_.isPlainObject
-	interface LoDashStatic {
-		/**
-		* Checks if value is an object created by the Object constructor.
-		* @param value The value to check.
-		* @return True if value is a plain object, else false.
-		**/
-		isPlainObject(value: any): boolean;
-	}
-
-	//_.isRegExp
-	interface LoDashStatic {
-		/**
-		* Checks if value is a regular expression.
-		* @param value The value to check.
-		* @return True if the value is a regular expression, else false.
-		**/
-		isRegExp(value: any): boolean;
-	}
-
-	//_.isString
-	interface LoDashStatic {
-		/**
-		* Checks if value is a string.
-		* @param value The value to check.
-		* @return True if the value is a string, else false.
-		**/
-		isString(value: any): boolean;
-	}
-
-	//_.isUndefined
-	interface LoDashStatic {
-		/**
-		* Checks if value is undefined.
-		* @param value The value to check.
-		* @return True if the value is undefined, else false.
-		**/
-		isUndefined(value: any): boolean;
-	}
-
-	//_.keys
-	interface LoDashStatic {
-		/**
-		* Creates an array composed of the own enumerable property names of an object.
-		* @param object The object to inspect.
-		* @return An array of property names.
-		**/
-		keys(object: any): string[];
-	}
-
-	//_.merge
-	interface LoDashStatic {
-		/**
-		* Recursively merges own enumerable properties of the source object(s), that don't resolve 
-		* to undefined into the destination object. Subsequent sources will overwrite property 
-		* assignments of previous sources. If a callback is provided it will be executed to produce 
-		* the merged values of the destination and source properties. If the callback returns undefined 
-		* merging will be handled by the method instead. The callback is bound to thisArg and invoked 
-		* with two arguments; (objectValue, sourceValue).
-		* @param object The destination object.
-		* @param s1-8 The source object(s)
-		* @param callback The function to customize merging properties.
-		* @param thisArg The this binding of callback.
-		* @return The destination object.
-		**/
-        merge<P, T extends P, S1 extends P, Value, Result extends P>(
-            object: T,
-            s1: S1,
-			callback?: (objectValue: Value, sourceValue: Value) => Value,
-            thisArg?: any): Result;
-
-		/**
-		* @see _.merge
-		**/
-        merge<P, T extends P, S1 extends P, S2 extends P, Value, Result extends P>(
-            object: T,
-            s1: S1,
-            s2: S2,
-			callback?: (objectValue: Value, sourceValue: Value) => Value,
-            thisArg?: any): Result;
-
-		/**
-		* @see _.merge
-		**/
-        merge<P, T extends P, S1 extends P, S2 extends P, S3 extends P, Value, Result extends P>(
-            object: T,
-            s1: S1,
-            s2: S2,
-            s3: S3,
-			callback?: (objectValue: Value, sourceValue: Value) => Value,
-            thisArg?: any): Result;
-
-		/**
-		* @see _.merge
-		**/
-        merge<P, T extends P, S1 extends P, S2 extends P, S3 extends P, S4 extends P, Value, Result extends P>(
-            object: T,
-            s1: S1,
-            s2: S2,
-            s3: S3,
-            s4: S4,
-			callback?: (objectValue: Value, sourceValue: Value) => Value,
-            thisArg?: any): Result;
-	}
-
-	//_.omit
-	interface LoDashStatic {
-		/**
-		* Creates a shallow clone of object excluding the specified properties. Property names may be 
-		* specified as individual arguments or as arrays of property names. If a callback is provided 
-		* it will be executed for each property of object omitting the properties the callback returns 
-		* truey for. The callback is bound to thisArg and invoked with three arguments; (value, key, 
-		* object).
-		* @param object The source object.
-		* @param keys The properties to omit.
-		* @return An object without the omitted properties.
-		**/
-        omit<Omitted, T extends Omitted>(
-			object: T,
-			...keys: string[]): Omitted;
-
-		/**
-		* @see _.omit
-		**/
-		omit<Omitted, T extends Omitted>(
-			object: T,
-			keys: string[]): Omitted;
-
-		/**
-		* @see _.omit
-		**/
-		omit<Omitted, T extends Omitted>(
-			object: T,
-			callback: ObjectIterator<any, boolean>,
-			thisArg?: any): Omitted;
-	}
-
-	//_.pairs
-	interface LoDashStatic {
-		/**
-		* Creates a two dimensional array of an object’s key-value pairs, 
-		* i.e. [[key1, value1], [key2, value2]].
-		* @param object The object to inspect.
-		* @return Aew array of key-value pairs.
-		**/
-		pairs(object: any): any[][];
-	}
-
-	//_.picks
-	interface LoDashStatic {
-		/**
-		* Creates a shallow clone of object composed of the specified properties. Property names may be 
-		* specified as individual arguments or as arrays of property names. If a callback is provided 
-		* it will be executed for each property of object picking the properties the callback returns 
-		* truey for. The callback is bound to thisArg and invoked with three arguments; (value, key, 
-		* object).
-		* @param object Object to strip unwanted key/value pairs.
-		* @param keys Property names to pick
-		* @return An object composed of the picked properties.
-		**/
-        pick<Picked, T extends Picked>(
-			object: T,
-			...keys: string[]): Picked;
-
-		/**
-		* @see _.pick
-		**/
-		pick<Picked, T extends Picked>(
-			object: T,
-			keys: string[]): Picked;
-
-		/**
-		* @see _.pick
-		**/
-		pick<Picked, T extends Picked>(
-			object: T,
-			callback: ObjectIterator<any, boolean>,
-			thisArg?: any): Picked;
-	}
-
-	//_.transform
-	interface LoDashStatic {
-		/**
-		* An alternative to _.reduce this method transforms object to a new accumulator object which is 
-		* the result of running each of its elements through a callback, with each callback execution 
-		* potentially mutating the accumulator object. The callback is bound to thisArg and invoked with 
-		* four arguments; (accumulator, value, key, object). Callbacks may exit iteration early by 
-		* explicitly returning false.
-		* @param collection The collection to iterate over.
-		* @param callback The function called per iteration.
-		* @param accumulator The custom accumulator value.
-		* @param thisArg The this binding of callback.
-		* @return The accumulated value.
-		**/
-		transform<T, Acc>(
-			collection: Collection<T>,
-			callback: MemoVoidIterator<T, Acc>,
-			accumulator: Acc,
-			thisArg?: any): Acc;
-
-		/**
-		* @see _.transform
-		**/
-		transform<T, Acc>(
-			collection: Collection<T>,
-			callback?: MemoVoidIterator<T, Acc>,
-			thisArg?: any): Acc;
-	}
-
-	//_.values
-	interface LoDashStatic {
-		/**
-		* Creates an array composed of the own enumerable property values of object.
-		* @param object The object to inspect.
-		* @return Returns an array of property values.
-		**/
-		values(object: any): any[];
-	}
-
-	/*************
-	 * Utilities *
-	 *************/
-	//_.escape
-	interface LoDashStatic {
-		/**
-		* Converts the characters &, <, >, ", and ' in string to their corresponding HTML entities.
-		* @param string The string to escape.
-		* @return The escaped string.
-		**/
-		escape(str: string): string;
-	}
-
-	//_.identity
-	interface LoDashStatic {
-		/**
-		* This method returns the first argument provided to it.
-		* @param value Any value.
-		* @return value.
-		**/
-		identity<T>(value: T): T;
-	}
-
-	//_.mixin
-	interface LoDashStatic {
-		/**
-		* Adds function properties of a source object to the lodash function and chainable wrapper.
-		* @param object The object of function properties to add to lodash.
-		**/
-		mixin(object: Dictionary<(value: any) => any>): void;
-	}
-
-	//_.noConflict
-	interface LoDashStatic {
-		/**
-		* Reverts the '_' variable to its previous value and returns a reference to the lodash function.
-		* @return The lodash function.
-		**/
-		noConflict(): typeof _;
-	}
-
-	//_.parseInt
-	interface LoDashStatic {
-		/**
-		* Converts the given value into an integer of the specified radix. If radix is undefined or 0 a 
-		* radix of 10 is used unless the value is a hexadecimal, in which case a radix of 16 is used.
-		*
-		* Note: This method avoids differences in native ES3 and ES5 parseInt implementations. See 
-		* http://es5.github.io/#E.
-		* @param value The value to parse.
-		* @param radix The radix used to interpret the value to parse.
-		* @return The new integer value.
-		**/
-		parseInt(value: string): number;
-	}
-
-	//_.random
-	interface LoDashStatic {
-		/**
-		* Produces a random number between min and max (inclusive). If only one argument is provided a 
-		* number between 0 and the given number will be returned. If floating is truey or either min or 
-		* max are floats a floating-point number will be returned instead of an integer.
-		* @param max The maximum possible value.
-		* @param floating Specify returning a floating-point number.
-		* @return A random number.
-		**/
-		random(max: number, floating?: boolean): number;
-	
-		/**
-		* @see _.random
-		* @param min The minimum possible value.
-		* @return A random number between `min` and `max`.
-		**/
-		random(min: number, max: number, floating?: boolean): number;
-	}
-
-	//_.result
-	interface LoDashStatic {
-		/**
-		* Resolves the value of property on object. If property is a function it will be invoked with 
-		* the this binding of object and its result returned, else the property value is returned. If 
-		* object is falsey then undefined is returned.
-		* @param object The object to inspect.
-		* @param property The property to get the value of.
-		* @return The resolved value.
-		**/
-		result(object: any, property: string): any;
-	}
-
-	//_.runInContext
-	interface LoDashStatic {
-		/**
-		* Create a new lodash function using the given context object.
-		* @param context The context object
-		* @returns The lodash function.
-		**/
-		runInContext(context: any): typeof _;
-	}
-
-	//_.template
-	interface LoDashStatic {
-		/**
-		* A micro-templating method that handles arbitrary delimiters, preserves whitespace, and 
-		* correctly escapes quotes within interpolated code.
-		*
-		* Note: In the development build, _.template utilizes sourceURLs for easier debugging. See 
-		* http://www.html5rocks.com/en/tutorials/developertools/sourcemaps/#toc-sourceurl
-		*
-		* For more information on precompiling templates see:
-		* http://lodash.com/#custom-builds
-		*
-		* For more information on Chrome extension sandboxes see:
-		* http://developer.chrome.com/stable/extensions/sandboxingEval.html
-		* @param text The template text.
-		* @param data The data object used to populate the text.
-		* @param options The options object.
-		* @param options.escape The "escape" delimiter.
-		* @param options.evaluate The "evaluate" delimiter.
-		* @param options.import An object to import into the template as local variables.
-		* @param options.interpolate The "interpolate" delimiter.
-		* @param sourceURL The sourceURL of the template’s compiled source.
-		* @param variable The data object variable name.
-		* @return Returns the compiled Lo-Dash HTML template or a TemplateExecutor if no data is passed.
-		**/
-		template(
-			text: string): TemplateExecutor;
-		
-		/**
-		* @see _.template
-		**/
-		template(
-			text: string,
-			data: any, 
-			options?: TemplateSettings,
-			sourceURL?: string,
-			variable?: string): any /* string or TemplateExecutor*/;
-	}
-
-	interface TemplateExecutor {
-		(...data: any[]): string;
-		source: string;
-	}
-		
-	//_.times
-	interface LoDashStatic {
-		/**
-		* Executes the callback n times, returning an array of the results of each callback execution. 
-		* The callback is bound to thisArg and invoked with one argument; (index).
-		* @param n The number of times to execute the callback.
-		* @param callback The function called per iteration.
-		* @param thisArg The this binding of callback.
-		**/
-		times<TResult>(
-			n: number, 
-			callback: (num: number) => TResult, 
-			context?: any): TResult[];
-	}
-
-	//_.unescape
-	interface LoDashStatic {
-		/**
-		* The inverse of _.escape this method converts the HTML entities &amp;, <, &gt;, &quot;, and 
-		* &#39; in string to their corresponding characters.
-		* @param string The string to unescape.
-		* @return The unescaped string.
-		**/
-		unescape(
-			string: string): string;
-	}
-
-	//_.uniqueId
-	interface LoDashStatic {
-		/**
-		* Generates a unique ID. If prefix is provided the ID will be appended to it.
-		* @param prefix The value to prefix the ID with.
-		* @return Returns the unique ID.
-		**/
-		uniqueId(prefix?: string): string;
-	}
-
-	interface ListIterator<T, TResult> {
-		(value: T, index: number, list: T[]): TResult;
-	}
-
-	interface ObjectIterator<T, TResult> {
-		(element: T, key: string, list: any): TResult;
-	}
-
-	interface MemoVoidIterator<T, TResult> {
-		(prev: TResult, curr: T, indexOrKey: any, list?: T[]): void;
-	}
-	interface MemoIterator<T, TResult> {
-		(prev: TResult, curr: T, indexOrKey: any, list?: T[]): TResult;
-	}
-    /*
-	interface MemoListIterator<T, TResult> {
-		(prev: TResult, curr: T, index: number, list?: T[]): TResult;
-	}
-	interface MemoObjectIterator<T, TResult> {
-		(prev: TResult, curr: T, index: string, object?: Dictionary<T>): TResult;
-	}
-    */
-
-	interface Collection<T> { }
-
-	// Common interface between Arrays and jQuery objects
-	interface List<T> extends Collection<T> {
-		[index: number]: T;
-		length: number;
-	}
-
-	interface Dictionary<T> extends Collection<T> {
-		[index: string]: T;
-	}
-}
-
-declare module "lodash" {
-	export = _;
-}
->>>>>>> 0243d567
+}