--- conflicted
+++ resolved
@@ -15,99 +15,51 @@
     assert.ok("loadProto" in ProtoBuf, "ProtoBuf should contain property loadProto");
     assert.ok("loadProtoFile" in ProtoBuf, "ProtoBuf should contain property loadProtoFile");
     assert.ok("newBuilder" in ProtoBuf, "ProtoBuf should contain property newBuilder");
-<<<<<<< HEAD
-    
+
     var jsonProto: ProtoBuf.ProtoBuilder = ProtoBuf.loadJson(readFileSync("test.json",
         {"encoding": "utf8"}));
     assertIsProtoBuilder(jsonProto, "loadJson");
-    
+
     var jsonFileProto: ProtoBuf.ProtoBuilder = ProtoBuf.loadJsonFile("test.json");
     assertIsProtoBuilder(jsonFileProto, "loadJsonFile");
-    
+
     ProtoBuf.loadJsonFile("test.json", (error: any, builder: ProtoBuf.ProtoBuilder) => {
         assertIsProtoBuilder(builder, "loadJsonFile callback");
       });
-      
+
     var proto: ProtoBuf.ProtoBuilder = ProtoBuf.loadProto(readFileSync("test.proto",
         {"encoding": "utf8"}));
     assertIsProtoBuilder(proto, "loadProto");
-    
+
     var protoFile: ProtoBuf.ProtoBuilder = ProtoBuf.loadProtoFile("test.proto");
     assertIsProtoBuilder(protoFile, "loadProtoFile");
-    
+
     ProtoBuf.loadProtoFile("test.proto", (error: any, builder: ProtoBuf.ProtoBuilder) => {
         assertIsProtoBuilder(builder, "loadProtoFile callback");
       });
-      
+
      var newBuilder: ProtoBuf.ProtoBuilder = ProtoBuf.newBuilder();
      assertIsProtoBuilder(newBuilder, "newBuilder");
-     
+
      assertIsNamespace(protoFile.ns, "protoFile.ns");
      assertIsNamespace(protoFile.ptr, "protoFile.ptr");
-     
+
      assertIsProtoBuf(protoFile.build(), "protoFile.build()");
      assertIsProtoBuf(protoFile.result, "protoFile.result");
-     
+
      assertIsProtoBuilder(protoFile.create(), "protoFile.create()");
      assertIsProtoBuilder(protoFile.define("js"), "protoFile.define()");
-     
+
      assertIsT(protoFile.lookup(), "protoFile.lookup()");
 }
 
 function testBuilderJs() {
     var Builder: ProtoBuf.Builder = ProtoBuf.Builder;
     assertIsBuilder(Builder, "Builder");
-    
+
     var newBuilder: ProtoBuf.ProtoBuilder = new ProtoBuf.Builder();
     assertIsProtoBuilder(newBuilder, "new Builder()");
-    
-=======
-
-    var jsonProto: ProtoBuf.ProtoBuilder = ProtoBuf.loadJson(readFileSync("test.json",
-        {"encoding": "utf8"}));
-    assertIsProtoBuilder(jsonProto, "loadJson");
-
-    var jsonFileProto: ProtoBuf.ProtoBuilder = ProtoBuf.loadJsonFile("test.json");
-    assertIsProtoBuilder(jsonFileProto, "loadJsonFile");
-
-    ProtoBuf.loadJsonFile("test.json", (error: any, builder: ProtoBuf.ProtoBuilder) => {
-        assertIsProtoBuilder(builder, "loadJsonFile callback");
-      });
-
-    var proto: ProtoBuf.ProtoBuilder = ProtoBuf.loadProto(readFileSync("test.proto",
-        {"encoding": "utf8"}));
-    assertIsProtoBuilder(proto, "loadProto");
-
-    var protoFile: ProtoBuf.ProtoBuilder = ProtoBuf.loadProtoFile("test.proto");
-    assertIsProtoBuilder(protoFile, "loadProtoFile");
-
-    ProtoBuf.loadProtoFile("test.proto", (error: any, builder: ProtoBuf.ProtoBuilder) => {
-        assertIsProtoBuilder(builder, "loadProtoFile callback");
-      });
-
-     var newBuilder: ProtoBuf.ProtoBuilder = ProtoBuf.newBuilder();
-     assertIsProtoBuilder(newBuilder, "newBuilder");
-
-     assertIsNamespace(protoFile.ns, "protoFile.ns");
-     assertIsNamespace(protoFile.ptr, "protoFile.ptr");
-
-     assertIsProtoBuf(protoFile.build(), "protoFile.build()");
-     assertIsProtoBuf(protoFile.result, "protoFile.result");
-
-     assertIsProtoBuilder(protoFile.create(), "protoFile.create()");
-     assertIsProtoBuilder(protoFile.define("js"), "protoFile.define()");
-
-     assertIsT(protoFile.lookup(), "protoFile.lookup()");
-}
-
-function testBuilderJs() {
-    var Builder: ProtoBuf.Builder = ProtoBuf.Builder;
-    assertIsBuilder(Builder, "Builder");
-
-    var newBuilder: ProtoBuf.ProtoBuilder = new ProtoBuf.Builder();
-    assertIsProtoBuilder(newBuilder, "new Builder()");
-
->>>>>>> c6254f15
+
     var Message: ProtoBuf.Message = Builder.Message;
     var Service: ProtoBuf.Service = Builder.Service;
 }
@@ -152,15 +104,6 @@
 }
 
 function assertIsProtoBuf(pb: ProtoBuf.ProtoBuf, name: string) {
-<<<<<<< HEAD
-    for (var package in pb) {
-        if (pb.hasOwnProperty(package)) {
-            for (var property in pb[package]) {
-                if (typeof pb[package][property] == typeof Object
-                      && pb[package].hasOwnProperty(property)) {
-                    assertIsMetaMessage(pb[package][property],
-                        name + "." + package + "." + property);
-=======
     for (var pkg in pb) {
         if (pb.hasOwnProperty(pkg)) {
             for (var property in pb[pkg]) {
@@ -168,7 +111,6 @@
                       && pb[pkg].hasOwnProperty(property)) {
                     assertIsMetaMessage(pb[pkg][property],
                         name + "." + pkg + "." + property);
->>>>>>> c6254f15
                 }
             }
         }
@@ -185,11 +127,7 @@
 function assertIsDotProto(dp: ProtoBuf.DotProto, name: string) {
     assert.ok("Parser" in dp, name + " should contain property Parser");
     assert.ok("Tokenizer" in dp, name + " should contain property Tokenizer");
-<<<<<<< HEAD
-    
-=======
-
->>>>>>> c6254f15
+
     assertIsParser(new dp.Parser(readFileSync("test.proto", {"encoding": "utf8"})),
         name + ".Parser");
     assertIsTokenizer(new dp.Tokenizer(readFileSync("test.proto", {"encoding": "utf8"})),
@@ -200,11 +138,7 @@
     assert.ok("tn" in p, name + " should contain property tn");
     assert.ok("parse" in p, name + " should contain property parse");
     assert.ok("toString" in p, name + " should contain property toString");
-<<<<<<< HEAD
-    
-=======
-
->>>>>>> c6254f15
+
     assertIsTokenizer(p.tn, name + ".tn");
     assertIsMetaProto(p.parse(), name + ".parse()");
 }
@@ -228,11 +162,7 @@
     assert.ok("imports" in mp, name + " should contain proeprty imports");
     assert.ok("options" in mp, name + " should contain proeprty options");
     assert.ok("services" in mp, name + " should contain proeprty services");
-<<<<<<< HEAD
-    
-=======
-
->>>>>>> c6254f15
+
     for (var message in mp.messages) {
         assertIsProtoMessage(mp.messages[message], name + ".messages." + message);
     }
@@ -248,11 +178,7 @@
     assert.ok("name" in pe, name + " should contain property name");
     assert.ok("values" in pe, name + " should contain property values");
     assert.ok("options" in pe, name + " should contain property options");
-<<<<<<< HEAD
-    
-=======
-
->>>>>>> c6254f15
+
     assertIsProtoEnumValue(pe.values, name + ".values");
 }
 
@@ -276,11 +202,7 @@
     assert.ok("messages" in pm, name + " should contain property messages");
     assert.ok("options" in pm, name + " should contain property options");
     assert.ok("oneofs" in pm, name + " should contain property oneofs");
-<<<<<<< HEAD
-    
-=======
-
->>>>>>> c6254f15
+
     for (var f in pm.fields) {
         assertIsProtoField(pm.fields[f], name + ".fields." + f);
     }
@@ -302,11 +224,7 @@
     assert.ok("name" in ps, name + " should contain property name");
     assert.ok("rpc" in ps, name + " should contain property rpc");
     assert.ok("options" in ps, name + " should contain property options");
-<<<<<<< HEAD
-    
-=======
-
->>>>>>> c6254f15
+
     for (var rpc in ps.rpc) {
       assertIsProtoRpcService(ps.rpc[rpc], name + ".rpc." + rpc);
     }
@@ -319,22 +237,14 @@
     assert.ok("Enum" in r, name + " should contain property Enum");
     assert.ok("Extension" in r, name + " should contain property Extension");
     assert.ok("Service" in r, name + " should contain property Service");
-<<<<<<< HEAD
-    
-=======
-
->>>>>>> c6254f15
+
     assertIsT(new ProtoBuf.Reflect.T(), "new ProtoBuf.Reflect.T()");
     assertIsNamespace(new ProtoBuf.Reflect.Namespace(), "new ProtoBuf.Reflect.Namespace()");
     assertIsMessage(new ProtoBuf.Reflect.Message(), "new ProtoBuf.Reflect.Message()");
     assertIsEnum(new ProtoBuf.Reflect.Enum(), "new ProtoBuf.Reflect.Enum()");
     assertIsExtension(new ProtoBuf.Reflect.Extension(), "new ProtoBuf.Reflect.Extension()");
     assertIsService(new ProtoBuf.Reflect.Service(), "new ProtoBuf.Reflect.Service()");
-<<<<<<< HEAD
-    
-=======
-
->>>>>>> c6254f15
+
     assertIsValue(new ProtoBuf.Reflect.Enum.Value(), "new ProtoBuf.Reflect.Enum.Value()");
     assertIsOneOf(new ProtoBuf.Reflect.Message.OneOf(), "new ProtoBuf.Reflect.Message.OneOf()");
     assertIsMethod(new ProtoBuf.Reflect.Service.Method(), "new ProtoBuf.Reflect.Service.Method()");
@@ -345,11 +255,7 @@
 function assertIsT(t: ProtoBuf.ReflectT, name: string) {
     if (t != null && t != undefined) {
         assertIsTNoRecursion(t, name);
-<<<<<<< HEAD
-    
-=======
-
->>>>>>> c6254f15
+
         assertIsProtoBuilder(t.builder, name + ".builder");
         assertIsTNoRecursion(t.parent, name + ".parent");
     }
@@ -367,15 +273,9 @@
 
 function assertIsNamespace(ns: ProtoBuf.ReflectNamespace, name: string) {
     assertIsNamespaceNoRecursion(ns, name);
-<<<<<<< HEAD
-    
+
     assertIsT(ns, name);
-    
-=======
-
-    assertIsT(ns, name);
-
->>>>>>> c6254f15
+
     for (var child in ns.children) {
         assertIsT(ns.children[child], name + ".children." + child);
     }
@@ -408,11 +308,7 @@
         assert.ok("encode" in m, name + " should contain property encode");
         assert.ok("calculate" in m, name + " should contain property calculate");
         assert.ok("decode" in m, name + " should contain property decode");
-<<<<<<< HEAD
-        
-=======
-
->>>>>>> c6254f15
+
         assertIsNamespace(m, name);
     }
 }
@@ -420,36 +316,22 @@
 function assertIsEnum(e: ProtoBuf.ReflectEnum, name: string) {
     assert.ok("object" in e, name + " should contain property object");
     assert.ok("build" in e, name + " should contain property build");
-<<<<<<< HEAD
-    
-=======
-
->>>>>>> c6254f15
+
     assertIsNamespace(e, name);
 }
 
 function assertIsExtension(e: ProtoBuf.ReflectExtension, name: string) {
     assert.ok("field" in e, name + " should contain property field");
-<<<<<<< HEAD
-    
+
     assertIsT(e, name);
-    
-=======
-
-    assertIsT(e, name);
-
->>>>>>> c6254f15
+
     assertIsField(e.field, name + ".field");
 }
 
 function assertIsService(s: ProtoBuf.ReflectService, name: string) {
     assert.ok("clazz" in s, name + " should contain property clazz");
     assert.ok("build" in s, name + " should contain property build");
-<<<<<<< HEAD
-    
-=======
-
->>>>>>> c6254f15
+
     assertIsNamespace(s, name);
 }
 
@@ -473,15 +355,9 @@
         assert.ok("calculate" in f, name + " should contain property calculate");
         assert.ok("calculateValue" in f, name + " should contain property calculateValue");
         assert.ok("decode" in f, name + " should contain property decode");
-<<<<<<< HEAD
-        
+
         assertIsT(f, name);
-        
-=======
-
-        assertIsT(f, name);
-
->>>>>>> c6254f15
+
         assertIsT(f.resolvedType, name + ".resolvedType");
         assertIsOneOf(f.oneof, name + ".oneof");
     }
@@ -494,25 +370,15 @@
 
 function assertIsExtensionField(ef: ProtoBuf.ReflectExtensionField, name: string) {
     assert.ok("extension" in ef, name + " should contain property extension");
-<<<<<<< HEAD
-    
+
     assertIsField(ef, name);
-    
-=======
-
-    assertIsField(ef, name);
-
->>>>>>> c6254f15
+
     assertIsExtension(ef.extension, name + ".extension");
 }
 
 function assertIsOneOf(oo: ProtoBuf.ReflectOneOf, name: string) {
     assert.ok("fields" in oo, name + " should contain property fields");
-<<<<<<< HEAD
-    
-=======
-
->>>>>>> c6254f15
+
     for (var f in oo.fields) {
         assertIsField(oo.fields[f], name + ".fields." + f);
     }
@@ -521,11 +387,7 @@
 function assertIsValue(v: ProtoBuf.ReflectValue, name: string) {
     assert.ok("className" in v, name + " should contain property className");
     assert.ok("id" in v, name + " should contain property id");
-<<<<<<< HEAD
-    
-=======
-
->>>>>>> c6254f15
+
     assertIsT(v, name);
 }
 
@@ -533,11 +395,7 @@
     assert.ok("className" in m, name + " should contain property className");
     assert.ok("options" in m, name + " should contain property options");
     assert.ok("buildOpt" in m, name + " should contain property buildOpt");
-<<<<<<< HEAD
-    
-=======
-
->>>>>>> c6254f15
+
     assertIsT(m, name);
 }
 
@@ -547,19 +405,11 @@
     assert.ok("resolvedRequestType" in rpc, name + " should contain property resolvedRequestType");
     assert.ok("resolvedResponseType" in rpc,
         name + " should contain property resolvedResponseType");
-<<<<<<< HEAD
-        
-    assertIsMethod(rpc, name);
-        
-    assertIsMessage(rpc.resolvedRequestType, name + ".resolvedRequestType");
-    assertIsMessage(rpc.resolveResponseType, name + ".resolvedResponsetype");
-=======
 
     assertIsMethod(rpc, name);
 
     assertIsMessage(rpc.resolvedRequestType, name + ".resolvedRequestType");
     assertIsMessage(rpc.resolvedResponseType, name + ".resolvedResponsetype");
->>>>>>> c6254f15
 }
 
 testProtoBufJs();
