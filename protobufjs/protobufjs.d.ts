// Type definitions for ProtoBuf.js
// Project: https://github.com/dcodeIO/ProtoBuf.js
// Definitions by: Panu Horsmalahti <https://github.com/panuhorsmalahti>
// Definitions: https://github.com/borisyankov/DefinitelyTyped

/// <reference path="../node/node.d.ts" />

declare module ProtoBuf {
    // ==========
    // protobufjs/src/ProtoBuf.js
    
    var Builder: Builder;
    var ByteBuffer: Buffer;
    var Long: LongStatic;
    var DotProto: DotProto;
    var Reflect: Reflect;

    // var Lang: Lang; TODO: implement interface Lang
    // var Util: Util; TODO: implement interface Util
    
    export function loadJson(json: string, builder?: ProtoBuilder,
        filename?: string): ProtoBuilder;
    
    export function loadJsonFile(filename: string,
        callback?: (error: any, builder: ProtoBuilder) => void,
        builder?: ProtoBuilder): ProtoBuilder;
  
    export function loadProto(proto: string, builder?: ProtoBuilder,
        filename?: string): ProtoBuilder;
  	
    export function loadProtoFile(filePath: string,
        callback?: (error: any, builder: ProtoBuilder) => void,
        builder?: ProtoBuilder): ProtoBuilder;
    
    export function newBuilder(options?: {[key: string]: any}): ProtoBuilder;
  
    export interface LongStatic {
      new(low?: number, high?: number, unsigned?:boolean): Long;

      MAX_UNSIGNED_VALUE: Long;
      MAX_VALUE: Long;
      MIN_VALUE: Long;
      NEG_ONE: Long;
      ONE: Long;
      UONE: Long;
      UZERO: Long;
      ZERO: Long;

      fromBits(lowBits: number, highBits: number, unsigned?: boolean): Long;
      fromInt(value: number, unsigned?: boolean): Long;
      fromNumber(value: number, unsigned?: boolean): Long;
      fromString(str: string, unsigned?: boolean | number, radix?: number): Long;
      fromValue(val: Long | number | string): Long;

      isLong(obj: any): boolean;
    }

    // Based on https://github.com/dcodeIO/Long.js and https://github.com/borisyankov/DefinitelyTyped/blob/master/long/long.d.ts
    export interface Long {
      high: number;
      low: number;
      unsigned :boolean;

      add(other: Long | number | string): Long;
      and(other: Long | number | string): Long;
      compare(other: Long | number | string): number;
      div(divisor: Long | number | string): Long;
      equals(other: Long | number | string): boolean;
      getHighBits(): number;
      getHighBitsUnsigned(): number;
      getLowBits(): number;
      getLowBitsUnsigned(): number;
      getNumBitsAbs(): number;
      greaterThan(other: Long | number | string): boolean;
      greaterThanOrEqual(other: Long | number | string): boolean;
      isEven(): boolean;
      isNegative(): boolean;
      isOdd(): boolean;
      isPositive(): boolean;
      isZero(): boolean;
      lessThan(other: Long | number | string): boolean;
      lessThanOrEqual(other: Long | number | string): boolean;
      modulo(divisor: Long | number | string): Long;
      multiply(multiplier: Long | number | string): Long;
      negate(): Long;
      not(): Long;
      notEquals(other: Long | number | string): boolean;
      or(other: Long | number | string): Long;
      shiftLeft(numBits: number | Long): Long;
      shiftRight(numBits: number | Long): Long;
      shiftRightUnsigned(numBits: number | Long): Long;
      subtract(other: Long | number | string): Long;
      toInt(): number;
      toNumber(): number;
      toSigned(): Long;
      toString(radix?: number): string;
      toUnsigned(): Long;
      xor(other: Long | number | string): Long;
    }
    
    // ==========
    // protobufjs/src/ProtoBuf/Builder.js
    
    export interface Builder {
        new(options?: {[key: string]: any}): ProtoBuilder;
        Message: Message;
        Service: Service;
        isValidMessage(def: {[key: string]: any}): boolean;
        isValidMessageField(def: {[key: string]: any}): boolean;
        isValidEnum(def: {[key: string]: any}): boolean;
        isValidService(def: {[key: string]: any}): boolean;
        isValidExtend(def: {[key: string]: any}): boolean;
    }
    
    /**
     * TODO: Confirm that message needs no further implementation
     */
    export interface Message {
        new(values?: {[key: string]: any}, var_args?: string[]): Message;
        [field: string]: any;
  	}
    
    /**
     * TODO: Implement service interface
     */
    export interface Service {
        new(rpcImpl?: Function): Service;
    }
    
    
    // ==========
    // meta objects for constructing protobufs
    
    export interface ProtoBuilder {
        ns: ReflectNamespace;
        ptr: ReflectNamespace;
        resolved: boolean;
        result: ProtoBuf;
        files: string[];
        importRoot: string;
        options: {[key: string]: any};
        syntax: string;
        reset(): void;
        define(pkg: string, options?: {[key: string]: any}): ProtoBuilder;
        create(defs?: {[key: string]: any}[]): ProtoBuilder;
        resolveAll(): void;
    		build(path?: string): ProtoBuf;
        lookup(path?: string): ReflectT;
  	}
    
    export interface ProtoBuf {
        [package: string]: {[key: string]: MetaMessage | any};
    }
    
    export interface MetaMessage {
        new(values?: {[key: string]: any}, var_args?: string[]): Message;
        decode(buffer?: Buffer, enc?: string): Message;
        decodeDelimited(buffer?: Buffer, enc?: string): Message;
        decode64(str: string): Message;
        decodeHex(str: string): Message;
    }
    
    // ==========
    // protobufjs/src/ProtoBuf/DotProto.js
  
    export interface DotProto {
        Parser: Parser;
        Tokenizer: Tokenizer;
    }
    
    export interface Parser {
        new(proto: string): Parser;
        tn: Tokenizer;
        parse(): MetaProto;
        toString(): string;
    }
    
    export interface Tokenizer {
        new(proto: string): Tokenizer;
        source: string;
        index: number;
        line: number;
        stack: string[];
        readingString: boolean;
        stringEndsWith: string;
        next(): string;
        peek(): string;
        toString(): string;
    }
    
    // ==========
    // proto meta information returned by the Parser
    
    export interface MetaProto {
        package: string;
        messages: ProtoMessage[];
        enums: ProtoEnum[];
        imports: string[];
        options: {[key: string]: any};
        services: ProtoService[];
    }
    
    export interface ProtoEnum {
        name: string;
        values: ProtoEnumValue;
        options: {[key: string]: any};
    }
    
    export interface ProtoEnumValue {
        name: string;
        id: string;
    }
    
    export interface ProtoField {
        rule: string;
        options: {[key: string]: any};
        type: string;
        name: string;
        id: number;
        oneof?: string;
    }
    
    export interface ProtoMessage {
        name: string;
        isGroup?: boolean;
        fields: ProtoField[];
        enums: ProtoEnum[];
        messages: ProtoMessage[];
        options: {[key: string]: any};
        oneofs: {[key: string]:number[]};
    }
    
    export interface ProtoRpcService {
        request: string;
        response: string;
        options: {[key: string]: any};
    }
    
    export interface ProtoService {
        name: string;
        rpc: {[key: string]:ProtoRpcService};
        options: {[key: string]: any};
    }
    
    
    // ==========
    // protobufjs/src/ProtoBuf/Reflect.js
    
    export interface Reflect {
        T: ReflectT;
        Namespace: ReflectNamespace;
        Message: ReflectMessage;
        Enum: ReflectEnum;
        Extension: ReflectExtension;
        Service: ReflectService;
    }
    
    export interface ReflectT {
        new(builder?: ProtoBuilder, parent?: ReflectT, name?: string): ReflectT;
        builder: ProtoBuilder;
        parent: ReflectT;
        name: string;
        fqn(): string;
        toString(includeClass?: boolean): string;
    }
    
    export interface ReflectNamespace extends ReflectT {
        new(builder?: ProtoBuilder, parent?: ReflectNamespace, name?: string,
            options?: {[key: string]: any}): ReflectNamespace;
        className: string;
        children: ReflectT[];
        options: {[key: string]: any};
        syntax: string;
        getChildren(type?: ReflectT): ReflectT[];
        addChild(child: ReflectT): void;
        getChild(nameOrId?: string | number): ReflectT;
        resolve(qn: string, excludeFields?: boolean): ReflectNamespace;
        build(): ProtoBuf;
        buildOpt(): {[key: string]: any};
        getOption(name?: string): any;
    }
    
    export interface ReflectMessage extends ReflectNamespace {
        new(builder?: ProtoBuilder, parent?: ReflectNamespace, name?: string,
            options?: {[key: string]: any}, isGroup?: boolean): ReflectMessage;
        Field: ReflectField; // NOTE: only for new ProtoBuf.Reflect.Message.Field();
        ExtensionField: ReflectExtensionField; // NOTE: only for
                                          // new ProtoBuf.Reflect.Message.ExtensionField();
        OneOf: ReflectOneOf; // NOTE: only for new ProtoBuf.Reflect.Message.OneOf();
        extensions: number[];
        clazz(): MetaMessage;
        isGroup: boolean;
        build(rebuild?: boolean): MetaMessage|any;
        encode(message: Message, buffer: Buffer, noVerify?: boolean): Buffer;
        calculate(message: Message): number;
        decode(buffer: Buffer, length?: number, expectedGroupEndId?: number): Message;
    }
    
    export interface ReflectEnum extends ReflectNamespace {
        new(builder?: ProtoBuilder, parent?: ReflectT, name?: string,
            options?: {[key: string]: any}): ReflectEnum;
        Value: ReflectValue; // NOTE: only for new ProtoBuf.Reflect.Enum.Value();
        object: {[key: string]:number};
        build(): {[key: string]: any};
    }
    
    export interface ReflectExtension extends ReflectT {
        new(builder?: ProtoBuilder, parent?: ReflectT, name?: string,
            field?: ReflectField): ReflectExtension;
        field: ReflectField;
    }
    
    export interface ReflectService extends ReflectNamespace {
        new(): ReflectService;
        Method: ReflectMethod; // NOTE: only for new ProtoBuf.Reflect.Service.Method();
        RPCMethod: ReflectRPCMethod; // NOTE: only for new ProtoBuf.Reflect.Service.RPCMethod();
        clazz(): Function;
        build(rebuild?: boolean): Function|any;
    }
    
    // TODO: check that the runtime instance of this type reflects this definition
    export interface ReflectField extends ReflectT {
        new(builder: ProtoBuilder, message: ReflectMessage, rule: string, type: string,
            name: string, id: number, options: {[key: string]: any}, oneof: ReflectOneOf): ReflectField;
        className: string;
        required: boolean;
        repeated: boolean;
        type: string | WireTuple;
        resolvedType: ReflectT;
        id: number;
        options: {[key: string]: any};
        defaultValue: any;
        oneof: ReflectOneOf;
        originalName: string;
        build(): {[key: string]: any};
        mkLong(value: any, unsigned?: boolean): number;
        verifyValue(value: any, skipRepeated?: boolean): any;
        encode(value: any, buffer: Buffer): Buffer;
        encodeValue(value: any, buffer: Buffer): Buffer;
        calculate(value: any): number;
        calculateValue(value: any): number;
        decode(wireType: number, buffer: Buffer, skipRepeated?: boolean): any;
    }
    
    export interface WireTuple {
      name: string;
      wireType: number;
    }
    
    // TODO: check that the runtime instance of this type reflects this definition
    export interface ReflectExtensionField extends ReflectField {
        new(builder: ProtoBuilder, message: ReflectMessage, rule: string, type: string,
            name: string, id: number, options: {[key: string]: any}): ReflectExtensionField;
        extension: ReflectExtension;
    }
    
    export interface ReflectOneOf extends ReflectT {
        new(builder?: ProtoBuilder, message?: ReflectMessage, name?: string): ReflectOneOf;
        fields: ReflectField[];
    }
    
    export interface ReflectValue extends ReflectT {
        new(builder?: ProtoBuilder, enm?: ReflectEnum, name?: string, id?: number): ReflectValue;
        className: string;
        id: number;
    }
    
    export interface ReflectMethod extends ReflectT {
        new(builder?: ProtoBuilder, svc?: ReflectService, name?: string,
            options?: {[key: string]: any}): ReflectMethod;
        className: string;
        options: {[key: string]: any};
        buildOpt(): {[key: string]: any};
    }
    
    export interface ReflectRPCMethod extends ReflectMethod {
        new(builder?: ProtoBuilder, svc?: ReflectService, name?: string, request?: string,
            response?: string, options?: {[key: string]: any}): ReflectRPCMethod;
        requestName: string;
        responseName: string;
        resolvedRequestType: ReflectMessage;
<<<<<<< HEAD
        resolveResponseType: ReflectMessage;
=======
        resolvedResponseType: ReflectMessage;
>>>>>>> c6254f15
    }

}

declare module "protobufjs" {
    export = ProtoBuf;
}<|MERGE_RESOLUTION|>--- conflicted
+++ resolved
@@ -379,11 +379,7 @@
         requestName: string;
         responseName: string;
         resolvedRequestType: ReflectMessage;
-<<<<<<< HEAD
-        resolveResponseType: ReflectMessage;
-=======
         resolvedResponseType: ReflectMessage;
->>>>>>> c6254f15
     }
 
 }
