--- conflicted
+++ resolved
@@ -287,25 +287,18 @@
     }
 
     interface SVG {
-<<<<<<< HEAD
-        edges: {[renderType: string]: SVGObject<SigmaJs.Edge>};
-=======
         edges: {
             labels: SVGEdgeLabels;
             [renderType: string]: SVGObject<SigmaJs.Edge> | SVGEdgeLabels;
         };
->>>>>>> c6254f15
         labels: {[renderType: string]: SVGObject<SigmaJs.Node>};
         nodes: {[renderType: string]: SVGObject<SigmaJs.Node>};
     }
 
-<<<<<<< HEAD
-=======
     interface SVGEdgeLabels {
         [renderType: string]: SVGObject<SigmaJs.Edge>;
     }
 
->>>>>>> c6254f15
     interface SVGObject<T> {
         create: (object: T, ...a:any[]) => Element;
         update: (object: T, ...a:any[]) => void;
