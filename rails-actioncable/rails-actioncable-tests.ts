<<<<<<< HEAD
=======
/// <reference path="./rails-actioncable.d.ts" />

interface HelloChannel extends ActionCable.Channel {
  hello(world: string, name?: string): void;
}
>>>>>>> d42fb06e

App = {};
App.cable = ActionCable.createConsumer();
const helloChannel = App.cable.subscriptions.create('NetworkChannel', {
  connected(): void {
    console.log('connected');
  },
  disconnected(): void {
    console.log('disconnected');
  },
  received(obj: Object): void {
    console.log(obj);
  },
  hello(world: string, name: string = 'John Doe'): void {
    console.log(`Hello, ${world}! name[${name}]`);
  }
}) as HelloChannel;

helloChannel.hello('World');<|MERGE_RESOLUTION|>--- conflicted
+++ resolved
@@ -1,11 +1,6 @@
-<<<<<<< HEAD
-=======
-/// <reference path="./rails-actioncable.d.ts" />
-
 interface HelloChannel extends ActionCable.Channel {
   hello(world: string, name?: string): void;
 }
->>>>>>> d42fb06e
 
 App = {};
 App.cable = ActionCable.createConsumer();
