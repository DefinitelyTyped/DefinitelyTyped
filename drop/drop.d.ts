--- conflicted
+++ resolved
@@ -1,8 +1,4 @@
-<<<<<<< HEAD
-// Type definitions for Drop v0.5.7
-=======
 // Type definitions for Drop v1.4
->>>>>>> c6254f15
 // Project: http://github.hubspot.com/drop/
 // Definitions by: Adi Dahiya <https://github.com/adidahiya>
 // Definitions: https://github.com/borisyankov/DefinitelyTyped
@@ -52,28 +48,6 @@
         beforeClose?: () => boolean;
         tetherOptions?: Tether.ITetherOptions;
     }
-<<<<<<< HEAD
-
-    interface Drop {
-        content: HTMLElement;
-        element: HTMLElement;
-        tether: tether.Tether;
-        open(): void;
-        close(): void;
-        remove(): void;
-        toggle(): void;
-        position(): void;
-        destroy(): void;
-        /*
-         * Drop instances fire "open" and "close" events.
-         */
-        on(event: string, handler: Function, context?: any): void;
-        once(event: string, handler: Function, context?: any): void;
-        off(event: string, handler?: Function): void;
-    }
-
-=======
->>>>>>> c6254f15
 }
 
 declare module "drop" {
