// Type definitions for vuejs 1.0.16
// Project: https://github.com/vuejs/vue
// Definitions by: odangosan <https://github.com/odangosan>, kaorun343 <https://github.com/kaorun343>
// Definitions: https://github.com/borisyankov/DefinitelyTyped

<<<<<<< HEAD
declare module vuejs {
  export class Vue {
    /**
     * The Vue Constructor
     * http://vuejs.org/api/index.html
     */
    constructor(options?: {});

    /**
     * Options
     * http://vuejs.org/api/options.html
     */
    /**
     * Data
     * http://vuejs.org/api/options.html#Data
     */
    data: {};
    methods: {};
    computed: {};
    paramAttributes:{}[];
    /**
     * DOM
     * http://vuejs.org/api/options.html#DOM
     */
    el: {};
    template: string;
    replace: boolean;
    /**
     * Lifecycle
     * http://vuejs.org/api/options.html#Lifecycle
     */
    created: VueCallback;
    beforeCompile: VueCallback;
    compiled: VueCallback;
    ready: VueCallback;
    attached: VueCallback;
    detached: VueCallback;
    beforeDestroy: VueCallback;
    destroyed: VueCallback;
    /**
     * Assets
     * http://vuejs.org/api/options.html#Assets
     */
    directives: {};
    filters: {};
    components: {};
    partials: {};
    transitions: {};
    /**
     * Others
     * http://vuejs.org/api/options.html#Others
     */
    inherit: boolean;
    events: {};
    watch: {};
    mixins:{}[];
    name: string;
    /**
     * Instance Properties
     * http://vuejs.org/api/instance-properties.html
     */
    $el: HTMLElement;
    $data: {};
    $options: {};
    $parent: Vue;
    $root: Vue;
    $: {};
    $$: {};

    /**
     * Instance Methods
     * http://vuejs.org/api/instance-methods.html
     */
    /**
     * Data
     */
    $watch(expression: string, callback: ValueCallback, deep?: boolean, immediate?: boolean): void;
    $get(expression: string): any;
    $set(keypath: string, value: any): void;
    $add(keypath: string, value: any): void;
    $delete(keypath: string): void;
    $eval(expression: string): any;
    $interpolate(templateString: string): string;
    $log(keypath?: string): void;

    /**
     * Events
       */
    $dispatch(event: string, ...args: any[]): Vue;
    $broadcast(event: string, ...args: any[]): Vue;
    $emit(event: string, ...args: any[]): Vue;
    $on(event: string, callback: Function): Vue;
    $once(event: string, callback: Function): Vue;
    $off(event?: string, callback?: Function): Vue;

    /**
     * DOM
     */
    $appendTo(element: any, callback?: Function): Vue;// element or selector
    $prependTo(element: any, callback?: Function): Vue;// element or selector
    $before(element: any, callback?: Function): Vue;// element or selector
    $after(element: any, callback?: Function): Vue;// element or selector
    $remove(callback?: Function): Vue;

    /**
     * Lifecycle
     */
    $mount(element?: any): Vue;// element or selector
    $destroy(remove?: boolean): void;
    $compile(element: HTMLElement): VueCallback;// returns a decompile function
    $addChild(options?: {}, constructor?: Function): Vue;

    /**
     * Global Api
     * http://vuejs.org/api/global-api.html
     */
    static config: VueConfig;
    static extend(options: {}): typeof Vue;
    static directive(id: string, definition?: {}): void;
    static directive(id: string, definition?: VueCallback): void;
    static filter(id: string, definition?: FilterCallback): void;
    static component(id: string, definition: Vue): void;
    static component(id: string, definition?: {}): void;
    static transition(id: string, definition?: {}): void;
    static partial(id: string, definition?: string): void;
    static partial(id: string, definition?: HTMLElement): void;
    static nextTick(callback: VueCallback): void;
    static require(module: string): void;
    static use(plugin: {}, ...args: any[]): Vue;
    static use(plugin: VueCallback, ...args: any[]): Vue;

    /**
     * exports members.
     */
    _init(options: {}): void;
    _cleanup(): void;
    // static require(module:string) : void;
  }

  class VueConfig {
    prefix: string;
    debug: boolean;
    silent: boolean;
    proto: boolean;
    interpolate: boolean;
    async: boolean;
    delimiters: string[];
  }

  interface ValueCallback {
    (newValue: {}, oldValue: {}): void;
  }

  interface VueCallback {
    (): void;
  }
  interface FilterCallback {
    (value:{},begin?:{},end?:{}): {};
  }
=======
interface Array<T> {
    $remove(item: T): Array<T>;
    $set(index: any, val: T): T;
>>>>>>> c6254f15
}

declare namespace vuejs {

    interface PropOption {
        type?: { new (...args: any[]): any; };
        required?: boolean;
        default?: any;
        twoWay?: boolean;
        validator?(value: any): boolean;
        coerce?(value: any): any;
    }

    interface ComputedOption {
        get(): any;
        set(value: any): void;
    }

    interface WatchOption {
        handler(val: any, oldVal: any): void;
        deep?: boolean;
        immidiate?: boolean;
    }

    interface DirectiveOption {
        bind?(): any;
        update?(newVal?: any, oldVal?: any): any;
        unbind?(): any;
        params?: string[];
        deep?: boolean;
        twoWay?: boolean;
        acceptStatement?: boolean;
        priority?: number;
        [key: string]: any;
    }

    interface FilterOption {
        read?: Function;
        write?: Function;
    }

    interface TransitionOption {
        css?: boolean;
        animation?: string;
        enterClass?: string;
        leaveClass?: string;
        beforeEnter?(el: HTMLElement): void;
        enter?(el: HTMLElement, done?: () => void): void;
        afterEnter?(el: HTMLElement): void;
        enterCancelled?(el: HTMLElement): void;
        beforeLeave?(el: HTMLElement): void;
        leave?(el: HTMLElement, done?: () => void): void;
        afterLeave?(el: HTMLElement): void;
        leaveCancelled?(el: HTMLElement): void;
        stagger?(index: number): number;
        enterStagger?(index: number): number;
        leaveStagger?(index: number): number;
        [key: string]: any;
    }

    interface ComponentOption {
        data?: { [key: string]: any } | Function;
        props?: string[] | { [key: string]: (PropOption | { new (...args: any[]): any; }) };
        computed?: { [key: string]: (Function | ComputedOption) };
        methods?: { [key: string]: Function };
        watch?: { [key: string]: ((val: any, oldVal: any) => void) | string | WatchOption };
        el?: string | HTMLElement | (() => HTMLElement);
        template?: string;
        replace?: boolean;
        created?(): void;
        beforeCompile?(): void;
        compiled?(): void;
        ready?(): void;
        attached?(): void;
        detached?(): void;
        beforeDestroy?(): void;
        destroyed?(): void;
        activate?(): void;
        directives?: { [key: string]: (DirectiveOption | Function) };
        elementDirectives?: { [key: string]: (DirectiveOption | Function) };
        filters?: { [key: string]: (Function | FilterOption) };
        components?: { [key: string]: any };
        transitions?: { [key: string]: TransitionOption };
        partials?: { [key: string]: string };
        parent?: Vue;
        events?: { [key: string]: ((...args: any[]) => (boolean | void)) | string };
        mixins?: Object[];
        name?: string;
        [key: string]: any;
    }

    // instance/api/data.js
    interface $get { (exp: string, asStatement?: boolean): any; }
    interface $set { <T>(key: string | number, value: T): T; }
    interface $delete { (key: string): void; }
    interface $watch { (expOrFn: string | Function, callback: ((newVal: any, oldVal?: any) => any) | string, options?: { deep?: boolean, immidiate?: boolean }): Function; }
    interface $eval { (expression: string): string; }
    interface $interpolate { (expression: string): string; }
    interface $log { (keypath?: string): void; }
    // instance/api/dom.js
    interface $nextTick { (callback: Function): void; }
    interface $appendTo<V> { (target: (HTMLElement | string), callback?: Function, withTransition?: boolean): V; }
    interface $prependTo<V> { (target: (HTMLElement | string), callback?: Function, withTransition?: boolean): V; }
    interface $before<V> { (target: (HTMLElement | string), callback?: Function, withTransition?: boolean): V; }
    interface $after<V> { (target: (HTMLElement | string), callback?: Function, withTransition?: boolean): V; }
    interface $remove<V> { (callback?: Function): V; }
    // instance/api/events.js
    interface $on<V> { (event: string, callback: Function): V; }
    interface $once<V> { (event: string, callback: Function): V; }
    interface $off<V> { (event?: string, callback?: Function): V; }
    interface $emit<V> { (event: string, ...args: any[]): V; }
    interface $broadcast<V> { (event: string, ...args: any[]): V; }
    interface $dispatch<V> { (event: string, ...args: any[]): V; }
    // instance/api/lifecycle.js
    interface $mount<V> { (elementOrSelector?: (HTMLElement | string)): V; }
    interface $destroy { (remove?: boolean): void; }
    interface $compile { (el: Element | DocumentFragment, host?: Vue): Function; }

    interface Vue {
        $data?: any;
        $el?: HTMLElement;
        $options?: Object;
        $parent?: Vue;
        $root?: Vue;
        $children?: Vue[];
        $refs?: Object;
        $els?: Object;

        $get?: $get;
        $set?: $set;
        $delete?: $delete;
        $eval?: $eval;
        $interpolate?: $interpolate;
        $log?: $log;
        $watch?: $watch;
        $on?: $on<this>;
        $once?: $once<this>;
        $off?: $off<this>;
        $emit?: $emit<this>;
        $dispatch?: $dispatch<this>;
        $broadcast?: $broadcast<this>;
        $appendTo?: $appendTo<this>;
        $before?: $before<this>;
        $after?: $after<this>;
        $remove?: $remove<this>;
        $nextTick?: $nextTick;
        $mount?: $mount<this>;
        $destroy?: $destroy;
        $compile?: $compile;

        _init(options?: ComponentOption): void;
    }

    interface VueConfig {
        debug: boolean;
        delimiters: [string, string];
        unsafeDelimiters: [string, string];
        silent: boolean;
        async: boolean;
        convertAllProperties: boolean;
    }

    interface VueUtil {
        // util/lang.js
        set(obj: Object, key: string, value: any): void;
        del(obj: Object, key: string): void;
        hasOwn(obj: Object, key: string): boolean;
        isLiteral(exp: string): boolean;
        isReserved(str: string): boolean;
        _toString(value: any): string;
        toNumber<T>(value: T): T | number;
        toBoolean<T>(value: T): T | boolean;
        stripQuotes(str: string): string;
        camelize(str: string): string;
        hyphenate(str: string): string;
        classify(str: string): string;
        bind(fn: Function, ctx: Object): Function;
        toAarray<T>(list: ArrayLike<T>, start?: number): Array<T>;
        extend<T, F>(to: T, from: F): (T & F);
        isObject(obj: any): boolean;
        isPlainObject(obj: any): boolean;
        isArray: typeof Array.isArray;
        def(obj: Object, key: string, value: any, enumerable?: boolean): void;
        debounce(func: Function, wait: number): Function;
        indexOf<T>(arr: Array<T>, obj: T): number;
        cancellable(fn: Function): Function;
        looseEqual(a: any, b: any): boolean;
        // util/env.js
        hasProto: boolean;
        inBrowser: boolean;
        isIE9: boolean;
        isAndroid: boolean;
        transitionProp: string;
        transitionEndEvent: string;
        animationProp: string;
        animationEndEvent: string;
        nextTick(cb: Function, ctx?: Object): void;
        // util/dom.js
        query(el: string | Element): Element;
        inDoc(node: Node): boolean;
        getAttr(node: Node, _attr: string): string;
        getBindAttr(node: Node, name: string): string;
        before(el: Element, target: Element): void;
        after(el: Element, target: Element): void;
        remove(el: Element): void;
        prepend(el: Element, target: Element): void;
        replace(target: Element, el: Element): void;
        on(el: Element, event: string, cb: Function): void;
        off(el: Element, event: string, cb: Function): void;
        addClass(el: Element, cls: string): void;
        removeClass(el: Element, cls: string): void;
        extractContent(el: Element, asFragment: boolean): (HTMLDivElement | DocumentFragment);
        trimNode(node: Node): void;
        isTemplate(el: Element): boolean;
        createAnchor(content: string, persist: boolean): (Comment | Text);
        findRef(node: Element): string;
        mapNodeRange(node: Node, end: Node, op: Function): void;
        removeNodeRange(start: Node, end: Node, vm: any, frag: DocumentFragment, cb: Function): void;
        // util/options.js
        mergeOptions<P, C>(parent: P, child: C, vm?: any): (P & C);
        resolveAsset(options: Object, type: string, id: string): (Object | Function);
        assertAsset(val: any, type: string, id: string): void;
        // util/component.js
        commonTagRE: RegExp;
        checkComponentAttr(el: Element, options?: Object): Object;
        initProp(vm: Vue, prop: Object, value: any): void;
        assertProp(prop: Object, value: any): boolean;
        // util/debug.js
        warn(msg: string, e?: Error): void;
        // observer/index.js
        defineReactive(obj: Object, key: string, val: any): void;
    }

    // instance/api/global.js
    interface VueStatic {
        new (options?: ComponentOption): Vue;
        prototype: Vue;
        util: VueUtil;
        config: VueConfig;
        set(object: Object, key: string, value: any): void;
        delete(object: Object, key: string): void;
        nextTick(callback: Function): any;

        cid: number;

        extend(options?: ComponentOption): VueStatic;
        use(callback: Function | { install: Function, [key: string]: any }, option?: Object): VueStatic;
        mixin(mixin: Object): void;

        directive<T extends (Function | DirectiveOption)>(id: string, definition: T): T;
        directive(id: string): any;
        elementDirective<T extends (Function | DirectiveOption)>(id: string, definition: T): T;
        elementDirective(id: string): any;
        filter<T extends (Function | FilterOption)>(id: string, definition: T): T;
        filter(id: string): any;
        component(id: string, definition: ComponentOption): any;
        component(id: string): any;
        transition<T extends TransitionOption>(id: string, hooks: T): T;
        transition(id: string): TransitionOption;
        partial(id: string, partial: string): string;
        partial(id: string): string;
    }
}

declare var Vue: vuejs.VueStatic;

declare module "vue" {
    export = Vue;
}<|MERGE_RESOLUTION|>--- conflicted
+++ resolved
@@ -3,171 +3,9 @@
 // Definitions by: odangosan <https://github.com/odangosan>, kaorun343 <https://github.com/kaorun343>
 // Definitions: https://github.com/borisyankov/DefinitelyTyped
 
-<<<<<<< HEAD
-declare module vuejs {
-  export class Vue {
-    /**
-     * The Vue Constructor
-     * http://vuejs.org/api/index.html
-     */
-    constructor(options?: {});
-
-    /**
-     * Options
-     * http://vuejs.org/api/options.html
-     */
-    /**
-     * Data
-     * http://vuejs.org/api/options.html#Data
-     */
-    data: {};
-    methods: {};
-    computed: {};
-    paramAttributes:{}[];
-    /**
-     * DOM
-     * http://vuejs.org/api/options.html#DOM
-     */
-    el: {};
-    template: string;
-    replace: boolean;
-    /**
-     * Lifecycle
-     * http://vuejs.org/api/options.html#Lifecycle
-     */
-    created: VueCallback;
-    beforeCompile: VueCallback;
-    compiled: VueCallback;
-    ready: VueCallback;
-    attached: VueCallback;
-    detached: VueCallback;
-    beforeDestroy: VueCallback;
-    destroyed: VueCallback;
-    /**
-     * Assets
-     * http://vuejs.org/api/options.html#Assets
-     */
-    directives: {};
-    filters: {};
-    components: {};
-    partials: {};
-    transitions: {};
-    /**
-     * Others
-     * http://vuejs.org/api/options.html#Others
-     */
-    inherit: boolean;
-    events: {};
-    watch: {};
-    mixins:{}[];
-    name: string;
-    /**
-     * Instance Properties
-     * http://vuejs.org/api/instance-properties.html
-     */
-    $el: HTMLElement;
-    $data: {};
-    $options: {};
-    $parent: Vue;
-    $root: Vue;
-    $: {};
-    $$: {};
-
-    /**
-     * Instance Methods
-     * http://vuejs.org/api/instance-methods.html
-     */
-    /**
-     * Data
-     */
-    $watch(expression: string, callback: ValueCallback, deep?: boolean, immediate?: boolean): void;
-    $get(expression: string): any;
-    $set(keypath: string, value: any): void;
-    $add(keypath: string, value: any): void;
-    $delete(keypath: string): void;
-    $eval(expression: string): any;
-    $interpolate(templateString: string): string;
-    $log(keypath?: string): void;
-
-    /**
-     * Events
-       */
-    $dispatch(event: string, ...args: any[]): Vue;
-    $broadcast(event: string, ...args: any[]): Vue;
-    $emit(event: string, ...args: any[]): Vue;
-    $on(event: string, callback: Function): Vue;
-    $once(event: string, callback: Function): Vue;
-    $off(event?: string, callback?: Function): Vue;
-
-    /**
-     * DOM
-     */
-    $appendTo(element: any, callback?: Function): Vue;// element or selector
-    $prependTo(element: any, callback?: Function): Vue;// element or selector
-    $before(element: any, callback?: Function): Vue;// element or selector
-    $after(element: any, callback?: Function): Vue;// element or selector
-    $remove(callback?: Function): Vue;
-
-    /**
-     * Lifecycle
-     */
-    $mount(element?: any): Vue;// element or selector
-    $destroy(remove?: boolean): void;
-    $compile(element: HTMLElement): VueCallback;// returns a decompile function
-    $addChild(options?: {}, constructor?: Function): Vue;
-
-    /**
-     * Global Api
-     * http://vuejs.org/api/global-api.html
-     */
-    static config: VueConfig;
-    static extend(options: {}): typeof Vue;
-    static directive(id: string, definition?: {}): void;
-    static directive(id: string, definition?: VueCallback): void;
-    static filter(id: string, definition?: FilterCallback): void;
-    static component(id: string, definition: Vue): void;
-    static component(id: string, definition?: {}): void;
-    static transition(id: string, definition?: {}): void;
-    static partial(id: string, definition?: string): void;
-    static partial(id: string, definition?: HTMLElement): void;
-    static nextTick(callback: VueCallback): void;
-    static require(module: string): void;
-    static use(plugin: {}, ...args: any[]): Vue;
-    static use(plugin: VueCallback, ...args: any[]): Vue;
-
-    /**
-     * exports members.
-     */
-    _init(options: {}): void;
-    _cleanup(): void;
-    // static require(module:string) : void;
-  }
-
-  class VueConfig {
-    prefix: string;
-    debug: boolean;
-    silent: boolean;
-    proto: boolean;
-    interpolate: boolean;
-    async: boolean;
-    delimiters: string[];
-  }
-
-  interface ValueCallback {
-    (newValue: {}, oldValue: {}): void;
-  }
-
-  interface VueCallback {
-    (): void;
-  }
-  interface FilterCallback {
-    (value:{},begin?:{},end?:{}): {};
-  }
-=======
 interface Array<T> {
     $remove(item: T): Array<T>;
     $set(index: any, val: T): T;
->>>>>>> c6254f15
 }
 
 declare namespace vuejs {
