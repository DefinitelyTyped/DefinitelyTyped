/// <reference path="vue.d.ts" />

namespace TestConfig {
  "use strict";

  Vue.config.debug = true;
  Vue.config.delimiters = ["${", "}"];
  Vue.config.unsafeDelimiters = ['{!!', '!!}'];
  Vue.config.silent = true;
  Vue.config.async = false;
  Vue.config.convertAllProperties = true;
}

namespace TestGlobalAPI {
  "use strict";

  var AppConstructor = Vue.extend({});
  var extendedApp = new AppConstructor();
  Vue.nextTick(() => {});
  Vue.set({}, "key", "value");
  Vue.delete({}, "key");
  Vue.directive("directive", {
    bind: function() {},
    update: function(val: any, oldVal: any) {},
    unbind: function() {},
    params: ['a'],
    paramWatchers: {
      a: function(val: any, oldVal: any) {}
    },
    twoWay: true,
    acceptStatement: true,
    priority: 1,
    count: 30
  });
  Vue.directive("my-directive", () => {});
  var myDirective = Vue.directive("my-directive");
  var elementDirective = Vue.elementDirective("element-directive");
  Vue.elementDirective("element-directive", elementDirective);
  Vue.elementDirective("element-directive", {
    bind: function() {},
    unbind: function() {}
  });
  var filter = Vue.filter("filter");
  Vue.filter("filter", filter);
  Vue.filter("filter", function(val: any) {
    return val;
  });
  Vue.filter("filter", {
    read: function(val: any) {},
    write: function(val: any, oldVal: any) {}
  });
  var Component = Vue.component("component");
  Vue.component("component", Component);
  Vue.component("component", {
    data: function() {
      return { d: 0 }
    },
    methods: {
      action: function() {}
    },
    props: ["a", "b"],
    computed: {
      a: function() { return this.d; },
      b: {
        get: function() { return this.a; },
        set: function(val: number) { this.d = val; }
      }
    }
  });
  var transition = Vue.transition("transition");
  Vue.transition("transition", transition);
  Vue.transition("transition", {
    css: false,
    stagger: function(index) {
      return index;
    },
    beforeEnter: function(el) {
      el.textContent = 'beforeEnter';
    },
    enter: function(el, done) {
      el.textContent = 'enter';
      setTimeout(function() {
        done();
      }, 1000);
    },
    afterEnter: function(el) {
      el.textContent = 'afterEnter';
    },
    enterCancelled: function(el) {
      el.textContent = 'enterCancelled';
    },
    beforeLeave: function (el) {
      el.textContent = 'beforeLeave';
    },
    leave: function (el, done) {
      el.textContent = 'leave';
      done();
    },
    afterLeave: function (el) {
      el.textContent = 'afterLeave';
    },
    leaveCancelled: function (el) {
      el.textContent = 'leaveCancelled';
    }
  });
  var myPartial: string = Vue.partial("my-partial", "<div>Hello</div>");
  myPartial = Vue.partial("my-partial");
  Vue.use(() => {}, {});
  Vue.use({install: () => {}, option: () => {}});
  Vue.mixin({ready() {}});
}

namespace TestInstanceProperty {
  "use strict";

  var vm = new Vue({el: '#app'});
  var data: any = vm.$data;
  var el: HTMLElement = vm.$el;
  var options: any = vm.$options;
  var parent: any = vm.$parent;
  var root: any = vm.$root;
  var children: any[] = vm.$children;
  var refs: any = vm.$refs;
  var els: any = vm.$els;
}

namespace TestInscanceMethods {
  "use strict";

  var vm = new Vue({el: '#app'});
  vm.$watch('a.b.c', function(newVal: string, oldVal: number) {});
  vm.$watch(function() {return this.a + this.b}, function(newVal: string, oldVal: string) {});
  var unwatch = vm.$watch('a', (value: any) => {});
  unwatch();
  vm.$watch('someObject', (value: any) => {}, {deep: true});
  vm.$watch('a', (value: any) => {}, {immidiate: true});
  vm.$get('a.b');
  vm.$set('a.b', 2);
  vm.$delete('a');
  var s: string = vm.$eval('msg | uppercase');
  s = vm.$interpolate('{{msg}} world!');
  vm.$log();
  vm.$log('item');

  vm
    .$on('test', (msg: any) => {})
    .$once('testOnce', (msg: any) => {})
    .$off("event", () => {})
    .$emit("event", 1, 2)
    .$dispatch("event", 1, 2, 3)
    .$broadcast("event", 1, 2, 3, 4)

    .$appendTo(document.createElement("div"), () => {})
    .$before('#app', () => {})
    .$after(document.getElementById('app'))
    .$remove(() => {})
    .$nextTick(() => {});

  vm
    .$mount('#app')
    .$destroy(false);
}

namespace TestVueUtil {
  "use strict";

  var _ = Vue.util;
  var target = document.createElement('div');
  var child = document.createElement('div');
  var parent = document.createElement('div');
  var a: any[];
  var b: boolean;
  var f: Function;
  var n: number;
  var s: string;
  var o: any;
  o = _.checkComponentAttr(target, {});
  _.warn('oops', new Error());
  b = _.inDoc(target);
  s = _.getAttr(target, 'v-test');
  _.before(target, child);
  _.after(target, child);
  _.remove(target);
  _.prepend(target, parent);
  _.replace(child, target);
  _.on(target, 'click', () => {});
  _.off(target, 'click', () => {});
  _.removeClass(target, 'header');
  _.addClass(target, 'header');
  _.nextTick(() => {}, {});
  b = _.isLiteral('123');
  s = _._toString('hi');
  var ns: number | string = _.toNumber('12');
  s = _.stripQuotes('"123"');
  s = _.camelize('abc');
  s = _.hyphenate('whatsUp');
  s = _.classify('abc');
  f = _.bind(() => {}, {});
  a = _.toAarray(document.getElementsByClassName('target'));
  o = _.extend({}, {a: 1, b: 2});
  b = _.isObject({});
  b = _.isPlainObject({});
  b = _.isArray([]);
  _.def({}, 'test', 123);
  _.def({}, 'test2', 123, true);
  f = _.debounce(() => {}, 100);
  b = _.looseEqual(1, '1');
}

namespace TestExplicitExtend {
  "use strict";

  export class Application extends Vue {
    text: string;
    constructor() {
      super();
      this._init({
        // data is necessary to always write in init()
        data: {
          text: "hello world."
        },
        methods: {
          action: this.action
        },
        props: {
            propA: Object,
            propB: {
                type: Application,
                default: () => new Application(),
                twoWay: true,
                coerce(value: any) {}
            }
        }
      });
<<<<<<< HEAD
      this.methods = {
        action: this.action
      };
=======
>>>>>>> c6254f15
    }
    action(): void {
      console.log("action");
      this.$on("event", (value: any) => {}).anotherAction();
    }
    anotherAction(): void {
      this.$emit("event");
    }
    $els: {
      target: HTMLDivElement;
    }
  }

<<<<<<< HEAD
var app = new myapp.Application();
app.$mount("#main");

var AppConstructor = Vue.extend({});
var extendedApp = new AppConstructor();
app.$mount("#main");
=======
  var app = new Application();
  app.$mount("#main").$destroy();
}
>>>>>>> c6254f15
<|MERGE_RESOLUTION|>--- conflicted
+++ resolved
@@ -232,12 +232,6 @@
             }
         }
       });
-<<<<<<< HEAD
-      this.methods = {
-        action: this.action
-      };
-=======
->>>>>>> c6254f15
     }
     action(): void {
       console.log("action");
@@ -251,15 +245,6 @@
     }
   }
 
-<<<<<<< HEAD
-var app = new myapp.Application();
-app.$mount("#main");
-
-var AppConstructor = Vue.extend({});
-var extendedApp = new AppConstructor();
-app.$mount("#main");
-=======
   var app = new Application();
   app.$mount("#main").$destroy();
-}
->>>>>>> c6254f15
+}