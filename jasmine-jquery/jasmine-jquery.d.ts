--- conflicted
+++ resolved
@@ -1,4 +1,3 @@
-<<<<<<< HEAD
 ﻿// Type definitions for Jasmine-JQuery 1.5.8
 // Project: https://github.com/velesin/jasmine-jquery
 // Definitions by: Gregor Stamac <https://github.com/gstamac/>
@@ -196,8 +195,8 @@
          * // returns true
          * expect($('<div><ul></ul><h1>header</h1></div>')).toContainHtml('<ul></ul>')
          */
-        //toContainHtml(html: string): boolean;
-        
+        toContainHtml(html: string): boolean;
+
         /**
          * Check if DOM element has the given Text.
          * @param text Accepts a string or regular expression
@@ -214,8 +213,8 @@
          * // returns true
          * expect($('<div><ul></ul><h1>header</h1></div>')).toContainText('header')
          */
-        //toContainText(text: string): boolean;
-        
+        toContainText(text: string): boolean;
+
         /**
          * Check if DOM element has the given value.
          * This can only be applied for element on with jQuery val() can be called.
@@ -386,394 +385,4 @@
     }
 
     var JQuery: JasmineJQuery;
-}
-=======
-﻿// Type definitions for Jasmine-JQuery 1.5.8
-// Project: https://github.com/velesin/jasmine-jquery
-// Definitions by: Gregor Stamac <https://github.com/gstamac/>
-// Definitions: https://github.com/borisyankov/DefinitelyTyped
-
-/// <reference path="../jasmine/jasmine.d.ts"/>
-/// <reference path="../jquery/jquery.d.ts"/>
-
-declare function sandbox(attributes?: any): string;
-
-declare function readFixtures(...uls: string[]): string;
-declare function preloadFixtures(...uls: string[]) : void;
-declare function loadFixtures(...uls: string[]): void;
-declare function appendLoadFixtures(...uls: string[]): void;
-declare function setFixtures(html: string): string;
-declare function appendSetFixtures(html: string) : void;
-
-declare function preloadStyleFixtures(...uls: string[]) : void;
-declare function loadStyleFixtures(...uls: string[]) : void;
-declare function appendLoadStyleFixtures(...uls: string[]) : void;
-declare function setStyleFixtures(html: string) : void;
-declare function appendSetStyleFixtures(html: string) : void;
-
-declare function loadJSONFixtures(...uls: string[]): jasmine.JSONFixtures;
-declare function getJSONFixture(url: string): any;
-
-declare function spyOnEvent(selector: string, eventName: string): jasmine.JQueryEventSpy;
-
-declare module jasmine {
-    function spiedEventsKey(selector: JQuery, eventName: string): string;
-
-    function getFixtures(): Fixtures;
-    function getStyleFixtures(): StyleFixtures;
-    function getJSONFixtures(): JSONFixtures;
-
-    interface Fixtures {
-        fixturesPath: string;
-        containerId: string;
-        set(html: string): string;
-        appendSet(html: string): void;
-        preload(...uls: string[]): void;
-        load(...uls: string[]): void;
-        appendLoad(...uls: string[]): void;
-        read(...uls: string[]): string;
-        clearCache(): void;
-        cleanUp(): void;
-        sandbox(attributes?: any): string;
-        createContainer_(html: string) : string;
-        addToContainer_(html: string): void;
-        getFixtureHtml_(url: string): string;
-        loadFixtureIntoCache_(relativeUrl: string): void;
-        makeFixtureUrl_(relativeUrl: string): string;
-        proxyCallTo_(methodName: string, passedArguments: any): any;
-    }
-
-    interface StyleFixtures {
-        fixturesPath: string;
-        set(html: string): string;
-        appendSet(html: string): void;
-        preload(...uls: string[]) : void;
-        load(...uls: string[]) : void;
-        appendLoad(...uls: string[]) : void;
-        read_(...uls: string[]): string;
-        clearCache() : void;
-        cleanUp() : void;
-        createStyle_(html: string) : void;
-        getFixtureHtml_(url: string): string;
-        loadFixtureIntoCache_(relativeUrl: string) : void;
-        makeFixtureUrl_(relativeUrl: string): string;
-        proxyCallTo_(methodName: string, passedArguments: any): any;
-    }
-
-    interface JSONFixtures {
-        fixturesPath: string;
-        load(...uls: string[]): void;
-        read(...uls: string[]): string;
-        clearCache(): void;
-        getFixtureData_(url: string): any;
-        loadFixtureIntoCache_(relativeUrl: string): void;
-        proxyCallTo_(methodName: string, passedArguments: any): any;
-    }
-
-    interface Matchers {
-        /**
-         * Check if DOM element has class.
-         * 
-         * @param className Name of the class to check.
-         * 
-         * @example
-         * // returns true
-         * expect($('<div class="some-class"></div>')).toHaveClass("some-class")
-         */
-        toHaveClass(className: string): boolean;
-        
-        /**
-         * Check if DOM element has the given CSS properties.
-         * 
-         * @param css Object containing the properties (and values) to check.
-         * 
-         * @example
-         * // returns true
-         * expect($('<div style="display: none; margin: 10px;"></div>')).toHaveCss({display: "none", margin: "10px"})
-         * 
-         * @example
-         * // returns true
-         * expect($('<div style="display: none; margin: 10px;"></div>')).toHaveCss({margin: "10px"})
-         */
-        toHaveCss(css: any): boolean;
-        
-        /**
-         * Checks if DOM element is visible.
-         * Elements are considered visible if they consume space in the document. Visible elements have a width or height that is greater than zero.
-         */
-        toBeVisible(): boolean;
-        /**
-         * Check if DOM element is hidden.
-         * Elements can be hidden for several reasons:
-         * - They have a CSS display value of none ;
-         * - They are form elements with type equal to hidden.
-         * - Their width and height are explicitly set to 0.
-         * - An ancestor element is hidden, so the element is not shown on the page.
-         */
-        toBeHidden(): boolean;
-        
-        /**
-         * Only for tags that have checked attribute
-         * 
-         * @example
-         * // returns true
-         * expect($('<option selected="selected"></option>')).toBeSelected()
-         */
-        toBeSelected(): boolean;
-        
-        /**
-         * Only for tags that have checked attribute
-         * @example
-         * // returns true
-         * expect($('<input type="checkbox" checked="checked"/>')).toBeChecked()
-         */
-        toBeChecked(): boolean;
-        
-        /**
-         * Checks for child DOM elements or text
-         */
-        toBeEmpty(): boolean;
-        
-        /**
-         * Checks if element exists in or out the DOM.
-         */
-        toExist(): boolean;
-        
-        /**
-         * Checks if array has the given length.
-         * 
-         * @param length Expected length
-         */
-        toHaveLength(length: number): boolean;
-        
-        /**
-         * Check if DOM element contains an attribute and, optionally, if the value of the attribute is equal to the expected one.
-         * 
-         * @param attributeName Name of the attribute to check
-         * @param expectedAttributeValue Expected attribute value
-         */
-        toHaveAttr(attributeName: string, expectedAttributeValue? : any): boolean;
-        
-        /**
-         * Check if DOM element contains a property and, optionally, if the value of the property is equal to the expected one.
-         * 
-         * @param propertyName Property name to check
-         * @param expectedPropertyValue Expected property value
-         */
-        toHaveProp(propertyName: string, expectedPropertyValue? : any): boolean;
-        
-        /**
-         * Check if DOM element has the given Id
-         * 
-         * @param Id Expected identifier
-         */
-        toHaveId(id: string): boolean;
-        
-        /**
-         * Check if DOM element has the specified HTML.
-         * 
-         * @example
-         * // returns true
-         * expect($('<div><span></span></div>')).toHaveHtml('<span></span>')
-         */
-        toHaveHtml(html: string): boolean;
-        
-        /**
-         * Check if DOM element contains the specified HTML.
-         * 
-         * @example
-         * // returns true
-         * expect($('<div><ul></ul><h1>header</h1></div>')).toContainHtml('<ul></ul>')
-         */
-        toContainHtml(html: string): boolean;
-
-        /**
-         * Check if DOM element has the given Text.
-         * @param text Accepts a string or regular expression
-         * 
-         * @example
-         * // returns true
-         * expect($('<div>some text</div>')).toHaveText('some text')
-         */
-        toHaveText(text: string): boolean;
-        /**
-         * Check if DOM element contains the specified text.
-         * 
-         * @example
-         * // returns true
-         * expect($('<div><ul></ul><h1>header</h1></div>')).toContainText('header')
-         */
-        toContainText(text: string): boolean;
-
-        /**
-         * Check if DOM element has the given value.
-         * This can only be applied for element on with jQuery val() can be called.
-         * 
-         * @example
-         * // returns true
-         * expect($('<input type="text" value="some text"/>')).toHaveValue('some text')
-         */
-        toHaveValue(value : string): boolean;
-        
-        /**
-         * Check if DOM element has the given data.
-         * This can only be applied for element on with jQuery data(key) can be called.
-         * 
-         */
-        toHaveData(key : string, expectedValue : string): boolean;
-        toBe(selector: JQuery): boolean;
-        
-        /**
-         * Check if DOM element is matched by the given selector.
-         * 
-         * @example
-         * // returns true
-         * expect($('<div><span class="some-class"></span></div>')).toContain('some-class')
-         */
-        toContain(selector: JQuery): boolean;
-        
-        /**
-         * Check if DOM element exists inside the given parent element.
-         * 
-         * @example
-         * // returns true
-         * expect($('<div><span class="some-class"></span></div>')).toContainElement('span.some-class')
-         */
-        toContainElement(selector: string): boolean;
-        
-        /**
-         * Check to see if the set of matched elements matches the given selector
-         * 
-         * @example
-         * expect($('<span></span>').addClass('js-something')).toBeMatchedBy('.js-something')
-         * 
-         * @returns {Boolean} true if DOM contains the element
-         */
-        toBeMatchedBy(selector: string): boolean;
-        
-        /**
-         * Only for tags that have disabled attribute
-         * @example
-         * // returns true
-         * expect('<input type="submit" disabled="disabled"/>').toBeDisabled()
-         */
-        toBeDisabled(): boolean;
-        
-        /**
-         * Check if DOM element is focused
-         * @example
-         * // returns true
-         * expect($('<input type="text" />').focus()).toBeFocused()
-         */
-        toBeFocused(): boolean;
-        
-        /**
-         * Checks if DOM element handles event.
-         * 
-         * @example
-         * // returns true
-         * expect($form).toHandle("submit")
-         */
-        toHandle(eventName: string): boolean;
-        
-        /**
-         * Assigns a callback to an event of the DOM element.
-         * 
-         * @param eventName Name of the event to assign the callback to.
-         * @param eventHandler Callback function to be assigned.
-         * 
-         * @example
-         * expect($form).toHandleWith("submit", yourSubmitCallback)
-         */
-        toHandleWith(eventName: string, eventHandler : JQueryCallback): boolean;
-
-        /**
-         * Checks if event was triggered.
-         */
-        toHaveBeenTriggered(): boolean;
-        
-        /**
-         * Checks if the event has been triggered on selector.
-         * @param selector Selector that should have triggered the event.
-         */
-        toHaveBeenTriggeredOn(selector: string): boolean;
-        
-        /**
-         * Checks if the event has been triggered on selector.
-         * @param selector Selector that should have triggered the event.
-         * @param args Extra arguments to be passed to jQuery events functions.
-         */
-        toHaveBeenTriggeredOnAndWith(selector: string, ...args: any[]): boolean;
-        
-        /**
-         * Checks if event propagation has been prevented.
-         */
-        toHaveBeenPrevented(): boolean;
-        
-        /**
-         * Checks if event propagation has been prevented on element with selector.
-         * 
-         * @param selector Selector that should have prevented the event. 
-         */
-        toHaveBeenPreventedOn(selector: string): boolean;
-        
-        /**
-         * Checks if event propagation has been stopped.
-         * 
-         * @example
-         * // returns true
-         * var spyEvent = spyOnEvent('#some_element', 'click')
-         * $('#some_element').click(function (event){event.stopPropagation();})
-         * $('#some_element').click()
-         * expect(spyEvent).toHaveBeenStopped()
-         */
-        toHaveBeenStopped(): boolean;
-        
-        /**
-         * Checks if event propagation has been stopped by an element with the given selector.
-         * @param selector Selector of the element that should have stopped the event propagation.
-         * 
-         * @example
-         * // returns true
-         * $('#some_element').click(function (event){event.stopPropagation();})
-         * $('#some_element').click()
-         * expect('click').toHaveBeenStoppedOn('#some_element')
-         */
-        toHaveBeenStoppedOn(selector: string): boolean;
-        
-        /**
-         * Checks to see if the matched element is attached to the DOM.
-         * @example
-         * expect($('#id-name')[0]).toBeInDOM()
-         */
-        toBeInDOM(): boolean;
-       
-    }
-
-    interface JQueryEventSpy {
-        selector: string;
-        eventName: string;
-        handler(eventObject: JQueryEventObject): any;
-        reset(): any;
-    }
-
-    interface JasmineJQuery {
-        browserTagCaseIndependentHtml(html: string): string;
-        elementToString(element: JQuery): string;
-        matchersClass: any;
-        events: JasmineJQueryEvents;
-    }
-
-    interface JasmineJQueryEvents {
-        spyOn(selector: string, eventName: string): JQueryEventSpy;
-        args(selector: string, eventName: string): any;
-        wasTriggered(selector: string, eventName: string): boolean;
-        wasTriggeredWith(selector: string, eventName: string, expectedArgs: any, env: jasmine.Env): boolean;
-        wasPrevented(selector: string, eventName: string): boolean;
-        wasStopped(selector: string, eventName: string): boolean;
-        cleanUp() : void;
-    }
-
-    var JQuery: JasmineJQuery;
-}
->>>>>>> c6254f15
+}