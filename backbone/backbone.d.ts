// Type definitions for Backbone 1.0.0
// Project: http://backbonejs.org/
// Definitions by: Boris Yankov <https://github.com/borisyankov/>, Natan Vivo <https://github.com/nvivo/>
// Definitions: https://github.com/borisyankov/DefinitelyTyped

/// <reference path="../underscore/underscore.d.ts" />
<<<<<<< HEAD

declare module Backbone {

    interface AddOptions extends Silenceable {
        at?: number;
    }

    interface HistoryOptions extends Silenceable {
        pushState?: boolean;
        root?: string;
    }

    interface NavigateOptions {
        trigger?: boolean;
    }

    interface RouterOptions {
        routes: any;
    }

    interface Silenceable {
        silent?: boolean;
    }

    interface Validable {
        validate?: boolean;
    }

    interface Waitable {
        wait?: boolean;
    }

    interface Parseable {
        parse?: any;
    }

    interface PersistenceOptions {
        url?: string;
        beforeSend?: (jqxhr: JQueryXHR) => void;
        success?: (modelOrCollection?: any, response?: any, options?: any) => void;
        error?: (modelOrCollection?: any, jqxhr?: JQueryXHR, options?: any) => void;
    }

    interface ModelSetOptions extends Silenceable, Validable {
    }

    interface ModelFetchOptions extends PersistenceOptions, ModelSetOptions, Parseable {
    }

    interface ModelSaveOptions extends Silenceable, Waitable, Validable, Parseable, PersistenceOptions {
        patch?: boolean;
    }

    interface ModelDestroyOptions extends Waitable, PersistenceOptions {
    }

    interface CollectionFetchOptions extends PersistenceOptions, Parseable {
        reset?: boolean;
    }

    class Events {
        on(eventName: string, callback?: Function, context?: any): any;
        off(eventName?: string, callback?: Function, context?: any): any;
        trigger(eventName: string, ...args: any[]): any;
        bind(eventName: string, callback: Function, context?: any): any;
        unbind(eventName?: string, callback?: Function, context?: any): any;

        once(events: string, callback: Function, context?: any): any;
        listenTo(object: any, events: string, callback: Function): any;
        listenToOnce(object: any, events: string, callback: Function): any;
        stopListening(object?: any, events?: string, callback?: Function): any;
    }

    class ModelBase extends Events {
        url: any;
        parse(response: any, options?: any): any;
        toJSON(options?: any): any;
        sync(...arg: any[]): JQueryXHR;
    }

    class Model extends ModelBase {

        /**
        * Do not use, prefer TypeScript's extend functionality.
        **/
        private static extend(properties: any, classProperties?: any): any;

        attributes: any;
        changed: any[];
        cid: string;
        collection: Collection<any>;

        /**
        * Default attributes for the model. It can be an object hash or a method returning an object hash.
        * For assigning an object hash, do it like this: this.defaults = <any>{ attribute: value, ... };
        * That works only if you set it in the constructor or the initialize method.
        **/
        defaults(): any;
        id: any;
        idAttribute: string;
        validationError: any;
        urlRoot: any;

        constructor(attributes?: any, options?: any);
        initialize(attributes?: any, options?: any): void;

        fetch(options?: ModelFetchOptions): JQueryXHR;

        /**
        * For strongly-typed access to attributes, use the `get` method only privately in public getter properties.
        * @example
        * get name(): string {
        *    return super.get("name");
        * }
        **/
        /*private*/ get(attributeName: string): any;

        /**
        * For strongly-typed assignment of attributes, use the `set` method only privately in public setter properties.
        * @example
        * set name(value: string) {
        *    super.set("name", value);
        * }
        **/
        /*private*/ set(attributeName: string, value: any, options?: ModelSetOptions): Model;
        set(obj: any, options?: ModelSetOptions): Model;

        change(): any;
        changedAttributes(attributes?: any): any[];
        clear(options?: Silenceable): any;
        clone(): Model;
        destroy(options?: ModelDestroyOptions): any;
        escape(attribute: string): string;
        has(attribute: string): boolean;
        hasChanged(attribute?: string): boolean;
        isNew(): boolean;
        isValid(options?:any): boolean;
        previous(attribute: string): any;
        previousAttributes(): any[];
        save(attributes?: any, options?: ModelSaveOptions): any;
        unset(attribute: string, options?: Silenceable): Model;
        validate(attributes: any, options?: any): any;

        private _validate(attributes: any, options: any): boolean;

        // mixins from underscore

        keys(): string[];
        values(): any[];
        pairs(): any[];
        invert(): any;
        pick(keys: string[]): any;
        pick(...keys: string[]): any;
        omit(keys: string[]): any;
        omit(...keys: string[]): any;
    }

    class Collection<TModel extends Model> extends ModelBase {

        /**
        * Do not use, prefer TypeScript's extend functionality.
        **/
        private static extend(properties: any, classProperties?: any): any;

        model: new (...args:any[]) => TModel;
        models: TModel[];
        length: number;

        constructor(models?: TModel[] | Object[], options?: any);
        initialize(models?: TModel[] | Object[], options?: any): void;

        fetch(options?: CollectionFetchOptions): JQueryXHR;

        comparator(element: TModel): number;
        comparator(compare: TModel, to?: TModel): number;

        add(model: {}|TModel, options?: AddOptions): TModel;
        add(models: ({}|TModel)[], options?: AddOptions): TModel[];
        at(index: number): TModel;
        /**
         * Get a model from a collection, specified by an id, a cid, or by passing in a model.
         **/
        get(id: number|string|Model): TModel;
        create(attributes: any, options?: ModelSaveOptions): TModel;
        pluck(attribute: string): any[];
        push(model: TModel, options?: AddOptions): TModel;
        pop(options?: Silenceable): TModel;
        remove(model: TModel, options?: Silenceable): TModel;
        remove(models: TModel[], options?: Silenceable): TModel[];
        reset(models?: TModel[], options?: Silenceable): TModel[];
        set(models?: TModel[], options?: Silenceable): TModel[];
        shift(options?: Silenceable): TModel;
        sort(options?: Silenceable): Collection<TModel>;
        unshift(model: TModel, options?: AddOptions): TModel;
        where(properties: any): TModel[];
        findWhere(properties: any): TModel;

        private _prepareModel(attributes?: any, options?: any): any;
        private _removeReference(model: TModel): void;
        private _onModelEvent(event: string, model: TModel, collection: Collection<TModel>, options: any): void;

        // mixins from underscore

        all(iterator: (element: TModel, index: number) => boolean, context?: any): boolean;
        any(iterator: (element: TModel, index: number) => boolean, context?: any): boolean;
        collect(iterator: (element: TModel, index: number, context?: any) => any[], context?: any): any[];
        chain(): any;
        contains(value: any): boolean;
        countBy(iterator: (element: TModel, index: number) => any): _.Dictionary<number>;
        countBy(attribute: string): _.Dictionary<number>;
        detect(iterator: (item: any) => boolean, context?: any): any; // ???
        drop(): TModel;
        drop(n: number): TModel[];
        each(iterator: (element: TModel, index: number, list?: any) => void, context?: any): any;
        every(iterator: (element: TModel, index: number) => boolean, context?: any): boolean;
        filter(iterator: (element: TModel, index: number) => boolean, context?: any): TModel[];
        find(iterator: (element: TModel, index: number) => boolean, context?: any): TModel;
        first(): TModel;
        first(n: number): TModel[];
        foldl(iterator: (memo: any, element: TModel, index: number) => any, initialMemo: any, context?: any): any;
        forEach(iterator: (element: TModel, index: number, list?: any) => void, context?: any): any;
        groupBy(iterator: (element: TModel, index: number) => string, context?: any): _.Dictionary<TModel[]>;
        groupBy(attribute: string, context?: any): _.Dictionary<TModel[]>;
        include(value: any): boolean;
        indexOf(element: TModel, isSorted?: boolean): number;
        initial(): TModel;
        initial(n: number): TModel[];
        inject(iterator: (memo: any, element: TModel, index: number) => any, initialMemo: any, context?: any): any;
        isEmpty(object: any): boolean;
        invoke(methodName: string, args?: any[]): any;
        last(): TModel;
        last(n: number): TModel[];
        lastIndexOf(element: TModel, fromIndex?: number): number;
        map(iterator: (element: TModel, index: number, context?: any) => any, context?: any): any[];
        max(iterator?: (element: TModel, index: number) => any, context?: any): TModel;
        min(iterator?: (element: TModel, index: number) => any, context?: any): TModel;
        reduce(iterator: (memo: any, element: TModel, index: number) => any, initialMemo: any, context?: any): any;
        select(iterator: any, context?: any): any[];
        size(): number;
        shuffle(): any[];
        slice(min: number, max?: number): TModel[];
        some(iterator: (element: TModel, index: number) => boolean, context?: any): boolean;
        sortBy(iterator: (element: TModel, index: number) => number, context?: any): TModel[];
        sortBy(attribute: string, context?: any): TModel[];
        sortedIndex(element: TModel, iterator?: (element: TModel, index: number) => number): number;
        reduceRight(iterator: (memo: any, element: TModel, index: number) => any, initialMemo: any, context?: any): any[];
        reject(iterator: (element: TModel, index: number) => boolean, context?: any): TModel[];
        rest(): TModel;
        rest(n: number): TModel[];
        tail(): TModel;
        tail(n: number): TModel[];
        toArray(): any[];
        without(...values: any[]): TModel[];
    }

    class Router extends Events {

        /**
        * Do not use, prefer TypeScript's extend functionality.
        **/
        private static extend(properties: any, classProperties?: any): any;

        /**
        * Routes hash or a method returning the routes hash that maps URLs with parameters to methods on your Router.
        * For assigning routes as object hash, do it like this: this.routes = <any>{ "route": callback, ... };
        * That works only if you set it in the constructor or the initialize method.
        **/
        routes: any;

        constructor(options?: RouterOptions);
        initialize(options?: RouterOptions): void;
        route(route: string|RegExp, name: string, callback?: Function): Router;
        navigate(fragment: string, options?: NavigateOptions): Router;
        navigate(fragment: string, trigger?: boolean): Router;

        private _bindRoutes(): void;
        private _routeToRegExp(route: string): RegExp;
        private _extractParameters(route: RegExp, fragment: string): string[];
    }

    var history: History;

    class History extends Events {

        handlers: any[];
        interval: number;

        start(options?: HistoryOptions): boolean;

        getHash(window?: Window): string;
        getFragment(fragment?: string, forcePushState?: boolean): string;
        stop(): void;
        route(route: string, callback: Function): number;
        checkUrl(e?: any): void;
        loadUrl(fragmentOverride: string): boolean;
        navigate(fragment: string, options?: any): boolean;
        started: boolean;
        options: any;

        private _updateHash(location: Location, fragment: string, replace: boolean): void;
    }

   interface ViewOptions<TModel extends Model> {
      model?: TModel;
      collection?: Backbone.Collection<TModel>;
      el?: any;
      id?: string;
      className?: string;
      tagName?: string;
      attributes?: {[id: string]: any};
    }

    class View<TModel extends Model> extends Events {

        /**
        * Do not use, prefer TypeScript's extend functionality.
        **/
        private static extend(properties: any, classProperties?: any): any;

        constructor(options?: ViewOptions<TModel>);
        initialize(options?: ViewOptions<TModel>): void;

        /**
        * Events hash or a method returning the events hash that maps events/selectors to methods on your View.
        * For assigning events as object hash, do it like this: this.events = <any>{ "event:selector": callback, ... };
        * That works only if you set it in the constructor or the initialize method.
        **/
        events(): any;

        $(selector: string): JQuery;
        model: TModel;
        collection: Collection<TModel>;
        //template: (json, options?) => string;
        setElement(element: HTMLElement|JQuery, delegate?: boolean): View<TModel>;
        id: string;
        cid: string;
        className: string;
        tagName: string;

        el: any;
        $el: JQuery;
        setElement(element: any): View<TModel>;
        attributes: any;
        $(selector: any): JQuery;
        render(): View<TModel>;
        remove(): View<TModel>;
        make(tagName: any, attributes?: any, content?: any): any;
        delegateEvents(events?: any): any;
        undelegateEvents(): any;

        _ensureElement(): void;
    }

    // SYNC
    function sync(method: string, model: Model, options?: JQueryAjaxSettings): any;
    function ajax(options?: JQueryAjaxSettings): JQueryXHR;
    var emulateHTTP: boolean;
    var emulateJSON: boolean;

    // Utility
    function noConflict(): typeof Backbone;
    var $: JQueryStatic;
}

declare module "backbone" {
    export = Backbone;
}
=======
/// <reference path="./backbone-global.d.ts" />
>>>>>>> c6254f15
<|MERGE_RESOLUTION|>--- conflicted
+++ resolved
@@ -4,374 +4,4 @@
 // Definitions: https://github.com/borisyankov/DefinitelyTyped
 
 /// <reference path="../underscore/underscore.d.ts" />
-<<<<<<< HEAD
-
-declare module Backbone {
-
-    interface AddOptions extends Silenceable {
-        at?: number;
-    }
-
-    interface HistoryOptions extends Silenceable {
-        pushState?: boolean;
-        root?: string;
-    }
-
-    interface NavigateOptions {
-        trigger?: boolean;
-    }
-
-    interface RouterOptions {
-        routes: any;
-    }
-
-    interface Silenceable {
-        silent?: boolean;
-    }
-
-    interface Validable {
-        validate?: boolean;
-    }
-
-    interface Waitable {
-        wait?: boolean;
-    }
-
-    interface Parseable {
-        parse?: any;
-    }
-
-    interface PersistenceOptions {
-        url?: string;
-        beforeSend?: (jqxhr: JQueryXHR) => void;
-        success?: (modelOrCollection?: any, response?: any, options?: any) => void;
-        error?: (modelOrCollection?: any, jqxhr?: JQueryXHR, options?: any) => void;
-    }
-
-    interface ModelSetOptions extends Silenceable, Validable {
-    }
-
-    interface ModelFetchOptions extends PersistenceOptions, ModelSetOptions, Parseable {
-    }
-
-    interface ModelSaveOptions extends Silenceable, Waitable, Validable, Parseable, PersistenceOptions {
-        patch?: boolean;
-    }
-
-    interface ModelDestroyOptions extends Waitable, PersistenceOptions {
-    }
-
-    interface CollectionFetchOptions extends PersistenceOptions, Parseable {
-        reset?: boolean;
-    }
-
-    class Events {
-        on(eventName: string, callback?: Function, context?: any): any;
-        off(eventName?: string, callback?: Function, context?: any): any;
-        trigger(eventName: string, ...args: any[]): any;
-        bind(eventName: string, callback: Function, context?: any): any;
-        unbind(eventName?: string, callback?: Function, context?: any): any;
-
-        once(events: string, callback: Function, context?: any): any;
-        listenTo(object: any, events: string, callback: Function): any;
-        listenToOnce(object: any, events: string, callback: Function): any;
-        stopListening(object?: any, events?: string, callback?: Function): any;
-    }
-
-    class ModelBase extends Events {
-        url: any;
-        parse(response: any, options?: any): any;
-        toJSON(options?: any): any;
-        sync(...arg: any[]): JQueryXHR;
-    }
-
-    class Model extends ModelBase {
-
-        /**
-        * Do not use, prefer TypeScript's extend functionality.
-        **/
-        private static extend(properties: any, classProperties?: any): any;
-
-        attributes: any;
-        changed: any[];
-        cid: string;
-        collection: Collection<any>;
-
-        /**
-        * Default attributes for the model. It can be an object hash or a method returning an object hash.
-        * For assigning an object hash, do it like this: this.defaults = <any>{ attribute: value, ... };
-        * That works only if you set it in the constructor or the initialize method.
-        **/
-        defaults(): any;
-        id: any;
-        idAttribute: string;
-        validationError: any;
-        urlRoot: any;
-
-        constructor(attributes?: any, options?: any);
-        initialize(attributes?: any, options?: any): void;
-
-        fetch(options?: ModelFetchOptions): JQueryXHR;
-
-        /**
-        * For strongly-typed access to attributes, use the `get` method only privately in public getter properties.
-        * @example
-        * get name(): string {
-        *    return super.get("name");
-        * }
-        **/
-        /*private*/ get(attributeName: string): any;
-
-        /**
-        * For strongly-typed assignment of attributes, use the `set` method only privately in public setter properties.
-        * @example
-        * set name(value: string) {
-        *    super.set("name", value);
-        * }
-        **/
-        /*private*/ set(attributeName: string, value: any, options?: ModelSetOptions): Model;
-        set(obj: any, options?: ModelSetOptions): Model;
-
-        change(): any;
-        changedAttributes(attributes?: any): any[];
-        clear(options?: Silenceable): any;
-        clone(): Model;
-        destroy(options?: ModelDestroyOptions): any;
-        escape(attribute: string): string;
-        has(attribute: string): boolean;
-        hasChanged(attribute?: string): boolean;
-        isNew(): boolean;
-        isValid(options?:any): boolean;
-        previous(attribute: string): any;
-        previousAttributes(): any[];
-        save(attributes?: any, options?: ModelSaveOptions): any;
-        unset(attribute: string, options?: Silenceable): Model;
-        validate(attributes: any, options?: any): any;
-
-        private _validate(attributes: any, options: any): boolean;
-
-        // mixins from underscore
-
-        keys(): string[];
-        values(): any[];
-        pairs(): any[];
-        invert(): any;
-        pick(keys: string[]): any;
-        pick(...keys: string[]): any;
-        omit(keys: string[]): any;
-        omit(...keys: string[]): any;
-    }
-
-    class Collection<TModel extends Model> extends ModelBase {
-
-        /**
-        * Do not use, prefer TypeScript's extend functionality.
-        **/
-        private static extend(properties: any, classProperties?: any): any;
-
-        model: new (...args:any[]) => TModel;
-        models: TModel[];
-        length: number;
-
-        constructor(models?: TModel[] | Object[], options?: any);
-        initialize(models?: TModel[] | Object[], options?: any): void;
-
-        fetch(options?: CollectionFetchOptions): JQueryXHR;
-
-        comparator(element: TModel): number;
-        comparator(compare: TModel, to?: TModel): number;
-
-        add(model: {}|TModel, options?: AddOptions): TModel;
-        add(models: ({}|TModel)[], options?: AddOptions): TModel[];
-        at(index: number): TModel;
-        /**
-         * Get a model from a collection, specified by an id, a cid, or by passing in a model.
-         **/
-        get(id: number|string|Model): TModel;
-        create(attributes: any, options?: ModelSaveOptions): TModel;
-        pluck(attribute: string): any[];
-        push(model: TModel, options?: AddOptions): TModel;
-        pop(options?: Silenceable): TModel;
-        remove(model: TModel, options?: Silenceable): TModel;
-        remove(models: TModel[], options?: Silenceable): TModel[];
-        reset(models?: TModel[], options?: Silenceable): TModel[];
-        set(models?: TModel[], options?: Silenceable): TModel[];
-        shift(options?: Silenceable): TModel;
-        sort(options?: Silenceable): Collection<TModel>;
-        unshift(model: TModel, options?: AddOptions): TModel;
-        where(properties: any): TModel[];
-        findWhere(properties: any): TModel;
-
-        private _prepareModel(attributes?: any, options?: any): any;
-        private _removeReference(model: TModel): void;
-        private _onModelEvent(event: string, model: TModel, collection: Collection<TModel>, options: any): void;
-
-        // mixins from underscore
-
-        all(iterator: (element: TModel, index: number) => boolean, context?: any): boolean;
-        any(iterator: (element: TModel, index: number) => boolean, context?: any): boolean;
-        collect(iterator: (element: TModel, index: number, context?: any) => any[], context?: any): any[];
-        chain(): any;
-        contains(value: any): boolean;
-        countBy(iterator: (element: TModel, index: number) => any): _.Dictionary<number>;
-        countBy(attribute: string): _.Dictionary<number>;
-        detect(iterator: (item: any) => boolean, context?: any): any; // ???
-        drop(): TModel;
-        drop(n: number): TModel[];
-        each(iterator: (element: TModel, index: number, list?: any) => void, context?: any): any;
-        every(iterator: (element: TModel, index: number) => boolean, context?: any): boolean;
-        filter(iterator: (element: TModel, index: number) => boolean, context?: any): TModel[];
-        find(iterator: (element: TModel, index: number) => boolean, context?: any): TModel;
-        first(): TModel;
-        first(n: number): TModel[];
-        foldl(iterator: (memo: any, element: TModel, index: number) => any, initialMemo: any, context?: any): any;
-        forEach(iterator: (element: TModel, index: number, list?: any) => void, context?: any): any;
-        groupBy(iterator: (element: TModel, index: number) => string, context?: any): _.Dictionary<TModel[]>;
-        groupBy(attribute: string, context?: any): _.Dictionary<TModel[]>;
-        include(value: any): boolean;
-        indexOf(element: TModel, isSorted?: boolean): number;
-        initial(): TModel;
-        initial(n: number): TModel[];
-        inject(iterator: (memo: any, element: TModel, index: number) => any, initialMemo: any, context?: any): any;
-        isEmpty(object: any): boolean;
-        invoke(methodName: string, args?: any[]): any;
-        last(): TModel;
-        last(n: number): TModel[];
-        lastIndexOf(element: TModel, fromIndex?: number): number;
-        map(iterator: (element: TModel, index: number, context?: any) => any, context?: any): any[];
-        max(iterator?: (element: TModel, index: number) => any, context?: any): TModel;
-        min(iterator?: (element: TModel, index: number) => any, context?: any): TModel;
-        reduce(iterator: (memo: any, element: TModel, index: number) => any, initialMemo: any, context?: any): any;
-        select(iterator: any, context?: any): any[];
-        size(): number;
-        shuffle(): any[];
-        slice(min: number, max?: number): TModel[];
-        some(iterator: (element: TModel, index: number) => boolean, context?: any): boolean;
-        sortBy(iterator: (element: TModel, index: number) => number, context?: any): TModel[];
-        sortBy(attribute: string, context?: any): TModel[];
-        sortedIndex(element: TModel, iterator?: (element: TModel, index: number) => number): number;
-        reduceRight(iterator: (memo: any, element: TModel, index: number) => any, initialMemo: any, context?: any): any[];
-        reject(iterator: (element: TModel, index: number) => boolean, context?: any): TModel[];
-        rest(): TModel;
-        rest(n: number): TModel[];
-        tail(): TModel;
-        tail(n: number): TModel[];
-        toArray(): any[];
-        without(...values: any[]): TModel[];
-    }
-
-    class Router extends Events {
-
-        /**
-        * Do not use, prefer TypeScript's extend functionality.
-        **/
-        private static extend(properties: any, classProperties?: any): any;
-
-        /**
-        * Routes hash or a method returning the routes hash that maps URLs with parameters to methods on your Router.
-        * For assigning routes as object hash, do it like this: this.routes = <any>{ "route": callback, ... };
-        * That works only if you set it in the constructor or the initialize method.
-        **/
-        routes: any;
-
-        constructor(options?: RouterOptions);
-        initialize(options?: RouterOptions): void;
-        route(route: string|RegExp, name: string, callback?: Function): Router;
-        navigate(fragment: string, options?: NavigateOptions): Router;
-        navigate(fragment: string, trigger?: boolean): Router;
-
-        private _bindRoutes(): void;
-        private _routeToRegExp(route: string): RegExp;
-        private _extractParameters(route: RegExp, fragment: string): string[];
-    }
-
-    var history: History;
-
-    class History extends Events {
-
-        handlers: any[];
-        interval: number;
-
-        start(options?: HistoryOptions): boolean;
-
-        getHash(window?: Window): string;
-        getFragment(fragment?: string, forcePushState?: boolean): string;
-        stop(): void;
-        route(route: string, callback: Function): number;
-        checkUrl(e?: any): void;
-        loadUrl(fragmentOverride: string): boolean;
-        navigate(fragment: string, options?: any): boolean;
-        started: boolean;
-        options: any;
-
-        private _updateHash(location: Location, fragment: string, replace: boolean): void;
-    }
-
-   interface ViewOptions<TModel extends Model> {
-      model?: TModel;
-      collection?: Backbone.Collection<TModel>;
-      el?: any;
-      id?: string;
-      className?: string;
-      tagName?: string;
-      attributes?: {[id: string]: any};
-    }
-
-    class View<TModel extends Model> extends Events {
-
-        /**
-        * Do not use, prefer TypeScript's extend functionality.
-        **/
-        private static extend(properties: any, classProperties?: any): any;
-
-        constructor(options?: ViewOptions<TModel>);
-        initialize(options?: ViewOptions<TModel>): void;
-
-        /**
-        * Events hash or a method returning the events hash that maps events/selectors to methods on your View.
-        * For assigning events as object hash, do it like this: this.events = <any>{ "event:selector": callback, ... };
-        * That works only if you set it in the constructor or the initialize method.
-        **/
-        events(): any;
-
-        $(selector: string): JQuery;
-        model: TModel;
-        collection: Collection<TModel>;
-        //template: (json, options?) => string;
-        setElement(element: HTMLElement|JQuery, delegate?: boolean): View<TModel>;
-        id: string;
-        cid: string;
-        className: string;
-        tagName: string;
-
-        el: any;
-        $el: JQuery;
-        setElement(element: any): View<TModel>;
-        attributes: any;
-        $(selector: any): JQuery;
-        render(): View<TModel>;
-        remove(): View<TModel>;
-        make(tagName: any, attributes?: any, content?: any): any;
-        delegateEvents(events?: any): any;
-        undelegateEvents(): any;
-
-        _ensureElement(): void;
-    }
-
-    // SYNC
-    function sync(method: string, model: Model, options?: JQueryAjaxSettings): any;
-    function ajax(options?: JQueryAjaxSettings): JQueryXHR;
-    var emulateHTTP: boolean;
-    var emulateJSON: boolean;
-
-    // Utility
-    function noConflict(): typeof Backbone;
-    var $: JQueryStatic;
-}
-
-declare module "backbone" {
-    export = Backbone;
-}
-=======
-/// <reference path="./backbone-global.d.ts" />
->>>>>>> c6254f15
+/// <reference path="./backbone-global.d.ts" />