--- conflicted
+++ resolved
@@ -1,4 +1,3 @@
-<<<<<<< HEAD
 // Type definitions for Backbone 1.0.0
 // Project: http://backbonejs.org/
 // Definitions by: Boris Yankov <https://github.com/borisyankov/>
@@ -176,6 +175,7 @@
         sort(options?: Silenceable): Collection;
         unshift(model: Model, options?: AddOptions): Model;
         where(properies: any): Model[];
+        findWhere(properties: any): Model;
 
         _prepareModel(attrs?: any, options?: any): any;
         _removeReference(model: Model): void;
@@ -339,350 +339,7 @@
 	
     var $: JQueryStatic;
 }
-=======
-// Type definitions for Backbone 1.0.0
-// Project: http://backbonejs.org/
-// Definitions by: Boris Yankov <https://github.com/borisyankov/>
-// Definitions by: Natan Vivo <https://github.com/nvivo/>
-// Definitions: https://github.com/borisyankov/DefinitelyTyped
-
-
-/// <reference path="../jquery/jquery.d.ts" />
-
-declare module Backbone {
-
-    interface AddOptions extends Silenceable {
-        at?: number;
-    }
-
-    interface HistoryOptions extends Silenceable {
-        pushState?: boolean;
-        root?: string;
-    }
-
-    interface NavigateOptions {
-        trigger?: boolean;
-    }
-
-    interface RouterOptions {
-        routes: any;
-    }
-
-    interface Silenceable {
-        silent?: boolean;
-    }
-
-    interface Validable {
-        validate?: boolean;
-    }
-
-    interface Waitable {
-        wait?: boolean;
-    }
-
-    interface Parseable {
-        parse?: any;
-    }
-
-    interface PersistenceOptions {
-        url?: string;
-        beforeSend?: (jqxhr: JQueryXHR) => void;
-        success?: (modelOrCollection?: any, response?: any, options?: any) => void;
-        error?: (modelOrCollection?: any, jqxhr?: JQueryXHR, options?: any) => void;
-    }
-
-    interface ModelSetOptions extends Silenceable, Validable {
-    }
-
-    interface ModelFetchOptions extends PersistenceOptions, ModelSetOptions, Parseable {
-    }
-
-    interface ModelSaveOptions extends Silenceable, Waitable, Validable, Parseable, PersistenceOptions {
-        patch?: boolean;
-    }
-
-    interface ModelDestroyOptions extends Waitable, PersistenceOptions {
-    }
-
-    interface CollectionFetchOptions extends PersistenceOptions, Parseable {
-        reset?: boolean;
-    }
-
-    class Events {
-        on(eventName: any, callback?: Function, context?: any): any;
-        off(eventName?: string, callback?: Function, context?: any): any;
-        trigger(eventName: string, ...args: any[]): any;
-        bind(eventName: string, callback: Function, context?: any): any;
-        unbind(eventName?: string, callback?: Function, context?: any): any;
-
-        once(events: string, callback: Function, context?: any): any;
-        listenTo(object: any, events: string, callback: Function): any;
-        listenToOnce(object: any, events: string, callback: Function): any;
-        stopListening(object?: any, events?: string, callback?: Function): any;
-    }
-
-    class ModelBase extends Events {
-        url: any;
-        parse(response: any, options?: any): any;
-        toJSON(options?: any): any;
-        sync(...arg: any[]): JQueryXHR;
-    }
-
-    interface OptionalDefaults {
-        defaults?(): any;
-    }
-
-    class Model extends ModelBase implements OptionalDefaults {
-
-        static extend(properties: any, classProperties?: any): any; // do not use, prefer TypeScript's extend functionality
-
-        attributes: any;
-        changed: any[];
-        cid: string;
-        id: any;
-        idAttribute: string;
-        validationError: any;
-        urlRoot: any;
-
-        constructor(attributes?: any, options?: any);
-        initialize(attributes?: any): void;
-
-        fetch(options?: ModelFetchOptions): JQueryXHR;
-
-        get(attributeName: string): any;
-        set(attributeName: string, value: any, options?: ModelSetOptions): Model;
-        set(obj: any, options?: ModelSetOptions): Model;
-
-        change(): any;
-        changedAttributes(attributes?: any): any[];
-        clear(options?: Silenceable): any;
-        clone(): Model;
-        destroy(options?: ModelDestroyOptions): any;
-        escape(attribute: string): string;
-        has(attribute: string): boolean;
-        hasChanged(attribute?: string): boolean;
-        isNew(): boolean;
-        isValid(options?:any): boolean;
-        previous(attribute: string): any;
-        previousAttributes(): any[];
-        save(attributes?: any, options?: ModelSaveOptions): any;
-        unset(attribute: string, options?: Silenceable): Model;
-        validate(attributes: any, options?: any): any;
-
-        _validate(attrs: any, options: any): boolean;
-
-        // mixins from underscore
-
-        keys(): string[];
-        values(): any[];
-        pairs(): any[];
-        invert(): any;
-        pick(keys: string[]): any;
-        pick(...keys: string[]): any;
-        omit(keys: string[]): any;
-        omit(...keys: string[]): any;
-    }
-
-    class Collection extends ModelBase {
-
-        static extend(properties: any, classProperties?: any): any; // do not use, prefer TypeScript's extend functionality
-
-        model: any;
-        models: any;
-        collection: Model;
-        length: number;
-
-        constructor(models?: any, options?: any);
-
-        fetch(options?: CollectionFetchOptions): JQueryXHR;
-
-        comparator(element: Model): any;
-        comparator(compare: Model, to?: Model): any;
-
-        add(model: Model, options?: AddOptions): Collection;
-        add(model: any, options?: AddOptions): Collection;
-        add(models: Model[], options?: AddOptions): Collection;
-        add(models: any[], options?: AddOptions): Collection;
-        at(index: number): Model;
-        get(id: any): Model;
-        create(attributes: any, options?: ModelSaveOptions): Model;
-        pluck(attribute: string): any[];
-        push(model: Model, options?: AddOptions): Model;
-        pop(options?: Silenceable): Model;
-        remove(model: Model, options?: Silenceable): Model;
-        remove(models: Model[], options?: Silenceable): Model[];
-        reset(models?: Model[], options?: Silenceable): Model[];
-        reset(models?: any[], options?: Silenceable): Model[];
-        shift(options?: Silenceable): Model;
-        sort(options?: Silenceable): Collection;
-        unshift(model: Model, options?: AddOptions): Model;
-        where(properies: any): Model[];
-        findWhere(properties: any): Model;
-
-        _prepareModel(attrs?: any, options?: any): any;
-        _removeReference(model: Model): void;
-        _onModelEvent(event: string, model: Model, collection: Collection, options: any): void;
-
-        // mixins from underscore
-
-        all(iterator: (element: Model, index: number) => boolean, context?: any): boolean;
-        any(iterator: (element: Model, index: number) => boolean, context?: any): boolean;
-        collect(iterator: (element: Model, index: number, context?: any) => any[], context?: any): any[];
-        chain(): any;
-        compact(): Model[];
-        contains(value: any): boolean;
-        countBy(iterator: (element: Model, index: number) => any): any[];
-        countBy(attribute: string): any[];
-        detect(iterator: (item: any) => boolean, context?: any): any; // ???
-        difference(...model: Model[]): Model[];
-        drop(): Model;
-        drop(n: number): Model[];
-        each(iterator: (element: Model, index: number, list?: any) => void , context?: any): any;
-        every(iterator: (element: Model, index: number) => boolean, context?: any): boolean;
-        filter(iterator: (element: Model, index: number) => boolean, context?: any): Model[];
-        find(iterator: (element: Model, index: number) => boolean, context?: any): Model;
-        first(): Model;
-        first(n: number): Model[];
-        flatten(shallow?: boolean): Model[];
-        foldl(iterator: (memo: any, element: Model, index: number) => any, initialMemo: any, context?: any): any;
-        forEach(iterator: (element: Model, index: number, list?: any) => void , context?: any): any;
-        include(value: any): boolean;
-        indexOf(element: Model, isSorted?: boolean): number;
-        initial(): Model;
-        initial(n: number): Model[];
-        inject(iterator: (memo: any, element: Model, index: number) => any, initialMemo: any, context?: any): any;
-        intersection(...model: Model[]): Model[];
-        isEmpty(object: any): boolean;
-        invoke(methodName: string, arguments?: any[]): any;
-        last(): Model;
-        last(n: number): Model[];
-        lastIndexOf(element: Model, fromIndex?: number): number;
-        map(iterator: (element: Model, index: number, context?: any) => any[], context?: any): any[];
-        max(iterator?: (element: Model, index: number) => any, context?: any): Model;
-        min(iterator?: (element: Model, index: number) => any, context?: any): Model;
-        object(...values: any[]): any[];
-        reduce(iterator: (memo: any, element: Model, index: number) => any, initialMemo: any, context?: any): any;
-        select(iterator: any, context?: any): any[];
-        size(): number;
-        shuffle(): any[];
-        some(iterator: (element: Model, index: number) => boolean, context?: any): boolean;
-        sortBy(iterator: (element: Model, index: number) => number, context?: any): Model[];
-        sortBy(attribute: string, context?: any): Model[];
-        sortedIndex(element: Model, iterator?: (element: Model, index: number) => number): number;
-        range(stop: number, step?: number): any;
-        range(start: number, stop: number, step?: number): any;
-        reduceRight(iterator: (memo: any, element: Model, index: number) => any, initialMemo: any, context?: any): any[];
-        reject(iterator: (element: Model, index: number) => boolean, context?: any): Model[];
-        rest(): Model;
-        rest(n: number): Model[];
-        tail(): Model;
-        tail(n: number): Model[];
-        toArray(): any[];
-        union(...model: Model[]): Model[];
-        uniq(isSorted?: boolean, iterator?: (element: Model, index: number) => boolean): Model[];
-        without(...values: any[]): Model[];
-        zip(...model: Model[]): Model[];
-    }
-
-    interface OptionalRoutes {
-        routes?(): any;
-    }
-
-    class Router extends Events implements OptionalRoutes {
-
-        static extend(properties: any, classProperties?: any): any; // do not use, prefer TypeScript's extend functionality
-
-        constructor(options?: RouterOptions);
-        initialize(options?: RouterOptions): void;
-        route(route: string, name: string, callback?: Function): Router;
-        navigate(fragment: string, options?: NavigateOptions): Router;
-        navigate(fragment: string, trigger?: boolean): Router;
-
-        _bindRoutes(): void;
-        _routeToRegExp(route: string): RegExp;
-        _extractParameters(route: RegExp, fragment: string): string[];
-    }
-
-    var history: History;
-
-    class History extends Events {
-
-        handlers: any[];
-        interval: number;
-
-        start(options?: HistoryOptions): boolean;
-
-        getHash(window?: Window): string;
-        getFragment(fragment?: string, forcePushState?: boolean): string;
-        stop(): void;
-        route(route: string, callback: Function): number;
-        checkUrl(e?: any): void;
-        loadUrl(fragmentOverride: string): boolean;
-        navigate(fragment: string, options?: any): boolean;
-        started: boolean;
-
-        _updateHash(location: Location, fragment: string, replace: boolean): void;
-    }
-
-    interface ViewOptions {
-        model?: Backbone.Model;
-        collection?: Backbone.Collection;
-        el?: any;
-        id?: string;
-        className?: string;
-        tagName?: string;
-        attributes?: any[];
-    }
-
-    interface OptionalEvents {
-        events?(): any;
-    }
-
-    class View extends Events implements OptionalEvents {
-
-        static extend(properties: any, classProperties?: any): any; // do not use, prefer TypeScript's extend functionality
-
-        constructor(options?: ViewOptions);
-
-        $(selector: string): JQuery;
-        model: Model;
-        collection: Collection;
-        make(tagName: string, attrs?: any, opts?: any): View;
-        setElement(element: HTMLElement, delegate?: boolean): View;
-        setElement(element: JQuery, delegate?: boolean): View;
-        id: string;
-        cid: string;
-        className: string;
-        tagName: string;
-        options: any;
-
-        el: any;
-        $el: JQuery;
-        setElement(element: any): View;
-        attributes: any;
-        $(selector: any): JQuery;
-        render(): View;
-        remove(): View;
-        make(tagName: any, attributes?: any, content?: any): any;
-        delegateEvents(events?: any): any;
-        undelegateEvents(): any;
-
-        _ensureElement(): void;
-    }
-
-    // SYNC
-    function sync(method: string, model: Model, options?: JQueryAjaxSettings): any;
-    var emulateHTTP: boolean;
-    var emulateJSONBackbone: boolean;
-
-    // Utility
-    function noConflict(): typeof Backbone;
-    function setDomLibrary(jQueryNew: any): any;
-	
-    var $: JQueryStatic;
-}
 
 declare module "backbone" {
     export = Backbone;
-}
->>>>>>> 0243d567
+}