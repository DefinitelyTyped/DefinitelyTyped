--- conflicted
+++ resolved
@@ -33,21 +33,7 @@
         "./types/winrt-uwp",
         "./types/vscode",
 
-<<<<<<< HEAD
-    // These files will be formatted soon, but are failing in CI for now.
-    "./types/react-blessed"
-  ],
-  // NOTE: if extending this list, also update settings.template.json.
-  "plugins": [
-    "https://plugins.dprint.dev/typescript-0.88.1.wasm"
-  ],
-  "indentWidth": 4,
-  "lineWidth": 120
-=======
         // These files will be formatted soon, but are failing in CI for now.
-        "./types/i18next-ko",
-        "./types/i18next-node-fs-backend",
-        "./types/i18next-sprintf-postprocessor",
         "./types/react-blessed",
 
         // Machine-generated files.
@@ -72,5 +58,4 @@
     ],
     "indentWidth": 4,
     "lineWidth": 120
->>>>>>> 9c1757c3
 }