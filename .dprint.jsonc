{
    "excludes": [
        // These files are auto-generated and don't need to be formatted.
        // NOTE: We generally prefer that packages be formatted with dprint.
        // Packages are generally only listed if they predate our using dprint (August 2023).
        // If your package is listed, please consider adding dprint fmt to its generation.
        "./types/custom-functions-runtime",
        "./types/dojo",
        "./types/facebook-nodejs-business-sdk",
        "./types/fhir",
        "./types/fibjs",
        "./types/get-intrinsic",
        "./types/google-publisher-tag",
        "./types/google.maps",
        "./types/locutus",
        "./types/lodash",
        "./types/material-ui",
        "./types/meteor",
        "./types/microsoft-graph",
        "./types/nginstack__engine",
        "./types/node/**/inspector.d.ts",
        "./types/office-js-preview",
        "./types/office-js",
        "./types/office-runtime",
        "./types/oibackoff",
        "./types/openui5",
        "./types/p5",
        "./types/react-native",
        "./types/recurly__recurly-js",
        "./types/sawtooth-sdk",
        "./types/webextension-polyfill",
        "./types/winrt-uwp",
        "./types/vscode",

        // Machine-generated files.
        "./docs/support-window.json",
        "./notNeededPackages.json",
        "**/package-lock.json",

        "./types/**/*.md"
    ],
    "prettier": {
        "associations": [
            "**/*.{yaml,yml}"
        ],
        "yml.tabWidth": 2,
        "yaml.tabWidth": 2,
        "yml.singleQuote": true,
        "yaml.singleQuote": true
    },
    // NOTE: if extending this list, also update settings.template.json.
    "plugins": [
        "https://plugins.dprint.dev/typescript-0.89.0.wasm",
        "https://plugins.dprint.dev/json-0.19.1.wasm",
<<<<<<< HEAD
        "https://plugins.dprint.dev/prettier-0.36.0.json@5cc11bcb86b783ba9e33d171ee5caefe413a6ee31a4f1521592ccb28363412af"
=======
        "https://plugins.dprint.dev/markdown-0.16.3.wasm",
        "https://plugins.dprint.dev/prettier-0.32.1.json@19aa403ef0862ba8c41164e3dc6f84c0b7a66c2b11e42726b23dd25e6302ada9"
>>>>>>> 284a03f0
    ],
    "indentWidth": 4,
    "lineWidth": 120,
    "json": {
        "trailingCommas": "never" // Our tsconfig files must be parsable by JSON.parse.
    }
}<|MERGE_RESOLUTION|>--- conflicted
+++ resolved
@@ -52,12 +52,8 @@
     "plugins": [
         "https://plugins.dprint.dev/typescript-0.89.0.wasm",
         "https://plugins.dprint.dev/json-0.19.1.wasm",
-<<<<<<< HEAD
+        "https://plugins.dprint.dev/markdown-0.16.3.wasm",
         "https://plugins.dprint.dev/prettier-0.36.0.json@5cc11bcb86b783ba9e33d171ee5caefe413a6ee31a4f1521592ccb28363412af"
-=======
-        "https://plugins.dprint.dev/markdown-0.16.3.wasm",
-        "https://plugins.dprint.dev/prettier-0.32.1.json@19aa403ef0862ba8c41164e3dc6f84c0b7a66c2b11e42726b23dd25e6302ada9"
->>>>>>> 284a03f0
     ],
     "indentWidth": 4,
     "lineWidth": 120,
