{
  "excludes": [
    // These files are auto-generated and don't need to be formatted.
    // NOTE: We generally prefer that packages be formatted with dprint.
    // Packages are generally only listed if they predate our using dprint (August 2023).
    // If your package is listed, please consider adding dprint fmt to its generation.
    "./types/custom-functions-runtime",
    "./types/dojo",
    "./types/facebook-nodejs-business-sdk",
    "./types/fhir",
    "./types/fibjs",
    "./types/get-intrinsic",
    "./types/google-publisher-tag",
    "./types/google.maps",
    "./types/locutus",
    "./types/lodash",
    "./types/material-ui",
    "./types/meteor",
    "./types/microsoft-graph",
    "./types/nginstack__engine",
    "./types/node/**/inspector.d.ts",
    "./types/office-js-preview",
    "./types/office-js",
    "./types/office-runtime",
    "./types/oibackoff",
    "./types/openui5",
    "./types/p5",
    "./types/react-native",
    "./types/sawtooth-sdk",
    "./types/three",
    "./types/webextension-polyfill",
    "./types/winrt-uwp",
    "./types/vscode",

    // These files will be formatted soon, but are failing in CI for now.
    "./types/i18n*",
    "./types/inquirer*",
    "./types/react-blessed",
<<<<<<< HEAD
    "./types/react-clipboardjs-copy",
=======
    "./types/react-map-gl",
>>>>>>> 0efc3211
    "./types/react-native-awesome-card-io",
    "./types/react-syntax-highlighter",
    "./types/righto",
    "./types/react-native-awesome-card-io"
  ],
  // NOTE: if extending this list, also update settings.template.json.
  "plugins": [
    "https://plugins.dprint.dev/typescript-0.88.1.wasm"
  ],
  "indentWidth": 4,
  "lineWidth": 120
}<|MERGE_RESOLUTION|>--- conflicted
+++ resolved
@@ -36,11 +36,6 @@
     "./types/i18n*",
     "./types/inquirer*",
     "./types/react-blessed",
-<<<<<<< HEAD
-    "./types/react-clipboardjs-copy",
-=======
-    "./types/react-map-gl",
->>>>>>> 0efc3211
     "./types/react-native-awesome-card-io",
     "./types/react-syntax-highlighter",
     "./types/righto",
