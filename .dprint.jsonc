--- conflicted
+++ resolved
@@ -33,24 +33,10 @@
         "./types/winrt-uwp",
         "./types/vscode",
 
-<<<<<<< HEAD
-    // These files will be formatted soon, but are failing in CI for now.
-    "./types/i18next-ko",
-    "./types/i18next-node-fs-backend",
-    "./types/i18next-sprintf-postprocessor"
-  ],
-  // NOTE: if extending this list, also update settings.template.json.
-  "plugins": [
-    "https://plugins.dprint.dev/typescript-0.88.1.wasm"
-  ],
-  "indentWidth": 4,
-  "lineWidth": 120
-=======
         // These files will be formatted soon, but are failing in CI for now.
         "./types/i18next-ko",
         "./types/i18next-node-fs-backend",
         "./types/i18next-sprintf-postprocessor",
-        "./types/react-blessed",
 
         // Machine-generated files.
         "./docs/support-window.json",
@@ -74,5 +60,4 @@
     ],
     "indentWidth": 4,
     "lineWidth": 120
->>>>>>> 9c1757c3
 }