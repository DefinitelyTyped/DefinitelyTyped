{
  "excludes": [
    // These files are auto-generated and don't need to be formatted.
    // NOTE: We generally prefer that packages be formatted with dprint.
    // Packages are generally only listed if they predate our using dprint (August 2023).
    // If your package is listed, please consider adding dprint fmt to its generation.
    "./types/custom-functions-runtime",
    "./types/dojo",
    "./types/facebook-nodejs-business-sdk",
    "./types/fhir",
    "./types/fibjs",
    "./types/get-intrinsic",
    "./types/google-publisher-tag",
    "./types/google.maps",
    "./types/locutus",
    "./types/lodash",
    "./types/material-ui",
    "./types/meteor",
    "./types/microsoft-graph",
    "./types/nginstack__engine",
    "./types/node/**/inspector.d.ts",
    "./types/office-js-preview",
    "./types/office-js",
    "./types/office-runtime",
    "./types/oibackoff",
    "./types/openui5",
    "./types/p5",
    "./types/react-native",
    "./types/sawtooth-sdk",
    "./types/three",
    "./types/webextension-polyfill",
    "./types/winrt-uwp",
    "./types/vscode",

    // These files will be formatted soon, but are failing in CI for now.
    "./types/i18n*",
    "./types/inquirer*",
    "./types/react-blessed",
    "./types/react-map-gl",
<<<<<<< HEAD
    "./types/react-native-awesome-card-io",
    "./types/react-native-awesome-card-io"
=======
    "./types/react-syntax-highlighter"
>>>>>>> f6d00fc0
  ],
  // NOTE: if extending this list, also update settings.template.json.
  "plugins": [
    "https://plugins.dprint.dev/typescript-0.88.1.wasm"
  ],
  "indentWidth": 4,
  "lineWidth": 120
}<|MERGE_RESOLUTION|>--- conflicted
+++ resolved
@@ -36,13 +36,7 @@
     "./types/i18n*",
     "./types/inquirer*",
     "./types/react-blessed",
-    "./types/react-map-gl",
-<<<<<<< HEAD
-    "./types/react-native-awesome-card-io",
-    "./types/react-native-awesome-card-io"
-=======
-    "./types/react-syntax-highlighter"
->>>>>>> f6d00fc0
+    "./types/react-map-gl"
   ],
   // NOTE: if extending this list, also update settings.template.json.
   "plugins": [
