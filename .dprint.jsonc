{
    "excludes": [
        // These files are auto-generated and don't need to be formatted.
        // NOTE: We generally prefer that packages be formatted with dprint.
        // Packages are generally only listed if they predate our using dprint (August 2023).
        // If your package is listed, please consider adding dprint fmt to its generation.
        "./types/custom-functions-runtime",
        "./types/dojo",
        "./types/facebook-nodejs-business-sdk",
        "./types/fhir",
        "./types/fibjs",
        "./types/get-intrinsic",
        "./types/google-publisher-tag",
        "./types/google.maps",
        "./types/locutus",
        "./types/lodash",
        "./types/material-ui",
        "./types/meteor",
        "./types/microsoft-graph",
        "./types/nginstack__engine",
        "./types/node/**/inspector.d.ts",
        "./types/office-js-preview",
        "./types/office-js",
        "./types/office-runtime",
        "./types/oibackoff",
        "./types/openui5",
        "./types/p5",
        "./types/react-native",
        "./types/recurly__recurly-js",
        "./types/sawtooth-sdk",
        "./types/three",
        "./types/webextension-polyfill",
        "./types/winrt-uwp",
        "./types/vscode",

        // These files will be formatted soon, but are failing in CI for now.
<<<<<<< HEAD
        "./types/react-blessed",
=======
        "./types/i18next-ko",
        "./types/i18next-node-fs-backend",
        "./types/i18next-sprintf-postprocessor",
>>>>>>> 364ec45c

        // Machine-generated files.
        "./docs/support-window.json",
        "./notNeededPackages.json",
        "**/package-lock.json"
    ],
    "prettier": {
        "associations": [
            "**/*.{yaml,yml}"
        ],
        "yml.tabWidth": 2,
        "yaml.tabWidth": 2,
        "yml.singleQuote": true,
        "yaml.singleQuote": true
    },
    // NOTE: if extending this list, also update settings.template.json.
    "plugins": [
        "https://plugins.dprint.dev/typescript-0.88.1.wasm",
        "https://plugins.dprint.dev/json-0.17.4.wasm",
        "https://plugins.dprint.dev/prettier-0.27.0.json@3557a62b4507c55a47d8cde0683195b14d13c41dda66d0f0b0e111aed107e2fe"
    ],
    "indentWidth": 4,
    "lineWidth": 120
}<|MERGE_RESOLUTION|>--- conflicted
+++ resolved
@@ -33,15 +33,6 @@
         "./types/winrt-uwp",
         "./types/vscode",
 
-        // These files will be formatted soon, but are failing in CI for now.
-<<<<<<< HEAD
-        "./types/react-blessed",
-=======
-        "./types/i18next-ko",
-        "./types/i18next-node-fs-backend",
-        "./types/i18next-sprintf-postprocessor",
->>>>>>> 364ec45c
-
         // Machine-generated files.
         "./docs/support-window.json",
         "./notNeededPackages.json",
