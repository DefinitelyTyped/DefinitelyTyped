--- conflicted
+++ resolved
@@ -1,169 +1,3 @@
-<<<<<<< HEAD
-// Type definitions for jQuery Colorpicker Plugin 1.4.3
-// Project: https://github.com/vanderlee/colorpicker
-// Definitions by: Jeffery Grajkowski <https://github.com/pushplay/>
-// Definitions: https://github.com/borisyankov/DefinitelyTyped
-
-/// <reference path="../jquery/jquery.d.ts" />
-
-interface JQueryColorpickerOptions {
-    // Events
-    // TODO: Figure out actual types.
-    cancel: Function,
-    close: Function,
-    init: Function,
-    select: Function,
-    ok: Function,
-    open: Function,
-
-    alpha?: boolean;
-    altAlpha?: boolean;
-    altField?: string;
-    altOnChange?: boolean;
-    altProperties?: string;
-    autoOpen?: boolean;
-    buttonClass?: string;
-    buttonColorize?: boolean;
-    buttonImage?: string;
-    buttonImageOnly?: boolean;
-    buttonText?: string;
-    closeOnEscape?: boolean;
-    closeOnOutside?: boolean;
-    color?: string;
-    colorFormat?: string;
-    draggable?: boolean;
-    duration?: string;
-    hsv?: boolean;
-    inline?: boolean;
-    inlineFrame?: boolean;
-    layout?: {[part: string]: number[];};
-    limit?: string;
-    modal?: boolean;
-    mode?: string;
-    okOnEnter?: boolean;
-    part?: any;
-    parts?: any;
-    regional?: string;
-    revert?: boolean;
-    rgb?: boolean;
-    showAnim?: string;
-    showCancelButton?: boolean;
-    showCloseButton?: boolean;
-    showNoneButton?: boolean;
-    showOn?: string;
-    showOptions?: any;
-    swatches?: any;
-    swatchesWidth?: number;
-    title?: string;
-}
-
-interface JQueryColorpickerStatic {
-    limits: { [name: string]: (color: any) => void; };
-    parsers: { [name: string]: (color: any) => any; };
-    parts: { [name: string]: (inst: any) => any; };
-    partslists: { [name: string]: string[]; };
-    regional: { [key: string]: string; };
-    swatches: { [swatch: string]: { [name: string]: JQueryColorpickerStatic.RGB; }; };
-    writers: { [name: string]: (color: any, that: any) => any; };
-    Color: { new (r?: number, g?: number, b?: number, a?: number): JQueryColorpickerStatic.Color; };
-}
-
-declare module JQueryColorpickerStatic {
-    export interface CMYK {
-        c: number;
-        m: number;
-        y: number;
-        k: number;
-    }
-    export interface HSL {
-        h: number;
-        s: number;
-        l: number;
-    }
-    export interface HSV {
-        h: number;
-        s: number;
-        v: number;
-    }
-    export interface LAB {
-        l: number;
-        a: number;
-        b: number;
-    }
-    export interface RGB {
-        r: number;
-        g: number;
-        b: number;
-    }
-    export interface Color {
-        set: boolean;
-        copy(): Color;
-        distance(color: Color): number;
-        equals(color: Color): boolean;
-        getAlpha(): number;
-        getChannels(): {
-            A: number;
-            B: number;
-            L: number;
-            a: number;
-            b: number;
-            c: number;
-            g: number;
-            h: number;
-            k: number;
-            m: number;
-            r: number;
-            s: number;
-            v: number;
-            y: number;
-        };
-        getCMYK(): CMYK;
-        getHSL(): HSL;
-        getHSV(): HSV;
-        getLAB(): LAB;
-        getRGB(): RGB;
-        getSpaces(): {
-            cmyk: CMYK;
-            hsl: HSL;
-            hsv: HSV;
-            lab: LAB;
-            rgb: RGB;
-        };
-        limit(steps: number): void;
-        normalize(): Color;
-        setAlpha(a: number): Color;
-        setCMYK(c: number, m: number, y: number, k: number): Color;
-        setHSL(h: number, s: number, l: number): Color;
-        setHSV(h: number, s: number, v: number): Color;
-        setLAB(l: number, a: number, b: number): Color;
-        setRGB(r: number, g: number, b: number): Color;
-        setSpaces(new_spaces: any): Color;
-        toCSS(): string;
-        toHEX(): string;
-    }
-}
-
-interface JQueryColorpickerInstance {
-    close(): void;
-    destroy(): void;
-    open(): void;
-    setColor(color: any): void;
-}
-
-interface JQueryStatic {
-    colorpicker: JQueryColorpickerStatic;
-}
-
-interface JQuery {
-    colorpicker(options?: JQueryColorpickerOptions): JQuery;
-    colorpicker(method: string): JQuery;
-    colorpicker(method: string, param: any): JQuery;
-    colorpicker(method: "close"): JQuery;
-    colorpicker(method: "destroy"): JQuery;
-    colorpicker(method: "open"): JQuery;
-    colorpicker(method: "setColor", color: any): JQuery;
-}
-=======
 // Type definitions for jQuery Colorpicker Plugin 1.4.3
 // Project: https://github.com/vanderlee/colorpicker
 // Definitions by: Jeffery Grajkowski <https://github.com/pushplay/>
@@ -327,5 +161,4 @@
     colorpicker(method: "setColor", color: any): JQuery;
     colorpicker(method: string, param: any): JQuery;
     colorpicker(options?: JQueryColorpickerOptions): JQuery;
-}
->>>>>>> c6254f15
+}