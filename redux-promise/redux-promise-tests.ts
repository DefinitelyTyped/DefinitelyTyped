--- conflicted
+++ resolved
@@ -1,7 +1,3 @@
-
-/// <reference types="redux" />
-/// <reference types="redux-actions" />
-
 import {createAction} from 'redux-actions';
 import { createStore, applyMiddleware, PromiseAction } from 'redux';
 import promise from 'redux-promise';
@@ -17,11 +13,7 @@
     listUsers()
 );
 
-<<<<<<< HEAD
-function listUsers() {
-=======
 function listUsers(): PromiseAction<any> {
->>>>>>> d42fb06e
     return createAction('LIST_USERS',
         () => {
             return Promise.resolve([{ email: 'me@definitely.typed' }]);
