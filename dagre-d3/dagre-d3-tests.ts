<<<<<<< HEAD
=======

>>>>>>> 8841dfc7
namespace DagreD3Tests {
    const gDagre = new dagreD3.graphlib.Graph();
    const graph = gDagre.graph();

    // has graph methods from dagre.d.ts
    graph.setNode("a", {});
    const num: number = 251 + graph.height + graph.width;
    const predecessors: { [vertex: string]: string[] } = {};
    const successors: { [vertex: string]: string[] } = {};

    predecessors["a"] = graph.predecessors("a");
    successors["a"] = graph.successors("a");
    graph.transition = (selection: d3.Selection<any>) => {
        return d3.transition();
    };

    const render = new dagreD3.render();
    const svg = d3.select("svg");
    render.arrows()["arrowType"] = (parent: d3.Selection<any>, id: string, edge: Dagre.Edge, type: string) => {};
    render(svg, graph);
}<|MERGE_RESOLUTION|>--- conflicted
+++ resolved
@@ -1,7 +1,4 @@
-<<<<<<< HEAD
-=======
 
->>>>>>> 8841dfc7
 namespace DagreD3Tests {
     const gDagre = new dagreD3.graphlib.Graph();
     const graph = gDagre.graph();
