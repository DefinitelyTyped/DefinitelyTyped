--- conflicted
+++ resolved
@@ -116,15 +116,12 @@
     invert(): Mocha;
     ignoreLeaks(value: boolean): Mocha;
     checkLeaks(): Mocha;
-<<<<<<< HEAD
-=======
     /**
      * Function to allow assertion libraries to throw errors directly into mocha.
      * This is useful when running tests in a browser because window.onerror will
      * only receive the 'message' attribute of the Error.
      */
     throwError(error: Error): void;
->>>>>>> c6254f15
     /** Enables growl support. */
     growl(): Mocha;
     globals(value: string): Mocha;
@@ -158,7 +155,6 @@
 
         fullTitle(): string;
     }
-<<<<<<< HEAD
 
     /** Partial interface for Mocha's `Test` class. */
     interface ITest extends IRunnable {
@@ -178,27 +174,6 @@
         timeout(ms: number): void;
     }
 
-=======
-
-    /** Partial interface for Mocha's `Test` class. */
-    interface ITest extends IRunnable {
-        parent: ISuite;
-        pending: boolean;
-
-        fullTitle(): string;
-    }
-
-    /** Partial interface for Mocha's `Runner` class. */
-    interface IRunner {}
-
-    interface IContextDefinition {
-        (description: string, spec: () => void): ISuite;
-        only(description: string, spec: () => void): ISuite;
-        skip(description: string, spec: () => void): void;
-        timeout(ms: number): void;
-    }
-
->>>>>>> c6254f15
     interface ITestDefinition {
         (expectation: string, assertion?: () => void): ITest;
         (expectation: string, assertion?: (done: MochaDone) => void): ITest;
