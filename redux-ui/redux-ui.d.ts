// Type definitions for redux-ui 0.0.15
// Project: https://github.com/tonyhb/redux-ui
// Definitions by: Andy Shu Xin <https://github.com/andyshuxin>
// Definitions: https://github.com/DefinitelyTyped/DefinitelyTyped

/// <reference path="../redux/redux.d.ts"/>

declare module "redux-ui" {

  import * as Redux from 'redux';

  export interface uiParams<UIStateShape> {
    // optional key which is used to determine the UI path in which state will
    // be stored. if omitted this is randomly generated.
    key?: string;

    // optional persist, defaults to false. if set to true persist will keep UI
    // state for this component after it unmounts. if set to false the UI state
    // will be deleted and recreated when the component remounts
    persist?: boolean;

    // **required**: UI state for the component
    state: UIStateShape;

    // optional mergeProps passed to react-redux' @connect
    mergeProps?: (stateProps: any, dispatchProps: any, ownProps: any) => any;

    // optional `options` passed to react-redux @connect
    options?: {
      pure?: boolean;
      withRef?: boolean;
    };
  }

  export interface ReduxUIProps<UIStateShape> {
    // The key passed to the decorator from the decorator
    // (eg. 'some-decorator' with `@ui('some-decorator')`
    uiKey: string;

    // The UI state for the component's `uiKey`
    ui: UIStateShape;

    // A function accepting either a name/value pair or object which updates
    // state within `uiKey`
    updateUI(obj: UIStateShape): void;
    updateUI(key: string, value: any): void;

    // A function which resets the state within `uiKey` to its default
    resetUI(): void;
  }

  export const reducer: Redux.Reducer<any>;

<<<<<<< HEAD
  export default function ui<UIStateShape>(params?: uiParams<UIStateShape>): <T>(component: T) => T
=======
  export default function ui<UIStateShape>(params: uiParams<UIStateShape>): <T>(component: T) => T;
>>>>>>> dfccd93d
}<|MERGE_RESOLUTION|>--- conflicted
+++ resolved
@@ -51,9 +51,5 @@
 
   export const reducer: Redux.Reducer<any>;
 
-<<<<<<< HEAD
   export default function ui<UIStateShape>(params?: uiParams<UIStateShape>): <T>(component: T) => T
-=======
-  export default function ui<UIStateShape>(params: uiParams<UIStateShape>): <T>(component: T) => T;
->>>>>>> dfccd93d
 }