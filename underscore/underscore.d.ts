--- conflicted
+++ resolved
@@ -39,15 +39,12 @@
 		* Default value is '/<%-([\s\S]+?)%>/g'.
 		**/
 		escape?: RegExp;
-<<<<<<< HEAD
-=======
 		
 		/**
 		* By default, 'template()' places the values from your data in the local scope via the 'with' statement.
 		* However, you can specify a single variable name with this setting.
 		**/
 		variable?: string;
->>>>>>> c6254f15
 	}
 
 	interface Collection<T> { }
@@ -3532,31 +3529,6 @@
 	* @return List of all the values on `object`.
 	**/
 	values(object: any): any[];
-    
-    /**
-     * Like map, but for objects. Transform the value of each property in turn.
-     * @param object The object to transform
-     * @param iteratee The function that transforms property values
-     * @param context The optional context (value of `this`) to bind to
-     * @return a new _.Dictionary of property values
-     */
-    mapObject<T, U>(object: _.Dictionary<T>, iteratee: (val: T, key: string, object: _.Dictionary<T>) => U, context?: any): _.Dictionary<U>;
-    
-    /**
-     * Like map, but for objects. Transform the value of each property in turn.
-     * @param object The object to transform
-     * @param iteratee The function that tranforms property values
-     * @param context The optional context (value of `this`) to bind to
-     */
-    mapObject<T>(object: any, iteratee: (val: any, key: string, object: any) => T, context?: any): _.Dictionary<T>;
-    
-    /**
-     * Like map, but for objects. Retrieves a property from each entry in the object, as if by _.property
-     * @param object The object to transform
-     * @param iteratee The property name to retrieve
-     * @param context The optional context (value of `this`) to bind to
-     */
-    mapObject(object: any, iteratee: string, context?: any): _.Dictionary<any>;
 
     /**
      * Like map, but for objects. Transform the value of each property in turn.
