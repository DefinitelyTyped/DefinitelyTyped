--- conflicted
+++ resolved
@@ -5,1375 +5,69 @@
 // Definitions: https://github.com/borisyankov/DefinitelyTyped
 
 declare module _ {
-    /**
-     * underscore.js _.throttle options.
-     **/
-    interface ThrottleSettings {
-
-        /**
-         * If you'd like to disable the leading-edge call, pass this as false.
-         **/
-            leading?: boolean;
-
-        /**
-         * If you'd like to disable the execution on the trailing-edge, pass false.
-         **/
-            trailing?: boolean;
-    }
-
-    /**
-     * underscore.js template settings, set templateSettings or pass as an argument
-     * to 'template()' to overide defaults.
-     **/
-    interface TemplateSettings {
-        /**
-         * Default value is '/<%([\s\S]+?)%>/g'.
-         **/
-            evaluate?: RegExp;
-
-        /**
-         * Default value is '/<%=([\s\S]+?)%>/g'.
-         **/
-            interpolate?: RegExp;
-
-        /**
-         * Default value is '/<%-([\s\S]+?)%>/g'.
-         **/
-            escape?: RegExp;
-    }
-
-    interface ListIterator<T, TResult> {
-        (value: T, index: number, list: T[]): TResult;
-    }
-
-    interface ObjectIterator<T, TResult> {
-        (element: T, key: string, list: any): TResult;
-    }
-
-    interface MemoIterator<T, TResult> {
-        (prev: TResult, curr: T, index: number, list: T[]): TResult;
-    }
-
-    interface Collection<T> { }
-
-    // Common interface between Arrays and jQuery objects
-    interface List<T> extends Collection<T> {
-        [index: number]: T;
-        length: number;
-    }
-
-    interface Dictionary<T> extends Collection<T> {
-        [index: string]: T;
-    }
+	/**
+	* underscore.js _.throttle options.
+	**/
+	interface ThrottleSettings {
+
+		/**
+		* If you'd like to disable the leading-edge call, pass this as false.
+		**/
+		leading?: boolean;
+
+		/**
+		* If you'd like to disable the execution on the trailing-edge, pass false.
+		**/
+		trailing?: boolean;
+	}
+
+	/**
+	* underscore.js template settings, set templateSettings or pass as an argument
+	* to 'template()' to overide defaults.
+	**/
+	interface TemplateSettings {
+		/**
+		* Default value is '/<%([\s\S]+?)%>/g'.
+		**/
+		evaluate?: RegExp;
+
+		/**
+		* Default value is '/<%=([\s\S]+?)%>/g'.
+		**/
+		interpolate?: RegExp;
+
+		/**
+		* Default value is '/<%-([\s\S]+?)%>/g'.
+		**/
+		escape?: RegExp;
+	}
+
+	interface ListIterator<T, TResult> {
+		(value: T, index: number, list: T[]): TResult;
+	}
+
+	interface ObjectIterator<T, TResult> {
+		(element: T, key: string, list: any): TResult;
+	}
+
+	interface MemoIterator<T, TResult> {
+		(prev: TResult, curr: T, index: number, list: T[]): TResult;
+	}
+
+	interface Collection<T> { }
+
+	// Common interface between Arrays and jQuery objects
+	interface List<T> extends Collection<T> {
+		[index: number]: T;
+		length: number;
+	}
+
+	interface Dictionary<T> extends Collection<T> {
+		[index: string]: T;
+	}
 }
 
 interface UnderscoreStatic {
-<<<<<<< HEAD
-    /**
-     * Underscore OOP Wrapper, all Underscore functions that take an object
-     * as the first parameter can be invoked through this function.
-     * @param key First argument to Underscore object functions.
-     **/
-    <T>(value: Array<T>): Underscore<T>;
-    <T>(value: T): Underscore<T>;
-
-    /* *************
-     * Collections *
-     ************* */
-
-    /**
-     * Iterates over a list of elements, yielding each in turn to an iterator function. The iterator is
-     * bound to the context object, if one is passed. Each invocation of iterator is called with three
-     * arguments: (element, index, list). If list is a JavaScript object, iterator's arguments will be
-     * (value, key, object). Delegates to the native forEach function if it exists.
-     * @param list Iterates over this list of elements.
-     * @param iterator Iterator function for each element `list`.
-     * @param context 'this' object in `iterator`, optional.
-     **/
-    each<T>(
-        list: _.List<T>,
-        iterator: _.ListIterator<T, void>,
-        context?: any): void;
-
-    /**
-     * @see _.each
-     * @param object Iterators over this object's properties.
-     * @param iterator Iterator function for each property on `obj`.
-     * @param context 'this' object in `iterator`, optional.
-     **/
-    each<T extends {}>(
-        object: _.Dictionary<T>,
-        iterator: _.ObjectIterator<T, void>,
-        context?: any): void;
-
-    /**
-     * @see _.each
-     **/
-    forEach<T>(
-        list: _.List<T>,
-        iterator: _.ListIterator<T, void >,
-        context?: any): void;
-
-    /**
-     * @see _.each
-     **/
-    forEach<T extends {}>(
-        object: _.Dictionary<T>,
-        iterator: _.ObjectIterator<T, void >,
-        context?: any): void;
-
-    /**
-     * Produces a new array of values by mapping each value in list through a transformation function
-     * (iterator). If the native map method exists, it will be used instead. If list is a JavaScript
-     * object, iterator's arguments will be (value, key, object).
-     * @param list Maps the elements of this array.
-     * @param iterator Map iterator function for each element in `list`.
-     * @param context `this` object in `iterator`, optional.
-     * @return The mapped array result.
-     **/
-    map<T, TResult>(
-        list: _.List<T>,
-        iterator: _.ListIterator<T, TResult>,
-        context?: any): TResult[];
-
-    /**
-     * @see _.map
-     * @param object Maps the properties of this object.
-     * @param iterator Map iterator function for each property on `obj`.
-     * @param context `this` object in `iterator`, optional.
-     * @return The mapped object result.
-     **/
-    map<T extends {}, TResult>(
-        object: _.Dictionary<T>,
-        iterator: _.ObjectIterator<T, TResult>,
-        context?: any): TResult[];
-
-    /**
-     * @see _.map
-     **/
-    collect<T, TResult>(
-        list: _.List<T>, iterator:
-        _.ListIterator<T, TResult>,
-        context?: any): TResult[];
-
-    /**
-     * @see _.map
-     **/
-    collect<T extends {}, TResult>(
-        object: _.Dictionary<T>,
-        iterator: _.ObjectIterator<T, TResult>,
-        context?: any): TResult[];
-
-    /**
-     * Also known as inject and foldl, reduce boils down a list of values into a single value.
-     * Memo is the initial state of the reduction, and each successive step of it should be
-     * returned by iterator. The iterator is passed four arguments: the memo, then the value
-     * and index (or key) of the iteration, and finally a reference to the entire list.
-     * @param list Reduces the elements of this array.
-     * @param iterator Reduce iterator function for each element in `list`.
-     * @param memo Initial reduce state.
-     * @param context `this` object in `iterator`, optional.
-     * @return Reduced object result.
-     **/
-    reduce<T, TResult>(
-        list: _.Collection<T>,
-        iterator: _.MemoIterator<T, TResult>,
-        memo?: TResult,
-        context?: any): TResult;
-
-    /**
-     * @see _.reduce
-     **/
-    inject<T, TResult>(
-        list: _.Collection<T>,
-        iterator: _.MemoIterator<T, TResult>,
-        memo?: TResult,
-        context?: any): TResult;
-
-    /**
-     * @see _.reduce
-     **/
-    foldl<T, TResult>(
-        list: _.Collection<T>,
-        iterator: _.MemoIterator<T, TResult>,
-        memo?: TResult,
-        context?: any): TResult;
-
-    /**
-     * The right-associative version of reduce. Delegates to the JavaScript 1.8 version of
-     * reduceRight, if it exists. Foldr is not as useful in JavaScript as it would be in a
-     * language with lazy evaluation.
-     * @param list Reduces the elements of this array.
-     * @param iterator Reduce iterator function for each element in `list`.
-     * @param memo Initial reduce state.
-     * @param context `this` object in `iterator`, optional.
-     * @return Reduced object result.
-     **/
-    reduceRight<T, TResult>(
-        list: _.Collection<T>,
-        iterator: _.MemoIterator<T, TResult>,
-        memo?: TResult,
-        context?: any): TResult;
-
-    /**
-     * @see _.reduceRight
-     **/
-    foldr<T, TResult>(
-        list: _.Collection<T>,
-        iterator: _.MemoIterator<T, TResult>,
-        memo?: TResult,
-        context?: any): TResult;
-
-    /**
-     * Looks through each value in the list, returning the first one that passes a truth
-     * test (iterator). The function returns as soon as it finds an acceptable element,
-     * and doesn't traverse the entire list.
-     * @param list Searches for a value in this list.
-     * @param iterator Search iterator function for each element in `list`.
-     * @param context `this` object in `iterator`, optional.
-     * @return The first acceptable found element in `list`, if nothing is found undefined/null is returned.
-     **/
-    find<T>(
-        list: _.Collection<T>,
-        iterator: _.ListIterator<T, boolean>,
-        context?: any): T;
-
-    /**
-     * @see _.find
-     **/
-    detect<T>(
-        list: _.Collection<T>,
-        iterator: _.ListIterator<T, boolean>,
-        context?: any): T;
-
-    /**
-     * Looks through each value in the list, returning an array of all the values that pass a truth
-     * test (iterator). Delegates to the native filter method, if it exists.
-     * @param list Filter elements out of this list.
-     * @param iterator Filter iterator function for each element in `list`.
-     * @param context `this` object in `iterator`, optional.
-     * @return The filtered list of elements.
-     **/
-    filter<T>(
-        list: _.Collection<T>,
-        iterator: _.ListIterator<T, boolean>,
-        context?: any): T[];
-
-    /**
-     * @see _.filter
-     **/
-    select<T>(
-        list: _.Collection<T>,
-        iterator: _.ListIterator<T, boolean>,
-        context?: any): T[];
-
-    /**
-     * Looks through each value in the list, returning an array of all the values that contain all
-     * of the key-value pairs listed in properties.
-     * @param list List to match elements again `properties`.
-     * @param properties The properties to check for on each element within `list`.
-     * @return The elements within `list` that contain the required `properties`.
-     **/
-    where<T, U extends {}>(
-        list: _.Collection<T>,
-        properties: U): T[];
-
-    /**
-     * Looks through the list and returns the first value that matches all of the key-value pairs listed in properties.
-     * @param list Search through this list's elements for the first object with all `properties`.
-     * @param properties Properties to look for on the elements within `list`.
-     * @return The first element in `list` that has all `properties`.
-     **/
-    findWhere<T, U extends {}>(
-        list: _.List<T>,
-        properties: U): T;
-
-    /**
-     * Returns the values in list without the elements that the truth test (iterator) passes.
-     * The opposite of filter.
-     * Return all the elements for which a truth test fails.
-     * @param list Reject elements within this list.
-     * @param iterator Reject iterator function for each element in `list`.
-     * @param context `this` object in `iterator`, optional.
-     * @return The rejected list of elements.
-     **/
-    reject<T>(
-        list: _.Collection<T>,
-        iterator: _.ListIterator<T, boolean>,
-        context?: any): T[];
-
-    /**
-     * Returns true if all of the values in the list pass the iterator truth test. Delegates to the
-     * native method every, if present.
-     * @param list Truth test against all elements within this list.
-     * @param iterator Trust test iterator function for each element in `list`.
-     * @param context `this` object in `iterator`, optional.
-     * @return True if all elements passed the truth test, otherwise false.
-     **/
-    every<T>(
-        list: _.Collection<T>,
-        iterator?: _.ListIterator<T, boolean>,
-        context?: any): boolean;
-
-    /**
-     * @see _.all
-     **/
-    all<T>(
-        list: _.Collection<T>,
-        iterator?: _.ListIterator<T, boolean>,
-        context?: any): boolean;
-
-    /**
-     * Returns true if any of the values in the list pass the iterator truth test. Short-circuits and
-     * stops traversing the list if a true element is found. Delegates to the native method some, if present.
-     * @param list Truth test against all elements within this list.
-     * @param iterator Trust test iterator function for each element in `list`.
-     * @param context `this` object in `iterator`, optional.
-     * @return True if any elements passed the truth test, otherwise false.
-     **/
-    any<T>(
-        list: _.Collection<T>,
-        iterator?: _.ListIterator<T, boolean>,
-        context?: any): boolean;
-
-    /**
-     * @see _.any
-     **/
-    some<T>(
-        list: _.Collection<T>,
-        iterator?: _.ListIterator<T, boolean>,
-        context?: any): boolean;
-
-    /**
-     * Returns true if the value is present in the list. Uses indexOf internally,
-     * if list is an Array.
-     * @param list Checks each element to see if `value` is present.
-     * @param value The value to check for within `list`.
-     * @return True if `value` is present in `list`, otherwise false.
-     **/
-    contains<T>(
-        list: _.Collection<T>,
-        value: T): boolean;
-
-    /**
-     * @see _.contains
-     **/
-    include<T>(
-        list: _.Collection<T>,
-        value: T): boolean;
-
-    /**
-     * Calls the method named by methodName on each value in the list. Any extra arguments passed to
-     * invoke will be forwarded on to the method invocation.
-     * @param list The element's in this list will each have the method `methodName` invoked.
-     * @param methodName The method's name to call on each element within `list`.
-     * @param arguments Additional arguments to pass to the method `methodName`.
-     **/
-    invoke<T extends {}>(
-        list: _.Collection<T>,
-        methodName: string,
-        ...arguments: any[]): any;
-
-    /**
-     * A convenient version of what is perhaps the most common use-case for map: extracting a list of
-     * property values.
-     * @param list The list to pluck elements out of that have the property `propertyName`.
-     * @param propertyName The property to look for on each element within `list`.
-     * @return The list of elements within `list` that have the property `propertyName`.
-     **/
-    pluck<T extends {}>(
-        list: _.Collection<T>,
-        propertyName: string): any[];
-
-    /**
-     * Returns the maximum value in list.
-     * @param list Finds the maximum value in this list.
-     * @return Maximum value in `list`.
-     **/
-    max(list: _.List<number>): number;
-
-    /**
-     * Returns the maximum value in list. If iterator is passed, it will be used on each value to generate
-     * the criterion by which the value is ranked.
-     * @param list Finds the maximum value in this list.
-     * @param iterator Compares each element in `list` to find the maximum value.
-     * @param context `this` object in `iterator`, optional.
-     * @return The maximum element within `list`.
-     **/
-    max<T>(
-        list: _.Collection<T>,
-        iterator?: _.ListIterator<T, any>,
-        context?: any): T;
-
-    /**
-     * Returns the minimum value in list.
-     * @param list Finds the minimum value in this list.
-     * @return Minimum value in `list`.
-     **/
-    min(list: _.List<number>): number;
-
-    /**
-     * Returns the minimum value in list. If iterator is passed, it will be used on each value to generate
-     * the criterion by which the value is ranked.
-     * @param list Finds the minimum value in this list.
-     * @param iterator Compares each element in `list` to find the minimum value.
-     * @param context `this` object in `iterator`, optional.
-     * @return The minimum element within `list`.
-     **/
-    min<T>(
-        list: _.Collection<T>,
-        iterator?: _.ListIterator<T, any>,
-        context?: any): T;
-
-    /**
-     * Returns a sorted copy of list, ranked in ascending order by the results of running each value
-     * through iterator. Iterator may also be the string name of the property to sort by (eg. length).
-     * @param list Sorts this list.
-     * @param iterator Sort iterator for each element within `list`.
-     * @param context `this` object in `iterator`, optional.
-     * @return A sorted copy of `list`.
-     **/
-    sortBy<T, TSort>(
-        list: _.List<T>,
-        iterator?: _.ListIterator<T, TSort>,
-        context?: any): T[];
-
-    /**
-     * @see _.sortBy
-     * @param iterator Sort iterator for each element within `list`.
-     **/
-    sortBy<T>(
-        list: _.List<T>,
-        iterator: string,
-        context?: any): T[];
-
-    /**
-     * Splits a collection into sets, grouped by the result of running each value through iterator.
-     * If iterator is a string instead of a function, groups by the property named by iterator on
-     * each of the values.
-     * @param list Groups this list.
-     * @param iterator Group iterator for each element within `list`, return the key to group the element by.
-     * @param context `this` object in `iterator`, optional.
-     * @return An object with the group names as properties where each property contains the grouped elements from `list`.
-     **/
-    groupBy<T>(
-        list: _.List<T>,
-        iterator?: _.ListIterator<T, any>,
-        context?: any): _.Dictionary<T[]>;
-
-    /**
-     * @see _.groupBy
-     * @param iterator Property on each object to group them by.
-     **/
-    groupBy<T>(
-        list: _.List<T>,
-        iterator: string,
-        context?: any): _.Dictionary<T[]>;
-
-    /**
-     * Given a `list`, and an `iterator` function that returns a key for each element in the list (or a property name),
-     * returns an object with an index of each item.  Just like _.groupBy, but for when you know your keys are unique.
-     **/
-    indexBy<T>(
-        list: _.List<T>,
-        iterator: _.ListIterator<T, any>,
-        context?: any): _.Dictionary<T>;
-
-    /**
-     * @see _.indexBy
-     * @param iterator Property on each object to index them by.
-     **/
-    indexBy<T>(
-        list: _.List<T>,
-        iterator: string,
-        context?: any): _.Dictionary<T>;
-
-    /**
-     * Sorts a list into groups and returns a count for the number of objects in each group. Similar
-     * to groupBy, but instead of returning a list of values, returns a count for the number of values
-     * in that group.
-     * @param list Group elements in this list and then count the number of elements in each group.
-     * @param iterator Group iterator for each element within `list`, return the key to group the element by.
-     * @param context `this` object in `iterator`, optional.
-     * @return An object with the group names as properties where each property contains the number of elements in that group.
-     **/
-    countBy<T>(
-        list: _.Collection<T>,
-        iterator?: _.ListIterator<T, any>,
-        context?: any): _.Dictionary<number[]>;
-
-    /**
-     * @see _.countBy
-     * @param iterator Function name
-     **/
-    countBy<T>(
-        list: _.Collection<T>,
-        iterator: string,
-        context?: any): _.Dictionary<number[]>;
-
-    /**
-     * Returns a shuffled copy of the list, using a version of the Fisher-Yates shuffle.
-     * @param list List to shuffle.
-     * @return Shuffled copy of `list`.
-     **/
-    shuffle<T>(list: _.Collection<T>): T[];
-
-    /**
-     * Produce a random sample from the `list`.  Pass a number to return `n` random elements from the list.  Otherwise a single random item will be returned.
-     * @param list List to sample.
-     * @return Random sample of `n` elements in `list`.
-     **/
-    sample<T>(list: _.Collection<T>, n: number): T[];
-
-    /**
-     * @see _.sample
-     **/
-    sample<T>(list: _.Collection<T>): T;
-
-    /**
-     * Converts the list (anything that can be iterated over), into a real Array. Useful for transmuting
-     * the arguments object.
-     * @param list object to transform into an array.
-     * @return `list` as an array.
-     **/
-    toArray<T>(list: _.Collection<T>): T[];
-
-    /**
-     * Return the number of values in the list.
-     * @param list Count the number of values/elements in this list.
-     * @return Number of values in `list`.
-     **/
-    size<T>(list: _.Collection<T>): number;
-
-    /*********
-     * Arrays *
-     **********/
-
-    /**
-     * Returns the first element of an array. Passing n will return the first n elements of the array.
-     * @param array Retrieves the first element of this array.
-     * @return Returns the first element of `array`.
-     **/
-    first<T>(array: _.List<T>): T;
-
-    /**
-     * @see _.first
-     * @param n Return more than one element from `array`.
-     **/
-    first<T>(
-        array: _.List<T>,
-        n: number): T[];
-
-    /**
-     * @see _.first
-     **/
-    head<T>(array: _.List<T>): T;
-
-    /**
-     * @see _.first
-     **/
-    head<T>(
-        array: _.List<T>,
-        n: number): T[];
-
-    /**
-     * @see _.first
-     **/
-    take<T>(array: _.List<T>): T;
-
-    /**
-     * @see _.first
-     **/
-    take<T>(
-        array: _.List<T>,
-        n: number): T[];
-
-    /**
-     * Returns everything but the last entry of the array. Especially useful on the arguments object.
-     * Pass n to exclude the last n elements from the result.
-     * @param array Retreive all elements except the last `n`.
-     * @param n Leaves this many elements behind, optional.
-     * @return Returns everything but the last `n` elements of `array`.
-     **/
-    initial<T>(
-        array: _.List<T>,
-        n?: number): T[];
-
-    /**
-     * Returns the last element of an array. Passing n will return the last n elements of the array.
-     * @param array Retrieves the last element of this array.
-     * @return Returns the last element of `array`.
-     **/
-    last<T>(array: _.List<T>): T;
-
-    /**
-     * @see _.last
-     * @param n Return more than one element from `array`.
-     **/
-    last<T>(
-        array: _.List<T>,
-        n: number): T[];
-
-    /**
-     * Returns the rest of the elements in an array. Pass an index to return the values of the array
-     * from that index onward.
-     * @param array The array to retrieve all but the first `index` elements.
-     * @param n The index to start retrieving elements forward from, optional, default = 1.
-     * @return Returns the elements of `array` from `index` to the end of `array`.
-     **/
-    rest<T>(
-        array: _.List<T>,
-        n?: number): T[];
-
-    /**
-     * @see _.rest
-     **/
-    tail<T>(
-        array: _.List<T>,
-        n?: number): T[];
-
-    /**
-     * @see _.rest
-     **/
-    drop<T>(
-        array: _.List<T>,
-        n?: number): T[];
-
-    /**
-     * Returns a copy of the array with all falsy values removed. In JavaScript, false, null, 0, "",
-     * undefined and NaN are all falsy.
-     * @param array Array to compact.
-     * @return Copy of `array` without false values.
-     **/
-    compact<T>(array: _.List<T>): T[];
-
-    /**
-     * Flattens a nested array (the nesting can be to any depth). If you pass shallow, the array will
-     * only be flattened a single level.
-     * @param array The array to flatten.
-     * @param shallow If true then only flatten one level, optional, default = false.
-     * @return `array` flattened.
-     **/
-    flatten(
-        array: _.List<any>,
-        shallow?: boolean): any[];
-
-    /**
-     * Returns a copy of the array with all instances of the values removed.
-     * @param array The array to remove `values` from.
-     * @param values The values to remove from `array`.
-     * @return Copy of `array` without `values`.
-     **/
-    without<T>(
-        array: _.List<T>,
-        ...values: T[]): T[];
-
-    /**
-     * Computes the union of the passed-in arrays: the list of unique items, in order, that are
-     * present in one or more of the arrays.
-     * @param arrays Array of arrays to compute the union of.
-     * @return The union of elements within `arrays`.
-     **/
-    union<T>(...arrays: _.List<T>[]): T[];
-
-    /**
-     * Computes the list of values that are the intersection of all the arrays. Each value in the result
-     * is present in each of the arrays.
-     * @param arrays Array of arrays to compute the intersection of.
-     * @return The intersection of elements within `arrays`.
-     **/
-    intersection<T>(...arrays: _.List<T>[]): T[];
-
-    /**
-     * Similar to without, but returns the values from array that are not present in the other arrays.
-     * @param array Keeps values that are within `others`.
-     * @param others The values to keep within `array`.
-     * @return Copy of `array` with only `others` values.
-     **/
-    difference<T>(
-        array: _.List<T>,
-        ...others: _.List<T>[]): T[];
-
-    /**
-     * Produces a duplicate-free version of the array, using === to test object equality. If you know in
-     * advance that the array is sorted, passing true for isSorted will run a much faster algorithm. If
-     * you want to compute unique items based on a transformation, pass an iterator function.
-     * @param array Array to remove duplicates from.
-     * @param isSorted True if `array` is already sorted, optiona, default = false.
-     * @param iterator Transform the elements of `array` before comparisons for uniqueness.
-     * @param context 'this' object in `iterator`, optional.
-     * @return Copy of `array` where all elements are unique.
-     **/
-    uniq<T, TSort>(
-        array: _.List<T>,
-        isSorted?: boolean,
-        iterator?: _.ListIterator<T, TSort>,
-        context?: any): T[];
-
-    /**
-     * @see _.uniq
-     **/
-    uniq<T, TSort>(
-        array: _.List<T>,
-        iterator?: _.ListIterator<T, TSort>,
-        context?: any): T[];
-
-    /**
-     * @see _.uniq
-     **/
-    unique<T, TSort>(
-        array: _.List<T>,
-        iterator?: _.ListIterator<T, TSort>,
-        context?: any): T[];
-
-    /**
-     * @see _.uniq
-     **/
-    unique<T, TSort>(
-        array: _.List<T>,
-        isSorted?: boolean,
-        iterator?: _.ListIterator<T, TSort>,
-        context?: any): T[];
-
-
-    /**
-     * Merges together the values of each of the arrays with the values at the corresponding position.
-     * Useful when you have separate data sources that are coordinated through matching array indexes.
-     * If you're working with a matrix of nested arrays, zip.apply can transpose the matrix in a similar fashion.
-     * @param arrays The arrays to merge/zip.
-     * @return Zipped version of `arrays`.
-     **/
-    zip(...arrays: any[][]): any[][];
-
-    /**
-     * @see _.zip
-     **/
-    zip(...arrays: any[]): any[];
-
-    /**
-     * Converts arrays into objects. Pass either a single list of [key, value] pairs, or a
-     * list of keys, and a list of values.
-     * @param keys Key array.
-     * @param values Value array.
-     * @return An object containing the `keys` as properties and `values` as the property values.
-     **/
-    object<TResult extends {}>(
-        keys: _.List<string>,
-        values: _.List<any>): TResult;
-
-    /**
-     * Converts arrays into objects. Pass either a single list of [key, value] pairs, or a
-     * list of keys, and a list of values.
-     * @param keyValuePairs Array of [key, value] pairs.
-     * @return An object containing the `keys` as properties and `values` as the property values.
-     **/
-    object<TResult extends {}>(...keyValuePairs: any[][]): TResult;
-
-    /**
-     * @see _.object
-     **/
-    object<TResult extends {}>(
-        list: _.List<any>,
-        values?: any): TResult;
-
-    /**
-     * Returns the index at which value can be found in the array, or -1 if value is not present in the array.
-     * Uses the native indexOf function unless it's missing. If you're working with a large array, and you know
-     * that the array is already sorted, pass true for isSorted to use a faster binary search ... or, pass a number
-     * as the third argument in order to look for the first matching value in the array after the given index.
-     * @param array The array to search for the index of `value`.
-     * @param value The value to search for within `array`.
-     * @param isSorted True if the array is already sorted, optional, default = false.
-     * @return The index of `value` within `array`.
-     **/
-    indexOf<T>(
-        array: _.List<T>,
-        value: T,
-        isSorted?: boolean): number;
-
-    /**
-     * @see _indexof
-     **/
-    indexOf<T>(
-        array: _.List<T>,
-        value: T,
-        startFrom: number): number;
-
-    /**
-     * Returns the index of the last occurrence of value in the array, or -1 if value is not present. Uses the
-     * native lastIndexOf function if possible. Pass fromIndex to start your search at a given index.
-     * @param array The array to search for the last index of `value`.
-     * @param value The value to search for within `array`.
-     * @param from The starting index for the search, optional.
-     * @return The index of the last occurance of `value` within `array`.
-     **/
-    lastIndexOf<T>(
-        array: _.List<T>,
-        value: T,
-        from?: number): number;
-
-    /**
-     * Uses a binary search to determine the index at which the value should be inserted into the list in order
-     * to maintain the list's sorted order. If an iterator is passed, it will be used to compute the sort ranking
-     * of each value, including the value you pass.
-     * @param list The sorted list.
-     * @param value The value to determine its index within `list`.
-     * @param iterator Iterator to compute the sort ranking of each value, optional.
-     * @return The index where `value` should be inserted into `list`.
-     **/
-    sortedIndex<T, TSort>(
-        list: _.List<T>,
-        value: T,
-        iterator?: (x: T) => TSort, context?: any): number;
-
-    /**
-     * A function to create flexibly-numbered lists of integers, handy for each and map loops. start, if omitted,
-     * defaults to 0; step defaults to 1. Returns a list of integers from start to stop, incremented (or decremented)
-     * by step, exclusive.
-     * @param start Start here.
-     * @param stop Stop here.
-     * @param step The number to count up by each iteration, optional, default = 1.
-     * @return Array of numbers from `start` to `stop` with increments of `step`.
-     **/
-
-    range(
-        start: number,
-        stop: number,
-        step?: number): number[];
-
-    /**
-     * @see _.range
-     * @param stop Stop here.
-     * @return Array of numbers from 0 to `stop` with increments of 1.
-     * @note If start is not specified the implementation will never pull the step (step = arguments[2] || 0)
-     **/
-    range(stop: number): number[];
-
-    /*************
-     * Functions *
-     *************/
-
-    /**
-     * Bind a function to an object, meaning that whenever the function is called, the value of this will
-     * be the object. Optionally, bind arguments to the function to pre-fill them, also known as partial application.
-     * @param func The function to bind `this` to `object`.
-     * @param context The `this` pointer whenever `fn` is called.
-     * @param arguments Additional arguments to pass to `fn` when called.
-     * @return `fn` with `this` bound to `object`.
-     **/
-    bind(
-        func: Function,
-        context: any,
-        ...arguments: any[]): () => any;
-
-    /**
-     * Binds a number of methods on the object, specified by methodNames, to be run in the context of that object
-     * whenever they are invoked. Very handy for binding functions that are going to be used as event handlers,
-     * which would otherwise be invoked with a fairly useless this. If no methodNames are provided, all of the
-     * object's function properties will be bound to it.
-     * @param object The object to bind the methods `methodName` to.
-     * @param methodNames The methods to bind to `object`, optional and if not provided all of `object`'s
-     * methods are bound.
-     **/
-    bindAll(
-        object: any,
-        ...methodNames: string[]): any;
-
-    /**
-     * Partially apply a function by filling in any number of its arguments, without changing its dynamic this value.
-     * A close cousin of bind.
-     * @param fn Function to partially fill in arguments.
-     * @param arguments The partial arguments.
-     * @return `fn` with partially filled in arguments.
-     **/
-    partial(
-        fn: Function,
-        ...arguments: any[]): Function;
-
-    /**
-     * Memoizes a given function by caching the computed result. Useful for speeding up slow-running computations.
-     * If passed an optional hashFunction, it will be used to compute the hash key for storing the result, based
-     * on the arguments to the original function. The default hashFunction just uses the first argument to the
-     * memoized function as the key.
-     * @param fn Computationally expensive function that will now memoized results.
-     * @param hashFn Hash function for storing the result of `fn`.
-     * @return Memoized version of `fn`.
-     **/
-    memoize(
-        fn: Function,
-        hashFn?: (...args: any[]) => string): Function;
-
-    /**
-     * Much like setTimeout, invokes function after wait milliseconds. If you pass the optional arguments,
-     * they will be forwarded on to the function when it is invoked.
-     * @param fn Function to delay `waitMS` amount of ms.
-     * @param wait The amount of milliseconds to delay `fn`.
-     * @arguments Additional arguments to pass to `fn`.
-     **/
-    delay(
-        func: Function,
-        wait: number,
-        ...arguments: any[]): any;
-
-    /**
-     * @see _delay
-     **/
-    delay(
-        func: Function,
-        ...arguments: any[]): any;
-
-    /**
-     * Defers invoking the function until the current call stack has cleared, similar to using setTimeout
-     * with a delay of 0. Useful for performing expensive computations or HTML rendering in chunks without
-     * blocking the UI thread from updating. If you pass the optional arguments, they will be forwarded on
-     * to the function when it is invoked.
-     * @param fn The function to defer.
-     * @param arguments Additional arguments to pass to `fn`.
-     **/
-    defer(
-        fn: Function,
-        ...arguments: any[]): void;
-
-    /**
-     * Creates and returns a new, throttled version of the passed function, that, when invoked repeatedly,
-     * will only actually call the original function at most once per every wait milliseconds. Useful for
-     * rate-limiting events that occur faster than you can keep up with.
-     * By default, throttle will execute the function as soon as you call it for the first time, and,
-     * if you call it again any number of times during the wait period, as soon as that period is over.
-     * If you'd like to disable the leading-edge call, pass {leading: false}, and if you'd like to disable
-     * the execution on the trailing-edge, pass {trailing: false}.
-     * @param fn Function to throttle `waitMS` ms.
-     * @param wait The number of milliseconds to wait before `fn` can be invoked again.
-     * @param options Allows for disabling execution of the throttled function on either the leading or trailing edge.
-     * @return `fn` with a throttle of `wait`.
-     **/
-    throttle(
-        func: any,
-        wait: number,
-        options?: _.ThrottleSettings): Function;
-
-    /**
-     * Creates and returns a new debounced version of the passed function that will postpone its execution
-     * until after wait milliseconds have elapsed since the last time it was invoked. Useful for implementing
-     * behavior that should only happen after the input has stopped arriving. For example: rendering a preview
-     * of a Markdown comment, recalculating a layout after the window has stopped being resized, and so on.
-     *
-     * Pass true for the immediate parameter to cause debounce to trigger the function on the leading instead
-     * of the trailing edge of the wait interval. Useful in circumstances like preventing accidental double
-     *-clicks on a "submit" button from firing a second time.
-     * @param fn Function to debounce `waitMS` ms.
-     * @param wait The number of milliseconds to wait before `fn` can be invoked again.
-     * @param immediate True if `fn` should be invoked on the leading edge of `waitMS` instead of the trailing edge.
-     * @return Debounced version of `fn` that waits `wait` ms when invoked.
-     **/
-    debounce(
-        fn: Function,
-        wait: number,
-        immediate?: boolean): Function;
-
-    /**
-     * Creates a version of the function that can only be called one time. Repeated calls to the modified
-     * function will have no effect, returning the value from the original call. Useful for initialization
-     * functions, instead of having to set a boolean flag and then check it later.
-     * @param fn Function to only execute once.
-     * @return Copy of `fn` that can only be invoked once.
-     **/
-    once(fn: Function): Function;
-
-    /**
-     * Creates a version of the function that will only be run after first being called count times. Useful
-     * for grouping asynchronous responses, where you want to be sure that all the async calls have finished,
-     * before proceeding.
-     * @param count Number of times to be called before actually executing.
-     * @fn The function to defer execution `count` times.
-     * @return Copy of `fn` that will not execute until it is invoked `count` times.
-     **/
-    after(
-        count: number,
-        fn: Function): Function;
-
-    /**
-     * Wraps the first function inside of the wrapper function, passing it as the first argument. This allows
-     * the wrapper to execute code before and after the function runs, adjust the arguments, and execute it
-     * conditionally.
-     * @param fn Function to wrap.
-     * @param wrapper The function that will wrap `fn`.
-     * @return Wrapped version of `fn.
-     **/
-    wrap(
-        fn: Function,
-        wrapper: (fn: Function, ...args: any[]) => any): Function;
-
-    /**
-     * Returns the composition of a list of functions, where each function consumes the return value of the
-     * function that follows. In math terms, composing the functions f(), g(), and h() produces f(g(h())).
-     * @param functions List of functions to compose.
-     * @return Composition of `functions`.
-     **/
-    compose(...functions: Function[]): Function;
-
-    /**********
-     * Objects *
-     ***********/
-
-    /**
-     * Retrieve all the names of the object's properties.
-     * @param object Retreive the key or property names from this object.
-     * @return List of all the property names on `object`.
-     **/
-    keys(object: any): string[];
-
-    /**
-     * Return all of the values of the object's properties.
-     * @param object Retreive the values of all the properties on this object.
-     * @return List of all the values on `object`.
-     **/
-    values(object: any): any[];
-
-    /**
-     * Convert an object into a list of [key, value] pairs.
-     * @param object Convert this object to a list of [key, value] pairs.
-     * @return List of [key, value] pairs on `object`.
-     **/
-    pairs(object: any): any[][];
-
-    /**
-     * Returns a copy of the object where the keys have become the values and the values the keys.
-     * For this to work, all of your object's values should be unique and string serializable.
-     * @param object Object to invert key/value pairs.
-     * @return An inverted key/value paired version of `object`.
-     **/
-    invert(object: any): any;
-
-    /**
-     * Returns a sorted list of the names of every method in an object - that is to say,
-     * the name of every function property of the object.
-     * @param object Object to pluck all function property names from.
-     * @return List of all the function names on `object`.
-     **/
-    functions(object: any): string[];
-
-    /**
-     * @see _functions
-     **/
-    methods(object: any): string[];
-
-    /**
-     * Copy all of the properties in the source objects over to the destination object, and return
-     * the destination object. It's in-order, so the last source will override properties of the
-     * same name in previous arguments.
-     * @param destination Object to extend all the properties from `sources`.
-     * @param sources Extends `destination` with all properties from these source objects.
-     * @return `destination` extended with all the properties from the `sources` objects.
-     **/
-    extend(
-        destination: any,
-        ...sources: any[]): any;
-
-    /**
-     * Return a copy of the object, filtered to only have values for the whitelisted keys
-     * (or array of valid keys).
-     * @param object Object to strip unwanted key/value pairs.
-     * @keys The key/value pairs to keep on `object`.
-     * @return Copy of `object` with only the `keys` properties.
-     **/
-    pick(
-        object: any,
-        ...keys: string[]): any;
-
-    /**
-     * Return a copy of the object, filtered to omit the blacklisted keys (or array of keys).
-     * @param object Object to strip unwanted key/value pairs.
-     * @param keys The key/value pairs to remove on `object`.
-     * @return Copy of `object` without the `keys` properties.
-     **/
-    omit(
-        object: any,
-        ...keys: string[]): any;
-
-    /**
-     * @see _.omit
-     **/
-    omit(
-        object: any,
-        keys: string[]): any;
-
-    /**
-     * Fill in null and undefined properties in object with values from the defaults objects,
-     * and return the object. As soon as the property is filled, further defaults will have no effect.
-     * @param object Fill this object with default values.
-     * @param defaults The default values to add to `object`.
-     * @return `object` with added `defaults` values.
-     **/
-    defaults(
-        object: any,
-        ...defaults: any[]): any;
-
-    /**
-     * Create a shallow-copied clone of the object.
-     * Any nested objects or arrays will be copied by reference, not duplicated.
-     * @param object Object to clone.
-     * @return Copy of `object`.
-     **/
-    clone<T>(object: T): T;
-
-    /**
-     * Invokes interceptor with the object, and then returns object. The primary purpose of this method
-     * is to "tap into" a method chain, in order to perform operations on intermediate results within the chain.
-     * @param object Argument to `interceptor`.
-     * @param intercepter The function to modify `object` before continuing the method chain.
-     * @return Modified `object`.
-     **/
-    tap<T>(object: T, intercepter: Function): T;
-
-    /**
-     * Does the object contain the given key? Identical to object.hasOwnProperty(key), but uses a safe
-     * reference to the hasOwnProperty function, in case it's been overridden accidentally.
-     * @param object Object to check for `key`.
-     * @param key The key to check for on `object`.
-     * @return True if `key` is a property on `object`, otherwise false.
-     **/
-    has(object: any, key: string): boolean;
-
-    /**
-     * Performs an optimized deep comparison between the two objects,
-     * to determine if they should be considered equal.
-     * @param object Compare to `other`.
-     * @param other Compare to `object`.
-     * @return True if `object` is equal to `other`.
-     **/
-    isEqual(object: any, other: any): boolean;
-
-    /**
-     * Returns true if object contains no values.
-     * @param object Check if this object has no properties or values.
-     * @return True if `object` is empty.
-     **/
-    isEmpty(object: any): boolean;
-
-    /**
-     * Returns true if object is a DOM element.
-     * @param object Check if this object is a DOM element.
-     * @return True if `object` is a DOM element, otherwise false.
-     **/
-    isElement(object: any): boolean;
-
-    /**
-     * Returns true if object is an Array.
-     * @param object Check if this object is an Array.
-     * @return True if `object` is an Array, otherwise false.
-     **/
-    isArray(object: any): boolean;
-
-    /**
-     * Returns true if value is an Object. Note that JavaScript arrays and functions are objects,
-     * while (normal) strings and numbers are not.
-     * @param object Check if this object is an Object.
-     * @return True of `object` is an Object, otherwise false.
-     **/
-    isObject(object: any): boolean;
-
-    /**
-     * Returns true if object is an Arguments object.
-     * @param object Check if this object is an Arguments object.
-     * @return True if `object` is an Arguments object, otherwise false.
-     **/
-    isArguments(object: any): boolean;
-
-    /**
-     * Returns true if object is a Function.
-     * @param object Check if this object is a Function.
-     * @return True if `object` is a Function, otherwise false.
-     **/
-    isFunction(object: any): boolean;
-
-    /**
-     * Returns true if object is a String.
-     * @param object Check if this object is a String.
-     * @return True if `object` is a String, otherwise false.
-     **/
-    isString(object: any): boolean;
-
-    /**
-     * Returns true if object is a Number (including NaN).
-     * @param object Check if this object is a Number.
-     * @return True if `object` is a Number, otherwise false.
-     **/
-    isNumber(object: any): boolean;
-
-    /**
-     * Returns true if object is a finite Number.
-     * @param object Check if this object is a finite Number.
-     * @return True if `object` is a finite Number.
-     **/
-    isFinite(object: any): boolean;
-
-    /**
-     * Returns true if object is either true or false.
-     * @param object Check if this object is a bool.
-     * @return True if `object` is a bool, otherwise false.
-     **/
-    isBoolean(object: any): boolean;
-
-    /**
-     * Returns true if object is a Date.
-     * @param object Check if this object is a Date.
-     * @return True if `object` is a Date, otherwise false.
-     **/
-    isDate(object: any): boolean;
-
-    /**
-     * Returns true if object is a RegExp.
-     * @param object Check if this object is a RegExp.
-     * @return True if `object` is a RegExp, otherwise false.
-     **/
-    isRegExp(object: any): boolean;
-
-    /**
-     * Returns true if object is NaN.
-     * Note: this is not the same as the native isNaN function,
-     * which will also return true if the variable is undefined.
-     * @param object Check if this object is NaN.
-     * @return True if `object` is NaN, otherwise false.
-     **/
-    isNaN(object: any): boolean;
-
-    /**
-     * Returns true if the value of object is null.
-     * @param object Check if this object is null.
-     * @return True if `object` is null, otherwise false.
-     **/
-    isNull(object: any): boolean;
-
-    /**
-     * Returns true if value is undefined.
-     * @param object Check if this object is undefined.
-     * @return True if `object` is undefined, otherwise false.
-     **/
-    isUndefined(value: any): boolean;
-
-    /* *********
-     * Utility *
-     ********** */
-
-    /**
-     * Give control of the "_" variable back to its previous owner.
-     * Returns a reference to the Underscore object.
-     * @return Underscore object reference.
-     **/
-    noConflict(): any;
-
-    /**
-     * Returns the same value that is used as the argument. In math: f(x) = x
-     * This function looks useless, but is used throughout Underscore as a default iterator.
-     * @param value Identity of this object.
-     * @return `value`.
-     **/
-    identity<T>(value: T): T;
-
-    /**
-     * Invokes the given iterator function n times.
-     * Each invocation of iterator is called with an index argument
-     * @param n Number of times to invoke `iterator`.
-     * @param iterator Function iterator to invoke `n` times.
-     * @param context `this` object in `iterator`, optional.
-     **/
-    times<TResult>(n: number, iterator: (n: number) => TResult, context?: any): TResult[];
-
-    /**
-     * Returns a random integer between min and max, inclusive. If you only pass one argument,
-     * it will return a number between 0 and that number.
-     * @param max The maximum random number.
-     * @return A random number between 0 and `max`.
-     **/
-    random(max: number): number;
-
-    /**
-     * @see _.random
-     * @param min The minimum random number.
-     * @return A random number between `min` and `max`.
-     **/
-    random(min: number, max: number): number;
-
-    /**
-     * Allows you to extend Underscore with your own utility functions. Pass a hash of
-     * {name: function} definitions to have your functions added to the Underscore object,
-     * as well as the OOP wrapper.
-     * @param object Mixin object containing key/function pairs to add to the Underscore object.
-     **/
-    mixin(object: any): void;
-
-    /**
-     * Generate a globally-unique id for client-side models or DOM elements that need one.
-     * If prefix is passed, the id will be appended to it. Without prefix, returns an integer.
-     * @param prefix A prefix string to start the unique ID with.
-     * @return Unique string ID beginning with `prefix`.
-     **/
-    uniqueId(prefix: string): string;
-
-    /**
-     * @see _.uniqueId
-     **/
-    uniqueId(): number;
-
-    /**
-     * Escapes a string for insertion into HTML, replacing &, <, >, ", ', and / characters.
-     * @param str Raw string to escape.
-     * @return `str` HTML escaped.
-     **/
-    escape(str: string): string;
-
-    /**
-     * If the value of the named property is a function then invoke it; otherwise, return it.
-     * @param object Object to maybe invoke function `property` on.
-     * @param property The function by name to invoke on `object`.
-     * @return The result of invoking the function `property` on `object.
-     **/
-    result(object: any, property: string): any;
-
-    /**
-     * Compiles JavaScript templates into functions that can be evaluated for rendering. Useful
-     * for rendering complicated bits of HTML from JSON data sources. Template functions can both
-     * interpolate variables, using <%= ... %>, as well as execute arbitrary JavaScript code, with
-     * <% ... %>. If you wish to interpolate a value, and have it be HTML-escaped, use <%- ... %> When
-     * you evaluate a template function, pass in a data object that has properties corresponding to
-     * the template's free variables. If you're writing a one-off, you can pass the data object as
-     * the second parameter to template in order to render immediately instead of returning a template
-     * function. The settings argument should be a hash containing any _.templateSettings that should
-     * be overridden.
-     * @param templateString Underscore HTML template.
-     * @param data Data to use when compiling `templateString`.
-     * @param settings Settings to use while compiling.
-     * @return Returns the compiled Underscore HTML template.
-     **/
-    template(templateString: string, data?: any, settings?: _.TemplateSettings): (...data: any[]) => string;
-
-    /**
-     * By default, Underscore uses ERB-style template delimiters, change the
-     * following template settings to use alternative delimiters.
-     **/
-        templateSettings: _.TemplateSettings;
-
-    /* **********
-     * Chaining *
-     *********** */
-
-    /**
-     * Returns a wrapped object. Calling methods on this object will continue to return wrapped objects
-     * until value() is used.
-     * @param obj Object to chain.
-     * @return Wrapped `obj`.
-     **/
-    chain<T>(obj: T[]): _Chain<T>;
-    chain<T extends {}>(obj: T): _Chain<T>;
-
-    /**
-     * Extracts the value of a wrapped object.
-     * @param obj Wrapped object to extract the value from.
-     * @return Value of `obj`.
-     **/
-    value<T, TResult>(obj: T): TResult;
-=======
 	/**
 	* Underscore OOP Wrapper, all Underscore functions that take an object
 	* as the first parameter can be invoked through this function.
@@ -2678,1609 +1372,1608 @@
 	* @return Value of `obj`.
 	**/
 	value<T, TResult>(obj: T): TResult;
->>>>>>> 0243d567
 }
 
 interface Underscore<T> {
 
-    /* *************
-     * Collections *
-     ************* */
-
-    /**
-     * Wrapped type `any[]`.
-     * @see _.each
-     **/
-    each(iterator: _.ListIterator<T, void>, context?: any): void;
-
-    /**
-     * @see _.each
-     **/
-    each(iterator: _.ObjectIterator<T, void>, context?: any): void;
-
-    /**
-     * @see _.each
-     **/
-    forEach(iterator: _.ListIterator<T, void>, context?: any): void;
-
-    /**
-     * @see _.each
-     **/
-    forEach(iterator: _.ObjectIterator<T, void>, context?: any): void;
-
-    /**
-     * Wrapped type `any[]`.
-     * @see _.map
-     **/
-    map<TResult>(iterator: _.ListIterator<T, TResult>, context?: any): TResult[];
-
-    /**
-     * Wrapped type `any[]`.
-     * @see _.map
-     **/
-    map<TResult>(iterator: _.ObjectIterator<T, TResult>, context?: any): TResult[];
-
-    /**
-     * @see _.map
-     **/
-    collect<TResult>(iterator: _.ListIterator<T, TResult>, context?: any): TResult[];
-
-    /**
-     * @see _.map
-     **/
-    collect<TResult>(iterator: _.ObjectIterator<T, TResult>, context?: any): TResult[];
-
-    /**
-     * Wrapped type `any[]`.
-     * @see _.reduce
-     **/
-    reduce<TResult>(iterator: _.MemoIterator<T, TResult>, memo?: TResult, context?: any): TResult;
-
-    /**
-     * @see _.reduce
-     **/
-    inject<TResult>(iterator: _.MemoIterator<T, TResult>, memo?: TResult, context?: any): TResult;
-
-    /**
-     * @see _.reduce
-     **/
-    foldl<TResult>(iterator: _.MemoIterator<T, TResult>, memo?: TResult, context?: any): TResult;
-
-    /**
-     * Wrapped type `any[]`.
-     * @see _.reduceRight
-     **/
-    reduceRight<TResult>(iterator: _.MemoIterator<T, TResult>, memo?: TResult, context?: any): TResult;
-
-    /**
-     * @see _.reduceRight
-     **/
-    foldr<TResult>(iterator: _.MemoIterator<T, TResult>, memo?: TResult, context?: any): TResult;
-
-    /**
-     * Wrapped type `any[]`.
-     * @see _.find
-     **/
-    find(iterator: _.ListIterator<T, boolean>, context?: any): T;
-
-    /**
-     * @see _.find
-     **/
-    detect(iterator: _.ListIterator<T, boolean>, context?: any): T;
-
-    /**
-     * Wrapped type `any[]`.
-     * @see _.filter
-     **/
-    filter(iterator: _.ListIterator<T, boolean>, context?: any): T[];
-
-    /**
-     * @see _.filter
-     **/
-    select(iterator: _.ListIterator<T, boolean>, context?: any): T[];
-
-    /**
-     * Wrapped type `any[]`.
-     * @see _.where
-     **/
-    where<U extends {}>(properties: U): T[];
-
-    /**
-     * Wrapped type `any[]`.
-     * @see _.findWhere
-     **/
-    findWhere<U extends {}>(properties: U): T;
-
-    /**
-     * Wrapped type `any[]`.
-     * @see _.reject
-     **/
-    reject(iterator: _.ListIterator<T, boolean>, context?: any): T[];
-
-    /**
-     * Wrapped type `any[]`.
-     * @see _.all
-     **/
-    all(iterator?: _.ListIterator<T, boolean>, context?: any): boolean;
-
-    /**
-     * @see _.all
-     **/
-    every(iterator?: _.ListIterator<T, boolean>, context?: any): boolean;
-
-    /**
-     * Wrapped type `any[]`.
-     * @see _.any
-     **/
-    any(iterator?: _.ListIterator<T, boolean>, context?: any): boolean;
-
-    /**
-     * @see _.any
-     **/
-    some(iterator?: _.ListIterator<T, boolean>, context?: any): boolean;
-
-    /**
-     * Wrapped type `any[]`.
-     * @see _.contains
-     **/
-    contains(value: T): boolean;
-
-    /**
-     * Alias for 'contains'.
-     * @see contains
-     **/
-    include(value: T): boolean;
-
-    /**
-     * Wrapped type `any[]`.
-     * @see _.invoke
-     **/
-    invoke(methodName: string, ...arguments: any[]): any;
-
-    /**
-     * Wrapped type `any[]`.
-     * @see _.pluck
-     **/
-    pluck(propertyName: string): any[];
-
-    /**
-     * Wrapped type `number[]`.
-     * @see _.max
-     **/
-    max(): number;
-
-    /**
-     * Wrapped type `any[]`.
-     * @see _.max
-     **/
-    max(iterator: _.ListIterator<T, number>, context?: any): T;
-
-    /**
-     * Wrapped type `any[]`.
-     * @see _.max
-     **/
-    max(iterator?: _.ListIterator<T, any>, context?: any): T;
-
-    /**
-     * Wrapped type `number[]`.
-     * @see _.min
-     **/
-    min(): number;
-
-    /**
-     * Wrapped type `any[]`.
-     * @see _.min
-     **/
-    min(iterator: _.ListIterator<T, number>, context?: any): T;
-
-    /**
-     * Wrapped type `any[]`.
-     * @see _.min
-     **/
-    min(iterator?: _.ListIterator<T, any>, context?: any): T;
-
-    /**
-     * Wrapped type `any[]`.
-     * @see _.sortBy
-     **/
-    sortBy(iterator?: _.ListIterator<T, any>, context?: any): T[];
-
-    /**
-     * Wrapped type `any[]`.
-     * @see _.sortBy
-     **/
-    sortBy(iterator: string, context?: any): T[];
-
-    /**
-     * Wrapped type `any[]`.
-     * @see _.groupBy
-     **/
-    groupBy(iterator?: _.ListIterator<T, any>, context?: any): _.Dictionary<_.List<T>>;
-
-    /**
-     * Wrapped type `any[]`.
-     * @see _.groupBy
-     **/
-    groupBy(iterator: string, context?: any): _.Dictionary<T[]>;
-
-    /**
-     * Wrapped type `any[]`.
-     * @see _.indexBy
-     **/
-    indexBy(iterator: _.ListIterator<T, any>, context?: any): _.Dictionary<T>;
-
-    /**
-     * Wrapped type `any[]`.
-     * @see _.indexBy
-     **/
-    indexBy(iterator: string, context?: any): _.Dictionary<T>;
-
-    /**
-     * Wrapped type `any[]`.
-     * @see _.countBy
-     **/
-    countBy(iterator?: _.ListIterator<T, any>, context?: any): _.Dictionary<number[]>;
-
-    /**
-     * Wrapped type `any[]`.
-     * @see _.countBy
-     **/
-    countBy(iterator: string, context?: any): _.Dictionary<number[]>;
-
-    /**
-     * Wrapped type `any[]`.
-     * @see _.shuffle
-     **/
-    shuffle(): T[];
-
-    /**
-     * Wrapped type `any[]`.
-     * @see _.sample
-     **/
-    sample<T>(n: number): T[];
-
-    /**
-     * @see _.sample
-     **/
-    sample<T>(): T;
-
-    /**
-     * Wrapped type `any`.
-     * @see _.toArray
-     **/
-    toArray(): T[];
-
-    /**
-     * Wrapped type `any`.
-     * @see _.size
-     **/
-    size(): number;
-
-    /*********
-     * Arrays *
-     **********/
-
-    /**
-     * Wrapped type `any[]`.
-     * @see _.first
-     **/
-    first(): T;
-
-    /**
-     * Wrapped type `any[]`.
-     * @see _.first
-     **/
-    first(n: number): T[];
-
-    /**
-     * @see _.first
-     **/
-    head(): T;
-
-    /**
-     * @see _.first
-     **/
-    head(n: number): T[];
-
-    /**
-     * @see _.first
-     **/
-    take(): T;
-
-    /**
-     * @see _.first
-     **/
-    take(n: number): T[];
-
-    /**
-     * Wrapped type `any[]`.
-     * @see _.initial
-     **/
-    initial(n?: number): T[];
-
-    /**
-     * Wrapped type `any[]`.
-     * @see _.last
-     **/
-    last(): T;
-
-    /**
-     * Wrapped type `any[]`.
-     * @see _.last
-     **/
-    last(n: number): T[];
-
-    /**
-     * Wrapped type `any[]`.
-     * @see _.rest
-     **/
-    rest(n?: number): T[];
-
-    /**
-     * @see _.rest
-     **/
-    tail(n?: number): T[];
-
-    /**
-     * @see _.rest
-     **/
-    drop(n?: number): T[];
-
-    /**
-     * Wrapped type `any[]`.
-     * @see _.compact
-     **/
-    compact(): T[];
-
-    /**
-     * Wrapped type `any`.
-     * @see _.flatten
-     **/
-    flatten(shallow?: boolean): any[];
-
-    /**
-     * Wrapped type `any[]`.
-     * @see _.without
-     **/
-    without(...values: T[]): T[];
-
-    /**
-     * Wrapped type `any[][]`.
-     * @see _.union
-     **/
-    union(...arrays: _.List<T>[]): T[];
-
-    /**
-     * Wrapped type `any[][]`.
-     * @see _.intersection
-     **/
-    intersection(...arrays: _.List<T>[]): T[];
-
-    /**
-     * Wrapped type `any[]`.
-     * @see _.difference
-     **/
-    difference(...others: _.List<T>[]): T[];
-
-    /**
-     * Wrapped type `any[]`.
-     * @see _.uniq
-     **/
-    uniq(isSorted?: boolean, iterator?: _.ListIterator<T, any>): T[];
-
-    /**
-     * Wrapped type `any[]`.
-     * @see _.uniq
-     **/
-    uniq<TSort>(iterator?: _.ListIterator<T, TSort>, context?: any): T[];
-
-    /**
-     * @see _.uniq
-     **/
-    unique<TSort>(isSorted?: boolean, iterator?: _.ListIterator<T, TSort>): T[];
-
-    /**
-     * @see _.uniq
-     **/
-    unique<TSort>(iterator?: _.ListIterator<T, TSort>, context?: any): T[];
-
-    /**
-     * Wrapped type `any[][]`.
-     * @see _.zip
-     **/
-    zip(...arrays: any[][]): any[][];
-
-    /**
-     * Wrapped type `any[][]`.
-     * @see _.object
-     **/
-    object(...keyValuePairs: any[][]): any;
-
-    /**
-     * @see _.object
-     **/
-    object(values?: any): any;
-
-    /**
-     * Wrapped type `any[]`.
-     * @see _.indexOf
-     **/
-    indexOf(value: T, isSorted?: boolean): number;
-
-    /**
-     * @see _.indexOf
-     **/
-    indexOf(value: T, startFrom: number): number;
-
-    /**
-     * Wrapped type `any[]`.
-     * @see _.lastIndexOf
-     **/
-    lastIndexOf(value: T, from?: number): number;
-
-    /**
-     * Wrapped type `any[]`.
-     * @see _.sortedIndex
-     **/
-    sortedIndex(value: T, iterator?: (x: T) => any, context?: any): number;
-
-    /**
-     * Wrapped type `number`.
-     * @see _.range
-     **/
-    range(stop: number, step?: number): number[];
-
-    /**
-     * Wrapped type `number`.
-     * @see _.range
-     **/
-    range(): number[];
-
-    /* ***********
-     * Functions *
-     ************ */
-
-    /**
-     * Wrapped type `Function`.
-     * @see _.bind
-     **/
-    bind(object: any, ...arguments: any[]): Function;
-
-    /**
-     * Wrapped type `object`.
-     * @see _.bindAll
-     **/
-    bindAll(...methodNames: string[]): any;
-
-    /**
-     * Wrapped type `Function`.
-     * @see _.partial
-     **/
-    partial(...arguments: any[]): Function;
-
-    /**
-     * Wrapped type `Function`.
-     * @see _.memoize
-     **/
-    memoize(hashFn?: (n: any) => string): Function;
-
-    /**
-     * Wrapped type `Function`.
-     * @see _.defer
-     **/
-    defer(...arguments: any[]): void;
-
-    /**
-     * Wrapped type `Function`.
-     * @see _.delay
-     **/
-    delay(wait: number, ...arguments: any[]): any;
-
-    /**
-     * @see _.delay
-     **/
-    delay(...arguments: any[]): any;
-
-    /**
-     * Wrapped type `Function`.
-     * @see _.throttle
-     **/
-    throttle(wait: number, options?: _.ThrottleSettings): Function;
-
-    /**
-     * Wrapped type `Function`.
-     * @see _.debounce
-     **/
-    debounce(wait: number, immediate?: boolean): Function;
-
-    /**
-     * Wrapped type `Function`.
-     * @see _.once
-     **/
-    once(): Function;
-
-    /**
-     * Wrapped type `number`.
-     * @see _.after
-     **/
-    after(func: Function): Function;
-
-    /**
-     * Wrapped type `Function`.
-     * @see _.wrap
-     **/
-    wrap(wrapper: Function): () => Function;
-
-    /**
-     * Wrapped type `Function[]`.
-     * @see _.compose
-     **/
-    compose(...functions: Function[]): Function;
-
-    /********* *
-     * Objects *
-     ********** */
-
-    /**
-     * Wrapped type `object`.
-     * @see _.keys
-     **/
-    keys(): string[];
-
-    /**
-     * Wrapped type `object`.
-     * @see _.values
-     **/
-    values(): T[];
-
-    /**
-     * Wrapped type `object`.
-     * @see _.pairs
-     **/
-    pairs(): any[][];
-
-    /**
-     * Wrapped type `object`.
-     * @see _.invert
-     **/
-    invert(): any;
-
-    /**
-     * Wrapped type `object`.
-     * @see _.functions
-     **/
-    functions(): string[];
-
-    /**
-     * @see _.functions
-     **/
-    methods(): string[];
-
-    /**
-     * Wrapped type `object`.
-     * @see _.extend
-     **/
-    extend(...sources: any[]): any;
-
-    /**
-     * Wrapped type `object`.
-     * @see _.pick
-     **/
-    pick(...keys: string[]): any;
-    pick(keys: string[]): any;
-
-    /**
-     * Wrapped type `object`.
-     * @see _.omit
-     **/
-    omit(...keys: string[]): any;
-    omit(keys: string[]): any;
-
-    /**
-     * Wrapped type `object`.
-     * @see _.defaults
-     **/
-    defaults(...defaults: any[]): any;
-
-    /**
-     * Wrapped type `any[]`.
-     * @see _.clone
-     **/
-    clone(): T;
-
-    /**
-     * Wrapped type `object`.
-     * @see _.tap
-     **/
-    tap(interceptor: (...as: any[]) => any): any;
-
-    /**
-     * Wrapped type `object`.
-     * @see _.has
-     **/
-    has(key: string): boolean;
-
-    /**
-     * Wrapped type `object`.
-     * @see _.isEqual
-     **/
-    isEqual(other: any): boolean;
-
-    /**
-     * Wrapped type `object`.
-     * @see _.isEmpty
-     **/
-    isEmpty(): boolean;
-
-    /**
-     * Wrapped type `object`.
-     * @see _.isElement
-     **/
-    isElement(): boolean;
-
-    /**
-     * Wrapped type `object`.
-     * @see _.isArray
-     **/
-    isArray(): boolean;
-
-    /**
-     * Wrapped type `object`.
-     * @see _.isObject
-     **/
-    isObject(): boolean;
-
-    /**
-     * Wrapped type `object`.
-     * @see _.isArguments
-     **/
-    isArguments(): boolean;
-
-    /**
-     * Wrapped type `object`.
-     * @see _.isFunction
-     **/
-    isFunction(): boolean;
-
-    /**
-     * Wrapped type `object`.
-     * @see _.isString
-     **/
-    isString(): boolean;
-
-    /**
-     * Wrapped type `object`.
-     * @see _.isNumber
-     **/
-    isNumber(): boolean;
-
-    /**
-     * Wrapped type `object`.
-     * @see _.isFinite
-     **/
-    isFinite(): boolean;
-
-    /**
-     * Wrapped type `object`.
-     * @see _.isBoolean
-     **/
-    isBoolean(): boolean;
-
-    /**
-     * Wrapped type `object`.
-     * @see _.isDate
-     **/
-    isDate(): boolean;
-
-    /**
-     * Wrapped type `object`.
-     * @see _.isRegExp
-     **/
-    isRegExp(): boolean;
-
-    /**
-     * Wrapped type `object`.
-     * @see _.isNaN
-     **/
-    isNaN(): boolean;
-
-    /**
-     * Wrapped type `object`.
-     * @see _.isNull
-     **/
-    isNull(): boolean;
-
-    /**
-     * Wrapped type `object`.
-     * @see _.isUndefined
-     **/
-    isUndefined(): boolean;
-
-    /********* *
-     * Utility *
-     ********** */
-
-    /**
-     * Wrapped type `any`.
-     * @see _.identity
-     **/
-    identity(): any;
-
-    /**
-     * Wrapped type `number`.
-     * @see _.times
-     **/
-    times<TResult>(iterator: (n: number) => TResult, context?: any): TResult[];
-
-    /**
-     * Wrapped type `number`.
-     * @see _.random
-     **/
-    random(): number;
-    /**
-     * Wrapped type `number`.
-     * @see _.random
-     **/
-    random(max: number): number;
-
-    /**
-     * Wrapped type `object`.
-     * @see _.mixin
-     **/
-    mixin(): void;
-
-    /**
-     * Wrapped type `string`.
-     * @see _.uniqueId
-     **/
-    uniqueId(): string;
-
-    /**
-     * Wrapped type `string`.
-     * @see _.escape
-     **/
-    escape(): string;
-
-    /**
-     * Wrapped type `object`.
-     * @see _.result
-     **/
-    result(property: string): any;
-
-    /**
-     * Wrapped type `string`.
-     * @see _.template
-     **/
-    template(data?: any, settings?: _.TemplateSettings): (...data: any[]) => string;
-
-    /********** *
-     * Chaining *
-     *********** */
-
-    /**
-     * Wrapped type `any`.
-     * @see _.chain
-     **/
-    chain(): _Chain<T>;
-
-    /**
-     * Wrapped type `any`.
-     * @see _.value
-     **/
-    value<TResult>(): TResult;
+	/* *************
+	 * Collections *
+	 ************* */
+
+	/**
+	* Wrapped type `any[]`.
+	* @see _.each
+	**/
+	each(iterator: _.ListIterator<T, void>, context?: any): void;
+
+	/**
+	* @see _.each
+	**/
+	each(iterator: _.ObjectIterator<T, void>, context?: any): void;
+
+	/**
+	* @see _.each
+	**/
+	forEach(iterator: _.ListIterator<T, void>, context?: any): void;
+
+	/**
+	* @see _.each
+	**/
+	forEach(iterator: _.ObjectIterator<T, void>, context?: any): void;
+
+	/**
+	* Wrapped type `any[]`.
+	* @see _.map
+	**/
+	map<TResult>(iterator: _.ListIterator<T, TResult>, context?: any): TResult[];
+
+	/**
+	* Wrapped type `any[]`.
+	* @see _.map
+	**/
+	map<TResult>(iterator: _.ObjectIterator<T, TResult>, context?: any): TResult[];
+
+	/**
+	* @see _.map
+	**/
+	collect<TResult>(iterator: _.ListIterator<T, TResult>, context?: any): TResult[];
+
+	/**
+	* @see _.map
+	**/
+	collect<TResult>(iterator: _.ObjectIterator<T, TResult>, context?: any): TResult[];
+
+	/**
+	* Wrapped type `any[]`.
+	* @see _.reduce
+	**/
+	reduce<TResult>(iterator: _.MemoIterator<T, TResult>, memo?: TResult, context?: any): TResult;
+
+	/**
+	* @see _.reduce
+	**/
+	inject<TResult>(iterator: _.MemoIterator<T, TResult>, memo?: TResult, context?: any): TResult;
+
+	/**
+	* @see _.reduce
+	**/
+	foldl<TResult>(iterator: _.MemoIterator<T, TResult>, memo?: TResult, context?: any): TResult;
+
+	/**
+	* Wrapped type `any[]`.
+	* @see _.reduceRight
+	**/
+	reduceRight<TResult>(iterator: _.MemoIterator<T, TResult>, memo?: TResult, context?: any): TResult;
+
+	/**
+	* @see _.reduceRight
+	**/
+	foldr<TResult>(iterator: _.MemoIterator<T, TResult>, memo?: TResult, context?: any): TResult;
+
+	/**
+	* Wrapped type `any[]`.
+	* @see _.find
+	**/
+	find(iterator: _.ListIterator<T, boolean>, context?: any): T;
+
+	/**
+	* @see _.find
+	**/
+	detect(iterator: _.ListIterator<T, boolean>, context?: any): T;
+
+	/**
+	* Wrapped type `any[]`.
+	* @see _.filter
+	**/
+	filter(iterator: _.ListIterator<T, boolean>, context?: any): T[];
+
+	/**
+	* @see _.filter
+	**/
+	select(iterator: _.ListIterator<T, boolean>, context?: any): T[];
+
+	/**
+	* Wrapped type `any[]`.
+	* @see _.where
+	**/
+	where<U extends {}>(properties: U): T[];
+
+	/**
+	* Wrapped type `any[]`.
+	* @see _.findWhere
+	**/
+	findWhere<U extends {}>(properties: U): T;
+
+	/**
+	* Wrapped type `any[]`.
+	* @see _.reject
+	**/
+	reject(iterator: _.ListIterator<T, boolean>, context?: any): T[];
+
+	/**
+	* Wrapped type `any[]`.
+	* @see _.all
+	**/
+	all(iterator?: _.ListIterator<T, boolean>, context?: any): boolean;
+
+	/**
+	* @see _.all
+	**/
+	every(iterator?: _.ListIterator<T, boolean>, context?: any): boolean;
+
+	/**
+	* Wrapped type `any[]`.
+	* @see _.any
+	**/
+	any(iterator?: _.ListIterator<T, boolean>, context?: any): boolean;
+
+	/**
+	* @see _.any
+	**/
+	some(iterator?: _.ListIterator<T, boolean>, context?: any): boolean;
+
+	/**
+	* Wrapped type `any[]`.
+	* @see _.contains
+	**/
+	contains(value: T): boolean;
+
+	/**
+	* Alias for 'contains'.
+	* @see contains
+	**/
+	include(value: T): boolean;
+
+	/**
+	* Wrapped type `any[]`.
+	* @see _.invoke
+	**/
+	invoke(methodName: string, ...arguments: any[]): any;
+
+	/**
+	* Wrapped type `any[]`.
+	* @see _.pluck
+	**/
+	pluck(propertyName: string): any[];
+
+	/**
+	* Wrapped type `number[]`.
+	* @see _.max
+	**/
+	max(): number;
+
+	/**
+	* Wrapped type `any[]`.
+	* @see _.max
+	**/
+	max(iterator: _.ListIterator<T, number>, context?: any): T;
+
+	/**
+	* Wrapped type `any[]`.
+	* @see _.max
+	**/
+	max(iterator?: _.ListIterator<T, any>, context?: any): T;
+
+	/**
+	* Wrapped type `number[]`.
+	* @see _.min
+	**/
+	min(): number;
+
+	/**
+	* Wrapped type `any[]`.
+	* @see _.min
+	**/
+	min(iterator: _.ListIterator<T, number>, context?: any): T;
+
+	/**
+	* Wrapped type `any[]`.
+	* @see _.min
+	**/
+	min(iterator?: _.ListIterator<T, any>, context?: any): T;
+
+	/**
+	* Wrapped type `any[]`.
+	* @see _.sortBy
+	**/
+	sortBy(iterator?: _.ListIterator<T, any>, context?: any): T[];
+
+	/**
+	* Wrapped type `any[]`.
+	* @see _.sortBy
+	**/
+	sortBy(iterator: string, context?: any): T[];
+
+	/**
+	* Wrapped type `any[]`.
+	* @see _.groupBy
+	**/
+	groupBy(iterator?: _.ListIterator<T, any>, context?: any): _.Dictionary<_.List<T>>;
+
+	/**
+	* Wrapped type `any[]`.
+	* @see _.groupBy
+	**/
+	groupBy(iterator: string, context?: any): _.Dictionary<T[]>;
+
+	/**
+	* Wrapped type `any[]`.
+	* @see _.indexBy
+	**/
+	indexBy(iterator: _.ListIterator<T, any>, context?: any): _.Dictionary<T>;
+
+	/**
+	* Wrapped type `any[]`.
+	* @see _.indexBy
+	**/
+	indexBy(iterator: string, context?: any): _.Dictionary<T>;
+
+	/**
+	* Wrapped type `any[]`.
+	* @see _.countBy
+	**/
+	countBy(iterator?: _.ListIterator<T, any>, context?: any): _.Dictionary<number[]>;
+
+	/**
+	* Wrapped type `any[]`.
+	* @see _.countBy
+	**/
+	countBy(iterator: string, context?: any): _.Dictionary<number[]>;
+
+	/**
+	* Wrapped type `any[]`.
+	* @see _.shuffle
+	**/
+	shuffle(): T[];
+
+	/**
+	* Wrapped type `any[]`.
+	* @see _.sample
+	**/
+	sample<T>(n: number): T[];
+
+	/**
+	* @see _.sample
+	**/
+	sample<T>(): T;
+
+	/**
+	* Wrapped type `any`.
+	* @see _.toArray
+	**/
+	toArray(): T[];
+
+	/**
+	* Wrapped type `any`.
+	* @see _.size
+	**/
+	size(): number;
+
+	/*********
+	* Arrays *
+	**********/
+
+	/**
+	* Wrapped type `any[]`.
+	* @see _.first
+	**/
+	first(): T;
+
+	/**
+	* Wrapped type `any[]`.
+	* @see _.first
+	**/
+	first(n: number): T[];
+
+	/**
+	* @see _.first
+	**/
+	head(): T;
+
+	/**
+	* @see _.first
+	**/
+	head(n: number): T[];
+
+	/**
+	* @see _.first
+	**/
+	take(): T;
+
+	/**
+	* @see _.first
+	**/
+	take(n: number): T[];
+
+	/**
+	* Wrapped type `any[]`.
+	* @see _.initial
+	**/
+	initial(n?: number): T[];
+
+	/**
+	* Wrapped type `any[]`.
+	* @see _.last
+	**/
+	last(): T;
+
+	/**
+	* Wrapped type `any[]`.
+	* @see _.last
+	**/
+	last(n: number): T[];
+
+	/**
+	* Wrapped type `any[]`.
+	* @see _.rest
+	**/
+	rest(n?: number): T[];
+
+	/**
+	* @see _.rest
+	**/
+	tail(n?: number): T[];
+
+	/**
+	* @see _.rest
+	**/
+	drop(n?: number): T[];
+
+	/**
+	* Wrapped type `any[]`.
+	* @see _.compact
+	**/
+	compact(): T[];
+
+	/**
+	* Wrapped type `any`.
+	* @see _.flatten
+	**/
+	flatten(shallow?: boolean): any[];
+
+	/**
+	* Wrapped type `any[]`.
+	* @see _.without
+	**/
+	without(...values: T[]): T[];
+
+	/**
+	* Wrapped type `any[][]`.
+	* @see _.union
+	**/
+	union(...arrays: _.List<T>[]): T[];
+
+	/**
+	* Wrapped type `any[][]`.
+	* @see _.intersection
+	**/
+	intersection(...arrays: _.List<T>[]): T[];
+
+	/**
+	* Wrapped type `any[]`.
+	* @see _.difference
+	**/
+	difference(...others: _.List<T>[]): T[];
+
+	/**
+	* Wrapped type `any[]`.
+	* @see _.uniq
+	**/
+	uniq(isSorted?: boolean, iterator?: _.ListIterator<T, any>): T[];
+
+	/**
+	* Wrapped type `any[]`.
+	* @see _.uniq
+	**/
+	uniq<TSort>(iterator?: _.ListIterator<T, TSort>, context?: any): T[];
+
+	/**
+	* @see _.uniq
+	**/
+	unique<TSort>(isSorted?: boolean, iterator?: _.ListIterator<T, TSort>): T[];
+
+	/**
+	* @see _.uniq
+	**/
+	unique<TSort>(iterator?: _.ListIterator<T, TSort>, context?: any): T[];
+
+	/**
+	* Wrapped type `any[][]`.
+	* @see _.zip
+	**/
+	zip(...arrays: any[][]): any[][];
+
+	/**
+	* Wrapped type `any[][]`.
+	* @see _.object
+	**/
+	object(...keyValuePairs: any[][]): any;
+
+	/**
+	* @see _.object
+	**/
+	object(values?: any): any;
+
+	/**
+	* Wrapped type `any[]`.
+	* @see _.indexOf
+	**/
+	indexOf(value: T, isSorted?: boolean): number;
+
+	/**
+	* @see _.indexOf
+	**/
+	indexOf(value: T, startFrom: number): number;
+
+	/**
+	* Wrapped type `any[]`.
+	* @see _.lastIndexOf
+	**/
+	lastIndexOf(value: T, from?: number): number;
+
+	/**
+	* Wrapped type `any[]`.
+	* @see _.sortedIndex
+	**/
+	sortedIndex(value: T, iterator?: (x: T) => any, context?: any): number;
+
+	/**
+	* Wrapped type `number`.
+	* @see _.range
+	**/
+	range(stop: number, step?: number): number[];
+
+	/**
+	* Wrapped type `number`.
+	* @see _.range
+	**/
+	range(): number[];
+
+	/* ***********
+	 * Functions *
+	************ */
+
+	/**
+	* Wrapped type `Function`.
+	* @see _.bind
+	**/
+	bind(object: any, ...arguments: any[]): Function;
+
+	/**
+	* Wrapped type `object`.
+	* @see _.bindAll
+	**/
+	bindAll(...methodNames: string[]): any;
+
+	/**
+	* Wrapped type `Function`.
+	* @see _.partial
+	**/
+	partial(...arguments: any[]): Function;
+
+	/**
+	* Wrapped type `Function`.
+	* @see _.memoize
+	**/
+	memoize(hashFn?: (n: any) => string): Function;
+
+	/**
+	* Wrapped type `Function`.
+	* @see _.defer
+	**/
+	defer(...arguments: any[]): void;
+
+	/**
+	* Wrapped type `Function`.
+	* @see _.delay
+	**/
+	delay(wait: number, ...arguments: any[]): any;
+
+	/**
+	* @see _.delay
+	**/
+	delay(...arguments: any[]): any;
+
+	/**
+	* Wrapped type `Function`.
+	* @see _.throttle
+	**/
+	throttle(wait: number, options?: _.ThrottleSettings): Function;
+
+	/**
+	* Wrapped type `Function`.
+	* @see _.debounce
+	**/
+	debounce(wait: number, immediate?: boolean): Function;
+
+	/**
+	* Wrapped type `Function`.
+	* @see _.once
+	**/
+	once(): Function;
+
+	/**
+	* Wrapped type `number`.
+	* @see _.after
+	**/
+	after(func: Function): Function;
+
+	/**
+	* Wrapped type `Function`.
+	* @see _.wrap
+	**/
+	wrap(wrapper: Function): () => Function;
+
+	/**
+	* Wrapped type `Function[]`.
+	* @see _.compose
+	**/
+	compose(...functions: Function[]): Function;
+
+	/********* *
+	 * Objects *
+	********** */
+
+	/**
+	* Wrapped type `object`.
+	* @see _.keys
+	**/
+	keys(): string[];
+
+	/**
+	* Wrapped type `object`.
+	* @see _.values
+	**/
+	values(): T[];
+
+	/**
+	* Wrapped type `object`.
+	* @see _.pairs
+	**/
+	pairs(): any[][];
+
+	/**
+	* Wrapped type `object`.
+	* @see _.invert
+	**/
+	invert(): any;
+
+	/**
+	* Wrapped type `object`.
+	* @see _.functions
+	**/
+	functions(): string[];
+
+	/**
+	* @see _.functions
+	**/
+	methods(): string[];
+
+	/**
+	* Wrapped type `object`.
+	* @see _.extend
+	**/
+	extend(...sources: any[]): any;
+
+	/**
+	* Wrapped type `object`.
+	* @see _.pick
+	**/
+	pick(...keys: string[]): any;
+	pick(keys: string[]): any;
+
+	/**
+	* Wrapped type `object`.
+	* @see _.omit
+	**/
+	omit(...keys: string[]): any;
+	omit(keys: string[]): any;
+
+	/**
+	* Wrapped type `object`.
+	* @see _.defaults
+	**/
+	defaults(...defaults: any[]): any;
+
+	/**
+	* Wrapped type `any[]`.
+	* @see _.clone
+	**/
+	clone(): T;
+
+	/**
+	* Wrapped type `object`.
+	* @see _.tap
+	**/
+	tap(interceptor: (...as: any[]) => any): any;
+
+	/**
+	* Wrapped type `object`.
+	* @see _.has
+	**/
+	has(key: string): boolean;
+
+	/**
+	* Wrapped type `object`.
+	* @see _.isEqual
+	**/
+	isEqual(other: any): boolean;
+
+	/**
+	* Wrapped type `object`.
+	* @see _.isEmpty
+	**/
+	isEmpty(): boolean;
+
+	/**
+	* Wrapped type `object`.
+	* @see _.isElement
+	**/
+	isElement(): boolean;
+
+	/**
+	* Wrapped type `object`.
+	* @see _.isArray
+	**/
+	isArray(): boolean;
+
+	/**
+	* Wrapped type `object`.
+	* @see _.isObject
+	**/
+	isObject(): boolean;
+
+	/**
+	* Wrapped type `object`.
+	* @see _.isArguments
+	**/
+	isArguments(): boolean;
+
+	/**
+	* Wrapped type `object`.
+	* @see _.isFunction
+	**/
+	isFunction(): boolean;
+
+	/**
+	* Wrapped type `object`.
+	* @see _.isString
+	**/
+	isString(): boolean;
+
+	/**
+	* Wrapped type `object`.
+	* @see _.isNumber
+	**/
+	isNumber(): boolean;
+
+	/**
+	* Wrapped type `object`.
+	* @see _.isFinite
+	**/
+	isFinite(): boolean;
+
+	/**
+	* Wrapped type `object`.
+	* @see _.isBoolean
+	**/
+	isBoolean(): boolean;
+
+	/**
+	* Wrapped type `object`.
+	* @see _.isDate
+	**/
+	isDate(): boolean;
+
+	/**
+	* Wrapped type `object`.
+	* @see _.isRegExp
+	**/
+	isRegExp(): boolean;
+
+	/**
+	* Wrapped type `object`.
+	* @see _.isNaN
+	**/
+	isNaN(): boolean;
+
+	/**
+	* Wrapped type `object`.
+	* @see _.isNull
+	**/
+	isNull(): boolean;
+
+	/**
+	* Wrapped type `object`.
+	* @see _.isUndefined
+	**/
+	isUndefined(): boolean;
+
+	/********* *
+	 * Utility *
+	********** */
+
+	/**
+	* Wrapped type `any`.
+	* @see _.identity
+	**/
+	identity(): any;
+
+	/**
+	* Wrapped type `number`.
+	* @see _.times
+	**/
+	times<TResult>(iterator: (n: number) => TResult, context?: any): TResult[];
+
+	/**
+	* Wrapped type `number`.
+	* @see _.random
+	**/
+	random(): number;
+	/**
+	* Wrapped type `number`.
+	* @see _.random
+	**/
+	random(max: number): number;
+
+	/**
+	* Wrapped type `object`.
+	* @see _.mixin
+	**/
+	mixin(): void;
+
+	/**
+	* Wrapped type `string`.
+	* @see _.uniqueId
+	**/
+	uniqueId(): string;
+
+	/**
+	* Wrapped type `string`.
+	* @see _.escape
+	**/
+	escape(): string;
+
+	/**
+	* Wrapped type `object`.
+	* @see _.result
+	**/
+	result(property: string): any;
+
+	/**
+	* Wrapped type `string`.
+	* @see _.template
+	**/
+	template(data?: any, settings?: _.TemplateSettings): (...data: any[]) => string;
+
+	/********** *
+	 * Chaining *
+	*********** */
+
+	/**
+	* Wrapped type `any`.
+	* @see _.chain
+	**/
+	chain(): _Chain<T>;
+
+	/**
+	* Wrapped type `any`.
+	* @see _.value
+	**/
+	value<TResult>(): TResult;
 }
 
 interface _Chain<T> {
 
-    /* *************
-     * Collections *
-     ************* */
-
-    /**
-     * Wrapped type `any[]`.
-     * @see _.each
-     **/
-    each(iterator: _.ListIterator<T, void >, context?: any): _Chain<T>;
-
-    /**
-     * @see _.each
-     **/
-    each(iterator: _.ObjectIterator<T, void >, context?: any): _Chain<T>;
-
-    /**
-     * @see _.each
-     **/
-    forEach(iterator: _.ListIterator<T, void >, context?: any): _Chain<T>;
-
-    /**
-     * @see _.each
-     **/
-    forEach(iterator: _.ObjectIterator<T, void >, context?: any): _Chain<T>;
-
-    /**
-     * Wrapped type `any[]`.
-     * @see _.map
-     **/
-    map<TArray>(iterator: (value: T, index: number, list: T[]) => TArray[], context?: any): _ChainOfArrays<TArray>;
-    //Not sure why this won't work, might be a TypeScript error?
-    //map<TArray>(iterator: _.ListIterator<T, TArray[]>, context?: any): _ChainOfArrays<TArray>;
-
-    /**
-     * Wrapped type `any[]`.
-     * @see _.map
-     **/
-    map<TResult>(iterator: _.ListIterator<T, TResult>, context?: any): _Chain<TResult>;
-
-    /**
-     * Wrapped type `any[]`.
-     * @see _.map
-     **/
-    map<TArray>(iterator: (element: T, key: string, list: any) => TArray[], context?: any): _ChainOfArrays<TArray>;
-    //Not sure why this won't work, might be a TypeScript error?
-    //map<TArray>(iterator: _.ObjectIterator<T, TArray[]>, context?: any): _ChainOfArrays<TArray>;
-
-    /**
-     * Wrapped type `any[]`.
-     * @see _.map
-     **/
-    map<TResult>(iterator: _.ObjectIterator<T, TResult>, context?: any): _Chain<TResult>;
-
-    /**
-     * @see _.map
-     **/
-    collect<TResult>(iterator: _.ListIterator<T, TResult>, context?: any): _Chain<T>;
-
-    /**
-     * @see _.map
-     **/
-    collect<TResult>(iterator: _.ObjectIterator<T, TResult>, context?: any): _Chain<T>;
-
-    /**
-     * Wrapped type `any[]`.
-     * @see _.reduce
-     **/
-    reduce<TResult>(iterator: _.MemoIterator<T, TResult>, memo?: TResult, context?: any): _Chain<T>;
-
-    /**
-     * @see _.reduce
-     **/
-    inject<TResult>(iterator: _.MemoIterator<T, TResult>, memo?: TResult, context?: any): _Chain<T>;
-
-    /**
-     * @see _.reduce
-     **/
-    foldl<TResult>(iterator: _.MemoIterator<T, TResult>, memo?: TResult, context?: any): _Chain<T>;
-
-    /**
-     * Wrapped type `any[]`.
-     * @see _.reduceRight
-     **/
-    reduceRight<TResult>(iterator: _.MemoIterator<T, TResult>, memo?: TResult, context?: any): _Chain<T>;
-
-    /**
-     * @see _.reduceRight
-     **/
-    foldr<TResult>(iterator: _.MemoIterator<T, TResult>, memo?: TResult, context?: any): _Chain<T>;
-
-    /**
-     * Wrapped type `any[]`.
-     * @see _.find
-     **/
-    find(iterator: _.ListIterator<T, boolean>, context?: any): _ChainSingle<T>;
-
-    /**
-     * @see _.find
-     **/
-    detect(iterator: _.ListIterator<T, boolean>, context?: any): _Chain<T>;
-
-    /**
-     * Wrapped type `any[]`.
-     * @see _.filter
-     **/
-    filter(iterator: _.ListIterator<T, boolean>, context?: any): _Chain<T>;
-
-    /**
-     * @see _.filter
-     **/
-    select(iterator: _.ListIterator<T, boolean>, context?: any): _Chain<T>;
-
-    /**
-     * Wrapped type `any[]`.
-     * @see _.where
-     **/
-    where<U extends {}>(properties: U): _Chain<T>;
-
-    /**
-     * Wrapped type `any[]`.
-     * @see _.findWhere
-     **/
-    findWhere<U extends {}>(properties: U): _ChainSingle<T>;
-
-    /**
-     * Wrapped type `any[]`.
-     * @see _.reject
-     **/
-    reject(iterator: _.ListIterator<T, boolean>, context?: any): _Chain<T>;
-
-    /**
-     * Wrapped type `any[]`.
-     * @see _.all
-     **/
-    all(iterator?: _.ListIterator<T, boolean>, context?: any): _Chain<T>;
-
-    /**
-     * @see _.all
-     **/
-    every(iterator?: _.ListIterator<T, boolean>, context?: any): _Chain<T>;
-
-    /**
-     * Wrapped type `any[]`.
-     * @see _.any
-     **/
-    any(iterator?: _.ListIterator<T, boolean>, context?: any): _Chain<T>;
-
-    /**
-     * @see _.any
-     **/
-    some(iterator?: _.ListIterator<T, boolean>, context?: any): _Chain<T>;
-
-    /**
-     * Wrapped type `any[]`.
-     * @see _.contains
-     **/
-    contains(value: T): _Chain<T>;
-
-    /**
-     * Alias for 'contains'.
-     * @see contains
-     **/
-    include(value: T): _Chain<T>;
-
-    /**
-     * Wrapped type `any[]`.
-     * @see _.invoke
-     **/
-    invoke(methodName: string, ...arguments: any[]): _Chain<T>;
-
-    /**
-     * Wrapped type `any[]`.
-     * @see _.pluck
-     **/
-    pluck(propertyName: string): _Chain<any>;
-
-    /**
-     * Wrapped type `number[]`.
-     * @see _.max
-     **/
-    max(): _ChainSingle<T>;
-
-    /**
-     * Wrapped type `any[]`.
-     * @see _.max
-     **/
-    max(iterator: _.ListIterator<T, number>, context?: any): _ChainSingle<T>;
-
-    /**
-     * Wrapped type `any[]`.
-     * @see _.max
-     **/
-    max(iterator?: _.ListIterator<T, any>, context?: any): _ChainSingle<T>;
-
-    /**
-     * Wrapped type `number[]`.
-     * @see _.min
-     **/
-    min(): _ChainSingle<T>;
-
-    /**
-     * Wrapped type `any[]`.
-     * @see _.min
-     **/
-    min(iterator: _.ListIterator<T, number>, context?: any): _ChainSingle<T>;
-
-    /**
-     * Wrapped type `any[]`.
-     * @see _.min
-     **/
-    min(iterator?: _.ListIterator<T, any>, context?: any): _ChainSingle<T>;
-
-    /**
-     * Wrapped type `any[]`.
-     * @see _.sortBy
-     **/
-    sortBy(iterator?: _.ListIterator<T, any>, context?: any): _Chain<T>;
-
-    /**
-     * Wrapped type `any[]`.
-     * @see _.sortBy
-     **/
-    sortBy(iterator: string, context?: any): _Chain<T>;
-
-    /**
-     * Wrapped type `any[]`.
-     * @see _.groupBy
-     **/
-    groupBy(iterator?: _.ListIterator<T, any>, context?: any): _Chain<T>;
-
-    /**
-     * Wrapped type `any[]`.
-     * @see _.groupBy
-     **/
-    groupBy(iterator: string, context?: any): _Chain<T>;
-
-    /**
-     * Wrapped type `any[]`.
-     * @see _.indexBy
-     **/
-    indexBy(iterator: _.ListIterator<T, any>, context?: any): _Chain<T>;
-
-    /**
-     * Wrapped type `any[]`.
-     * @see _.indexBy
-     **/
-    indexBy(iterator: string, context?: any): _Chain<T>;
-
-    /**
-     * Wrapped type `any[]`.
-     * @see _.countBy
-     **/
-    countBy(iterator?: _.ListIterator<T, any>, context?: any): _Chain<T>;
-
-    /**
-     * Wrapped type `any[]`.
-     * @see _.countBy
-     **/
-    countBy(iterator: string, context?: any): _Chain<T>;
-
-    /**
-     * Wrapped type `any[]`.
-     * @see _.shuffle
-     **/
-    shuffle(): _Chain<T>;
-
-    /**
-     * Wrapped type `any[]`.
-     * @see _.sample
-     **/
-    sample<T>(n: number): _Chain<T>;
-
-    /**
-     * @see _.sample
-     **/
-    sample<T>(): _Chain<T>;
-
-    /**
-     * Wrapped type `any`.
-     * @see _.toArray
-     **/
-    toArray(): _Chain<T>;
-
-    /**
-     * Wrapped type `any`.
-     * @see _.size
-     **/
-    size(): _Chain<T>;
-
-    /*********
-     * Arrays *
-     **********/
-
-    /**
-     * Wrapped type `any[]`.
-     * @see _.first
-     **/
-    first(): _Chain<T>;
-
-    /**
-     * Wrapped type `any[]`.
-     * @see _.first
-     **/
-    first(n: number): _Chain<T>;
-
-    /**
-     * @see _.first
-     **/
-    head(): _Chain<T>;
-
-    /**
-     * @see _.first
-     **/
-    head(n: number): _Chain<T>;
-
-    /**
-     * @see _.first
-     **/
-    take(): _Chain<T>;
-
-    /**
-     * @see _.first
-     **/
-    take(n: number): _Chain<T>;
-
-    /**
-     * Wrapped type `any[]`.
-     * @see _.initial
-     **/
-    initial(n?: number): _Chain<T>;
-
-    /**
-     * Wrapped type `any[]`.
-     * @see _.last
-     **/
-    last(): _Chain<T>;
-
-    /**
-     * Wrapped type `any[]`.
-     * @see _.last
-     **/
-    last(n: number): _Chain<T>;
-
-    /**
-     * Wrapped type `any[]`.
-     * @see _.rest
-     **/
-    rest(n?: number): _Chain<T>;
-
-    /**
-     * @see _.rest
-     **/
-    tail(n?: number): _Chain<T>;
-
-    /**
-     * @see _.rest
-     **/
-    drop(n?: number): _Chain<T>;
-
-    /**
-     * Wrapped type `any[]`.
-     * @see _.compact
-     **/
-    compact(): _Chain<T>;
-
-    /**
-     * Wrapped type `any`.
-     * @see _.flatten
-     **/
-    flatten(shallow?: boolean): _Chain<any>;
-
-    /**
-     * Wrapped type `any[]`.
-     * @see _.without
-     **/
-    without(...values: T[]): _Chain<T>;
-
-    /**
-     * Wrapped type `any[][]`.
-     * @see _.union
-     **/
-    union(...arrays: _.List<T>[]): _Chain<T>;
-
-    /**
-     * Wrapped type `any[][]`.
-     * @see _.intersection
-     **/
-    intersection(...arrays: _.List<T>[]): _Chain<T>;
-
-    /**
-     * Wrapped type `any[]`.
-     * @see _.difference
-     **/
-    difference(...others: _.List<T>[]): _Chain<T>;
-
-    /**
-     * Wrapped type `any[]`.
-     * @see _.uniq
-     **/
-    uniq(isSorted?: boolean, iterator?: _.ListIterator<T, any>): _Chain<T>;
-
-    /**
-     * Wrapped type `any[]`.
-     * @see _.uniq
-     **/
-    uniq<TSort>(iterator?: _.ListIterator<T, TSort>, context?: any): _Chain<T>;
-
-    /**
-     * @see _.uniq
-     **/
-    unique<TSort>(isSorted?: boolean, iterator?: _.ListIterator<T, TSort>): _Chain<T>;
-
-    /**
-     * @see _.uniq
-     **/
-    unique<TSort>(iterator?: _.ListIterator<T, TSort>, context?: any): _Chain<T>;
-
-    /**
-     * Wrapped type `any[][]`.
-     * @see _.zip
-     **/
-    zip(...arrays: any[][]): _Chain<T>;
-
-    /**
-     * Wrapped type `any[][]`.
-     * @see _.object
-     **/
-    object(...keyValuePairs: any[][]): _Chain<T>;
-
-    /**
-     * @see _.object
-     **/
-    object(values?: any): _Chain<T>;
-
-    /**
-     * Wrapped type `any[]`.
-     * @see _.indexOf
-     **/
-    indexOf(value: T, isSorted?: boolean): _Chain<T>;
-
-    /**
-     * @see _.indexOf
-     **/
-    indexOf(value: T, startFrom: number): _Chain<T>;
-
-    /**
-     * Wrapped type `any[]`.
-     * @see _.lastIndexOf
-     **/
-    lastIndexOf(value: T, from?: number): _Chain<T>;
-
-    /**
-     * Wrapped type `any[]`.
-     * @see _.sortedIndex
-     **/
-    sortedIndex(value: T, iterator?: (x: T) => any, context?: any): _Chain<T>;
-
-    /**
-     * Wrapped type `number`.
-     * @see _.range
-     **/
-    range(stop: number, step?: number): _Chain<T>;
-
-    /**
-     * Wrapped type `number`.
-     * @see _.range
-     **/
-    range(): _Chain<T>;
-
-    /* ***********
-     * Functions *
-     ************ */
-
-    /**
-     * Wrapped type `Function`.
-     * @see _.bind
-     **/
-    bind(object: any, ...arguments: any[]): _Chain<T>;
-
-    /**
-     * Wrapped type `object`.
-     * @see _.bindAll
-     **/
-    bindAll(...methodNames: string[]): _Chain<T>;
-
-    /**
-     * Wrapped type `Function`.
-     * @see _.partial
-     **/
-    partial(...arguments: any[]): _Chain<T>;
-
-    /**
-     * Wrapped type `Function`.
-     * @see _.memoize
-     **/
-    memoize(hashFn?: (n: any) => string): _Chain<T>;
-
-    /**
-     * Wrapped type `Function`.
-     * @see _.defer
-     **/
-    defer(...arguments: any[]): _Chain<T>;
-
-    /**
-     * Wrapped type `Function`.
-     * @see _.delay
-     **/
-    delay(wait: number, ...arguments: any[]): _Chain<T>;
-
-    /**
-     * @see _.delay
-     **/
-    delay(...arguments: any[]): _Chain<T>;
-
-    /**
-     * Wrapped type `Function`.
-     * @see _.throttle
-     **/
-    throttle(wait: number, options?: _.ThrottleSettings): _Chain<T>;
-
-    /**
-     * Wrapped type `Function`.
-     * @see _.debounce
-     **/
-    debounce(wait: number, immediate?: boolean): _Chain<T>;
-
-    /**
-     * Wrapped type `Function`.
-     * @see _.once
-     **/
-    once(): _Chain<T>;
-
-    /**
-     * Wrapped type `number`.
-     * @see _.after
-     **/
-    after(func: Function): _Chain<T>;
-
-    /**
-     * Wrapped type `Function`.
-     * @see _.wrap
-     **/
-    wrap(wrapper: Function): () => _Chain<T>;
-
-    /**
-     * Wrapped type `Function[]`.
-     * @see _.compose
-     **/
-    compose(...functions: Function[]): _Chain<T>;
-
-    /********* *
-     * Objects *
-     ********** */
-
-    /**
-     * Wrapped type `object`.
-     * @see _.keys
-     **/
-    keys(): _Chain<string>;
-
-    /**
-     * Wrapped type `object`.
-     * @see _.values
-     **/
-    values(): _Chain<T>;
-
-    /**
-     * Wrapped type `object`.
-     * @see _.pairs
-     **/
-    pairs(): _Chain<T>;
-
-    /**
-     * Wrapped type `object`.
-     * @see _.invert
-     **/
-    invert(): _Chain<T>;
-
-    /**
-     * Wrapped type `object`.
-     * @see _.functions
-     **/
-    functions(): _Chain<T>;
-
-    /**
-     * @see _.functions
-     **/
-    methods(): _Chain<T>;
-
-    /**
-     * Wrapped type `object`.
-     * @see _.extend
-     **/
-    extend(...sources: any[]): _Chain<T>;
-
-    /**
-     * Wrapped type `object`.
-     * @see _.pick
-     **/
-    pick(...keys: string[]): _Chain<T>;
-
-    /**
-     * Wrapped type `object`.
-     * @see _.omit
-     **/
-    omit(...keys: string[]): _Chain<T>;
-
-    /**
-     * Wrapped type `object`.
-     * @see _.defaults
-     **/
-    defaults(...defaults: any[]): _Chain<T>;
-
-    /**
-     * Wrapped type `any[]`.
-     * @see _.clone
-     **/
-    clone(): _Chain<T>;
-
-    /**
-     * Wrapped type `object`.
-     * @see _.tap
-     **/
-    tap(interceptor: (...as: any[]) => any): _Chain<T>;
-
-    /**
-     * Wrapped type `object`.
-     * @see _.has
-     **/
-    has(key: string): _Chain<T>;
-
-    /**
-     * Wrapped type `object`.
-     * @see _.isEqual
-     **/
-    isEqual(other: any): _Chain<T>;
-
-    /**
-     * Wrapped type `object`.
-     * @see _.isEmpty
-     **/
-    isEmpty(): _Chain<T>;
-
-    /**
-     * Wrapped type `object`.
-     * @see _.isElement
-     **/
-    isElement(): _Chain<T>;
-
-    /**
-     * Wrapped type `object`.
-     * @see _.isArray
-     **/
-    isArray(): _Chain<T>;
-
-    /**
-     * Wrapped type `object`.
-     * @see _.isObject
-     **/
-    isObject(): _Chain<T>;
-
-    /**
-     * Wrapped type `object`.
-     * @see _.isArguments
-     **/
-    isArguments(): _Chain<T>;
-
-    /**
-     * Wrapped type `object`.
-     * @see _.isFunction
-     **/
-    isFunction(): _Chain<T>;
-
-    /**
-     * Wrapped type `object`.
-     * @see _.isString
-     **/
-    isString(): _Chain<T>;
-
-    /**
-     * Wrapped type `object`.
-     * @see _.isNumber
-     **/
-    isNumber(): _Chain<T>;
-
-    /**
-     * Wrapped type `object`.
-     * @see _.isFinite
-     **/
-    isFinite(): _Chain<T>;
-
-    /**
-     * Wrapped type `object`.
-     * @see _.isBoolean
-     **/
-    isBoolean(): _Chain<T>;
-
-    /**
-     * Wrapped type `object`.
-     * @see _.isDate
-     **/
-    isDate(): _Chain<T>;
-
-    /**
-     * Wrapped type `object`.
-     * @see _.isRegExp
-     **/
-    isRegExp(): _Chain<T>;
-
-    /**
-     * Wrapped type `object`.
-     * @see _.isNaN
-     **/
-    isNaN(): _Chain<T>;
-
-    /**
-     * Wrapped type `object`.
-     * @see _.isNull
-     **/
-    isNull(): _Chain<T>;
-
-    /**
-     * Wrapped type `object`.
-     * @see _.isUndefined
-     **/
-    isUndefined(): _Chain<T>;
-
-    /********* *
-     * Utility *
-     ********** */
-
-    /**
-     * Wrapped type `any`.
-     * @see _.identity
-     **/
-    identity(): _Chain<T>;
-
-    /**
-     * Wrapped type `number`.
-     * @see _.times
-     **/
-    times<TResult>(iterator: (n: number) => TResult, context?: any): _Chain<T>;
-
-    /**
-     * Wrapped type `number`.
-     * @see _.random
-     **/
-    random(): _Chain<T>;
-    /**
-     * Wrapped type `number`.
-     * @see _.random
-     **/
-    random(max: number): _Chain<T>;
-
-    /**
-     * Wrapped type `object`.
-     * @see _.mixin
-     **/
-    mixin(): _Chain<T>;
-
-    /**
-     * Wrapped type `string`.
-     * @see _.uniqueId
-     **/
-    uniqueId(): _Chain<T>;
-
-    /**
-     * Wrapped type `string`.
-     * @see _.escape
-     **/
-    escape(): _Chain<T>;
-
-    /**
-     * Wrapped type `object`.
-     * @see _.result
-     **/
-    result(property: string): _Chain<T>;
-
-    /**
-     * Wrapped type `string`.
-     * @see _.template
-     **/
-    template(data?: any, settings?: _.TemplateSettings): (...data: any[]) => _Chain<T>;
-
-    /********** *
-     * Chaining *
-     *********** */
-
-    /**
-     * Wrapped type `any`.
-     * @see _.chain
-     **/
-    chain(): _Chain<T>;
-
-    /**
-     * Wrapped type `any`.
-     * @see _.value
-     **/
-    value<TResult>(): T[];
+	/* *************
+	 * Collections *
+	 ************* */
+
+	/**
+	* Wrapped type `any[]`.
+	* @see _.each
+	**/
+	each(iterator: _.ListIterator<T, void >, context?: any): _Chain<T>;
+
+	/**
+	* @see _.each
+	**/
+	each(iterator: _.ObjectIterator<T, void >, context?: any): _Chain<T>;
+
+	/**
+	* @see _.each
+	**/
+	forEach(iterator: _.ListIterator<T, void >, context?: any): _Chain<T>;
+
+	/**
+	* @see _.each
+	**/
+	forEach(iterator: _.ObjectIterator<T, void >, context?: any): _Chain<T>;
+
+	/**
+	* Wrapped type `any[]`.
+	* @see _.map
+	**/
+	map<TArray>(iterator: (value: T, index: number, list: T[]) => TArray[], context?: any): _ChainOfArrays<TArray>;
+	//Not sure why this won't work, might be a TypeScript error? 
+	//map<TArray>(iterator: _.ListIterator<T, TArray[]>, context?: any): _ChainOfArrays<TArray>;
+
+	/**
+	* Wrapped type `any[]`.
+	* @see _.map
+	**/
+	map<TResult>(iterator: _.ListIterator<T, TResult>, context?: any): _Chain<TResult>;
+
+	/**
+	* Wrapped type `any[]`.
+	* @see _.map
+	**/
+	map<TArray>(iterator: (element: T, key: string, list: any) => TArray[], context?: any): _ChainOfArrays<TArray>;
+	//Not sure why this won't work, might be a TypeScript error?  
+	//map<TArray>(iterator: _.ObjectIterator<T, TArray[]>, context?: any): _ChainOfArrays<TArray>;
+	
+	/**
+	* Wrapped type `any[]`.
+	* @see _.map
+	**/
+	map<TResult>(iterator: _.ObjectIterator<T, TResult>, context?: any): _Chain<TResult>;
+
+	/**
+	* @see _.map
+	**/
+	collect<TResult>(iterator: _.ListIterator<T, TResult>, context?: any): _Chain<T>;
+
+	/**
+	* @see _.map
+	**/
+	collect<TResult>(iterator: _.ObjectIterator<T, TResult>, context?: any): _Chain<T>;
+
+	/**
+	* Wrapped type `any[]`.
+	* @see _.reduce
+	**/
+	reduce<TResult>(iterator: _.MemoIterator<T, TResult>, memo?: TResult, context?: any): _Chain<T>;
+
+	/**
+	* @see _.reduce
+	**/
+	inject<TResult>(iterator: _.MemoIterator<T, TResult>, memo?: TResult, context?: any): _Chain<T>;
+
+	/**
+	* @see _.reduce
+	**/
+	foldl<TResult>(iterator: _.MemoIterator<T, TResult>, memo?: TResult, context?: any): _Chain<T>;
+
+	/**
+	* Wrapped type `any[]`.
+	* @see _.reduceRight
+	**/
+	reduceRight<TResult>(iterator: _.MemoIterator<T, TResult>, memo?: TResult, context?: any): _Chain<T>;
+
+	/**
+	* @see _.reduceRight
+	**/
+	foldr<TResult>(iterator: _.MemoIterator<T, TResult>, memo?: TResult, context?: any): _Chain<T>;
+
+	/**
+	* Wrapped type `any[]`.
+	* @see _.find
+	**/
+	find(iterator: _.ListIterator<T, boolean>, context?: any): _ChainSingle<T>;
+
+	/**
+	* @see _.find
+	**/
+	detect(iterator: _.ListIterator<T, boolean>, context?: any): _Chain<T>;
+
+	/**
+	* Wrapped type `any[]`.
+	* @see _.filter
+	**/
+	filter(iterator: _.ListIterator<T, boolean>, context?: any): _Chain<T>;
+
+	/**
+	* @see _.filter
+	**/
+	select(iterator: _.ListIterator<T, boolean>, context?: any): _Chain<T>;
+
+	/**
+	* Wrapped type `any[]`.
+	* @see _.where
+	**/
+	where<U extends {}>(properties: U): _Chain<T>;
+
+	/**
+	* Wrapped type `any[]`.
+	* @see _.findWhere
+	**/
+	findWhere<U extends {}>(properties: U): _ChainSingle<T>;
+
+	/**
+	* Wrapped type `any[]`.
+	* @see _.reject
+	**/
+	reject(iterator: _.ListIterator<T, boolean>, context?: any): _Chain<T>;
+
+	/**
+	* Wrapped type `any[]`.
+	* @see _.all
+	**/
+	all(iterator?: _.ListIterator<T, boolean>, context?: any): _Chain<T>;
+
+	/**
+	* @see _.all
+	**/
+	every(iterator?: _.ListIterator<T, boolean>, context?: any): _Chain<T>;
+
+	/**
+	* Wrapped type `any[]`.
+	* @see _.any
+	**/
+	any(iterator?: _.ListIterator<T, boolean>, context?: any): _Chain<T>;
+
+	/**
+	* @see _.any
+	**/
+	some(iterator?: _.ListIterator<T, boolean>, context?: any): _Chain<T>;
+
+	/**
+	* Wrapped type `any[]`.
+	* @see _.contains
+	**/
+	contains(value: T): _Chain<T>;
+
+	/**
+	* Alias for 'contains'.
+	* @see contains
+	**/
+	include(value: T): _Chain<T>;
+
+	/**
+	* Wrapped type `any[]`.
+	* @see _.invoke
+	**/
+	invoke(methodName: string, ...arguments: any[]): _Chain<T>;
+
+	/**
+	* Wrapped type `any[]`.
+	* @see _.pluck
+	**/
+	pluck(propertyName: string): _Chain<any>;
+
+	/**
+	* Wrapped type `number[]`.
+	* @see _.max
+	**/
+	max(): _ChainSingle<T>;
+
+	/**
+	* Wrapped type `any[]`.
+	* @see _.max
+	**/
+	max(iterator: _.ListIterator<T, number>, context?: any): _ChainSingle<T>;
+
+	/**
+	* Wrapped type `any[]`.
+	* @see _.max
+	**/
+	max(iterator?: _.ListIterator<T, any>, context?: any): _ChainSingle<T>;
+
+	/**
+	* Wrapped type `number[]`.
+	* @see _.min
+	**/
+	min(): _ChainSingle<T>;
+
+	/**
+	* Wrapped type `any[]`.
+	* @see _.min
+	**/
+	min(iterator: _.ListIterator<T, number>, context?: any): _ChainSingle<T>;
+
+	/**
+	* Wrapped type `any[]`.
+	* @see _.min
+	**/
+	min(iterator?: _.ListIterator<T, any>, context?: any): _ChainSingle<T>;
+
+	/**
+	* Wrapped type `any[]`.
+	* @see _.sortBy
+	**/
+	sortBy(iterator?: _.ListIterator<T, any>, context?: any): _Chain<T>;
+
+	/**
+	* Wrapped type `any[]`.
+	* @see _.sortBy
+	**/
+	sortBy(iterator: string, context?: any): _Chain<T>;
+
+	/**
+	* Wrapped type `any[]`.
+	* @see _.groupBy
+	**/
+	groupBy(iterator?: _.ListIterator<T, any>, context?: any): _Chain<T>;
+
+	/**
+	* Wrapped type `any[]`.
+	* @see _.groupBy
+	**/
+	groupBy(iterator: string, context?: any): _Chain<T>;
+
+	/**
+	* Wrapped type `any[]`.
+	* @see _.indexBy
+	**/
+	indexBy(iterator: _.ListIterator<T, any>, context?: any): _Chain<T>;
+
+	/**
+	* Wrapped type `any[]`.
+	* @see _.indexBy
+	**/
+	indexBy(iterator: string, context?: any): _Chain<T>;
+
+	/**
+	* Wrapped type `any[]`.
+	* @see _.countBy
+	**/
+	countBy(iterator?: _.ListIterator<T, any>, context?: any): _Chain<T>;
+
+	/**
+	* Wrapped type `any[]`.
+	* @see _.countBy
+	**/
+	countBy(iterator: string, context?: any): _Chain<T>;
+
+	/**
+	* Wrapped type `any[]`.
+	* @see _.shuffle
+	**/
+	shuffle(): _Chain<T>;
+
+	/**
+	* Wrapped type `any[]`.
+	* @see _.sample
+	**/
+	sample<T>(n: number): _Chain<T>;
+
+	/**
+	* @see _.sample
+	**/
+	sample<T>(): _Chain<T>;
+
+	/**
+	* Wrapped type `any`.
+	* @see _.toArray
+	**/
+	toArray(): _Chain<T>;
+
+	/**
+	* Wrapped type `any`.
+	* @see _.size
+	**/
+	size(): _Chain<T>;
+
+	/*********
+	* Arrays *
+	**********/
+
+	/**
+	* Wrapped type `any[]`.
+	* @see _.first
+	**/
+	first(): _Chain<T>;
+
+	/**
+	* Wrapped type `any[]`.
+	* @see _.first
+	**/
+	first(n: number): _Chain<T>;
+
+	/**
+	* @see _.first
+	**/
+	head(): _Chain<T>;
+
+	/**
+	* @see _.first
+	**/
+	head(n: number): _Chain<T>;
+
+	/**
+	* @see _.first
+	**/
+	take(): _Chain<T>;
+
+	/**
+	* @see _.first
+	**/
+	take(n: number): _Chain<T>;
+
+	/**
+	* Wrapped type `any[]`.
+	* @see _.initial
+	**/
+	initial(n?: number): _Chain<T>;
+
+	/**
+	* Wrapped type `any[]`.
+	* @see _.last
+	**/
+	last(): _Chain<T>;
+
+	/**
+	* Wrapped type `any[]`.
+	* @see _.last
+	**/
+	last(n: number): _Chain<T>;
+
+	/**
+	* Wrapped type `any[]`.
+	* @see _.rest
+	**/
+	rest(n?: number): _Chain<T>;
+
+	/**
+	* @see _.rest
+	**/
+	tail(n?: number): _Chain<T>;
+
+	/**
+	* @see _.rest
+	**/
+	drop(n?: number): _Chain<T>;
+
+	/**
+	* Wrapped type `any[]`.
+	* @see _.compact
+	**/
+	compact(): _Chain<T>;
+
+	/**
+	* Wrapped type `any`.
+	* @see _.flatten
+	**/
+	flatten(shallow?: boolean): _Chain<any>;
+
+	/**
+	* Wrapped type `any[]`.
+	* @see _.without
+	**/
+	without(...values: T[]): _Chain<T>;
+
+	/**
+	* Wrapped type `any[][]`.
+	* @see _.union
+	**/
+	union(...arrays: _.List<T>[]): _Chain<T>;
+
+	/**
+	* Wrapped type `any[][]`.
+	* @see _.intersection
+	**/
+	intersection(...arrays: _.List<T>[]): _Chain<T>;
+
+	/**
+	* Wrapped type `any[]`.
+	* @see _.difference
+	**/
+	difference(...others: _.List<T>[]): _Chain<T>;
+
+	/**
+	* Wrapped type `any[]`.
+	* @see _.uniq
+	**/
+	uniq(isSorted?: boolean, iterator?: _.ListIterator<T, any>): _Chain<T>;
+
+	/**
+	* Wrapped type `any[]`.
+	* @see _.uniq
+	**/
+	uniq<TSort>(iterator?: _.ListIterator<T, TSort>, context?: any): _Chain<T>;
+
+	/**
+	* @see _.uniq
+	**/
+	unique<TSort>(isSorted?: boolean, iterator?: _.ListIterator<T, TSort>): _Chain<T>;
+
+	/**
+	* @see _.uniq
+	**/
+	unique<TSort>(iterator?: _.ListIterator<T, TSort>, context?: any): _Chain<T>;
+
+	/**
+	* Wrapped type `any[][]`.
+	* @see _.zip
+	**/
+	zip(...arrays: any[][]): _Chain<T>;
+
+	/**
+	* Wrapped type `any[][]`.
+	* @see _.object
+	**/
+	object(...keyValuePairs: any[][]): _Chain<T>;
+
+	/**
+	* @see _.object
+	**/
+	object(values?: any): _Chain<T>;
+
+	/**
+	* Wrapped type `any[]`.
+	* @see _.indexOf
+	**/
+	indexOf(value: T, isSorted?: boolean): _Chain<T>;
+
+	/**
+	* @see _.indexOf
+	**/
+	indexOf(value: T, startFrom: number): _Chain<T>;
+
+	/**
+	* Wrapped type `any[]`.
+	* @see _.lastIndexOf
+	**/
+	lastIndexOf(value: T, from?: number): _Chain<T>;
+
+	/**
+	* Wrapped type `any[]`.
+	* @see _.sortedIndex
+	**/
+	sortedIndex(value: T, iterator?: (x: T) => any, context?: any): _Chain<T>;
+
+	/**
+	* Wrapped type `number`.
+	* @see _.range
+	**/
+	range(stop: number, step?: number): _Chain<T>;
+
+	/**
+	* Wrapped type `number`.
+	* @see _.range
+	**/
+	range(): _Chain<T>;
+
+	/* ***********
+	 * Functions *
+	************ */
+
+	/**
+	* Wrapped type `Function`.
+	* @see _.bind
+	**/
+	bind(object: any, ...arguments: any[]): _Chain<T>;
+
+	/**
+	* Wrapped type `object`.
+	* @see _.bindAll
+	**/
+	bindAll(...methodNames: string[]): _Chain<T>;
+
+	/**
+	* Wrapped type `Function`.
+	* @see _.partial
+	**/
+	partial(...arguments: any[]): _Chain<T>;
+
+	/**
+	* Wrapped type `Function`.
+	* @see _.memoize
+	**/
+	memoize(hashFn?: (n: any) => string): _Chain<T>;
+
+	/**
+	* Wrapped type `Function`.
+	* @see _.defer
+	**/
+	defer(...arguments: any[]): _Chain<T>;
+
+	/**
+	* Wrapped type `Function`.
+	* @see _.delay
+	**/
+	delay(wait: number, ...arguments: any[]): _Chain<T>;
+
+	/**
+	* @see _.delay
+	**/
+	delay(...arguments: any[]): _Chain<T>;
+
+	/**
+	* Wrapped type `Function`.
+	* @see _.throttle
+	**/
+	throttle(wait: number, options?: _.ThrottleSettings): _Chain<T>;
+
+	/**
+	* Wrapped type `Function`.
+	* @see _.debounce
+	**/
+	debounce(wait: number, immediate?: boolean): _Chain<T>;
+
+	/**
+	* Wrapped type `Function`.
+	* @see _.once
+	**/
+	once(): _Chain<T>;
+
+	/**
+	* Wrapped type `number`.
+	* @see _.after
+	**/
+	after(func: Function): _Chain<T>;
+
+	/**
+	* Wrapped type `Function`.
+	* @see _.wrap
+	**/
+	wrap(wrapper: Function): () => _Chain<T>;
+
+	/**
+	* Wrapped type `Function[]`.
+	* @see _.compose
+	**/
+	compose(...functions: Function[]): _Chain<T>;
+
+	/********* *
+	 * Objects *
+	********** */
+
+	/**
+	* Wrapped type `object`.
+	* @see _.keys
+	**/
+	keys(): _Chain<string>;
+
+	/**
+	* Wrapped type `object`.
+	* @see _.values
+	**/
+	values(): _Chain<T>;
+
+	/**
+	* Wrapped type `object`.
+	* @see _.pairs
+	**/
+	pairs(): _Chain<T>;
+
+	/**
+	* Wrapped type `object`.
+	* @see _.invert
+	**/
+	invert(): _Chain<T>;
+
+	/**
+	* Wrapped type `object`.
+	* @see _.functions
+	**/
+	functions(): _Chain<T>;
+
+	/**
+	* @see _.functions
+	**/
+	methods(): _Chain<T>;
+
+	/**
+	* Wrapped type `object`.
+	* @see _.extend
+	**/
+	extend(...sources: any[]): _Chain<T>;
+
+	/**
+	* Wrapped type `object`.
+	* @see _.pick
+	**/
+	pick(...keys: string[]): _Chain<T>;
+
+	/**
+	* Wrapped type `object`.
+	* @see _.omit
+	**/
+	omit(...keys: string[]): _Chain<T>;
+
+	/**
+	* Wrapped type `object`.
+	* @see _.defaults
+	**/
+	defaults(...defaults: any[]): _Chain<T>;
+
+	/**
+	* Wrapped type `any[]`.
+	* @see _.clone
+	**/
+	clone(): _Chain<T>;
+
+	/**
+	* Wrapped type `object`.
+	* @see _.tap
+	**/
+	tap(interceptor: (...as: any[]) => any): _Chain<T>;
+
+	/**
+	* Wrapped type `object`.
+	* @see _.has
+	**/
+	has(key: string): _Chain<T>;
+
+	/**
+	* Wrapped type `object`.
+	* @see _.isEqual
+	**/
+	isEqual(other: any): _Chain<T>;
+
+	/**
+	* Wrapped type `object`.
+	* @see _.isEmpty
+	**/
+	isEmpty(): _Chain<T>;
+
+	/**
+	* Wrapped type `object`.
+	* @see _.isElement
+	**/
+	isElement(): _Chain<T>;
+
+	/**
+	* Wrapped type `object`.
+	* @see _.isArray
+	**/
+	isArray(): _Chain<T>;
+
+	/**
+	* Wrapped type `object`.
+	* @see _.isObject
+	**/
+	isObject(): _Chain<T>;
+
+	/**
+	* Wrapped type `object`.
+	* @see _.isArguments
+	**/
+	isArguments(): _Chain<T>;
+
+	/**
+	* Wrapped type `object`.
+	* @see _.isFunction
+	**/
+	isFunction(): _Chain<T>;
+
+	/**
+	* Wrapped type `object`.
+	* @see _.isString
+	**/
+	isString(): _Chain<T>;
+
+	/**
+	* Wrapped type `object`.
+	* @see _.isNumber
+	**/
+	isNumber(): _Chain<T>;
+
+	/**
+	* Wrapped type `object`.
+	* @see _.isFinite
+	**/
+	isFinite(): _Chain<T>;
+
+	/**
+	* Wrapped type `object`.
+	* @see _.isBoolean
+	**/
+	isBoolean(): _Chain<T>;
+
+	/**
+	* Wrapped type `object`.
+	* @see _.isDate
+	**/
+	isDate(): _Chain<T>;
+
+	/**
+	* Wrapped type `object`.
+	* @see _.isRegExp
+	**/
+	isRegExp(): _Chain<T>;
+
+	/**
+	* Wrapped type `object`.
+	* @see _.isNaN
+	**/
+	isNaN(): _Chain<T>;
+
+	/**
+	* Wrapped type `object`.
+	* @see _.isNull
+	**/
+	isNull(): _Chain<T>;
+
+	/**
+	* Wrapped type `object`.
+	* @see _.isUndefined
+	**/
+	isUndefined(): _Chain<T>;
+
+	/********* *
+	 * Utility *
+	********** */
+
+	/**
+	* Wrapped type `any`.
+	* @see _.identity
+	**/
+	identity(): _Chain<T>;
+
+	/**
+	* Wrapped type `number`.
+	* @see _.times
+	**/
+	times<TResult>(iterator: (n: number) => TResult, context?: any): _Chain<T>;
+
+	/**
+	* Wrapped type `number`.
+	* @see _.random
+	**/
+	random(): _Chain<T>;
+	/**
+	* Wrapped type `number`.
+	* @see _.random
+	**/
+	random(max: number): _Chain<T>;
+
+	/**
+	* Wrapped type `object`.
+	* @see _.mixin
+	**/
+	mixin(): _Chain<T>;
+
+	/**
+	* Wrapped type `string`.
+	* @see _.uniqueId
+	**/
+	uniqueId(): _Chain<T>;
+
+	/**
+	* Wrapped type `string`.
+	* @see _.escape
+	**/
+	escape(): _Chain<T>;
+
+	/**
+	* Wrapped type `object`.
+	* @see _.result
+	**/
+	result(property: string): _Chain<T>;
+
+	/**
+	* Wrapped type `string`.
+	* @see _.template
+	**/
+	template(data?: any, settings?: _.TemplateSettings): (...data: any[]) => _Chain<T>;
+
+	/********** *
+	 * Chaining *
+	*********** */
+
+	/**
+	* Wrapped type `any`.
+	* @see _.chain
+	**/
+	chain(): _Chain<T>;
+
+	/**
+	* Wrapped type `any`.
+	* @see _.value
+	**/
+	value<TResult>(): T[];
 }
 interface _ChainSingle<T> {
-    value(): T;
+	value(): T;
 }
 interface _ChainOfArrays<T> extends _Chain<T[]> {
-    flatten(): _Chain<T>;
+	flatten(): _Chain<T>;
 }
 
 declare var _: UnderscoreStatic;
 
 declare module "underscore" {
-    export = _;
+	export = _;
 }