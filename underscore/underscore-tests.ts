--- conflicted
+++ resolved
@@ -1,4 +1,3 @@
-<<<<<<< HEAD
 /// <reference path="underscore.d.ts" />
 
 declare var $: any;
@@ -18,9 +17,135 @@
 //var flat = _.reduceRight(list, (a, b) => a.concat(b), []);	// https://typescript.codeplex.com/workitem/1960
 var flat = _.reduceRight<number[], number[]>(list, (a, b) => a.concat(b), []);
 
-var even = _.find([1, 2, 3, 4, 5, 6], (num) => num % 2 == 0);
-
-var firstCapitalLetter = _.find({ a: 'a', b: 'B', c: 'C', d: 'd' }, l => l === l.toUpperCase());
+module TestFind {
+	let array: {a: string}[] = [{a: 'a'}, {a: 'b'}];
+	let list: _.List<{a: string}> = {0: {a: 'a'}, 1: {a: 'b'}, length: 2};
+	let dict: _.Dictionary<{a: string}> = {a: {a: 'a'}, b: {a: 'b'}};
+	let context = {};
+
+	{
+		let iterator = (value: {a: string}, index: number, list: _.List<{a: string}>) => value.a === 'b';
+		let result: {a: string};
+
+		result = _.find<{a: string}>(array, iterator);
+		result = _.find<{a: string}>(array, iterator, context);
+		result = _.find<{a: string}, {a: string}>(array, {a: 'b'});
+		result = _.find<{a: string}>(array, 'a');
+
+		result = _(array).find<{a: string}>(iterator);
+		result = _(array).find<{a: string}>(iterator, context);
+		result = _(array).find<{a: string}, {a: string}>({a: 'b'});
+		result = _(array).find<{a: string}>('a');
+
+		result = _(array).chain().find<{a: string}>(iterator).value();
+		result = _(array).chain().find<{a: string}>(iterator, context).value();
+		result = _(array).chain().find<{a: string}, {a: string}>({a: 'b'}).value();
+		result = _(array).chain().find<{a: string}>('a').value();
+
+		result = _.find<{a: string}>(list, iterator);
+		result = _.find<{a: string}>(list, iterator, context);
+		result = _.find<{a: string}, {a: string}>(list, {a: 'b'});
+		result = _.find<{a: string}>(list, 'a');
+
+		result = _(list).find<{a: string}>(iterator);
+		result = _(list).find<{a: string}>(iterator, context);
+		result = _(list).find<{a: string}, {a: string}>({a: 'b'});
+		result = _(list).find<{a: string}>('a');
+
+		result = _(list).chain().find<{a: string}>(iterator).value();
+		result = _(list).chain().find<{a: string}>(iterator, context).value();
+		result = _(list).chain().find<{a: string}, {a: string}>({a: 'b'}).value();
+		result = _(list).chain().find<{a: string}>('a').value();
+
+		result = _.detect<{a: string}>(array, iterator);
+		result = _.detect<{a: string}>(array, iterator, context);
+		result = _.detect<{a: string}, {a: string}>(array, {a: 'b'});
+		result = _.detect<{a: string}>(array, 'a');
+
+		result = _(array).detect<{a: string}>(iterator);
+		result = _(array).detect<{a: string}>(iterator, context);
+		result = _(array).detect<{a: string}, {a: string}>({a: 'b'});
+		result = _(array).detect<{a: string}>('a');
+
+		result = _(array).chain().detect<{a: string}>(iterator).value();
+		result = _(array).chain().detect<{a: string}>(iterator, context).value();
+		result = _(array).chain().detect<{a: string}, {a: string}>({a: 'b'}).value();
+		result = _(array).chain().detect<{a: string}>('a').value();
+
+		result = _.detect<{a: string}>(list, iterator);
+		result = _.detect<{a: string}>(list, iterator, context);
+		result = _.detect<{a: string}, {a: string}>(list, {a: 'b'});
+		result = _.detect<{a: string}>(list, 'a');
+
+		result = _(list).detect<{a: string}>(iterator);
+		result = _(list).detect<{a: string}>(iterator, context);
+		result = _(list).detect<{a: string}, {a: string}>({a: 'b'});
+		result = _(list).detect<{a: string}>('a');
+
+		result = _(list).chain().detect<{a: string}>(iterator).value();
+		result = _(list).chain().detect<{a: string}>(iterator, context).value();
+		result = _(list).chain().detect<{a: string}, {a: string}>({a: 'b'}).value();
+		result = _(list).chain().detect<{a: string}>('a').value();
+	}
+
+	{
+		let iterator = (element: {a: string}, key: string, list: _.Dictionary<{a: string}>) => element.a === 'b';
+		let result: {a: string};
+
+		result = _.find<{a: string}>(dict, iterator);
+		result = _.find<{a: string}>(dict, iterator, context);
+		result = _.find<{a: string}, {a: string}>(dict, {a: 'b'});
+		result = _.find<{a: string}>(dict, 'a');
+
+		result = _(dict).find<{a: string}>(iterator);
+		result = _(dict).find<{a: string}>(iterator, context);
+		result = _(dict).find<{a: string}, {a: string}>({a: 'b'});
+		result = _(dict).find<{a: string}>('a');
+
+		result = _(dict).chain().find<{a: string}>(iterator).value();
+		result = _(dict).chain().find<{a: string}>(iterator, context).value();
+		result = _(dict).chain().find<{a: string}, {a: string}>({a: 'b'}).value();
+		result = _(dict).chain().find<{a: string}>('a').value();
+
+		result = _.detect<{a: string}>(dict, iterator);
+		result = _.detect<{a: string}>(dict, iterator, context);
+		result = _.detect<{a: string}, {a: string}>(dict, {a: 'b'});
+		result = _.detect<{a: string}>(dict, 'a');
+
+		result = _(dict).detect<{a: string}>(iterator);
+		result = _(dict).detect<{a: string}>(iterator, context);
+		result = _(dict).detect<{a: string}, {a: string}>({a: 'b'});
+		result = _(dict).detect<{a: string}>('a');
+
+		result = _(dict).chain().detect<{a: string}>(iterator).value();
+		result = _(dict).chain().detect<{a: string}>(iterator, context).value();
+		result = _(dict).chain().detect<{a: string}, {a: string}>({a: 'b'}).value();
+		result = _(dict).chain().detect<{a: string}>('a').value();
+	}
+
+	{
+		let iterator = (value: string, index: number, list: _.List<string>) => value === 'b';
+		let result: string;
+
+		result = _.find<string>('abc', iterator);
+		result = _.find<string>('abc', iterator, context);
+
+		result = _('abc').find<string>(iterator);
+		result = _('abc').find<string>(iterator, context);
+
+		result = _('abc').chain().find<string>(iterator).value();
+		result = _('abc').chain().find<string>(iterator, context).value();
+
+		result = _.detect<string>('abc', iterator);
+		result = _.detect<string>('abc', iterator, context);
+
+		result = _('abc').detect<string>(iterator);
+		result = _('abc').detect<string>(iterator, context);
+
+		result = _('abc').chain().detect<string>(iterator).value();
+		result = _('abc').chain().detect<string>(iterator, context).value();
+	}
+}
 
 var evens = _.filter([1, 2, 3, 4, 5, 6], (num) => num % 2 == 0);
 
@@ -170,6 +295,10 @@
 var welcome = _.compose(exclaim, greet);
 welcome('moe');
 
+var partialApplicationTestFunction = (a: string, b: number, c: boolean, d: string, e: number, f: string) => {  }
+var partialApplicationResult = _.partial(partialApplicationTestFunction, "", 1);
+var parametersCanBeStubbed = _.partial(partialApplicationResult, _, _, _, "");
+
 ///////////////////////////////////////////////////////////////////////////////////////
 
 _.keys({ one: 1, two: 2, three: 3 });
@@ -178,6 +307,8 @@
 _.invert({ Moe: "Moses", Larry: "Louis", Curly: "Jerome" });
 _.functions(_);
 _.extend({ name: 'moe' }, { age: 50 });
+_.extendOwn({ name: 'moe'}, { age: 50 });
+_.assign({ name: 'moe'}, { age: 50 });
 _.pick({ name: 'moe', age: 50, userid: 'moe1' }, 'name', 'age');
 _.omit({ name: 'moe', age: 50, userid: 'moe1' }, 'name');
 _.omit({ name: 'moe', age: 50, userid: 'moe1' }, 'name', 'age');
@@ -254,6 +385,32 @@
 _.isNull(undefined);
 
 _.isUndefined((<any>window).missingVariable);
+
+//////////////////////////////////// User Defined Guard tests
+
+function useElement(arg: Element) {};
+function useArguments(arg: IArguments) {};
+function useFunction(arg: Function) {};
+function useError(arg: Error) {};
+function useString(arg: String) {};
+function useNumber(arg: Number) {};
+function useBoolean(arg: Boolean) {};
+function useDate(arg: Date) {};
+function useRegExp(arg: RegExp) {};
+function useArray<T>(arg: T[]) {};
+
+var guardedType: {};
+if(_.isElement(guardedType)) useElement(guardedType);
+if(_.isArray(guardedType)) useArray(guardedType);
+if(_.isArray<String>(guardedType)) useArray(guardedType);
+if(_.isArguments(guardedType)) useArguments(guardedType);
+if(_.isFunction(guardedType)) useFunction(guardedType);
+if(_.isError(guardedType)) useError(guardedType);
+if(_.isString(guardedType)) useString(guardedType);
+if(_.isNumber(guardedType)) useNumber(guardedType);
+if(_.isBoolean(guardedType)) useBoolean(guardedType);
+if(_.isDate(guardedType)) useDate(guardedType);
+if(_.isRegExp(guardedType)) useRegExp(guardedType);
 
 ///////////////////////////////////////////////////////////////////////////////////////
 
@@ -305,6 +462,7 @@
 template2({ name: "Mustache" });
 _.template("Using 'with': <%= data.answer %>", oldTemplateSettings)({ variable: 'data' });
 
+_.template("Using 'with': <%= data.answer %>", { variable: 'data' })({ answer: 'no' });
 
 _(['test', 'test']).pick(['test2', 'test2']);
 
@@ -335,7 +493,7 @@
 		.flatten()
 		.find(num => num % 2 == 0)
 		.value();
-		
+
 	var firstVal: number = _.chain([1, 2, 3])
 		.first()
 		.value();
@@ -352,519 +510,6 @@
     empty[key] = value;
     console.log("vk", value, key);
 });
-=======
-/// <reference path="underscore.d.ts" />
-
-declare var $: any;
-
-_.each([1, 2, 3], (num) => alert(num.toString()));
-_.each({ one: 1, two: 2, three: 3 }, (value, key) => alert(value.toString()));
-
-_.map([1, 2, 3], (num) => num * 3);
-_.map({ one: 1, two: 2, three: 3 }, (value, key) => value * 3);
-
-//var sum = _.reduce([1, 2, 3], (memo, num) => memo + num, 0);	// https://typescript.codeplex.com/workitem/1960
-var sum = _.reduce<number, number>([1, 2, 3], (memo, num) => memo + num, 0);
-sum = _.reduce<number, number>([1, 2, 3], (memo, num) => memo + num); // memo is optional #issue 5 github
-sum = _.reduce<string, number>({'a':'1', 'b':'2', 'c':'3'}, (memo, numstr) => memo + (+numstr));
-
-var list = [[0, 1], [2, 3], [4, 5]];
-//var flat = _.reduceRight(list, (a, b) => a.concat(b), []);	// https://typescript.codeplex.com/workitem/1960
-var flat = _.reduceRight<number[], number[]>(list, (a, b) => a.concat(b), []);
-
-module TestFind {
-	let array: {a: string}[] = [{a: 'a'}, {a: 'b'}];
-	let list: _.List<{a: string}> = {0: {a: 'a'}, 1: {a: 'b'}, length: 2};
-	let dict: _.Dictionary<{a: string}> = {a: {a: 'a'}, b: {a: 'b'}};
-	let context = {};
-
-	{
-		let iterator = (value: {a: string}, index: number, list: _.List<{a: string}>) => value.a === 'b';
-		let result: {a: string};
-
-		result = _.find<{a: string}>(array, iterator);
-		result = _.find<{a: string}>(array, iterator, context);
-		result = _.find<{a: string}, {a: string}>(array, {a: 'b'});
-		result = _.find<{a: string}>(array, 'a');
-
-		result = _(array).find<{a: string}>(iterator);
-		result = _(array).find<{a: string}>(iterator, context);
-		result = _(array).find<{a: string}, {a: string}>({a: 'b'});
-		result = _(array).find<{a: string}>('a');
-
-		result = _(array).chain().find<{a: string}>(iterator).value();
-		result = _(array).chain().find<{a: string}>(iterator, context).value();
-		result = _(array).chain().find<{a: string}, {a: string}>({a: 'b'}).value();
-		result = _(array).chain().find<{a: string}>('a').value();
-
-		result = _.find<{a: string}>(list, iterator);
-		result = _.find<{a: string}>(list, iterator, context);
-		result = _.find<{a: string}, {a: string}>(list, {a: 'b'});
-		result = _.find<{a: string}>(list, 'a');
-
-		result = _(list).find<{a: string}>(iterator);
-		result = _(list).find<{a: string}>(iterator, context);
-		result = _(list).find<{a: string}, {a: string}>({a: 'b'});
-		result = _(list).find<{a: string}>('a');
-
-		result = _(list).chain().find<{a: string}>(iterator).value();
-		result = _(list).chain().find<{a: string}>(iterator, context).value();
-		result = _(list).chain().find<{a: string}, {a: string}>({a: 'b'}).value();
-		result = _(list).chain().find<{a: string}>('a').value();
-
-		result = _.detect<{a: string}>(array, iterator);
-		result = _.detect<{a: string}>(array, iterator, context);
-		result = _.detect<{a: string}, {a: string}>(array, {a: 'b'});
-		result = _.detect<{a: string}>(array, 'a');
-
-		result = _(array).detect<{a: string}>(iterator);
-		result = _(array).detect<{a: string}>(iterator, context);
-		result = _(array).detect<{a: string}, {a: string}>({a: 'b'});
-		result = _(array).detect<{a: string}>('a');
-
-		result = _(array).chain().detect<{a: string}>(iterator).value();
-		result = _(array).chain().detect<{a: string}>(iterator, context).value();
-		result = _(array).chain().detect<{a: string}, {a: string}>({a: 'b'}).value();
-		result = _(array).chain().detect<{a: string}>('a').value();
-
-		result = _.detect<{a: string}>(list, iterator);
-		result = _.detect<{a: string}>(list, iterator, context);
-		result = _.detect<{a: string}, {a: string}>(list, {a: 'b'});
-		result = _.detect<{a: string}>(list, 'a');
-
-		result = _(list).detect<{a: string}>(iterator);
-		result = _(list).detect<{a: string}>(iterator, context);
-		result = _(list).detect<{a: string}, {a: string}>({a: 'b'});
-		result = _(list).detect<{a: string}>('a');
-
-		result = _(list).chain().detect<{a: string}>(iterator).value();
-		result = _(list).chain().detect<{a: string}>(iterator, context).value();
-		result = _(list).chain().detect<{a: string}, {a: string}>({a: 'b'}).value();
-		result = _(list).chain().detect<{a: string}>('a').value();
-	}
-
-	{
-		let iterator = (element: {a: string}, key: string, list: _.Dictionary<{a: string}>) => element.a === 'b';
-		let result: {a: string};
-
-		result = _.find<{a: string}>(dict, iterator);
-		result = _.find<{a: string}>(dict, iterator, context);
-		result = _.find<{a: string}, {a: string}>(dict, {a: 'b'});
-		result = _.find<{a: string}>(dict, 'a');
-
-		result = _(dict).find<{a: string}>(iterator);
-		result = _(dict).find<{a: string}>(iterator, context);
-		result = _(dict).find<{a: string}, {a: string}>({a: 'b'});
-		result = _(dict).find<{a: string}>('a');
-
-		result = _(dict).chain().find<{a: string}>(iterator).value();
-		result = _(dict).chain().find<{a: string}>(iterator, context).value();
-		result = _(dict).chain().find<{a: string}, {a: string}>({a: 'b'}).value();
-		result = _(dict).chain().find<{a: string}>('a').value();
-
-		result = _.detect<{a: string}>(dict, iterator);
-		result = _.detect<{a: string}>(dict, iterator, context);
-		result = _.detect<{a: string}, {a: string}>(dict, {a: 'b'});
-		result = _.detect<{a: string}>(dict, 'a');
-
-		result = _(dict).detect<{a: string}>(iterator);
-		result = _(dict).detect<{a: string}>(iterator, context);
-		result = _(dict).detect<{a: string}, {a: string}>({a: 'b'});
-		result = _(dict).detect<{a: string}>('a');
-
-		result = _(dict).chain().detect<{a: string}>(iterator).value();
-		result = _(dict).chain().detect<{a: string}>(iterator, context).value();
-		result = _(dict).chain().detect<{a: string}, {a: string}>({a: 'b'}).value();
-		result = _(dict).chain().detect<{a: string}>('a').value();
-	}
-
-	{
-		let iterator = (value: string, index: number, list: _.List<string>) => value === 'b';
-		let result: string;
-
-		result = _.find<string>('abc', iterator);
-		result = _.find<string>('abc', iterator, context);
-
-		result = _('abc').find<string>(iterator);
-		result = _('abc').find<string>(iterator, context);
-
-		result = _('abc').chain().find<string>(iterator).value();
-		result = _('abc').chain().find<string>(iterator, context).value();
-
-		result = _.detect<string>('abc', iterator);
-		result = _.detect<string>('abc', iterator, context);
-
-		result = _('abc').detect<string>(iterator);
-		result = _('abc').detect<string>(iterator, context);
-
-		result = _('abc').chain().detect<string>(iterator).value();
-		result = _('abc').chain().detect<string>(iterator, context).value();
-	}
-}
-
-var evens = _.filter([1, 2, 3, 4, 5, 6], (num) => num % 2 == 0);
-
-var capitalLetters = _.filter({ a: 'a', b: 'B', c: 'C', d: 'd' }, l => l === l.toUpperCase());
-
-var listOfPlays = [{ title: "Cymbeline", author: "Shakespeare", year: 1611 }, { title: "The Tempest", author: "Shakespeare", year: 1611 }, { title: "Other", author: "Not Shakespeare", year: 2012 }];
-_.where(listOfPlays, { author: "Shakespeare", year: 1611 });
-
-var odds = _.reject([1, 2, 3, 4, 5, 6], (num) => num % 2 == 0);
-
-_.every([true, 1, null, 'yes'], _.identity);
-
-_.any([null, 0, 'yes', false]);
-
-_.some([1, 2, 3, 4], l => l % 3 === 0);
-
-_.some({ a: 'a', b: 'B', c: 'C', d: 'd' }, l => l === l.toUpperCase());
-
-_.contains([1, 2, 3], 3);
-
-_.invoke([[5, 1, 7], [3, 2, 1]], 'sort');
-
-var stooges = [{ name: 'moe', age: 40 }, { name: 'larry', age: 50 }, { name: 'curly', age: 60 }];
-_.pluck(stooges, 'name');
-
-_.max(stooges, (stooge) => stooge.age);
-_.min(stooges, (stooge) => stooge.age);
-
-var numbers = [10, 5, 100, 2, 1000];
-_.max(numbers);
-_.min(numbers);
-
-_.sortBy([1, 2, 3, 4, 5, 6], (num) => Math.sin(num));
-
-
-_([1.3, 2.1, 2.4]).groupBy((e) => Math.floor(e));
-_.groupBy([1.3, 2.1, 2.4], (num) => Math.floor(num).toString());
-_.groupBy(['one', 'two', 'three'], 'length');
-
-_.indexBy(stooges, 'age')['40'].age;
-_(stooges).indexBy('age')['40'].name;
-_(stooges)
-	.chain()
-	.indexBy('age')
-	.value()['40'].age;
-
-_.countBy([1, 2, 3, 4, 5], (num) => (num % 2 == 0) ? 'even' : 'odd');
-
-_.shuffle([1, 2, 3, 4, 5, 6]);
-
-(function (a, b, c, d) { return _.toArray(arguments).slice(1); })(1, 2, 3, 4);
-
-_.size({ one: 1, two: 2, three: 3 });
-
-_.partition<number>([0, 1, 2, 3, 4, 5], (num) => {return num % 2 == 0 });
-
-interface Family {
-	name: string;
-	relation: string;
-}
-var isUncleMoe = _.matches<Family, boolean>({ name: 'moe', relation: 'uncle' });
-_.filter([{ name: 'larry', relation: 'father' }, { name: 'moe', relation: 'uncle' }], isUncleMoe);
-
-
-
-///////////////////////////////////////////////////////////////////////////////////////
-
-_.first([5, 4, 3, 2, 1]);
-_.initial([5, 4, 3, 2, 1]);
-_.last([5, 4, 3, 2, 1]);
-_.rest([5, 4, 3, 2, 1]);
-_.compact([0, 1, false, 2, '', 3]);
-
-_.flatten([1, 2, 3, 4]);
-_.flatten([1, [2]]);
-
-// typescript doesn't like the elements being different
-_.flatten([1, [2], [3, [[4]]]]);
-_.flatten([1, [2], [3, [[4]]]], true);
-_.without([1, 2, 1, 0, 3, 1, 4], 0, 1);
-_.union([1, 2, 3], [101, 2, 1, 10], [2, 1]);
-_.intersection([1, 2, 3], [101, 2, 1, 10], [2, 1]);
-_.difference([1, 2, 3, 4, 5], [5, 2, 10]);
-_.uniq([1, 2, 1, 3, 1, 4]);
-_.zip(['moe', 'larry', 'curly'], [30, 40, 50], [true, false, false]);
-var r = _.object(['moe', 'larry', 'curly'], [30, 40, 50]);
-_.object([['moe', 30], ['larry', 40], ['curly', 50]]);
-_.indexOf([1, 2, 3], 2);
-_.lastIndexOf([1, 2, 3, 1, 2, 3], 2);
-_.sortedIndex([10, 20, 30, 40, 50], 35);
-_.range(10);
-_.range(1, 11);
-_.range(0, 30, 5);
-_.range(0, 30, 5);
-_.range(0);
-
-///////////////////////////////////////////////////////////////////////////////////////
-
-var func = function (greeting) { return greeting + ': ' + this.name };
-// need a second var otherwise typescript thinks func signature is the above func type,
-// instead of the newly returned _bind => func type.
-var func2 = _.bind(func, { name: 'moe' }, 'hi');
-func2();
-
-var buttonView = {
-	label: 'underscore',
-	onClick: function () { alert('clicked: ' + this.label); },
-	onHover: function () { console.log('hovering: ' + this.label); }
-};
-_.bindAll(buttonView);
-$('#underscore_button').bind('click', buttonView.onClick);
-
-var fibonacci = _.memoize(function (n) {
-	return n < 2 ? n : fibonacci(n - 1) + fibonacci(n - 2);
-});
-
-var log = _.bind(console.log, console);
-_.delay(log, 1000, 'logged later');
-
-_.defer(function () { alert('deferred'); });
-
-var updatePosition = (param:string) => alert('updating position... Param: ' + param);
-var throttled = _.throttle(updatePosition, 100);
-$(window).scroll(throttled);
-
-var calculateLayout = (param:string) => alert('calculating layout... Param: ' + param);
-var lazyLayout = _.debounce(calculateLayout, 300);
-$(window).resize(lazyLayout);
-
-var createApplication = (param:string) => alert('creating application... Param: ' + param);
-var initialize = _.once(createApplication);
-initialize("me");
-initialize("me");
-
-var notes: any[];
-var render = () => alert("rendering...");
-var renderNotes = _.after(notes.length, render);
-_.each(notes, (note) => note.asyncSave({ success: renderNotes }));
-
-var hello = function (name) { return "hello: " + name; };
-// can't use the same "hello" var otherwise typescript fails
-var hello2 = _.wrap(hello, (func) => { return "before, " + func("moe") + ", after"; });
-hello2();
-
-var greet = function (name) { return "hi: " + name; };
-var exclaim = function (statement) { return statement + "!"; };
-var welcome = _.compose(exclaim, greet);
-welcome('moe');
-
-var partialApplicationTestFunction = (a: string, b: number, c: boolean, d: string, e: number, f: string) => {  }
-var partialApplicationResult = _.partial(partialApplicationTestFunction, "", 1);
-var parametersCanBeStubbed = _.partial(partialApplicationResult, _, _, _, "");
-
-///////////////////////////////////////////////////////////////////////////////////////
-
-_.keys({ one: 1, two: 2, three: 3 });
-_.values({ one: 1, two: 2, three: 3 });
-_.pairs({ one: 1, two: 2, three: 3 });
-_.invert({ Moe: "Moses", Larry: "Louis", Curly: "Jerome" });
-_.functions(_);
-_.extend({ name: 'moe' }, { age: 50 });
-_.extendOwn({ name: 'moe'}, { age: 50 });
-_.assign({ name: 'moe'}, { age: 50 });
-_.pick({ name: 'moe', age: 50, userid: 'moe1' }, 'name', 'age');
-_.omit({ name: 'moe', age: 50, userid: 'moe1' }, 'name');
-_.omit({ name: 'moe', age: 50, userid: 'moe1' }, 'name', 'age');
-_.omit({ name: 'moe', age: 50, userid: 'moe1' }, ['name', 'age']);
-
-_.mapObject({ a: 1, b: 2 }, val => val * 2) === _.mapObject({ a: 2, b: 4 }, _.identity);
-_.mapObject({ a: 1, b: 2 }, (val, key, o) => o[key] * 2) === _.mapObject({ a: 2, b: 4}, _.identity);
-_.mapObject({ x: "string 1", y: "string 2" }, 'length') === _.mapObject({ x: "string 1", y: "string 2"}, _.property('length'));
-
-var iceCream = { flavor: "chocolate" };
-_.defaults(iceCream, { flavor: "vanilla", sprinkles: "lots" });
-
-_.clone({ name: 'moe' });
-_.clone(['i', 'am', 'an', 'object!']);
-
-_([1, 2, 3, 4])
-	.chain()
-	.filter((num) => { return num % 2 == 0; })
-	.tap(alert)
-	.map((num) => { return num * num; })
-	.value();
-
-_.chain([1, 2, 3, 200])
-	.filter((num) => { return num % 2 == 0; })
-	.tap(alert)
-	.map((num) => { return num * num; })
-	.value();
-
-_.has({ a: 1, b: 2, c: 3 }, "b");
-
-var moe = { name: 'moe', luckyNumbers: [13, 27, 34] };
-var clone = { name: 'moe', luckyNumbers: [13, 27, 34] };
-moe == clone;
-_.isEqual(moe, clone);
-
-_.isEmpty([1, 2, 3]);
-_.isEmpty({});
-
-_.isElement($('body')[0]);
-
-(function () { return _.isArray(arguments); })();
-_.isArray([1, 2, 3]);
-
-_.isObject({});
-_.isObject(1);
-
-_.property('name')(moe);
-
-
-// (() => { return _.isArguments(arguments); })(1, 2, 3);
-_.isArguments([1, 2, 3]);
-
-_.isFunction(alert);
-
-_.isString("moe");
-
-_.isNumber(8.4 * 5);
-
-_.isFinite(-101);
-
-_.isFinite(-Infinity);
-
-_.isBoolean(null);
-
-_.isDate(new Date());
-
-_.isRegExp(/moe/);
-
-_.isNaN(NaN);
-isNaN(undefined);
-_.isNaN(undefined);
-
-_.isNull(null);
-_.isNull(undefined);
-
-_.isUndefined((<any>window).missingVariable);
-
-//////////////////////////////////// User Defined Guard tests
-
-function useElement(arg: Element) {};
-function useArguments(arg: IArguments) {};
-function useFunction(arg: Function) {};
-function useError(arg: Error) {};
-function useString(arg: String) {};
-function useNumber(arg: Number) {};
-function useBoolean(arg: Boolean) {};
-function useDate(arg: Date) {};
-function useRegExp(arg: RegExp) {};
-function useArray<T>(arg: T[]) {};
-
-var guardedType: {};
-if(_.isElement(guardedType)) useElement(guardedType);
-if(_.isArray(guardedType)) useArray(guardedType);
-if(_.isArray<String>(guardedType)) useArray(guardedType);
-if(_.isArguments(guardedType)) useArguments(guardedType);
-if(_.isFunction(guardedType)) useFunction(guardedType);
-if(_.isError(guardedType)) useError(guardedType);
-if(_.isString(guardedType)) useString(guardedType);
-if(_.isNumber(guardedType)) useNumber(guardedType);
-if(_.isBoolean(guardedType)) useBoolean(guardedType);
-if(_.isDate(guardedType)) useDate(guardedType);
-if(_.isRegExp(guardedType)) useRegExp(guardedType);
-
-///////////////////////////////////////////////////////////////////////////////////////
-
-var UncleMoe = { name: 'moe' };
-_.constant(UncleMoe)();
-
-typeof _.now() === "number";
-
-var underscore = _.noConflict();
-
-var moe2 = { name: 'moe' };
-moe2 === _.identity(moe);
-
-var genie;
-var r2 = _.times(3, (n) => { return n * n });
-_(3).times(function (n) { genie.grantWishNumber(n); });
-
-_.random(0, 100);
-
-_.mixin({
-	capitalize: function (string) {
-		return string.charAt(0).toUpperCase() + string.substring(1).toLowerCase();
-	}
-});
-(<any>_("fabio")).capitalize();
-
-_.uniqueId('contact_');
-
-_.escape('Curly, Larry & Moe');
-
-var object = { cheese: 'crumpets', stuff: function () { return 'nonsense'; } };
-_.result(object, 'cheese');
-
-_.result(object, 'stuff');
-
-var compiled = _.template("hello: <%= name %>");
-compiled({ name: 'moe' });
-var list2 = "<% _.each(people, function(name) { %> <li><%= name %></li> <% }); %>";
-_.template(list2)({ people: ['moe', 'curly', 'larry'] });
-var template = _.template("<b><%- value %></b>");
-template({ value: '<script>' });
-var compiled2 = _.template("<% print('Hello ' + epithet); %>");
-compiled2({ epithet: "stooge" });
-var oldTemplateSettings = _.templateSettings;
-_.templateSettings = {
-	interpolate: /\{\{(.+?)\}\}/g
-};
-var template2 = _.template("Hello {{ name }}!");
-template2({ name: "Mustache" });
-_.template("Using 'with': <%= data.answer %>", oldTemplateSettings)({ variable: 'data' });
-
-_.template("Using 'with': <%= data.answer %>", { variable: 'data' })({ answer: 'no' });
-
-_(['test', 'test']).pick(['test2', 'test2']);
-
-//////////////// Chain Tests
-function chain_tests() {
-	// https://typescript.codeplex.com/workitem/1960
-	var numArray = _.chain([1, 2, 3, 4, 5, 6, 7, 8])
-		.filter(num => num % 2 == 0)
-		.map(num => num * num)
-		.value();
-
-	var strArray = _([1, 2, 3, 4])
-		.chain()
-		.filter(num => num % 2 == 0)
-		.tap(alert)
-		.map(num => "string" + num)
-		.value();
-
-	var n = _.chain([1, 2, 3, 200])
-		.filter(num => num % 2 == 0)
-		.tap(alert)
-		.map(num => num * num)
-		.max()
-		.value();
-
-	var hoverOverValueShouldBeNumberNotAny = _([1, 2, 3]).chain()
-		.map(num => [num, num + 1])
-		.flatten()
-		.find(num => num % 2 == 0)
-		.value();
-
-	var firstVal: number = _.chain([1, 2, 3])
-		.first()
-		.value();
-}
-
-var obj: { [k: string] : number } = {
-       'test' : 5,
-       'another' : 8,
-       'third' : 10
-    },
-    empty = {};
-
-_.chain(obj).map(function (value, key) {
-    empty[key] = value;
-    console.log("vk", value, key);
-});
 
 function strong_typed_values_tests() {
     var dictionaryLike: { [k: string] : {title: string, value: number} } = {
@@ -886,5 +531,4 @@
     }).size().value();
 
     _.values<{title: string, value: number}>(dictionaryLike);
-}
->>>>>>> c6254f15
+}