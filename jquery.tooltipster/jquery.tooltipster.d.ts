--- conflicted
+++ resolved
@@ -1,8 +1,4 @@
-<<<<<<< HEAD
-﻿// Type definitions for jQuery Tooltipster 3.3.0
-=======
 // Type definitions for jQuery Tooltipster 3.3.0
->>>>>>> f481e77d
 // Project: https://github.com/iamceege/tooltipster
 // Definitions by: Patrick Magee <https://github.com/pjmagee/>, Dmitry Pesterev <https://github.com/VorobeY1326/>
 // Definitions: https://github.com/DefinitelyTyped/DefinitelyTyped
@@ -25,11 +21,12 @@
     */
     arrowColor?: string;
     /**
-    * If autoClose is set to false, the tooltip will never close unless you call the 'hide' method yourself. Default: true
+    * If autoClose is set to false, the tooltip will never close unless you call the 'close' method yourself. Default: true
     */
     autoClose?: boolean;
     /**
     * If set, this will override the content of the tooltip. Default: null
+    * @type string, jQuery object
     */
     content?: string | JQuery;
     /**
@@ -41,29 +38,19 @@
     */
     contentCloning?: boolean;
     /**
-<<<<<<< HEAD
      * Tooltipster logs notices into the console when you're doing something you ideally shouldn't be doing. Set to false to disable logging. Default: true
      */
-=======
-    * Tooltipster logs notices into the console when you're doing something you ideally shouldn't be doing. Set to false to disable logging. Default: true
-    */
->>>>>>> f481e77d
     debug?: boolean;
     /**
     * Delay how long it takes (in milliseconds) for the tooltip to start animating in. Default: 200
     */
     delay?: number;
     /**
-<<<<<<< HEAD
      * Set a minimum width for the tooltip. Default: 0 (auto width)
      */
-=======
-    * Set a minimum width for the tooltip. Default: 0 (auto width)
-    */
->>>>>>> f481e77d
     minWidth?: number;
     /**
-    * Set a maximum width for the tooltip. Default: null (no max width)
+    * Set a max width for the tooltip. If the tooltip ends up being smaller than the set max width, the tooltip's width will be set automatically. Default: 0 (no max width)
     */
     maxWidth?: number;
     /**
@@ -83,11 +70,8 @@
     */
     functionAfter?: (origin: JQuery) => void;
     /**
-    * If true, the tooltip will close if its origin is clicked. This option only applies when 'trigger' is 'hover' and 'autoClose' is false. Default: false
-    */
-    hideOnClick?: boolean;
-    /**
     * If using the iconDesktop or iconTouch options, this sets the content for your icon. Default: '(?)'
+    * @type string, jQuery object
     */
     icon?: string | JQuery;
     /**
@@ -115,13 +99,8 @@
     */
     interactiveTolerance?: number;
     /**
-<<<<<<< HEAD
      * Allows you to put multiple tooltips on a single element. Read further instructions down this page. Default: false
      */
-=======
-    * Allows you to put multiple tooltips on a single element. Read further instructions down this page. Default: false
-    */
->>>>>>> f481e77d
     multiple?: boolean;
     /**
     * Offsets the tooltip (in pixels) farther left/right from the origin. Default: 0
@@ -145,22 +124,12 @@
     */
     positionTracker?: boolean;
     /**
-<<<<<<< HEAD
      * Called after the tooltip has been repositioned by the position tracker (if enabled). Default: A function that will close the tooltip if the trigger is 'hover' and autoClose is false.
      */
     positionTrackerCallback?:  (origin: JQuery) => void;
     /**
      * Specify if a TITLE attribute should be restored on the HTML element after a call to the 'destroy' method. This attribute may be omitted, or be restored with the value that existed before Tooltipster was initialized, or be restored with the stringified value of the current content. Note: in case of multiple tooltips on a single element, only the last destroyed tooltip may trigger a restoration. Default: 'current'
      */
-=======
-    * Called after the tooltip has been repositioned by the position tracker (if enabled). Default: A function that will close the tooltip if the trigger is 'hover' and autoClose is false.
-    */
-    positionTrackerCallback?: (origin) => void;
-    /**
-    * Specify if a TITLE attribute should be restored on the HTML element after a call to the 'destroy' method. This attribute may be omitted, or be restored with the value that existed before Tooltipster was initialized, or be restored with the stringified value of the current content. Note: in case of multiple tooltips on a single element, only the last destroyed tooltip may trigger a restoration. Default: 'current'
-    * 'none', 'previous' or 'current'
-    */
->>>>>>> f481e77d
     restoration?: string;
     /**
     * Set the speed of the animation. Default: 350
