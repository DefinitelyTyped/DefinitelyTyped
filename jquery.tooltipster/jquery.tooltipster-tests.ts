--- conflicted
+++ resolved
@@ -6,8 +6,6 @@
 // Definitions: https://github.com/DefinitelyTyped/DefinitelyTyped
 // Tests taken from the getting started section of the Tooltipster website
 
-<<<<<<< HEAD
-=======
 $(document).ready(function () {
 
     $('.tooltip').tooltipster();
@@ -28,7 +26,6 @@
     });
 });
 
->>>>>>> f481e77d
 $('.tooltip').tooltipster({
     theme: 'tooltipster-noir'
 });
