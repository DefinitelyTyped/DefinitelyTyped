// Type definitions for angular-localForage 1.2.2
// Project: https://github.com/ocombe/angular-localForage
// Definitions by: Stefan Steinhart <https://github.com/reppners>
// Definitions: https://github.com/borisyankov/DefinitelyTyped

/// <reference path="../localForage/localForage.d.ts" />
/// <reference path="../angularjs/angular.d.ts" />

declare module angular.localForage {

    interface LocalForageConfig {
        driver?:string;
        name?:string | number;
        version?:number;
        storeName?:string;
        description?:string;
    }

    interface ILocalForageProvider {
        config(config:LocalForageConfig):void;
        setNotify(onItemSet:boolean, onItemRemove:boolean):void;
    }

    interface ILocalForageService {
<<<<<<< HEAD
        setDriver(driver:string):angular.IPromise<void>;
        driver<T>():lf.ILocalForage;
=======
        driver(): LocalForageDriver;
        setDriver(name: string | string[]): angular.IPromise<void>;
>>>>>>> f49a0a43

        setItem(key:string, value:any):angular.IPromise<void>;
        setItem(keys:Array<string>, values:Array<any>):angular.IPromise<void>;

        getItem(key:string):angular.IPromise<any>;
        getItem(keys:Array<string>):angular.IPromise<Array<any>>;

        removeItem(key:string | Array<string>):angular.IPromise<void>;

        pull(key:string):angular.IPromise<any>;
        pull(keys:Array<string>):angular.IPromise<Array<any>>;

        clear():angular.IPromise<void>;

        key(n:number):angular.IPromise<string>;

        keys():angular.IPromise<string>;

        length():angular.IPromise<number>;

        iterate<T>(iteratorCallback:(value:string | number, key:string)=>T):angular.IPromise<T>;

        bind($scope:ng.IScope, key:string):angular.IPromise<any>;

        bind($scope:ng.IScope, config:{
            key:string;
            defaultValue?:any;
            scopeKey?:string;
            name?:string;
        }):angular.IPromise<any>;

        unbind($scope:ng.IScope, key:string, scopeKey?:string):void;

        createInstance(config:LocalForageConfig):ILocalForageService;
        instance(name:string):ILocalForageService;
    }
}<|MERGE_RESOLUTION|>--- conflicted
+++ resolved
@@ -22,13 +22,8 @@
     }
 
     interface ILocalForageService {
-<<<<<<< HEAD
-        setDriver(driver:string):angular.IPromise<void>;
-        driver<T>():lf.ILocalForage;
-=======
         driver(): LocalForageDriver;
         setDriver(name: string | string[]): angular.IPromise<void>;
->>>>>>> f49a0a43
 
         setItem(key:string, value:any):angular.IPromise<void>;
         setItem(keys:Array<string>, values:Array<any>):angular.IPromise<void>;
