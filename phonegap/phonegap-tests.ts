<<<<<<< HEAD
/// <reference path="phonegap.d.ts" />

function test_accelerometer() {
    var watchID = null;
    var options = { frequency: 3000 };

    watchID = navigator.accelerometer.watchAcceleration(onSuccess, onError, options);

    if (watchID) {
        navigator.accelerometer.clearWatch(watchID);
        watchID = null;
    }
    function onSuccess(acceleration: Acceleration) {
        var element = document.getElementById('accelerometer');
        element.innerHTML = 'Acceleration X: ' + acceleration.x + '<br />' +
                            'Acceleration Y: ' + acceleration.y + '<br />' +
                            'Acceleration Z: ' + acceleration.z + '<br />' +
                            'Timestamp: ' + acceleration.timestamp + '<br />';
    }
    function onError() {
        alert('onError!');
    }
}

function test_camera() {
    var pictureSource;
    var destinationType;
    document.addEventListener("deviceready", onDeviceReady, false);
    function onDeviceReady() {
        pictureSource = navigator.camera.PictureSourceType;
        destinationType = navigator.camera.DestinationType;
    }
    function onPhotoDataSuccess(imageData) {
        var smallImage = <HTMLImageElement>document.getElementById('smallImage');
        smallImage.style.display = 'block';
        smallImage.src = "data:image/jpeg;base64," + imageData;
    }
    function onPhotoURISuccess(imageURI) {
        var largeImage = <HTMLImageElement>document.getElementById('largeImage');
        largeImage.style.display = 'block';
        largeImage.src = imageURI;
    }
    function capturePhoto() {
        navigator.camera.getPicture(onPhotoDataSuccess, onFail, {
            quality: 50,
            destinationType: destinationType.DATA_URL
        });
    }
    function capturePhotoEdit() {
        navigator.camera.getPicture(onPhotoDataSuccess, onFail, {
            quality: 20, allowEdit: true,
            destinationType: destinationType.DATA_URL
        });
    }
    function getPhoto(source) {
        navigator.camera.getPicture(onPhotoURISuccess, onFail, {
            quality: 50,
            destinationType: destinationType.FILE_URI,
            sourceType: source
        });
    }
    function onFail(message) {
        alert('Failed because: ' + message);
    }

    var popover = new CameraPopoverOptions(300, 300, 100, 100, 1);
    var options = <CameraOptions>{ quality: 50, destinationType: 1, sourceType: 1, popoverOptions: popover };

    navigator.camera.getPicture(onSuccess, onFail, options);

    function onSuccess(imageData) {
        var image = <HTMLImageElement>document.getElementById('myImage');
        image.src = "data:image/jpeg;base64," + imageData;
    }

}

function test_capture() {
    var capture = navigator.device.capture;
    function captureSuccess(mediaFiles) {
        var i, len;
        for (i = 0, len = mediaFiles.length; i < len; i += 1) {
            uploadFile(mediaFiles[i]);
        }
    }
    function captureError(error) {
        var msg = 'An error occurred during capture: ' + error.code;
        navigator.notification.alert(msg, null, 'Uh oh!');
    }
    function captureAudio() {
        navigator.device.capture.captureAudio(captureSuccess, captureError, { limit: 2 });
    }
    function uploadFile(mediaFile) {
        var ft = new FileTransfer(),
            path = mediaFile.fullPath,
            name = mediaFile.name;
        ft.upload(path,
            "http://my.domain.com/upload.php",
            function (result) {
                console.log('Upload success: ' + result.responseCode);
                console.log(result.bytesSent + ' bytes sent');
            },
            function (error) {
                console.log('Error uploading file ' + path + ': ' + error.code);
            },
            { fileName: name });
    }
    var options = { limit: 3, duration: 10 };
    navigator.device.capture.captureAudio(captureSuccess, captureError, options);
    function captureSuccess2(mediaFiles) {
        var i, path, len;
        for (i = 0, len = mediaFiles.length; i < len; i += 1) {
            path = mediaFiles[i].fullPath;
        }
    };
    function captureError2(error) {
        navigator.notification.alert('Error code: ' + error.code, null, 'Capture Error');
    };
    navigator.device.capture.captureImage(captureSuccess2, captureError2, { limit: 2 });
    function captureImage() {
        navigator.device.capture.captureImage(captureSuccess2, captureError2, { limit: 2 });
    }
    function captureVideo() {
        navigator.device.capture.captureVideo(captureSuccess2, captureError2, { limit: 2 });
    }
}

function test_compass() {
    document.addEventListener("deviceready", onDeviceReady, false);
    function onDeviceReady() {
        navigator.compass.getCurrentHeading(onSuccess, onError);
    }
    function onSuccess(heading) {
        alert('Heading: ' + heading.magneticHeading);
    }
    function onError(compassError) {
        alert('Compass Error: ' + compassError.code);
    }
}

function test_compass2() {
    var watchID = null;
    document.addEventListener("deviceready", onDeviceReady, false);
    function onDeviceReady() {
        startWatch();
    }
    function startWatch() {
        var options = { frequency: 3000 };
        watchID = navigator.compass.watchHeading(onSuccess, onError, options);
    }
    function stopWatch() {
        if (watchID) {
            navigator.compass.clearWatch(watchID);
            watchID = null;
        }
    }
    function onSuccess(heading) {
        var element = document.getElementById('heading');
        element.innerHTML = 'Heading: ' + heading.magneticHeading;
    }
    function onError(compassError) {
        alert('Compass error: ' + compassError.code);
    }
}
function test_compass3() {
    var watchID = null;
    function startWatch() {
        var options = { frequency: 3000 };
        watchID = navigator.compass.watchHeading(onSuccess, onError, options);
    }
    function stopWatch() {
        if (watchID) {
            navigator.compass.clearWatch(watchID);
            watchID = null;
        }
    }
    function onSuccess(heading) {
        var element = document.getElementById('heading');
        element.innerHTML = 'Heading: ' + heading.magneticHeading;
    }
    function onError(compassError) {
        alert('Compass error: ' + compassError.code);
    }
}

function test_connection() {
    var networkState = navigator.connection.type;
    var states = {};
    states[Connection.UNKNOWN] = 'Unknown connection';
    states[Connection.ETHERNET] = 'Ethernet connection';
    states[Connection.WIFI] = 'WiFi connection';
    states[Connection.CELL_2G] = 'Cell 2G connection';
    states[Connection.CELL_3G] = 'Cell 3G connection';
    states[Connection.CELL_4G] = 'Cell 4G connection';
    states[Connection.NONE] = 'No network connection';
    alert('Connection type: ' + states[networkState]);
}

function test_contacts() {
    var myContact = navigator.contacts.create({ "displayName": "Test User" });
    myContact.note = "This contact has a note.";
    console.log("The contact, " + myContact.displayName + ", note: " + myContact.note);

    function onDeviceReady() {
        var options = new ContactFindOptions();
        options.filter = "Bob";
        navigator.contacts.find(["displayName", "name"], onSuccess, onError, options);
    }
    function onSuccess(contacts) {
        for (var i = 0; i < contacts.length; i++) {
            console.log("Display Name = " + contacts[i].displayName);
        }
    }
    function onError(contactError) {
        alert('onError!');
    }

    var contact = navigator.contacts.create();
    contact.displayName = "Plumber";
    contact.nickname = "Plumber";
    var name = new ContactName();
    name.givenName = "Jane";
    name.familyName = "Doe";
    contact.name = name;
    contact.save(onSuccess, onError);

    var clone = contact.clone();
    clone.name.givenName = "John";
    console.log("Original contact name = " + contact.name.givenName);
    console.log("Cloned contact name = " + clone.name.givenName);
    contact.remove(onSuccess, onError);
}
function test_contacts2() {
    
    function onSuccess(contacts) {
        for (var i = 0; i < contacts.length; i++) {
            console.log("Display Name = " + contacts[i].displayName);
        }
    }
    function onError(contactError) {
        alert('onError!');
    }
    function onDeviceReady() {
        var contact = navigator.contacts.create();
        contact.displayName = "Plumber";
        contact.nickname = "Plumber";
        var name = new ContactName();
        name.givenName = "Jane";
        name.familyName = "Doe";
        contact.name = name;
        contact.save(onSuccess, onError);
        var clone = contact.clone();
        clone.name.givenName = "John";
        console.log("Original contact name = " + contact.name.givenName);
        console.log("Cloned contact name = " + clone.name.givenName);
        contact.remove(onSuccess, onError);
    }

    var options = new ContactFindOptions();
    options.filter = "";
    var filter = ["displayName", "addresses"];
    navigator.contacts.find(filter, onSuccess, onError, options);
    var contacts: Contact[] = [];

    for (var i = 0; i < contacts.length; i++) {
        for (var j = 0; j < contacts[i].addresses.length; j++) {
            alert("Pref: " + contacts[i].addresses[j].pref + "\n" +
                    "Type: " + contacts[i].addresses[j].type + "\n" +
                    "Formatted: " + contacts[i].addresses[j].formatted + "\n" +
                    "Street Address: " + contacts[i].addresses[j].streetAddress + "\n" +
                    "Locality: " + contacts[i].addresses[j].locality + "\n" +
                    "Region: " + contacts[i].addresses[j].region + "\n" +
                    "Postal Code: " + contacts[i].addresses[j].postalCode + "\n" +
                    "Country: " + contacts[i].addresses[j].country);
        }
    }

    var contact = navigator.contacts.create();
    var phoneNumbers = [];
    phoneNumbers[0] = new ContactField('work', '212-555-1234', false);
    phoneNumbers[1] = new ContactField('mobile', '917-555-5432', true); // preferred number
    phoneNumbers[2] = new ContactField('home', '203-555-7890', false);
    contact.phoneNumbers = phoneNumbers;
    contact.save();

    var options = new ContactFindOptions();
    options.filter = "";
    options.multiple = true;
    filter = ["displayName"];
    navigator.contacts.find(filter, onSuccess, onError, options);
}

function test_device() {
    var element = document.getElementById('deviceProperties');
    element.innerHTML = 'Device Name: ' + device.name + '<br />' +
                        'Device Cordova: ' + device.cordova + '<br />' +
                        'Device Platform: ' + device.platform + '<br />' +
                        'Device UUID: ' + device.uuid + '<br />' +
                            'Device Model: ' + device.model + '<br />' +
                            'Device Version: ' + device.version + '<br />';
}

function test_file() {
    function onDeviceReady() {
        window.requestFileSystem(LocalFileSystem.PERSISTENT, 0, gotFS, fail);
    }
    function gotFS(fileSystem) {
        fileSystem.root.getFile("readme.txt", null, gotFileEntry, fail);
    }
    function gotFileEntry(fileEntry) {
        fileEntry.file(gotFile, fail);
    }
    function gotFile(file) {
        readDataUrl(file);
        readAsText(file);
    }
    function readDataUrl(file) {
        var reader = new FileReader();
        reader.onloadend = function (evt) {
            console.log("Read as data URL");
            console.log((<any>evt.target).result);
        };
        reader.readAsDataURL(file);
    }
    function readAsText(file) {
        var reader = new FileReader();
        reader.onloadend = function (evt) {
            console.log("Read as text");
            console.log((<any>evt.target).result);
        };
        reader.readAsText(file);
    }
    function fail(evt) {
        console.log(evt.target.error.code);
    }
}
function test_file2() {
    function onDeviceReady() {
        window.requestFileSystem(LocalFileSystem.PERSISTENT, 0, gotFS, fail);
    }
    function gotFS(fileSystem) {
        fileSystem.root.getFile("readme.txt", { create: true, exclusive: false }, gotFileEntry, fail);
    }
    function gotFileEntry(fileEntry) {
        fileEntry.createWriter(gotFileWriter, fail);
    }
    function gotFileWriter(writer) {
        writer.onwriteend = function (evt) {
            console.log("contents of file now 'some sample text'");
            writer.truncate(11);
            writer.onwriteend = function (evt) {
                console.log("contents of file now 'some sample'");
                writer.seek(4);
                writer.write(" different text");
                writer.onwriteend = function (evt) {
                    console.log("contents of file now 'some different text'");
                }
            };
        };
        writer.write("some sample text");
    }
    function fail(error) {
        console.log(error.code);
    }
}
function test_file3() {
    function onDeviceReady() {
        window.requestFileSystem(LocalFileSystem.PERSISTENT, 0, onFileSystemSuccess, fail);
    }
    function onFileSystemSuccess(fileSystem) {
        console.log(fileSystem.name);
        console.log(fileSystem.root.name);
    }
    function fail(evt) {
        console.log(evt.target.error.code);
    }

    var onSetMetadataWin = function () {
        console.log("success setting metadata")
    }
    var onSetMetadataFail = function () {
        console.log("error setting metadata")
    }
    var onGetFileWin = function (parent) {
        var data = {};
        var metadataKey: any;
        var metadataValue: any;
        data[metadataKey] = metadataValue;
        parent.setMetadata(onSetMetadataWin, onSetMetadataFail, data);
    }
    var onGetFileFail = function () {
        console.log("error getting file")
    }
    var onFSWin = function (fileSystem) {
        var filePath = '';
        fileSystem.root.getFile(filePath, { create: true, exclusive: false }, onGetFileWin, onGetFileFail);
    }
    var onFSFail = function (evt) {
        console.log(evt.target.error.code);
    }
    var localFileSystem:any;
    window.requestFileSystem(localFileSystem, 0, onFSWin, onFSFail);

    var success: any;
    var entry: FileEntry;
    var parent = (<any>document.getElementById('parent')).value,
        parentName = parent.substring(parent.lastIndexOf('/') + 1),
        parentEntry = new DirectoryEntry(parentName, parent);
    entry.moveTo(parentEntry, "newFile.txt", success, fail);
    entry.remove(success, fail);
    entry.getParent(success, fail);
    entry.createWriter(success, fail);
    entry.file(success, fail);
    entry.getMetadata(success, fail);
    entry.setMetadata(success, fail, { "com.apple.MobileBackup": 1 });

    function win(r) {
        console.log("Code = " + r.responseCode);
        console.log("Response = " + r.response);
        console.log("Sent = " + r.bytesSent);
    }
    var uri = encodeURI("http://some.server.com/upload.php");
    var fileURI = "";
    var options = new FileUploadOptions();
    options.fileKey = "file";
    options.fileName = fileURI.substr(fileURI.lastIndexOf('/') + 1);
    options.mimeType = "text/plain";
    var params:any = {};
    params.headers = { 'headerParam': 'headerValue' };
    options.params = params;
    var ft = new FileTransfer();
    ft.upload(fileURI, uri, win, fail, options);
}

function test_geolocation() {
    var onSuccess = function (position) {
        alert('Latitude: ' + position.coords.latitude + '\n' +
            'Longitude: ' + position.coords.longitude + '\n' +
            'Altitude: ' + position.coords.altitude + '\n' +
            'Accuracy: ' + position.coords.accuracy + '\n' +
            'Altitude Accuracy: ' + position.coords.altitudeAccuracy + '\n' +
            'Heading: ' + position.coords.heading + '\n' +
            'Speed: ' + position.coords.speed + '\n' +
            'Timestamp: ' + position.timestamp + '\n');
    };
    function onError(error: GeolocationError) {
        alert('code: ' + error.code + '\n' +
            'message: ' + error.message + '\n');
    }
    navigator.geolocation.getCurrentPosition(onSuccess, onError);
}
function test_geolocation2() {
    function onSuccess(position) {
        var element = document.getElementById('geolocation');
        element.innerHTML = 'Latitude: ' + position.coords.latitude + '<br />' +
                            'Longitude: ' + position.coords.longitude + '<br />' +
                            '<hr />' + element.innerHTML;
    }
    function onError(error) {
        alert('code: ' + error.code + '\n' +
              'message: ' + error.message + '\n');
    }
    var watchID = navigator.geolocation.watchPosition(onSuccess, onError, { timeout: 30000 });

    var watchID = navigator.geolocation.watchPosition(onSuccess, onError, { enableHighAccuracy: true });
    navigator.geolocation.clearWatch(watchID);
}

function test_globalization() {
    navigator.globalization.getPreferredLanguage(
        function (language) { alert('language: ' + language.value + '\n'); },
        function () { alert('Error getting language\n'); }
    );
    navigator.globalization.getLocaleName(
         function (locale) { alert('locale: ' + locale.value + '\n'); },
         function () { alert('Error getting locale\n'); }
    );
    navigator.globalization.dateToString(
        new Date(),
        function (date) { alert('date:' + date.value + '\n'); },
        function () { alert('Error getting dateString\n'); },
        { formatLength: 'short', selector: 'date and time' }
    );
    navigator.globalization.stringToDate(
        '9/25/2012',
        function (date) {
            alert('month:' + date.month +
                ' day:' + date.day +
                ' year:' + date.year + '\n');
        },
        function () { alert('Error getting date\n'); },
        { selector: 'date' }
    );
    navigator.globalization.getDatePattern(
        function (date) { alert('pattern: ' + date.pattern + '\n'); },
        function () { alert('Error getting pattern\n'); },
        { formatLength: 'short', selector: 'date and time' }
    );
    navigator.globalization.getDateNames(
        function (names) {
            for (var i = 0; i < names.value.length; i++) {
                alert('month: ' + names.value[i] + '\n');
            }
        },
        function () { alert('Error getting names\n'); },
        { type: 'wide', item: 'months' }
    );
    navigator.globalization.isDayLightSavingsTime(
        new Date(),
        function (date) { alert('dst: ' + date.dst + '\n'); },
        function () { alert('Error getting names\n'); }
    );
    navigator.globalization.getFirstDayOfWeek(
        function (day) { alert('day: ' + day.value + '\n'); },
        function () { alert('Error getting day\n'); }
    );
    navigator.globalization.numberToString(
        3.1415926,
        function (number) { alert('number: ' + number.value + '\n'); },
        function () { alert('Error getting number\n'); },
        { type: 'decimal' }
    );
    navigator.globalization.stringToNumber(
        '1234.56',
        function (number) { alert('number: ' + number.value + '\n'); },
        function () { alert('Error getting number\n'); },
        { type: 'decimal' }
    );
    navigator.globalization.getNumberPattern(
        function (pattern) {
            alert('pattern: ' + pattern.pattern + '\n' +
                'symbol: ' + pattern.symbol + '\n' +
                'fraction: ' + pattern.fraction + '\n' +
                'rounding: ' + pattern.rounding + '\n' +
                'positive: ' + pattern.positive + '\n' +
                'negative: ' + pattern.negative + '\n' +
                'decimal: ' + pattern.decimal + '\n' +
                'grouping: ' + pattern.grouping);
        },
        function () { alert('Error getting pattern\n'); },
        { type: 'decimal' }
    );
    navigator.globalization.getCurrencyPattern(
        'USD',
        function (pattern) {
            alert('pattern: ' + pattern.pattern + '\n' +
                'code: ' + pattern.code + '\n' +
                'fraction: ' + pattern.fraction + '\n' +
                'rounding: ' + pattern.rounding + '\n' +
                'decimal: ' + pattern.decimal + '\n' +
                'grouping: ' + pattern.grouping);
        },
        function () { alert('Error getting pattern\n'); }
    );
}

function test_inAppBrowser() {
    var ref = window.open('http://apache.org', '_blank', 'location=yes');
    ref.addEventListener('loadstart', function () { alert(event); });
    ref.removeEventListener('loadstart', null);
    ref.close();
}

function test_media() {
    var src = '';
    var my_media = new Media(src, () => { }, () => { });
    var mediaTimer = setInterval(function () {
        my_media.getCurrentPosition(
            function (position) {
                if (position > -1) {
                    console.log((position) + " sec");
                }
            },
            function (e) {
                console.log("Error getting pos=" + e);
            }
            );
    }, 1000);

    var counter = 0;
    var timerDur = setInterval(function () {
        counter = counter + 100;
        if (counter > 2000) {
            clearInterval(timerDur);
        }
        var dur = my_media.getDuration();
        if (dur > 0) {
            clearInterval(timerDur);
            document.getElementById('audio_duration').innerHTML = (dur) + " sec";
        }
    }, 100);

    function playAudio(url) {
        var my_media = new Media(url,
            function () {
                console.log("playAudio():Audio Success");
            },
            function (err) {
                console.log("playAudio():Audio Error: " + err);
            });
        my_media.play();
        setTimeout(function () {
            my_media.pause();
        }, 10000);
    }
}
function test_media2() {
    function playAudio(url) {
        var my_media = new Media(url,
            function () {
                console.log("playAudio():Audio Success");
            },
            function (err) {
                console.log("playAudio():Audio Error: " + err);
            });
        my_media.play();
    }

    var onSuccess: any;
    var onError: any;

    var my_media = new Media(src, onSuccess, onError);
    my_media.play();
    my_media.stop();
    my_media.release();
    setTimeout(function () {
        my_media.seekTo(10000);
    }, 5000);
    my_media.stopRecord();

    var src = "myrecording.mp3";
    var mediaRec = new Media(src,
        function () {
            console.log("recordAudio():Audio Success");
        },
        function (err) {
            console.log("recordAudio():Audio Error: " + err.code);
        }
    );
    mediaRec.startRecord();
}

var onConfirm: any;

function test_notification() {
    function alertDismissed() { }
    navigator.notification.alert(
        'You are the winner!',
        alertDismissed,
        'Game Over',
        'Done'
    );
    navigator.notification.confirm(
        'You are the winner!',
        onConfirm,
        'Game Over',
        'Restart,Exit'
    );
	navigator.notification.confirm(
        'You are the winner!',
        onConfirm,
        'Game Over',
        ['Restart','Exit']
    );
    navigator.notification.beep(2);
    navigator.notification.vibrate(2500);
}

function test_splashscreen() {
    navigator.splashscreen.show();
    navigator.splashscreen.hide();
}

function test_storage() {
    var db = window.openDatabase("Database", "1.0", "Cordova Demo", 200000);
    db.transaction(populateDB, errorCB, successCB);
    function populateDB(tx: SQLTransaction) {
        tx.executeSql('DROP TABLE IF EXISTS DEMO');
        tx.executeSql('CREATE TABLE IF NOT EXISTS DEMO (id unique, data)');
        tx.executeSql('INSERT INTO DEMO (id, data) VALUES (1, "First row")');
        tx.executeSql('INSERT INTO DEMO (id, data) VALUES (2, "Second row")');
    }
    function errorCB(err) {
        alert("Error processing SQL: " + err);
    }
    function successCB() {
        alert("success!");
    }
    db.changeVersion("1.0", "1.1");

    function queryDB(tx) {
        tx.executeSql('SELECT * FROM DEMO', [], querySuccess, errorCB);
    }
    function querySuccess(tx, resultSet) {
        console.log("Returned rows = " + resultSet.rows.length);
        if (!resultSet.rowsAffected) {
            console.log('No rows affected!');
            return false;
        }
        console.log("Last inserted row ID = " + resultSet.insertId);
    }
    var db = window.openDatabase("Database", "1.0", "Cordova Demo", 200000);
    db.transaction(queryDB, errorCB);

    function querySuccessSet(tx, results) {
        var len = results.rows.length;
        console.log("DEMO table: " + len + " rows found.");
        for (var i = 0; i < len; i++) {
            console.log("Row = " + i + " ID = " + results.rows.item(i).id + " Data =  " + results.rows.item(i).data);
        }
    }

    var storage = window.localStorage;
    var keyName = window.localStorage.key(0);
    window.localStorage.setItem("key", "value");
    var value = window.localStorage.getItem("key");
    window.localStorage.removeItem("key");
    window.localStorage.clear();
}
=======
/// <reference path="phonegap.d.ts" />

function test_accelerometer() {
    var watchID = null;
    var options = { frequency: 3000 };

    watchID = navigator.accelerometer.watchAcceleration(onSuccess, onError, options);

    if (watchID) {
        navigator.accelerometer.clearWatch(watchID);
        watchID = null;
    }
    function onSuccess(acceleration: Acceleration) {
        var element = document.getElementById('accelerometer');
        element.innerHTML = 'Acceleration X: ' + acceleration.x + '<br />' +
                            'Acceleration Y: ' + acceleration.y + '<br />' +
                            'Acceleration Z: ' + acceleration.z + '<br />' +
                            'Timestamp: ' + acceleration.timestamp + '<br />';
    }
    function onError() {
        alert('onError!');
    }
}

function test_camera() {
    var pictureSource;
    var destinationType;
    document.addEventListener("deviceready", onDeviceReady, false);
    function onDeviceReady() {
        pictureSource = navigator.camera.PictureSourceType;
        destinationType = navigator.camera.DestinationType;
    }
    function onPhotoDataSuccess(imageData) {
        var smallImage = <HTMLImageElement>document.getElementById('smallImage');
        smallImage.style.display = 'block';
        smallImage.src = "data:image/jpeg;base64," + imageData;
    }
    function onPhotoURISuccess(imageURI) {
        var largeImage = <HTMLImageElement>document.getElementById('largeImage');
        largeImage.style.display = 'block';
        largeImage.src = imageURI;
    }
    function capturePhoto() {
        navigator.camera.getPicture(onPhotoDataSuccess, onFail, {
            quality: 50,
            destinationType: destinationType.DATA_URL
        });
    }
    function capturePhotoEdit() {
        navigator.camera.getPicture(onPhotoDataSuccess, onFail, {
            quality: 20, allowEdit: true,
            destinationType: destinationType.DATA_URL
        });
    }
    function getPhoto(source) {
        navigator.camera.getPicture(onPhotoURISuccess, onFail, {
            quality: 50,
            destinationType: destinationType.FILE_URI,
            sourceType: source
        });
    }
    function onFail(message) {
        alert('Failed because: ' + message);
    }

    var popover = new CameraPopoverOptions(300, 300, 100, 100, 1);
    var options = <CameraOptions>{ quality: 50, destinationType: 1, sourceType: 1, popoverOptions: popover };

    navigator.camera.getPicture(onSuccess, onFail, options);

    function onSuccess(imageData) {
        var image = <HTMLImageElement>document.getElementById('myImage');
        image.src = "data:image/jpeg;base64," + imageData;
    }

}

function test_capture() {
    var capture = navigator.device.capture;
    function captureSuccess(mediaFiles) {
        var i, len;
        for (i = 0, len = mediaFiles.length; i < len; i += 1) {
            uploadFile(mediaFiles[i]);
        }
    }
    function captureError(error) {
        var msg = 'An error occurred during capture: ' + error.code;
        navigator.notification.alert(msg, null, 'Uh oh!');
    }
    function captureAudio() {
        navigator.device.capture.captureAudio(captureSuccess, captureError, { limit: 2 });
    }
    function uploadFile(mediaFile) {
        var ft = new FileTransfer(),
            path = mediaFile.fullPath,
            name = mediaFile.name;
        ft.upload(path,
            "http://my.domain.com/upload.php",
            function (result) {
                console.log('Upload success: ' + result.responseCode);
                console.log(result.bytesSent + ' bytes sent');
            },
            function (error) {
                console.log('Error uploading file ' + path + ': ' + error.code);
            },
            { fileName: name });
    }
    var options = { limit: 3, duration: 10 };
    navigator.device.capture.captureAudio(captureSuccess, captureError, options);
    function captureSuccess2(mediaFiles) {
        var i, path, len;
        for (i = 0, len = mediaFiles.length; i < len; i += 1) {
            path = mediaFiles[i].fullPath;
        }
    };
    function captureError2(error) {
        navigator.notification.alert('Error code: ' + error.code, null, 'Capture Error');
    };
    navigator.device.capture.captureImage(captureSuccess2, captureError2, { limit: 2 });
    function captureImage() {
        navigator.device.capture.captureImage(captureSuccess2, captureError2, { limit: 2 });
    }
    function captureVideo() {
        navigator.device.capture.captureVideo(captureSuccess2, captureError2, { limit: 2 });
    }
}

function test_compass() {
    document.addEventListener("deviceready", onDeviceReady, false);
    function onDeviceReady() {
        navigator.compass.getCurrentHeading(onSuccess, onError);
    }
    function onSuccess(heading) {
        alert('Heading: ' + heading.magneticHeading);
    }
    function onError(compassError) {
        alert('Compass Error: ' + compassError.code);
    }
}

function test_compass2() {
    var watchID = null;
    document.addEventListener("deviceready", onDeviceReady, false);
    function onDeviceReady() {
        startWatch();
    }
    function startWatch() {
        var options = { frequency: 3000 };
        watchID = navigator.compass.watchHeading(onSuccess, onError, options);
    }
    function stopWatch() {
        if (watchID) {
            navigator.compass.clearWatch(watchID);
            watchID = null;
        }
    }
    function onSuccess(heading) {
        var element = document.getElementById('heading');
        element.innerHTML = 'Heading: ' + heading.magneticHeading;
    }
    function onError(compassError) {
        alert('Compass error: ' + compassError.code);
    }
}
function test_compass3() {
    var watchID = null;
    function startWatch() {
        var options = { frequency: 3000 };
        watchID = navigator.compass.watchHeading(onSuccess, onError, options);
    }
    function stopWatch() {
        if (watchID) {
            navigator.compass.clearWatch(watchID);
            watchID = null;
        }
    }
    function onSuccess(heading) {
        var element = document.getElementById('heading');
        element.innerHTML = 'Heading: ' + heading.magneticHeading;
    }
    function onError(compassError) {
        alert('Compass error: ' + compassError.code);
    }
}

function test_connection() {
    var networkState = navigator.connection.type;
    var states = {};
    states[Connection.UNKNOWN] = 'Unknown connection';
    states[Connection.ETHERNET] = 'Ethernet connection';
    states[Connection.WIFI] = 'WiFi connection';
    states[Connection.CELL_2G] = 'Cell 2G connection';
    states[Connection.CELL_3G] = 'Cell 3G connection';
    states[Connection.CELL_4G] = 'Cell 4G connection';
    states[Connection.NONE] = 'No network connection';
    alert('Connection type: ' + states[networkState]);
}

function test_contacts() {
    var myContact = navigator.contacts.create({ "displayName": "Test User" });
    myContact.note = "This contact has a note.";
    console.log("The contact, " + myContact.displayName + ", note: " + myContact.note);

    function onDeviceReady() {
        var options = new ContactFindOptions();
        options.filter = "Bob";
        navigator.contacts.find(["displayName", "name"], onSuccess, onError, options);
    }
    function onSuccess(contacts) {
        for (var i = 0; i < contacts.length; i++) {
            console.log("Display Name = " + contacts[i].displayName);
        }
    }
    function onError(contactError) {
        alert('onError!');
    }

    var contact = navigator.contacts.create();
    contact.displayName = "Plumber";
    contact.nickname = "Plumber";
    var name = new ContactName();
    name.givenName = "Jane";
    name.familyName = "Doe";
    contact.name = name;
    contact.save(onSuccess, onError);

    var clone = contact.clone();
    clone.name.givenName = "John";
    console.log("Original contact name = " + contact.name.givenName);
    console.log("Cloned contact name = " + clone.name.givenName);
    contact.remove(onSuccess, onError);
}
function test_contacts2() {
    
    function onSuccess(contacts) {
        for (var i = 0; i < contacts.length; i++) {
            console.log("Display Name = " + contacts[i].displayName);
        }
    }
    function onError(contactError) {
        alert('onError!');
    }
    function onDeviceReady() {
        var contact = navigator.contacts.create();
        contact.displayName = "Plumber";
        contact.nickname = "Plumber";
        var name = new ContactName();
        name.givenName = "Jane";
        name.familyName = "Doe";
        contact.name = name;
        contact.save(onSuccess, onError);
        var clone = contact.clone();
        clone.name.givenName = "John";
        console.log("Original contact name = " + contact.name.givenName);
        console.log("Cloned contact name = " + clone.name.givenName);
        contact.remove(onSuccess, onError);
    }

    var options = new ContactFindOptions();
    options.filter = "";
    var filter = ["displayName", "addresses"];
    navigator.contacts.find(filter, onSuccess, onError, options);
    var contacts: Contact[] = [];

    for (var i = 0; i < contacts.length; i++) {
        for (var j = 0; j < contacts[i].addresses.length; j++) {
            alert("Pref: " + contacts[i].addresses[j].pref + "\n" +
                    "Type: " + contacts[i].addresses[j].type + "\n" +
                    "Formatted: " + contacts[i].addresses[j].formatted + "\n" +
                    "Street Address: " + contacts[i].addresses[j].streetAddress + "\n" +
                    "Locality: " + contacts[i].addresses[j].locality + "\n" +
                    "Region: " + contacts[i].addresses[j].region + "\n" +
                    "Postal Code: " + contacts[i].addresses[j].postalCode + "\n" +
                    "Country: " + contacts[i].addresses[j].country);
        }
    }

    var contact = navigator.contacts.create();
    var phoneNumbers = [];
    phoneNumbers[0] = new ContactField('work', '212-555-1234', false);
    phoneNumbers[1] = new ContactField('mobile', '917-555-5432', true); // preferred number
    phoneNumbers[2] = new ContactField('home', '203-555-7890', false);
    contact.phoneNumbers = phoneNumbers;
    contact.save();

    var options = new ContactFindOptions();
    options.filter = "";
    options.multiple = true;
    filter = ["displayName"];
    navigator.contacts.find(filter, onSuccess, onError, options);
}

function test_device() {
    var element = document.getElementById('deviceProperties');
    element.innerHTML = 'Device Name: ' + device.name + '<br />' +
                        'Device Cordova: ' + device.cordova + '<br />' +
                        'Device Platform: ' + device.platform + '<br />' +
                        'Device UUID: ' + device.uuid + '<br />' +
                            'Device Model: ' + device.model + '<br />' +
                            'Device Version: ' + device.version + '<br />';
}

function test_file() {
    function onDeviceReady() {
        window.requestFileSystem(LocalFileSystem.PERSISTENT, 0, gotFS, fail);
    }
    function gotFS(fileSystem) {
        fileSystem.root.getFile("readme.txt", null, gotFileEntry, fail);
    }
    function gotFileEntry(fileEntry) {
        fileEntry.file(gotFile, fail);
    }
    function gotFile(file) {
        readDataUrl(file);
        readAsText(file);
    }
    function readDataUrl(file) {
        var reader = new FileReader();
        reader.onloadend = function (evt) {
            console.log("Read as data URL");
            console.log((<any>evt.target).result);
        };
        reader.readAsDataURL(file);
    }
    function readAsText(file) {
        var reader = new FileReader();
        reader.onloadend = function (evt) {
            console.log("Read as text");
            console.log((<any>evt.target).result);
        };
        reader.readAsText(file);
    }
    function fail(evt) {
        console.log(evt.target.error.code);
    }
}
function test_file2() {
    function onDeviceReady() {
        window.requestFileSystem(LocalFileSystem.PERSISTENT, 0, gotFS, fail);
    }
    function gotFS(fileSystem) {
        fileSystem.root.getFile("readme.txt", { create: true, exclusive: false }, gotFileEntry, fail);
    }
    function gotFileEntry(fileEntry) {
        fileEntry.createWriter(gotFileWriter, fail);
    }
    function gotFileWriter(writer) {
        writer.onwriteend = function (evt) {
            console.log("contents of file now 'some sample text'");
            writer.truncate(11);
            writer.onwriteend = function (evt) {
                console.log("contents of file now 'some sample'");
                writer.seek(4);
                writer.write(" different text");
                writer.onwriteend = function (evt) {
                    console.log("contents of file now 'some different text'");
                }
            };
        };
        writer.write("some sample text");
    }
    function fail(error) {
        console.log(error.code);
    }
}
function test_file3() {
    function onDeviceReady() {
        window.requestFileSystem(LocalFileSystem.PERSISTENT, 0, onFileSystemSuccess, fail);
    }
    function onFileSystemSuccess(fileSystem) {
        console.log(fileSystem.name);
        console.log(fileSystem.root.name);
    }
    function fail(evt) {
        console.log(evt.target.error.code);
    }

    var onSetMetadataWin = function () {
        console.log("success setting metadata")
    }
    var onSetMetadataFail = function () {
        console.log("error setting metadata")
    }
    var onGetFileWin = function (parent) {
        var data = {};
        var metadataKey: any;
        var metadataValue: any;
        data[metadataKey] = metadataValue;
        parent.setMetadata(onSetMetadataWin, onSetMetadataFail, data);
    }
    var onGetFileFail = function () {
        console.log("error getting file")
    }
    var onFSWin = function (fileSystem) {
        var filePath = '';
        fileSystem.root.getFile(filePath, { create: true, exclusive: false }, onGetFileWin, onGetFileFail);
    }
    var onFSFail = function (evt) {
        console.log(evt.target.error.code);
    }
    var localFileSystem:any;
    window.requestFileSystem(localFileSystem, 0, onFSWin, onFSFail);

    var success: any;
    var entry: FileEntry;
    var parent = (<any>document.getElementById('parent')).value,
        parentName = parent.substring(parent.lastIndexOf('/') + 1),
        parentEntry = new DirectoryEntry(parentName, parent);
    entry.moveTo(parentEntry, "newFile.txt", success, fail);
    entry.remove(success, fail);
    entry.getParent(success, fail);
    entry.createWriter(success, fail);
    entry.file(success, fail);
    entry.getMetadata(success, fail);
    entry.setMetadata(success, fail, { "com.apple.MobileBackup": 1 });

    function win(r) {
        console.log("Code = " + r.responseCode);
        console.log("Response = " + r.response);
        console.log("Sent = " + r.bytesSent);
    }
    var uri = encodeURI("http://some.server.com/upload.php");
    var fileURI = "";
    var options = new FileUploadOptions();
    options.fileKey = "file";
    options.fileName = fileURI.substr(fileURI.lastIndexOf('/') + 1);
    options.mimeType = "text/plain";
    var params:any = {};
    params.headers = { 'headerParam': 'headerValue' };
    options.params = params;
    var ft = new FileTransfer();
    ft.upload(fileURI, uri, win, fail, options);
}

function test_geolocation() {
    var onSuccess = function (position) {
        alert('Latitude: ' + position.coords.latitude + '\n' +
            'Longitude: ' + position.coords.longitude + '\n' +
            'Altitude: ' + position.coords.altitude + '\n' +
            'Accuracy: ' + position.coords.accuracy + '\n' +
            'Altitude Accuracy: ' + position.coords.altitudeAccuracy + '\n' +
            'Heading: ' + position.coords.heading + '\n' +
            'Speed: ' + position.coords.speed + '\n' +
            'Timestamp: ' + position.timestamp + '\n');
    };
    function onError(error: GeolocationError) {
        alert('code: ' + error.code + '\n' +
            'message: ' + error.message + '\n');
    }
    navigator.geolocation.getCurrentPosition(onSuccess, onError);
}
function test_geolocation2() {
    function onSuccess(position) {
        var element = document.getElementById('geolocation');
        element.innerHTML = 'Latitude: ' + position.coords.latitude + '<br />' +
                            'Longitude: ' + position.coords.longitude + '<br />' +
                            '<hr />' + element.innerHTML;
    }
    function onError(error) {
        alert('code: ' + error.code + '\n' +
              'message: ' + error.message + '\n');
    }
    var watchID = navigator.geolocation.watchPosition(onSuccess, onError, { timeout: 30000 });

    var watchID = navigator.geolocation.watchPosition(onSuccess, onError, { enableHighAccuracy: true });
    navigator.geolocation.clearWatch(watchID);
}

function test_globalization() {
    navigator.globalization.getPreferredLanguage(
        function (language) { alert('language: ' + language.value + '\n'); },
        function () { alert('Error getting language\n'); }
    );
    navigator.globalization.getLocaleName(
         function (locale) { alert('locale: ' + locale.value + '\n'); },
         function () { alert('Error getting locale\n'); }
    );
    navigator.globalization.dateToString(
        new Date(),
        function (date) { alert('date:' + date.value + '\n'); },
        function () { alert('Error getting dateString\n'); },
        { formatLength: 'short', selector: 'date and time' }
    );
    navigator.globalization.stringToDate(
        '9/25/2012',
        function (date) {
            alert('month:' + date.month +
                ' day:' + date.day +
                ' year:' + date.year + '\n');
        },
        function () { alert('Error getting date\n'); },
        { selector: 'date' }
    );
    navigator.globalization.getDatePattern(
        function (date) { alert('pattern: ' + date.pattern + '\n'); },
        function () { alert('Error getting pattern\n'); },
        { formatLength: 'short', selector: 'date and time' }
    );
    navigator.globalization.getDateNames(
        function (names) {
            for (var i = 0; i < names.value.length; i++) {
                alert('month: ' + names.value[i] + '\n');
            }
        },
        function () { alert('Error getting names\n'); },
        { type: 'wide', item: 'months' }
    );
    navigator.globalization.isDayLightSavingsTime(
        new Date(),
        function (date) { alert('dst: ' + date.dst + '\n'); },
        function () { alert('Error getting names\n'); }
    );
    navigator.globalization.getFirstDayOfWeek(
        function (day) { alert('day: ' + day.value + '\n'); },
        function () { alert('Error getting day\n'); }
    );
    navigator.globalization.numberToString(
        3.1415926,
        function (number) { alert('number: ' + number.value + '\n'); },
        function () { alert('Error getting number\n'); },
        { type: 'decimal' }
    );
    navigator.globalization.stringToNumber(
        '1234.56',
        function (number) { alert('number: ' + number.value + '\n'); },
        function () { alert('Error getting number\n'); },
        { type: 'decimal' }
    );
    navigator.globalization.getNumberPattern(
        function (pattern) {
            alert('pattern: ' + pattern.pattern + '\n' +
                'symbol: ' + pattern.symbol + '\n' +
                'fraction: ' + pattern.fraction + '\n' +
                'rounding: ' + pattern.rounding + '\n' +
                'positive: ' + pattern.positive + '\n' +
                'negative: ' + pattern.negative + '\n' +
                'decimal: ' + pattern.decimal + '\n' +
                'grouping: ' + pattern.grouping);
        },
        function () { alert('Error getting pattern\n'); },
        { type: 'decimal' }
    );
    navigator.globalization.getCurrencyPattern(
        'USD',
        function (pattern) {
            alert('pattern: ' + pattern.pattern + '\n' +
                'code: ' + pattern.code + '\n' +
                'fraction: ' + pattern.fraction + '\n' +
                'rounding: ' + pattern.rounding + '\n' +
                'decimal: ' + pattern.decimal + '\n' +
                'grouping: ' + pattern.grouping);
        },
        function () { alert('Error getting pattern\n'); }
    );
}

function test_inAppBrowser() {
    var ref = window.open('http://apache.org', '_blank', 'location=yes');
    ref.addEventListener('loadstart', function () { alert(event); });
    ref.removeEventListener('loadstart', null);
    ref.close();
}

function test_media() {
    var src = '';
    var my_media = new Media(src, () => { }, () => { });
    var mediaTimer = setInterval(function () {
        my_media.getCurrentPosition(
            function (position) {
                if (position > -1) {
                    console.log((position) + " sec");
                }
            },
            function (e) {
                console.log("Error getting pos=" + e);
            }
            );
    }, 1000);

    var counter = 0;
    var timerDur = setInterval(function () {
        counter = counter + 100;
        if (counter > 2000) {
            clearInterval(timerDur);
        }
        var dur = my_media.getDuration();
        if (dur > 0) {
            clearInterval(timerDur);
            document.getElementById('audio_duration').innerHTML = (dur) + " sec";
        }
    }, 100);

    function playAudio(url) {
        var my_media = new Media(url,
            function () {
                console.log("playAudio():Audio Success");
            },
            function (err) {
                console.log("playAudio():Audio Error: " + err);
            });
        my_media.play();
        setTimeout(function () {
            my_media.pause();
        }, 10000);
    }
}
function test_media2() {
    function playAudio(url) {
        var my_media = new Media(url,
            function () {
                console.log("playAudio():Audio Success");
            },
            function (err) {
                console.log("playAudio():Audio Error: " + err);
            });
        my_media.play();
    }

    var onSuccess: any;
    var onError: any;

    var my_media = new Media(src, onSuccess, onError);
    my_media.play();
    my_media.stop();
    my_media.release();
    setTimeout(function () {
        my_media.seekTo(10000);
    }, 5000);
    my_media.stopRecord();

    var src = "myrecording.mp3";
    var mediaRec = new Media(src,
        function () {
            console.log("recordAudio():Audio Success");
        },
        function (err) {
            console.log("recordAudio():Audio Error: " + err.code);
        }
    );
    mediaRec.startRecord();
}

var onConfirm: any;

function test_notification() {
    function alertDismissed() { }
    navigator.notification.alert(
        'You are the winner!',
        alertDismissed,
        'Game Over',
        'Done'
    );
    navigator.notification.confirm(
        'You are the winner!',
        onConfirm,
        'Game Over',
        'Restart,Exit'
    );
	navigator.notification.confirm(
        'You are the winner!',
        onConfirm,
        'Game Over',
        ['Restart','Exit']
    );
    navigator.notification.beep(2);
    navigator.notification.vibrate(2500);
}

function test_splashscreen() {
    navigator.splashscreen.show();
    navigator.splashscreen.hide();
}

function test_storage() {
    var db = window.openDatabase("Database", "1.0", "Cordova Demo", 200000);
    db.transaction(populateDB, errorCB, successCB);
    function populateDB(tx: SQLTransaction) {
        tx.executeSql('DROP TABLE IF EXISTS DEMO');
        tx.executeSql('CREATE TABLE IF NOT EXISTS DEMO (id unique, data)');
        tx.executeSql('INSERT INTO DEMO (id, data) VALUES (1, "First row")');
        tx.executeSql('INSERT INTO DEMO (id, data) VALUES (2, "Second row")');
    }
    function errorCB(err) {
        alert("Error processing SQL: " + err);
    }
    function successCB() {
        alert("success!");
    }
    db.changeVersion("1.0", "1.1");

    function queryDB(tx) {
        tx.executeSql('SELECT * FROM DEMO', [], querySuccess, errorCB);
    }
    function querySuccess(tx, resultSet) {
        console.log("Returned rows = " + resultSet.rows.length);
        if (!resultSet.rowsAffected) {
            console.log('No rows affected!');
            return false;
        }
        console.log("Last inserted row ID = " + resultSet.insertId);
    }
    var db = window.openDatabase("Database", "1.0", "Cordova Demo", 200000);
    db.transaction(queryDB, errorCB);

    function querySuccessSet(tx, results) {
        var len = results.rows.length;
        console.log("DEMO table: " + len + " rows found.");
        for (var i = 0; i < len; i++) {
            console.log("Row = " + i + " ID = " + results.rows.item(i).id + " Data =  " + results.rows.item(i).data);
        }
    }

    var storage = window.localStorage;
    var keyName = window.localStorage.key(0);
    window.localStorage.setItem("key", "value");
    var value = window.localStorage.getItem("key");
    window.localStorage.removeItem("key");
    window.localStorage.clear();
}
>>>>>>> c6254f15
<|MERGE_RESOLUTION|>--- conflicted
+++ resolved
@@ -1,4 +1,3 @@
-<<<<<<< HEAD
 /// <reference path="phonegap.d.ts" />
 
 function test_accelerometer() {
@@ -717,725 +716,4 @@
     var value = window.localStorage.getItem("key");
     window.localStorage.removeItem("key");
     window.localStorage.clear();
-}
-=======
-/// <reference path="phonegap.d.ts" />
-
-function test_accelerometer() {
-    var watchID = null;
-    var options = { frequency: 3000 };
-
-    watchID = navigator.accelerometer.watchAcceleration(onSuccess, onError, options);
-
-    if (watchID) {
-        navigator.accelerometer.clearWatch(watchID);
-        watchID = null;
-    }
-    function onSuccess(acceleration: Acceleration) {
-        var element = document.getElementById('accelerometer');
-        element.innerHTML = 'Acceleration X: ' + acceleration.x + '<br />' +
-                            'Acceleration Y: ' + acceleration.y + '<br />' +
-                            'Acceleration Z: ' + acceleration.z + '<br />' +
-                            'Timestamp: ' + acceleration.timestamp + '<br />';
-    }
-    function onError() {
-        alert('onError!');
-    }
-}
-
-function test_camera() {
-    var pictureSource;
-    var destinationType;
-    document.addEventListener("deviceready", onDeviceReady, false);
-    function onDeviceReady() {
-        pictureSource = navigator.camera.PictureSourceType;
-        destinationType = navigator.camera.DestinationType;
-    }
-    function onPhotoDataSuccess(imageData) {
-        var smallImage = <HTMLImageElement>document.getElementById('smallImage');
-        smallImage.style.display = 'block';
-        smallImage.src = "data:image/jpeg;base64," + imageData;
-    }
-    function onPhotoURISuccess(imageURI) {
-        var largeImage = <HTMLImageElement>document.getElementById('largeImage');
-        largeImage.style.display = 'block';
-        largeImage.src = imageURI;
-    }
-    function capturePhoto() {
-        navigator.camera.getPicture(onPhotoDataSuccess, onFail, {
-            quality: 50,
-            destinationType: destinationType.DATA_URL
-        });
-    }
-    function capturePhotoEdit() {
-        navigator.camera.getPicture(onPhotoDataSuccess, onFail, {
-            quality: 20, allowEdit: true,
-            destinationType: destinationType.DATA_URL
-        });
-    }
-    function getPhoto(source) {
-        navigator.camera.getPicture(onPhotoURISuccess, onFail, {
-            quality: 50,
-            destinationType: destinationType.FILE_URI,
-            sourceType: source
-        });
-    }
-    function onFail(message) {
-        alert('Failed because: ' + message);
-    }
-
-    var popover = new CameraPopoverOptions(300, 300, 100, 100, 1);
-    var options = <CameraOptions>{ quality: 50, destinationType: 1, sourceType: 1, popoverOptions: popover };
-
-    navigator.camera.getPicture(onSuccess, onFail, options);
-
-    function onSuccess(imageData) {
-        var image = <HTMLImageElement>document.getElementById('myImage');
-        image.src = "data:image/jpeg;base64," + imageData;
-    }
-
-}
-
-function test_capture() {
-    var capture = navigator.device.capture;
-    function captureSuccess(mediaFiles) {
-        var i, len;
-        for (i = 0, len = mediaFiles.length; i < len; i += 1) {
-            uploadFile(mediaFiles[i]);
-        }
-    }
-    function captureError(error) {
-        var msg = 'An error occurred during capture: ' + error.code;
-        navigator.notification.alert(msg, null, 'Uh oh!');
-    }
-    function captureAudio() {
-        navigator.device.capture.captureAudio(captureSuccess, captureError, { limit: 2 });
-    }
-    function uploadFile(mediaFile) {
-        var ft = new FileTransfer(),
-            path = mediaFile.fullPath,
-            name = mediaFile.name;
-        ft.upload(path,
-            "http://my.domain.com/upload.php",
-            function (result) {
-                console.log('Upload success: ' + result.responseCode);
-                console.log(result.bytesSent + ' bytes sent');
-            },
-            function (error) {
-                console.log('Error uploading file ' + path + ': ' + error.code);
-            },
-            { fileName: name });
-    }
-    var options = { limit: 3, duration: 10 };
-    navigator.device.capture.captureAudio(captureSuccess, captureError, options);
-    function captureSuccess2(mediaFiles) {
-        var i, path, len;
-        for (i = 0, len = mediaFiles.length; i < len; i += 1) {
-            path = mediaFiles[i].fullPath;
-        }
-    };
-    function captureError2(error) {
-        navigator.notification.alert('Error code: ' + error.code, null, 'Capture Error');
-    };
-    navigator.device.capture.captureImage(captureSuccess2, captureError2, { limit: 2 });
-    function captureImage() {
-        navigator.device.capture.captureImage(captureSuccess2, captureError2, { limit: 2 });
-    }
-    function captureVideo() {
-        navigator.device.capture.captureVideo(captureSuccess2, captureError2, { limit: 2 });
-    }
-}
-
-function test_compass() {
-    document.addEventListener("deviceready", onDeviceReady, false);
-    function onDeviceReady() {
-        navigator.compass.getCurrentHeading(onSuccess, onError);
-    }
-    function onSuccess(heading) {
-        alert('Heading: ' + heading.magneticHeading);
-    }
-    function onError(compassError) {
-        alert('Compass Error: ' + compassError.code);
-    }
-}
-
-function test_compass2() {
-    var watchID = null;
-    document.addEventListener("deviceready", onDeviceReady, false);
-    function onDeviceReady() {
-        startWatch();
-    }
-    function startWatch() {
-        var options = { frequency: 3000 };
-        watchID = navigator.compass.watchHeading(onSuccess, onError, options);
-    }
-    function stopWatch() {
-        if (watchID) {
-            navigator.compass.clearWatch(watchID);
-            watchID = null;
-        }
-    }
-    function onSuccess(heading) {
-        var element = document.getElementById('heading');
-        element.innerHTML = 'Heading: ' + heading.magneticHeading;
-    }
-    function onError(compassError) {
-        alert('Compass error: ' + compassError.code);
-    }
-}
-function test_compass3() {
-    var watchID = null;
-    function startWatch() {
-        var options = { frequency: 3000 };
-        watchID = navigator.compass.watchHeading(onSuccess, onError, options);
-    }
-    function stopWatch() {
-        if (watchID) {
-            navigator.compass.clearWatch(watchID);
-            watchID = null;
-        }
-    }
-    function onSuccess(heading) {
-        var element = document.getElementById('heading');
-        element.innerHTML = 'Heading: ' + heading.magneticHeading;
-    }
-    function onError(compassError) {
-        alert('Compass error: ' + compassError.code);
-    }
-}
-
-function test_connection() {
-    var networkState = navigator.connection.type;
-    var states = {};
-    states[Connection.UNKNOWN] = 'Unknown connection';
-    states[Connection.ETHERNET] = 'Ethernet connection';
-    states[Connection.WIFI] = 'WiFi connection';
-    states[Connection.CELL_2G] = 'Cell 2G connection';
-    states[Connection.CELL_3G] = 'Cell 3G connection';
-    states[Connection.CELL_4G] = 'Cell 4G connection';
-    states[Connection.NONE] = 'No network connection';
-    alert('Connection type: ' + states[networkState]);
-}
-
-function test_contacts() {
-    var myContact = navigator.contacts.create({ "displayName": "Test User" });
-    myContact.note = "This contact has a note.";
-    console.log("The contact, " + myContact.displayName + ", note: " + myContact.note);
-
-    function onDeviceReady() {
-        var options = new ContactFindOptions();
-        options.filter = "Bob";
-        navigator.contacts.find(["displayName", "name"], onSuccess, onError, options);
-    }
-    function onSuccess(contacts) {
-        for (var i = 0; i < contacts.length; i++) {
-            console.log("Display Name = " + contacts[i].displayName);
-        }
-    }
-    function onError(contactError) {
-        alert('onError!');
-    }
-
-    var contact = navigator.contacts.create();
-    contact.displayName = "Plumber";
-    contact.nickname = "Plumber";
-    var name = new ContactName();
-    name.givenName = "Jane";
-    name.familyName = "Doe";
-    contact.name = name;
-    contact.save(onSuccess, onError);
-
-    var clone = contact.clone();
-    clone.name.givenName = "John";
-    console.log("Original contact name = " + contact.name.givenName);
-    console.log("Cloned contact name = " + clone.name.givenName);
-    contact.remove(onSuccess, onError);
-}
-function test_contacts2() {
-    
-    function onSuccess(contacts) {
-        for (var i = 0; i < contacts.length; i++) {
-            console.log("Display Name = " + contacts[i].displayName);
-        }
-    }
-    function onError(contactError) {
-        alert('onError!');
-    }
-    function onDeviceReady() {
-        var contact = navigator.contacts.create();
-        contact.displayName = "Plumber";
-        contact.nickname = "Plumber";
-        var name = new ContactName();
-        name.givenName = "Jane";
-        name.familyName = "Doe";
-        contact.name = name;
-        contact.save(onSuccess, onError);
-        var clone = contact.clone();
-        clone.name.givenName = "John";
-        console.log("Original contact name = " + contact.name.givenName);
-        console.log("Cloned contact name = " + clone.name.givenName);
-        contact.remove(onSuccess, onError);
-    }
-
-    var options = new ContactFindOptions();
-    options.filter = "";
-    var filter = ["displayName", "addresses"];
-    navigator.contacts.find(filter, onSuccess, onError, options);
-    var contacts: Contact[] = [];
-
-    for (var i = 0; i < contacts.length; i++) {
-        for (var j = 0; j < contacts[i].addresses.length; j++) {
-            alert("Pref: " + contacts[i].addresses[j].pref + "\n" +
-                    "Type: " + contacts[i].addresses[j].type + "\n" +
-                    "Formatted: " + contacts[i].addresses[j].formatted + "\n" +
-                    "Street Address: " + contacts[i].addresses[j].streetAddress + "\n" +
-                    "Locality: " + contacts[i].addresses[j].locality + "\n" +
-                    "Region: " + contacts[i].addresses[j].region + "\n" +
-                    "Postal Code: " + contacts[i].addresses[j].postalCode + "\n" +
-                    "Country: " + contacts[i].addresses[j].country);
-        }
-    }
-
-    var contact = navigator.contacts.create();
-    var phoneNumbers = [];
-    phoneNumbers[0] = new ContactField('work', '212-555-1234', false);
-    phoneNumbers[1] = new ContactField('mobile', '917-555-5432', true); // preferred number
-    phoneNumbers[2] = new ContactField('home', '203-555-7890', false);
-    contact.phoneNumbers = phoneNumbers;
-    contact.save();
-
-    var options = new ContactFindOptions();
-    options.filter = "";
-    options.multiple = true;
-    filter = ["displayName"];
-    navigator.contacts.find(filter, onSuccess, onError, options);
-}
-
-function test_device() {
-    var element = document.getElementById('deviceProperties');
-    element.innerHTML = 'Device Name: ' + device.name + '<br />' +
-                        'Device Cordova: ' + device.cordova + '<br />' +
-                        'Device Platform: ' + device.platform + '<br />' +
-                        'Device UUID: ' + device.uuid + '<br />' +
-                            'Device Model: ' + device.model + '<br />' +
-                            'Device Version: ' + device.version + '<br />';
-}
-
-function test_file() {
-    function onDeviceReady() {
-        window.requestFileSystem(LocalFileSystem.PERSISTENT, 0, gotFS, fail);
-    }
-    function gotFS(fileSystem) {
-        fileSystem.root.getFile("readme.txt", null, gotFileEntry, fail);
-    }
-    function gotFileEntry(fileEntry) {
-        fileEntry.file(gotFile, fail);
-    }
-    function gotFile(file) {
-        readDataUrl(file);
-        readAsText(file);
-    }
-    function readDataUrl(file) {
-        var reader = new FileReader();
-        reader.onloadend = function (evt) {
-            console.log("Read as data URL");
-            console.log((<any>evt.target).result);
-        };
-        reader.readAsDataURL(file);
-    }
-    function readAsText(file) {
-        var reader = new FileReader();
-        reader.onloadend = function (evt) {
-            console.log("Read as text");
-            console.log((<any>evt.target).result);
-        };
-        reader.readAsText(file);
-    }
-    function fail(evt) {
-        console.log(evt.target.error.code);
-    }
-}
-function test_file2() {
-    function onDeviceReady() {
-        window.requestFileSystem(LocalFileSystem.PERSISTENT, 0, gotFS, fail);
-    }
-    function gotFS(fileSystem) {
-        fileSystem.root.getFile("readme.txt", { create: true, exclusive: false }, gotFileEntry, fail);
-    }
-    function gotFileEntry(fileEntry) {
-        fileEntry.createWriter(gotFileWriter, fail);
-    }
-    function gotFileWriter(writer) {
-        writer.onwriteend = function (evt) {
-            console.log("contents of file now 'some sample text'");
-            writer.truncate(11);
-            writer.onwriteend = function (evt) {
-                console.log("contents of file now 'some sample'");
-                writer.seek(4);
-                writer.write(" different text");
-                writer.onwriteend = function (evt) {
-                    console.log("contents of file now 'some different text'");
-                }
-            };
-        };
-        writer.write("some sample text");
-    }
-    function fail(error) {
-        console.log(error.code);
-    }
-}
-function test_file3() {
-    function onDeviceReady() {
-        window.requestFileSystem(LocalFileSystem.PERSISTENT, 0, onFileSystemSuccess, fail);
-    }
-    function onFileSystemSuccess(fileSystem) {
-        console.log(fileSystem.name);
-        console.log(fileSystem.root.name);
-    }
-    function fail(evt) {
-        console.log(evt.target.error.code);
-    }
-
-    var onSetMetadataWin = function () {
-        console.log("success setting metadata")
-    }
-    var onSetMetadataFail = function () {
-        console.log("error setting metadata")
-    }
-    var onGetFileWin = function (parent) {
-        var data = {};
-        var metadataKey: any;
-        var metadataValue: any;
-        data[metadataKey] = metadataValue;
-        parent.setMetadata(onSetMetadataWin, onSetMetadataFail, data);
-    }
-    var onGetFileFail = function () {
-        console.log("error getting file")
-    }
-    var onFSWin = function (fileSystem) {
-        var filePath = '';
-        fileSystem.root.getFile(filePath, { create: true, exclusive: false }, onGetFileWin, onGetFileFail);
-    }
-    var onFSFail = function (evt) {
-        console.log(evt.target.error.code);
-    }
-    var localFileSystem:any;
-    window.requestFileSystem(localFileSystem, 0, onFSWin, onFSFail);
-
-    var success: any;
-    var entry: FileEntry;
-    var parent = (<any>document.getElementById('parent')).value,
-        parentName = parent.substring(parent.lastIndexOf('/') + 1),
-        parentEntry = new DirectoryEntry(parentName, parent);
-    entry.moveTo(parentEntry, "newFile.txt", success, fail);
-    entry.remove(success, fail);
-    entry.getParent(success, fail);
-    entry.createWriter(success, fail);
-    entry.file(success, fail);
-    entry.getMetadata(success, fail);
-    entry.setMetadata(success, fail, { "com.apple.MobileBackup": 1 });
-
-    function win(r) {
-        console.log("Code = " + r.responseCode);
-        console.log("Response = " + r.response);
-        console.log("Sent = " + r.bytesSent);
-    }
-    var uri = encodeURI("http://some.server.com/upload.php");
-    var fileURI = "";
-    var options = new FileUploadOptions();
-    options.fileKey = "file";
-    options.fileName = fileURI.substr(fileURI.lastIndexOf('/') + 1);
-    options.mimeType = "text/plain";
-    var params:any = {};
-    params.headers = { 'headerParam': 'headerValue' };
-    options.params = params;
-    var ft = new FileTransfer();
-    ft.upload(fileURI, uri, win, fail, options);
-}
-
-function test_geolocation() {
-    var onSuccess = function (position) {
-        alert('Latitude: ' + position.coords.latitude + '\n' +
-            'Longitude: ' + position.coords.longitude + '\n' +
-            'Altitude: ' + position.coords.altitude + '\n' +
-            'Accuracy: ' + position.coords.accuracy + '\n' +
-            'Altitude Accuracy: ' + position.coords.altitudeAccuracy + '\n' +
-            'Heading: ' + position.coords.heading + '\n' +
-            'Speed: ' + position.coords.speed + '\n' +
-            'Timestamp: ' + position.timestamp + '\n');
-    };
-    function onError(error: GeolocationError) {
-        alert('code: ' + error.code + '\n' +
-            'message: ' + error.message + '\n');
-    }
-    navigator.geolocation.getCurrentPosition(onSuccess, onError);
-}
-function test_geolocation2() {
-    function onSuccess(position) {
-        var element = document.getElementById('geolocation');
-        element.innerHTML = 'Latitude: ' + position.coords.latitude + '<br />' +
-                            'Longitude: ' + position.coords.longitude + '<br />' +
-                            '<hr />' + element.innerHTML;
-    }
-    function onError(error) {
-        alert('code: ' + error.code + '\n' +
-              'message: ' + error.message + '\n');
-    }
-    var watchID = navigator.geolocation.watchPosition(onSuccess, onError, { timeout: 30000 });
-
-    var watchID = navigator.geolocation.watchPosition(onSuccess, onError, { enableHighAccuracy: true });
-    navigator.geolocation.clearWatch(watchID);
-}
-
-function test_globalization() {
-    navigator.globalization.getPreferredLanguage(
-        function (language) { alert('language: ' + language.value + '\n'); },
-        function () { alert('Error getting language\n'); }
-    );
-    navigator.globalization.getLocaleName(
-         function (locale) { alert('locale: ' + locale.value + '\n'); },
-         function () { alert('Error getting locale\n'); }
-    );
-    navigator.globalization.dateToString(
-        new Date(),
-        function (date) { alert('date:' + date.value + '\n'); },
-        function () { alert('Error getting dateString\n'); },
-        { formatLength: 'short', selector: 'date and time' }
-    );
-    navigator.globalization.stringToDate(
-        '9/25/2012',
-        function (date) {
-            alert('month:' + date.month +
-                ' day:' + date.day +
-                ' year:' + date.year + '\n');
-        },
-        function () { alert('Error getting date\n'); },
-        { selector: 'date' }
-    );
-    navigator.globalization.getDatePattern(
-        function (date) { alert('pattern: ' + date.pattern + '\n'); },
-        function () { alert('Error getting pattern\n'); },
-        { formatLength: 'short', selector: 'date and time' }
-    );
-    navigator.globalization.getDateNames(
-        function (names) {
-            for (var i = 0; i < names.value.length; i++) {
-                alert('month: ' + names.value[i] + '\n');
-            }
-        },
-        function () { alert('Error getting names\n'); },
-        { type: 'wide', item: 'months' }
-    );
-    navigator.globalization.isDayLightSavingsTime(
-        new Date(),
-        function (date) { alert('dst: ' + date.dst + '\n'); },
-        function () { alert('Error getting names\n'); }
-    );
-    navigator.globalization.getFirstDayOfWeek(
-        function (day) { alert('day: ' + day.value + '\n'); },
-        function () { alert('Error getting day\n'); }
-    );
-    navigator.globalization.numberToString(
-        3.1415926,
-        function (number) { alert('number: ' + number.value + '\n'); },
-        function () { alert('Error getting number\n'); },
-        { type: 'decimal' }
-    );
-    navigator.globalization.stringToNumber(
-        '1234.56',
-        function (number) { alert('number: ' + number.value + '\n'); },
-        function () { alert('Error getting number\n'); },
-        { type: 'decimal' }
-    );
-    navigator.globalization.getNumberPattern(
-        function (pattern) {
-            alert('pattern: ' + pattern.pattern + '\n' +
-                'symbol: ' + pattern.symbol + '\n' +
-                'fraction: ' + pattern.fraction + '\n' +
-                'rounding: ' + pattern.rounding + '\n' +
-                'positive: ' + pattern.positive + '\n' +
-                'negative: ' + pattern.negative + '\n' +
-                'decimal: ' + pattern.decimal + '\n' +
-                'grouping: ' + pattern.grouping);
-        },
-        function () { alert('Error getting pattern\n'); },
-        { type: 'decimal' }
-    );
-    navigator.globalization.getCurrencyPattern(
-        'USD',
-        function (pattern) {
-            alert('pattern: ' + pattern.pattern + '\n' +
-                'code: ' + pattern.code + '\n' +
-                'fraction: ' + pattern.fraction + '\n' +
-                'rounding: ' + pattern.rounding + '\n' +
-                'decimal: ' + pattern.decimal + '\n' +
-                'grouping: ' + pattern.grouping);
-        },
-        function () { alert('Error getting pattern\n'); }
-    );
-}
-
-function test_inAppBrowser() {
-    var ref = window.open('http://apache.org', '_blank', 'location=yes');
-    ref.addEventListener('loadstart', function () { alert(event); });
-    ref.removeEventListener('loadstart', null);
-    ref.close();
-}
-
-function test_media() {
-    var src = '';
-    var my_media = new Media(src, () => { }, () => { });
-    var mediaTimer = setInterval(function () {
-        my_media.getCurrentPosition(
-            function (position) {
-                if (position > -1) {
-                    console.log((position) + " sec");
-                }
-            },
-            function (e) {
-                console.log("Error getting pos=" + e);
-            }
-            );
-    }, 1000);
-
-    var counter = 0;
-    var timerDur = setInterval(function () {
-        counter = counter + 100;
-        if (counter > 2000) {
-            clearInterval(timerDur);
-        }
-        var dur = my_media.getDuration();
-        if (dur > 0) {
-            clearInterval(timerDur);
-            document.getElementById('audio_duration').innerHTML = (dur) + " sec";
-        }
-    }, 100);
-
-    function playAudio(url) {
-        var my_media = new Media(url,
-            function () {
-                console.log("playAudio():Audio Success");
-            },
-            function (err) {
-                console.log("playAudio():Audio Error: " + err);
-            });
-        my_media.play();
-        setTimeout(function () {
-            my_media.pause();
-        }, 10000);
-    }
-}
-function test_media2() {
-    function playAudio(url) {
-        var my_media = new Media(url,
-            function () {
-                console.log("playAudio():Audio Success");
-            },
-            function (err) {
-                console.log("playAudio():Audio Error: " + err);
-            });
-        my_media.play();
-    }
-
-    var onSuccess: any;
-    var onError: any;
-
-    var my_media = new Media(src, onSuccess, onError);
-    my_media.play();
-    my_media.stop();
-    my_media.release();
-    setTimeout(function () {
-        my_media.seekTo(10000);
-    }, 5000);
-    my_media.stopRecord();
-
-    var src = "myrecording.mp3";
-    var mediaRec = new Media(src,
-        function () {
-            console.log("recordAudio():Audio Success");
-        },
-        function (err) {
-            console.log("recordAudio():Audio Error: " + err.code);
-        }
-    );
-    mediaRec.startRecord();
-}
-
-var onConfirm: any;
-
-function test_notification() {
-    function alertDismissed() { }
-    navigator.notification.alert(
-        'You are the winner!',
-        alertDismissed,
-        'Game Over',
-        'Done'
-    );
-    navigator.notification.confirm(
-        'You are the winner!',
-        onConfirm,
-        'Game Over',
-        'Restart,Exit'
-    );
-	navigator.notification.confirm(
-        'You are the winner!',
-        onConfirm,
-        'Game Over',
-        ['Restart','Exit']
-    );
-    navigator.notification.beep(2);
-    navigator.notification.vibrate(2500);
-}
-
-function test_splashscreen() {
-    navigator.splashscreen.show();
-    navigator.splashscreen.hide();
-}
-
-function test_storage() {
-    var db = window.openDatabase("Database", "1.0", "Cordova Demo", 200000);
-    db.transaction(populateDB, errorCB, successCB);
-    function populateDB(tx: SQLTransaction) {
-        tx.executeSql('DROP TABLE IF EXISTS DEMO');
-        tx.executeSql('CREATE TABLE IF NOT EXISTS DEMO (id unique, data)');
-        tx.executeSql('INSERT INTO DEMO (id, data) VALUES (1, "First row")');
-        tx.executeSql('INSERT INTO DEMO (id, data) VALUES (2, "Second row")');
-    }
-    function errorCB(err) {
-        alert("Error processing SQL: " + err);
-    }
-    function successCB() {
-        alert("success!");
-    }
-    db.changeVersion("1.0", "1.1");
-
-    function queryDB(tx) {
-        tx.executeSql('SELECT * FROM DEMO', [], querySuccess, errorCB);
-    }
-    function querySuccess(tx, resultSet) {
-        console.log("Returned rows = " + resultSet.rows.length);
-        if (!resultSet.rowsAffected) {
-            console.log('No rows affected!');
-            return false;
-        }
-        console.log("Last inserted row ID = " + resultSet.insertId);
-    }
-    var db = window.openDatabase("Database", "1.0", "Cordova Demo", 200000);
-    db.transaction(queryDB, errorCB);
-
-    function querySuccessSet(tx, results) {
-        var len = results.rows.length;
-        console.log("DEMO table: " + len + " rows found.");
-        for (var i = 0; i < len; i++) {
-            console.log("Row = " + i + " ID = " + results.rows.item(i).id + " Data =  " + results.rows.item(i).data);
-        }
-    }
-
-    var storage = window.localStorage;
-    var keyName = window.localStorage.key(0);
-    window.localStorage.setItem("key", "value");
-    var value = window.localStorage.getItem("key");
-    window.localStorage.removeItem("key");
-    window.localStorage.clear();
-}
->>>>>>> c6254f15
+}