--- conflicted
+++ resolved
@@ -55,10 +55,7 @@
         origin(newValue: HTMLElement): Interactable;
         origin(newValue: SVGElement): Interactable;
         origin(newValue: Point): Interactable;
-<<<<<<< HEAD
-=======
         preventDefault(newValue: boolean | string): Interactable;
->>>>>>> c6254f15
         rectChecker(): Function;
         rectChecker(newValue: Function): Interactable;
         resizable(): Interactable;
