﻿// Type definitions for Durandal 2.1.0
// Project: http://durandaljs.com
// Definitions by: Blue Spire <https://github.com/BlueSpire>
// Definitions: https://github.com/borisyankov/DefinitelyTyped

/**
 * Durandal 2.1.0 Copyright (c) 2012 Blue Spire Consulting, Inc. All Rights Reserved.
 * Available via the MIT license.
 * see: http://durandaljs.com or https://github.com/BlueSpire/Durandal for details.
 */

/// <reference path="../jquery/jquery.d.ts" />
/// <reference path="../knockout/knockout.d.ts" />

// By default, Durandal uses JQuery's Defer/Promise implementation, but durandal supports injecting/configuring
// usage of different JavaScript Defer/Promise libraries (f.ex. Q or ES6 Promise polyfills).
// You might therefore want to use a different interface from a community typings file or your custom unified interface.
// When using f.ex. Q as Defer/Promise library replace the lines below with:

// <reference path="../q/Q.d.ts" />
// interface DurandalPromise<T> extends Q.Promise<T>
// interface DurandalDeferred<T> extends Q.Deferred<T>

interface DurandalPromise<T> extends JQueryPromise<T> { }
interface DurandalDeferred<T> extends JQueryDeferred<T> { }

/**
 * The system module encapsulates the most basic features used by other modules.
 * @requires require
 * @requires jquery
 */
declare module 'durandal/system' {
    var theModule: DurandalSystemModule;
    export = theModule;
}

interface DurandalSystemModule {
    /**
     * Durandal's version.
     */
    version: string;

    /**
     * A noop function.
     */
    noop: Function;

    /**
     * Gets the module id for the specified object.
     * @param {object} obj The object whose module id you wish to determine.
     * @returns {string} The module id.
     */
    getModuleId(obj: any): string;

    /**
     * Sets the module id for the specified object.
     * @param {object} obj The object whose module id you wish to set.
     * @param {string} id The id to set for the specified object.
     */
    setModuleId(obj: any, id: string): void;

    /**
     * Resolves the default object instance for a module. If the module is an object, the module is returned. If the module is a function, that function is called with `new` and it's result is returned.
     * @param {object} module The module to use to get/create the default object for.
     * @returns {object} The default object for the module.
     */
    resolveObject(module: any): any;

    /**
     * Gets/Sets whether or not Durandal is in debug mode.
     * @param {boolean} [enable] Turns on/off debugging.
     * @returns {boolean} Whether or not Durandal is current debugging.
     */
    debug(enable?: boolean): boolean;

    /**
     * Logs data to the console. Pass any number of parameters to be logged. Log output is not processed if the framework is not running in debug mode.
     * @param {object} info* The objects to log.
     */
    log(...msgs: any[]): void;

    /**
     * Logs an error.
     * @param {string} obj The error to report.
     */
    error(error: string): void;

    /**
     * Logs an error.
     * @param {Error} obj The error to report.
     */
    error(error: Error): void;

    /**
     * Asserts a condition by throwing an error if the condition fails.
     * @param {boolean} condition The condition to check.
     * @param {string} message The message to report in the error if the condition check fails.
     */
    assert(condition: boolean, message: string): void;

    /**
     * Creates a deferred object which can be used to create a promise. Optionally pass a function action to perform which will be passed an object used in resolving the promise.
     * @param {function} [action] The action to defer. You will be passed the deferred object as a paramter.
     * @returns {Deferred} The deferred object.
     */
    defer<T>(action?: (dfd: DurandalDeferred<T>) => void): DurandalDeferred<T>;

    /**
     * Creates a simple V4 UUID. This should not be used as a PK in your database. It can be used to generate internal, unique ids. For a more robust solution see [node-uuid](https://github.com/broofa/node-uuid).
     * @returns {string} The guid.
     */
    guid(): string;

    /**
     * Uses require.js to obtain a module. This function returns a promise which resolves with the module instance.
     * @param {string} moduleId The id of the module to load.
     * @returns {Promise} A promise for the loaded module.
     */
    acquire(moduleId: string): DurandalPromise<any>;

    /**
     * Uses require.js to obtain an array of modules. This function returns a promise which resolves with the modules instances in an array.
     * @param {string[]} moduleIds The ids of the modules to load.
     * @returns {Promise} A promise for the loaded module.
     */
    acquire(modules: string[]): DurandalPromise<any[]>;

    /**
     * Uses require.js to obtain multiple modules. This function returns a promise which resolves with the module instances in an array.
     * @param {string} moduleIds* The ids of the modules to load.
     * @returns {Promise} A promise for the loaded module.
     */
    acquire(...moduleIds: string[]): DurandalPromise<any[]>;

    /**
     * Extends the first object with the properties of the following objects.
     * @param {object} obj The target object to extend.
     * @param {object} extension* Uses to extend the target object.
    */
    extend(obj: any, ...extensions: any[]): any;

    /**
     * Uses a setTimeout to wait the specified milliseconds.
     * @param {number} milliseconds The number of milliseconds to wait.
     * @returns {Promise}
    */
    wait(milliseconds: number): DurandalPromise<any>;

    /**
     * Gets all the owned keys of the specified object.
     * @param {object} object The object whose owned keys should be returned.
     * @returns {string[]} The keys.
     */
    keys(obj: any): string[];

    /**
     * Determines if the specified object is an html element.
     * @param {object} object The object to check.
     * @returns {boolean} True if matches the type, false otherwise.
     */
    isElement(obj: any): boolean;

    /**
     * Determines if the specified object is an array.
     * @param {object} object The object to check.
     * @returns {boolean} True if matches the type, false otherwise.
     */
    isArray(obj: any): boolean;

    /**
     * Determines if the specified object is a boolean.
     * @param {object} object The object to check.
     * @returns {boolean} True if matches the type, false otherwise.
     */
    isObject(obj: any): boolean;

    /**
     * Determines if the specified object is a promise.
     * @param {object} object The object to check.
     * @returns {boolean} True if matches the type, false otherwise.
     */
    isPromise(obj: any): boolean;

    /**
     * Determines if the specified object is a function arguments object.
     * @param {object} object The object to check.
     * @returns {boolean} True if matches the type, false otherwise.
     */
    isArguments(obj: any): boolean;

    /**
     * Determines if the specified object is a function.
     * @param {object} object The object to check.
     * @returns {boolean} True if matches the type, false otherwise.
     */
    isFunction(obj: any): boolean;

    /**
     * Determines if the specified object is a string.
     * @param {object} object The object to check.
     * @returns {boolean} True if matches the type, false otherwise.
     */
    isString(obj: any): boolean;

    /**
     * Determines if the specified object is a number.
     * @param {object} object The object to check.
     * @returns {boolean} True if matches the type, false otherwise.
     */
    isNumber(obj: any): boolean;

    /**
     * Determines if the specified object is a date.
     * @param {object} object The object to check.
     * @returns {boolean} True if matches the type, false otherwise.
     */
    isDate(obj: any): boolean;

    /**
     * Determines if the specified object is a boolean.
     * @param {object} object The object to check.
     * @returns {boolean} True if matches the type, false otherwise.
     */
    isBoolean(obj: any): boolean;
}

/**
 * The viewEngine module provides information to the viewLocator module which is used to locate the view's source file. The viewEngine also transforms a view id into a view instance.
 * @requires system
 * @requires jquery
 */
declare module 'durandal/viewEngine' {
    var theModule: DurandalViewEngineModule;
    export = theModule;
}

interface DurandalViewEngineModule {
    /**
     * The file extension that view source files are expected to have.
     * @default .html
    */
    viewExtension: string;

    /**
     * The name of the RequireJS loader plugin used by the viewLocator to obtain the view source. (Use requirejs to map the plugin's full path).
     * @default text
    */
    viewPlugin: string;

    /**
    * Parameters passed to the RequireJS loader plugin used by the viewLocator to obtain the view source.
    * @default The empty string by default.
    */
    viewPluginParameters: string;

    /**
     * Determines if the url is a url for a view, according to the view engine.
     * @param {string} url The potential view url.
     * @returns {boolean} True if the url is a view url, false otherwise.
    */
    isViewUrl(url: string): boolean;

    /**
     * Converts a view url into a view id.
     * @param {string} url The url to convert.
     * @returns {string} The view id.
    */
    convertViewUrlToViewId(url: string): string;

    /**
     * Converts a view id into a full RequireJS path.
     * @param {string} viewId The view id to convert.
     * @returns {string} The require path.
    */
    convertViewIdToRequirePath(viewId: string): string;

    /**
     * Parses the view engine recognized markup and returns DOM elements.
     * @param {string} markup The markup to parse.
     * @returns {HTMLElement[]} The elements.
    */
    parseMarkup(markup: string): Node[];

    /**
     * Calls `parseMarkup` and then pipes the results through `ensureSingleElement`.
     * @param {string} markup The markup to process.
     * @returns {HTMLElement} The view.
    */
    processMarkup(markup: string): HTMLElement;

    /**
     * Converts an array of elements into a single element. White space and comments are removed. If a single element does not remain, then the elements are wrapped.
     * @param {HTMLElement[]} allElements The elements.
     * @returns {HTMLElement} A single element.
    */
    ensureSingleElement(allElements: Node[]): HTMLElement;

    /**
    * Gets the view associated with the id from the cache of parsed views.
    * @param {string} id The view id to lookup in the cache.
    * @return {DOMElement|null} The cached view or null if it's not in the cache.
    */
    tryGetViewFromCache(id: string): HTMLElement;

    /**
     * Puts the view associated with the id into the cache of parsed views.
     * @param {string} id The view id whose view should be cached.
     * @param {DOMElement} view The view to cache.
     */
<<<<<<< HEAD
    putViewInCache(id: string, view: HTMLElement);
=======
    putViewInCache(id: string, view: HTMLElement): void;
>>>>>>> c6254f15

    /**
     * Creates the view associated with the view id.
     * @param {string} viewId The view id whose view should be created.
     * @returns {DurandalPromise<HTMLElement>} A promise of the view.
    */
    createView(viewId: string): DurandalPromise<HTMLElement>;

    /**
     * Called when a view cannot be found to provide the opportunity to locate or generate a fallback view. Mainly used to ease development.
     * @param {string} viewId The view id whose view should be created.
     * @param {string} requirePath The require path that was attempted.
     * @param {Error} requirePath The error that was returned from the attempt to locate the default view.
     * @returns {Promise} A promise for the fallback view.
    */
    createFallbackView(viewId: string, requirePath: string, err: Error): DurandalPromise<HTMLElement>;
}

/**
 * Durandal events originate from backbone.js but also combine some ideas from signals.js as well as some additional improvements.
 * Events can be installed into any object and are installed into the `app` module by default for convenient app-wide eventing.
 * @requires system
 */
declare module 'durandal/events' {
    var theModule: DurandalEventModule;
    export = theModule;
}

/**
 * The binder joins an object instance and a DOM element tree by applying databinding and/or invoking binding lifecycle callbacks (binding and bindingComplete).
 * @requires system
 * @requires knockout
 */
declare module 'durandal/binder' {
    interface BindingInstruction {
        applyBindings: boolean;
    }

    /**
     * Called before every binding operation. Does nothing by default.
     * @param {object} data The data that is about to be bound.
     * @param {DOMElement} view The view that is about to be bound.
     * @param {object} instruction The object that carries the binding instructions.
    */
    export var binding: (data: any, view: HTMLElement, instruction: BindingInstruction) => void;

    /**
     * Called after every binding operation. Does nothing by default.
     * @param {object} data The data that has just been bound.
     * @param {DOMElement} view The view that has just been bound.
     * @param {object} instruction The object that carries the binding instructions.
    */
    export var bindingComplete: (data: any, view: HTMLElement, instruction: BindingInstruction) => void;

    /**
     * Indicates whether or not the binding system should throw errors or not.
     * @default false The binding system will not throw errors by default. Instead it will log them.
    */
    export var throwOnErrors: boolean;

    /**
     * Gets the binding instruction that was associated with a view when it was bound.
     * @param {DOMElement} view The view that was previously bound.
     * @returns {object} The object that carries the binding instructions.
    */
    export function getBindingInstruction(view: HTMLElement): BindingInstruction;

    /**
     * Binds the view, preserving the existing binding context. Optionally, a new context can be created, parented to the previous context.
     * @param {KnockoutBindingContext} bindingContext The current binding context.
     * @param {DOMElement} view The view to bind.
     * @param {object} [obj] The data to bind to, causing the creation of a child binding context if present.
     * @param {string} [dataAlias] An alias for $data if present.
    */
    export function bindContext(bindingContext: KnockoutBindingContext, view: HTMLElement, obj?: any, dataAlias?: string): BindingInstruction;

    /**
     * Binds the view, preserving the existing binding context. Optionally, a new context can be created, parented to the previous context.
     * @param {object} obj The data to bind to.
     * @param {DOMElement} view The view to bind.
    */
    export function bind(obj: any, view: HTMLElement): BindingInstruction;
}

/**
 * The activator module encapsulates all logic related to screen/component activation.
 * An activator is essentially an asynchronous state machine that understands a particular state transition protocol.
 * The protocol ensures that the following series of events always occur: `canDeactivate` (previous state), `canActivate` (new state), `deactivate` (previous state), `activate` (new state).
 * Each of the _can_ callbacks may return a boolean, affirmative value or promise for one of those. If either of the _can_ functions yields a false result, then activation halts.
 * @requires system
 * @requires knockout
 */
declare module 'durandal/activator' {
    /**
     * The default settings used by activators.
     * @property {ActivatorSettings} defaults
    */
    export var defaults: DurandalActivatorSettings;

    /**
    * Creates a new activator.
     * @method create
     * @param {object} [initialActiveItem] The item which should be immediately activated upon creation of the ativator.
     * @param {ActivatorSettings} [settings] Per activator overrides of the default activator settings.
     * @returns {Activator} The created activator.
    */
    export function create<T>(initialActiveItem?: T, settings?: DurandalActivatorSettings): DurandalActivator<T>;

    /**
     * Determines whether or not the provided object is an activator or not.
     * @method isActivator
     * @param {object} object Any object you wish to verify as an activator or not.
     * @returns {boolean} True if the object is an activator; false otherwise.
    */
    export function isActivator(object: any): boolean;
}

/**
 * The viewLocator module collaborates with the viewEngine module to provide views (literally dom sub-trees) to other parts of the framework as needed. The primary consumer of the viewLocator is the composition module.
 * @requires system
 * @requires viewEngine
 */
declare module 'durandal/viewLocator' {
    var theModule: DurandalViewLocatorModule;
    export = theModule;
}

interface DurandalViewLocatorModule {
    /**
     * Allows you to set up a convention for mapping module folders to view folders. It is a convenience method that customizes `convertModuleIdToViewId` and `translateViewIdToArea` under the covers.
     * @param {string} [modulesPath] A string to match in the path and replace with the viewsPath. If not specified, the match is 'viewmodels'.
     * @param {string} [viewsPath] The replacement for the modulesPath. If not specified, the replacement is 'views'.
     * @param {string} [areasPath] Partial views are mapped to the "views" folder if not specified. Use this parameter to change their location.
    */
    useConvention(modulesPath?: string, viewsPath?: string, areasPath?: string): void;

    /**
     * Maps an object instance to a view instance.
     * @param {object} obj The object to locate the view for.
     * @param {string} [area] The area to translate the view to.
     * @param {DOMElement[]} [elementsToSearch] An existing set of elements to search first.
     * @returns {Promise} A promise of the view.
    */
    locateViewForObject(obj: any, area: string, elementsToSearch?: HTMLElement[]): DurandalPromise<HTMLElement>;

    /**
     * Converts a module id into a view id. By default the ids are the same.
     * @param {string} moduleId The module id.
     * @returns {string} The view id.
    */
    convertModuleIdToViewId(moduleId: string): string;

    /**
     * If no view id can be determined, this function is called to genreate one. By default it attempts to determine the object's type and use that.
     * @param {object} obj The object to determine the fallback id for.
     * @returns {string} The view id.
    */
    determineFallbackViewId(obj: any): string;

    /**
     * Takes a view id and translates it into a particular area. By default, no translation occurs.
     * @param {string} viewId The view id.
     * @param {string} area The area to translate the view to.
     * @returns {string} The translated view id.
    */
    translateViewIdToArea(viewId: string, area: string): string;

    /**
     * Locates the specified view.
     * @param {string|DOMElement} view A view. It will be immediately returned.
     * @param {string} [area] The area to translate the view to.
     * @param {DOMElement[]} [elementsToSearch] An existing set of elements to search first.
     * @returns {Promise} A promise of the view.
    */
    locateView(view: HTMLElement, area?: string, elementsToSearch?: HTMLElement[]): DurandalPromise<HTMLElement>;

    /**
     * Locates the specified view.
     * @param {string|DOMElement} viewUrlOrId A view url or view id to locate.
     * @param {string} [area] The area to translate the view to.
     * @param {DOMElement[]} [elementsToSearch] An existing set of elements to search first.
     * @returns {Promise} A promise of the view.
    */
    locateView(viewUrlOrId: string, area?: string, elementsToSearch?: HTMLElement[]): DurandalPromise<HTMLElement>;
}

/**
 * The composition module encapsulates all functionality related to visual composition.
 * @requires system
 * @requires viewLocator
 * @requires binder
 * @requires viewEngine
 * @requires activator
 * @requires jquery
 * @requires knockout
 */
declare module 'durandal/composition' {
    interface CompositionTransation {
        /**
         * Registers a callback which will be invoked when the current composition transaction has completed. The transaction includes all parent and children compositions.
         * @param {function} callback The callback to be invoked when composition is complete.
        */
        complete(callback: Function): void;
    }

    interface CompositionContext {
        mode: string;
        parent: HTMLElement;
        activeView: HTMLElement;
        triggerAttach(): void;
        bindingContext?: KnockoutBindingContext;
        cacheViews?: boolean;
        viewElements?: HTMLElement[];
        model?: any;
        view?: any;
        area?: string;
        preserveContext?: boolean;
        activate?: boolean;
        strategy?: (context: CompositionContext) => DurandalPromise<HTMLElement>;
        composingNewView: boolean;
        child: HTMLElement;
        binding?: (child: HTMLElement, parent: HTMLElement, context: CompositionContext) => void;
        attached?: (child: HTMLElement, parent: HTMLElement, context: CompositionContext) => void;
        compositionComplete?: (child: HTMLElement, parent: HTMLElement, context: CompositionContext) => void;
        transition?: string;
    }

    /**
     * Converts a transition name to its moduleId.
     * @param {string} name The name of the transtion.
     * @returns {string} The moduleId.
    */
    export function convertTransitionToModuleId(name: string): string;

    /**
     * The name of the transition to use in all compositions.
     * @default null
    */
    export var defaultTransitionName: string;

    /**
     * Represents the currently executing composition transaction.
     */
    export var current: CompositionTransation;

    /**
     * Registers a binding handler that will be invoked when the current composition transaction is complete.
     * @param {string} name The name of the binding handler.
     * @param {object} [config] The binding handler instance. If none is provided, the name will be used to look up an existing handler which will then be converted to a composition handler.
     * @param {function} [initOptionsFactory] If the registered binding needs to return options from its init call back to knockout, this function will server as a factory for those options. It will receive the same parameters that the init function does.
    */
    export function addBindingHandler(name: string, config?: KnockoutBindingHandler, initOptionsFactory?: (element?: HTMLElement, valueAccessor?: any, allBindingsAccessor?: any, viewModel?: any, bindingContext?: KnockoutBindingContext) => any): void;

    /**
     * Gets an object keyed with all the elements that are replacable parts, found within the supplied elements. The key will be the part name and the value will be the element itself.
     * @param {DOMElement[]} elements The elements to search for parts.
     * @returns {object} An object keyed by part.
    */
    export function getParts(elements: HTMLElement[]): any;

    /**
     * Gets an object keyed with all the elements that are replacable parts, found within the supplied element. The key will be the part name and the value will be the element itself.
     * @param {DOMElement} element The element to search for parts.
     * @returns {object} An object keyed by part.
    */
    export function getParts(element: HTMLElement): any;

    /**
     * Eecutes the default view location strategy.
     * @param {object} context The composition context containing the model and possibly existing viewElements.
     * @returns {promise} A promise for the view.
    */
    export var defaultStrategy: (context: CompositionContext) => DurandalPromise<HTMLElement>;

    /**
     * Initiates a composition.
     * @param {DOMElement} element The DOMElement or knockout virtual element that serves as the parent for the composition.
     * @param {object} settings The composition settings.
     * @param {object} [bindingContext] The current binding context.
    */
    export function compose(element: HTMLElement, settings: CompositionContext, bindingContext: KnockoutBindingContext): void;
}

/**
 * The app module controls app startup, plugin loading/configuration and root visual display.
 * @requires system
 * @requires viewEngine
 * @requires composition
 * @requires events
 * @requires jquery
 */
declare module 'durandal/app' {
    var theModule: DurandalAppModule;
    export = theModule;
}

/**
 * The dialog module enables the display of message boxes, custom modal dialogs and other overlays or slide-out UI abstractions. Dialogs are constructed by the composition system which interacts with a user defined dialog context. The dialog module enforced the activator lifecycle.
 * @requires system
 * @requires app
 * @requires composition
 * @requires activator
 * @requires viewEngine
 * @requires jquery
 * @requires knockout
 */
declare module 'plugins/dialog' {
    import composition = require('durandal/composition');

    /**
    * Models a message box's message, title and options.
    * @class
    */
    class Box {
        constructor(message: string, title?: string, options?: string[], autoclose?: boolean, settings?: Object);

        /**
         * Selects an option and closes the message box, returning the selected option through the dialog system's promise.
         * @param {string} dialogResult The result to select.
         */
        selectOption(dialogResult: string): void;

        /**
         * Provides the view to the composition system.
         * @returns {DOMElement} The view of the message box.
         */
        getView(): HTMLElement;

        /**
         * Configures a custom view to use when displaying message boxes.
         * @method setViewUrl
         * @param {string} viewUrl The view url relative to the base url which the view locator will use to find the message box's view.
         */
        static setViewUrl(viewUrl: string): void;

        /**
         * The title to be used for the message box if one is not provided.
         * @default Application
         * @static
         */
        static defaultTitle: string;

        /**
         * The options to display in the message box if none are specified.
         * @default ['Ok']
         * @static
         */
        static defaultOptions: string[];

        /**
        * Sets the classes and styles used throughout the message box markup.
        * @method setDefaults
        * @param {object} settings A settings object containing the following optional properties: buttonClass, primaryButtonClass, secondaryButtonClass, class, style.
        */
        static setDefaults(settings: Object): void;

        /**
         * The markup for the message box's view.
         */
        static defaultViewMarkup: string;
    }

    interface DialogContext {
        /**
         * In this function, you are expected to add a DOM element to the tree which will serve as the "host" for the modal's composed view. You must add a property called host to the modalWindow object which references the dom element. It is this host which is passed to the composition module.
         * @param {Dialog} theDialog The dialog model.
        */
        addHost(theDialog: Dialog): void;

        /**
         * This function is expected to remove any DOM machinery associated with the specified dialog and do any other necessary cleanup.
         * @param {Dialog} theDialog The dialog model.
        */
        removeHost(theDialog: Dialog): void;

        /**
         * This function is called after the modal is fully composed into the DOM, allowing your implementation to do any final modifications, such as positioning or animation. You can obtain the original dialog object by using `getDialog` on context.model.
         * @param {DOMElement} child The dialog view.
         * @param {DOMElement} parent The parent view.
         * @param {object} context The composition context.
        */
        compositionComplete(child: HTMLElement, parent: HTMLElement, context: composition.CompositionContext): void;
    }

    interface Dialog {
        owner: any;
        context: DialogContext;
        activator: DurandalActivator<any>;
        close(): DurandalPromise<any>;
        settings: composition.CompositionContext;
    }

    /**
     * The constructor function used to create message boxes.
    */
    export var MessageBox: Box;

    /**
     * The css zIndex that the last dialog was displayed at.
    */
    export var currentZIndex: number;

    /**
     * Gets the next css zIndex at which a dialog should be displayed.
     * @returns {number} The next usable zIndex.
    */
    export function getNextZIndex(): number;

    /**
     * Determines whether or not there are any dialogs open.
     * @returns {boolean} True if a dialog is open. false otherwise.
    */
    export function isOpen(): boolean;

    /**
     * Gets the dialog context by name or returns the default context if no name is specified.
     * @param {string} [name] The name of the context to retrieve.
     * @returns {DialogContext} True context.
    */
    export function getContext(name: string): DialogContext;

    /**
     * Adds (or replaces) a dialog context.
     * @param {string} name The name of the context to add.
     * @param {DialogContext} dialogContext The context to add.
    */
    export function addContext(name: string, modalContext: DialogContext): void;

    /**
     * Gets the dialog model that is associated with the specified object.
     * @param {object} obj The object for whom to retrieve the dialog.
     * @returns {Dialog} The dialog model.
    */
    export function getDialog(obj: any): Dialog;

    /**
     * Closes the dialog associated with the specified object.
     * @param {object} obj The object whose dialog should be closed.
     * @param {object} results* The results to return back to the dialog caller after closing.
    */
    export function close(obj: any, ...results: any[]): void;

    /**
     * Shows a dialog.
     * @param {object|string} obj The object (or moduleId) to display as a dialog.
     * @param {object} [activationData] The data that should be passed to the object upon activation.
     * @param {string} [context] The name of the dialog context to use. Uses the default context if none is specified.
     * @returns {Promise} A promise that resolves when the dialog is closed and returns any data passed at the time of closing.
    */
    export function show(obj: any, activationData?: any, context?: string): DurandalPromise<any>;

    /**
     * Shows a message box.
     * @param {string} message The message to display in the dialog.
     * @param {string} [title] The title message.
     * @param {string[]} [options] The options to provide to the user.
     * @param {boolean} [autoclose] Automatically close the the message box when clicking outside?
     * @param {Object} [settings] Custom settings for this instance of the messsage box, used to change classes and styles.
     * @returns {Promise} A promise that resolves when the message box is closed and returns the selected option.
    */
    export function showMessage(message: string, title?: string, options?: string[], autoclose?: boolean, settings?: Object): DurandalPromise<string>;

    /**
     * Shows a message box.
     * @param {string} message The message to display in the dialog.
     * @param {string} [title] The title message.
     * @param {DialogButton[]} [options] The options to provide to the user.
     * @param {boolean} [autoclose] Automatically close the the message box when clicking outside?
     * @param {Object} [settings] Custom settings for this instance of the messsage box, used to change classes and styles.
     * @returns {Promise} A promise that resolves when the message box is closed and returns the selected option.
    */
    export function showMessage(message: string, title?: string, options?: DialogButton[], autoclose?: boolean, settings?: Object): DurandalPromise<any>;

    /**
     * Installs this module into Durandal; called by the framework. Adds `app.showDialog` and `app.showMessage` convenience methods.
     * @param {object} [config] Add a `messageBox` property to supply a custom message box constructor. Add a `messageBoxView` property to supply custom view markup for the built-in message box. You can also use messageBoxViewUrl to specify the view url.
    */
    export function install(config: Object): void;
}

/**
 * This module is based on Backbone's core history support. It abstracts away the low level details of working with browser history and url changes in order to provide a solid foundation for a router.
 * @requires system
 * @requires jquery
 */
declare module 'plugins/history' {
    /**
     * The setTimeout interval used when the browser does not support hash change events.
     * @default 50
    */
    export var interval: number;

    /**
     * Indicates whether or not the history module is actively tracking history.
    */
    export var active: boolean;

    /**
     * Gets the true hash value. Cannot use location.hash directly due to a bug in Firefox where location.hash will always be decoded.
     * @param {string} [window] The optional window instance
     * @returns {string} The hash.
     */
    export function getHash(window?: Window): string;

    /**
     * Get the cross-browser normalized URL fragment, either from the URL, the hash, or the override.
     * @param {string} fragment The fragment.
     * @param {boolean} forcePushState Should we force push state?
     * @returns {string} he fragment.
     */
    export function getFragment(fragment: string, forcePushState: boolean): string;

    /**
     * Activate the hash change handling, returning `true` if the current URL matches an existing route, and `false` otherwise.
     * @param {HistoryOptions} options.
     * @returns {boolean|undefined} Returns true/false from loading the url unless the silent option was selected.
     */
    export function activate(options: DurandalHistoryOptions): boolean;

    /**
     * Disable history, perhaps temporarily. Not useful in a real app, but possibly useful for unit testing Routers.
     */
    export function deactivate(): void;

    /**
     * Checks the current URL to see if it has changed, and if it has, calls `loadUrl`, normalizing across the hidden iframe.
     * @returns {boolean} Returns true/false from loading the url.
     */
    export function checkUrl(): boolean;

    /**
     * Attempts to load the current URL fragment. A pass-through to options.routeHandler.
     * @returns {boolean} Returns true/false from the route handler.
     */
    export function loadUrl(): boolean;

    /**
     * Save a fragment into the hash history, or replace the URL state if the
     * 'replace' option is passed. You are responsible for properly URL-encoding
     * the fragment in advance.
     * The options object can contain `trigger: false` if you wish to not have the
     * route callback be fired, or `replace: true`, if
     * you wish to modify the current URL without adding an entry to the history.
     * @param {string} fragment The url fragment to navigate to.
     * @param {object|boolean} options An options object with optional trigger and replace flags. You can also pass a boolean directly to set the trigger option. Trigger is `true` by default.
     * @return {boolean} Returns true/false from loading the url.
     */
    export function navigate(fragment: string, trigger?: boolean): boolean;

    /**
     * Save a fragment into the hash history, or replace the URL state if the
     * 'replace' option is passed. You are responsible for properly URL-encoding
     * the fragment in advance.
     * The options object can contain `trigger: false` if you wish to not have the
     * route callback be fired, or `replace: true`, if
     * you wish to modify the current URL without adding an entry to the history.
     * @param {string} fragment The url fragment to navigate to.
     * @param {object|boolean} options An options object with optional trigger and replace flags. You can also pass a boolean directly to set the trigger option. Trigger is `true` by default.
     * @return {boolean} Returns true/false from loading the url.
     */
    export function navigate(fragment: string, options: DurandalNavigationOptions): boolean;

    /**
     * Navigates back in the browser history.
     */
    export function navigateBack(): void;
}

/**
 * Enables common http request scenarios.
 * @requires jquery
 * @requires knockout
 */
declare module 'plugins/http' {
    /**
     * The name of the callback parameter to inject into jsonp requests by default.
     * @default callback
    */
    export var callbackParam: string;

    /**
    * Converts the data to JSON.
    * @param {object} data The data to convert to JSON.
    * @return {string} JSON.
    */
    export function toJSON(data: Object): string;

    /**
     * Makes an HTTP GET request.
     * @param {string} url The url to send the get request to.
     * @param {object} [query] An optional key/value object to transform into query string parameters.
     * @param {object} [headers] The data to add to the request header.  It will be converted to JSON. If the data contains Knockout observables, they will be converted into normal properties before serialization.
     * @returns {Promise} A promise of the get response data.
    */
    export function get(url: string, query?: Object, headers?: Object): DurandalPromise<any>;

    /**
     * Makes an JSONP request.
     * @param {string} url The url to send the get request to.
     * @param {object} [query] An optional key/value object to transform into query string parameters.
     * @param {string} [callbackParam] The name of the callback parameter the api expects (overrides the default callbackParam).
     * @param {object} [headers] The data to add to the request header.  It will be converted to JSON. If the data contains Knockout observables, they will be converted into normal properties before serialization.
     * @returns {Promise} A promise of the response data.
    */
    export function jsonp(url: string, query?: Object, callbackParam?: string, headers?: Object): DurandalPromise<any>;

    /**
     * Makes an HTTP POST request.
     * @param {string} url The url to send the post request to.
     * @param {object} data The data to post. It will be converted to JSON. If the data contains Knockout observables, they will be converted into normal properties before serialization.
     * @param {object} [headers] The data to add to the request header.  It will be converted to JSON. If the data contains Knockout observables, they will be converted into normal properties before serialization.
     * @returns {Promise} A promise of the response data.
    */
    export function post(url: string, data: Object, headers?: Object): DurandalPromise<any>;

    /**
    * Makes an HTTP PUT request.
    * @method put
    * @param {string} url The url to send the put request to.
    * @param {object} data The data to put. It will be converted to JSON. If the data contains Knockout observables, they will be converted into normal properties before serialization.
    * @param {object} [headers] The data to add to the request header.  It will be converted to JSON. If the data contains Knockout observables, they will be converted into normal properties before serialization.
    * @return {Promise} A promise of the response data.
    */
    export function put(url: string, data: Object, headers?: Object): DurandalPromise<any>;

    /**
    * Makes an HTTP DELETE request.
    * @method remove
    * @param {string} url The url to send the delete request to.
    * @param {object} [query] An optional key/value object to transform into query string parameters.
    * @param {object} [headers] The data to add to the request header.  It will be converted to JSON. If the data contains Knockout observables, they will be converted into normal properties before serialization.
    * @return {Promise} A promise of the get response data.
    */
    export function remove(url: string, query?: Object, headers?: Object): DurandalPromise<any>;
}

/**
 * Enables automatic observability of plain javascript object for ES5 compatible browsers. Also, converts promise properties into observables that are updated when the promise resolves.
 * @requires system
 * @requires binder
 * @requires knockout
 */
declare module 'plugins/observable' {
    function observable(obj: any, property: string): KnockoutObservable<any>;

    module observable {
        /**
         * Converts an entire object into an observable object by re-writing its attributes using ES5 getters and setters. Attributes beginning with '_' or '$' are ignored.
         * @param {object} obj The target object to convert.
         */
        export function convertObject(obj: any): void;

        /**
         * Converts a normal property into an observable property using ES5 getters and setters.
         * @param {object} obj The target object on which the property to convert lives.
         * @param {string} propertyName The name of the property to convert.
         * @param {object} [original] The original value of the property. If not specified, it will be retrieved from the object.
         * @returns {KnockoutObservable} The underlying observable.
         */
        export function convertProperty(obj: any, propertyName: string, original?: any): KnockoutObservable<any>;

        /**
         * Defines a computed property using ES5 getters and setters.
         * @param {object} obj The target object on which to create the property.
         * @param {string} propertyName The name of the property to define.
         * @param {function|object} evaluatorOrOptions The Knockout computed function or computed options object.
         * @returns {KnockoutComputed} The underlying computed observable.
         */
        export function defineProperty<T>(obj: any, propertyName: string, evaluatorOrOptions?: KnockoutComputedDefine<T>): KnockoutComputed<T>;

        /**
         * Installs the plugin into the view model binder's `beforeBind` hook so that objects are automatically converted before being bound.
         */
        export function install(config: Object): void;
    }

    export = observable;
}

/**
 * Serializes and deserializes data to/from JSON.
 * @requires system
 */
declare module 'plugins/serializer' {
    interface SerializerOptions {
        /**
         * The default replacer function used during serialization. By default properties starting with '_' or '$' are removed from the serialized object.
         * @param {string} key The object key to check.
         * @param {object} value The object value to check.
         * @returns {object} The value to serialize.
        */
        replacer?: (key: string, value: any) => any;

        /**
         * The amount of space to use for indentation when writing out JSON.
         * @default undefined
        */
        space: any;
    }

    interface DeserializerOptions {
        /**
         * Gets the type id for an object instance, using the configured `typeAttribute`.
         * @param {object} object The object to serialize.
         * @returns {string} The type.
        */
        getTypeId: (object: any) => string;

        /**
         * Gets the constructor based on the type id.
         * @param {string} typeId The type id.
         * @returns {Function} The constructor.
        */
        getConstructor: (typeId: string) => () => any;

        /**
         * The default reviver function used during deserialization. By default is detects type properties on objects and uses them to re-construct the correct object using the provided constructor mapping.
         * @param {string} key The attribute key.
         * @param {object} value The object value associated with the key.
         * @returns {object} The value.
        */
        reviver: (key: string, value: any) => any;
    }

    /**
     * The name of the attribute that the serializer should use to identify an object's type.
     * @default type
    */
    export var typeAttribute: string;

    /**
     * The amount of space to use for indentation when writing out JSON.
     * @default undefined
    */
    export var space: any;

    /**
     * The default replacer function used during serialization. By default properties starting with '_' or '$' are removed from the serialized object.
     * @param {string} key The object key to check.
     * @param {object} value The object value to check.
     * @returns {object} The value to serialize.
    */
    export function replacer(key: string, value: any): any;

    /**
     * Serializes the object.
     * @param {object} object The object to serialize.
     * @param {object} [settings] Settings can specify a replacer or space to override the serializer defaults.
     * @returns {string} The JSON string.
    */
    export function serialize(object: any, settings?: string): string;

    /**
     * Serializes the object.
     * @param {object} object The object to serialize.
     * @param {object} [settings] Settings can specify a replacer or space to override the serializer defaults.
     * @returns {string} The JSON string.
    */
    export function serialize(object: any, settings?: number): string;

    /**
     * Serializes the object.
     * @param {object} object The object to serialize.
     * @param {object} [settings] Settings can specify a replacer or space to override the serializer defaults.
     * @returns {string} The JSON string.
    */
    export function serialize(object: any, settings?: SerializerOptions): string;

    /**
     * Gets the type id for an object instance, using the configured `typeAttribute`.
     * @param {object} object The object to serialize.
     * @returns {string} The type.
    */
    export function getTypeId(object: any): string;

    /**
     * Maps type ids to object constructor functions. Keys are type ids and values are functions.
    */
    export var typeMap: any;

    /**
    * Adds a type id/constructor function mampping to the `typeMap`.
    * @param {string} typeId The type id.
    * @param {function} constructor The constructor.
    */
    export function registerType(typeId: string, constructor: () => any): void;

    /**
     * The default reviver function used during deserialization. By default is detects type properties on objects and uses them to re-construct the correct object using the provided constructor mapping.
     * @param {string} key The attribute key.
     * @param {object} value The object value associated with the key.
     * @param {function} getTypeId A custom function used to get the type id from a value.
     * @param {object} getConstructor A custom function used to get the constructor function associated with a type id.
     * @returns {object} The value.
    */
    export function reviver(key: string, value: any, getTypeId: (value: any) => string, getConstructor: (id: string) => () => any): any;

    /**
     * Deserialize the JSON.
     * @param {text} text The JSON string.
     * @param {DeserializerOptions} settings Settings can specify a reviver, getTypeId function or getConstructor function.
     * @returns {object} The deserialized object.
    */
    export function deserialize<T>(text: string, settings?: DeserializerOptions): T;

    /**
    * Clone the object.
    * @param {object} obj The object to clone.
    * @param {object} [settings] Settings can specify any of the options allowed by the serialize or deserialize methods.
    * @return {object} The new clone.
    */
    export function clone<T>(obj: T, settings?: Object): T;
}

/**
 * Layers the widget sugar on top of the composition system.
 * @requires system
 * @requires composition
 * @requires jquery
 * @requires knockout
 */
declare module 'plugins/widget' {
    interface WidgetSettings {
        kind: string;
        model?: any;
        view?: any;
    }

    /**
     * Creates a ko binding handler for the specified kind.
     * @param {string} kind The kind to create a custom binding handler for.
    */
    export function registerKind(kind: string): void;

    /**
     * Maps views and module to the kind identifier if a non-standard pattern is desired.
     * @param {string} kind The kind name.
     * @param {string} [viewId] The unconventional view id to map the kind to.
     * @param {string} [moduleId] The unconventional module id to map the kind to.
    */
    export function mapKind(kind: string, viewId?: string, moduleId?: string): void;

    /**
     * Maps a kind name to it's module id. First it looks up a custom mapped kind, then falls back to `convertKindToModulePath`.
     * @param {string} kind The kind name.
     * @returns {string} The module id.
    */
    export function mapKindToModuleId(kind: string): string;

    /**
     * Converts a kind name to it's module path. Used to conventionally map kinds who aren't explicitly mapped through `mapKind`.
     * @param {string} kind The kind name.
     * @returns {string} The module path.
    */
    export function convertKindToModulePath(kind: string): string;

    /**
     * Maps a kind name to it's view id. First it looks up a custom mapped kind, then falls back to `convertKindToViewPath`.
     * @param {string} kind The kind name.
     * @returns {string} The view id.
    */
    export function mapKindToViewId(kind: string): string;

    /**
     * Converts a kind name to it's view id. Used to conventionally map kinds who aren't explicitly mapped through `mapKind`.
     * @param {string} kind The kind name.
     * @returns {string} The view id.
    */
    export function convertKindToViewPath(kind: string): string;

    /**
     * Creates a widget.
     * @param {DOMElement} element The DOMElement or knockout virtual element that serves as the target element for the widget.
     * @param {object} settings The widget settings.
     * @param {object} [bindingContext] The current binding context.
    */
    export function create(element: HTMLElement, settings: WidgetSettings, bindingContext?: KnockoutBindingContext): void;
}

/**
 * Connects the history module's url and history tracking support to Durandal's activation and composition engine allowing you to easily build navigation-style applications.
 * @requires system
 * @requires app
 * @requires activator
 * @requires events
 * @requires composition
 * @requires history
 * @requires knockout
 * @requires jquery
 */
declare module 'plugins/router' {
    var theModule: DurandalRootRouter;
    export = theModule;
}

interface DurandalEventSubscription {
    /**
     * Attaches a callback to the event subscription.
     * @param {function} callback The callback function to invoke when the event is triggered.
     * @param {object} [context] An object to use as `this` when invoking the `callback`.
     * @chainable
     */
    then(thenCallback: Function, context?: any): DurandalEventSubscription;

    /**
     * Attaches a callback to the event subscription.
     * @param {function} [callback] The callback function to invoke when the event is triggered. If `callback` is not provided, the previous callback will be re-activated.
     * @param {object} [context] An object to use as `this` when invoking the `callback`.
     * @chainable
     */
    on(thenCallback: Function, context?: any): DurandalEventSubscription;

    /**
     * Cancels the subscription.
     * @chainable
     */
    off(): DurandalEventSubscription;
}

interface DurandalEventSupport<T> {
    /**
     * Creates a subscription or registers a callback for the specified event.
     * @param {string} events One or more events, separated by white space.
     * @returns {Subscription} A subscription is returned.
     */
    on(events: string): DurandalEventSubscription;

    /**
     * Creates a subscription or registers a callback for the specified event.
     * @param {string} events One or more events, separated by white space.
     * @param {function} [callback] The callback function to invoke when the event is triggered.
     * @param {object} [context] An object to use as `this` when invoking the `callback`.
     * @returns {Events} The events object is returned for chaining.
     */
    on(events: string, callback: Function, context?: any): T;

    /**
     * Removes the callbacks for the specified events.
     * @param {string} [events] One or more events, separated by white space to turn off. If no events are specified, then the callbacks will be removed.
     * @param {function} [callback] The callback function to remove. If `callback` is not provided, all callbacks for the specified events will be removed.
     * @param {object} [context] The object that was used as `this`. Callbacks with this context will be removed.
     * @chainable
     */
    off(events: string, callback: Function, context?: any): T;

    /**
     * Triggers the specified events.
     * @param {string} [events] One or more events, separated by white space to trigger.
     * @chainable
     */
    trigger(events: string, ...eventArgs: any[]): T;

    /**
     * Creates a function that will trigger the specified events when called. Simplifies proxying jQuery (or other) events through to the events object.
     * @param {string} events One or more events, separated by white space to trigger by invoking the returned function.
     * @returns {function} Calling the function will invoke the previously specified events on the events object.
     */
    proxy(events: string): Function;
}

interface DurandalEventModule {
    new (): DurandalEventSupport<Object>;
    includeIn(targetObject: any): void;
}

interface DialogButton {
    text: string;
    value: any;
}

interface DurandalAppModule extends DurandalEventSupport<DurandalAppModule> {
    /**
     * The title of your application.
    */
    title: string;

    /**
     * Shows a dialog via the dialog plugin.
     * @param {object|string} obj The object (or moduleId) to display as a dialog.
     * @param {object} [activationData] The data that should be passed to the object upon activation.
     * @param {string} [context] The name of the dialog context to use. Uses the default context if none is specified.
     * @returns {Promise} A promise that resolves when the dialog is closed and returns any data passed at the time of closing.
    */
    showDialog(obj: any, activationData?: any, context?: string): DurandalPromise<any>;

    /**
     * Closes the dialog associated with the specified object. via the dialog plugin.
     * @param {object} obj The object whose dialog should be closed.
     * @param {object} results* The results to return back to the dialog caller after closing.
     */
    closeDialog(obj: any, ...results: any[]): void;

    /**
     * Shows a message box via the dialog plugin.
     * @param {string} message The message to display in the dialog.
     * @param {string} [title] The title message.
     * @param {string[]} [options] The options to provide to the user.
     * @param {boolean} [autoclose] Automatically close the the message box when clicking outside?
     * @param {Object} [settings] Custom settings for this instance of the messsage box, used to change classes and styles.
     * @returns {Promise} A promise that resolves when the message box is closed and returns the selected option.
     */
    showMessage(message: string, title?: string, options?: string[], autoclose?: boolean, settings?: Object): DurandalPromise<string>;

    /**
     * Shows a message box.
     * @param {string} message The message to display in the dialog.
     * @param {string} [title] The title message.
     * @param {DialogButton[]} [options] The options to provide to the user.
     * @param {boolean} [autoclose] Automatically close the the message box when clicking outside?
     * @param {Object} [settings] Custom settings for this instance of the messsage box, used to change classes and styles.
     * @returns {Promise} A promise that resolves when the message box is closed and returns the selected option.
     */
    showMessage(message: string, title?: string, options?: DialogButton[], autoclose?: boolean, settings?: Object): DurandalPromise<any>;

    /**
     * Configures one or more plugins to be loaded and installed into the application.
     * @method configurePlugins
     * @param {object} config Keys are plugin names. Values can be truthy, to simply install the plugin, or a configuration object to pass to the plugin.
     * @param {string} [baseUrl] The base url to load the plugins from.
    */
    configurePlugins(config: Object, baseUrl?: string): void;

    /**
     * Starts the application.
     * @returns {promise}
    */
    start(): DurandalPromise<any>;

    /**
     * Sets the root module/view for the application.
     * @param {string} root The root view or module.
     * @param {string} [transition] The transition to use from the previous root (or splash screen) into the new root.
     * @param {string} [applicationHost] The application host element id. By default the id 'applicationHost' will be used.
    */
    setRoot(root: any, transition?: string, applicationHost?: string): void;

    /**
     * Sets the root module/view for the application.
     * @param {string} root The root view or module.
     * @param {string} [transition] The transition to use from the previous root (or splash screen) into the new root.
     * @param {string} [applicationHost] The application host element. By default the id 'applicationHost' will be used.
    */
    setRoot(root: any, transition?: string, applicationHost?: HTMLElement): void;
}

interface DurandalActivatorSettings {
    /**
     * The default value passed to an object's deactivate function as its close parameter.
     * @default true
    */
    closeOnDeactivate: boolean;

    /**
     * Lower-cased words which represent a truthy value.
     * @default ['yes', 'ok', 'true']
    */
    affirmations: string[];

    /**
     * Interprets the response of a `canActivate` or `canDeactivate` call using the known affirmative values in the `affirmations` array.
     * @param {object} value
     * @returns {boolean}
    */
    interpretResponse(value: any): boolean;

    /**
     * Determines whether or not the current item and the new item are the same.
     * @param {object} currentItem
     * @param {object} newItem
     * @param {object} currentActivationData
     * @param {object} newActivationData
     * @returns {boolean}
    */
    areSameItem(currentItem: any, newItem: any, currentActivationData: any, newActivationData: any): boolean;

    /**
     * Called immediately before the new item is activated.
     * @param {object} newItem
    */
    beforeActivate(newItem: any): any;

    /**
     * Called immediately after the old item is deactivated.
     * @param {object} oldItem The previous item.
     * @param {boolean} close Whether or not the previous item was closed.
     * @param {function} setter The activate item setter function.
    */
    afterDeactivate(oldItem: any, close: boolean, setter: Function): void;
}

interface DurandalActivator<T> extends KnockoutComputed<T> {
    /**
     * The settings for this activator.
    */
    settings: DurandalActivatorSettings;

    /**
     * An observable which indicates whether or not the activator is currently in the process of activating an instance.
     * @returns {boolean}
    */
    isActivating: KnockoutObservable<boolean>;

    /**
     * Determines whether or not the specified item can be deactivated.
     * @param {object} item The item to check.
     * @param {boolean} close Whether or not to check if close is possible.
     * @returns {promise}
    */
    canDeactivateItem(item: T, close: boolean): DurandalPromise<boolean>;

    /**
     * Deactivates the specified item.
     * @param {object} item The item to deactivate.
     * @param {boolean} close Whether or not to close the item.
     * @returns {promise}
    */
    deactivateItem(item: T, close: boolean): DurandalPromise<boolean>;

    /**
     * Determines whether or not the specified item can be activated.
     * @param {object} item The item to check.
     * @param {object} activationData Data associated with the activation.
     * @returns {promise}
    */
    canActivateItem(newItem: T, activationData?: any): DurandalPromise<boolean>;

    /**
     * Activates the specified item.
     * @param {object} newItem The item to activate.
     * @param {object} newActivationData Data associated with the activation.
     * @returns {promise}
    */
    activateItem(newItem: T, activationData?: any): DurandalPromise<boolean>;

    /**
     * Determines whether or not the activator, in its current state, can be activated.
     * @returns {promise}
    */
    canActivate(): DurandalPromise<boolean>;

    /**
     * Activates the activator, in its current state.
     * @returns {promise}
    */
    activate(): DurandalPromise<boolean>;

    /**
     * Determines whether or not the activator, in its current state, can be deactivated.
     * @returns {promise}
    */
    canDeactivate(close: boolean): DurandalPromise<boolean>;

    /**
     * Deactivates the activator, in its current state.
     * @returns {promise}
    */
    deactivate(close: boolean): DurandalPromise<boolean>;

    /**
      * Adds canActivate, activate, canDeactivate and deactivate functions to the provided model which pass through to the corresponding functions on the activator.
      */
    includeIn(includeIn: any): void;

    /**
      * Sets up a collection representing a pool of objects which the activator will activate. See below for details. Activators without an item bool always close their values on deactivate. Activators with an items pool only deactivate, but do not close them.
      */
    forItems(items: any[]): DurandalActivator<T>;
}

interface DurandalHistoryOptions {
    /**
     * The function that will be called back when the fragment changes.
     */
    routeHandler?: (fragment: string) => void;

    /**
     * The url root used to extract the fragment when using push state.
     */
    root?: string;

    /**
     * Use hash change when present.
     * @default true
     */
    hashChange?: boolean;

    /**
     * Use push state when present.
     * @default false
     */
    pushState?: boolean;

    /**
     * Prevents loading of the current url when activating history.
     * @default false
     */
    silent?: boolean;

    /**
     * Override default history init behavior by navigating directly to this route.
     */
    startRoute?: string;
}

interface DurandalNavigationOptions {
    trigger: boolean;
    replace: boolean;
}

interface DurandalRouteConfiguration {
    title?: any;
    moduleId?: string;
    hash?: string;
<<<<<<< HEAD
    route?: string|string[];
=======
    route?: string | string[];
>>>>>>> c6254f15
    routePattern?: RegExp;
    isActive?: KnockoutComputed<boolean>;
    nav?: any;
    hasChildRoutes?: boolean;
    viewUrl?: string;
}

interface DurandalRouteInstruction {
    fragment: string;
    queryString: string;
    config: DurandalRouteConfiguration;
    params: any[];
    queryParams: { [index: string]: any };
}

interface DurandalRelativeRouteSettings {
    moduleId?: string;
    route?: string;
    fromParent?: boolean;
	dynamicHash?: string;
}

interface DurandalRouterBase<T> extends DurandalEventSupport<T> {
    /**
     * The route handlers that are registered. Each handler consists of a `routePattern` and a `callback`.
    */
    handlers: { routePattern: RegExp; callback: (fragment: string) => void; }[];

    /**
     * The route configs that are registered.
    */
    routes: DurandalRouteConfiguration[];

    /**
     * The active item/screen based on the current navigation state.
    */
    activeItem: DurandalActivator<any>;

    /**
     * The route configurations that have been designated as displayable in a nav ui (nav:true).
    */
    navigationModel: KnockoutObservableArray<DurandalRouteConfiguration>;

    /**
     * Indicates that the router (or a child router) is currently in the process of navigating.
    */
    isNavigating: KnockoutComputed<boolean>;

    /**
     * An observable surfacing the active routing instruction that is currently being processed or has recently finished processing.
     * The instruction object has `config`, `fragment`, `queryString`, `params` and `queryParams` properties.
    */
    activeInstruction: KnockoutObservable<DurandalRouteInstruction>;

    /**
     * Parses a query string into an object.
     * @param {string} queryString The query string to parse.
     * @returns {object} An object keyed according to the query string parameters.
     */
    parseQueryString(queryString: string): Object;

    /**
     * Add a route to be tested when the url fragment changes.
     * @param {RegEx} routePattern The route pattern to test against.
     * @param {function} callback The callback to execute when the route pattern is matched.
     */
    route(routePattern: RegExp, callback: (fragment: string) => void): void;

    /**
     * Attempt to load the specified URL fragment. If a route succeeds with a match, returns `true`. If no defined routes matches the fragment, returns `false`.
     * @param {string} fragment The URL fragment to find a match for.
     * @returns {boolean} True if a match was found, false otherwise.
     */
    loadUrl(fragment: string): boolean;

    /**
     * Updates the document title based on the activated module instance, the routing instruction and the app.title.
     * @param {object} instance The activated module.
     * @param {object} instruction The routing instruction associated with the action. It has a `config` property that references the original route mapping config.
     */
    updateDocumentTitle(instance: Object, instruction: DurandalRouteInstruction): void;

    /**
     * Save a fragment into the hash history, or replace the URL state if the
     * 'replace' option is passed. You are responsible for properly URL-encoding
     * the fragment in advance.
     * The options object can contain `trigger: false` if you wish to not have the
     * route callback be fired, or `replace: true`, if
     * you wish to modify the current URL without adding an entry to the history.
     * @param {string} fragment The url fragment to navigate to.
     * @param {object|boolean} options An options object with optional trigger and replace flags. You can also pass a boolean directly to set the trigger option. Trigger is `true` by default.
     * @return {boolean} Returns true/false from loading the url.
     */
    navigate(fragment: string, trigger?: boolean): boolean;

    /**
     * Save a fragment into the hash history, or replace the URL state if the
     * 'replace' option is passed. You are responsible for properly URL-encoding
     * the fragment in advance.
     * The options object can contain `trigger: false` if you wish to not have the
     * route callback be fired, or `replace: true`, if
     * you wish to modify the current URL without adding an entry to the history.
     * @param {string} fragment The url fragment to navigate to.
     * @param {object|boolean} options An options object with optional trigger and replace flags. You can also pass a boolean directly to set the trigger option. Trigger is `true` by default.
     * @return {boolean} Returns true/false from loading the url.
     */
    navigate(fragment: string, options: DurandalNavigationOptions): boolean;

    /**
     * Navigates back in the browser history.
     */
    navigateBack(): void;

    /**
     * Converts a route to a hash suitable for binding to a link's href.
     * @param {string} route
     * @returns {string} The hash.
     */
    convertRouteToHash(route: string): string;

    /**
     * Converts a route to a module id. This is only called if no module id is supplied as part of the route mapping.
     * @param {string} route
     * @returns {string} The module id.
     */
    convertRouteToModuleId(route: string): string;

    /**
     * Converts a route to a displayable title. This is only called if no title is specified as part of the route mapping.
     * @method convertRouteToTitle
     * @param {string} route
     * @returns {string} The title.
     */
    convertRouteToTitle(route: string): string;

    /**
     * Maps route patterns to modules.
     * @param {string} route A route.
     * @chainable
     */
    map(route: string): T;

    /**
     * Maps route patterns to modules.
     * @param {string} route A route pattern.
     * @param {string} moduleId The module id to map the route to.
     * @chainable
     */
    map(route: string, moduleId: string): T;

    /**
     * Maps route patterns to modules.
     * @param {RegExp} route A route pattern.
     * @param {string} moduleId The module id to map the route to.
     * @chainable
     */
    map(route: RegExp, moduleId: string): T;

    /**
     * Maps route patterns to modules.
     * @param {string} route A route pattern.
     * @param {RouteConfiguration} config The route's configuration.
     * @chainable
     */
    map(route: string, config: DurandalRouteConfiguration): T;

    /**
     * Maps route patterns to modules.
     * @method map
     * @param {RegExp} route A route pattern.
     * @param {RouteConfiguration} config The route's configuration.
     * @chainable
     */
    map(route: RegExp, config: DurandalRouteConfiguration): T;

    /**
     * Maps route patterns to modules.
     * @param {RouteConfiguration} config The route's configuration.
     * @chainable
     */
    map(config: DurandalRouteConfiguration): T;

    /**
     * Maps route patterns to modules.
     * @param {RouteConfiguration[]} configs An array of route configurations.
     * @chainable
     */
    map(configs: DurandalRouteConfiguration[]): T;

    /**
     * Builds an observable array designed to bind a navigation UI to. The model will exist in the `navigationModel` property.
     * @param {number} defaultOrder The default order to use for navigation visible routes that don't specify an order. The defualt is 100.
     * @chainable
     */
    buildNavigationModel(defaultOrder?: number): T;

    /**
     * Configures the router to map unknown routes to modules at the same path.
     * @chainable
     */
    mapUnknownRoutes(): T;

    /**
     * Configures the router use the specified module id for all unknown routes.
     * @param {string} notFoundModuleId Represents the module id to route all unknown routes to.
     * @param {string} [replaceRoute] Optionally provide a route to replace the url with.
     * @chainable
     */
    mapUnknownRoutes(notFoundModuleId: string, replaceRoute?: string): T;

    /**
     * Configures how the router will handle unknown routes.
     * @param {function} callback Called back with the route instruction containing the route info. The function can then modify the instruction by adding a moduleId and the router will take over from there.
     * @chainable
     */
    mapUnknownRoutes(callback: (instruction: DurandalRouteInstruction) => void): T;

    /**
     * Configures how the router will handle unknown routes.
     * @param {RouteConfiguration} config The route configuration to use for unknown routes.
     * @chainable
     */
    mapUnknownRoutes(config: DurandalRouteConfiguration): T;

    /**
     * Resets the router by removing handlers, routes, event handlers and previously configured options.
     * @chainable
     */
    reset(): T;

    /**
     * Makes all configured routes and/or module ids relative to a certain base url.
     * @param {string} settings The value is used as the base for routes and module ids.
     * @chainable
     */
    makeRelative(settings: string): T;

    /**
     * Makes all configured routes and/or module ids relative to a certain base url.
     * @param {RelativeRouteSettings} settings If an object, you can specify `route` and `moduleId` separately. In place of specifying route, you can set `fromParent:true` to make routes automatically relative to the parent router's active route.
     * @chainable
     */
    makeRelative(settings: DurandalRelativeRouteSettings): T;

    /**
     * Creates a child router.
     * @returns {Router} The child router.
     */
    createChildRouter(): T;

    /**
     * Inspects routes and modules before activation. Can be used to protect access by cancelling navigation or redirecting.
     * @param {object} instance The module instance that is about to be activated by the router.
     * @param {object} instruction The route instruction. The instruction object has config, fragment, queryString, params and queryParams properties.
     * @returns {Promise|Boolean|String} If a boolean, determines whether or not the route should activate or be cancelled. If a string, causes a redirect to the specified route. Can also be a promise for either of these value types.
     */
<<<<<<< HEAD
    guardRoute?: (instance: Object, instruction: DurandalRouteInstruction) => JQueryPromise<boolean|string>|boolean|string;
=======
    guardRoute?: (instance: Object, instruction: DurandalRouteInstruction) => DurandalPromise<boolean | string> | boolean | string;
>>>>>>> c6254f15

    /**
     * Parent router of the current child router.
     */
    parent?: DurandalRouter;
}

interface DurandalRouter extends DurandalRouterBase<DurandalRouter> { }

interface DurandalRootRouter extends DurandalRouterBase<DurandalRootRouter> {
    /**
     * Makes the RegExp generated for routes case sensitive, rather than the default of case insensitive.
     */
    makeRoutesCaseSensitive(): void;

    /**
     * Activates the router and the underlying history tracking mechanism.
     * @returns {Promise} A promise that resolves when the router is ready.
     */
    activate(options?: DurandalHistoryOptions): DurandalPromise<any>;

    /**
     * Disable history, perhaps temporarily. Not useful in a real app, but possibly useful for unit testing Routers.
     */
    deactivate(): void;

    /**
     * Installs the router's custom ko binding handler.
     */
    install(): void;
}<|MERGE_RESOLUTION|>--- conflicted
+++ resolved
@@ -307,11 +307,7 @@
      * @param {string} id The view id whose view should be cached.
      * @param {DOMElement} view The view to cache.
      */
-<<<<<<< HEAD
-    putViewInCache(id: string, view: HTMLElement);
-=======
     putViewInCache(id: string, view: HTMLElement): void;
->>>>>>> c6254f15
 
     /**
      * Creates the view associated with the view id.
@@ -1525,11 +1521,7 @@
     title?: any;
     moduleId?: string;
     hash?: string;
-<<<<<<< HEAD
-    route?: string|string[];
-=======
     route?: string | string[];
->>>>>>> c6254f15
     routePattern?: RegExp;
     isActive?: KnockoutComputed<boolean>;
     nav?: any;
@@ -1786,11 +1778,7 @@
      * @param {object} instruction The route instruction. The instruction object has config, fragment, queryString, params and queryParams properties.
      * @returns {Promise|Boolean|String} If a boolean, determines whether or not the route should activate or be cancelled. If a string, causes a redirect to the specified route. Can also be a promise for either of these value types.
      */
-<<<<<<< HEAD
-    guardRoute?: (instance: Object, instruction: DurandalRouteInstruction) => JQueryPromise<boolean|string>|boolean|string;
-=======
     guardRoute?: (instance: Object, instruction: DurandalRouteInstruction) => DurandalPromise<boolean | string> | boolean | string;
->>>>>>> c6254f15
 
     /**
      * Parent router of the current child router.
