--- conflicted
+++ resolved
@@ -9,14 +9,11 @@
 *                                               *
 ************************************************/
 
-<<<<<<< HEAD
-=======
 interface Error {
     stack?: string;
 }
 
 
->>>>>>> c6254f15
 // compat for TypeScript 1.5.3
 // if you use with --target es3 or --target es5 and use below definitions,
 // use the lib.es6.d.ts that is bundled with TypeScript 1.5.3.
@@ -53,15 +50,9 @@
     extensions: any;
     main: any;
 }
-<<<<<<< HEAD
 
 declare var require: NodeRequire;
 
-=======
-
-declare var require: NodeRequire;
-
->>>>>>> c6254f15
 interface NodeModule {
     exports: any;
     require: NodeRequireFunction;
@@ -134,11 +125,7 @@
      *
      * @param obj object to test.
      */
-<<<<<<< HEAD
-    isBuffer(obj: any): boolean;
-=======
     isBuffer(obj: any): obj is Buffer;
->>>>>>> c6254f15
     /**
      * Returns true if {encoding} is a valid encoding argument.
      * Valid string encodings in Node 0.12: 'ascii'|'utf8'|'utf16le'|'ucs2'(alias of 'utf16le')|'base64'|'binary'(deprecated)|'hex'
@@ -379,71 +366,6 @@
         v8debug?: any;
     }
 
-    export interface Global {
-        Array: typeof Array;
-        ArrayBuffer: typeof ArrayBuffer;
-        Boolean: typeof Boolean;
-        Buffer: typeof Buffer;
-        DataView: typeof DataView;
-        Date: typeof Date;
-        Error: typeof Error;
-        EvalError: typeof EvalError;
-        Float32Array: typeof Float32Array;
-        Float64Array: typeof Float64Array;
-        Function: typeof Function;
-        GLOBAL: Global;
-        Infinity: typeof Infinity;
-        Int16Array: typeof Int16Array;
-        Int32Array: typeof Int32Array;
-        Int8Array: typeof Int8Array;
-        Intl: typeof Intl;
-        JSON: typeof JSON;
-        Map: MapConstructor;
-        Math: typeof Math;
-        NaN: typeof NaN;
-        Number: typeof Number;
-        Object: typeof Object;
-        Promise: Function;
-        RangeError: typeof RangeError;
-        ReferenceError: typeof ReferenceError;
-        RegExp: typeof RegExp;
-        Set: SetConstructor;
-        String: typeof String;
-        Symbol: Function;
-        SyntaxError: typeof SyntaxError;
-        TypeError: typeof TypeError;
-        URIError: typeof URIError;
-        Uint16Array: typeof Uint16Array;
-        Uint32Array: typeof Uint32Array;
-        Uint8Array: typeof Uint8Array;
-        Uint8ClampedArray: Function;
-        WeakMap: WeakMapConstructor;
-        WeakSet: WeakSetConstructor;
-        clearImmediate: (immediateId: any) => void;
-        clearInterval: (intervalId: NodeJS.Timer) => void;
-        clearTimeout: (timeoutId: NodeJS.Timer) => void;
-        console: typeof console;
-        decodeURI: typeof decodeURI;
-        decodeURIComponent: typeof decodeURIComponent;
-        encodeURI: typeof encodeURI;
-        encodeURIComponent: typeof encodeURIComponent;
-        escape: (str: string) => string;
-        eval: typeof eval;
-        global: Global;
-        isFinite: typeof isFinite;
-        isNaN: typeof isNaN;
-        parseFloat: typeof parseFloat;
-        parseInt: typeof parseInt;
-        process: Process;
-        root: Global;
-        setImmediate: (callback: (...args: any[]) => void, ...args: any[]) => any;
-        setInterval: (callback: (...args: any[]) => void, ms: number, ...args: any[]) => NodeJS.Timer;
-        setTimeout: (callback: (...args: any[]) => void, ms: number, ...args: any[]) => NodeJS.Timer;
-        undefined: typeof undefined;
-        unescape: (str: string) => string;
-        gc: () => void;
-    }
-
     export interface Timer {
         ref() : void;
         unref() : void;
@@ -471,11 +393,7 @@
     readUIntBE(offset: number, byteLength: number, noAssert?: boolean): number;
     readIntLE(offset: number, byteLength: number, noAssert?: boolean): number;
     readIntBE(offset: number, byteLength: number, noAssert?: boolean): number;
-<<<<<<< HEAD
-    readUInt8(offset: number, noAsset?: boolean): number;
-=======
     readUInt8(offset: number, noAssert?: boolean): number;
->>>>>>> c6254f15
     readUInt16LE(offset: number, noAssert?: boolean): number;
     readUInt16BE(offset: number, noAssert?: boolean): number;
     readUInt32LE(offset: number, noAssert?: boolean): number;
@@ -559,8 +477,6 @@
     import * as events from "events";
     import * as net from "net";
     import * as stream from "stream";
-<<<<<<< HEAD
-=======
 
     export interface RequestOptions {
         protocol?: string;
@@ -576,7 +492,6 @@
         auth?: string;
         agent?: Agent|boolean;
     }
->>>>>>> c6254f15
 
     export interface Server extends events.EventEmitter {
         listen(port: number, hostname?: string, backlog?: number, callback?: Function): Server;
@@ -606,12 +521,8 @@
         writeHead(statusCode: number, headers?: any): void;
         statusCode: number;
         statusMessage: string;
-<<<<<<< HEAD
-        setHeader(name: string, value: string): void;
-=======
         headersSent: boolean;
         setHeader(name: string, value: string | string[]): void;
->>>>>>> c6254f15
         sendDate: boolean;
         getHeader(name: string): string;
         removeHeader(name: string): void;
@@ -965,8 +876,6 @@
 declare module "readline" {
     import * as events from "events";
     import * as stream from "stream";
-<<<<<<< HEAD
-=======
 
     export interface Key {
         sequence?: string;
@@ -975,7 +884,6 @@
         meta?: boolean;
         shift?: boolean;
     }
->>>>>>> c6254f15
 
     export interface ReadLine extends events.EventEmitter {
         setPrompt(prompt: string): void;
@@ -1442,12 +1350,9 @@
     export function fsyncSync(fd: number): void;
     export function write(fd: number, buffer: Buffer, offset: number, length: number, position: number, callback?: (err: NodeJS.ErrnoException, written: number, buffer: Buffer) => void): void;
     export function write(fd: number, buffer: Buffer, offset: number, length: number, callback?: (err: NodeJS.ErrnoException, written: number, buffer: Buffer) => void): void;
-<<<<<<< HEAD
-=======
     export function write(fd: number, data: any, callback?: (err: NodeJS.ErrnoException, written: number, str: string) => void): void;
     export function write(fd: number, data: any, offset: number, callback?: (err: NodeJS.ErrnoException, written: number, str: string) => void): void;
     export function write(fd: number, data: any, offset: number, encoding: string, callback?: (err: NodeJS.ErrnoException, written: number, str: string) => void): void;
->>>>>>> c6254f15
     export function writeSync(fd: number, buffer: Buffer, offset: number, length: number, position: number): number;
     export function read(fd: number, buffer: Buffer, offset: number, length: number, position: number, callback?: (err: NodeJS.ErrnoException, bytesRead: number, buffer: Buffer) => void): void;
     export function readSync(fd: number, buffer: Buffer, offset: number, length: number, position: number): number;
@@ -1877,17 +1782,10 @@
         setPrivateKey(public_key: string, encoding?: string): void;
     }
     export function getDiffieHellman(group_name: string): DiffieHellman;
-<<<<<<< HEAD
-    export function pbkdf2(password: string, salt: string, iterations: number, keylen: number, callback: (err: Error, derivedKey: Buffer) => any): void;
-    export function pbkdf2(password: string, salt: string, iterations: number, keylen: number, digest: string, callback: (err: Error, derivedKey: Buffer) => any): void;
-    export function pbkdf2Sync(password: string, salt: string, iterations: number, keylen: number) : Buffer;
-    export function pbkdf2Sync(password: string, salt: string, iterations: number, keylen: number, digest: string) : Buffer;
-=======
     export function pbkdf2(password: string|Buffer, salt: string|Buffer, iterations: number, keylen: number, callback: (err: Error, derivedKey: Buffer) => any): void;
     export function pbkdf2(password: string|Buffer, salt: string|Buffer, iterations: number, keylen: number, digest: string, callback: (err: Error, derivedKey: Buffer) => any): void;
     export function pbkdf2Sync(password: string|Buffer, salt: string|Buffer, iterations: number, keylen: number) : Buffer;
     export function pbkdf2Sync(password: string|Buffer, salt: string|Buffer, iterations: number, keylen: number, digest: string) : Buffer;
->>>>>>> c6254f15
     export function randomBytes(size: number): Buffer;
     export function randomBytes(size: number, callback: (err: Error, buf: Buffer) =>void ): void;
     export function pseudoRandomBytes(size: number): Buffer;
