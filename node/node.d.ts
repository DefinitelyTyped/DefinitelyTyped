// Type definitions for Node.js v6.x
// Project: http://nodejs.org/
// Definitions by: Microsoft TypeScript <http://typescriptlang.org>, DefinitelyTyped <https://github.com/DefinitelyTyped/DefinitelyTyped>
// Definitions: https://github.com/DefinitelyTyped/DefinitelyTyped

/************************************************
*                                               *
*               Node.js v6.x API                *
*                                               *
************************************************/

interface Error {
    stack?: string;
}

<<<<<<< HEAD

// compat for TypeScript 1.5.3
=======
interface ErrorConstructor {
    captureStackTrace(targetObject: Object, constructorOpt?: Function): void;
    stackTraceLimit: number;
}

// compat for TypeScript 1.8
>>>>>>> 1315d46f
// if you use with --target es3 or --target es5 and use below definitions,
// use the lib.es6.d.ts that is bundled with TypeScript 1.8.
interface MapConstructor {}
interface WeakMapConstructor {}
interface SetConstructor {}
interface WeakSetConstructor {}

/************************************************
*                                               *
*                   GLOBAL                      *
*                                               *
************************************************/
declare var process: NodeJS.Process;
declare var global: NodeJS.Global;

declare var __filename: string;
declare var __dirname: string;

declare function setTimeout(callback: (...args: any[]) => void, ms: number, ...args: any[]): NodeJS.Timer;
declare function clearTimeout(timeoutId: NodeJS.Timer): void;
declare function setInterval(callback: (...args: any[]) => void, ms: number, ...args: any[]): NodeJS.Timer;
declare function clearInterval(intervalId: NodeJS.Timer): void;
declare function setImmediate(callback: (...args: any[]) => void, ...args: any[]): any;
declare function clearImmediate(immediateId: any): void;

interface NodeRequireFunction {
    (id: string): any;
}

interface NodeRequire extends NodeRequireFunction {
    resolve(id:string): string;
    cache: any;
    extensions: any;
    main: any;
}

declare var require: NodeRequire;

interface NodeModule {
    exports: any;
    require: NodeRequireFunction;
    id: string;
    filename: string;
    loaded: boolean;
    parent: any;
    children: any[];
}

declare var module: NodeModule;

// Same as module.exports
declare var exports: any;
declare var SlowBuffer: {
    new (str: string, encoding?: string): Buffer;
    new (size: number): Buffer;
    new (size: Uint8Array): Buffer;
    new (array: any[]): Buffer;
    prototype: Buffer;
    isBuffer(obj: any): boolean;
    byteLength(string: string, encoding?: string): number;
    concat(list: Buffer[], totalLength?: number): Buffer;
};


// Buffer class
type BufferEncoding = "ascii" | "utf8" | "utf16le" | "ucs2" | "binary" | "hex";
interface Buffer extends NodeBuffer {}

/**
 * Raw data is stored in instances of the Buffer class.
 * A Buffer is similar to an array of integers but corresponds to a raw memory allocation outside the V8 heap.  A Buffer cannot be resized.
 * Valid string encodings: 'ascii'|'utf8'|'utf16le'|'ucs2'(alias of 'utf16le')|'base64'|'binary'(deprecated)|'hex'
 */
declare var Buffer: {
    /**
     * Allocates a new buffer containing the given {str}.
     *
     * @param str String to store in buffer.
     * @param encoding encoding to use, optional.  Default is 'utf8'
     */
    new (str: string, encoding?: string): Buffer;
    /**
     * Allocates a new buffer of {size} octets.
     *
     * @param size count of octets to allocate.
     */
    new (size: number): Buffer;
    /**
     * Allocates a new buffer containing the given {array} of octets.
     *
     * @param array The octets to store.
     */
    new (array: Uint8Array): Buffer;
    /**
     * Produces a Buffer backed by the same allocated memory as
     * the given {ArrayBuffer}.
     *
     *
     * @param arrayBuffer The ArrayBuffer with which to share memory.
     */
    new (arrayBuffer: ArrayBuffer): Buffer;
    /**
     * Allocates a new buffer containing the given {array} of octets.
     *
     * @param array The octets to store.
     */
    new (array: any[]): Buffer;
    /**
     * Copies the passed {buffer} data onto a new {Buffer} instance.
     *
     * @param buffer The buffer to copy.
     */
    new (buffer: Buffer): Buffer;
    prototype: Buffer;
    /**
     * Allocates a new Buffer using an {array} of octets.
     *
     * @param array
     */
    from(array: any[]): Buffer;
    /**
     * When passed a reference to the .buffer property of a TypedArray instance,
     * the newly created Buffer will share the same allocated memory as the TypedArray.
     * The optional {byteOffset} and {length} arguments specify a memory range
     * within the {arrayBuffer} that will be shared by the Buffer.
     *
     * @param arrayBuffer The .buffer property of a TypedArray or a new ArrayBuffer()
     * @param byteOffset
     * @param length
     */
    from(arrayBuffer: ArrayBuffer, byteOffset?: number, length?:number): Buffer;
    /**
     * Copies the passed {buffer} data onto a new Buffer instance.
     *
     * @param buffer
     */
    from(buffer: Buffer): Buffer;
    /**
     * Creates a new Buffer containing the given JavaScript string {str}.
     * If provided, the {encoding} parameter identifies the character encoding.
     * If not provided, {encoding} defaults to 'utf8'.
     *
     * @param str
     */
    from(str: string, encoding?: string): Buffer;
    /**
     * Returns true if {obj} is a Buffer
     *
     * @param obj object to test.
     */
    isBuffer(obj: any): obj is Buffer;
    /**
     * Returns true if {encoding} is a valid encoding argument.
     * Valid string encodings in Node 0.12: 'ascii'|'utf8'|'utf16le'|'ucs2'(alias of 'utf16le')|'base64'|'binary'(deprecated)|'hex'
     *
     * @param encoding string to test.
     */
    isEncoding(encoding: string): boolean;
    /**
     * Gives the actual byte length of a string. encoding defaults to 'utf8'.
     * This is not the same as String.prototype.length since that returns the number of characters in a string.
     *
     * @param string string to test.
     * @param encoding encoding used to evaluate (defaults to 'utf8')
     */
    byteLength(string: string, encoding?: string): number;
    /**
     * Returns a buffer which is the result of concatenating all the buffers in the list together.
     *
     * If the list has no items, or if the totalLength is 0, then it returns a zero-length buffer.
     * If the list has exactly one item, then the first item of the list is returned.
     * If the list has more than one item, then a new Buffer is created.
     *
     * @param list An array of Buffer objects to concatenate
     * @param totalLength Total length of the buffers when concatenated.
     *   If totalLength is not provided, it is read from the buffers in the list. However, this adds an additional loop to the function, so it is faster to provide the length explicitly.
     */
    concat(list: Buffer[], totalLength?: number): Buffer;
    /**
     * The same as buf1.compare(buf2).
     */
    compare(buf1: Buffer, buf2: Buffer): number;
    /**
     * Allocates a new buffer of {size} octets.
     *
     * @param size count of octets to allocate.
     * @param fill if specified, buffer will be initialized by calling buf.fill(fill).
     *    If parameter is omitted, buffer will be filled with zeros.
     * @param encoding encoding used for call to buf.fill while initalizing
     */
    alloc(size: number, fill?: string|Buffer|number, encoding?: string): Buffer;
     /**
      * Allocates a new buffer of {size} octets, leaving memory not initialized, so the contents
      * of the newly created Buffer are unknown and may contain sensitive data.
      *
      * @param size count of octets to allocate
      */
    allocUnsafe(size: number): Buffer;
     /**
      * Allocates a new non-pooled buffer of {size} octets, leaving memory not initialized, so the contents
      * of the newly created Buffer are unknown and may contain sensitive data.
      *
      * @param size count of octets to allocate
      */
    allocUnsafeSlow(size: number): Buffer;
};

/************************************************
*                                               *
*               GLOBAL INTERFACES               *
*                                               *
************************************************/
declare namespace NodeJS {
    export interface ErrnoException extends Error {
        errno?: number;
        code?: string;
        path?: string;
        syscall?: string;
        stack?: string;
    }

    export interface EventEmitter {
        addListener(event: string, listener: Function): this;
        on(event: string, listener: Function): this;
        once(event: string, listener: Function): this;
        removeListener(event: string, listener: Function): this;
        removeAllListeners(event?: string): this;
        setMaxListeners(n: number): this;
        getMaxListeners(): number;
        listeners(event: string): Function[];
        emit(event: string, ...args: any[]): boolean;
        listenerCount(type: string): number;
    }

    export interface ReadableStream extends EventEmitter {
        readable: boolean;
        read(size?: number): string|Buffer;
        setEncoding(encoding: string): void;
        pause(): void;
        resume(): void;
        pipe<T extends WritableStream>(destination: T, options?: { end?: boolean; }): T;
        unpipe<T extends WritableStream>(destination?: T): void;
        unshift(chunk: string): void;
        unshift(chunk: Buffer): void;
        wrap(oldStream: ReadableStream): ReadableStream;
    }

    export interface WritableStream extends EventEmitter {
        writable: boolean;
        write(buffer: Buffer|string, cb?: Function): boolean;
        write(str: string, encoding?: string, cb?: Function): boolean;
        end(): void;
        end(buffer: Buffer, cb?: Function): void;
        end(str: string, cb?: Function): void;
        end(str: string, encoding?: string, cb?: Function): void;
    }

    export interface ReadWriteStream extends ReadableStream, WritableStream {}

    export interface Events extends EventEmitter { }

    export interface Domain extends Events {
        run(fn: Function): void;
        add(emitter: Events): void;
        remove(emitter: Events): void;
        bind(cb: (err: Error, data: any) => any): any;
        intercept(cb: (data: any) => any): any;
        dispose(): void;

        addListener(event: string, listener: Function): this;
        on(event: string, listener: Function): this;
        once(event: string, listener: Function): this;
        removeListener(event: string, listener: Function): this;
        removeAllListeners(event?: string): this;
    }

    export interface MemoryUsage {
        rss: number;
        heapTotal: number;
        heapUsed: number;
    }

    export interface Process extends EventEmitter {
        stdout: WritableStream;
        stderr: WritableStream;
        stdin: ReadableStream;
        argv: string[];
        execArgv: string[];
        execPath: string;
        abort(): void;
        chdir(directory: string): void;
        cwd(): string;
        env: any;
        exit(code?: number): void;
        getgid(): number;
        setgid(id: number): void;
        setgid(id: string): void;
        getuid(): number;
        setuid(id: number): void;
        setuid(id: string): void;
        version: string;
        versions: {
            http_parser: string;
            node: string;
            v8: string;
            ares: string;
            uv: string;
            zlib: string;
            modules: string;
            openssl: string;
        };
        config: {
            target_defaults: {
                cflags: any[];
                default_configuration: string;
                defines: string[];
                include_dirs: string[];
                libraries: string[];
            };
            variables: {
                clang: number;
                host_arch: string;
                node_install_npm: boolean;
                node_install_waf: boolean;
                node_prefix: string;
                node_shared_openssl: boolean;
                node_shared_v8: boolean;
                node_shared_zlib: boolean;
                node_use_dtrace: boolean;
                node_use_etw: boolean;
                node_use_openssl: boolean;
                target_arch: string;
                v8_no_strict_aliasing: number;
                v8_use_snapshot: boolean;
                visibility: string;
            };
        };
        kill(pid:number, signal?: string|number): void;
        pid: number;
        title: string;
        arch: string;
        platform: string;
        memoryUsage(): MemoryUsage;
        nextTick(callback: Function): void;
        umask(mask?: number): number;
        uptime(): number;
        hrtime(time?:number[]): number[];
        domain: Domain;

        // Worker
        send?(message: any, sendHandle?: any): void;
        disconnect(): void;
        connected: boolean;
    }

    export interface Global {
        Array: typeof Array;
        ArrayBuffer: typeof ArrayBuffer;
        Boolean: typeof Boolean;
        Buffer: typeof Buffer;
        DataView: typeof DataView;
        Date: typeof Date;
        Error: typeof Error;
        EvalError: typeof EvalError;
        Float32Array: typeof Float32Array;
        Float64Array: typeof Float64Array;
        Function: typeof Function;
        GLOBAL: Global;
        Infinity: typeof Infinity;
        Int16Array: typeof Int16Array;
        Int32Array: typeof Int32Array;
        Int8Array: typeof Int8Array;
        Intl: typeof Intl;
        JSON: typeof JSON;
        Map: MapConstructor;
        Math: typeof Math;
        NaN: typeof NaN;
        Number: typeof Number;
        Object: typeof Object;
        Promise: Function;
        RangeError: typeof RangeError;
        ReferenceError: typeof ReferenceError;
        RegExp: typeof RegExp;
        Set: SetConstructor;
        String: typeof String;
        Symbol: Function;
        SyntaxError: typeof SyntaxError;
        TypeError: typeof TypeError;
        URIError: typeof URIError;
        Uint16Array: typeof Uint16Array;
        Uint32Array: typeof Uint32Array;
        Uint8Array: typeof Uint8Array;
        Uint8ClampedArray: Function;
        WeakMap: WeakMapConstructor;
        WeakSet: WeakSetConstructor;
        clearImmediate: (immediateId: any) => void;
        clearInterval: (intervalId: NodeJS.Timer) => void;
        clearTimeout: (timeoutId: NodeJS.Timer) => void;
        console: typeof console;
        decodeURI: typeof decodeURI;
        decodeURIComponent: typeof decodeURIComponent;
        encodeURI: typeof encodeURI;
        encodeURIComponent: typeof encodeURIComponent;
        escape: (str: string) => string;
        eval: typeof eval;
        global: Global;
        isFinite: typeof isFinite;
        isNaN: typeof isNaN;
        parseFloat: typeof parseFloat;
        parseInt: typeof parseInt;
        process: Process;
        root: Global;
        setImmediate: (callback: (...args: any[]) => void, ...args: any[]) => any;
        setInterval: (callback: (...args: any[]) => void, ms: number, ...args: any[]) => NodeJS.Timer;
        setTimeout: (callback: (...args: any[]) => void, ms: number, ...args: any[]) => NodeJS.Timer;
        undefined: typeof undefined;
        unescape: (str: string) => string;
        gc: () => void;
        v8debug?: any;
    }

    export interface Timer {
        ref() : void;
        unref() : void;
    }
}

/**
 * @deprecated
 */
interface NodeBuffer extends Uint8Array {
    write(string: string, offset?: number, length?: number, encoding?: string): number;
    toString(encoding?: string, start?: number, end?: number): string;
    toJSON(): any;
    equals(otherBuffer: Buffer): boolean;
    compare(otherBuffer: Buffer): number;
    copy(targetBuffer: Buffer, targetStart?: number, sourceStart?: number, sourceEnd?: number): number;
    slice(start?: number, end?: number): Buffer;
    writeUIntLE(value: number, offset: number, byteLength: number, noAssert?: boolean): number;
    writeUIntBE(value: number, offset: number, byteLength: number, noAssert?: boolean): number;
    writeIntLE(value: number, offset: number, byteLength: number, noAssert?: boolean): number;
    writeIntBE(value: number, offset: number, byteLength: number, noAssert?: boolean): number;
    readUIntLE(offset: number, byteLength: number, noAssert?: boolean): number;
    readUIntBE(offset: number, byteLength: number, noAssert?: boolean): number;
    readIntLE(offset: number, byteLength: number, noAssert?: boolean): number;
    readIntBE(offset: number, byteLength: number, noAssert?: boolean): number;
    readUInt8(offset: number, noAssert?: boolean): number;
    readUInt16LE(offset: number, noAssert?: boolean): number;
    readUInt16BE(offset: number, noAssert?: boolean): number;
    readUInt32LE(offset: number, noAssert?: boolean): number;
    readUInt32BE(offset: number, noAssert?: boolean): number;
    readInt8(offset: number, noAssert?: boolean): number;
    readInt16LE(offset: number, noAssert?: boolean): number;
    readInt16BE(offset: number, noAssert?: boolean): number;
    readInt32LE(offset: number, noAssert?: boolean): number;
    readInt32BE(offset: number, noAssert?: boolean): number;
    readFloatLE(offset: number, noAssert?: boolean): number;
    readFloatBE(offset: number, noAssert?: boolean): number;
    readDoubleLE(offset: number, noAssert?: boolean): number;
    readDoubleBE(offset: number, noAssert?: boolean): number;
    writeUInt8(value: number, offset: number, noAssert?: boolean): number;
    writeUInt16LE(value: number, offset: number, noAssert?: boolean): number;
    writeUInt16BE(value: number, offset: number, noAssert?: boolean): number;
    writeUInt32LE(value: number, offset: number, noAssert?: boolean): number;
    writeUInt32BE(value: number, offset: number, noAssert?: boolean): number;
    writeInt8(value: number, offset: number, noAssert?: boolean): number;
    writeInt16LE(value: number, offset: number, noAssert?: boolean): number;
    writeInt16BE(value: number, offset: number, noAssert?: boolean): number;
    writeInt32LE(value: number, offset: number, noAssert?: boolean): number;
    writeInt32BE(value: number, offset: number, noAssert?: boolean): number;
    writeFloatLE(value: number, offset: number, noAssert?: boolean): number;
    writeFloatBE(value: number, offset: number, noAssert?: boolean): number;
    writeDoubleLE(value: number, offset: number, noAssert?: boolean): number;
    writeDoubleBE(value: number, offset: number, noAssert?: boolean): number;
    fill(value: any, offset?: number, end?: number): this;
    // TODO: encoding param
    indexOf(value: string | number | Buffer, byteOffset?: number): number;
    // TODO: entries
    // TODO: includes
    // TODO: keys
    // TODO: values
}

/************************************************
*                                               *
*                   MODULES                     *
*                                               *
************************************************/
declare module "buffer" {
    export var INSPECT_MAX_BYTES: number;
    var BuffType: typeof Buffer;
    var SlowBuffType: typeof SlowBuffer;
    export { BuffType as Buffer, SlowBuffType as SlowBuffer };
}

declare module "querystring" {
    export interface StringifyOptions {
        encodeURIComponent?: Function;
    }

    export interface ParseOptions {
        maxKeys?: number;
        decodeURIComponent?: Function;
    }

    export function stringify<T>(obj: T, sep?: string, eq?: string, options?: StringifyOptions): string;
    export function parse(str: string, sep?: string, eq?: string, options?: ParseOptions): any;
    export function parse<T extends {}>(str: string, sep?: string, eq?: string, options?: ParseOptions): T;
    export function escape(str: string): string;
    export function unescape(str: string): string;
}

declare module "events" {
    export class EventEmitter implements NodeJS.EventEmitter {
        static EventEmitter: EventEmitter;
        static listenerCount(emitter: EventEmitter, event: string): number; // deprecated
        static defaultMaxListeners: number;

        addListener(event: string, listener: Function): this;
        on(event: string, listener: Function): this;
        once(event: string, listener: Function): this;
        prependListener(event: string, listener: Function): this;
        prependOnceListener(event: string, listener: Function): this;
        removeListener(event: string, listener: Function): this;
        removeAllListeners(event?: string): this;
        setMaxListeners(n: number): this;
        getMaxListeners(): number;
        listeners(event: string): Function[];
        emit(event: string, ...args: any[]): boolean;
        eventNames(): string[];
        listenerCount(type: string): number;
    }
}

declare module "http" {
    import * as events from "events";
    import * as net from "net";
    import * as stream from "stream";

    export interface RequestOptions {
        protocol?: string;
        host?: string;
        hostname?: string;
        family?: number;
        port?: number;
        localAddress?: string;
        socketPath?: string;
        method?: string;
        path?: string;
        headers?: { [key: string]: any };
        auth?: string;
        agent?: Agent|boolean;
    }

    export interface Server extends events.EventEmitter, net.Server {
        setTimeout(msecs: number, callback: Function): void;
        maxHeadersCount: number;
        timeout: number;
    }
    /**
     * @deprecated Use IncomingMessage
     */
    export interface ServerRequest extends IncomingMessage {
        connection: net.Socket;
    }
    export interface ServerResponse extends events.EventEmitter, stream.Writable {
        // Extended base methods
        write(buffer: Buffer): boolean;
        write(buffer: Buffer, cb?: Function): boolean;
        write(str: string, cb?: Function): boolean;
        write(str: string, encoding?: string, cb?: Function): boolean;
        write(str: string, encoding?: string, fd?: string): boolean;

        writeContinue(): void;
        writeHead(statusCode: number, reasonPhrase?: string, headers?: any): void;
        writeHead(statusCode: number, headers?: any): void;
        statusCode: number;
        statusMessage: string;
        headersSent: boolean;
        setHeader(name: string, value: string | string[]): void;
        sendDate: boolean;
        getHeader(name: string): string;
        removeHeader(name: string): void;
        write(chunk: any, encoding?: string): any;
        addTrailers(headers: any): void;

        // Extended base methods
        end(): void;
        end(buffer: Buffer, cb?: Function): void;
        end(str: string, cb?: Function): void;
        end(str: string, encoding?: string, cb?: Function): void;
        end(data?: any, encoding?: string): void;
    }
    export interface ClientRequest extends events.EventEmitter, stream.Writable {
        // Extended base methods
        write(buffer: Buffer): boolean;
        write(buffer: Buffer, cb?: Function): boolean;
        write(str: string, cb?: Function): boolean;
        write(str: string, encoding?: string, cb?: Function): boolean;
        write(str: string, encoding?: string, fd?: string): boolean;

        write(chunk: any, encoding?: string): void;
        abort(): void;
        setTimeout(timeout: number, callback?: Function): void;
        setNoDelay(noDelay?: boolean): void;
        setSocketKeepAlive(enable?: boolean, initialDelay?: number): void;

        setHeader(name: string, value: string | string[]): void;
        getHeader(name: string): string;
        removeHeader(name: string): void;
        addTrailers(headers: any): void;

        // Extended base methods
        end(): void;
        end(buffer: Buffer, cb?: Function): void;
        end(str: string, cb?: Function): void;
        end(str: string, encoding?: string, cb?: Function): void;
        end(data?: any, encoding?: string): void;
    }
    export interface IncomingMessage extends events.EventEmitter, stream.Readable {
        httpVersion: string;
        headers: any;
        rawHeaders: string[];
        trailers: any;
        rawTrailers: any;
        setTimeout(msecs: number, callback: Function): NodeJS.Timer;
        /**
         * Only valid for request obtained from http.Server.
         */
        method?: string;
        /**
         * Only valid for request obtained from http.Server.
         */
        url?: string;
        /**
         * Only valid for response obtained from http.ClientRequest.
         */
        statusCode?: number;
        /**
         * Only valid for response obtained from http.ClientRequest.
         */
        statusMessage?: string;
        socket: net.Socket;
    }
    /**
     * @deprecated Use IncomingMessage
     */
    export interface ClientResponse extends IncomingMessage { }

    export interface AgentOptions {
        /**
         * Keep sockets around in a pool to be used by other requests in the future. Default = false
         */
        keepAlive?: boolean;
        /**
         * When using HTTP KeepAlive, how often to send TCP KeepAlive packets over sockets being kept alive. Default = 1000.
         * Only relevant if keepAlive is set to true.
         */
        keepAliveMsecs?: number;
        /**
         * Maximum number of sockets to allow per host. Default for Node 0.10 is 5, default for Node 0.12 is Infinity
         */
        maxSockets?: number;
        /**
         * Maximum number of sockets to leave open in a free state. Only relevant if keepAlive is set to true. Default = 256.
         */
        maxFreeSockets?: number;
    }

    export class Agent {
        maxSockets: number;
        sockets: any;
        requests: any;

        constructor(opts?: AgentOptions);

        /**
         * Destroy any sockets that are currently in use by the agent.
         * It is usually not necessary to do this. However, if you are using an agent with KeepAlive enabled,
         * then it is best to explicitly shut down the agent when you know that it will no longer be used. Otherwise,
         * sockets may hang open for quite a long time before the server terminates them.
         */
        destroy(): void;
    }

    export var METHODS: string[];

    export var STATUS_CODES: {
        [errorCode: number]: string;
        [errorCode: string]: string;
    };
    export function createServer(requestListener?: (request: IncomingMessage, response: ServerResponse) =>void ): Server;
    export function createClient(port?: number, host?: string): any;
    export function request(options: RequestOptions, callback?: (res: IncomingMessage) => void): ClientRequest;
    export function get(options: any, callback?: (res: IncomingMessage) => void): ClientRequest;
    export var globalAgent: Agent;
}

declare module "cluster" {
    import * as child from "child_process";
    import * as events from "events";

    export interface ClusterSettings {
        exec?: string;
        args?: string[];
        silent?: boolean;
    }

    export interface Address {
        address: string;
        port: number;
        addressType: string;
    }

    export class Worker extends events.EventEmitter {
        id: string;
        process: child.ChildProcess;
        suicide: boolean;
        send(message: any, sendHandle?: any): void;
        kill(signal?: string): void;
        destroy(signal?: string): void;
        disconnect(): void;
        isConnected(): boolean;
        isDead(): boolean;
    }

    export var settings: ClusterSettings;
    export var isMaster: boolean;
    export var isWorker: boolean;
    export function setupMaster(settings?: ClusterSettings): void;
    export function fork(env?: any): Worker;
    export function disconnect(callback?: Function): void;
    export var worker: Worker;
    export var workers: {
        [index: string]: Worker
    };

    // Event emitter
    export function addListener(event: string, listener: Function): void;
    export function on(event: "disconnect", listener: (worker: Worker) => void): void;
    export function on(event: "exit", listener: (worker: Worker, code: number, signal: string) => void): void;
    export function on(event: "fork", listener: (worker: Worker) => void): void;
    export function on(event: "listening", listener: (worker: Worker, address: any) => void): void;
    export function on(event: "message", listener: (worker: Worker, message: any) => void): void;
    export function on(event: "online", listener: (worker: Worker) => void): void;
    export function on(event: "setup", listener: (settings: any) => void): void;
    export function on(event: string, listener: Function): any;
    export function once(event: string, listener: Function): void;
    export function removeListener(event: string, listener: Function): void;
    export function removeAllListeners(event?: string): void;
    export function setMaxListeners(n: number): void;
    export function listeners(event: string): Function[];
    export function emit(event: string, ...args: any[]): boolean;
}

declare module "zlib" {
    import * as stream from "stream";
    export interface ZlibOptions { chunkSize?: number; windowBits?: number; level?: number; memLevel?: number; strategy?: number; dictionary?: any; }

    export interface Gzip extends stream.Transform { }
    export interface Gunzip extends stream.Transform { }
    export interface Deflate extends stream.Transform { }
    export interface Inflate extends stream.Transform { }
    export interface DeflateRaw extends stream.Transform { }
    export interface InflateRaw extends stream.Transform { }
    export interface Unzip extends stream.Transform { }

    export function createGzip(options?: ZlibOptions): Gzip;
    export function createGunzip(options?: ZlibOptions): Gunzip;
    export function createDeflate(options?: ZlibOptions): Deflate;
    export function createInflate(options?: ZlibOptions): Inflate;
    export function createDeflateRaw(options?: ZlibOptions): DeflateRaw;
    export function createInflateRaw(options?: ZlibOptions): InflateRaw;
    export function createUnzip(options?: ZlibOptions): Unzip;

    export function deflate(buf: Buffer, callback: (error: Error, result: any) =>void ): void;
    export function deflateSync(buf: Buffer, options?: ZlibOptions): any;
    export function deflateRaw(buf: Buffer, callback: (error: Error, result: any) =>void ): void;
    export function deflateRawSync(buf: Buffer, options?: ZlibOptions): any;
    export function gzip(buf: Buffer, callback: (error: Error, result: any) =>void ): void;
    export function gzipSync(buf: Buffer, options?: ZlibOptions): any;
    export function gunzip(buf: Buffer, callback: (error: Error, result: any) =>void ): void;
    export function gunzipSync(buf: Buffer, options?: ZlibOptions): any;
    export function inflate(buf: Buffer, callback: (error: Error, result: any) =>void ): void;
    export function inflateSync(buf: Buffer, options?: ZlibOptions): any;
    export function inflateRaw(buf: Buffer, callback: (error: Error, result: any) =>void ): void;
    export function inflateRawSync(buf: Buffer, options?: ZlibOptions): any;
    export function unzip(buf: Buffer, callback: (error: Error, result: any) =>void ): void;
    export function unzipSync(buf: Buffer, options?: ZlibOptions): any;

    // Constants
    export var Z_NO_FLUSH: number;
    export var Z_PARTIAL_FLUSH: number;
    export var Z_SYNC_FLUSH: number;
    export var Z_FULL_FLUSH: number;
    export var Z_FINISH: number;
    export var Z_BLOCK: number;
    export var Z_TREES: number;
    export var Z_OK: number;
    export var Z_STREAM_END: number;
    export var Z_NEED_DICT: number;
    export var Z_ERRNO: number;
    export var Z_STREAM_ERROR: number;
    export var Z_DATA_ERROR: number;
    export var Z_MEM_ERROR: number;
    export var Z_BUF_ERROR: number;
    export var Z_VERSION_ERROR: number;
    export var Z_NO_COMPRESSION: number;
    export var Z_BEST_SPEED: number;
    export var Z_BEST_COMPRESSION: number;
    export var Z_DEFAULT_COMPRESSION: number;
    export var Z_FILTERED: number;
    export var Z_HUFFMAN_ONLY: number;
    export var Z_RLE: number;
    export var Z_FIXED: number;
    export var Z_DEFAULT_STRATEGY: number;
    export var Z_BINARY: number;
    export var Z_TEXT: number;
    export var Z_ASCII: number;
    export var Z_UNKNOWN: number;
    export var Z_DEFLATED: number;
    export var Z_NULL: number;
}

declare module "os" {
    export interface CpuInfo {
        model: string;
        speed: number;
        times: {
            user: number;
            nice: number;
            sys: number;
            idle: number;
            irq: number;
        };
    }

    export interface NetworkInterfaceInfo {
        address: string;
        netmask: string;
        family: string;
        mac: string;
        internal: boolean;
    }

    export function tmpdir(): string;
    export function homedir(): string;
    export function endianness(): "BE" | "LE";
    export function hostname(): string;
    export function type(): string;
    export function platform(): string;
    export function arch(): string;
    export function release(): string;
    export function uptime(): number;
    export function loadavg(): number[];
    export function totalmem(): number;
    export function freemem(): number;
    export function cpus(): CpuInfo[];
    export function networkInterfaces(): {[index: string]: NetworkInterfaceInfo[]};
    export var EOL: string;
}

declare module "https" {
    import * as tls from "tls";
    import * as events from "events";
    import * as http from "http";

    export interface ServerOptions {
        pfx?: any;
        key?: any;
        passphrase?: string;
        cert?: any;
        ca?: any;
        crl?: any;
        ciphers?: string;
        honorCipherOrder?: boolean;
        requestCert?: boolean;
        rejectUnauthorized?: boolean;
        NPNProtocols?: any;
        SNICallback?: (servername: string) => any;
    }

    export interface RequestOptions extends http.RequestOptions {
        pfx?: any;
        key?: any;
        passphrase?: string;
        cert?: any;
        ca?: any;
        ciphers?: string;
        rejectUnauthorized?: boolean;
        secureProtocol?: string;
    }

    export interface Agent extends http.Agent { }

    export interface AgentOptions extends http.AgentOptions {
        maxCachedSessions?: number;
    }

    export var Agent: {
        new (options?: AgentOptions): Agent;
    };
    export interface Server extends tls.Server { }
    export function createServer(options: ServerOptions, requestListener?: Function): Server;
    export function request(options: RequestOptions, callback?: (res: http.IncomingMessage) =>void ): http.ClientRequest;
    export function get(options: RequestOptions, callback?: (res: http.IncomingMessage) =>void ): http.ClientRequest;
    export var globalAgent: Agent;
}

declare module "punycode" {
    export function decode(string: string): string;
    export function encode(string: string): string;
    export function toUnicode(domain: string): string;
    export function toASCII(domain: string): string;
    export var ucs2: ucs2;
    interface ucs2 {
        decode(string: string): number[];
        encode(codePoints: number[]): string;
    }
    export var version: any;
}

declare module "repl" {
    import * as stream from "stream";
    import * as events from "events";

    export interface ReplOptions {
        prompt?: string;
        input?: NodeJS.ReadableStream;
        output?: NodeJS.WritableStream;
        terminal?: boolean;
        eval?: Function;
        useColors?: boolean;
        useGlobal?: boolean;
        ignoreUndefined?: boolean;
        writer?: Function;
    }
    export function start(options: ReplOptions): events.EventEmitter;
}

declare module "readline" {
    import * as events from "events";
    import * as stream from "stream";

    export interface Key {
        sequence?: string;
        name?: string;
        ctrl?: boolean;
        meta?: boolean;
        shift?: boolean;
    }

    export interface ReadLine extends events.EventEmitter {
        setPrompt(prompt: string): void;
        prompt(preserveCursor?: boolean): void;
        question(query: string, callback: (answer: string) => void): void;
        pause(): ReadLine;
        resume(): ReadLine;
        close(): void;
        write(data: string|Buffer, key?: Key): void;
    }

    export interface Completer {
        (line: string): CompleterResult;
        (line: string, callback: (err: any, result: CompleterResult) => void): any;
    }

    export interface CompleterResult {
        completions: string[];
        line: string;
    }

    export interface ReadLineOptions {
        input: NodeJS.ReadableStream;
        output?: NodeJS.WritableStream;
        completer?: Completer;
        terminal?: boolean;
        historySize?: number;
    }

    export function createInterface(input: NodeJS.ReadableStream, output?: NodeJS.WritableStream, completer?: Completer, terminal?: boolean): ReadLine;
    export function createInterface(options: ReadLineOptions): ReadLine;

    export function cursorTo(stream: NodeJS.WritableStream, x: number, y: number): void;
    export function moveCursor(stream: NodeJS.WritableStream, dx: number|string, dy: number|string): void;
    export function clearLine(stream: NodeJS.WritableStream, dir: number): void;
    export function clearScreenDown(stream: NodeJS.WritableStream): void;
}

declare module "vm" {
    export interface Context { }
    export interface ScriptOptions {
        filename?: string;
        lineOffset?: number;
        columnOffset?: number;
        displayErrors?: boolean;
        timeout?: number;
        cachedData?: Buffer;
        produceCachedData?: boolean;
    }
    export interface RunningScriptOptions {
        filename?: string;
        lineOffset?: number;
        columnOffset?: number;
        displayErrors?: boolean;
        timeout?: number;
    }
    export class Script {
        constructor(code: string, options?: ScriptOptions);
        runInContext(contextifiedSandbox: Context, options?: RunningScriptOptions): any;
        runInNewContext(sandbox?: Context, options?: RunningScriptOptions): any;
        runInThisContext(options?: RunningScriptOptions): any;
    }
    export function createContext(sandbox?: Context): Context;
    export function isContext(sandbox: Context): boolean;
    export function runInContext(code: string, contextifiedSandbox: Context, options?: RunningScriptOptions): any;
    export function runInDebugContext(code: string): any;
    export function runInNewContext(code: string, sandbox?: Context, options?: RunningScriptOptions): any;
    export function runInThisContext(code: string, options?: RunningScriptOptions): any;
}

declare module "child_process" {
    import * as events from "events";
    import * as stream from "stream";

    export interface ChildProcess extends events.EventEmitter {
        stdin:  stream.Writable;
        stdout: stream.Readable;
        stderr: stream.Readable;
        stdio: [stream.Writable, stream.Readable, stream.Readable];
        pid: number;
        kill(signal?: string): void;
        send(message: any, sendHandle?: any): void;
        connected: boolean;
        disconnect(): void;
        unref(): void;
    }

    export interface SpawnOptions {
        cwd?: string;
        env?: any;
        stdio?: any;
        detached?: boolean;
        uid?: number;
        gid?: number;
        shell?: boolean | string;
    }
    export function spawn(command: string, args?: string[], options?: SpawnOptions): ChildProcess;

    export interface ExecOptions {
        cwd?: string;
        env?: any;
        shell?: string;
        timeout?: number;
        maxBuffer?: number;
        killSignal?: string;
        uid?: number;
        gid?: number;
    }
    export interface ExecOptionsWithStringEncoding extends ExecOptions {
        encoding: BufferEncoding;
    }
    export interface ExecOptionsWithBufferEncoding extends ExecOptions {
        encoding: string; // specify `null`.
    }
    export function exec(command: string, callback?: (error: Error, stdout: string, stderr: string) =>void ): ChildProcess;
    export function exec(command: string, options: ExecOptionsWithStringEncoding, callback?: (error: Error, stdout: string, stderr: string) =>void ): ChildProcess;
    // usage. child_process.exec("tsc", {encoding: null as string}, (err, stdout, stderr) => {});
    export function exec(command: string, options: ExecOptionsWithBufferEncoding, callback?: (error: Error, stdout: Buffer, stderr: Buffer) =>void ): ChildProcess;
    export function exec(command: string, options: ExecOptions, callback?: (error: Error, stdout: string, stderr: string) =>void ): ChildProcess;

    export interface ExecFileOptions {
        cwd?: string;
        env?: any;
        timeout?: number;
        maxBuffer?: number;
        killSignal?: string;
        uid?: number;
        gid?: number;
    }
    export interface ExecFileOptionsWithStringEncoding extends ExecFileOptions {
        encoding: BufferEncoding;
    }
    export interface ExecFileOptionsWithBufferEncoding extends ExecFileOptions {
        encoding: string; // specify `null`.
    }
    export function execFile(file: string, callback?: (error: Error, stdout: string, stderr: string) =>void ): ChildProcess;
    export function execFile(file: string, options?: ExecFileOptionsWithStringEncoding, callback?: (error: Error, stdout: string, stderr: string) =>void ): ChildProcess;
    // usage. child_process.execFile("file.sh", {encoding: null as string}, (err, stdout, stderr) => {});
    export function execFile(file: string, options?: ExecFileOptionsWithBufferEncoding, callback?: (error: Error, stdout: Buffer, stderr: Buffer) =>void ): ChildProcess;
    export function execFile(file: string, options?: ExecFileOptions, callback?: (error: Error, stdout: string, stderr: string) =>void ): ChildProcess;
    export function execFile(file: string, args?: string[], callback?: (error: Error, stdout: string, stderr: string) =>void ): ChildProcess;
    export function execFile(file: string, args?: string[], options?: ExecFileOptionsWithStringEncoding, callback?: (error: Error, stdout: string, stderr: string) =>void ): ChildProcess;
    // usage. child_process.execFile("file.sh", ["foo"], {encoding: null as string}, (err, stdout, stderr) => {});
    export function execFile(file: string, args?: string[], options?: ExecFileOptionsWithBufferEncoding, callback?: (error: Error, stdout: Buffer, stderr: Buffer) =>void ): ChildProcess;
    export function execFile(file: string, args?: string[], options?: ExecFileOptions, callback?: (error: Error, stdout: string, stderr: string) =>void ): ChildProcess;

    export interface ForkOptions {
        cwd?: string;
        env?: any;
        execPath?: string;
        execArgv?: string[];
        silent?: boolean;
        uid?: number;
        gid?: number;
    }
    export function fork(modulePath: string, args?: string[], options?: ForkOptions): ChildProcess;

    export interface SpawnSyncOptions {
        cwd?: string;
        input?: string | Buffer;
        stdio?: any;
        env?: any;
        uid?: number;
        gid?: number;
        timeout?: number;
        killSignal?: string;
        maxBuffer?: number;
        encoding?: string;
        shell?: boolean | string;
    }
    export interface SpawnSyncOptionsWithStringEncoding extends SpawnSyncOptions {
        encoding: BufferEncoding;
    }
    export interface SpawnSyncOptionsWithBufferEncoding extends SpawnSyncOptions {
        encoding: string; // specify `null`.
    }
    export interface SpawnSyncReturns<T> {
        pid: number;
        output: string[];
        stdout: T;
        stderr: T;
        status: number;
        signal: string;
        error: Error;
    }
    export function spawnSync(command: string): SpawnSyncReturns<Buffer>;
    export function spawnSync(command: string, options?: SpawnSyncOptionsWithStringEncoding): SpawnSyncReturns<string>;
    export function spawnSync(command: string, options?: SpawnSyncOptionsWithBufferEncoding): SpawnSyncReturns<Buffer>;
    export function spawnSync(command: string, options?: SpawnSyncOptions): SpawnSyncReturns<Buffer>;
    export function spawnSync(command: string, args?: string[], options?: SpawnSyncOptionsWithStringEncoding): SpawnSyncReturns<string>;
    export function spawnSync(command: string, args?: string[], options?: SpawnSyncOptionsWithBufferEncoding): SpawnSyncReturns<Buffer>;
    export function spawnSync(command: string, args?: string[], options?: SpawnSyncOptions): SpawnSyncReturns<Buffer>;

    export interface ExecSyncOptions {
        cwd?: string;
        input?: string | Buffer;
        stdio?: any;
        env?: any;
        shell?: string;
        uid?: number;
        gid?: number;
        timeout?: number;
        killSignal?: string;
        maxBuffer?: number;
        encoding?: string;
    }
    export interface ExecSyncOptionsWithStringEncoding extends ExecSyncOptions {
        encoding: BufferEncoding;
    }
    export interface ExecSyncOptionsWithBufferEncoding extends ExecSyncOptions {
        encoding: string; // specify `null`.
    }
    export function execSync(command: string): Buffer;
    export function execSync(command: string, options?: ExecSyncOptionsWithStringEncoding): string;
    export function execSync(command: string, options?: ExecSyncOptionsWithBufferEncoding): Buffer;
    export function execSync(command: string, options?: ExecSyncOptions): Buffer;

    export interface ExecFileSyncOptions {
        cwd?: string;
        input?: string | Buffer;
        stdio?: any;
        env?: any;
        uid?: number;
        gid?: number;
        timeout?: number;
        killSignal?: string;
        maxBuffer?: number;
        encoding?: string;
    }
    export interface ExecFileSyncOptionsWithStringEncoding extends ExecFileSyncOptions {
        encoding: BufferEncoding;
    }
    export interface ExecFileSyncOptionsWithBufferEncoding extends ExecFileSyncOptions {
        encoding: string; // specify `null`.
    }
    export function execFileSync(command: string): Buffer;
    export function execFileSync(command: string, options?: ExecFileSyncOptionsWithStringEncoding): string;
    export function execFileSync(command: string, options?: ExecFileSyncOptionsWithBufferEncoding): Buffer;
    export function execFileSync(command: string, options?: ExecFileSyncOptions): Buffer;
    export function execFileSync(command: string, args?: string[], options?: ExecFileSyncOptionsWithStringEncoding): string;
    export function execFileSync(command: string, args?: string[], options?: ExecFileSyncOptionsWithBufferEncoding): Buffer;
    export function execFileSync(command: string, args?: string[], options?: ExecFileSyncOptions): Buffer;
}

declare module "url" {
    export interface Url {
        href?: string;
        protocol?: string;
        auth?: string;
        hostname?: string;
        port?: string;
        host?: string;
        pathname?: string;
        search?: string;
        query?: string | any;
        slashes?: boolean;
        hash?: string;
        path?: string;
    }

    export function parse(urlStr: string, parseQueryString?: boolean , slashesDenoteHost?: boolean ): Url;
    export function format(url: Url): string;
    export function resolve(from: string, to: string): string;
}

declare module "dns" {
    export function lookup(domain: string, family: number, callback: (err: Error, address: string, family: number) =>void ): string;
    export function lookup(domain: string, callback: (err: Error, address: string, family: number) =>void ): string;
    export function resolve(domain: string, rrtype: string, callback: (err: Error, addresses: string[]) =>void ): string[];
    export function resolve(domain: string, callback: (err: Error, addresses: string[]) =>void ): string[];
    export function resolve4(domain: string, callback: (err: Error, addresses: string[]) =>void ): string[];
    export function resolve6(domain: string, callback: (err: Error, addresses: string[]) =>void ): string[];
    export function resolveMx(domain: string, callback: (err: Error, addresses: string[]) =>void ): string[];
    export function resolveTxt(domain: string, callback: (err: Error, addresses: string[]) =>void ): string[];
    export function resolveSrv(domain: string, callback: (err: Error, addresses: string[]) =>void ): string[];
    export function resolveNs(domain: string, callback: (err: Error, addresses: string[]) =>void ): string[];
    export function resolveCname(domain: string, callback: (err: Error, addresses: string[]) =>void ): string[];
    export function reverse(ip: string, callback: (err: Error, domains: string[]) =>void ): string[];
}

declare module "net" {
    import * as stream from "stream";

    export interface Socket extends stream.Duplex {
        // Extended base methods
        write(buffer: Buffer): boolean;
        write(buffer: Buffer, cb?: Function): boolean;
        write(str: string, cb?: Function): boolean;
        write(str: string, encoding?: string, cb?: Function): boolean;
        write(str: string, encoding?: string, fd?: string): boolean;

        connect(port: number, host?: string, connectionListener?: Function): void;
        connect(path: string, connectionListener?: Function): void;
        bufferSize: number;
        setEncoding(encoding?: string): void;
        write(data: any, encoding?: string, callback?: Function): void;
        destroy(): void;
        pause(): void;
        resume(): void;
        setTimeout(timeout: number, callback?: Function): void;
        setNoDelay(noDelay?: boolean): void;
        setKeepAlive(enable?: boolean, initialDelay?: number): void;
        address(): { port: number; family: string; address: string; };
        unref(): void;
        ref(): void;

        remoteAddress: string;
        remoteFamily: string;
        remotePort: number;
        localAddress: string;
        localPort: number;
        bytesRead: number;
        bytesWritten: number;

        // Extended base methods
        end(): void;
        end(buffer: Buffer, cb?: Function): void;
        end(str: string, cb?: Function): void;
        end(str: string, encoding?: string, cb?: Function): void;
        end(data?: any, encoding?: string): void;
    }

    export var Socket: {
        new (options?: { fd?: string; type?: string; allowHalfOpen?: boolean; }): Socket;
    };

    export interface ListenOptions {
        port?: number;
        host?: string;
        backlog?: number;
        path?: string;
        exclusive?: boolean;
    }

    export interface Server extends Socket {
        listen(port: number, hostname?: string, backlog?: number, listeningListener?: Function): Server;
        listen(port: number, hostname?: string, listeningListener?: Function): Server;
        listen(port: number, backlog?: number, listeningListener?: Function): Server;
        listen(port: number, listeningListener?: Function): Server;
        listen(path: string, backlog?: number, listeningListener?: Function): Server;
        listen(path: string, listeningListener?: Function): Server;
        listen(handle: any, backlog?: number, listeningListener?: Function): Server;
        listen(handle: any, listeningListener?: Function): Server;
        listen(options: ListenOptions, listeningListener?: Function): Server;
        close(callback?: Function): Server;
        address(): { port: number; family: string; address: string; };
        getConnections(cb: (error: Error, count: number) => void): void;
        ref(): Server;
        unref(): Server;
        maxConnections: number;
        connections: number;
    }
    export function createServer(connectionListener?: (socket: Socket) =>void ): Server;
    export function createServer(options?: { allowHalfOpen?: boolean; }, connectionListener?: (socket: Socket) =>void ): Server;
    export function connect(options: { port: number, host?: string, localAddress? : string, localPort? : string, family? : number, allowHalfOpen?: boolean; }, connectionListener?: Function): Socket;
    export function connect(port: number, host?: string, connectionListener?: Function): Socket;
    export function connect(path: string, connectionListener?: Function): Socket;
    export function createConnection(options: { port: number, host?: string, localAddress? : string, localPort? : string, family? : number, allowHalfOpen?: boolean; }, connectionListener?: Function): Socket;
    export function createConnection(port: number, host?: string, connectionListener?: Function): Socket;
    export function createConnection(path: string, connectionListener?: Function): Socket;
    export function isIP(input: string): number;
    export function isIPv4(input: string): boolean;
    export function isIPv6(input: string): boolean;
}

declare module "dgram" {
    import * as events from "events";

    interface RemoteInfo {
        address: string;
        port: number;
        size: number;
    }

    interface AddressInfo {
        address: string;
        family: string;
        port: number;
    }

    export function createSocket(type: string, callback?: (msg: Buffer, rinfo: RemoteInfo) => void): Socket;

    interface Socket extends events.EventEmitter {
        send(buf: Buffer, offset: number, length: number, port: number, address: string, callback?: (error: Error, bytes: number) => void): void;
        bind(port: number, address?: string, callback?: () => void): void;
        close(): void;
        address(): AddressInfo;
        setBroadcast(flag: boolean): void;
        setMulticastTTL(ttl: number): void;
        setMulticastLoopback(flag: boolean): void;
        addMembership(multicastAddress: string, multicastInterface?: string): void;
        dropMembership(multicastAddress: string, multicastInterface?: string): void;
    }
}

declare module "fs" {
    import * as stream from "stream";
    import * as events from "events";

    interface Stats {
        isFile(): boolean;
        isDirectory(): boolean;
        isBlockDevice(): boolean;
        isCharacterDevice(): boolean;
        isSymbolicLink(): boolean;
        isFIFO(): boolean;
        isSocket(): boolean;
        dev: number;
        ino: number;
        mode: number;
        nlink: number;
        uid: number;
        gid: number;
        rdev: number;
        size: number;
        blksize: number;
        blocks: number;
        atime: Date;
        mtime: Date;
        ctime: Date;
        birthtime: Date;
    }

    interface FSWatcher extends events.EventEmitter {
        close(): void;
    }

    export interface ReadStream extends stream.Readable {
        close(): void;
    }
    export interface WriteStream extends stream.Writable {
        close(): void;
        bytesWritten: number;
    }

    /**
     * Asynchronous rename.
     * @param oldPath
     * @param newPath
     * @param callback No arguments other than a possible exception are given to the completion callback.
     */
    export function rename(oldPath: string, newPath: string, callback?: (err?: NodeJS.ErrnoException) => void): void;
    /**
     * Synchronous rename
     * @param oldPath
     * @param newPath
     */
    export function renameSync(oldPath: string, newPath: string): void;
    export function truncate(path: string | Buffer, callback?: (err?: NodeJS.ErrnoException) => void): void;
    export function truncate(path: string | Buffer, len: number, callback?: (err?: NodeJS.ErrnoException) => void): void;
    export function truncateSync(path: string | Buffer, len?: number): void;
    export function ftruncate(fd: number, callback?: (err?: NodeJS.ErrnoException) => void): void;
    export function ftruncate(fd: number, len: number, callback?: (err?: NodeJS.ErrnoException) => void): void;
    export function ftruncateSync(fd: number, len?: number): void;
    export function chown(path: string | Buffer, uid: number, gid: number, callback?: (err?: NodeJS.ErrnoException) => void): void;
    export function chownSync(path: string | Buffer, uid: number, gid: number): void;
    export function fchown(fd: number, uid: number, gid: number, callback?: (err?: NodeJS.ErrnoException) => void): void;
    export function fchownSync(fd: number, uid: number, gid: number): void;
    export function lchown(path: string | Buffer, uid: number, gid: number, callback?: (err?: NodeJS.ErrnoException) => void): void;
    export function lchownSync(path: string | Buffer, uid: number, gid: number): void;
    export function chmod(path: string | Buffer, mode: number, callback?: (err?: NodeJS.ErrnoException) => void): void;
    export function chmod(path: string | Buffer, mode: string, callback?: (err?: NodeJS.ErrnoException) => void): void;
    export function chmodSync(path: string | Buffer, mode: number): void;
    export function chmodSync(path: string | Buffer, mode: string): void;
    export function fchmod(fd: number, mode: number, callback?: (err?: NodeJS.ErrnoException) => void): void;
    export function fchmod(fd: number, mode: string, callback?: (err?: NodeJS.ErrnoException) => void): void;
    export function fchmodSync(fd: number, mode: number): void;
    export function fchmodSync(fd: number, mode: string): void;
    export function lchmod(path: string | Buffer, mode: number, callback?: (err?: NodeJS.ErrnoException) => void): void;
    export function lchmod(path: string | Buffer, mode: string, callback?: (err?: NodeJS.ErrnoException) => void): void;
    export function lchmodSync(path: string | Buffer, mode: number): void;
    export function lchmodSync(path: string | Buffer, mode: string): void;
    export function stat(path: string | Buffer, callback?: (err: NodeJS.ErrnoException, stats: Stats) => any): void;
    export function lstat(path: string | Buffer, callback?: (err: NodeJS.ErrnoException, stats: Stats) => any): void;
    export function fstat(fd: number, callback?: (err: NodeJS.ErrnoException, stats: Stats) => any): void;
    export function statSync(path: string | Buffer): Stats;
    export function lstatSync(path: string | Buffer): Stats;
    export function fstatSync(fd: number): Stats;
    export function link(srcpath: string | Buffer, dstpath: string | Buffer, callback?: (err?: NodeJS.ErrnoException) => void): void;
    export function linkSync(srcpath: string | Buffer, dstpath: string | Buffer): void;
    export function symlink(srcpath: string | Buffer, dstpath: string | Buffer, type?: string, callback?: (err?: NodeJS.ErrnoException) => void): void;
    export function symlinkSync(srcpath: string | Buffer, dstpath: string | Buffer, type?: string): void;
    export function readlink(path: string | Buffer, callback?: (err: NodeJS.ErrnoException, linkString: string) => any): void;
    export function readlinkSync(path: string | Buffer): string;
    export function realpath(path: string | Buffer, callback?: (err: NodeJS.ErrnoException, resolvedPath: string) => any): void;
    export function realpath(path: string | Buffer, cache: {[path: string]: string}, callback: (err: NodeJS.ErrnoException, resolvedPath: string) => any): void;
    export function realpathSync(path: string | Buffer, cache?: { [path: string]: string }): string;
    /*
     * Asynchronous unlink - deletes the file specified in {path}
     *
     * @param path
     * @param callback No arguments other than a possible exception are given to the completion callback.
     */
    export function unlink(path: string | Buffer, callback?: (err?: NodeJS.ErrnoException) => void): void;
    /*
     * Synchronous unlink - deletes the file specified in {path}
     *
     * @param path
     */
    export function unlinkSync(path: string | Buffer): void;
    /*
     * Asynchronous rmdir - removes the directory specified in {path}
     *
     * @param path
     * @param callback No arguments other than a possible exception are given to the completion callback.
     */
    export function rmdir(path: string | Buffer, callback?: (err?: NodeJS.ErrnoException) => void): void;
    /*
     * Synchronous rmdir - removes the directory specified in {path}
     *
     * @param path
     */
    export function rmdirSync(path: string | Buffer): void;
    /*
     * Asynchronous mkdir - creates the directory specified in {path}.  Parameter {mode} defaults to 0777.
     *
     * @param path
     * @param callback No arguments other than a possible exception are given to the completion callback.
     */
    export function mkdir(path: string | Buffer, callback?: (err?: NodeJS.ErrnoException) => void): void;
    /*
     * Asynchronous mkdir - creates the directory specified in {path}.  Parameter {mode} defaults to 0777.
     *
     * @param path
     * @param mode
     * @param callback No arguments other than a possible exception are given to the completion callback.
     */
    export function mkdir(path: string | Buffer, mode: number, callback?: (err?: NodeJS.ErrnoException) => void): void;
    /*
     * Asynchronous mkdir - creates the directory specified in {path}.  Parameter {mode} defaults to 0777.
     *
     * @param path
     * @param mode
     * @param callback No arguments other than a possible exception are given to the completion callback.
     */
    export function mkdir(path: string | Buffer, mode: string, callback?: (err?: NodeJS.ErrnoException) => void): void;
    /*
     * Synchronous mkdir - creates the directory specified in {path}.  Parameter {mode} defaults to 0777.
     *
     * @param path
     * @param mode
     * @param callback No arguments other than a possible exception are given to the completion callback.
     */
    export function mkdirSync(path: string | Buffer, mode?: number): void;
    /*
     * Synchronous mkdir - creates the directory specified in {path}.  Parameter {mode} defaults to 0777.
     *
     * @param path
     * @param mode
     * @param callback No arguments other than a possible exception are given to the completion callback.
     */
    export function mkdirSync(path: string | Buffer, mode?: string): void;
    /*
     * Asynchronous mkdtemp - Creates a unique temporary directory. Generates six random characters to be appended behind a required prefix to create a unique temporary directory.
     *
     * @param prefix
     * @param callback The created folder path is passed as a string to the callback's second parameter.
     */
    export function mkdtemp(prefix: string, callback?: (err: NodeJS.ErrnoException, folder: string) => void): void;
    /*
     * Synchronous mkdtemp - Creates a unique temporary directory. Generates six random characters to be appended behind a required prefix to create a unique temporary directory.
     *
     * @param prefix
     * @returns Returns the created folder path.
     */
    export function mkdtempSync(prefix: string): string;
    export function readdir(path: string | Buffer, callback?: (err: NodeJS.ErrnoException, files: string[]) => void): void;
    export function readdirSync(path: string | Buffer): string[];
    export function close(fd: number, callback?: (err?: NodeJS.ErrnoException) => void): void;
    export function closeSync(fd: number): void;
    export function open(path: string | Buffer, flags: string, callback?: (err: NodeJS.ErrnoException, fd: number) => any): void;
    export function open(path: string | Buffer, flags: string, mode: number, callback?: (err: NodeJS.ErrnoException, fd: number) => any): void;
    export function open(path: string | Buffer, flags: string, mode: string, callback?: (err: NodeJS.ErrnoException, fd: number) => any): void;
    export function openSync(path: string | Buffer, flags: string, mode?: number): number;
    export function openSync(path: string | Buffer, flags: string, mode?: string): number;
    export function utimes(path: string | Buffer, atime: number, mtime: number, callback?: (err?: NodeJS.ErrnoException) => void): void;
    export function utimes(path: string | Buffer, atime: Date, mtime: Date, callback?: (err?: NodeJS.ErrnoException) => void): void;
    export function utimesSync(path: string | Buffer, atime: number, mtime: number): void;
    export function utimesSync(path: string | Buffer, atime: Date, mtime: Date): void;
    export function futimes(fd: number, atime: number, mtime: number, callback?: (err?: NodeJS.ErrnoException) => void): void;
    export function futimes(fd: number, atime: Date, mtime: Date, callback?: (err?: NodeJS.ErrnoException) => void): void;
    export function futimesSync(fd: number, atime: number, mtime: number): void;
    export function futimesSync(fd: number, atime: Date, mtime: Date): void;
    export function fsync(fd: number, callback?: (err?: NodeJS.ErrnoException) => void): void;
    export function fsyncSync(fd: number): void;
    export function write(fd: number, buffer: Buffer, offset: number, length: number, position: number, callback?: (err: NodeJS.ErrnoException, written: number, buffer: Buffer) => void): void;
    export function write(fd: number, buffer: Buffer, offset: number, length: number, callback?: (err: NodeJS.ErrnoException, written: number, buffer: Buffer) => void): void;
    export function write(fd: number, data: any, callback?: (err: NodeJS.ErrnoException, written: number, str: string) => void): void;
    export function write(fd: number, data: any, offset: number, callback?: (err: NodeJS.ErrnoException, written: number, str: string) => void): void;
    export function write(fd: number, data: any, offset: number, encoding: string, callback?: (err: NodeJS.ErrnoException, written: number, str: string) => void): void;
    export function writeSync(fd: number, buffer: Buffer, offset: number, length: number, position?: number): number;
    export function writeSync(fd: number, data: any, position?: number, enconding?: string): number;
    export function read(fd: number, buffer: Buffer, offset: number, length: number, position: number, callback?: (err: NodeJS.ErrnoException, bytesRead: number, buffer: Buffer) => void): void;
    export function readSync(fd: number, buffer: Buffer, offset: number, length: number, position: number): number;
    /*
     * Asynchronous readFile - Asynchronously reads the entire contents of a file.
     *
     * @param fileName
     * @param encoding
     * @param callback - The callback is passed two arguments (err, data), where data is the contents of the file.
     */
    export function readFile(filename: string, encoding: string, callback: (err: NodeJS.ErrnoException, data: string) => void): void;
    /*
     * Asynchronous readFile - Asynchronously reads the entire contents of a file.
     *
     * @param fileName
     * @param options An object with optional {encoding} and {flag} properties.  If {encoding} is specified, readFile returns a string; otherwise it returns a Buffer.
     * @param callback - The callback is passed two arguments (err, data), where data is the contents of the file.
     */
    export function readFile(filename: string, options: { encoding: string; flag?: string; }, callback: (err: NodeJS.ErrnoException, data: string) => void): void;
    /*
     * Asynchronous readFile - Asynchronously reads the entire contents of a file.
     *
     * @param fileName
     * @param options An object with optional {encoding} and {flag} properties.  If {encoding} is specified, readFile returns a string; otherwise it returns a Buffer.
     * @param callback - The callback is passed two arguments (err, data), where data is the contents of the file.
     */
    export function readFile(filename: string, options: { flag?: string; }, callback: (err: NodeJS.ErrnoException, data: Buffer) => void): void;
    /*
     * Asynchronous readFile - Asynchronously reads the entire contents of a file.
     *
     * @param fileName
     * @param callback - The callback is passed two arguments (err, data), where data is the contents of the file.
     */
    export function readFile(filename: string, callback: (err: NodeJS.ErrnoException, data: Buffer) => void): void;
    /*
     * Synchronous readFile - Synchronously reads the entire contents of a file.
     *
     * @param fileName
     * @param encoding
     */
    export function readFileSync(filename: string, encoding: string): string;
    /*
     * Synchronous readFile - Synchronously reads the entire contents of a file.
     *
     * @param fileName
     * @param options An object with optional {encoding} and {flag} properties.  If {encoding} is specified, readFileSync returns a string; otherwise it returns a Buffer.
     */
    export function readFileSync(filename: string, options: { encoding: string; flag?: string; }): string;
    /*
     * Synchronous readFile - Synchronously reads the entire contents of a file.
     *
     * @param fileName
     * @param options An object with optional {encoding} and {flag} properties.  If {encoding} is specified, readFileSync returns a string; otherwise it returns a Buffer.
     */
    export function readFileSync(filename: string, options?: { flag?: string; }): Buffer;
    export function writeFile(filename: string, data: any, callback?: (err: NodeJS.ErrnoException) => void): void;
    export function writeFile(filename: string, data: any, options: { encoding?: string; mode?: number; flag?: string; }, callback?: (err: NodeJS.ErrnoException) => void): void;
    export function writeFile(filename: string, data: any, options: { encoding?: string; mode?: string; flag?: string; }, callback?: (err: NodeJS.ErrnoException) => void): void;
    export function writeFileSync(filename: string, data: any, options?: { encoding?: string; mode?: number; flag?: string; }): void;
    export function writeFileSync(filename: string, data: any, options?: { encoding?: string; mode?: string; flag?: string; }): void;
    export function appendFile(filename: string, data: any, options: { encoding?: string; mode?: number; flag?: string; }, callback?: (err: NodeJS.ErrnoException) => void): void;
    export function appendFile(filename: string, data: any, options: { encoding?: string; mode?: string; flag?: string; }, callback?: (err: NodeJS.ErrnoException) => void): void;
    export function appendFile(filename: string, data: any, callback?: (err: NodeJS.ErrnoException) => void): void;
    export function appendFileSync(filename: string, data: any, options?: { encoding?: string; mode?: number; flag?: string; }): void;
    export function appendFileSync(filename: string, data: any, options?: { encoding?: string; mode?: string; flag?: string; }): void;
    export function watchFile(filename: string, listener: (curr: Stats, prev: Stats) => void): void;
    export function watchFile(filename: string, options: { persistent?: boolean; interval?: number; }, listener: (curr: Stats, prev: Stats) => void): void;
    export function unwatchFile(filename: string, listener?: (curr: Stats, prev: Stats) => void): void;
    export function watch(filename: string, listener?: (event: string, filename: string) => any): FSWatcher;
    export function watch(filename: string, encoding: string, listener?: (event: string, filename: string) => any): FSWatcher;
    export function watch(filename: string, options: { persistent?: boolean; recursive?: boolean; encoding?: string }, listener?: (event: string, filename: string) => any): FSWatcher;
    export function exists(path: string | Buffer, callback?: (exists: boolean) => void): void;
    export function existsSync(path: string | Buffer): boolean;
    /** Constant for fs.access(). File is visible to the calling process. */
    export var F_OK: number;
    /** Constant for fs.access(). File can be read by the calling process. */
    export var R_OK: number;
    /** Constant for fs.access(). File can be written by the calling process. */
    export var W_OK: number;
    /** Constant for fs.access(). File can be executed by the calling process. */
    export var X_OK: number;
    /** Tests a user's permissions for the file specified by path. */
    export function access(path: string | Buffer, callback: (err: NodeJS.ErrnoException) => void): void;
    export function access(path: string | Buffer, mode: number, callback: (err: NodeJS.ErrnoException) => void): void;
    /** Synchronous version of fs.access. This throws if any accessibility checks fail, and does nothing otherwise. */
    export function accessSync(path: string | Buffer, mode ?: number): void;
    export function createReadStream(path: string | Buffer, options?: {
        flags?: string;
        encoding?: string;
        fd?: number;
        mode?: number;
        autoClose?: boolean;
        start?: number;
        end?: number;
    }): ReadStream;
    export function createWriteStream(path: string | Buffer, options?: {
        flags?: string;
        encoding?: string;
        fd?: number;
        mode?: number;
    }): WriteStream;
}

declare module "path" {

    /**
     * A parsed path object generated by path.parse() or consumed by path.format().
     */
    export interface ParsedPath {
        /**
         * The root of the path such as '/' or 'c:\'
         */
        root: string;
        /**
         * The full directory path such as '/home/user/dir' or 'c:\path\dir'
         */
        dir: string;
        /**
         * The file name including extension (if any) such as 'index.html'
         */
        base: string;
        /**
         * The file extension (if any) such as '.html'
         */
        ext: string;
        /**
         * The file name without extension (if any) such as 'index'
         */
        name: string;
    }

    /**
     * Normalize a string path, reducing '..' and '.' parts.
     * When multiple slashes are found, they're replaced by a single one; when the path contains a trailing slash, it is preserved. On Windows backslashes are used.
     *
     * @param p string path to normalize.
     */
    export function normalize(p: string): string;
    /**
     * Join all arguments together and normalize the resulting path.
     * Arguments must be strings. In v0.8, non-string arguments were silently ignored. In v0.10 and up, an exception is thrown.
     *
     * @param paths string paths to join.
     */
    export function join(...paths: any[]): string;
    /**
     * Join all arguments together and normalize the resulting path.
     * Arguments must be strings. In v0.8, non-string arguments were silently ignored. In v0.10 and up, an exception is thrown.
     *
     * @param paths string paths to join.
     */
    export function join(...paths: string[]): string;
    /**
     * The right-most parameter is considered {to}.  Other parameters are considered an array of {from}.
     *
     * Starting from leftmost {from} paramter, resolves {to} to an absolute path.
     *
     * If {to} isn't already absolute, {from} arguments are prepended in right to left order, until an absolute path is found. If after using all {from} paths still no absolute path is found, the current working directory is used as well. The resulting path is normalized, and trailing slashes are removed unless the path gets resolved to the root directory.
     *
     * @param pathSegments string paths to join.  Non-string arguments are ignored.
     */
    export function resolve(...pathSegments: any[]): string;
    /**
     * Determines whether {path} is an absolute path. An absolute path will always resolve to the same location, regardless of the working directory.
     *
     * @param path path to test.
     */
    export function isAbsolute(path: string): boolean;
    /**
     * Solve the relative path from {from} to {to}.
     * At times we have two absolute paths, and we need to derive the relative path from one to the other. This is actually the reverse transform of path.resolve.
     *
     * @param from
     * @param to
     */
    export function relative(from: string, to: string): string;
    /**
     * Return the directory name of a path. Similar to the Unix dirname command.
     *
     * @param p the path to evaluate.
     */
    export function dirname(p: string): string;
    /**
     * Return the last portion of a path. Similar to the Unix basename command.
     * Often used to extract the file name from a fully qualified path.
     *
     * @param p the path to evaluate.
     * @param ext optionally, an extension to remove from the result.
     */
    export function basename(p: string, ext?: string): string;
    /**
     * Return the extension of the path, from the last '.' to end of string in the last portion of the path.
     * If there is no '.' in the last portion of the path or the first character of it is '.', then it returns an empty string
     *
     * @param p the path to evaluate.
     */
    export function extname(p: string): string;
    /**
     * The platform-specific file separator. '\\' or '/'.
     */
    export var sep: string;
    /**
     * The platform-specific file delimiter. ';' or ':'.
     */
    export var delimiter: string;
    /**
     * Returns an object from a path string - the opposite of format().
     *
     * @param pathString path to evaluate.
     */
    export function parse(pathString: string): ParsedPath;
    /**
     * Returns a path string from an object - the opposite of parse().
     *
     * @param pathString path to evaluate.
     */
    export function format(pathObject: ParsedPath): string;

    export module posix {
      export function normalize(p: string): string;
      export function join(...paths: any[]): string;
      export function resolve(...pathSegments: any[]): string;
      export function isAbsolute(p: string): boolean;
      export function relative(from: string, to: string): string;
      export function dirname(p: string): string;
      export function basename(p: string, ext?: string): string;
      export function extname(p: string): string;
      export var sep: string;
      export var delimiter: string;
      export function parse(p: string): ParsedPath;
      export function format(pP: ParsedPath): string;
    }

    export module win32 {
      export function normalize(p: string): string;
      export function join(...paths: any[]): string;
      export function resolve(...pathSegments: any[]): string;
      export function isAbsolute(p: string): boolean;
      export function relative(from: string, to: string): string;
      export function dirname(p: string): string;
      export function basename(p: string, ext?: string): string;
      export function extname(p: string): string;
      export var sep: string;
      export var delimiter: string;
      export function parse(p: string): ParsedPath;
      export function format(pP: ParsedPath): string;
    }
}

declare module "string_decoder" {
    export interface NodeStringDecoder {
        write(buffer: Buffer): string;
        detectIncompleteChar(buffer: Buffer): number;
    }
    export var StringDecoder: {
        new (encoding: string): NodeStringDecoder;
    };
}

declare module "tls" {
    import * as crypto from "crypto";
    import * as net from "net";
    import * as stream from "stream";

    var CLIENT_RENEG_LIMIT: number;
    var CLIENT_RENEG_WINDOW: number;

    export interface TlsOptions {
        host?: string;
        port?: number;
        pfx?: any;   //string or buffer
        key?: any;   //string or buffer
        passphrase?: string;
        cert?: any;
        ca?: any;    //string or buffer
        crl?: any;   //string or string array
        ciphers?: string;
        honorCipherOrder?: any;
        requestCert?: boolean;
        rejectUnauthorized?: boolean;
        NPNProtocols?: any;  //array or Buffer;
        SNICallback?: (servername: string) => any;
    }

    export interface ConnectionOptions {
        host?: string;
        port?: number;
        socket?: net.Socket;
        pfx?: string | Buffer
        key?: string | Buffer
        passphrase?: string;
        cert?: string | Buffer
        ca?: (string | Buffer)[];
        rejectUnauthorized?: boolean;
        NPNProtocols?: (string | Buffer)[];
        servername?: string;
    }

    export interface Server extends net.Server {
        close(): Server;
        address(): { port: number; family: string; address: string; };
        addContext(hostName: string, credentials: {
            key: string;
            cert: string;
            ca: string;
        }): void;
        maxConnections: number;
        connections: number;
    }

    export interface ClearTextStream extends stream.Duplex {
        authorized: boolean;
        authorizationError: Error;
        getPeerCertificate(): any;
        getCipher: {
            name: string;
            version: string;
        };
        address: {
            port: number;
            family: string;
            address: string;
        };
        remoteAddress: string;
        remotePort: number;
    }

    export interface SecurePair {
        encrypted: any;
        cleartext: any;
    }

    export interface SecureContextOptions {
        pfx?: string | Buffer;
        key?: string | Buffer;
        passphrase?: string;
        cert?: string | Buffer;
        ca?: string | Buffer;
        crl?: string | string[]
        ciphers?: string;
        honorCipherOrder?: boolean;
    }

    export interface SecureContext {
        context: any;
    }

    export function createServer(options: TlsOptions, secureConnectionListener?: (cleartextStream: ClearTextStream) =>void ): Server;
    export function connect(options: TlsOptions, secureConnectionListener?: () =>void ): ClearTextStream;
    export function connect(port: number, host?: string, options?: ConnectionOptions, secureConnectListener?: () =>void ): ClearTextStream;
    export function connect(port: number, options?: ConnectionOptions, secureConnectListener?: () =>void ): ClearTextStream;
    export function createSecurePair(credentials?: crypto.Credentials, isServer?: boolean, requestCert?: boolean, rejectUnauthorized?: boolean): SecurePair;
    export function createSecureContext(details: SecureContextOptions): SecureContext;
}

declare module "crypto" {
    export interface CredentialDetails {
        pfx: string;
        key: string;
        passphrase: string;
        cert: string;
        ca: string | string[];
        crl: string | string[];
        ciphers: string;
    }
    export interface Credentials { context?: any; }
    export function createCredentials(details: CredentialDetails): Credentials;
    export function createHash(algorithm: string): Hash;
    export function createHmac(algorithm: string, key: string): Hmac;
    export function createHmac(algorithm: string, key: Buffer): Hmac;
    export interface Hash {
        update(data: any, input_encoding?: string): Hash;
        digest(encoding: 'buffer'): Buffer;
        digest(encoding: string): any;
        digest(): Buffer;
    }
    export interface Hmac extends NodeJS.ReadWriteStream {
        update(data: any, input_encoding?: string): Hmac;
        digest(encoding: 'buffer'): Buffer;
        digest(encoding: string): any;
        digest(): Buffer;
    }
    export function createCipher(algorithm: string, password: any): Cipher;
    export function createCipheriv(algorithm: string, key: any, iv: any): Cipher;
    export interface Cipher extends NodeJS.ReadWriteStream {
        update(data: Buffer): Buffer;
        update(data: string, input_encoding: "utf8"|"ascii"|"binary"): Buffer;
        update(data: Buffer, input_encoding: any, output_encoding: "binary"|"base64"|"hex"): string;
        update(data: string, input_encoding: "utf8"|"ascii"|"binary", output_encoding: "binary"|"base64"|"hex"): string;
        final(): Buffer;
        final(output_encoding: string): string;
        setAutoPadding(auto_padding: boolean): void;
        getAuthTag(): Buffer;
    }
    export function createDecipher(algorithm: string, password: any): Decipher;
    export function createDecipheriv(algorithm: string, key: any, iv: any): Decipher;
    export interface Decipher extends NodeJS.ReadWriteStream {
        update(data: Buffer): Buffer;
        update(data: string, input_encoding: "binary"|"base64"|"hex"): Buffer;
        update(data: Buffer, input_encoding: any, output_encoding: "utf8"|"ascii"|"binary"): string;
        update(data: string, input_encoding: "binary"|"base64"|"hex", output_encoding: "utf8"|"ascii"|"binary"): string;
        final(): Buffer;
        final(output_encoding: string): string;
        setAutoPadding(auto_padding: boolean): void;
        setAuthTag(tag: Buffer): void;
    }
    export function createSign(algorithm: string): Signer;
    export interface Signer extends NodeJS.WritableStream {
        update(data: any): void;
        sign(private_key: string, output_format: string): string;
    }
    export function createVerify(algorith: string): Verify;
    export interface Verify extends NodeJS.WritableStream {
        update(data: any): void;
        verify(object: string, signature: string, signature_format?: string): boolean;
    }
    export function createDiffieHellman(prime_length: number): DiffieHellman;
    export function createDiffieHellman(prime: number, encoding?: string): DiffieHellman;
    export interface DiffieHellman {
        generateKeys(encoding?: string): string;
        computeSecret(other_public_key: string, input_encoding?: string, output_encoding?: string): string;
        getPrime(encoding?: string): string;
        getGenerator(encoding: string): string;
        getPublicKey(encoding?: string): string;
        getPrivateKey(encoding?: string): string;
        setPublicKey(public_key: string, encoding?: string): void;
        setPrivateKey(public_key: string, encoding?: string): void;
    }
    export function getDiffieHellman(group_name: string): DiffieHellman;
    export function pbkdf2(password: string|Buffer, salt: string|Buffer, iterations: number, keylen: number, callback: (err: Error, derivedKey: Buffer) => any): void;
    export function pbkdf2(password: string|Buffer, salt: string|Buffer, iterations: number, keylen: number, digest: string, callback: (err: Error, derivedKey: Buffer) => any): void;
    export function pbkdf2Sync(password: string|Buffer, salt: string|Buffer, iterations: number, keylen: number) : Buffer;
    export function pbkdf2Sync(password: string|Buffer, salt: string|Buffer, iterations: number, keylen: number, digest: string) : Buffer;
    export function randomBytes(size: number): Buffer;
    export function randomBytes(size: number, callback: (err: Error, buf: Buffer) =>void ): void;
    export function pseudoRandomBytes(size: number): Buffer;
    export function pseudoRandomBytes(size: number, callback: (err: Error, buf: Buffer) =>void ): void;
    export interface RsaPublicKey {
        key: string;
        padding?: any;
    }
    export interface RsaPrivateKey {
        key: string;
        passphrase?: string,
        padding?: any;
    }
    export function publicEncrypt(public_key: string|RsaPublicKey, buffer: Buffer): Buffer
    export function privateDecrypt(private_key: string|RsaPrivateKey, buffer: Buffer): Buffer
}

declare module "stream" {
    import * as events from "events";

    export class Stream extends events.EventEmitter {
        pipe<T extends NodeJS.WritableStream>(destination: T, options?: { end?: boolean; }): T;
    }

    export interface ReadableOptions {
        highWaterMark?: number;
        encoding?: string;
        objectMode?: boolean;
    }

    export class Readable extends events.EventEmitter implements NodeJS.ReadableStream {
        readable: boolean;
        constructor(opts?: ReadableOptions);
        _read(size: number): void;
        read(size?: number): any;
        setEncoding(encoding: string): void;
        pause(): void;
        resume(): void;
        pipe<T extends NodeJS.WritableStream>(destination: T, options?: { end?: boolean; }): T;
        unpipe<T extends NodeJS.WritableStream>(destination?: T): void;
        unshift(chunk: any): void;
        wrap(oldStream: NodeJS.ReadableStream): NodeJS.ReadableStream;
        push(chunk: any, encoding?: string): boolean;
    }

    export interface WritableOptions {
        highWaterMark?: number;
        decodeStrings?: boolean;
        objectMode?: boolean;
    }

    export class Writable extends events.EventEmitter implements NodeJS.WritableStream {
        writable: boolean;
        constructor(opts?: WritableOptions);
        _write(chunk: any, encoding: string, callback: Function): void;
        write(chunk: any, cb?: Function): boolean;
        write(chunk: any, encoding?: string, cb?: Function): boolean;
        end(): void;
        end(chunk: any, cb?: Function): void;
        end(chunk: any, encoding?: string, cb?: Function): void;
    }

    export interface DuplexOptions extends ReadableOptions, WritableOptions {
        allowHalfOpen?: boolean;
    }

    // Note: Duplex extends both Readable and Writable.
    export class Duplex extends Readable implements NodeJS.ReadWriteStream {
        writable: boolean;
        constructor(opts?: DuplexOptions);
        _write(chunk: any, encoding: string, callback: Function): void;
        write(chunk: any, cb?: Function): boolean;
        write(chunk: any, encoding?: string, cb?: Function): boolean;
        end(): void;
        end(chunk: any, cb?: Function): void;
        end(chunk: any, encoding?: string, cb?: Function): void;
    }

    export interface TransformOptions extends ReadableOptions, WritableOptions {}

    // Note: Transform lacks the _read and _write methods of Readable/Writable.
    export class Transform extends events.EventEmitter implements NodeJS.ReadWriteStream {
        readable: boolean;
        writable: boolean;
        constructor(opts?: TransformOptions);
        _transform(chunk: any, encoding: string, callback: Function): void;
        _flush(callback: Function): void;
        read(size?: number): any;
        setEncoding(encoding: string): void;
        pause(): void;
        resume(): void;
        pipe<T extends NodeJS.WritableStream>(destination: T, options?: { end?: boolean; }): T;
        unpipe<T extends NodeJS.WritableStream>(destination?: T): void;
        unshift(chunk: any): void;
        wrap(oldStream: NodeJS.ReadableStream): NodeJS.ReadableStream;
        push(chunk: any, encoding?: string): boolean;
        write(chunk: any, cb?: Function): boolean;
        write(chunk: any, encoding?: string, cb?: Function): boolean;
        end(): void;
        end(chunk: any, cb?: Function): void;
        end(chunk: any, encoding?: string, cb?: Function): void;
    }

    export class PassThrough extends Transform {}
}

declare module "util" {
    export interface InspectOptions {
        showHidden?: boolean;
        depth?: number;
        colors?: boolean;
        customInspect?: boolean;
    }

    export function format(format: any, ...param: any[]): string;
    export function debug(string: string): void;
    export function error(...param: any[]): void;
    export function puts(...param: any[]): void;
    export function print(...param: any[]): void;
    export function log(string: string): void;
    export function inspect(object: any, showHidden?: boolean, depth?: number, color?: boolean): string;
    export function inspect(object: any, options: InspectOptions): string;
    export function isArray(object: any): boolean;
    export function isRegExp(object: any): boolean;
    export function isDate(object: any): boolean;
    export function isError(object: any): boolean;
    export function inherits(constructor: any, superConstructor: any): void;
    export function debuglog(key:string): (msg:string,...param: any[])=>void;
}

declare module "assert" {
    function internal (value: any, message?: string): void;
    namespace internal {
        export class AssertionError implements Error {
            name: string;
            message: string;
            actual: any;
            expected: any;
            operator: string;
            generatedMessage: boolean;

            constructor(options?: {message?: string; actual?: any; expected?: any;
                                  operator?: string; stackStartFunction?: Function});
        }

        export function fail(actual?: any, expected?: any, message?: string, operator?: string): void;
        export function ok(value: any, message?: string): void;
        export function equal(actual: any, expected: any, message?: string): void;
        export function notEqual(actual: any, expected: any, message?: string): void;
        export function deepEqual(actual: any, expected: any, message?: string): void;
        export function notDeepEqual(acutal: any, expected: any, message?: string): void;
        export function strictEqual(actual: any, expected: any, message?: string): void;
        export function notStrictEqual(actual: any, expected: any, message?: string): void;
        export function deepStrictEqual(actual: any, expected: any, message?: string): void;
        export function notDeepStrictEqual(actual: any, expected: any, message?: string): void;
        export var throws: {
            (block: Function, message?: string): void;
            (block: Function, error: Function, message?: string): void;
            (block: Function, error: RegExp, message?: string): void;
            (block: Function, error: (err: any) => boolean, message?: string): void;
        };

        export var doesNotThrow: {
            (block: Function, message?: string): void;
            (block: Function, error: Function, message?: string): void;
            (block: Function, error: RegExp, message?: string): void;
            (block: Function, error: (err: any) => boolean, message?: string): void;
        };

        export function ifError(value: any): void;
    }

    export = internal;
}

declare module "tty" {
    import * as net from "net";

    export function isatty(fd: number): boolean;
    export interface ReadStream extends net.Socket {
        isRaw: boolean;
        setRawMode(mode: boolean): void;
        isTTY: boolean;
    }
    export interface WriteStream extends net.Socket {
        columns: number;
        rows: number;
        isTTY: boolean;
    }
}

declare module "domain" {
    import * as events from "events";

    export class Domain extends events.EventEmitter implements NodeJS.Domain {
        run(fn: Function): void;
        add(emitter: events.EventEmitter): void;
        remove(emitter: events.EventEmitter): void;
        bind(cb: (err: Error, data: any) => any): any;
        intercept(cb: (data: any) => any): any;
        dispose(): void;
    }

    export function create(): Domain;
}

declare module "constants" {
    export var E2BIG: number;
    export var EACCES: number;
    export var EADDRINUSE: number;
    export var EADDRNOTAVAIL: number;
    export var EAFNOSUPPORT: number;
    export var EAGAIN: number;
    export var EALREADY: number;
    export var EBADF: number;
    export var EBADMSG: number;
    export var EBUSY: number;
    export var ECANCELED: number;
    export var ECHILD: number;
    export var ECONNABORTED: number;
    export var ECONNREFUSED: number;
    export var ECONNRESET: number;
    export var EDEADLK: number;
    export var EDESTADDRREQ: number;
    export var EDOM: number;
    export var EEXIST: number;
    export var EFAULT: number;
    export var EFBIG: number;
    export var EHOSTUNREACH: number;
    export var EIDRM: number;
    export var EILSEQ: number;
    export var EINPROGRESS: number;
    export var EINTR: number;
    export var EINVAL: number;
    export var EIO: number;
    export var EISCONN: number;
    export var EISDIR: number;
    export var ELOOP: number;
    export var EMFILE: number;
    export var EMLINK: number;
    export var EMSGSIZE: number;
    export var ENAMETOOLONG: number;
    export var ENETDOWN: number;
    export var ENETRESET: number;
    export var ENETUNREACH: number;
    export var ENFILE: number;
    export var ENOBUFS: number;
    export var ENODATA: number;
    export var ENODEV: number;
    export var ENOENT: number;
    export var ENOEXEC: number;
    export var ENOLCK: number;
    export var ENOLINK: number;
    export var ENOMEM: number;
    export var ENOMSG: number;
    export var ENOPROTOOPT: number;
    export var ENOSPC: number;
    export var ENOSR: number;
    export var ENOSTR: number;
    export var ENOSYS: number;
    export var ENOTCONN: number;
    export var ENOTDIR: number;
    export var ENOTEMPTY: number;
    export var ENOTSOCK: number;
    export var ENOTSUP: number;
    export var ENOTTY: number;
    export var ENXIO: number;
    export var EOPNOTSUPP: number;
    export var EOVERFLOW: number;
    export var EPERM: number;
    export var EPIPE: number;
    export var EPROTO: number;
    export var EPROTONOSUPPORT: number;
    export var EPROTOTYPE: number;
    export var ERANGE: number;
    export var EROFS: number;
    export var ESPIPE: number;
    export var ESRCH: number;
    export var ETIME: number;
    export var ETIMEDOUT: number;
    export var ETXTBSY: number;
    export var EWOULDBLOCK: number;
    export var EXDEV: number;
    export var WSAEINTR: number;
    export var WSAEBADF: number;
    export var WSAEACCES: number;
    export var WSAEFAULT: number;
    export var WSAEINVAL: number;
    export var WSAEMFILE: number;
    export var WSAEWOULDBLOCK: number;
    export var WSAEINPROGRESS: number;
    export var WSAEALREADY: number;
    export var WSAENOTSOCK: number;
    export var WSAEDESTADDRREQ: number;
    export var WSAEMSGSIZE: number;
    export var WSAEPROTOTYPE: number;
    export var WSAENOPROTOOPT: number;
    export var WSAEPROTONOSUPPORT: number;
    export var WSAESOCKTNOSUPPORT: number;
    export var WSAEOPNOTSUPP: number;
    export var WSAEPFNOSUPPORT: number;
    export var WSAEAFNOSUPPORT: number;
    export var WSAEADDRINUSE: number;
    export var WSAEADDRNOTAVAIL: number;
    export var WSAENETDOWN: number;
    export var WSAENETUNREACH: number;
    export var WSAENETRESET: number;
    export var WSAECONNABORTED: number;
    export var WSAECONNRESET: number;
    export var WSAENOBUFS: number;
    export var WSAEISCONN: number;
    export var WSAENOTCONN: number;
    export var WSAESHUTDOWN: number;
    export var WSAETOOMANYREFS: number;
    export var WSAETIMEDOUT: number;
    export var WSAECONNREFUSED: number;
    export var WSAELOOP: number;
    export var WSAENAMETOOLONG: number;
    export var WSAEHOSTDOWN: number;
    export var WSAEHOSTUNREACH: number;
    export var WSAENOTEMPTY: number;
    export var WSAEPROCLIM: number;
    export var WSAEUSERS: number;
    export var WSAEDQUOT: number;
    export var WSAESTALE: number;
    export var WSAEREMOTE: number;
    export var WSASYSNOTREADY: number;
    export var WSAVERNOTSUPPORTED: number;
    export var WSANOTINITIALISED: number;
    export var WSAEDISCON: number;
    export var WSAENOMORE: number;
    export var WSAECANCELLED: number;
    export var WSAEINVALIDPROCTABLE: number;
    export var WSAEINVALIDPROVIDER: number;
    export var WSAEPROVIDERFAILEDINIT: number;
    export var WSASYSCALLFAILURE: number;
    export var WSASERVICE_NOT_FOUND: number;
    export var WSATYPE_NOT_FOUND: number;
    export var WSA_E_NO_MORE: number;
    export var WSA_E_CANCELLED: number;
    export var WSAEREFUSED: number;
    export var SIGHUP: number;
    export var SIGINT: number;
    export var SIGILL: number;
    export var SIGABRT: number;
    export var SIGFPE: number;
    export var SIGKILL: number;
    export var SIGSEGV: number;
    export var SIGTERM: number;
    export var SIGBREAK: number;
    export var SIGWINCH: number;
    export var SSL_OP_ALL: number;
    export var SSL_OP_ALLOW_UNSAFE_LEGACY_RENEGOTIATION: number;
    export var SSL_OP_CIPHER_SERVER_PREFERENCE: number;
    export var SSL_OP_CISCO_ANYCONNECT: number;
    export var SSL_OP_COOKIE_EXCHANGE: number;
    export var SSL_OP_CRYPTOPRO_TLSEXT_BUG: number;
    export var SSL_OP_DONT_INSERT_EMPTY_FRAGMENTS: number;
    export var SSL_OP_EPHEMERAL_RSA: number;
    export var SSL_OP_LEGACY_SERVER_CONNECT: number;
    export var SSL_OP_MICROSOFT_BIG_SSLV3_BUFFER: number;
    export var SSL_OP_MICROSOFT_SESS_ID_BUG: number;
    export var SSL_OP_MSIE_SSLV2_RSA_PADDING: number;
    export var SSL_OP_NETSCAPE_CA_DN_BUG: number;
    export var SSL_OP_NETSCAPE_CHALLENGE_BUG: number;
    export var SSL_OP_NETSCAPE_DEMO_CIPHER_CHANGE_BUG: number;
    export var SSL_OP_NETSCAPE_REUSE_CIPHER_CHANGE_BUG: number;
    export var SSL_OP_NO_COMPRESSION: number;
    export var SSL_OP_NO_QUERY_MTU: number;
    export var SSL_OP_NO_SESSION_RESUMPTION_ON_RENEGOTIATION: number;
    export var SSL_OP_NO_SSLv2: number;
    export var SSL_OP_NO_SSLv3: number;
    export var SSL_OP_NO_TICKET: number;
    export var SSL_OP_NO_TLSv1: number;
    export var SSL_OP_NO_TLSv1_1: number;
    export var SSL_OP_NO_TLSv1_2: number;
    export var SSL_OP_PKCS1_CHECK_1: number;
    export var SSL_OP_PKCS1_CHECK_2: number;
    export var SSL_OP_SINGLE_DH_USE: number;
    export var SSL_OP_SINGLE_ECDH_USE: number;
    export var SSL_OP_SSLEAY_080_CLIENT_DH_BUG: number;
    export var SSL_OP_SSLREF2_REUSE_CERT_TYPE_BUG: number;
    export var SSL_OP_TLS_BLOCK_PADDING_BUG: number;
    export var SSL_OP_TLS_D5_BUG: number;
    export var SSL_OP_TLS_ROLLBACK_BUG: number;
    export var ENGINE_METHOD_DSA: number;
    export var ENGINE_METHOD_DH: number;
    export var ENGINE_METHOD_RAND: number;
    export var ENGINE_METHOD_ECDH: number;
    export var ENGINE_METHOD_ECDSA: number;
    export var ENGINE_METHOD_CIPHERS: number;
    export var ENGINE_METHOD_DIGESTS: number;
    export var ENGINE_METHOD_STORE: number;
    export var ENGINE_METHOD_PKEY_METHS: number;
    export var ENGINE_METHOD_PKEY_ASN1_METHS: number;
    export var ENGINE_METHOD_ALL: number;
    export var ENGINE_METHOD_NONE: number;
    export var DH_CHECK_P_NOT_SAFE_PRIME: number;
    export var DH_CHECK_P_NOT_PRIME: number;
    export var DH_UNABLE_TO_CHECK_GENERATOR: number;
    export var DH_NOT_SUITABLE_GENERATOR: number;
    export var NPN_ENABLED: number;
    export var RSA_PKCS1_PADDING: number;
    export var RSA_SSLV23_PADDING: number;
    export var RSA_NO_PADDING: number;
    export var RSA_PKCS1_OAEP_PADDING: number;
    export var RSA_X931_PADDING: number;
    export var RSA_PKCS1_PSS_PADDING: number;
    export var POINT_CONVERSION_COMPRESSED: number;
    export var POINT_CONVERSION_UNCOMPRESSED: number;
    export var POINT_CONVERSION_HYBRID: number;
    export var O_RDONLY: number;
    export var O_WRONLY: number;
    export var O_RDWR: number;
    export var S_IFMT: number;
    export var S_IFREG: number;
    export var S_IFDIR: number;
    export var S_IFCHR: number;
    export var S_IFLNK: number;
    export var O_CREAT: number;
    export var O_EXCL: number;
    export var O_TRUNC: number;
    export var O_APPEND: number;
    export var F_OK: number;
    export var R_OK: number;
    export var W_OK: number;
    export var X_OK: number;
    export var UV_UDP_REUSEADDR: number;
}<|MERGE_RESOLUTION|>--- conflicted
+++ resolved
@@ -13,17 +13,12 @@
     stack?: string;
 }
 
-<<<<<<< HEAD
-
-// compat for TypeScript 1.5.3
-=======
 interface ErrorConstructor {
     captureStackTrace(targetObject: Object, constructorOpt?: Function): void;
     stackTraceLimit: number;
 }
 
 // compat for TypeScript 1.8
->>>>>>> 1315d46f
 // if you use with --target es3 or --target es5 and use below definitions,
 // use the lib.es6.d.ts that is bundled with TypeScript 1.8.
 interface MapConstructor {}
