// Type definitions for Passport 0.3
// Project: http://passportjs.org
// Definitions by: Horiuchi_H <https://github.com/horiuchi/>
// Definitions: https://github.com/DefinitelyTyped/DefinitelyTyped

declare namespace Express {
    export interface Request {
        authInfo?: any;
        user?: any;

        // These declarations are merged into express's Request type
        login(user: any, done: (err: any) => void): void;
        login(user: any, options: any, done: (err: any) => void): void;
        logIn(user: any, done: (err: any) => void): void;
        logIn(user: any, options: any, done: (err: any) => void): void;

        logout(): void;
        logOut(): void;

        isAuthenticated(): boolean;
        isUnauthenticated(): boolean;
    }
}

declare module 'passport' {
    import express = require('express');

    namespace passport {

<<<<<<< HEAD
    interface AuthenticateOptions {
      authInfo?: boolean;
      assignProperty?: string;
      failureFlash?: string|boolean|any;
      failureMessage?: boolean|string;
      failureRedirect?: string;
      failWithError?: boolean;
      session?: boolean;
      scope?: string|string[];
      successFlash?: string|boolean|any;
      successMessage?: boolean|string;
      successRedirect?: string;
      successReturnToOrRedirect?: string;
      pauseStream?: boolean;
      userProperty?: string;
    }
=======
        interface AuthenticateOptions {
            authInfo?: boolean;
            assignProperty?: string;
            failureFlash?: string|boolean|any;
            failureMessage?: boolean|string;
            failureRedirect?: string;
            failWithError?: boolean;
            session?: boolean;
            scope?: string|string[];
            successFlash?: string|boolean|any;
            successMessage?: boolean|string;
            successRedirect?: string;
            successReturnToOrRedirect?: string;
            pauseStream?: boolean;
            userProperty?: string;
        }
>>>>>>> 19eeaf47

        interface Passport {
            use(strategy: passport.Strategy): this;
            use(name: string, strategy: passport.Strategy): this;
            unuse(name: string): this;
            framework(fw: passport.Framework): this;
            initialize(options?: { userProperty: string; }): express.Handler;
            session(options?: { pauseStream: boolean; }): express.Handler;

<<<<<<< HEAD
        authenticate(strategy: string|string[], callback?: Function): express.Handler;
        authenticate(strategy: string|string[], options: AuthenticateOptions, callback?: Function): express.Handler;
        authorize(strategy: string|string[], callback?: Function): express.Handler;
        authorize(strategy: string|string[], options: any, callback?: Function): express.Handler;
        serializeUser<TUser, TID>(fn: (user: TUser, done: (err: any, id: TID) => void) => void): void;
        deserializeUser<TUser, TID>(fn: (id: TID, done: (err: any, user: TUser) => void) => void): void;
        transformAuthInfo(fn: (info: any, done: (err: any, info: any) => void) => void): void;
    }

    interface Strategy {
        name?: string;
        authenticate(req: express.Request, options?: any): void;
    }
=======
            authenticate(strategy: string|string[], callback?: Function): express.Handler;
            authenticate(strategy: string|string[], options: AuthenticateOptions, callback?: Function): express.Handler;
            authorize(strategy: string|string[], callback?: Function): express.Handler;
            authorize(strategy: string|string[], options: any, callback?: Function): express.Handler;
            serializeUser<TUser, TID>(fn: (user: TUser, done: (err: any, id: TID) => void) => void): void;
            deserializeUser<TUser, TID>(fn: (id: TID, done: (err: any, user: TUser) => void) => void): void;
            transformAuthInfo(fn: (info: any, done: (err: any, info: any) => void) => void): void;
        }

        interface Strategy {
            name?: string;
            authenticate(req: express.Request, options?: any): void;
        }
>>>>>>> 19eeaf47

        interface Profile {
            provider: string;
            id: string;
            displayName: string;
            username?: string;
            name?: {
<<<<<<< HEAD
            familyName: string;
            givenName: string;
            middleName?: string;
        };
        emails?: Array<{
            value: string;
            type?: string;
        }>;
        photos?: Array<{
            value: string;
        }>;
    }
=======
                familyName: string;
                givenName: string;
                middleName?: string;
            };
            emails?: Array<{
                value: string;
                type?: string;
            }>;
            photos?: Array<{
                value: string;
            }>;
        }
>>>>>>> 19eeaf47

        interface Framework {
            initialize(passport: Passport, options?: any): Function;
            authenticate(passport: Passport, name: string, options?: any, callback?: Function): Function;
            authorize?(passport: Passport, name: string, options?: any, callback?: Function): Function;
        }
    }

    const passport: passport.Passport;
    export = passport;
}
<|MERGE_RESOLUTION|>--- conflicted
+++ resolved
@@ -26,25 +26,6 @@
     import express = require('express');
 
     namespace passport {
-
-<<<<<<< HEAD
-    interface AuthenticateOptions {
-      authInfo?: boolean;
-      assignProperty?: string;
-      failureFlash?: string|boolean|any;
-      failureMessage?: boolean|string;
-      failureRedirect?: string;
-      failWithError?: boolean;
-      session?: boolean;
-      scope?: string|string[];
-      successFlash?: string|boolean|any;
-      successMessage?: boolean|string;
-      successRedirect?: string;
-      successReturnToOrRedirect?: string;
-      pauseStream?: boolean;
-      userProperty?: string;
-    }
-=======
         interface AuthenticateOptions {
             authInfo?: boolean;
             assignProperty?: string;
@@ -61,7 +42,6 @@
             pauseStream?: boolean;
             userProperty?: string;
         }
->>>>>>> 19eeaf47
 
         interface Passport {
             use(strategy: passport.Strategy): this;
@@ -71,21 +51,6 @@
             initialize(options?: { userProperty: string; }): express.Handler;
             session(options?: { pauseStream: boolean; }): express.Handler;
 
-<<<<<<< HEAD
-        authenticate(strategy: string|string[], callback?: Function): express.Handler;
-        authenticate(strategy: string|string[], options: AuthenticateOptions, callback?: Function): express.Handler;
-        authorize(strategy: string|string[], callback?: Function): express.Handler;
-        authorize(strategy: string|string[], options: any, callback?: Function): express.Handler;
-        serializeUser<TUser, TID>(fn: (user: TUser, done: (err: any, id: TID) => void) => void): void;
-        deserializeUser<TUser, TID>(fn: (id: TID, done: (err: any, user: TUser) => void) => void): void;
-        transformAuthInfo(fn: (info: any, done: (err: any, info: any) => void) => void): void;
-    }
-
-    interface Strategy {
-        name?: string;
-        authenticate(req: express.Request, options?: any): void;
-    }
-=======
             authenticate(strategy: string|string[], callback?: Function): express.Handler;
             authenticate(strategy: string|string[], options: AuthenticateOptions, callback?: Function): express.Handler;
             authorize(strategy: string|string[], callback?: Function): express.Handler;
@@ -99,7 +64,6 @@
             name?: string;
             authenticate(req: express.Request, options?: any): void;
         }
->>>>>>> 19eeaf47
 
         interface Profile {
             provider: string;
@@ -107,20 +71,6 @@
             displayName: string;
             username?: string;
             name?: {
-<<<<<<< HEAD
-            familyName: string;
-            givenName: string;
-            middleName?: string;
-        };
-        emails?: Array<{
-            value: string;
-            type?: string;
-        }>;
-        photos?: Array<{
-            value: string;
-        }>;
-    }
-=======
                 familyName: string;
                 givenName: string;
                 middleName?: string;
@@ -133,7 +83,6 @@
                 value: string;
             }>;
         }
->>>>>>> 19eeaf47
 
         interface Framework {
             initialize(passport: Passport, options?: any): Function;
