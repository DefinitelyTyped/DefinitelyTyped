--- conflicted
+++ resolved
@@ -217,15 +217,12 @@
 	**/
 	add_widget(html: JQuery, size_x?: number, size_y?: number, col?: number, row?: number): JQuery;
 
-<<<<<<< HEAD
-=======
     /**
      * Get the highest occupied cell.
      * @return Returns the farthest position {row: number, col: number} occupied in the grid.
      **/
     get_highest_occupied_cell(): GridsterCoords;
 
->>>>>>> c6254f15
 	/**
 	* Change the size of a widget.
 	* @param $widget The jQuery wrapped HTMLElement that represents the widget is going to be resized.
@@ -268,8 +265,6 @@
 	**/
 	remove_widget(el: JQuery, callback: (el: HTMLElement) => void): Gridster;
 
-<<<<<<< HEAD
-=======
     /**
      * Resize a widget in the grid.
      * @param widget The index of the widget to be resized.
@@ -278,7 +273,6 @@
      **/
     set_widget_min_size(widget: number, size: number[]): Gridster;
 
->>>>>>> c6254f15
 	/**
 	* Returns a serialized array of the widgets in the grid.
 	* @param $widgets The collection of jQuery wrap ed HTMLElements you want to serialize.  If no argument is passed a l widgets will be serialized.
