--- conflicted
+++ resolved
@@ -1,4 +1,3 @@
-<<<<<<< HEAD
 /// <reference path="jasmine.d.ts" />
 
 // tests based on http://jasmine.github.io/2.2/introduction.html
@@ -513,892 +512,6 @@
     it("can provide the context and arguments to all calls", function () {
         foo.setBar(123);
 
-        expect(foo.setBar.calls.all()).toEqual([{ object: foo, args: [123] }]);
-    });
-
-    it("has a shortcut to the most recent call", function () {
-        foo.setBar(123);
-        foo.setBar(456, "baz");
-
-        expect(foo.setBar.calls.mostRecent()).toEqual({ object: foo, args: [456, "baz"] });
-    });
-
-    it("has a shortcut to the first call", function () {
-        foo.setBar(123);
-        foo.setBar(456, "baz");
-
-        expect(foo.setBar.calls.first()).toEqual({ object: foo, args: [123] });
-    });
-
-    it("can be reset", function () {
-        foo.setBar(123);
-        foo.setBar(456, "baz");
-
-        expect(foo.setBar.calls.any()).toBe(true);
-
-        foo.setBar.calls.reset();
-
-        expect(foo.setBar.calls.any()).toBe(false);
-    });
-});
-
-describe("A spy, when created manually", function () {
-    var whatAmI: any;
-
-    beforeEach(function () {
-        whatAmI = jasmine.createSpy('whatAmI');
-
-        whatAmI("I", "am", "a", "spy");
-    });
-
-    it("is named, which helps in error reporting", function () {
-        expect(whatAmI.and.identity()).toEqual('whatAmI');
-    });
-
-    it("tracks that the spy was called", function () {
-        expect(whatAmI).toHaveBeenCalled();
-    });
-
-    it("tracks its number of calls", function () {
-        expect(whatAmI.calls.count()).toEqual(1);
-    });
-
-    it("tracks all the arguments of its calls", function () {
-        expect(whatAmI).toHaveBeenCalledWith("I", "am", "a", "spy");
-    });
-
-    it("allows access to the most recent call", function () {
-        expect(whatAmI.calls.mostRecent().args[0]).toEqual("I");
-    });
-});
-
-describe("Multiple spies, when created manually", function () {
-    var tape: any;
-
-    beforeEach(function () {
-        tape = jasmine.createSpyObj('tape', ['play', 'pause', 'stop', 'rewind']);
-
-        tape.play();
-        tape.pause();
-        tape.rewind(0);
-    });
-
-    it("creates spies for each requested function", function () {
-        expect(tape.play).toBeDefined();
-        expect(tape.pause).toBeDefined();
-        expect(tape.stop).toBeDefined();
-        expect(tape.rewind).toBeDefined();
-    });
-
-    it("tracks that the spies were called", function () {
-        expect(tape.play).toHaveBeenCalled();
-        expect(tape.pause).toHaveBeenCalled();
-        expect(tape.rewind).toHaveBeenCalled();
-        expect(tape.stop).not.toHaveBeenCalled();
-    });
-
-    it("tracks all the arguments of its calls", function () {
-        expect(tape.rewind).toHaveBeenCalledWith(0);
-    });
-});
-
-describe("jasmine.any", function () {
-    it("matches any value", function () {
-        expect({}).toEqual(jasmine.any(Object));
-        expect(12).toEqual(jasmine.any(Number));
-    });
-
-    describe("when used with a spy", function () {
-        it("is useful for comparing arguments", function () {
-            var foo = jasmine.createSpy('foo');
-            foo(12, function () {
-                return true;
-            });
-
-            expect(foo).toHaveBeenCalledWith(jasmine.any(Number), jasmine.any(Function));
-        });
-    });
-});
-
-describe("jasmine.objectContaining", function () {
-    var foo: any;
-
-    beforeEach(function () {
-        foo = {
-            a: 1,
-            b: 2,
-            bar: "baz"
-        };
-    });
-
-    it("matches objects with the expect key/value pairs", function () {
-        expect(foo).toEqual(jasmine.objectContaining({
-            bar: "baz"
-        }));
-        expect(foo).not.toEqual(jasmine.objectContaining({
-            c: 37
-        }));
-    });
-
-    describe("when used with a spy", function () {
-        it("is useful for comparing arguments", function () {
-            var callback = jasmine.createSpy('callback');
-
-            callback({
-                bar: "baz"
-            });
-
-            expect(callback).toHaveBeenCalledWith(jasmine.objectContaining({
-                bar: "baz"
-            }));
-            expect(callback).not.toHaveBeenCalledWith(jasmine.objectContaining({
-                c: 37
-            }));
-        });
-    });
-});
-
-describe("jasmine.arrayContaining", function() {
-  var foo: any;
-
-  beforeEach(function() {
-    foo = [1, 2, 3, 4];
-  });
-
-  it("matches arrays with some of the values", function() {
-    expect(foo).toEqual(jasmine.arrayContaining([3, 1]));
-    expect(foo).not.toEqual(jasmine.arrayContaining([6]));
-  });
-
-  describe("when used with a spy", function() {
-    it("is useful when comparing arguments", function() {
-      var callback = jasmine.createSpy('callback');
-
-      callback([1, 2, 3, 4]);
-
-      expect(callback).toHaveBeenCalledWith(jasmine.arrayContaining([4, 2, 3]));
-      expect(callback).not.toHaveBeenCalledWith(jasmine.arrayContaining([5, 2]));
-    });
-  });
-});
-
-describe("Manually ticking the Jasmine Clock", function () {
-    var timerCallback: any;
-
-    beforeEach(function () {
-        timerCallback = jasmine.createSpy("timerCallback");
-        jasmine.clock().install();
-    });
-
-    afterEach(function () {
-        jasmine.clock().uninstall();
-    });
-
-    it("causes a timeout to be called synchronously", function () {
-        setTimeout(function () {
-            timerCallback();
-        }, 100);
-
-        expect(timerCallback).not.toHaveBeenCalled();
-
-        jasmine.clock().tick(101);
-
-        expect(timerCallback).toHaveBeenCalled();
-    });
-
-    it("causes an interval to be called synchronously", function () {
-        setInterval(function () {
-            timerCallback();
-        }, 100);
-
-        expect(timerCallback).not.toHaveBeenCalled();
-
-        jasmine.clock().tick(101);
-        expect(timerCallback.calls.count()).toEqual(1);
-
-        jasmine.clock().tick(50);
-        expect(timerCallback.calls.count()).toEqual(1);
-
-        jasmine.clock().tick(50);
-        expect(timerCallback.calls.count()).toEqual(2);
-    });
-
-    describe("Mocking the Date object", function(){
-        it("mocks the Date object and sets it to a given time", function() {
-            var baseTime = new Date(2013, 9, 23);
-
-            jasmine.clock().mockDate(baseTime);
-
-            jasmine.clock().tick(50);
-            expect(new Date().getTime()).toEqual(baseTime.getTime() + 50);
-        });
-    });
-});
-
-describe("Asynchronous specs", function () {
-    var value: number;
-    beforeEach(function (done) {
-        setTimeout(function () {
-            value = 0;
-            done();
-        }, 1);
-    });
-
-    it("should support async execution of test preparation and expectations", function (done) {
-        value++;
-        expect(value).toBeGreaterThan(0);
-        done();
-    });
-
-    describe("long asynchronous specs", function() {
-        beforeEach(function(done) {
-          done();
-        }, 1000);
-
-        it("takes a long time", function(done) {
-          setTimeout(function() {
-            done();
-          }, 9000);
-        }, 10000);
-
-        afterEach(function(done) {
-          done();
-        }, 1000);
-    });
-
-});
-
-describe("Fail", function () {
-
-  it("should fail test when called without arguments", function () {
-    fail();
-  });
-
-  it("should fail test when called with a fail message", function () {
-    fail("The test failed");
-  });
-
-  it("should fail test when called an error", function () {
-    fail(new Error("The test failed with this error"));
-  });
-
-});
-
-// test based on http://jasmine.github.io/2.2/custom_equality.html
-describe("custom equality", function() {
-    var myCustomEquality: jasmine.CustomEqualityTester = function(first: any, second: any): boolean {
-        if (typeof first == "string" && typeof second == "string") {
-            return first[0] == second[1];
-        }
-    };
-
-    beforeEach(function() {
-        jasmine.addCustomEqualityTester(myCustomEquality);
-    });
-
-
-    it("should be custom equal", function() {
-        expect("abc").toEqual("aaa");
-    });
-
-    it("should be custom not equal", function() {
-        expect("abc").not.toEqual("abc");
-    });
-});
-
-// test based on http://jasmine.github.io/2.2/custom_matcher.html
-var customMatchers: jasmine.CustomMatcherFactories = {
-    toBeGoofy: function (util: jasmine.MatchersUtil, customEqualityTesters: Array<jasmine.CustomEqualityTester>) {
-        return {
-            compare: function (actual: any, expected: any): jasmine.CustomMatcherResult {
-                if (expected === undefined) {
-                    expected = '';
-                }
-                var result: jasmine.CustomMatcherResult = { pass: false, message: ''};
-
-                result.pass = util.equals(actual.hyuk, "gawrsh" + expected, customEqualityTesters);
-
-                if (result.pass) {
-                    result.message = "Expected " + actual + " not to be quite so goofy";
-                } else {
-                    result.message = "Expected " + actual + " to be goofy, but it was not very goofy";
-                }
-
-                return result;
-            }
-        };
-    }
-};
-// add the custom matchers to interface jasmine.Matchers via TypeScript declaration merging
-declare module jasmine {
-    interface Matchers {
-        toBeGoofy(expected?: any): boolean;
-    }
-}
-
-describe("Custom matcher: 'toBeGoofy'", function () {
-    beforeEach(function () {
-        jasmine.addMatchers(customMatchers);
-    });
-
-    it("is available on an expectation", function () {
-        expect({
-            hyuk: 'gawrsh'
-        }).toBeGoofy();
-    });
-
-    it("can take an 'expected' parameter", function () {
-        expect({
-            hyuk: 'gawrsh is fun'
-        }).toBeGoofy(' is fun');
-    });
-
-    it("can be negated", function () {
-        expect({
-            hyuk: 'this is fun'
-        }).not.toBeGoofy();
-    });
-});
-
-(() => {
-    // from boot.js
-    var env = jasmine.getEnv();
-
-    var htmlReporter = new jasmine.HtmlReporter();
-    env.addReporter(htmlReporter);
-
-    var specFilter = new jasmine.HtmlSpecFilter();
-    env.specFilter = function (spec) {
-        return specFilter.matches(spec.getFullName());
-    };
-
-    var currentWindowOnload = window.onload;
-    window.onload = function () {
-        if (currentWindowOnload) {
-            currentWindowOnload(null);
-        }
-        htmlReporter.initialize();
-        env.execute();
-    };
-
-})();
-
-jasmine.DEFAULT_TIMEOUT_INTERVAL = 1000;
-=======
-/// <reference path="jasmine.d.ts" />
-
-// tests based on http://jasmine.github.io/2.2/introduction.html
-
-describe("A suite", function () {
-    it("contains spec with an expectation", function () {
-        expect(true).toBe(true);
-    });
-});
-
-describe("A suite is just a function", function () {
-    var a: boolean;
-
-    it("and so is a spec", function () {
-        a = true;
-        expect(a).toBe(true);
-    });
-});
-
-describe("The 'toBe' matcher compares with ===", function () {
-
-    it("and has a positive case", function () {
-        expect(true).toBe(true);
-    });
-
-    it("and can have a negative case", function () {
-        expect(false).not.toBe(true);
-    });
-});
-
-describe("Included matchers:", function () {
-
-    it("The 'toBe' matcher compares with ===", function () {
-        var a = 12;
-        var b = a;
-
-        expect(a).toBe(b);
-        expect(a).not.toBe(null);
-    });
-
-    describe("The 'toEqual' matcher", function () {
-
-        it("works for simple literals and variables", function () {
-            var a = 12;
-            expect(a).toEqual(12);
-        });
-
-        it("should work for objects", function () {
-            var foo = {
-                a: 12,
-                b: 34
-            };
-            var bar = {
-                a: 12,
-                b: 34
-            };
-            expect(foo).toEqual(bar);
-        });
-    });
-
-    it("The 'toMatch' matcher is for regular expressions", function () {
-        var message = "foo bar baz";
-
-        expect(message).toMatch(/bar/);
-        expect(message).toMatch("bar");
-        expect(message).not.toMatch(/quux/);
-    });
-
-    it("The 'toBeDefined' matcher compares against `undefined`", function () {
-        var a = {
-            foo: "foo"
-        };
-
-        expect(a.foo).toBeDefined();
-        expect((<any>a).bar).not.toBeDefined();
-    });
-
-    it("The `toBeUndefined` matcher compares against `undefined`", function () {
-        var a = {
-            foo: "foo"
-        };
-
-        expect(a.foo).not.toBeUndefined();
-        expect((<any>a).bar).toBeUndefined();
-    });
-
-    it("The 'toBeNull' matcher compares against null", function () {
-        var a: string = null;
-        var foo = "foo";
-
-        expect(null).toBeNull();
-        expect(a).toBeNull();
-        expect(foo).not.toBeNull();
-    });
-
-    it("The 'toBeTruthy' matcher is for boolean casting testing", function () {
-        var a: string, foo = "foo";
-
-        expect(foo).toBeTruthy();
-        expect(a).not.toBeTruthy();
-    });
-
-    it("The 'toBeFalsy' matcher is for boolean casting testing", function () {
-        var a: string, foo = "foo";
-
-        expect(a).toBeFalsy();
-        expect(foo).not.toBeFalsy();
-    });
-
-    it("The 'toContain' matcher is for finding an item in an Array", function () {
-        var a = ["foo", "bar", "baz"];
-
-        expect(a).toContain("bar");
-        expect(a).not.toContain("quux");
-    });
-
-    it("The 'toBeLessThan' matcher is for mathematical comparisons", function () {
-        var pi = 3.1415926,
-            e = 2.78;
-
-        expect(e).toBeLessThan(pi);
-        expect(pi).not.toBeLessThan(e);
-    });
-
-    it("The 'toBeGreaterThan' is for mathematical comparisons", function () {
-        var pi = 3.1415926,
-            e = 2.78;
-
-        expect(pi).toBeGreaterThan(e);
-        expect(e).not.toBeGreaterThan(pi);
-    });
-
-    it("The 'toBeCloseTo' matcher is for precision math comparison", function () {
-        var pi = 3.1415926,
-            e = 2.78;
-
-        expect(pi).not.toBeCloseTo(e, 2);
-        expect(pi).toBeCloseTo(e, 0);
-    });
-
-    it("The 'toThrow' matcher is for testing if a function throws an exception", function () {
-        var foo = function () {
-            return 1 + 2;
-        };
-        var bar = function () {
-            var a: any = undefined;
-            return a + 1;
-        };
-
-        expect(foo).not.toThrow();
-        expect(bar).toThrow();
-    });
-});
-
-describe("A spec", function () {
-    it("is just a function, so it can contain any code", function () {
-        var foo = 0;
-        foo += 1;
-
-        expect(foo).toEqual(1);
-    });
-
-    it("can have more than one expectation", function () {
-        var foo = 0;
-        foo += 1;
-
-        expect(foo).toEqual(1);
-        expect(true).toEqual(true);
-    });
-});
-
-describe("A spec (with setup and tear-down)", function () {
-    var foo: number;
-
-    beforeEach(function () {
-        foo = 0;
-        foo += 1;
-    });
-
-    afterEach(function () {
-        foo = 0;
-    });
-
-    it("is just a function, so it can contain any code", function () {
-        expect(foo).toEqual(1);
-    });
-
-    it("can have more than one expectation", function () {
-        expect(foo).toEqual(1);
-        expect(true).toEqual(true);
-    });
-});
-
-describe("A spec", function () {
-    var foo: number;
-
-    beforeEach(function () {
-        foo = 0;
-        foo += 1;
-    });
-
-    afterEach(function () {
-        foo = 0;
-    });
-
-    it("is just a function, so it can contain any code", function () {
-        expect(foo).toEqual(1);
-    });
-
-    it("can have more than one expectation", function () {
-        expect(foo).toEqual(1);
-        expect(true).toEqual(true);
-    });
-
-    describe("nested inside a second describe", function () {
-        var bar: number;
-
-        beforeEach(function () {
-            bar = 1;
-        });
-
-        it("can reference both scopes as needed", function () {
-            expect(foo).toEqual(bar);
-        });
-    });
-});
-
-xdescribe("A spec", function () {
-    var foo: number;
-
-    beforeEach(function () {
-        foo = 0;
-        foo += 1;
-    });
-
-    it("is just a function, so it can contain any code", function () {
-        expect(foo).toEqual(1);
-    });
-});
-
-describe("Pending specs", function () {
-
-    xit("can be declared 'xit'", function () {
-        expect(true).toBe(false);
-    });
-
-    it("can be declared with 'it' but without a function");
-
-    it("can be declared by calling 'pending' in the spec body", function () {
-        expect(true).toBe(false);
-        pending(); // without reason
-        pending('this is why it is pending');
-    });
-});
-
-describe("A spy", function () {
-    var foo: any, bar: any = null;
-
-    beforeEach(function () {
-        foo = {
-            setBar: function (value: any) {
-                bar = value;
-            }
-        };
-
-        spyOn(foo, 'setBar');
-
-        foo.setBar(123);
-        foo.setBar(456, 'another param');
-    });
-
-    it("tracks that the spy was called", function () {
-        expect(foo.setBar).toHaveBeenCalled();
-    });
-
-    it("tracks all the arguments of its calls", function () {
-        expect(foo.setBar).toHaveBeenCalledWith(123);
-        expect(foo.setBar).toHaveBeenCalledWith(456, 'another param');
-    });
-
-    it("stops all execution on a function", function () {
-        expect(bar).toBeNull();
-    });
-});
-
-describe("A spy, when configured to call through", function () {
-    var foo: any, bar: any, fetchedBar: any;
-
-    beforeEach(function () {
-        foo = {
-            setBar: function (value: any) {
-                bar = value;
-            },
-            getBar: function () {
-                return bar;
-            }
-        };
-
-        spyOn(foo, 'getBar').and.callThrough();
-
-        foo.setBar(123);
-        fetchedBar = foo.getBar();
-    });
-
-    it("tracks that the spy was called", function () {
-        expect(foo.getBar).toHaveBeenCalled();
-    });
-
-    it("should not effect other functions", function () {
-        expect(bar).toEqual(123);
-    });
-
-    it("when called returns the requested value", function () {
-        expect(fetchedBar).toEqual(123);
-    });
-});
-
-describe("A spy, when configured to fake a return value", function () {
-    var foo: any, bar: any, fetchedBar: any;
-
-    beforeEach(function () {
-        foo = {
-            setBar: function (value: any) {
-                bar = value;
-            },
-            getBar: function () {
-                return bar;
-            }
-        };
-
-        spyOn(foo, "getBar").and.returnValue(745);
-
-        foo.setBar(123);
-        fetchedBar = foo.getBar();
-    });
-
-    it("tracks that the spy was called", function () {
-        expect(foo.getBar).toHaveBeenCalled();
-    });
-
-    it("should not effect other functions", function () {
-        expect(bar).toEqual(123);
-    });
-
-    it("when called returns the requested value", function () {
-        expect(fetchedBar).toEqual(745);
-    });
-});
-
-describe("A spy, when configured with an alternate implementation", function () {
-    var foo: any, bar: any, fetchedBar: any;
-
-    beforeEach(function () {
-        foo = {
-            setBar: function (value: any) {
-                bar = value;
-            },
-            getBar: function () {
-                return bar;
-            }
-        };
-
-        spyOn(foo, "getBar").and.callFake(function () {
-            return 1001;
-        });
-
-        foo.setBar(123);
-        fetchedBar = foo.getBar();
-    });
-
-    it("tracks that the spy was called", function () {
-        expect(foo.getBar).toHaveBeenCalled();
-    });
-
-    it("should not effect other functions", function () {
-        expect(bar).toEqual(123);
-    });
-
-    it("when called returns the requested value", function () {
-        expect(fetchedBar).toEqual(1001);
-    });
-});
-
-describe("A spy, when configured to throw a value", function () {
-    var foo: any, bar: any;
-
-    beforeEach(function () {
-        foo = {
-            setBar: function (value: any) {
-                bar = value;
-            }
-        };
-
-        spyOn(foo, "setBar").and.throwError("quux");
-    });
-
-    it("throws the value", function () {
-        expect(function () {
-            foo.setBar(123)
-    }).toThrowError("quux");
-    });
-});
-
-describe("A spy, when configured with multiple actions", function () {
-    var foo: any, bar: any, fetchedBar: any;
-
-    beforeEach(function () {
-        foo = {
-            setBar: function (value: any) {
-                bar = value;
-            },
-            getBar: function () {
-                return bar;
-            }
-        };
-
-        spyOn(foo, 'getBar').and.callThrough().and.callFake(() => {
-          this.fakeCalled = true;
-        });
-
-        foo.setBar(123);
-        fetchedBar = foo.getBar();
-    });
-
-    it("tracks that the spy was called", function () {
-        expect(foo.getBar).toHaveBeenCalled();
-    });
-
-    it("should not effect other functions", function () {
-        expect(bar).toEqual(123);
-    });
-
-    it("when called returns the requested value", function () {
-        expect(fetchedBar).toEqual(123);
-    });
-
-    it("should have called the fake implementation", function () {
-        expect(this.fakeCalled).toEqual(true);
-    });
-});
-
-describe("A spy", function () {
-    var foo: any, bar: any = null;
-
-    beforeEach(function () {
-        foo = {
-            setBar: function (value: any) {
-                bar = value;
-            }
-        };
-
-        spyOn(foo, 'setBar').and.callThrough();
-    });
-
-    it("can call through and then stub in the same spec", function () {
-        foo.setBar(123);
-        expect(bar).toEqual(123);
-
-        foo.setBar.and.stub();
-        bar = null;
-
-        foo.setBar(123);
-        expect(bar).toBe(null);
-    });
-});
-
-describe("A spy", function () {
-    var foo: any, bar: any = null;
-
-    beforeEach(function () {
-        foo = {
-            setBar: function (value: any) {
-                bar = value;
-            }
-        };
-
-        spyOn(foo, 'setBar');
-    });
-
-    it("tracks if it was called at all", function () {
-        expect(foo.setBar.calls.any()).toEqual(false);
-
-        foo.setBar();
-
-        expect(foo.setBar.calls.any()).toEqual(true);
-    });
-
-    it("tracks the number of times it was called", function () {
-        expect(foo.setBar.calls.count()).toEqual(0);
-
-        foo.setBar();
-        foo.setBar();
-
-        expect(foo.setBar.calls.count()).toEqual(2);
-    });
-
-    it("tracks the arguments of each call", function () {
-        foo.setBar(123);
-        foo.setBar(456, "baz");
-
-        expect(foo.setBar.calls.argsFor(0)).toEqual([123]);
-        expect(foo.setBar.calls.argsFor(1)).toEqual([456, "baz"]);
-    });
-
-    it("tracks the arguments of all calls", function () {
-        foo.setBar(123);
-        foo.setBar(456, "baz");
-
-        expect(foo.setBar.calls.allArgs()).toEqual([[123], [456, "baz"]]);
-    });
-
-    it("can provide the context and arguments to all calls", function () {
-        foo.setBar(123);
-
         expect(foo.setBar.calls.all()).toEqual([{ object: foo, args: [123], returnValue: undefined }]);
     });
 
@@ -1769,5 +882,4 @@
 
 })();
 
-jasmine.DEFAULT_TIMEOUT_INTERVAL = 1000;
->>>>>>> c6254f15
+jasmine.DEFAULT_TIMEOUT_INTERVAL = 1000;