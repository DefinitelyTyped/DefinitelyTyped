<<<<<<< HEAD
// Type definitions for Long.js v2.2.5
// Project: https://github.com/dcodeIO/Long.js
=======
// Type definitions for long.js 3.0.2
// Project: https://github.com/dcodeIO/long.js
>>>>>>> c6254f15
// Definitions by: Peter Kooijmans <https://github.com/peterkooijmans/>
// Definitions: https://github.com/borisyankov/DefinitelyTyped
// Definitions by: Denis Cappellin <http://github.com/cappellin>

<<<<<<< HEAD
declare module "long" {

	module Long {
		export var MAX_UNSIGNED_VALUE: Long;
		export var MAX_VALUE: Long;
		export var MIN_VALUE: Long;
		export var NEG_ONE: Long;
		export var ONE: Long;
		export var UONE: Long;
		export var UZERO: Long;
		export var ZERO: Long;

		export function fromBits(lowBits: number, highBits: number, unsigned?: boolean): Long;
		export function fromInt(value: number, unsigned?: boolean): Long;
		export function fromNumber(value: number, unsigned?: boolean): Long;
		export function fromString(str: string, unsigned?: boolean | number, radix?: number): Long;
		export function fromValue(val: Long | number | string): Long;

		export function isLong(obj: any): boolean;
	}

	class Long {
		high: number;
		low: number;
		unsigned :boolean;

		constructor(low: number, high?: number, unsigned?:boolean);

		add(other: Long | number | string): Long;
		and(other: Long | number | string): Long;
		compare(other: Long | number | string): number;
		div(divisor: Long | number | string): Long;
		equals(other: Long | number | string): boolean;
		getHighBits(): number;
		getHighBitsUnsigned(): number;
		getLowBits(): number;
		getLowBitsUnsigned(): number;
		getNumBitsAbs(): number;
		greaterThan(other: Long | number | string): boolean;
		greaterThanOrEqual(other: Long | number | string): boolean;
		isEven(): boolean;
		isNegative(): boolean;
		isOdd(): boolean;
		isPositive(): boolean;
		isZero(): boolean;
		lessThan(other: Long | number | string): boolean;
		lessThanOrEqual(other: Long | number | string): boolean;
		modulo(divisor: Long | number | string): Long;
		multiply(multiplier: Long | number | string): Long;
		negate(): Long;
		not(): Long;
		notEquals(other: Long | number | string): boolean;
		or(other: Long | number | string): Long;
		shiftLeft(numBits: number | Long): Long;
		shiftRight(numBits: number | Long): Long;
		shiftRightUnsigned(numBits: number | Long): Long;
		subtract(other: Long | number | string): Long;
		toInt(): number;
		toNumber(): number;
		toSigned(): Long;
		toString(radix?: number): string;
		toUnsigned(): Long;
		xor(other: Long | number | string): Long;
	}

  export = Long;
=======
declare class Long
{
    /**
     * Constructs a 64 bit two's-complement integer, given its low and high 32 bit values as signed integers. See the from* functions below for more convenient ways of constructing Longs.
     */
    constructor( low: number, high?: number, unsigned?: boolean );

    /**
     * Maximum unsigned value.
     */
    static MAX_UNSIGNED_VALUE: Long;

    /**
     * Maximum signed value.
     */
    static MAX_VALUE: Long;

    /**
     * Minimum signed value.
     */
    static MIN_VALUE: Long;

    /**
     * Signed negative one.
     */
    static NEG_ONE: Long;

    /**
     * Signed one.
     */
    static ONE: Long;

    /**
     * Unsigned one.
     */
    static UONE: Long;

    /**
     * Unsigned zero.
     */
    static UZERO: Long;

    /**
     * Signed zero
     */
    static ZERO: Long;

    /**
     * The high 32 bits as a signed value.
     */
    high: number;

    /**
     * The low 32 bits as a signed value.
     */
    low: number;

    /**
     * Whether unsigned or not.
     */
    unsigned: boolean;

    /**
     * Returns a Long representing the 64 bit integer that comes by concatenating the given low and high bits. Each is assumed to use 32 bits.
     */
    static fromBits( lowBits:number, highBits:number, unsigned?:boolean ): Long;

    /**
     * Returns a Long representing the given 32 bit integer value.
     */
    static fromInt( value: number, unsigned?: boolean ): Long;

    /**
     * Returns a Long representing the given value, provided that it is a finite number. Otherwise, zero is returned.
     */
    static fromNumber( value: number, unsigned?: boolean ): Long;

    /**
     * Returns a Long representation of the given string, written using the specified radix.
     */
    static fromString( str: string, unsigned?: boolean | number, radix?: number ): Long;

    /**
     * Tests if the specified object is a Long.
     */
    static isLong( obj: any ): boolean;

    /**
     * Converts the specified value to a Long.
     */
    static fromValue( val: Long | number | string | {low: number, high: number, unsigned: boolean} ): Long;

    /**
     * Returns the sum of this and the specified Long.
     */
    add( addend: number | Long | string ): Long;

    /**
     * Returns the bitwise AND of this Long and the specified.
     */
    and( other: Long | number | string ): Long;

    /**
     * Compares this Long's value with the specified's.
     */
    compare( other: Long | number | string ): number;

    /**
     * Compares this Long's value with the specified's.
     */
    comp( other: Long | number | string ): number;

    /**
     * Returns this Long divided by the specified.
     */
    divide( divisor: Long | number | string ): Long;

    /**
     * Returns this Long divided by the specified.
     */
    div( divisor: Long | number | string ): Long;

    /**
     * Tests if this Long's value equals the specified's.
     */
    equals( other: Long | number | string ): boolean;

    /**
     * Tests if this Long's value equals the specified's.
     */
    eq( other: Long | number | string ): boolean;

    /**
     * Gets the high 32 bits as a signed integer.
     */
    getHighBits(): number;

    /**
     * Gets the high 32 bits as an unsigned integer.
     */
    getHighBitsUnsigned(): number;

    /**
     * Gets the low 32 bits as a signed integer.
     */
    getLowBits(): number;

    /**
     * Gets the low 32 bits as an unsigned integer.
     */
    getLowBitsUnsigned(): number;

    /**
     * Gets the number of bits needed to represent the absolute value of this Long.
     */
    getNumBitsAbs(): number;

    /**
     * Tests if this Long's value is greater than the specified's.
     */
    greaterThan( other: Long | number | string ): boolean;

    /**
     * Tests if this Long's value is greater than the specified's.
     */
    gt( other: Long | number | string ): boolean;

    /**
     * Tests if this Long's value is greater than or equal the specified's.
     */
    greaterThanOrEqual( other: Long | number | string ): boolean;

    /**
     * Tests if this Long's value is greater than or equal the specified's.
     */
    gte( other: Long | number | string ): boolean;

    /**
     * Tests if this Long's value is even.
     */
    isEven(): boolean;

    /**
     * Tests if this Long's value is negative.
     */
    isNegative(): boolean;

    /**
     * Tests if this Long's value is odd.
     */
    isOdd(): boolean;

    /**
     * Tests if this Long's value is positive.
     */
    isPositive(): boolean;

    /**
     * Tests if this Long's value equals zero.
     */
    isZero(): boolean;

    /**
     * Tests if this Long's value is less than the specified's.
     */
    lessThan( other: Long | number | string ): boolean;

    /**
     * Tests if this Long's value is less than the specified's.
     */
    lt( other: Long | number | string ): boolean;

    /**
     * Tests if this Long's value is less than or equal the specified's.
     */
    lessThanOrEqual( other: Long | number | string ): boolean;

    /**
     * Tests if this Long's value is less than or equal the specified's.
     */
    lte( other: Long | number | string ): boolean;

    /**
     * Returns this Long modulo the specified.
     */
    modulo( other: Long | number | string ): Long;

    /**
     * Returns this Long modulo the specified.
     */
    mod( other: Long | number | string ): Long;

    /**
     * Returns the product of this and the specified Long.
     */
    multiply( multiplier: Long | number | string ): Long;

    /**
     * Returns the product of this and the specified Long.
     */
    mul( multiplier: Long | number | string ): Long;

    /**
     * Negates this Long's value.
     */
    negate(): Long;

    /**
     * Negates this Long's value.
     */
    neg(): Long;

    /**
     * Returns the bitwise NOT of this Long.
     */
    not(): Long;

    /**
     * Tests if this Long's value differs from the specified's.
     */
    notEquals( other: Long | number | string ): boolean;

    /**
     * Tests if this Long's value differs from the specified's.
     */
    neq( other: Long | number | string ): boolean;

    /**
     * Returns the bitwise OR of this Long and the specified.
     */
    or( other: Long | number | string ): Long;

    /**
     * Returns this Long with bits shifted to the left by the given amount.
     */
    shiftLeft( numBits: number | Long ): Long;

    /**
     * Returns this Long with bits shifted to the left by the given amount.
     */
    shl( numBits: number | Long ): Long;

    /**
     * Returns this Long with bits arithmetically shifted to the right by the given amount.
     */
    shiftRight( numBits: number | Long ): Long;

    /**
     * Returns this Long with bits arithmetically shifted to the right by the given amount.
     */
    shr( numBits: number | Long ): Long;

    /**
     * Returns this Long with bits logically shifted to the right by the given amount.
     */
    shiftRightUnsigned( numBits: number | Long ): Long;

    /**
     * Returns this Long with bits logically shifted to the right by the given amount.
     */
    shru( numBits: number | Long ): Long;

    /**
     * Returns the difference of this and the specified Long.
     */
    subtract( subtrahend: number | Long | string ): Long;

    /**
     * Returns the difference of this and the specified Long.
     */
    sub( subtrahend: number | Long |string ): Long;

    /**
     * Converts the Long to a 32 bit integer, assuming it is a 32 bit integer.
     */
    toInt(): number;

    /**
     * Converts the Long to a the nearest floating-point representation of this value (double, 53 bit mantissa).
     */
    toNumber(): number;

    /**
     * Converts this Long to signed.
     */
    toSigned(): Long;

    /**
     * Converts the Long to a string written in the specified radix.
     */
    toString( radix?: number ): string;

    /**
     * Converts this Long to unsigned.
     */
    toUnsigned(): Long;

    /**
     * Returns the bitwise XOR of this Long and the given one.
     */
    xor( other: Long | number | string ): Long;
}

declare module 'long' {
    export = Long;
>>>>>>> c6254f15
}<|MERGE_RESOLUTION|>--- conflicted
+++ resolved
@@ -1,82 +1,9 @@
-<<<<<<< HEAD
-// Type definitions for Long.js v2.2.5
-// Project: https://github.com/dcodeIO/Long.js
-=======
 // Type definitions for long.js 3.0.2
 // Project: https://github.com/dcodeIO/long.js
->>>>>>> c6254f15
 // Definitions by: Peter Kooijmans <https://github.com/peterkooijmans/>
 // Definitions: https://github.com/borisyankov/DefinitelyTyped
 // Definitions by: Denis Cappellin <http://github.com/cappellin>
 
-<<<<<<< HEAD
-declare module "long" {
-
-	module Long {
-		export var MAX_UNSIGNED_VALUE: Long;
-		export var MAX_VALUE: Long;
-		export var MIN_VALUE: Long;
-		export var NEG_ONE: Long;
-		export var ONE: Long;
-		export var UONE: Long;
-		export var UZERO: Long;
-		export var ZERO: Long;
-
-		export function fromBits(lowBits: number, highBits: number, unsigned?: boolean): Long;
-		export function fromInt(value: number, unsigned?: boolean): Long;
-		export function fromNumber(value: number, unsigned?: boolean): Long;
-		export function fromString(str: string, unsigned?: boolean | number, radix?: number): Long;
-		export function fromValue(val: Long | number | string): Long;
-
-		export function isLong(obj: any): boolean;
-	}
-
-	class Long {
-		high: number;
-		low: number;
-		unsigned :boolean;
-
-		constructor(low: number, high?: number, unsigned?:boolean);
-
-		add(other: Long | number | string): Long;
-		and(other: Long | number | string): Long;
-		compare(other: Long | number | string): number;
-		div(divisor: Long | number | string): Long;
-		equals(other: Long | number | string): boolean;
-		getHighBits(): number;
-		getHighBitsUnsigned(): number;
-		getLowBits(): number;
-		getLowBitsUnsigned(): number;
-		getNumBitsAbs(): number;
-		greaterThan(other: Long | number | string): boolean;
-		greaterThanOrEqual(other: Long | number | string): boolean;
-		isEven(): boolean;
-		isNegative(): boolean;
-		isOdd(): boolean;
-		isPositive(): boolean;
-		isZero(): boolean;
-		lessThan(other: Long | number | string): boolean;
-		lessThanOrEqual(other: Long | number | string): boolean;
-		modulo(divisor: Long | number | string): Long;
-		multiply(multiplier: Long | number | string): Long;
-		negate(): Long;
-		not(): Long;
-		notEquals(other: Long | number | string): boolean;
-		or(other: Long | number | string): Long;
-		shiftLeft(numBits: number | Long): Long;
-		shiftRight(numBits: number | Long): Long;
-		shiftRightUnsigned(numBits: number | Long): Long;
-		subtract(other: Long | number | string): Long;
-		toInt(): number;
-		toNumber(): number;
-		toSigned(): Long;
-		toString(radix?: number): string;
-		toUnsigned(): Long;
-		xor(other: Long | number | string): Long;
-	}
-
-  export = Long;
-=======
 declare class Long
 {
     /**
@@ -422,5 +349,4 @@
 
 declare module 'long' {
     export = Long;
->>>>>>> c6254f15
 }