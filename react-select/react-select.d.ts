// Type definitions for react-select v1.0.0
// Project: https://github.com/JedWatson/react-select
// Definitions by: ESQUIBET Hugo <https://github.com/Hesquibet/>, Gilad Gray <https://github.com/giladgray/>
// Definitions: https://github.com/DefinitelyTyped/DefinitelyTyped

/// <reference path="../react/react.d.ts"/>

declare namespace ReactSelect {

    interface Option {
        /** Text for rendering */
        label: string;
        /** Value for searching */
        value: string | number;
        /**
         * Allow this option to be cleared
         * @default true
         */
        clearableValue?: boolean;
    }

    interface MenuRendererProps {
        /**
         * The currently focused option; should be visible in the menu by default.
         * default {}
         */
        focusedOption: Option;

        /**
         * Callback to focus a new option; receives the option as a parameter.
         */
        focusOption: (option: Option) => void;

        /**
         * Option labels are accessible with this string key.
         */
        labelKey: string;

        /**
         * Ordered array of options to render.
         */
        options: Option[];

        /**
         * Callback to select a new option; receives the option as a parameter.
         */
        selectValue: (option: Option) => void;

        /**
         * Array of currently selected options.
         */
        valueArray: Option[];
    }

    interface ReactSelectProps extends __React.Props<ReactSelect> {
        /**
         * text to display when `allowCreate` is true.
         * @default 'Add "{label}"?'
         */
        addLabelText?: string;
        /**
         * allow new options to be created in multi mode (displays an "Add <option> ?" item
         * when a value not already in the options array is entered)
         * @default false
         */
        allowCreate?: boolean;
        /**
         * blurs the input element after a selection has been made. Handy for lowering the keyboard on mobile devices.
         * @default false
         */
        autoBlur?: boolean;
        /**
         * autofocus the component on mount
         * @default false
         */
        autofocus?: boolean;
        /**
         *  If enabled, the input will expand as the length of its value increases
         */
        autosize?: boolean;
        /**
         * whether pressing backspace removes the last item when there is no input value
         * @default true
         */
        backspaceRemoves?: boolean;
        /**
         * CSS className for the outer element
         */
        className?: string;
        /**
         * title for the "clear" control when `multi` is true
         * @default "Clear all"
         */
        clearAllText?: string;
        /**
         * title for the "clear" control
         * @default "Clear value"
         */
        clearValueText?: string;
        /**
         * whether it is possible to reset value. if enabled, an X button will appear at the right side.
         * @default true
         */
        clearable?: boolean;
        /**
         * delimiter to use to join multiple values
         * @default ","
         */
        delimiter?: string;
        /**
         * whether the Select is disabled or not
         * @default false
         */
        disabled?: boolean;
        /**
         * whether escape clears the value when the menu is closed
         * @default true
         */
        escapeClearsValue?: boolean;
        /**
         * method to filter a single option
         */
        filterOption?: (option: Option, filter: string) => Option;
        /**
         * method to filter the options array
         */
        filterOptions?: (options: Array<Option>, filter: string, currentValues: (string | number)[]) => Array<Option>;
        /**
         * whether to strip diacritics when filtering
         * @default true
         */
        ignoreAccents?: boolean;
        /**
         * whether to perform case-insensitive filtering
         * @default true
         */
        ignoreCase?: boolean;
        /**
         * custom attributes for the Input (in the Select-control) e.g: {'data-foo': 'bar'}
         * @default {}
         */
        inputProps?: Object;
        /**
         * whether the Select is loading externally or not (such as options being loaded).
         * if true, a loading spinner will be shown at the right side.
         * @default false
         */
        isLoading?: boolean;
        /**
         * (legacy mode) joins multiple values into a single form field with the delimiter
         * @default false
         */
        joinValues?: boolean;
        /**
         * the option property to use for the label
         * @default "label"
         */
        labelKey?: string;
        /**
         * (any, start) match the start or entire string when filtering
         * @default "any"
         */
        matchPos?: string;
        /**
         * (any, label, value) which option property to filter on
         * @default "any"
         */
        matchProp?: string;
        /**
         * buffer of px between the base of the dropdown and the viewport to shift if menu doesnt fit in viewport
         * @default 0
         */
        menuBuffer?: number;
        /**
         * optional style to apply to the menu container
         */
        menuContainerStyle?: {}
        /**
         * renders a custom menu with options
         */
        menuRenderer?: (props: MenuRendererProps) => __React.ReactElement<any>;
        /**
         * optional style to apply to the menu
         */
        menuStyle?: {}
        /**
         * multi-value input
         * @default false
         */
        multi?: boolean;
        /**
         * field name, for hidden `<input>` tag
         */
        name?: string;
        /**
         * factory to create new options when `allowCreate` is true
         * @default false
         */
        newOptionCreator?: (input: string) => Option;
        /**
         * placeholder displayed when there are no matching search results or a falsy value to hide it
         * @default "No results found"
         */
        noResultsText?: string;
        /**
         * onBlur handler: function (event) {}
         */
        onBlur?: __React.FocusEventHandler;
        /**
         * whether to clear input on blur or not
         * @default true
         */
        onBlurResetsInput?: boolean;
        /**
         * onChange handler: function (newValue) {}
         */
        onChange?: (newValue: Option | Option[]) => void;
        /**
         * fires when the menu is closed
         */
        onClose?: () => void;
        /**
         * onFocus handler: function (event) {}
         */
        onFocus?: __React.FocusEventHandler;
        /**
         * onInputChange handler: function (inputValue) {}
         */
        onInputChange?: (inputValue: string) => void;
        /**
         * fires when the menu is scrolled to the bottom; can be used to paginate options
         */
        onMenuScrollToBottom?: () => void;
        /**
         * fires when the menu is opened
         */
        onOpen?: () => void;
        /**
         * @deprecated use onValueClick isntead
         */
        onOptionLabelClick?: (value: string, event: Event) => void;
        /**
         * boolean to enable opening dropdown when focused
         * @default false
         */
        openAfterFocus?: boolean;
        /**
         * option component to render in dropdown
         */
        optionComponent?: __React.ReactElement<any>;
        /**
         * function which returns a custom way to render the options in the menu
         */
        optionRenderer?: (option: Option) => JSX.Element;
        /**
         * array of Select options
         * @default false
         */
        options?: Array<Option>;
        /**
         * field placeholder, displayed when there's no value
         * @default "Select..."
         */
        placeholder?: string | __React.ReactElement<any>;
        /**
         * applies HTML5 required attribute when needed
         * @default false
         */
        required?: boolean;
        /**
         * value to use when you clear the control
         */
        resetValue?: any;
        /**
         * whether the viewport will shift to display the entire menu when engaged
         * @default true
         */
        scrollMenuIntoView?: boolean;
        /**
         * whether to enable searching feature or not
         * @default true;
         */
        searchable?: boolean;
        /**
         * whether to select the currently focused value when the  [tab]  key is pressed
         */
        tabSelectsValue?: boolean;
        /**
         * initial field value
         */
        value?: Option | Option[];
        /**
         * the option property to use for the value
         * @default "value"
         */
        valueKey?: string;
        /**
         * function which returns a custom way to render the value selected
         * @default false
         */
        valueRenderer?: () => void;
        /**
         *  optional style to apply to the control
         */
        style?: any;

        /**
         *  optional tab index of the control
         */
        tabIndex?: string;

        /**
         *  value component to render
         */
        valueComponent?: __React.ReactElement<any>;

        /**
         *  optional style to apply to the component wrapper
         */
        wrapperStyle?: any;

        /**
         * onClick handler for value labels: function (value, event) {}
         */
        onValueClick?: (value: string, event: Event) => void;

        /**
         *  pass the value to onChange as a simple value (legacy pre 1.0 mode), defaults to false
         */
        simpleValue?: boolean;
    }

    interface ReactAsyncSelectProps extends ReactSelectProps {
        /**
         *  object to use to cache results; can be null to disable cache
         */
        cache?: Object | boolean;

        /**
         *  whether to strip diacritics when filtering (shared with Select)
         */
        ignoreAccents?: boolean;

        /**
         *  whether to perform case-insensitive filtering (shared with Select)
         */
        ignoreCase?: boolean;

        /**
         *  overrides the isLoading state when set to true
         */
        isLoading?: boolean;

        /**
         *  function to call to load options asynchronously
         */
        loadOptions: (input: string, callback: (options: Option[]) => any) => any;

        /**
         *  replaces the placeholder while options are loading
         */
        loadingPlaceholder?: string;

        /**
         *  the minimum number of characters that trigger loadOptions
         */
        minimumInput?: number;

        /**
         *  placeholder displayed when there are no matching search results (shared with Select)
         */
        noResultsText?: string;
        /**
         *  field placeholder; displayed when there's no value (shared with Select)
         */
        placeholder?: string;

        /**
         *  label to prompt for search input
         */
        searchPromptText?: string;

        /**
         *  message to display while options are loading
         */
        searchingText?: string;
    }

    interface ReactSelect extends  __React.ReactElement<ReactSelectProps> { }
    interface ReactSelectAsyncClass extends __React.ComponentClass<ReactAsyncSelectProps> {
    }
    const Async: ReactSelectAsyncClass;
    interface ReactSelectClass extends __React.ComponentClass<ReactSelectProps> {
        Async: ReactSelectAsyncClass;
    }

}

declare module "react-select" {
    const select: ReactSelect.ReactSelectClass;
<<<<<<< HEAD
    interface Option extends ReactSelect.Option {}
    
    export default select;
    export { Option };
=======
    interface MenuRendererProps extends ReactSelect.MenuRendererProps {}

    export default select;
    export { MenuRendererProps };
>>>>>>> f2d8b7cf
}<|MERGE_RESOLUTION|>--- conflicted
+++ resolved
@@ -398,15 +398,9 @@
 
 declare module "react-select" {
     const select: ReactSelect.ReactSelectClass;
-<<<<<<< HEAD
     interface Option extends ReactSelect.Option {}
-    
+    interface MenuRendererProps extends ReactSelect.MenuRendererProps {}
+
     export default select;
-    export { Option };
-=======
-    interface MenuRendererProps extends ReactSelect.MenuRendererProps {}
-
-    export default select;
-    export { MenuRendererProps };
->>>>>>> f2d8b7cf
+    export { MenuRendererProps, Option };
 }