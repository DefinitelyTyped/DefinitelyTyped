--- conflicted
+++ resolved
@@ -444,8 +444,5 @@
 declare module ReactSelectClass {
     class Creatable extends React.Component<ReactCreatableSelectProps, {}> { }
     class Async extends React.Component<ReactAsyncSelectProps, {}> { }
-<<<<<<< HEAD
     class AsyncCreatable extends React.Component<ReactAsyncSelectProps & ReactCreatableSelectProps, {}> { }
-=======
->>>>>>> 6cde81ff
 }