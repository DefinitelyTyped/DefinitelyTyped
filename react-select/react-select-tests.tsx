import * as React from "react";
import * as ReactDOM from "react-dom";

<<<<<<< HEAD
=======
import { Option, ReactSelectProps, ReactAsyncSelectProps, ReactCreatableSelectProps, MenuRendererProps } from "react-select-props";
>>>>>>> a6af50fb
import Select = require("react-select");
import { Option, ReactSelectProps, ReactAsyncSelectProps, MenuRendererProps } from "react-select";

const CustomOption = React.createClass({
    propTypes: {
        children: React.PropTypes.node,
        className: React.PropTypes.string,
        isDisabled: React.PropTypes.bool,
        isFocused: React.PropTypes.bool,
        isSelected: React.PropTypes.bool,
        onFocus: React.PropTypes.func,
        onSelect: React.PropTypes.func,
        option: React.PropTypes.object.isRequired,
    },
    handleMouseDown (event: Event) {
        event.preventDefault();
        event.stopPropagation();
        this.props.onSelect(this.props.option, event);
    },
    handleMouseEnter (event: Event) {
        this.props.onFocus(this.props.option, event);
    },
    handleMouseMove (event: Event) {
        if (this.props.isFocused) return;
        this.props.onFocus(this.props.option, event);
    },
    render () {
        return (
            <div className="Select-option"
                    onMouseDown={this.handleMouseDown}
                    onMouseEnter={this.handleMouseEnter}
                    onMouseMove={this.handleMouseMove}
                    title={this.props.option.title}>
                {this.props.children}
            </div>
        );
    }
});

const CustomValue = React.createClass({
    propTypes: {
        children: React.PropTypes.node,
        placeholder: React.PropTypes.string,
        value: React.PropTypes.object
    },
    render () {
        return (
            <div className="Select-value" title={this.props.value.title}>
                <span className="Select-value-label">
                    {this.props.children}
                </span>
            </div>
        );
    }
});

const filterOptions = (options: Array<Option>, filter: string, values: Array<Option>) => {
    // Filter already selected values
    let filteredOptions = options.filter(option => values.indexOf(option) < 0);

    // Filter by label
    if (filter != null && filter.length > 0) {
        filteredOptions = filteredOptions.filter(option => RegExp(filter, 'ig').test(option.label));
    }

    // Append Addition option
    if (filteredOptions.length === 0) {
        filteredOptions.push({
            label:  `Create: ${filter}`,
            value:  filter
        });
    }

    return filteredOptions;
};

class SelectTest extends React.Component<React.Props<{}>, {}> {

    render() {
        const options: Option[] = [{ label: "Foo", value: "bar" }];
        const onChange = (value: any) => console.log(value);
        const renderMenu = ({
            focusedOption,
            focusOption,
            labelKey,
            options,
            selectValue,
            valueArray
        }: MenuRendererProps) => { return <div></div> };
        const onOpen = () => { return; };
        const onClose = () => { return; };
        const optionRenderer = (option: Option) => <span>{option.label}</span>

        const selectProps: ReactSelectProps = {
            name: "test-select",
            className: "test-select",
            key: "1",
            options: options,
            optionRenderer: optionRenderer,
            autofocus: true,
            autosize: true,
            clearable: true,
            escapeClearsValue: true,
            filterOptions: filterOptions,
            ignoreAccents: true,
            joinValues: false,
            matchPos: "any",
            matchProp: "any",
            menuContainerStyle: {},
            menuRenderer: renderMenu,
            menuStyle: {},
            multi: true,
            onMenuScrollToBottom: () => {},
            onValueClick: onChange,
            onOpen: onOpen,
            onClose: onClose,
            openAfterFocus: false,
            optionComponent: CustomOption,
            required: false,
            resetValue: "resetValue",
            scrollMenuIntoView: false,
            valueKey: "github",
            labelKey: "name",
            onChange: onChange,
            value: options,
            valueComponent: CustomValue,
            valueRenderer: optionRenderer
        };

        return <div>
            <Select {...selectProps} />
        </div>;
    }
}

class SelectWithStringValueTest extends React.Component<React.Props<{}>, {}> {

    render() {
        const options: Option[] = [{ label: "Foo", value: "bar" }];
        const onChange = (value: any) => console.log(value);

        const selectProps: ReactSelectProps = {
            name: "test-select-with-string-value",
            value: "bar",
            options: options,
            onChange: onChange
        };

        return <div>
            <Select {...selectProps} />
        </div>;
    }
}

class SelectAsyncTest extends React.Component<React.Props<{}>, {}> {

    render() {
        const getOptions = (input: string, callback: Function) => {
            setTimeout(function() {
                callback(null, options);
            }, 500);
        };
        const options: Option[] = [{ label: "Foo", value: "bar" }];
        const onChange = (value: any) => console.log(value);

        const asyncSelectProps: ReactAsyncSelectProps = {
            name: "test-select",
            className: "test-select",
            key: "1",
            matchPos: "any",
            matchProp: "any",
            multi: true,
            onValueClick: onChange,
            valueKey: "github",
            labelKey: "name",
            onChange: onChange,
            simpleValue: undefined,
            value: options,
            loadOptions: getOptions,
            cache: {},
            ignoreAccents: false,
            ignoreCase: true,
            isLoading: false,
            minimumInput: 5,
            searchPromptText: "search...",
            searchingText: "searching...",
        };

        return <div>
            <Select.Async {...asyncSelectProps} />
        </div>;
    }

}

class SelectCreatableTest extends React.Component<React.Props<{}>, {}> {

    render() {
        const options: Option[] = [{ label: "Foo", value: "bar" }];
        const onChange = (value: any) => console.log(value);

        const creatableSelectProps: ReactCreatableSelectProps = {
            name: "test-creatable-select",
            value: "bar",
            options: options,
            onChange: onChange,
            isOptionUnique: () => { return true; },
            isValidNewOption: () => { return true; },
            newOptionCreator: () => { return { label: "NewFoo", value: "newBar" }; },
            promptTextCreator: () => { return ""; },
            shouldKeyDownEventCreateNewOption: () => { return true; }
        };

        return <div>
            <Select.Creatable {...creatableSelectProps} />
        </div>
    }

}<|MERGE_RESOLUTION|>--- conflicted
+++ resolved
@@ -1,12 +1,8 @@
 import * as React from "react";
 import * as ReactDOM from "react-dom";
 
-<<<<<<< HEAD
-=======
-import { Option, ReactSelectProps, ReactAsyncSelectProps, ReactCreatableSelectProps, MenuRendererProps } from "react-select-props";
->>>>>>> a6af50fb
 import Select = require("react-select");
-import { Option, ReactSelectProps, ReactAsyncSelectProps, MenuRendererProps } from "react-select";
+import { Option, ReactSelectProps, ReactCreatableSelectProps, ReactAsyncSelectProps, MenuRendererProps } from "react-select";
 
 const CustomOption = React.createClass({
     propTypes: {
