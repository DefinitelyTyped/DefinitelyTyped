/// <reference path="../react/react.d.ts" />
/// <reference path="../react/react-dom.d.ts" />
/// <reference path="./react-select.d.ts" />

import * as React from "react";
import * as ReactDOM from "react-dom";

import * as Select from "react-select";

class SelectTest extends React.Component<React.Props<{}>, {}> {

    render() {
<<<<<<< HEAD
        const options: ReactSelect.Option[] = [{ label: "Foo", value: "bar" }];
        const onChange = (value: any) => console.log(value);
        return <div>
            <Select
                name="test-select"
                className="test-select"
                key="1"
                options={options}
                matchPos={"any"}
                matchProp={"any"}
                multi={true}
                onValueClick={onChange}
                valueKey="github"
                labelKey="name"
                onChange={onChange}
                simpleValue
                value={options}
                 />
        </div>;
=======
        const options: ReactSelect.Option[] = [{ label: "Foo", value: "bar" }]
        const onOpen = () => { return; };
        const onClose = () => { return; };
        return <div>
           <Select options={options} onOpen={onOpen} onClose={onClose} />
        </div>
>>>>>>> 641df27e
    }
}

class SelectAsyncTest extends React.Component<React.Props<{}>, {}> {

    render() {
        const getOptions = (input: string, callback: Function) => {
            setTimeout(function() {
                callback(null, options);
            }, 500);
        };
        const options: ReactSelect.Option[] = [{ label: "Foo", value: "bar" }];
        const onChange = (value: any) => console.log(value);
        return <div>
            <Select.Async
                name="test-select"
                className="test-select"
                key="1"
                matchPos={"any"}
                matchProp={"any"}
                multi={true}
                onValueClick={onChange}
                valueKey="github"
                labelKey="name"
                onChange={onChange}
                simpleValue
                value={options}
                loadOptions={getOptions}
            />
        </div>;
    }

}<|MERGE_RESOLUTION|>--- conflicted
+++ resolved
@@ -10,9 +10,10 @@
 class SelectTest extends React.Component<React.Props<{}>, {}> {
 
     render() {
-<<<<<<< HEAD
         const options: ReactSelect.Option[] = [{ label: "Foo", value: "bar" }];
         const onChange = (value: any) => console.log(value);
+        const onOpen = () => { return; };
+        const onClose = () => { return; };
         return <div>
             <Select
                 name="test-select"
@@ -23,6 +24,8 @@
                 matchProp={"any"}
                 multi={true}
                 onValueClick={onChange}
+                onOpen={onOpen}
+                onClose={onClose}
                 valueKey="github"
                 labelKey="name"
                 onChange={onChange}
@@ -30,14 +33,6 @@
                 value={options}
                  />
         </div>;
-=======
-        const options: ReactSelect.Option[] = [{ label: "Foo", value: "bar" }]
-        const onOpen = () => { return; };
-        const onClose = () => { return; };
-        return <div>
-           <Select options={options} onOpen={onOpen} onClose={onClose} />
-        </div>
->>>>>>> 641df27e
     }
 }
 
