<<<<<<< HEAD

=======
import screenfull = require('screenfull');
>>>>>>> f179ea31

function test_fullscreen_page() {
  if (screenfull.enabled) {
    screenfull.request();
  }
}

function test_fullscreen_element() {
  var elem = document.getElementById('target');
  if (screenfull.enabled) {
    screenfull.request(elem);
  }
}

function test_toggle() {
  var elem = document.getElementById('target');
  if (screenfull.enabled) {
    screenfull.toggle(elem);
  }
}

function test_exit() {
  if (screenfull.enabled) {
    screenfull.request();
  }
  document.getElementById('target').addEventListener('click', function () {
    if (screenfull.enabled) {
      screenfull.exit();
    }
  })
}

function test_detect_change() {
  if (screenfull.enabled) {
    document.addEventListener(screenfull.raw.fullscreenchange, function () {
      if (screenfull.isFullscreen) {
        console.log('fullscreen');
      } else {
        console.log('not fullscreen');
      }
    });
  }
}

function test_detect_error() {
  if (screenfull.enabled) {
    document.addEventListener(screenfull.raw.fullscreenerror, function (event) {
      console.error('Failed to enable fullscreen', event);
    });
  }
}

function test_access_element() {
  var elem = document.getElementById('target');
  if (screenfull.enabled) {
    screenfull.request(elem);
    if (elem !== screenfull.element) {
      alert('incorrect element property');
    }
  }
}<|MERGE_RESOLUTION|>--- conflicted
+++ resolved
@@ -1,8 +1,4 @@
-<<<<<<< HEAD
-
-=======
 import screenfull = require('screenfull');
->>>>>>> f179ea31
 
 function test_fullscreen_page() {
   if (screenfull.enabled) {
