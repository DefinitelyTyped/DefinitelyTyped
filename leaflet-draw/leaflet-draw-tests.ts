--- conflicted
+++ resolved
@@ -37,11 +37,7 @@
 });
 map.addControl(drawControl);
 
-<<<<<<< HEAD
-map.on('draw:created', function(e: any) {
-=======
 map.on('draw:created', (e: any) => {
->>>>>>> 53d7a4b9
     var drawEvent = (e as L.DrawEvents.Created);
     var type = drawEvent.layerType,
         layer = drawEvent.layer;
