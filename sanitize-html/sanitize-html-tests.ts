--- conflicted
+++ resolved
@@ -9,13 +9,6 @@
   },
 	transformTags: { 
     'a': sanitize.simpleTransform('a', { 'rel': 'nofollow' }),
-<<<<<<< HEAD
-    'img': 'canvas'
-	},
-  exclusiveFilter: function(frame: sanitize.IFrame) {
-		return frame.tag === 'a' && !frame.text.trim();
-		}
-=======
     'img': (tagName: string, attribs: sanitize.Attributes) => {
       let img = { tagName, attribs };
       img.attribs['alt'] = 'transformed' ;
@@ -25,7 +18,6 @@
   exclusiveFilter: function(frame: sanitize.IFrame) {
     return frame.tag === 'a' && !frame.text.trim();
   }
->>>>>>> 46ed8824
 };
 
 let unsafe = '<div><script>alert("hello");</script></div>';
