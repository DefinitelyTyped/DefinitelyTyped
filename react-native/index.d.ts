// Type definitions for react-native 0.37
// Project: https://github.com/facebook/react-native
// Definitions by: Needs A Maintainer <https://github.com/DefinitelyTyped>
// Definitions: https://github.com/DefinitelyTyped/DefinitelyTyped
// TypeScript Version: 2.1

///////////////////////////////////////////////////////////////////////////////////////////////////////////////////////////
//
// USING: these definitions are meant to be used with the TSC compiler target set to ES6
//
// USAGE EXAMPLES: check the RNTSExplorer project at https://github.com/bgrieder/RNTSExplorer
//
// CONTRIBUTING: please open pull requests
//
// CREDITS: This work is based on an original work made by Bernd Paradies: https://github.com/bparadie
//
///////////////////////////////////////////////////////////////////////////////////////////////////////////////////////////

import * as React from 'react';

export = React;

//react-native "extends" react
declare module "react" {
    export type MeasureOnSuccessCallback = (
            x: number,
            y: number,
            width: number,
            height: number,
            pageX: number,
            pageY: number
      ) => void

    export type MeasureInWindowOnSuccessCallback = (
            x: number,
            y: number,
            width: number,
            height: number
      ) => void

    export type MeasureLayoutOnSuccessCallback = (
            left: number,
            top: number,
            width: number,
            height: number
      ) => void

    /**
     * EventSubscription represents a subscription to a particular event. It can
     * remove its own subscription.
     */
    interface EventSubscription {

        eventType: string;
        key: number;
        subscriber: EventSubscriptionVendor;

        /**
         * @param {EventSubscriptionVendor} subscriber the subscriber that controls
         *   this subscription.
         */
        new(subscriber: EventSubscriptionVendor): EventSubscription

        /**
         * Removes this subscription from the subscriber that controls it.
         */
        remove(): void
    }

    /**
     * EventSubscriptionVendor stores a set of EventSubscriptions that are
     * subscribed to a particular event type.
     */
    interface EventSubscriptionVendor {

        constructor(): EventSubscriptionVendor

        /**
         * Adds a subscription keyed by an event type.
         *
         * @param {string} eventType
         * @param {EventSubscription} subscription
         */
        addSubscription(eventType: string, subscription: EventSubscription): EventSubscription

        /**
         * Removes a bulk set of the subscriptions.
         *
         * @param {?string} eventType - Optional name of the event type whose
         *   registered supscriptions to remove, if null remove all subscriptions.
         */
        removeAllSubscriptions(eventType?: string): void

        /**
         * Removes a specific subscription. Instead of calling this function, call
         * `subscription.remove()` directly.
         *
         * @param {object} subscription
         */
        removeSubscription(subscription: any): void

        /**
         * Returns the array of subscriptions that are currently registered for the
         * given event type.
         *
         * Note: This array can be potentially sparse as subscriptions are deleted
         * from it when they are removed.
         *
         * @param {string} eventType
         * @returns {?array}
         */
        getSubscriptionsForType(eventType: string): EventSubscription[]
    }

    /**
     * EmitterSubscription represents a subscription with listener and context data.
     */
    interface EmitterSubscription extends EventSubscription {
        emitter: EventEmitter
        listener: () => any
        context: any

        /**
         * @param {EventEmitter} emitter - The event emitter that registered this
         *   subscription
         * @param {EventSubscriptionVendor} subscriber - The subscriber that controls
         *   this subscription
         * @param {function} listener - Function to invoke when the specified event is
         *   emitted
         * @param {*} context - Optional context object to use when invoking the
         *   listener
         */
        new(emitter: EventEmitter, subscriber: EventSubscriptionVendor, listener: () => any, context: any): EmitterSubscription

        /**
         * Removes this subscription from the emitter that registered it.
         * Note: we're overriding the `remove()` method of EventSubscription here
         * but deliberately not calling `super.remove()` as the responsibility
         * for removing the subscription lies with the EventEmitter.
         */
        remove(): void
    }

    interface EventEmitter {
        /**
         * @constructor
         *
         * @param {EventSubscriptionVendor} subscriber - Optional subscriber instance
         *   to use. If omitted, a new subscriber will be created for the emitter.
         */
        new(subscriber?: EventSubscriptionVendor): EventEmitter

        /**
         * Adds a listener to be invoked when events of the specified type are
         * emitted. An optional calling context may be provided. The data arguments
         * emitted will be passed to the listener function.
         *
         * @param {string} eventType - Name of the event to listen to
         * @param {function} listener - Function to invoke when the specified event is
         *   emitted
         * @param {*} context - Optional context object to use when invoking the
         *   listener
         */
        addListener(eventType: string, listener: (...args: any[]) => any, context: any): EmitterSubscription

        /**
         * Similar to addListener, except that the listener is removed after it is
         * invoked once.
         *
         * @param {string} eventType - Name of the event to listen to
         * @param {function} listener - Function to invoke only once when the
         *   specified event is emitted
         * @param {*} context - Optional context object to use when invoking the
         *   listener
         */
        once(eventType: string, listener: (...args: any[]) => any, context: any): EmitterSubscription

        /**
         * Removes all of the registered listeners, including those registered as
         * listener maps.
         *
         * @param {?string} eventType - Optional name of the event whose registered
         *   listeners to remove
         */
        removeAllListeners(eventType?: string): void

        /**
         * Provides an API that can be called during an eventing cycle to remove the
         * last listener that was invoked. This allows a developer to provide an event
         * object that can remove the listener (or listener map) during the
         * invocation.
         *
         * If it is called when not inside of an emitting cycle it will throw.
         *
         * @throws {Error} When called not during an eventing cycle
         *
         * @example
         *   var subscription = emitter.addListenerMap({
         *     someEvent: function(data, event) {
         *       console.log(data);
         *       emitter.removeCurrentListener();
         *     }
         *   });
         *
         *   emitter.emit('someEvent', 'abc'); // logs 'abc'
         *   emitter.emit('someEvent', 'def'); // does not log anything
         */
        removeCurrentListener(): void

        /**
         * Removes a specific subscription. Called by the `remove()` method of the
         * subscription itself to ensure any necessary cleanup is performed.
         */
        removeSubscription(subscription: EmitterSubscription): void

        /**
         * Returns an array of listeners that are currently registered for the given
         * event.
         *
         * @param {string} eventType - Name of the event to query
         * @returns {array}
         */
        listeners(eventType: string): EmitterSubscription[]

        /**
         * Emits an event of the given type with the given data. All handlers of that
         * particular type will be notified.
         *
         * @param {string} eventType - Name of the event to emit
         * @param {...*} Arbitrary arguments to be passed to each registered listener
         *
         * @example
         *   emitter.addListener('someEvent', function(message) {
         *     console.log(message);
         *   });
         *
         *   emitter.emit('someEvent', 'abc'); // logs 'abc'
         */
        emit(eventType: string): void

        /**
         * Removes the given listener for event of specific type.
         *
         * @param {string} eventType - Name of the event to emit
         * @param {function} listener - Function to invoke when the specified event is
         *   emitted
         *
         * @example
         *   emitter.removeListener('someEvent', function(message) {
         *     console.log(message);
         *   }); // removes the listener if already registered
         *
         */
        removeListener(eventType: string, listener: (...args: any[]) => any): void
    }

    /** NativeMethodsMixin provides methods to access the underlying native component directly.
     * This can be useful in cases when you want to focus a view or measure its on-screen dimensions,
     * for example.
     * The methods described here are available on most of the default components provided by React Native.
     * Note, however, that they are not available on composite components that aren't directly backed by a
     * native view. This will generally include most components that you define in your own app.
     * For more information, see [Direct Manipulation](http://facebook.github.io/react-native/docs/direct-manipulation.html).
     * @see https://github.com/facebook/react-native/blob/master/Libraries/ReactIOS/NativeMethodsMixin.js
     */
    export interface NativeMethodsMixinStatic {
        /**
         * Determines the location on screen, width, and height of the given view and
         * returns the values via an async callback. If successful, the callback will
         * be called with the following arguments:
         *
         *  - x
         *  - y
         *  - width
         *  - height
         *  - pageX
         *  - pageY
         *
         * Note that these measurements are not available until after the rendering
         * has been completed in native. If you need the measurements as soon as
         * possible, consider using the [`onLayout`
         * prop](docs/view.html#onlayout) instead.
         */
      measure(callback: MeasureOnSuccessCallback): void;

        /**
         * Determines the location of the given view in the window and returns the
         * values via an async callback. If the React root view is embedded in
         * another native view, this will give you the absolute coordinates. If
         * successful, the callback will be called with the following
         * arguments:
         *
         *  - x
         *  - y
         *  - width
         *  - height
         *
         * Note that these measurements are not available until after the rendering
         * has been completed in native.
         */
      measureInWindow(callback: MeasureInWindowOnSuccessCallback): void;

        /**
         * Like [`measure()`](#measure), but measures the view relative an ancestor,
         * specified as `relativeToNativeNode`. This means that the returned x, y
         * are relative to the origin x, y of the ancestor view.
         *
         * As always, to obtain a native node handle for a component, you can use
         * `React.findNodeHandle(component)`.
         */
        measureLayout(
            relativeToNativeNode: number,
        onSuccess: MeasureLayoutOnSuccessCallback,
            onFail: () => void /* currently unused */
        ): void;

        /**
         * This function sends props straight to native. They will not participate in
         * future diff process - this means that if you do not include them in the
         * next render, they will remain active (see [Direct
         * Manipulation](docs/direct-manipulation.html)).
         */
        setNativeProps(nativeProps: Object): void;

        /**
         * Requests focus for the given input or view. The exact behavior triggered
         * will depend on the platform and type of view.
         */
        focus(): void;

        /**
         * Removes focus from an input or view. This is the opposite of `focus()`.
         */
        blur(): void;

        refs: {
            [key: string]: Component<any, any>
        };
    }

    // see react-jsx.d.ts
    export function createElement<P>(type: React.ReactType,
        props?: P,
        ...children: React.ReactNode[]): React.ReactElement<P>;


    export type Runnable = (appParameters: any) => void;


    // Similar to React.SyntheticEvent except for nativeEvent
    interface NativeSyntheticEvent<T> {
        bubbles: boolean
        cancelable: boolean
        currentTarget: EventTarget
        defaultPrevented: boolean
        eventPhase: number
        isTrusted: boolean
        nativeEvent: T
        preventDefault(): void
        stopPropagation(): void
        target: EventTarget
        timeStamp: Date
        type: string
    }

    export interface NativeTouchEvent {
        /**
         * Array of all touch events that have changed since the last event
         */
        changedTouches: NativeTouchEvent[]

        /**
         * The ID of the touch
         */
        identifier: string

        /**
         * The X position of the touch, relative to the element
         */
        locationX: number

        /**
         * The Y position of the touch, relative to the element
         */
        locationY: number

        /**
         * The X position of the touch, relative to the screen
         */
        pageX: number

        /**
         * The Y position of the touch, relative to the screen
         */
        pageY: number

        /**
         * The node id of the element receiving the touch event
         */
        target: string

        /**
         * A time identifier for the touch, useful for velocity calculation
         */
        timestamp: number

        /**
         * Array of all current touches on the screen
         */
        touches: NativeTouchEvent[]
    }

    export interface GestureResponderEvent extends NativeSyntheticEvent<NativeTouchEvent> {
    }


    export interface PointProperties {
        x: number
        y: number
    }

    export interface Insets {
        top?: number
        left?: number
        bottom?: number
        right?: number
    }

    /**
     * //FIXME: need to find documentation on which component is a TTouchable and can implement that interface
     * @see React.DOMAtributes
     */
    export interface Touchable {
        onTouchStart?: (event: GestureResponderEvent) => void
        onTouchMove?: (event: GestureResponderEvent) => void
        onTouchEnd?: (event: GestureResponderEvent) => void
        onTouchCancel?: (event: GestureResponderEvent) => void
        onTouchEndCapture?: (event: GestureResponderEvent) => void
    }

    export type ComponentProvider = () => React.ComponentClass<any>

    export type AppConfig = {
        appKey: string;
        component?: ComponentProvider
        run?: Runnable;
    }

    // https://github.com/facebook/react-native/blob/master/Libraries/AppRegistry/AppRegistry.js
    /**
     * `AppRegistry` is the JS entry point to running all React Native apps.  App
     * root components should register themselves with
     * `AppRegistry.registerComponent`, then the native system can load the bundle
     * for the app and then actually run the app when it's ready by invoking
     * `AppRegistry.runApplication`.
     *
     * To "stop" an application when a view should be destroyed, call
     * `AppRegistry.unmountApplicationComponentAtRootTag` with the tag that was
     * pass into `runApplication`. These should always be used as a pair.
     *
     * `AppRegistry` should be `require`d early in the `require` sequence to make
     * sure the JS execution environment is setup before other modules are
     * `require`d.
     */
    export class AppRegistry {
        static registerConfig(config: AppConfig[]): void;

        static registerComponent( appKey: string, getComponentFunc: ComponentProvider ): string;

        static registerRunnable(appKey: string, func: Runnable): string;

        static getAppKeys(): string[];

        static unmountApplicationComponentAtRootTag(rootTag: number): void;

        static runApplication(appKey: string, appParameters: any): void;
    }

    export interface LayoutAnimationTypes {
        spring: string
        linear: string
        easeInEaseOut: string
        easeIn: string
        easeOut: string
    }

    export interface LayoutAnimationProperties {
        opacity: string
        scaleXY: string
    }

    export interface LayoutAnimationAnim {
        duration?: number
        delay?: number
        springDamping?: number
        initialVelocity?: number
        type?: string //LayoutAnimationTypes
        property?: string //LayoutAnimationProperties
    }

    export interface LayoutAnimationConfig {
        duration: number
        create?: LayoutAnimationAnim
        update?: LayoutAnimationAnim
        delete?: LayoutAnimationAnim
    }

    /** Automatically animates views to their new positions when the next layout happens.
     * A common way to use this API is to call LayoutAnimation.configureNext before
     * calling setState. */
    export interface LayoutAnimationStatic {
        /** Schedules an animation to happen on the next layout.
         * @param config Specifies animation properties:
         * `duration` in milliseconds
         * `create`, config for animating in new views (see Anim type)
         * `update`, config for animating views that have been updated (see Anim type)
         * @param onAnimationDidEnd Called when the animation finished. Only supported on iOS.
         */
        configureNext: ( config: LayoutAnimationConfig, onAnimationDidEnd?: () => void ) => void
        /** Helper for creating a config for configureNext. */
        create: (duration: number, type?: string, creationProp?: string) => LayoutAnimationConfig
        Types: LayoutAnimationTypes
        Properties: LayoutAnimationProperties
        configChecker: (shapeTypes: {[key: string]: any}) => any
        Presets: {
            easeInEaseOut: LayoutAnimationConfig
            linear: LayoutAnimationConfig
            spring: LayoutAnimationConfig
        }
        easeInEaseOut: (config: LayoutAnimationConfig, onAnimationDidEnd?: () => void) => void
        linear: (config: LayoutAnimationConfig, onAnimationDidEnd?: () => void) => void
        spring: (config: LayoutAnimationConfig, onAnimationDidEnd?: () => void) => void
    }

    export type FlexAlignType = "flex-start" | "flex-end" | "center" | "stretch";
    export type FlexJustifyType = "flex-start" | "flex-end" | "center" | "space-between" | "space-around";
    export type FlexDirection = "row" | "column" | "row-reverse" | "column-reverse";

    /**
     * Flex Prop Types
     * @see https://facebook.github.io/react-native/docs/flexbox.html#proptypes
     * @see LayoutPropTypes.js
     */
    export interface FlexStyle {

        alignItems?: FlexAlignType;
        alignSelf?: "auto" | FlexAlignType;
        borderBottomWidth?: number
        borderLeftWidth?: number
        borderRightWidth?: number
        borderTopWidth?: number
        borderWidth?: number
        bottom?: number
        flex?: number
        flexGrow?: number
        flexShrink?: number
        flexBasis?: number
        flexDirection?: FlexDirection
        flexWrap?: "wrap" | "nowrap"
        height?: number
        justifyContent?: FlexJustifyType
        left?: number
        minWidth?: number
        maxWidth?: number
        minHeight?: number
        maxHeight?: number
        margin?: number
        marginBottom?: number
        marginHorizontal?: number
        marginLeft?: number
        marginRight?: number
        marginTop?: number
        marginVertical?: number
        overflow?: "visible" | "hidden" | "scroll"
        padding?: number
        paddingBottom?: number
        paddingHorizontal?: number
        paddingLeft?: number
        paddingRight?: number
        paddingTop?: number
        paddingVertical?: number
        position?: "absolute" | "relative"
        right?: number
        top?: number
        width?: number

        /**
         * @platform ios
         */
        zIndex?: number
    }

    /**
     * @see ShadowPropTypesIOS.js
     */
    export interface ShadowPropTypesIOSStatic {
        /**
         * Sets the drop shadow color
         * @platform ios
         */
        shadowColor: string

        /**
         * Sets the drop shadow offset
         * @platform ios
         */
        shadowOffset: { width: number, height: number }

        /**
         * Sets the drop shadow opacity (multiplied by the color's alpha component)
         * @platform ios
         */
        shadowOpacity: number

        /**
         * Sets the drop shadow blur radius
         * @platform ios
         */
        shadowRadius: number
    }

    type GetCurrentPositionOptions = {
        timeout: number
        maximumAge: number
        enableHighAccuracy: boolean
        distanceFilter: number
    }

    type WatchPositionOptions = {
        timeout: number
        maximumAge: number
        enableHighAccuracy: boolean
        distanceFilter: number
    }

    type GeolocationReturnType = {
        coords: {
            latitude: number
            longitude: number
            altitude?: number
            accuracy?: number
            altitudeAccuracy?: number
            heading?: number
            speed?: number
        }
        timestamp: number
    }

    interface PerpectiveTransform {
        perspective: number;
    }

    interface RotateTransform {
        rotate: string;
    }

    interface RotateXTransform {
        rotateX: string;
    }

    interface RotateYTransform {
        rotateY: string;
    }

    interface RotateZTransform {
        rotateZ: string;
    }

    interface ScaleTransform {
        scale: number;
    }

    interface ScaleXTransform {
        scaleX: number;
    }

    interface ScaleYTransform {
        scaleY: number;
    }

    interface TranslateXTransform {
        translateX: number;
    }

    interface TranslateYTransform {
        translateY: number;
    }

    interface SkewXTransform {
        skewX: string;
    }

    interface SkewYTransform {
        skewY: string;
    }

    export interface TransformsStyle {

        transform?: (PerpectiveTransform|RotateTransform|RotateXTransform|RotateYTransform|RotateZTransform|ScaleTransform|ScaleXTransform|ScaleYTransform|TranslateXTransform|TranslateYTransform|SkewXTransform|SkewYTransform)[]
        transformMatrix?: Array<number>
        rotation?: number
        scaleX?: number
        scaleY?: number
        translateX?: number
        translateY?: number
    }


    export interface StyleSheetProperties {
        hairlineWidth: number
        flatten<T extends string>(style: T): T
    }

    export interface LayoutRectangle {
        x: number;
        y: number;
        width: number;
        height: number;
    }

    // @see TextProperties.onLayout
    export interface LayoutChangeEvent {
        nativeEvent: {
            layout: LayoutRectangle
        }
    }

    export interface TextStyleIOS extends ViewStyle {
        letterSpacing?: number
        textDecorationColor?: string
        textDecorationStyle?: "solid" | "double" | "dotted" | "dashed"
        writingDirection?: "auto" | "ltr" | "rtl"
    }

    export interface TextStyleAndroid extends ViewStyle {
        textAlignVertical?: "auto" | "top" | "bottom" | "center"
    }

    // @see https://facebook.github.io/react-native/docs/text.html#style
    export interface TextStyle extends TextStyleIOS, TextStyleAndroid, ViewStyle {
        color?: string
        fontFamily?: string
        fontSize?: number
        fontStyle?: "normal" | "italic"
        /**
         * Specifies font weight. The values 'normal' and 'bold' are supported
         * for most fonts. Not all fonts have a variant for each of the numeric
         * values, in that case the closest one is chosen.
         */
        fontWeight?: "normal" | "bold" | "100" | "200" | "300" | "400" | "500" | "600" | "700" | "800" | "900"
        letterSpacing?: number
        lineHeight?: number
        /**
         * Specifies text alignment.
         * The value 'justify' is only supported on iOS.
         */
        textAlign?: "auto" | "left" | "right" | "center"
        textDecorationLine?: "none" | "underline" | "line-through" | "underline line-through"
        textDecorationStyle?: "solid" | "double" | "dotted" | "dashed"
        textDecorationColor?: string
        textShadowColor?: string
        textShadowOffset?: { width: number, height: number }
        textShadowRadius?: number
        testID?: string
    }

    export interface TextPropertiesIOS {
        /**
         * Specifies whether fonts should scale to respect Text Size accessibility setting on iOS. The
         * default is `true`.
         */
        allowFontScaling?: boolean

        /**
         * Specifies whether font should be scaled down automatically to fit given style constraints.
         */
        adjustsFontSizeToFit?: boolean

        /**
         * Specifies smallest possible scale a font can reach when adjustsFontSizeToFit is enabled. (values 0.01-1.0).
         */
        minimumFontScale?: number

        /**
         * When `true`, no visual change is made when text is pressed down. By
         * default, a gray oval highlights the text on press down.
         */
        suppressHighlighting?: boolean
    }

    export interface TextPropertiesAndroid {
        /**
         * Lets the user select text, to use the native copy and paste functionality.
         */
        selectable?: boolean
    }

    // https://facebook.github.io/react-native/docs/text.html#props
    export interface TextProperties extends TextPropertiesIOS, TextPropertiesAndroid, React.Props<TextStatic> {

        /**
         * When set to `true`, indicates that the view is an accessibility element. The default value
         * for a `Text` element is `true`.
         *
         * See the
         * [Accessibility guide](/react-native/docs/accessibility.html#accessible-ios-android)
         * for more information.
         */
        accessible?: boolean

        /**
         * This can be one of the following values:
         *
         * - `head` - The line is displayed so that the end fits in the container and the missing text
         * at the beginning of the line is indicated by an ellipsis glyph. e.g., "...wxyz"
         * - `middle` - The line is displayed so that the beginning and end fit in the container and the
         * missing text in the middle is indicated by an ellipsis glyph. "ab...yz"
         * - `tail` - The line is displayed so that the beginning fits in the container and the
         * missing text at the end of the line is indicated by an ellipsis glyph. e.g., "abcd..."
         * - `clip` - Lines are not drawn past the edge of the text container.
         *
         * The default is `tail`.
         *
         * `numberOfLines` must be set in conjunction with this prop.
         *
         * > `clip` is working only for iOS
         */
        ellipsizeMode?: 'head' | 'middle' | 'tail' | 'clip'

        /**
         * Line Break mode. Works only with numberOfLines.
         * clip is working only for iOS
         */
        lineBreakMode?: 'head' | 'middle' | 'tail' | 'clip'

        /**
         * Used to truncate the text with an ellipsis after computing the text
         * layout, including line wrapping, such that the total number of lines
         * does not exceed this number.
         *
         * This prop is commonly used with `ellipsizeMode`.
         */
        numberOfLines?: number

        /**
         * Invoked on mount and layout changes with
         *
         * {nativeEvent: { layout: {x, y, width, height}}}.
         */
        onLayout?: (event: LayoutChangeEvent) => void

        /**
         * This function is called on press.
         * Text intrinsically supports press handling with a default highlight state (which can be disabled with suppressHighlighting).
         */
        onPress?: () => void

        /**
         * This function is called on long press.
         * e.g., `onLongPress={this.increaseSize}>``
         */
        onLongPress?: () => void

        /**
         * @see https://facebook.github.io/react-native/docs/text.html#style
         */
        style?: TextStyle

        /**
         * Used to locate this view in end-to-end tests.
         */
        testID?: string
    }

    /**
     * A React component for displaying text which supports nesting, styling, and touch handling.
     */
    export interface TextStatic extends NativeMethodsMixin, React.ClassicComponentClass<TextProperties> {

    }

    type DataDetectorTypes = 'phoneNumber' | 'link' | 'address' | 'calendarEvent' | 'none' | 'all';

    /**
     * DocumentSelectionState is responsible for maintaining selection information
     * for a document.
     *
     * It is intended for use by AbstractTextEditor-based components for
     * identifying the appropriate start/end positions to modify the
     * DocumentContent, and for programatically setting browser selection when
     * components re-render.
     */
    export interface DocumentSelectionState extends EventEmitter {
        new(anchor: number, focus: number): DocumentSelectionState

        /**
         * Apply an update to the state. If either offset value has changed,
         * set the values and emit the `change` event. Otherwise no-op.
         *
         * @param {number} anchor
         * @param {number} focus
         */
        update(anchor: number, focus: number): void

        /**
         * Given a max text length, constrain our selection offsets to ensure
         * that the selection remains strictly within the text range.
         *
         * @param {number} maxLength
         */
        constrainLength(maxLength: number): void

        focus(): void
        blur(): void
        hasFocus(): boolean
        isCollapsed(): boolean
        isBackward(): boolean

        getAnchorOffset(): number
        getFocusOffset(): number
        getStartOffset(): number
        getEndOffset(): number
        overlaps(start: number, end: number): boolean
    }


    /**
     * IOS Specific properties for TextInput
     * @see https://facebook.github.io/react-native/docs/textinput.html#props
     */
    export interface TextInputIOSProperties {

        /**
         * enum('never', 'while-editing', 'unless-editing', 'always')
         * When the clear button should appear on the right side of the text view
         */
        clearButtonMode?: 'never' | 'while-editing' | 'unless-editing' | 'always'

        /**
         * If true, clears the text field automatically when editing begins
         */
        clearTextOnFocus?: boolean

        /**
         * Determines the types of data converted to clickable URLs in the text input.
         * Only valid if `multiline={true}` and `editable={false}`.
         * By default no data types are detected.
         *
         * You can provide one type or an array of many types.
         *
         * Possible values for `dataDetectorTypes` are:
         *
         * - `'phoneNumber'`
         * - `'link'`
         * - `'address'`
         * - `'calendarEvent'`
         * - `'none'`
         * - `'all'`
         */
        dataDetectorTypes?: DataDetectorTypes | DataDetectorTypes[]

        /**
         * If true, the keyboard disables the return key when there is no text and automatically enables it when there is text.
         * The default value is false.
         */
        enablesReturnKeyAutomatically?: boolean

        /**
         * Determines the color of the keyboard.
         */
        keyboardAppearance?: 'default' | 'light' | 'dark'

        /**
         * Callback that is called when a key is pressed.
         * Pressed key value is passed as an argument to the callback handler.
         * Fires before onChange callbacks.
         */
        onKeyPress?: (key: string) => void

        /**
         * See DocumentSelectionState.js, some state that is responsible for maintaining selection information for a document
         */
        selectionState?: DocumentSelectionState


    }

    /**
     * Android Specific properties for TextInput
     * @see https://facebook.github.io/react-native/docs/textinput.html#props
     */
    export interface TextInputAndroidProperties {

        /**
         * If defined, the provided image resource will be rendered on the left.
         */
        inlineImageLeft?: string

        /**
         * Padding between the inline image, if any, and the text input itself.
         */
        inlineImagePadding?: number

        /**
         * Sets the number of lines for a TextInput.
         * Use it with multiline set to true to be able to fill the lines.
         */
        numberOfLines?: number

        /**
         * Sets the return key to the label. Use it instead of `returnKeyType`.
         * @platform android
         */
        returnKeyLabel?: string

        /**
         * The color of the textInput underline.
         */
        underlineColorAndroid?: string
    }

    export type KeyboardType = "default" | "email-address" | "numeric" | "phone-pad"
    export type KeyboardTypeIOS = "ascii-capable" | "numbers-and-punctuation" | "url" | "number-pad" | "name-phone-pad" | "decimal-pad" | "twitter" | "web-search"

    export type ReturnKeyType = "done" | "go" | "next" | "search" | "send"
    export type ReturnKeyTypeAndroid = "none" | "previous"
    export type ReturnKeyTypeIOS = "default" | "google" | "join" | "route" | "yahoo" | "emergency-call"

    /**
     * @see https://facebook.github.io/react-native/docs/textinput.html#props
     */
    export interface TextInputProperties extends ViewProperties, TextInputIOSProperties, TextInputAndroidProperties, React.Props<TextInputStatic> {

        /**
         * Can tell TextInput to automatically capitalize certain characters.
         *      characters: all characters,
         *      words: first letter of each word
         *      sentences: first letter of each sentence (default)
         *      none: don't auto capitalize anything
         *
         * https://facebook.github.io/react-native/docs/textinput.html#autocapitalize
         */
        autoCapitalize?: "none" | "sentences" | "words" | "characters"

        /**
         * If false, disables auto-correct.
         * The default value is true.
         */
        autoCorrect?: boolean

        /**
         * If true, focuses the input on componentDidMount.
         * The default value is false.
         */
        autoFocus?: boolean

        /**
         * If true, the text field will blur when submitted.
         * The default value is true.
         */
        blurOnSubmit?: boolean

        /**
         * Provides an initial value that will change when the user starts typing.
         * Useful for simple use-cases where you don't want to deal with listening to events
         * and updating the value prop to keep the controlled state in sync.
         */
        defaultValue?: string

        /**
         * If false, text is not editable. The default value is true.
         */
        editable?: boolean

        /**
         * enum("default", 'numeric', 'email-address', "ascii-capable", 'numbers-and-punctuation', 'url', 'number-pad', 'phone-pad', 'name-phone-pad', 'decimal-pad', 'twitter', 'web-search')
         * Determines which keyboard to open, e.g.numeric.
         * The following values work across platforms: - default - numeric - email-address - phone-pad
         */
        keyboardType?: KeyboardType | KeyboardTypeIOS

        /**
         * Limits the maximum number of characters that can be entered.
         * Use this instead of implementing the logic in JS to avoid flicker.
         */
        maxLength?: number

        /**
         * If true, the text input can be multiple lines. The default value is false.
         */
        multiline?: boolean

        /**
         * Callback that is called when the text input is blurred
         */
        onBlur?: () => void

        /**
         * Callback that is called when the text input's text changes.
         */
        onChange?: (event: { nativeEvent: { text: string } }) => void

        /**
         * Callback that is called when the text input's text changes.
         * Changed text is passed as an argument to the callback handler.
         */
        onChangeText?: (text: string) => void

        /**
         * Callback that is called when the text input's content size changes.
         * This will be called with
         * `{ nativeEvent: { contentSize: { width, height } } }`.
         *
         * Only called for multiline text inputs.
         */
        onContentSizeChange?: ( event: {nativeEvent: {contentSize: { width: number, height: number}}} ) => void

        /**
         * Callback that is called when text input ends.
         */
        onEndEditing?: (event: { nativeEvent: { text: string } }) => void

        /**
         * Callback that is called when the text input is focused
         */
        onFocus?: () => void

        /**
         * Callback that is called when the text input selection is changed.
         */
        onSelectionChange?: (event: { nativeEvent: { selection: { start: number, end: number }, target: number } }) => void

        /**
         * Callback that is called when the text input's submit button is pressed.
         */
        onSubmitEditing?: (event: { nativeEvent: { text: string } }) => void

        /**
         * The string that will be rendered before text input has been entered
         */
        placeholder?: string

        /**
         * The text color of the placeholder string
         */
        placeholderTextColor?: string

        /**
         * enum('default', 'go', 'google', 'join', 'next', 'route', 'search', 'send', 'yahoo', 'done', 'emergency-call')
         * Determines how the return key should look.
         */
        returnKeyType?: ReturnKeyType | ReturnKeyTypeAndroid | ReturnKeyTypeIOS

        /**
         * If true, the text input obscures the text entered so that sensitive text like passwords stay secure.
         * The default value is false.
         */
        secureTextEntry?: boolean

        /**
         * If true, all text will automatically be selected on focus
         */
        selectTextOnFocus?: boolean

        /**
         * The start and end of the text input's selection. Set start and end to
         * the same value to position the cursor.
         */
        selection?: { start: number, end?: number }

        /**
         * The highlight (and cursor on ios) color of the text input
         */
        selectionColor?: string

        /**
         * Styles
         */
        style?: TextStyle

        /**
         * Used to locate this view in end-to-end tests
         */
        testID?: string

        /**
         * The value to show for the text input. TextInput is a controlled component,
         * which means the native value will be forced to match this value prop if provided.
         * For most uses this works great, but in some cases this may cause flickering - one common cause is preventing edits by keeping value the same.
         * In addition to simply setting the same value, either set editable={false},
         * or set/update maxLength to prevent unwanted edits without flicker.
         */
        value?: string

        ref?: Ref<ViewStatic & TextInputStatic>
    }

    /**
     * This class is responsible for coordinating the "focused"
     * state for TextInputs. All calls relating to the keyboard
     * should be funneled through here
     */
    interface TextInputState {
        /**
         * Returns the ID of the currently focused text field, if one exists
         * If no text field is focused it returns null
         */
        currentlyFocusedField(): number

        /**
         * @param {number} TextInputID id of the text field to focus
         * Focuses the specified text field
         * noop if the text field was already focused
         */
        focusTextInput(textFieldID?: number): void

        /**
         * @param {number} textFieldID id of the text field to focus
         * Unfocuses the specified text field
         * noop if it wasn't focused
         */
        blurTextInput(textFieldID?: number) : void
    }

    /**
     * @see https://facebook.github.io/react-native/docs/textinput.html#methods
     */
    export interface TextInputStatic extends NativeMethodsMixin, TimerMixin, React.ComponentClass<TextInputProperties> {
        State: TextInputState

        /**
         * Returns if the input is currently focused.
         */
        isFocused: () => boolean

        /**
         * Removes all text from the input.
         */
        clear: () => void
    }

    export type ToolbarAndroidAction = {
        /**
         *  title: required, the title of this action
         */
        title: string

        /**
         * icon: the icon for this action, e.g. require('./some_icon.png')
         */
        icon?: ImageURISource

        /**
         * show: when to show this action as an icon or hide it in the overflow menu: always, ifRoom or never
         */
        show?: "always" | "ifRoom" | "never"

        /**
         * showWithText: boolean, whether to show text alongside the icon or not
         */
        showWithText?: boolean
    }

    export interface ToolbarAndroidProperties extends ViewProperties, React.Props<ToolbarAndroidStatic> {

        /**
         * Sets possible actions on the toolbar as part of the action menu. These are displayed as icons
         * or text on the right side of the widget. If they don't fit they are placed in an 'overflow'
         * menu.
         *
         * This property takes an array of objects, where each object has the following keys:
         *
         * * `title`: **required**, the title of this action
         * * `icon`: the icon for this action, e.g. `require('./some_icon.png')`
         * * `show`: when to show this action as an icon or hide it in the overflow menu: `always`,
         * `ifRoom` or `never`
         * * `showWithText`: boolean, whether to show text alongside the icon or not
         */
        actions?: ToolbarAndroidAction[]

        /**
         * Sets the content inset for the toolbar ending edge.
         * The content inset affects the valid area for Toolbar content other
         * than the navigation button and menu. Insets define the minimum
         * margin for these components and can be used to effectively align
         * Toolbar content along well-known gridlines.
         */
        contentInsetEnd?: number

        /**
         * Sets the content inset for the toolbar starting edge.
         * The content inset affects the valid area for Toolbar content
         * other than the navigation button and menu. Insets define the
         * minimum margin for these components and can be used to effectively
         * align Toolbar content along well-known gridlines.
         */
        contentInsetStart?: number

        /**
         * Sets the toolbar logo.
         */
        logo?: ImageURISource

        /**
         * Sets the navigation icon.
         */
        navIcon?: ImageURISource

        /**
         * Callback that is called when an action is selected. The only
         * argument that is passed to the callback is the position of the
         * action in the actions array.
         */
        onActionSelected?: (position: number) => void

        /**
         * Callback called when the icon is selected.
         */
        onIconClicked?: () => void

        /**
         * Sets the overflow icon.
         */
        overflowIcon?: ImageURISource

        /**
         * Used to set the toolbar direction to RTL.
         * In addition to this property you need to add
         * android:supportsRtl="true"
         * to your application AndroidManifest.xml and then call
         * setLayoutDirection(LayoutDirection.RTL) in your MainActivity
         * onCreate method.
         */
        rtl?: boolean

        /**
         * Sets the toolbar subtitle.
         */
        subtitle?: string

        /**
         * Sets the toolbar subtitle color.
         */
        subtitleColor?: string

        /**
         * Used to locate this view in end-to-end tests.
         */
        testID?: string

        /**
         * Sets the toolbar title.
         */
        title?: string

        /**
         * Sets the toolbar title color.
         */
        titleColor?: string

        ref?: Ref<ToolbarAndroidStatic>
    }

    /**
     * React component that wraps the Android-only [`Toolbar` widget][0]. A Toolbar can display a logo,
     * navigation icon (e.g. hamburger menu), a title & subtitle and a list of actions. The title and
     * subtitle are expanded so the logo and navigation icons are displayed on the left, title and
     * subtitle in the middle and the actions on the right.
     *
     * If the toolbar has an only child, it will be displayed between the title and actions.
     *
     * Although the Toolbar supports remote images for the logo, navigation and action icons, this
     * should only be used in DEV mode where `require('./some_icon.png')` translates into a packager
     * URL. In release mode you should always use a drawable resource for these icons. Using
     * `require('./some_icon.png')` will do this automatically for you, so as long as you don't
     * explicitly use e.g. `{uri: 'http://...'}`, you will be good.
     *
     * [0]: https://developer.android.com/reference/android/support/v7/widget/Toolbar.html
     */
    export interface ToolbarAndroidStatic extends NativeMethodsMixin, React.ComponentClass<ToolbarAndroidProperties> {

    }


    /**
     * Gesture recognition on mobile devices is much more complicated than web.
     * A touch can go through several phases as the app determines what the user's intention is.
     * For example, the app needs to determine if the touch is scrolling, sliding on a widget, or tapping.
     * This can even change during the duration of a touch. There can also be multiple simultaneous touches.
     *
     * The touch responder system is needed to allow components to negotiate these touch interactions
     * without any additional knowledge about their parent or child components.
     * This system is implemented in ResponderEventPlugin.js, which contains further details and documentation.
     *
     * Best Practices
     * Users can feel huge differences in the usability of web apps vs. native, and this is one of the big causes.
     * Every action should have the following attributes:
     *      Feedback/highlighting- show the user what is handling their touch, and what will happen when they release the gesture
     *      Cancel-ability- when making an action, the user should be able to abort it mid-touch by dragging their finger away
     *
     * These features make users more comfortable while using an app,
     * because it allows people to experiment and interact without fear of making mistakes.
     *
     * TouchableHighlight and Touchable*
     * The responder system can be complicated to use.
     * So we have provided an abstract Touchable implementation for things that should be "tappable".
     * This uses the responder system and allows you to easily configure tap interactions declaratively.
     * Use TouchableHighlight anywhere where you would use a button or link on web.
     */
    export interface GestureResponderHandlers {

        /**
         * A view can become the touch responder by implementing the correct negotiation methods.
         * There are two methods to ask the view if it wants to become responder:
         */

        /**
         * Does this view want to become responder on the start of a touch?
         */
        onStartShouldSetResponder?: (event: GestureResponderEvent) => boolean

        /**
         * Called for every touch move on the View when it is not the responder: does this view want to "claim" touch responsiveness?
         */
        onMoveShouldSetResponder?: (event: GestureResponderEvent) => boolean

        /**
         * If the View returns true and attempts to become the responder, one of the following will happen:
         */

        onResponderEnd?: ( event: GestureResponderEvent ) => void

        /**
         * The View is now responding for touch events.
         * This is the time to highlight and show the user what is happening
         */
        onResponderGrant?: (event: GestureResponderEvent) => void

        /**
         * Something else is the responder right now and will not release it
         */
        onResponderReject?: (event: GestureResponderEvent) => void

        /**
         * If the view is responding, the following handlers can be called:
         */

        /**
         * The user is moving their finger
         */
        onResponderMove?: (event: GestureResponderEvent) => void

        /**
         * Fired at the end of the touch, ie "touchUp"
         */
        onResponderRelease?: (event: GestureResponderEvent) => void

        onResponderStart?: ( event: GestureResponderEvent ) => void

        /**
         *  Something else wants to become responder.
         *  Should this view release the responder? Returning true allows release
         */
        onResponderTerminationRequest?: (event: GestureResponderEvent) => boolean

        /**
         * The responder has been taken from the View.
         * Might be taken by other views after a call to onResponderTerminationRequest,
         * or might be taken by the OS without asking (happens with control center/ notification center on iOS)
         */
        onResponderTerminate?: (event: GestureResponderEvent) => void

        /**
         * onStartShouldSetResponder and onMoveShouldSetResponder are called with a bubbling pattern,
         * where the deepest node is called first.
         * That means that the deepest component will become responder when multiple Views return true for *ShouldSetResponder handlers.
         * This is desirable in most cases, because it makes sure all controls and buttons are usable.
         *
         * However, sometimes a parent will want to make sure that it becomes responder.
         * This can be handled by using the capture phase.
         * Before the responder system bubbles up from the deepest component,
         * it will do a capture phase, firing on*ShouldSetResponderCapture.
         * So if a parent View wants to prevent the child from becoming responder on a touch start,
         * it should have a onStartShouldSetResponderCapture handler which returns true.
         */
        onStartShouldSetResponderCapture?: (event: GestureResponderEvent) => boolean

        /**
         * onStartShouldSetResponder and onMoveShouldSetResponder are called with a bubbling pattern,
         * where the deepest node is called first.
         * That means that the deepest component will become responder when multiple Views return true for *ShouldSetResponder handlers.
         * This is desirable in most cases, because it makes sure all controls and buttons are usable.
         *
         * However, sometimes a parent will want to make sure that it becomes responder.
         * This can be handled by using the capture phase.
         * Before the responder system bubbles up from the deepest component,
         * it will do a capture phase, firing on*ShouldSetResponderCapture.
         * So if a parent View wants to prevent the child from becoming responder on a touch start,
         * it should have a onStartShouldSetResponderCapture handler which returns true.
         */
        onMoveShouldSetResponderCapture?: () => void;

    }

    // @see https://facebook.github.io/react-native/docs/view.html#style
    export interface ViewStyle extends FlexStyle, TransformsStyle {
        backfaceVisibility?: "visible" | "hidden"
        backgroundColor?: string;
        borderBottomColor?: string;
        borderBottomLeftRadius?: number;
        borderBottomRightRadius?: number;
        borderBottomWidth?: number;
        borderColor?: string;
        borderLeftColor?: string;
        borderRadius?: number;
        borderRightColor?: string;
        borderRightWidth?: number;
        borderStyle?: "solid" | "dotted" | "dashed"
        borderTopColor?: string;
        borderTopLeftRadius?: number;
        borderTopRightRadius?: number;
        borderTopWidth?: number
        opacity?: number;
        overflow?: "visible" | "hidden"
        shadowColor?: string;
        shadowOffset?: { width: number, height: number };
        shadowOpacity?: number;
        shadowRadius?: number;
        elevation?: number;
        testID?: string;
    }


    export interface ViewPropertiesIOS {

        /**
         * Provides additional traits to screen reader.
         * By default no traits are provided unless specified otherwise in element
         *
         * @enum('none', 'button', 'link', 'header', 'search', 'image', 'selected', 'plays', 'key', 'text','summary', 'disabled', 'frequentUpdates', 'startsMedia', 'adjustable', 'allowsDirectInteraction', 'pageTurn')
         */
        accessibilityTraits?: ViewAccessibilityTraits | ViewAccessibilityTraits[];

        /**
         * Whether this view should be rendered as a bitmap before compositing.
         *
         * On iOS, this is useful for animations and interactions that do not modify this component's dimensions nor its children;
         * for example, when translating the position of a static view, rasterization allows the renderer to reuse a cached bitmap of a static view
         * and quickly composite it during each frame.
         *
         * Rasterization incurs an off-screen drawing pass and the bitmap consumes memory.
         * Test and measure when using this property.
         */
        shouldRasterizeIOS?: boolean
    }

    export interface ViewPropertiesAndroid {

        /**
         * Indicates to accessibility services to treat UI component like a native one.
         * Works for Android only.
         *
         * @enum('none', 'button', 'radiobutton_checked', 'radiobutton_unchecked' )
         */
        accessibilityComponentType?: 'none' | 'button' | 'radiobutton_checked' | 'radiobutton_unchecked'


        /**
         * Indicates to accessibility services whether the user should be notified when this view changes.
         * Works for Android API >= 19 only.
         * See http://developer.android.com/reference/android/view/View.html#attr_android:accessibilityLiveRegion for references.
         */
        accessibilityLiveRegion?: 'none' | 'polite' | 'assertive'

        /**
         * Views that are only used to layout their children or otherwise don't draw anything
         * may be automatically removed from the native hierarchy as an optimization.
         * Set this property to false to disable this optimization and ensure that this View exists in the native view hierarchy.
         */
        collapsable?: boolean


        /**
         * Controls how view is important for accessibility which is if it fires accessibility events
         * and if it is reported to accessibility services that query the screen.
         * Works for Android only. See http://developer.android.com/reference/android/R.attr.html#importantForAccessibility for references.
         *
         * Possible values:
         *      'auto' - The system determines whether the view is important for accessibility - default (recommended).
         *      'yes' - The view is important for accessibility.
         *      'no' - The view is not important for accessibility.
         *      'no-hide-descendants' - The view is not important for accessibility, nor are any of its descendant views.
         */
        importantForAccessibility?: 'auto' | 'yes' | 'no' | 'no-hide-descendants'


        /**
         * Whether this view needs to rendered offscreen and composited with an alpha in order to preserve 100% correct colors and blending behavior.
         * The default (false) falls back to drawing the component and its children
         * with an alpha applied to the paint used to draw each element instead of rendering the full component offscreen and compositing it back with an alpha value.
         * This default may be noticeable and undesired in the case where the View you are setting an opacity on
         * has multiple overlapping elements (e.g. multiple overlapping Views, or text and a background).
         *
         * Rendering offscreen to preserve correct alpha behavior is extremely expensive
         * and hard to debug for non-native developers, which is why it is not turned on by default.
         * If you do need to enable this property for an animation,
         * consider combining it with renderToHardwareTextureAndroid if the view contents are static (i.e. it doesn't need to be redrawn each frame).
         * If that property is enabled, this View will be rendered off-screen once,
         * saved in a hardware texture, and then composited onto the screen with an alpha each frame without having to switch rendering targets on the GPU.
         */
        needsOffscreenAlphaCompositing?: boolean


        /**
         * Whether this view should render itself (and all of its children) into a single hardware texture on the GPU.
         *
         * On Android, this is useful for animations and interactions that only modify opacity, rotation, translation, and/or scale:
         * in those cases, the view doesn't have to be redrawn and display lists don't need to be re-executed. The texture can just be
         * re-used and re-composited with different parameters. The downside is that this can use up limited video memory, so this prop should be set back to false at the end of the interaction/animation.
         */
        renderToHardwareTextureAndroid?: boolean;

    }

    /**
     * @see https://facebook.github.io/react-native/docs/view.html#props
     */
    export interface ViewProperties extends ViewPropertiesAndroid, ViewPropertiesIOS, GestureResponderHandlers, Touchable, React.Props<ViewStatic> {

        /**
         * Overrides the text that's read by the screen reader when the user interacts with the element. By default, the label is constructed by traversing all the children and accumulating all the Text nodes separated by space.
         */
        accessibilityLabel?: string;

        /**
         * When true, indicates that the view is an accessibility element.
         * By default, all the touchable elements are accessible.
         */
        accessible?: boolean;

        /**
        * This defines how far a touch event can start away from the view.
        * Typical interface guidelines recommend touch targets that are at least
        * 30 - 40 points/density-independent pixels. If a Touchable view has
        * a height of 20 the touchable height can be extended to 40 with
        * hitSlop={{top: 10, bottom: 10, left: 0, right: 0}}
        * NOTE The touch area never extends past the parent view bounds and
        * the Z-index of sibling views always takes precedence if a touch
        * hits two overlapping views.
        */

        hitSlop?: Insets

        /**
         * When `accessible` is true, the system will try to invoke this function when the user performs accessibility tap gesture.
         */
        onAcccessibilityTap?: () => void;

        /**
         * Invoked on mount and layout changes with
         *
         * {nativeEvent: { layout: {x, y, width, height}}}.
         */
        onLayout?: (event: LayoutChangeEvent) => void;

        /**
         * When accessible is true, the system will invoke this function when the user performs the magic tap gesture.
         */
        onMagicTap?: () => void;

        /**
         *
         * In the absence of auto property, none is much like CSS's none value. box-none is as if you had applied the CSS class:
         *
         * .box-none {
         *   pointer-events: none;
         * }
         * .box-none * {
         *   pointer-events: all;
         * }
         *
         * box-only is the equivalent of
         *
         * .box-only {
         *   pointer-events: all;
         * }
         * .box-only * {
         *   pointer-events: none;
         * }
         *
         * But since pointerEvents does not affect layout/appearance, and we are already deviating from the spec by adding additional modes,
         * we opt to not include pointerEvents on style. On some platforms, we would need to implement it as a className anyways. Using style or not is an implementation detail of the platform.
         */
        pointerEvents?: "box-none" | "none" | "box-only" | "auto"

        /**
         *
         * This is a special performance property exposed by RCTView and is useful for scrolling content when there are many subviews,
         * most of which are offscreen. For this property to be effective, it must be applied to a view that contains many subviews that extend outside its bound.
         * The subviews must also have overflow: hidden, as should the containing view (or one of its superviews).
         */
        removeClippedSubviews?: boolean

        style?: ViewStyle;

        /**
         * Used to locate this view in end-to-end tests.
         */
        testID?: string;
    }

    /**
     * The most fundamental component for building UI, View is a container that supports layout with flexbox, style, some touch handling,
     * and accessibility controls, and is designed to be nested inside other views and to have 0 to many children of any type.
     * View maps directly to the native view equivalent on whatever platform React is running on,
     * whether that is a UIView, <div>, android.view, etc.
     */
    export interface ViewStatic extends NativeMethodsMixin, React.ClassicComponentClass<ViewProperties> {
        AccessibilityTraits: [
            'none',
            'button',
            'link',
            'header',
            'search',
            'image',
            'selected',
            'plays',
            'key',
            'text',
            'summary',
            'disabled',
            'frequentUpdates',
            'startsMedia',
            'adjustable',
            'allowsDirectInteraction',
            'pageTurn'
        ]

        AccessibilityComponentType: [
            'none',
            'button',
            'radiobutton_checked',
            'radiobutton_unchecked'
        ],

        /**
         * Is 3D Touch / Force Touch available (i.e. will touch events include `force`)
         * @platform ios
         */
        forceTouchAvailable: boolean,
    }

    /**
     * @see https://facebook.github.io/react-native/docs/viewpagerandroid.html#props
     */


    export interface ViewPagerAndroidOnPageScrollEventData {
        position: number;
        offset: number;
    }

    export interface ViewPagerAndroidOnPageSelectedEventData {
        position: number;
    }

    export interface ViewPagerAndroidProperties extends ViewProperties {
        /**
         * Index of initial page that should be selected. Use `setPage` method to
         * update the page, and `onPageSelected` to monitor page changes
         */
        initialPage?: number;

        /**
         * When false, the content does not scroll.
         * The default value is true.
         */
        scrollEnabled?: boolean;

        /**
         * Executed when transitioning between pages (ether because of animation for
         * the requested page change or when user is swiping/dragging between pages)
         * The `event.nativeEvent` object for this callback will carry following data:
         *  - position - index of first page from the left that is currently visible
         *  - offset - value from range [0,1) describing stage between page transitions.
         *    Value x means that (1 - x) fraction of the page at "position" index is
         *    visible, and x fraction of the next page is visible.
         */
        onPageScroll?: (event: NativeSyntheticEvent<ViewPagerAndroidOnPageScrollEventData>) => void;

        /**
         * This callback will be called once ViewPager finish navigating to selected page
         * (when user swipes between pages). The `event.nativeEvent` object passed to this
         * callback will have following fields:
         *  - position - index of page that has been selected
         */
        onPageSelected?: (event: NativeSyntheticEvent<ViewPagerAndroidOnPageSelectedEventData>) => void;

        /**
         * Function called when the page scrolling state has changed.
         * The page scrolling state can be in 3 states:
         * - idle, meaning there is no interaction with the page scroller happening at the time
         * - dragging, meaning there is currently an interaction with the page scroller
         * - settling, meaning that there was an interaction with the page scroller, and the
         *   page scroller is now finishing it's closing or opening animation
         */
        onPageScrollStateChanged?: (state: "Idle" | "Dragging" | "Settling") => void

        /**
         * Determines whether the keyboard gets dismissed in response to a drag.
         *   - 'none' (the default), drags do not dismiss the keyboard.
         *   - 'on-drag', the keyboard is dismissed when a drag begins.
         */
        keyboardDismissMode?: "none" | "on-drag"

        /**
         * Blank space to show between pages. This is only visible while scrolling, pages are still
         * edge-to-edge.
         */
        pageMargin?: number
    }

    export interface ViewPagerAndroidStatic extends NativeMethodsMixin, React.ComponentClass<ViewPagerAndroidProperties> {
        /**
         * A helper function to scroll to a specific page in the ViewPager.
         * The transition between pages will be animated.
         */
        setPage(selectedPage: number): void

        /**
         * A helper function to scroll to a specific page in the ViewPager.
         * The transition between pages will *not* be animated.
         */
        setPageWithoutAnimation(selectedPage: number): void
    }

    /**
     * It is a component to solve the common problem of views that need to move out of the way of the virtual keyboard.
     * It can automatically adjust either its position or bottom padding based on the position of the keyboard.
     */
    export interface KeyboardAvoidingViewStatic extends TimerMixin, React.ClassicComponentClass<KeyboardAvoidingViewProps> {

    }

    export interface KeyboardAvoidingViewProps extends ViewProperties, React.Props<KeyboardAvoidingViewStatic> {

        behavior?: 'height' | 'position' | 'padding'

        /**
         * The style of the content container(View) when behavior is 'position'.
         */
        contentContainerStyle: ViewStyle

        /**
         * This is the distance between the top of the user screen and the react native view,
         * may be non-zero in some use cases.
         */
        keyboardVerticalOffset: number

        ref?: Ref<KeyboardAvoidingViewStatic & ViewStatic>
    }

    /**
     * //FIXME: No documentation extracted from code comment on WebView.ios.js
     */
    export interface NavState {

        url?: string
        title?: string
        loading?: boolean
        canGoBack?: boolean
        canGoForward?: boolean;

        [key: string]: any
    }

    /**
     * Passed data from WebView via window.postMessage.
     */
    export interface WebViewMessageEventData {
	/**
	 * The data sent from a WebView; can only be a string.
	 */
	data: string
    }

    export interface WebViewPropertiesAndroid {

        /**
         * Used for android only, JS is enabled by default for WebView on iOS
         */
        javaScriptEnabled?: boolean

        /**
         * Used on Android only, controls whether DOM Storage is enabled
         * or not android
         */
        domStorageEnabled?: boolean,

        /**
         * Sets the user-agent for the WebView.
         */
        userAgent?: string
    }

    export interface WebViewIOSLoadRequestEvent {
        target: number
        canGoBack: boolean
        lockIdentifier: number
        loading: boolean
        title: string
        canGoForward: boolean
        navigationType: 'other' | 'click'
        url: string
    }

    export interface WebViewPropertiesIOS {

        /**
         * Determines whether HTML5 videos play inline or use the native
         * full-screen controller. default value false
         * NOTE : "In order * for video to play inline, not only does
         * this property need to be set to true, but the video element
         * in the HTML document must also include the webkit-playsinline
         * attribute."
         */
        allowsInlineMediaPlayback?: boolean

        /**
         * Boolean value that determines whether the web view bounces
         * when it reaches the edge of the content. The default value is `true`.
         * @platform ios
         */
        bounces?: boolean

        /**
         * A floating-point number that determines how quickly the scroll
         * view decelerates after the user lifts their finger. You may also
         * use string shortcuts "normal" and "fast" which match the
         * underlying iOS settings for UIScrollViewDecelerationRateNormal
         * and UIScrollViewDecelerationRateFast respectively.
         * - normal: 0.998 - fast: 0.99 (the default for iOS WebView)
         */
        decelerationRate?: "normal" | "fast" | number

        /**
         * Allows custom handling of any webview requests by a JS handler.
         * Return true or false from this method to continue loading the
         * request.
         */
        onShouldStartLoadWithRequest?: (event: WebViewIOSLoadRequestEvent) => boolean

        /**
         * Boolean value that determines whether scrolling is enabled in the
         * `WebView`. The default value is `true`.
         */
        scrollEnabled?: boolean
    }

    export interface WebViewUriSource {

        /*
         * The URI to load in the WebView. Can be a local or remote file.
         */
        uri?: string;

        /*
         * The HTTP Method to use. Defaults to GET if not specified.
         * NOTE: On Android, only GET and POST are supported.
         */
        method?: string;

        /*
         * Additional HTTP headers to send with the request.
         * NOTE: On Android, this can only be used with GET requests.
         */
        headers?: any;

        /*
         * The HTTP body to send with the request. This must be a valid
         * UTF-8 string, and will be sent exactly as specified, with no
         * additional encoding (e.g. URL-escaping or base64) applied.
         * NOTE: On Android, this can only be used with POST requests.
         */
        body?: string;
    }

    export interface WebViewHtmlSource {

        /*
         * A static HTML page to display in the WebView.
         */
        html: string;

        /*
         * The base URL to be used for any relative links in the HTML.
         */
        baseUrl?: string;
    }

    /**
     * @see https://facebook.github.io/react-native/docs/webview.html#props
     */
    export interface WebViewProperties extends ViewProperties, WebViewPropertiesAndroid, WebViewPropertiesIOS, React.Props<WebViewStatic> {

        /**
         * Controls whether to adjust the content inset for web views that are
         * placed behind a navigation bar, tab bar, or toolbar. The default value
         * is `true`.
         */
        automaticallyAdjustContentInsets?: boolean

        /**
         * The amount by which the web view content is inset from the edges of
         * the scroll view. Defaults to {top: 0, left: 0, bottom: 0, right: 0}.
         */
        contentInset?: Insets

        /**
         * @deprecated
         */
        html?: string

        /**
         * Set this to provide JavaScript that will be injected into the web page
         * when the view loads.
         */
        injectedJavaScript?: string

        /**
         * Invoked when load fails
         */
        onError?: (event: NavState) => void

        /**
         * Invoked when load finish
         */
        onLoad?: (event: NavState) => void

        /**
         * Invoked when load either succeeds or fails
         */
        onLoadEnd?: (event: NavState) => void

        /**
         * Invoked on load start
         */
        onLoadStart?: (event: NavState) => void

        /**
         * Invoked when window.postMessage is called from WebView.
         */
	    onMessage?: ( event: NativeSyntheticEvent<WebViewMessageEventData> ) => void

        /**
         * Function that is invoked when the `WebView` loading starts or ends.
         */
        onNavigationStateChange?: ( event: NavState ) => void

        /**
         * Function that returns a view to show if there's an error.
         */
        renderError?: () => React.ReactElement<ViewProperties>

        /**
         * Function that returns a loading indicator.
         */
        renderLoading?: () => React.ReactElement<ViewProperties>

        /**
         * Boolean value that forces the `WebView` to show the loading view
         * on the first load.
         */
        startInLoadingState?: boolean

        style?: ViewStyle

        // Deprecated: Use the `source` prop instead.
        url?: string

        source?: WebViewUriSource | WebViewHtmlSource | number

        /**
         * Determines whether HTML5 audio & videos require the user to tap
         * before they can start playing. The default value is false.
         */
        mediaPlaybackRequiresUserAction?: boolean

        /**
         * sets whether the webpage scales to fit the view and the user can change the scale
         */
        scalesPageToFit?: boolean

        ref?: Ref<WebViewStatic & ViewStatic>
    }


    export interface WebViewStatic extends React.ClassicComponentClass<WebViewProperties> {

        /**
         * Go back one page in the webview's history.
         */
        goBack: () => void

        /**
         * Go forward one page in the webview's history.
         */
        goForward: () => void

	/**
	 * Post a message to the WebView in the form of a string.
	 */
	postMessage: (message: string) => void

        /**
         * Reloads the current page.
         */
        reload: () => void

        /**
         * Stop loading the current page.
         */
        stopLoading(): void

        /**
             * Returns the native webview node.
         */
        getWebViewHandle: () => any
    }


    /**
 * @see https://facebook.github.io/react-native/docs/segmentedcontrolios.html
 * @see SegmentedControlIOS.ios.js
     */
    export interface NativeSegmentedControlIOSChangeEvent {
        value: string
        selectedSegmentIndex: number
        target: number
    }

    export interface SegmentedControlIOSProperties extends ViewProperties, React.Props<SegmentedControlIOSStatic> {

        /**
         * If false the user won't be able to interact with the control. Default value is true.
         */
        enabled?: boolean

        /**
         * If true, then selecting a segment won't persist visually.
         * The onValueChange callback will still work as expected.
         */
        momentary?: boolean

        /**
         * Callback that is called when the user taps a segment;
         * passes the event as an argument
         * @param event
         */
        onChange?: (event: NativeSyntheticEvent<NativeSegmentedControlIOSChangeEvent>) => void

        /**
         * Callback that is called when the user taps a segment; passes the segment's value as an argument
         * @param value
         */
        onValueChange?: (value: string) => void

        /**
         * The index in props.values of the segment to be (pre)selected.
         */
        selectedIndex?: number

        /**
         * Accent color of the control.
         */
        tintColor?: string

        /**
         * The labels for the control's segment buttons, in order.
         */
        values?: string[]

        ref?: Ref<SegmentedControlIOSStatic>
    }

    /**
     * Use `SegmentedControlIOS` to render a UISegmentedControl iOS.
     *
     * #### Programmatically changing selected index
     *
     * The selected index can be changed on the fly by assigning the
     * selectIndex prop to a state variable, then changing that variable.
     * Note that the state variable would need to be updated as the user
     * selects a value and changes the index, as shown in the example below.
     *
     * ````
     * <SegmentedControlIOS
     *   values={['One', 'Two']}
     *   selectedIndex={this.state.selectedIndex}
     *   onChange={(event) => {
     *     this.setState({selectedIndex: event.nativeEvent.selectedSegmentIndex});
     *   }}
     * />
     * ````
     */
    export interface SegmentedControlIOSStatic extends NativeMethodsMixin, React.ClassicComponentClass<SegmentedControlIOSProperties> {

    }


    export interface NavigatorIOSProperties extends React.Props<NavigatorIOSStatic> {
        /**
         * The default background color of the navigation bar.
         */
        barTintColor?: string

        /**
         * NavigatorIOS uses "route" objects to identify child views, their props, and navigation bar configuration.
         * "push" and all the other navigation operations expect routes to be like this
         */
        initialRoute: Route

        /**
         * The default wrapper style for components in the navigator.
         * A common use case is to set the backgroundColor for every page
         */
        itemWrapperStyle?: ViewStyle

        /**
         * Boolean value that indicates whether the interactive pop gesture is
         * enabled. This is useful for enabling/disabling the back swipe navigation
         * gesture.
         *
         * If this prop is not provided, the default behavior is for the back swipe
         * gesture to be enabled when the navigation bar is shown and disabled when
         * the navigation bar is hidden. Once you've provided the
         * `interactivePopGestureEnabled` prop, you can never restore the default
         * behavior.
         */
        interactivePopGestureEnabled?: boolean

        /**
         * A Boolean value that indicates whether the navigation bar is hidden
         */
        navigationBarHidden?: boolean

        /**
         * A Boolean value that indicates whether to hide the 1px hairline shadow
         */
        shadowHidden?: boolean

        /**
         * The color used for buttons in the navigation bar
         */
        tintColor?: string

        /**
         * The text color of the navigation bar title
         */
        titleTextColor?: string

        /**
         * A Boolean value that indicates whether the navigation bar is translucent
         */
        translucent?: boolean

        /**
         * NOT IN THE DOC BUT IN THE EXAMPLES
         */
        style?: ViewStyle
    }

    /**
     * A navigator is an object of navigation functions that a view can call.
     * It is passed as a prop to any component rendered by NavigatorIOS.
     *
     * Navigator functions are also available on the NavigatorIOS component:
     *
     * @see https://facebook.github.io/react-native/docs/navigatorios.html#navigator
     */
    export interface NavigationIOS {
        /**
         * Navigate forward to a new route
         */
        push: (route: Route) => void

        /**
         * Go back one page
         */
        pop: () => void

        /**
         * Go back N pages at once. When N=1, behavior matches pop()
         */
        popN: (n: number) => void

        /**
         * Replace the route for the current page and immediately load the view for the new route
         */
        replace: (route: Route) => void

        /**
         * Replace the route/view for the previous page
         */
        replacePrevious: (route: Route) => void

        /**
         * Replaces the previous route/view and transitions back to it
         */
        replacePreviousAndPop: (route: Route) => void

        /**
         * Replaces the top item and popToTop
         */
        resetTo: (route: Route) => void

        /**
         * Go back to the item for a particular route object
         */
        popToRoute(route: Route): void

        /**
         * Go back to the top item
         */
        popToTop(): void
    }

    export interface NavigatorIOSStatic extends NavigationIOS, React.ComponentClass<NavigatorIOSProperties> {
    }


    /**
     * @see https://facebook.github.io/react-native/docs/activityindicator.html#props
     */
    export interface ActivityIndicatorProperties extends ViewProperties, React.Props<ActivityIndicatorStatic> {

        /**
         * Whether to show the indicator (true, the default) or hide it (false).
         */
        animating?: boolean

        /**
         * The foreground color of the spinner (default is gray).
         */
        color?: string

        /**
         * Whether the indicator should hide when not animating (true by default).
         */
        hidesWhenStopped?: boolean

        /**
         * Size of the indicator.
         * Small has a height of 20, large has a height of 36.
         *
         * enum('small', 'large')
         */
        size?: number | 'small' | 'large'

        style?: ViewStyle

        ref?: Ref<ActivityIndicatorStatic>
    }

    export interface ActivityIndicatorStatic extends React.NativeMethodsMixin, React.ClassicComponentClass<ActivityIndicatorProperties> {
    }


    /**
     * @see https://facebook.github.io/react-native/docs/activityindicatorios.html#props
     */
    export interface ActivityIndicatorIOSProperties extends ViewProperties, React.Props<ActivityIndicatorIOSStatic> {

        /**
         * Whether to show the indicator (true, the default) or hide it (false).
         */
        animating?: boolean

        /**
         * The foreground color of the spinner (default is gray).
         */
        color?: string

        /**
         * Whether the indicator should hide when not animating (true by default).
         */
        hidesWhenStopped?: boolean

        /**
         * Invoked on mount and layout changes with
         */
        onLayout?: (event: { nativeEvent: { layout: { x: number, y: number, width: number, height: number } } }) => void

        /**
         * Size of the indicator.
         * Small has a height of 20, large has a height of 36.
         *
         * enum('small', 'large')
         */
        size?: 'small' | 'large'

        style?: ViewStyle

        ref?: Ref<ActivityIndicatorIOSStatic>
    }

    /**
     * @Deprecated since version 0.28.0
     */
    export interface ActivityIndicatorIOSStatic extends React.ComponentClass<ActivityIndicatorIOSProperties> {
    }


    export interface DatePickerIOSProperties extends ViewProperties, React.Props<DatePickerIOSStatic> {

        /**
         * The currently selected date.
         */
        date: Date


        /**
         * Maximum date.
         * Restricts the range of possible date/time values.
         */
        maximumDate?: Date

        /**
         * Maximum date.
         * Restricts the range of possible date/time values.
         */
        minimumDate?: Date

        /**
         *  enum(1, 2, 3, 4, 5, 6, 10, 12, 15, 20, 30)
         *  The interval at which minutes can be selected.
         */
        minuteInterval?: number

        /**
         *  enum('date', 'time', 'datetime')
         *  The date picker mode.
         */
        mode?: "date" | "time" | "datetime"

        /**
         * Date change handler.
         * This is called when the user changes the date or time in the UI.
         * The first and only argument is a Date object representing the new date and time.
         */
        onDateChange: ( newDate: Date ) => void

        /**
         * Timezone offset in minutes.
         * By default, the date picker will use the device's timezone. With this parameter, it is possible to force a certain timezone offset.
         * For instance, to show times in Pacific Standard Time, pass -7 * 60.
         */
        timeZoneOffsetInMinutes?: number

        ref?: Ref<DatePickerIOSStatic & ViewStatic>
    }

    export interface DatePickerIOSStatic extends React.NativeMethodsMixin, React.ComponentClass<DatePickerIOSProperties> {
    }

    export interface DrawerSlideEvent extends NativeSyntheticEvent<NativeTouchEvent> {
    }

    /**
     * @see DrawerLayoutAndroid.android.js
     */
    export interface DrawerLayoutAndroidProperties extends ViewProperties, React.Props<DrawerLayoutAndroidStatic> {

        /**
         * Specifies the background color of the drawer. The default value
         * is white. If you want to set the opacity of the drawer, use rgba.
         * Example:
         * return (
         *   <DrawerLayoutAndroid drawerBackgroundColor="rgba(0,0,0,0.5)">
         *   </DrawerLayoutAndroid>
         *);
         */
        drawerBackgroundColor?: string;

        /**
         * Specifies the lock mode of the drawer. The drawer can be locked
         * in 3 states:
         *
         * - unlocked (default), meaning that the drawer will respond
         *   (open/close) to touch gestures.
         *
         * - locked-closed, meaning that the drawer will stay closed and not
         *   respond to gestures.
         *
         * - locked-open, meaning that the drawer will stay opened and
         *   not respond to gestures. The drawer may still be opened and
         *   closed programmatically (openDrawer/closeDrawer).
         */
        drawerLockMode?: "unlocked" | "locked-closed" | "locked-open";

        /**
         * Specifies the side of the screen from which the drawer will slide in.
         * enum(DrawerConsts.DrawerPosition.Left, DrawerConsts.DrawerPosition.Right)
         */
        drawerPosition?: any;

        /**
         * Specifies the width of the drawer, more precisely the width of the
         * view that be pulled in from the edge of the window.
         */
        drawerWidth?: number;

        /**
         * Determines whether the keyboard gets dismissed in response to a drag.
         * - 'none' (the default), drags do not dismiss the keyboard.
         * - 'on-drag', the keyboard is dismissed when a drag begins.
         */
        keyboardDismissMode?: "none" | "on-drag"

        /**
         * Function called whenever the navigation view has been closed.
         */
        onDrawerClose?: () => void

        /**
         * Function called whenever the navigation view has been opened.
         */
        onDrawerOpen?: () => void

        /**
         * Function called whenever there is an interaction with the navigation view.
         * @param event
         */
        onDrawerSlide?: (event: DrawerSlideEvent) => void

        /**
         * Function called when the drawer state has changed.
         * The drawer can be in 3 states:
         * - idle, meaning there is no interaction with the navigation
         *   view happening at the time
         * - dragging, meaning there is currently an interaction with the
         *   navigation view
         * - settling, meaning that there was an interaction with the
         *   navigation view, and the navigation view is now finishing
         *   it's closing or opening animation
         * @param event
         */
        onDrawerStateChanged?: (event: "Idle" | "Dragging" | "Settling") => void

        /**
         * The navigation view that will be rendered to the side of the
         * screen and can be pulled in.
         */
        renderNavigationView: () => JSX.Element

        /**
         * Make the drawer take the entire screen and draw the background of
         * the status bar to allow it to open over the status bar. It will
         * only have an effect on API 21+.
         */
        statusBarBackgroundColor?: string

        ref?: Ref<DrawerLayoutAndroidStatic & ViewStatic>
    }

    export interface DrawerLayoutAndroidStatic extends NativeMethodsMixin, React.ClassicComponentClass<DrawerLayoutAndroidProperties> {

        /**
         * Opens the drawer.
         */
        openDrawer(): void

        /**
         * Closes the drawer.
         */
        closeDrawer(): void
    }


    /**
     * @see PickerIOS.ios.js
     */
    export interface PickerIOSItemProperties extends React.Props<PickerIOSItemStatic> {
        value?: string | number
        label?: string
    }

    /**
     * @see PickerIOS.ios.js
     */
    export interface PickerIOSItemStatic extends React.ComponentClass<PickerIOSItemProperties> {
    }

    /**
     * @see Picker.js
     */
    export interface PickerItemProperties extends React.Props<PickerItemStatic> {
        label: string
        value?: any
    }

    export interface PickerItemStatic extends React.ComponentClass<PickerItemProperties> {
    }

    export interface PickerPropertiesIOS extends ViewProperties, React.Props<PickerStatic> {

        /**
         * Style to apply to each of the item labels.
         * @platform ios
         */
        itemStyle?: ViewStyle,

        ref?: Ref<PickerStatic & ViewStatic>
    }

    export interface PickerPropertiesAndroid extends ViewProperties, React.Props<PickerStatic> {

        /**
         * If set to false, the picker will be disabled, i.e. the user will not be able to make a
         * selection.
         * @platform android
         */
        enabled?: boolean

        /**
         * On Android, specifies how to display the selection items when the user taps on the picker:
         *
         *   - 'dialog': Show a modal dialog. This is the default.
         *   - 'dropdown': Shows a dropdown anchored to the picker view
         *
         * @platform android
         */
        mode?: "dialog" | "dropdown"

        /**
         * Prompt string for this picker, used on Android in dialog mode as the title of the dialog.
         * @platform android
         */
        prompt?: string

        ref?: Ref<PickerStatic & ViewStatic>
    }

    /**
     * @see https://facebook.github.io/react-native/docs/picker.html
     * @see Picker.js
     */
    export interface PickerProperties extends PickerPropertiesIOS, PickerPropertiesAndroid, React.Props<PickerStatic> {

        /**
         * Callback for when an item is selected. This is called with the
         * following parameters:
         * - itemValue: the value prop of the item that was selected
         * - itemPosition: the index of the selected item in this picker
         * @param itemValue
         * @param itemPosition
         */
        onValueChange?: (itemValue: any, itemPosition: number) => void

        /**
         * Value matching value of one of the items.
         * Can be a string or an integer.
         */
        selectedValue?: any

        style?: ViewStyle

        /**
         * Used to locate this view in end-to-end tests.
         */
        testId?: string

        ref?: Ref<PickerStatic>
    }

    /**
     * @see https://facebook.github.io/react-native/docs/picker.html
     * @see Picker.js
     */
    export interface PickerStatic extends React.ComponentClass<PickerProperties> {

         /**
         * On Android, display the options in a dialog.
         */
        MODE_DIALOG: string
        /**
         * On Android, display the options in a dropdown (this is the default).
         */
        MODE_DROPDOWN: string

        Item?: PickerItemStatic
    }

    /**
     * @see https://facebook.github.io/react-native/docs/pickerios.html
     * @see PickerIOS.ios.js
     */
    export interface PickerIOSProperties extends ViewProperties, React.Props<PickerIOSStatic> {

        itemStyle?: TextStyle
        onValueChange?: ( value: string | number ) => void
        selectedValue?: string | number

        ref?: Ref<PickerIOSStatic & ViewStatic>
    }

    /**
     * @see https://facebook.github.io/react-native/docs/pickerios.html
     * @see PickerIOS.ios.js
     */
    export interface PickerIOSStatic extends NativeMethodsMixin, React.ClassicComponentClass<PickerIOSProperties> {

        Item: PickerIOSItemStatic
    }

    /**
     * @see https://facebook.github.io/react-native/docs/progressbarandroid.html
     * @see ProgressBarAndroid.android.js
     */
    export interface ProgressBarAndroidProperties extends ViewProperties, React.Props<ProgressBarAndroidStatic> {

        /**
         * Style of the ProgressBar. One of:
             Horizontal
             Normal (default)
             Small
             Large
             Inverse
             SmallInverse
             LargeInverse
         */
        styleAttr?: "Horizontal" | "Normal" | "Small" | "Large" | "Inverse" | "SmallInverse" | "LargeInverse"

        /**
         * If the progress bar will show indeterminate progress.
         * Note that this can only be false if styleAttr is Horizontal.
         */
        indeterminate?: boolean

        /**
         * The progress value (between 0 and 1).
         */
        progress?: number

        /**
         * Color of the progress bar.
         */
        color?: string

        /**
         * Used to locate this view in end-to-end tests.
         */
        testID?: string

        ref?: Ref<ProgressBarAndroidStatic>
    }
    /**
     * React component that wraps the Android-only `ProgressBar`. This component is used to indicate
     * that the app is loading or there is some activity in the app.
    */
    export interface ProgressBarAndroidStatic extends NativeMethodsMixin, React.ClassicComponentClass<ProgressBarAndroidProperties> {
    }

    /**
     * @see https://facebook.github.io/react-native/docs/progressviewios.html
     * @see ProgressViewIOS.ios.js
     */
    export interface ProgressViewIOSProperties extends ViewProperties, React.Props<ProgressViewIOSStatic> {

        /**
         * The progress bar style.
         */
        progressViewStyle?: "default" | "bar"

        /**
         * The progress value (between 0 and 1).
         */
        progress?: number

        /**
         * The tint color of the progress bar itself.
         */
        progressTintColor?: string

        /**
         * The tint color of the progress bar track.
         */
        trackTintColor?: string

        /**
         * A stretchable image to display as the progress bar.
         */
        progressImage?: ImageURISource | ImageURISource[]

        /**
         * A stretchable image to display behind the progress bar.
         */
        trackImage?: ImageURISource | ImageURISource[]

        ref?: Ref<ProgressViewIOSStatic>
    }
    export interface ProgressViewIOSStatic extends NativeMethodsMixin, React.ClassicComponentClass<ProgressViewIOSProperties> {
    }

    export interface RefreshControlPropertiesIOS extends ViewProperties, React.Props<RefreshControlStatic> {

        /**
         * The color of the refresh indicator.
         */
        tintColor?: string

        /**
         * The title displayed under the refresh indicator.
         */
        title?: string

        /**
         * Title color.
         */
        titleColor?: string

        ref?: Ref<RefreshControlStatic & ViewStatic>
    }

    export interface RefreshControlPropertiesAndroid extends ViewProperties, React.Props<RefreshControlStatic> {

        /**
         * The colors (at least one) that will be used to draw the refresh indicator.
         */
        colors?: string[]

        /**
         * Whether the pull to refresh functionality is enabled.
         */
        enabled?: boolean

        /**
         * The background color of the refresh indicator.
         */
        progressBackgroundColor?: string

        /**
         * Size of the refresh indicator, see RefreshControl.SIZE.
         */
        size?: number

        /**
         * Progress view top offset
         * @platform android
         */
        progressViewOffset?: number

        ref?: Ref<RefreshControlStatic & ViewStatic>
    }

    export interface RefreshControlProperties extends RefreshControlPropertiesIOS, RefreshControlPropertiesAndroid, React.Props<RefreshControl> {

        /**
         * Called when the view starts refreshing.
         */
        onRefresh?: () => void

        /**
         * Whether the view should be indicating an active refresh.
         */
        refreshing: boolean

        ref?: Ref<RefreshControlStatic>
    }

    /**
     * This component is used inside a ScrollView or ListView to add pull to refresh
     * functionality. When the ScrollView is at `scrollY: 0`, swiping down
     * triggers an `onRefresh` event.
     *
     * __Note:__ `refreshing` is a controlled prop, this is why it needs to be set to true
     * in the `onRefresh` function otherwise the refresh indicator will stop immediately.
     */
    export interface RefreshControlStatic extends NativeMethodsMixin, React.ClassicComponentClass<RefreshControlProperties> {
        SIZE: Object // Undocumented
    }

    export interface RecyclerViewBackedScrollViewProperties extends ScrollViewProperties, React.Props<RecyclerViewBackedScrollViewStatic> {
        ref?: Ref<RecyclerViewBackedScrollViewProperties & ScrollViewProperties>
    }

    /**
     * Wrapper around android native recycler view.
     *
     * It simply renders rows passed as children in a separate recycler view cells
     * similarly to how `ScrollView` is doing it. Thanks to the fact that it uses
     * native `RecyclerView` though, rows that are out of sight are going to be
     * automatically detached (similarly on how this would work with
     * `removeClippedSubviews = true` on a `ScrollView.js`).
     *
     * CAUTION: This is an experimental component and should only be used together
     * with javascript implementation of list view (see ListView.js). In order to
     * use it pass this component as `renderScrollComponent` to the list view. For
     * now only horizontal scrolling is supported.
     */
    export interface RecyclerViewBackedScrollViewStatic extends ScrollResponderMixin, React.ClassicComponentClass<RecyclerViewBackedScrollViewProperties> {

        /**
         * A helper function to scroll to a specific point  in the scrollview.
         * This is currently used to help focus on child textviews, but can also
         * be used to quickly scroll to any element we want to focus. Syntax:
         *
         * scrollResponderScrollTo(options: {x: number = 0; y: number = 0; animated: boolean = true})
         *
         * Note: The weird argument signature is due to the fact that, for historical reasons,
         * the function also accepts separate arguments as as alternative to the options object.
         * This is deprecated due to ambiguity (y before x), and SHOULD NOT BE USED.
         */
        scrollTo(
            y?: number | { x?: number, y?: number, animated?: boolean },
            x?: number,
            animated?: boolean
        ): void;

        /**
         * Returns a reference to the underlying scroll responder, which supports
         * operations like `scrollTo`. All ScrollView-like components should
         * implement this method so that they can be composed while providing access
         * to the underlying scroll responder's methods.
         */
        getScrollResponder(): JSX.Element;
    }

    export interface SliderPropertiesIOS extends ViewProperties, React.Props<SliderStatic> {

        /**
         * Assigns a maximum track image. Only static images are supported.
         * The leftmost pixel of the image will be stretched to fill the track.
         */
        maximumTrackImage?: ImageURISource

        /**
         * The color used for the track to the right of the button.
         * Overrides the default blue gradient image.
         */
        maximumTrackTintColor?: string

        /**
         * Assigns a minimum track image. Only static images are supported.
         * The rightmost pixel of the image will be stretched to fill the track.
         */
        minimumTrackImage?: ImageURISource

        /**
         * The color used for the track to the left of the button.
         * Overrides the default blue gradient image.
         */
        minimumTrackTintColor?: string

        /**
         * Sets an image for the thumb. Only static images are supported.
         */
        thumbImage?: ImageURISource

        /**
         * Assigns a single image for the track. Only static images
         * are supported. The center pixel of the image will be stretched
         * to fill the track.
         */
        trackImage?: ImageURISource

        ref?: Ref<SliderStatic>
    }

    export interface SliderProperties extends SliderPropertiesIOS, React.Props<SliderStatic> {

        /**
         * If true the user won't be able to move the slider.
         * Default value is false.
         */
        disabled?: boolean

        /**
         * Initial maximum value of the slider. Default value is 1.
         */
        maximumValue?: number

        /**
         * Initial minimum value of the slider. Default value is 0.
         */
        minimumValue?: number

        /**
         * Callback called when the user finishes changing the value (e.g. when the slider is released).
         * @param value
         */
        onSlidingComplete?: (value: number) => void

        /**
         * Callback continuously called while the user is dragging the slider.
         * @param value
         */
        onValueChange?: (value: number) => void

        /**
         * Step value of the slider. The value should be between 0 and (maximumValue - minimumValue). Default value is 0.
         */
        step?: number

        /**
         * Used to style and layout the Slider. See StyleSheet.js and ViewStylePropTypes.js for more info.
         */
        style?: ViewStyle

        /**
         * Used to locate this view in UI automation tests.
         */
        testID?: string

        /**
         * Initial value of the slider. The value should be between minimumValue
         * and maximumValue, which default to 0 and 1 respectively.
         * Default value is 0.
         * This is not a controlled component, you don't need to update
         * the value during dragging.
         */
        value?: number
    }

    /**
     * A component used to select a single value from a range of values.
     */
    export interface SliderStatic extends NativeMethodsMixin, React.ClassicComponentClass<SliderProperties> {

    }

    /**
     * https://facebook.github.io/react-native/docs/switchios.html#props
     */
    export interface SwitchIOSProperties extends ViewProperties, React.Props<SwitchIOSStatic> {

        /**
         * If true the user won't be able to toggle the switch. Default value is false.
         */
        disabled?: boolean

        /**
         * Background color when the switch is turned on.
         */
        onTintColor?: string

        /**
         * Callback that is called when the user toggles the switch.
         */
        onValueChange?: (value: boolean) => void

        /**
         * Background color for the switch round button.
         */
        thumbTintColor?: string

        /**
         * Background color when the switch is turned off.
         */
        tintColor?: string

        /**
         * The value of the switch, if true the switch will be turned on. Default value is false.
         */
        value?: boolean

        ref?: Ref<SwitchIOSStatic>
    }

    /**
     *
     * Use SwitchIOS to render a boolean input on iOS.
     *
     * This is a controlled component, so you must hook in to the onValueChange callback and update the value prop in order for the component to update,
     * otherwise the user's change will be reverted immediately to reflect props.value as the source of truth.
     *
     * @see https://facebook.github.io/react-native/docs/switchios.html
     */
    export interface SwitchIOSStatic extends React.ComponentClass<SwitchIOSProperties> {

    }

    export type ImageResizeMode =  "contain" | "cover" | "stretch" | "center" | "repeat"

    /**
     * @see ImageResizeMode.js
     */
    export interface ImageResizeModeStatic {
        /**
         * contain - The image will be resized such that it will be completely
         * visible, contained within the frame of the View.
         */
        contain: ImageResizeMode
        /**
         * cover - The image will be resized such that the entire area of the view
         * is covered by the image, potentially clipping parts of the image.
         */
        cover: ImageResizeMode
        /**
         * stretch - The image will be stretched to fill the entire frame of the
         * view without clipping.  This may change the aspect ratio of the image,
         * distoring it.  Only supported on iOS.
         */
        stretch: ImageResizeMode
        /**
         * center - The image will be scaled down such that it is completely visible,
         * if bigger than the area of the view.
         * The image will not be scaled up.
         */
        center: ImageResizeMode,

        /**
         * repeat - The image will be repeated to cover the frame of the View. The
         * image will keep it's size and aspect ratio.
         */
        repeat: ImageResizeMode,
    }

    export interface ShadowStyleIOS {
        shadowColor?: string
        shadowOffset?: {width: number, height: number}
        shadowOpacity?: number
        shadowRadius?: number
    }

    /**
     * Image style
     * @see https://facebook.github.io/react-native/docs/image.html#style
     */
    export interface ImageStyle extends FlexStyle, TransformsStyle, ShadowStyleIOS {
        resizeMode?: ImageResizeMode
        backfaceVisibility?: "visible" | "hidden"
        borderBottomLeftRadius?: number
        borderBottomRightRadius?: number
        backgroundColor?: string
        borderColor?: string
        borderWidth?: number
        borderRadius?: number
        borderTopLeftRadius?: number
        borderTopRightRadius?: number
        overflow?: "visible" | "hidden"
        overlayColor?: string
        tintColor?: string
        opacity?: number
    }

    export interface ImagePropertiesIOS {
        /**
         * The text that's read by the screen reader when the user interacts with the image.
         */
        accessibilityLabel?: string;

        /**
         * When true, indicates the image is an accessibility element.
         */
        accessible?: boolean;

        /**
        * blurRadius: the blur radius of the blur filter added to the image
        * @platform ios
        */
        blurRadius?: number,

        /**
         * When the image is resized, the corners of the size specified by capInsets will stay a fixed size,
         * but the center content and borders of the image will be stretched.
         * This is useful for creating resizable rounded buttons, shadows, and other resizable assets.
         * More info on Apple documentation
         */
        capInsets?: Insets

        /**
         * A static image to display while downloading the final image off the network.
         */
        defaultSource?: ImageURISource | number

        /**
         * Invoked on load error with {nativeEvent: {error}}
         */
        onError?: (error: { nativeEvent: any }) => void

        /**
         * Invoked on download progress with {nativeEvent: {loaded, total}}
         */
        onProgress?: () => void

        /**
         * Invoked when a partial load of the image is complete. The definition of
         * what constitutes a "partial load" is loader specific though this is meant
         * for progressive JPEG loads.
         * @platform ios
         */
        onPartialLoad?: () => void,
    }

    /*
     * @see https://github.com/facebook/react-native/blob/master/Libraries/Image/ImageSourcePropType.js
     */
    interface ImageURISource {
        /**
         * `uri` is a string representing the resource identifier for the image, which
         * could be an http address, a local file path, or the name of a static image
         * resource (which should be wrapped in the `require('./path/to/image.png')`
         * function).
         */
        uri?: string,
        /**
         * `bundle` is the iOS asset bundle which the image is included in. This
         * will default to [NSBundle mainBundle] if not set.
         * @platform ios
         */
        bundle?: string,
        /**
         * `method` is the HTTP Method to use. Defaults to GET if not specified.
         */
        method?: string,
        /**
         * `headers` is an object representing the HTTP headers to send along with the
         * request for a remote image.
         */
        headers?: {[key: string]: string},
        /**
         * `body` is the HTTP body to send with the request. This must be a valid
         * UTF-8 string, and will be sent exactly as specified, with no
         * additional encoding (e.g. URL-escaping or base64) applied.
         */
        body?: string,
        /**
         * `width` and `height` can be specified if known at build time, in which case
         * these will be used to set the default `<Image/>` component dimensions.
         */
        width?: number,
        height?: number,
        /**
         * `scale` is used to indicate the scale factor of the image. Defaults to 1.0 if
         * unspecified, meaning that one image pixel equates to one display point / DIP.
         */
        scale?: number,
    }

    /**
     * @see https://facebook.github.io/react-native/docs/image.html
     */
    export interface ImageProperties extends ImagePropertiesIOS, React.Props<Image> {
        fadeDuration?: number
        /**
         * onLayout function
         *
         * Invoked on mount and layout changes with
         *
         * {nativeEvent: { layout: {x, y, width, height}}}.
         */
        onLayout?: (event: LayoutChangeEvent) => void;

        /**
         * Invoked when load completes successfully
         */
        onLoad?: () => void

        /**
         * Invoked when load either succeeds or fails
         */
        onLoadEnd?: () => void

        /**
         * Invoked on load start
         */
        onLoadStart?: () => void

        progressiveRenderingEnabled?: boolean

        /**
         * Determines how to resize the image when the frame doesn't match the raw
         * image dimensions.
         *
         * 'cover': Scale the image uniformly (maintain the image's aspect ratio)
         * so that both dimensions (width and height) of the image will be equal
         * to or larger than the corresponding dimension of the view (minus padding).
         *
         * 'contain': Scale the image uniformly (maintain the image's aspect ratio)
         * so that both dimensions (width and height) of the image will be equal to
         * or less than the corresponding dimension of the view (minus padding).
         *
         * 'stretch': Scale width and height independently, This may change the
         * aspect ratio of the src.
         *
         * 'center': Scale the image down so that it is completely visible,
         * if bigger than the area of the view.
         * The image will not be scaled up.
         */
        resizeMode?: 'cover' |'contain' |'stretch' |'center'

        /**
         * The mechanism that should be used to resize the image when the image's dimensions
         * differ from the image view's dimensions. Defaults to `auto`.
         *
         * - `auto`: Use heuristics to pick between `resize` and `scale`.
         *
         * - `resize`: A software operation which changes the encoded image in memory before it
         * gets decoded. This should be used instead of `scale` when the image is much larger
         * than the view.
         *
         * - `scale`: The image gets drawn downscaled or upscaled. Compared to `resize`, `scale` is
         * faster (usually hardware accelerated) and produces higher quality images. This
         * should be used if the image is smaller than the view. It should also be used if the
         * image is slightly bigger than the view.
         *
         * More details about `resize` and `scale` can be found at http://frescolib.org/docs/resizing-rotating.html.
         *
         * @platform android
         */
        resizeMethod?: 'auto' | 'resize' | 'scale'

        /**
         * `uri` is a string representing the resource identifier for the image, which
         * could be an http address, a local file path, or a static image
         * resource (which should be wrapped in the `require('./path/to/image.png')` function).
         * This prop can also contain several remote `uri`, specified together with
         * their width and height. The native side will then choose the best `uri` to display
         * based on the measured size of the image container.
         */
        source: ImageURISource | ImageURISource[]

        /**
         * similarly to `source`, this property represents the resource used to render
         * the loading indicator for the image, displayed until image is ready to be
         * displayed, typically after when it got downloaded from network.
         */
        loadingIndicatorSource?: ImageURISource;

        /**
         *
         * Style
         */
        style?: ImageStyle;

        /**
         * A unique identifier for this element to be used in UI Automation testing scripts.
         */
        testID?: string;

    }

    export interface ImageStatic extends React.NativeMethodsMixin, React.ComponentClass<ImageProperties> {
        resizeMode: ImageResizeMode
        getSize(uri: string, success: (width: number, height: number) => void, failure: (error: any) => void): any
        prefetch(url: string): any
        abortPrefetch?(requestId: number): void
        queryCache?(urls: string[]): Promise<Map<string, 'memory' | 'disk'>>
    }

    /**
     * @see https://facebook.github.io/react-native/docs/listview.html#props
     */
    export interface ListViewProperties extends ScrollViewProperties, React.Props<ListViewStatic> {

        /**
         * An instance of [ListView.DataSource](docs/listviewdatasource.html) to use
         */
        dataSource: ListViewDataSource

        /**
         * Flag indicating whether empty section headers should be rendered.
         * In the future release empty section headers will be rendered by
         * default, and the flag will be deprecated. If empty sections are not
         * desired to be rendered their indices should be excluded from
         * sectionID object.
         */
        enableEmptySections?: boolean

        /**
         * How many rows to render on initial component mount.  Use this to make
         * it so that the first screen worth of data apears at one time instead of
         * over the course of multiple frames.
         */
        initialListSize?: number

        /**
         * (visibleRows, changedRows) => void
         *
         * Called when the set of visible rows changes.  `visibleRows` maps
         * { sectionID: { rowID: true }} for all the visible rows, and
         * `changedRows` maps { sectionID: { rowID: true | false }} for the rows
         * that have changed their visibility, with true indicating visible, and
         * false indicating the view has moved out of view.
         */
        onChangeVisibleRows?: (visibleRows: Array<{ [sectionId: string]: { [rowID: string]: boolean } }>, changedRows: Array<{ [sectionId: string]: { [rowID: string]: boolean } }>) => void

        /**
         * Called when all rows have been rendered and the list has been scrolled
         * to within onEndReachedThreshold of the bottom.  The native scroll
         * event is provided.
         */
        onEndReached?: () => void

        /**
         * Threshold in pixels for onEndReached.
         */
        onEndReachedThreshold?: number

        /**
         * Number of rows to render per event loop.
         */
        pageSize?: number

        /**
         * A performance optimization for improving scroll perf of
         * large lists, used in conjunction with overflow: 'hidden' on the row
         * containers.  Use at your own risk.
         */
        removeClippedSubviews?: boolean

        /**
         * () => renderable
         *
         * The header and footer are always rendered (if these props are provided)
         * on every render pass.  If they are expensive to re-render, wrap them
         * in StaticContainer or other mechanism as appropriate.  Footer is always
         * at the bottom of the list, and header at the top, on every render pass.
         */
        renderFooter?: () => React.ReactElement<any>

        /**
         * () => renderable
         *
         * The header and footer are always rendered (if these props are provided)
         * on every render pass.  If they are expensive to re-render, wrap them
         * in StaticContainer or other mechanism as appropriate.  Footer is always
         * at the bottom of the list, and header at the top, on every render pass.
         */
        renderHeader?: () => React.ReactElement<any>

        /**
         * (rowData, sectionID, rowID) => renderable
         * Takes a data entry from the data source and its ids and should return
         * a renderable component to be rendered as the row.  By default the data
         * is exactly what was put into the data source, but it's also possible to
         * provide custom extractors.
         */
        renderRow: ( rowData: any, sectionID: string | number, rowID: string | number, highlightRow?: boolean ) => React.ReactElement<any>


        /**
         * A function that returns the scrollable component in which the list rows are rendered.
         * Defaults to returning a ScrollView with the given props.
         */
        renderScrollComponent?: (props: ScrollViewProperties) => React.ReactElement<ScrollViewProperties>

        /**
         * (sectionData, sectionID) => renderable
         *
         * If provided, a sticky header is rendered for this section.  The sticky
         * behavior means that it will scroll with the content at the top of the
         * section until it reaches the top of the screen, at which point it will
         * stick to the top until it is pushed off the screen by the next section
         * header.
         */
        renderSectionHeader?: (sectionData: any, sectionId: string | number) => React.ReactElement<any>


        /**
         * (sectionID, rowID, adjacentRowHighlighted) => renderable
         * If provided, a renderable component to be rendered as the separator below each row
         * but not the last row if there is a section header below.
         * Take a sectionID and rowID of the row above and whether its adjacent row is highlighted.
         */
        renderSeparator?: (sectionID: string | number, rowID: string | number, adjacentRowHighlighted?: boolean) => React.ReactElement<any>

        /**
         * How early to start rendering rows before they come on screen, in
         * pixels.
         */
        scrollRenderAheadDistance?: number

        /**
         * An array of child indices determining which children get docked to the
         * top of the screen when scrolling. For example, passing
         * `stickyHeaderIndices={[0]}` will cause the first child to be fixed to the
         * top of the scroll view. This property is not supported in conjunction
         * with `horizontal={true}`.
         * @platform ios
         */
        stickyHeaderIndices?: number[]

        ref?: Ref<ListViewStatic & ScrollViewStatic & ViewStatic>
    }


    interface TimerMixin {
        setTimeout: typeof setTimeout,
        clearTimeout: typeof clearTimeout,
        setInterval: typeof setInterval,
        clearInterval: typeof clearInterval,
        setImmediate: typeof setImmediate,
        clearImmediate: typeof clearImmediate,
        requestAnimationFrame: typeof requestAnimationFrame,
        cancelAnimationFrame: typeof cancelAnimationFrame,
    }

    export interface ListViewStatic extends ScrollResponderMixin, TimerMixin, React.ComponentClass<ListViewProperties> {
        DataSource: ListViewDataSource;

        /**
         * Exports some data, e.g. for perf investigations or analytics.
         */
        getMetrics: () => {
            contentLength: number,
            totalRows: number,
            renderedRows: number,
            visibleRows: number,
        }

        /**
         * Provides a handle to the underlying scroll responder.
         */
        getScrollResponder: () => any,

        /**
         * Scrolls to a given x, y offset, either immediately or with a smooth animation.
         *
         * See `ScrollView#scrollTo`.
         */
        scrollTo: ( y?: number | { x?: number, y?: number, animated?: boolean } , x?: number, animated?: boolean ) => void,
    }


    export interface MapViewAnnotation {
        latitude: number
        longitude: number
        animateDrop?: boolean
        draggable?: boolean
        onDragStateChange?: () => any,
        onFocus?: () => any,
        onBlur?: () => any,
        title?: string
        subtitle?: string
        leftCalloutView?: ReactElement<any>
        rightCalloutView?: ReactElement<any>
        detailCalloutView?: ReactElement<any>
        tintColor?: string
        image?: ImageURISource
        view?: ReactElement<any>
        hasLeftCallout?: boolean
        hasRightCallout?: boolean
        onLeftCalloutPress?: () => void
        onRightCalloutPress?: () => void
        id?: string
    }

    export interface MapViewRegion {
        latitude: number
        longitude: number
        latitudeDelta?: number
        longitudeDelta?: number
    }

    export interface MapViewOverlay {
        coordinates: ({ latitude: number, longitude: number })[]
        lineWidth?: number
        strokeColor?: string
        fillColor?: string
        id?: string
    }

    export interface MapViewProperties extends ViewProperties, React.Props<MapViewStatic> {

        /**
         * If false points of interest won't be displayed on the map.
         * Default value is true.
         */
        showsPointsOfInterest?: boolean

        /**
         * Map annotations with title/subtitle.
         */
        annotations?: MapViewAnnotation[]

        /**
         * If true the map will follow the user's location whenever it changes.
         * Note that this has no effect unless showsUserLocation is enabled.
         * Default value is true.
         */
        followUserLocation?: boolean

        /**
         * Insets for the map's legal label, originally at bottom left of the map. See EdgeInsetsPropType.js for more information.
         */
        legalLabelInsets?: Insets

        /**
         * The map type to be displayed.
         *     standard: standard road map (default)
         *     satellite: satellite view
         *     hybrid: satellite view with roads and points of interest overlayed
         *
         * enum('standard', 'satellite', 'hybrid')
         */
        mapType?: 'standard' |'satellite' |'hybrid'

        /**
         * Maximum size of area that can be displayed.
         */
        maxDelta?: number

        /**
         * Minimum size of area that can be displayed.
         */
        minDelta?: number

        /**
         * Map overlays
         */
        overlays?: MapViewOverlay[]

        /**
         * If false compass won't be displayed on the map.
         * Default value is true.
         */
        showsCompass?: boolean

        /**
         * Callback that is called once, when the user taps an annotation.
         */
        onAnnotationPress?: () => void

        /**
         * Callback that is called continuously when the user is dragging the map.
         */
        onRegionChange?: (region: MapViewRegion) => void

        /**
         * Callback that is called once, when the user is done moving the map.
         */
        onRegionChangeComplete?: (region: MapViewRegion) => void

        /**
         * When this property is set to true and a valid camera is associated with the map,
         * the camera’s pitch angle is used to tilt the plane of the map.
         *
         * When this property is set to false, the camera’s pitch angle is ignored and
         * the map is always displayed as if the user is looking straight down onto it.
         */
        pitchEnabled?: boolean

        /**
         * The region to be displayed by the map.
         * The region is defined by the center coordinates and the span of coordinates to display.
         */
        region?: MapViewRegion

        /**
         * When this property is set to true and a valid camera is associated with the map,
         * the camera’s heading angle is used to rotate the plane of the map around its center point.
         *
         * When this property is set to false, the camera’s heading angle is ignored and the map is always oriented
         * so that true north is situated at the top of the map view
         */
        rotateEnabled?: boolean

        /**
         * If false the user won't be able to change the map region being displayed.
         * Default value is true.
         */
        scrollEnabled?: boolean

        /**
         * If true the app will ask for the user's location and focus on it.
         * Default value is false.
         *
         * NOTE: You need to add NSLocationWhenInUseUsageDescription key in Info.plist to enable geolocation,
         * otherwise it is going to fail silently!
         */
        showsUserLocation?: boolean

        /**
         * Used to style and layout the MapView.
         * See StyleSheet.js and ViewStylePropTypes.js for more info.
         */
        style?: ViewStyle

        /**
         * If false the user won't be able to pinch/zoom the map.
         * Default value is true.
         */
        zoomEnabled?: boolean

        ref?: Ref<MapViewStatic & ViewStatic>
    }

    /**
     * @see https://facebook.github.io/react-native/docs/mapview.html#content
     */
    export interface MapViewStatic extends React.NativeMethodsMixin, React.ComponentClass<MapViewProperties> {
        PinColors: {
            RED: string,
            GREEN: string,
            PURPLE: string
        }
    }

    export interface ModalProperties extends React.Props<ModalStatic> {

        // Only `animated` is documented. The JS code says `animated` is
        // deprecated and `animationType` is preferred.
        animated?: boolean
        /**
         * The `animationType` prop controls how the modal animates.
         *
         * - `slide` slides in from the bottom
         * - `fade` fades into view
         * - `none` appears without an animation
         */
        animationType?: "none" | "slide" | "fade"
        /**
         * The `transparent` prop determines whether your modal will fill the entire view.
         * Setting this to `true` will render the modal over a transparent background.
         */
        transparent?: boolean
        /**
         * The `visible` prop determines whether your modal is visible.
         */
        visible?: boolean
        /**
         * The `onRequestClose` prop allows passing a function that will be called once the modal has been dismissed.
         * _On the Android platform, this is a required function._
         */
        onRequestClose?: () => void
        /**
         * The `onShow` prop allows passing a function that will be called once the modal has been shown.
         */
        onShow?: (event: NativeSyntheticEvent<any>) => void
        /**
         * The `supportedOrientations` prop allows the modal to be rotated to any of the specified orientations.
         * On iOS, the modal is still restricted by what's specified in your app's Info.plist's UISupportedInterfaceOrientations field.
         * @platform ios
         */
        supportedOrientations?: ('portrait' | 'portrait-upside-down' | 'landscape' | 'landscape-left' | 'landscape-right')[]
        /**
         * The `onOrientationChange` callback is called when the orientation changes while the modal is being displayed.
         * The orientation provided is only 'portrait' or 'landscape'. This callback is also called on initial render, regardless of the current orientation.
         * @platform ios
         */
        onOrientationChange?: () => void
    }

    export interface ModalStatic extends React.ComponentClass<ModalProperties> {

    }

    /**
     * @see https://github.com/facebook/react-native/blob/0.34-stable\Libraries\Components\Touchable\Touchable.js
     */
    interface TouchableMixin {

        /**
         * Invoked when the item should be highlighted. Mixers should implement this
         * to visually distinguish the `VisualRect` so that the user knows that
         * releasing a touch will result in a "selection" (analog to click).
         */
        touchableHandleActivePressIn(e: Event): void

        /**
         * Invoked when the item is "active" (in that it is still eligible to become
         * a "select") but the touch has left the `PressRect`. Usually the mixer will
         * want to unhighlight the `VisualRect`. If the user (while pressing) moves
         * back into the `PressRect` `touchableHandleActivePressIn` will be invoked
         * again and the mixer should probably highlight the `VisualRect` again. This
         * event will not fire on an `touchEnd/mouseUp` event, only move events while
         * the user is depressing the mouse/touch.
         */
        touchableHandleActivePressOut(e: Event): void

        /**
         * Invoked when the item is "selected" - meaning the interaction ended by
         * letting up while the item was either in the state
         * `RESPONDER_ACTIVE_PRESS_IN` or `RESPONDER_INACTIVE_PRESS_IN`.
         */
        touchableHandlePress(e: Event): void

        /**
         * Invoked when the item is long pressed - meaning the interaction ended by
         * letting up while the item was in `RESPONDER_ACTIVE_LONG_PRESS_IN`. If
         * `touchableHandleLongPress` is *not* provided, `touchableHandlePress` will
         * be called as it normally is. If `touchableHandleLongPress` is provided, by
         * default any `touchableHandlePress` callback will not be invoked. To
         * override this default behavior, override `touchableLongPressCancelsPress`
         * to return false. As a result, `touchableHandlePress` will be called when
         * lifting up, even if `touchableHandleLongPress` has also been called.
         */
        touchableHandleLongPress(e: Event): void

        /**
         * Returns the amount to extend the `HitRect` into the `PressRect`. Positive
         * numbers mean the size expands outwards.
         */
        touchableGetPressRectOffset(): Insets

        /**
         * Returns the number of millis to wait before triggering a highlight.
         */
        touchableGetHighlightDelayMS(): number

        // These methods are undocumented but still being used by TouchableMixin internals
        touchableGetLongPressDelayMS(): number
        touchableGetPressOutDelayMS(): number
        touchableGetHitSlop(): Insets
    }

    export interface TouchableWithoutFeedbackAndroidProperties {

        /**
         * Indicates to accessibility services to treat UI component like a native one.
         * Works for Android only.
         *
         * @enum('none', 'button', 'radiobutton_checked', 'radiobutton_unchecked' )
         */
        accessibilityComponentType?: 'none' | 'button' | 'radiobutton_checked' | 'radiobutton_unchecked'
    }

    type ViewAccessibilityTraits = 'none' | 'button' | 'link' | 'header' | 'search' | 'image' | 'selected' | 'plays' | 'key' | 'text' | 'summary' | 'disabled' | 'frequentUpdates' | 'startsMedia' | 'adjustable' | 'allowsDirectInteraction' | 'pageTurn'

    export interface TouchableWithoutFeedbackIOSProperties {

        /**
         * Provides additional traits to screen reader.
         * By default no traits are provided unless specified otherwise in element
         *
         * @enum('none', 'button', 'link', 'header', 'search', 'image', 'selected', 'plays', 'key', 'text','summary', 'disabled', 'frequentUpdates', 'startsMedia', 'adjustable', 'allowsDirectInteraction', 'pageTurn')
         */
        accessibilityTraits?: ViewAccessibilityTraits | ViewAccessibilityTraits[]

    }

    /**
     * @see https://facebook.github.io/react-native/docs/touchablewithoutfeedback.html#props
     */
    export interface TouchableWithoutFeedbackProperties extends TouchableWithoutFeedbackAndroidProperties, TouchableWithoutFeedbackIOSProperties {


        /**
         * Called when the touch is released, but not if cancelled (e.g. by a scroll that steals the responder lock).
         */
        accessible?: boolean

        /**
         * Delay in ms, from onPressIn, before onLongPress is called.
         */
        delayLongPress?: number;

        /**
         * Delay in ms, from the start of the touch, before onPressIn is called.
         */
        delayPressIn?: number;

        /**
         * Delay in ms, from the release of the touch, before onPressOut is called.
         */
        delayPressOut?: number;

        /**
         * If true, disable all interactions for this component.
         */
        disabled?: boolean

        /**
         * This defines how far your touch can start away from the button.
         * This is added to pressRetentionOffset when moving off of the button.
         * NOTE The touch area never extends past the parent view bounds and
         * the Z-index of sibling views always takes precedence if a touch hits
         * two overlapping views.
         */
        hitSlop?: Insets

        /**
         * Invoked on mount and layout changes with
         * {nativeEvent: {layout: {x, y, width, height}}}
         */
        onLayout?: (event: LayoutChangeEvent) => void

        onLongPress?: () => void;

        /**
         * Called when the touch is released,
         * but not if cancelled (e.g. by a scroll that steals the responder lock).
         */
        onPress?: () => void;

        onPressIn?: () => void;

        onPressOut?: () => void;

        /**
         * //FIXME: not in doc but available in examples
         */
        style?: ViewStyle

        /**
         * When the scroll view is disabled, this defines how far your
         * touch may move off of the button, before deactivating the button.
         * Once deactivated, try moving it back and you'll see that the button
         * is once again reactivated! Move it back and forth several times
         * while the scroll view is disabled. Ensure you pass in a constant
         * to reduce memory allocations.
         */
        pressRetentionOffset?: Insets
    }


    export interface TouchableWithoutFeedbackProps extends TouchableWithoutFeedbackProperties, React.Props<TouchableWithoutFeedbackStatic> {

    }

    /**
     * Do not use unless you have a very good reason.
     * All the elements that respond to press should have a visual feedback when touched.
     * This is one of the primary reason a "web" app doesn't feel "native".
     *
     * @see https://facebook.github.io/react-native/docs/touchablewithoutfeedback.html
     */
    export interface TouchableWithoutFeedbackStatic extends TimerMixin, TouchableMixin, React.ClassicComponentClass<TouchableWithoutFeedbackProps> {

    }

    /**
     * @see https://facebook.github.io/react-native/docs/touchablehighlight.html#props
     */
    export interface TouchableHighlightProperties extends TouchableWithoutFeedbackProperties, React.Props<TouchableHighlightStatic> {

        /**
         * Determines what the opacity of the wrapped view should be when touch is active.
         */
        activeOpacity?: number

        /**
         *
         * Called immediately after the underlay is hidden
         */
        onHideUnderlay?: () => void

        /**
         * Called immediately after the underlay is shown
         */
        onShowUnderlay?: () => void

        /**
         * @see https://facebook.github.io/react-native/docs/view.html#style
         */
        style?: ViewStyle


        /**
         * The color of the underlay that will show through when the touch is active.
         */
        underlayColor?: string
    }

    /**
     * A wrapper for making views respond properly to touches.
     * On press down, the opacity of the wrapped view is decreased,
     * which allows the underlay color to show through, darkening or tinting the view.
     * The underlay comes from adding a view to the view hierarchy,
     * which can sometimes cause unwanted visual artifacts if not used correctly,
     * for example if the backgroundColor of the wrapped view isn't explicitly set to an opaque color.
     *
     * NOTE: TouchableHighlight supports only one child
     * If you wish to have several child components, wrap them in a View.
     *
     * @see https://facebook.github.io/react-native/docs/touchablehighlight.html
     */
    export interface TouchableHighlightStatic extends NativeMethodsMixin, TimerMixin, TouchableMixin, React.ClassicComponentClass<TouchableHighlightProperties> {
    }


    /**
     * @see https://facebook.github.io/react-native/docs/touchableopacity.html#props
     */
    export interface TouchableOpacityProperties extends TouchableWithoutFeedbackProperties, React.Props<TouchableOpacityStatic> {
        /**
         * Determines what the opacity of the wrapped view should be when touch is active.
         * Defaults to 0.2
         */
        activeOpacity?: number
    }

    /**
     * A wrapper for making views respond properly to touches.
     * On press down, the opacity of the wrapped view is decreased, dimming it.
     * This is done without actually changing the view hierarchy,
     * and in general is easy to add to an app without weird side-effects.
     *
     * @see https://facebook.github.io/react-native/docs/touchableopacity.html
     */
    export interface TouchableOpacityStatic extends TimerMixin, TouchableMixin, NativeMethodsMixin, React.ClassicComponentClass<TouchableOpacityProperties> {
        /**
         * Animate the touchable to a new opacity.
         */
        setOpacityTo: (value: number) => void
    }

    interface BaseBackgroundPropType {
        type: string
    }

    interface RippleBackgroundPropType extends BaseBackgroundPropType {
        type: 'RippleAndroid'
        color?: number,
        borderless?: boolean
    }

    interface ThemeAttributeBackgroundPropType extends BaseBackgroundPropType {
        type: 'ThemeAttrAndroid'
        attribute: string
    }

    type BackgroundPropType = RippleBackgroundPropType | ThemeAttributeBackgroundPropType

    /**
     * @see https://facebook.github.io/react-native/docs/touchableopacity.html#props
     */
    export interface TouchableNativeFeedbackProperties extends TouchableWithoutFeedbackProperties, React.Props<TouchableNativeFeedbackStatic> {
        /**
         * Determines the type of background drawable that's going to be used to display feedback.
         * It takes an object with type property and extra data depending on the type.
         * It's recommended to use one of the following static methods to generate that dictionary:
         *      1) TouchableNativeFeedback.SelectableBackground() - will create object that represents android theme's default background for selectable elements (?android:attr/selectableItemBackground)
         *      2) TouchableNativeFeedback.SelectableBackgroundBorderless() - will create object that represent android theme's default background for borderless selectable elements (?android:attr/selectableItemBackgroundBorderless). Available on android API level 21+
         *      3) TouchableNativeFeedback.Ripple(color, borderless) - will create object that represents ripple drawable with specified color (as a string). If property borderless evaluates to true the ripple will render outside of the view bounds (see native actionbar buttons as an example of that behavior). This background type is available on Android API level 21+
         */
        background?: BackgroundPropType
    }

    /**
     * A wrapper for making views respond properly to touches (Android only).
     * On Android this component uses native state drawable to display touch feedback.
     * At the moment it only supports having a single View instance as a child node,
     * as it's implemented by replacing that View with another instance of RCTView node with some additional properties set.
     *
     * Background drawable of native feedback touchable can be customized with background property.
     *
     * @see https://facebook.github.io/react-native/docs/touchablenativefeedback.html#content
     */
    export interface TouchableNativeFeedbackStatic extends TouchableMixin, React.ClassicComponentClass<TouchableNativeFeedbackProperties> {

        /**
         * Creates an object that represents android theme's default background for
         * selectable elements (?android:attr/selectableItemBackground).
         */
        SelectableBackground(): ThemeAttributeBackgroundPropType

        /**
         * Creates an object that represent android theme's default background for borderless
         * selectable elements (?android:attr/selectableItemBackgroundBorderless).
         * Available on android API level 21+.
         */
        SelectableBackgroundBorderless(): ThemeAttributeBackgroundPropType

        /**
         * Creates an object that represents ripple drawable with specified color (as a
         * string). If property `borderless` evaluates to true the ripple will
         * render outside of the view bounds (see native actionbar buttons as an
         * example of that behavior). This background type is available on Android
         * API level 21+.
         *
         * @param color The ripple color
         * @param borderless If the ripple can render outside it's bounds
         */
        Ripple( color: string, borderless?: boolean ): RippleBackgroundPropType
    }


    export interface LeftToRightGesture {
        // If the gesture can end and restart during one continuous touch
        isDetachable: boolean;
        // How far the swipe must drag to start transitioning
        gestureDetectMovement: number;
        // Amplitude of release velocity that is considered still
        notMoving: number;
        // Fraction of directional move required.
        directionRatio: number;
        // Velocity to transition with when the gesture release was "not moving"
        snapVelocity: number;
        // Region that can trigger swipe. iOS default is 30px from the left edge
        edgeHitWidth: number;
        // Ratio of gesture completion when non-velocity release will cause action
        stillCompletionRatio: number;
        fullDistance: any;
        direction: string;
    }

    export interface JumpGesture extends LeftToRightGesture{
        overswipe: {
            frictionConstant: number
            frictionByDistance: number
        }
    }

    // see /NavigatorSceneConfigs.js
    export interface SceneConfig {
        // A list of all gestures that are enabled on this scene
        gestures?: {
            pop?: LeftToRightGesture,
        },

        // Rebound spring parameters when transitioning FROM this scene
        springFriction: number;
        springTension: number;

        // Velocity to start at when transitioning without gesture
        defaultTransitionVelocity: number;

        // Animation interpolators for horizontal transitioning:
        animationInterpolators: {
            into: () => boolean,
            out: () => boolean
        };
    }

    export interface JumpSceneConfig extends SceneConfig {
        gestures: {
            jumpBack: JumpGesture
            jumpForward: JumpGesture
        }
    }

    // see /NavigatorSceneConfigs.js
    export interface SceneConfigs {
        PushFromRight: SceneConfig;
        PushFromLeft: SceneConfig;
        FloatFromRight: SceneConfig;
        FloatFromLeft: SceneConfig;
        FloatFromBottom: SceneConfig;
        FloatFromBottomAndroid: SceneConfig;
        FadeAndroid: SceneConfig;
        HorizontalSwipeJump: SceneConfig;
        HorizontalSwipeJumpFromRight: SceneConfig;
        VerticalUpSwipeJump: SceneConfig;
        VerticalDownSwipeJump: SceneConfig;
    }

    export interface Route {
        component?: React.ComponentClass<ViewProperties>
        id?: string
        title?: string
        passProps?: Object;

        //anything else
        [key: string]: any

        //Commonly found properties
        backButtonTitle?: string
        content?: string
        message?: string;
        index?: number
        onRightButtonPress?: () => void
        rightButtonTitle?: string
        sceneConfig?: SceneConfig
        wrapperStyle?: any
    }


    /**
     * @see https://facebook.github.io/react-native/docs/navigator.html#content
     */
    export interface NavigatorProperties extends React.Props<Navigator> {
        /**
         * Optional function that allows configuration about scene animations and gestures.
         * Will be invoked with `route` and `routeStack` parameters, where `route`
         * corresponds to the current scene being rendered by the `Navigator` and
         * `routeStack` is the set of currently mounted routes that the navigator
         *  could transition to. The function should return a scene configuration object.
         * @param route
         * @param routeStack
         */
        configureScene?: (route: Route, routeStack: Route[]) => SceneConfig
        /**
         * Specify a route to start on.
         * A route is an object that the navigator will use to identify each scene to render.
         * initialRoute must be a route in the initialRouteStack if both props are provided.
         * The initialRoute will default to the last item in the initialRouteStack.
         */
        initialRoute?: Route
        /**
         * Provide a set of routes to initially mount.
         * Required if no initialRoute is provided.
         * Otherwise, it will default to an array containing only the initialRoute
         */
        initialRouteStack?: Route[]

        /**
         * Optionally provide a navigation bar that persists across scene transitions
         */
        navigationBar?: React.ReactElement<NavigatorStatic.NavigationBarProperties>

        /**
         * Optionally provide the navigator object from a parent Navigator
         */
        navigator?: Navigator

        /**
         * @deprecated Use navigationContext.addListener('willfocus', callback) instead.
         */
        onDidFocus?: Function

        /**
         * @deprecated Use navigationContext.addListener('willfocus', callback) instead.
         */
        onWillFocus?: Function

        /**
         * Required function which renders the scene for a given route.
         * Will be invoked with the route and the navigator object
         * @param route
         * @param navigator
         */
        renderScene: ( route: Route, navigator: Navigator ) => React.ReactElement<ViewProperties>

        /**
         * Styles to apply to the container of each scene
         */
        sceneStyle?: ViewStyle

    }

    /**
     * Class that contains the info and methods for app navigation.
     */
    export interface NavigationContext {
        parent: NavigationContext;
        top: NavigationContext;
        currentRoute: any;
        appendChild(childContext: NavigationContext): void;
        addListener(eventType: string, listener: () => void, useCapture?: boolean): NativeEventSubscription;
        emit(eventType: string, data: any, didEmitCallback?: () => void): void;
        dispose(): void;
    }

    interface InteractionMixin {
        createInteractionHandle(): number
        clearInteractionHandle(clearHandle: number): void
        /**
         * Schedule work for after all interactions have completed.
         *
         * @param {function} callback
         */
        runAfterInteractions(callback: () => any): void
    }

    interface SubscribableMixin {
        /**
         * Special form of calling `addListener` that *guarantees* that a
         * subscription *must* be tied to a component instance, and therefore will
         * be cleaned up when the component is unmounted. It is impossible to create
         * the subscription and pass it in - this method must be the one to create
         * the subscription and therefore can guarantee it is retained in a way that
         * will be cleaned up.
         *
         * @param {EventEmitter} eventEmitter emitter to subscribe to.
         * @param {string} eventType Type of event to listen to.
         * @param {function} listener Function to invoke when event occurs.
         * @param {object} context Object to use as listener context.
         */
        addListenerOn( eventEmitter: any, eventType: string, listener: () => any, context: any ): void
    }

    /**
     * Use Navigator to transition between different scenes in your app.
     * To accomplish this, provide route objects to the navigator to identify each scene,
     * and also a renderScene function that the navigator can use to render the scene for a given route.
     *
     * To change the animation or gesture properties of the scene, provide a configureScene prop to get the config object for a given route.
     * See Navigator.SceneConfigs for default animations and more info on scene config options.
     * @see https://facebook.github.io/react-native/docs/navigator.html
     */
    export interface NavigatorStatic extends TimerMixin, InteractionMixin, SubscribableMixin, React.ComponentClass<NavigatorProperties> {
        SceneConfigs: SceneConfigs;
        NavigationBar: NavigatorStatic.NavigationBarStatic;
        BreadcrumbNavigationBar: NavigatorStatic.BreadcrumbNavigationBarStatic;

        navigationContext: NavigationContext;

        /**
         * returns the current list of routes
         */
        getCurrentRoutes(): Route[];

        /**
         * Jump backward without unmounting the current scen
         */
        jumpBack(): void;

        /**
         * Jump forward to the next scene in the route stack
         */
        jumpForward(): void;

        /**
         * Transition to an existing scene without unmounting
         */
        jumpTo(route: Route): void;

        /**
         * Navigate forward to a new scene, squashing any scenes that you could jumpForward to
         */
        push(route: Route): void;

        /**
         * Transition back and unmount the current scene
         */
        pop(): void;

        /**
         * Go back N scenes at once. When N=1, behavior matches `pop()`.
         * When N is invalid(negative or bigger than current routes count), do nothing.
         * @param {number} n The number of scenes to pop. Should be an integer.
         */
        popN(n: number): void

        /**
         * Replace the current scene with a new route
         */
        replace(route: Route): void;

        /**
         * Replace a scene as specified by an index
         */
        replaceAtIndex(route: Route, index: number): void;

        /**
         *  Replace the previous scene
         */
        replacePrevious(route: Route): void;

        /**
         * Reset every scene with an array of routes
         */
        immediatelyResetRouteStack(routes: Route[]): void;

        /**
         * Pop to a particular scene, as specified by its route. All scenes after it will be unmounted
         */
        popToRoute(route: Route): void;

        /**
         * Pop to the first scene in the stack, unmounting every other scene
         */
        popToTop(): void;

        /**
         *  Replace the previous scene and pop to it.
         */
        replacePreviousAndPop( route: Route ): void;

        /**
         * Navigate to a new scene and reset route stack.
         */
        resetTo( route: Route ): void;

    }

    namespace NavigatorStatic {


        export interface NavState {
            routeStack: Route[]
            presentedIndex: number
        }

        // @see NavigationBarStyle.ios.js
        export interface NavigationBarStyle {
            General: {
                NavBarHeight: number
                StatusBarHeight: number
                TotalNavHeight: number
            },
            Interpolators: {
                // Animating *into* the center stage from the right
                RightToCenter: () => boolean
                // Animating out of the center stage, to the left
                CenterToLeft: () => boolean
                // Both stages (animating *past* the center stage)
                RightToLeft: () => boolean
            },
            Stages: {
                Left: {
                    Title: FlexStyle
                    LeftButton: FlexStyle
                    RightButton: FlexStyle
                },
                Center: {
                    Title: FlexStyle
                    LeftButton: FlexStyle
                    RightButton: FlexStyle
                },
                Right: {
                    Title: FlexStyle
                    LeftButton: FlexStyle
                    RightButton: FlexStyle
                },
            }
        }


        export interface NavigationBarRouteMapper {
            Title: (route: Route, nav: Navigator, index: number, navState: NavState) => JSX.Element | null;
            LeftButton: (route: Route, nav: Navigator, index: number, navState: NavState) => JSX.Element | null;
            RightButton: (route: Route, nav: Navigator, index: number, navState: NavState) => JSX.Element | null;
        }

        /**
         * @see NavigatorNavigationBar.js
         */
        export interface NavigationBarProperties extends React.Props<NavigationBarStatic> {
            navigator?: Navigator
            routeMapper?: NavigationBarRouteMapper
            navState?: NavState
            navigationStyles?: NavigationBarStyle
            style?: ViewStyle
        }

        export interface NavigationBarStatic extends React.ComponentClass<NavigationBarProperties> {
            Styles: NavigationBarStyle
            StylesAndroid: NavigationBarStyle;
            StylesIOS: NavigationBarStyle;

            /**
             * Stop transtion, immediately resets the cached state and re-render the
             * whole view.
             */
            immediatelyRefresh(): void;
        }

        export type NavigationBar = NavigationBarStatic
        export var NavigationBar: NavigationBarStatic


        export interface BreadcrumbNavigationBarStyle {
            //TODO &see NavigatorBreadcrumbNavigationBar.js
        }

        export interface BreadcrumbNavigationBarRouteMapper {
            rightContentForRoute: (route: Route, navigator: Navigator) => React.ReactElement<any>
            titleContentForRoute: (route: Route, navigator: Navigator) => React.ReactElement<any>
            iconForRoute: (route: Route, navigator: Navigator) => React.ReactElement<any>
            //in samples...
            separatorForRoute: (route: Route, navigator: Navigator) => React.ReactElement<any>
        }

        /**
         * @see NavigatorNavigationBar.js
         */
        export interface BreadcrumbNavigationBarProperties extends React.Props<BreadcrumbNavigationBarStatic> {
            navigator?: Navigator
            routeMapper?: BreadcrumbNavigationBarRouteMapper
            navState?: NavState
            style?: ViewStyle
        }

        export interface BreadcrumbNavigationBarStatic extends React.ComponentClass<BreadcrumbNavigationBarProperties> {
            Styles: BreadcrumbNavigationBarStyle

            immediatelyRefresh(): void
        }

        export type BreadcrumbNavigationBar = BreadcrumbNavigationBarStatic
        var BreadcrumbNavigationBar: BreadcrumbNavigationBarStatic

    }

    // @see https://github.com/facebook/react-native/blob/0.34-stable\Libraries\StyleSheet\StyleSheetTypes.js
    export namespace StyleSheet {

        type Style = ViewStyle | TextStyle | ImageStyle

        /**
         * Creates a StyleSheet style reference from the given object.
         */
        export function create<T>( styles: T ): T;

        /**
         * Flattens an array of style objects, into one aggregated style object.
         * Alternatively, this method can be used to lookup IDs, returned by
         * StyleSheet.register.
         *
         * > **NOTE**: Exercise caution as abusing this can tax you in terms of
         * > optimizations.
         * >
         * > IDs enable optimizations through the bridge and memory in general. Refering
         * > to style objects directly will deprive you of these optimizations.
         *
         * Example:
         * ```
         * var styles = StyleSheet.create({
         *   listItem: {
         *     flex: 1,
         *     fontSize: 16,
         *     color: 'white'
         *   },
         *   selectedListItem: {
         *     color: 'green'
         *   }
         * });
         *
         * StyleSheet.flatten([styles.listItem, styles.selectedListItem])
         * // returns { flex: 1, fontSize: 16, color: 'green' }
         * ```
         * Alternative use:
         * ```
         * StyleSheet.flatten(styles.listItem);
         * // return { flex: 1, fontSize: 16, color: 'white' }
         * // Simply styles.listItem would return its ID (number)
         * ```
         * This method internally uses `StyleSheetRegistry.getStyleByID(style)`
         * to resolve style objects represented by IDs. Thus, an array of style
         * objects (instances of StyleSheet.create), are individually resolved to,
         * their respective objects, merged as one and then returned. This also explains
         * the alternative use.
         */
        export function flatten(style?: Style | Style[]): Style

        /**
         * This is defined as the width of a thin line on the platform. It can be
         * used as the thickness of a border or division between two elements.
         * Example:
         * ```
         *   {
         *     borderBottomColor: '#bbb',
         *     borderBottomWidth: StyleSheet.hairlineWidth
         *   }
         * ```
         *
         * This constant will always be a round number of pixels (so a line defined
         * by it look crisp) and will try to match the standard width of a thin line
         * on the underlying platform. However, you should not rely on it being a
         * constant size, because on different platforms and screen densities its
         * value may be calculated differently.
         */
        export var hairlineWidth: number

        /**
         * A very common pattern is to create overlays with position absolute and zero positioning,
         * so `absoluteFill` can be used for convenience and to reduce duplication of these repeated
         * styles.
         */
        export var absoluteFill: number

        /**
         * Sometimes you may want `absoluteFill` but with a couple tweaks - `absoluteFillObject` can be
         * used to create a customized entry in a `StyleSheet`, e.g.:
         *
         *   const styles = StyleSheet.create({
         *     wrapper: {
         *       ...StyleSheet.absoluteFillObject,
         *       top: 10,
         *       backgroundColor: 'transparent',
         *     },
         *   });
         */
        export var absoluteFillObject: {
            position: string
            left: number
            right: number
            top: number
            bottom: number
        }
    }

    export interface RelayProfiler {
        attachProfileHandler(
            name: string,
            handler: (name: string, state?: any) => () => void
        ): void,

        attachAggregateHandler(
            name: string,
            handler: (name: string, callback: () => void) => void
        ): void,
    }

    export interface SystraceStatic {
        setEnabled(enabled: boolean): void
        /**
         * beginEvent/endEvent for starting and then ending a profile within the same call stack frame
         **/
        beginEvent(profileName?: any, args?: any): void
        endEvent(): void
        /**
         * beginAsyncEvent/endAsyncEvent for starting and then ending a profile where the end can either
         * occur on another thread or out of the current stack frame, eg await
         * the returned cookie variable should be used as input into the endAsyncEvent call to end the profile
         **/
        beginAsyncEvent(profileName?: any): any
        endAsyncEvent(profileName?: any, cookie?: any): void
        /**
         * counterEvent registers the value to the profileName on the systrace timeline
         **/
        counterEvent(profileName?: any, value?: any): void
        /**
         * Relay profiles use await calls, so likely occur out of current stack frame
         * therefore async variant of profiling is used
         **/
        attachToRelayProfiler(relayProfiler: RelayProfiler): void
        /* This is not called by default due to perf overhead but it's useful
            if you want to find traces which spend too much time in JSON. */
        swizzleJSON(): void
        /**
         * Measures multiple methods of a class. For example, you can do:
         * Systrace.measureMethods(JSON, 'JSON', ['parse', 'stringify']);
         *
         * @param object
         * @param objectName
         * @param methodNames Map from method names to method display names.
         */
        measureMethods(object: any, objectName: string, methodNames: Array<string>): void
        /**
         * Returns an profiled version of the input function. For example, you can:
         * JSON.parse = Systrace.measure('JSON', 'parse', JSON.parse);
         *
         * @param objName
         * @param fnName
         * @param {function} func
         * @return {function} replacement function
         */
        measure(objName: string, fnName: string, func: Function): Function
    }

    /**
     * //FIXME: Could not find docs. Inferred from examples and jscode : ListViewDataSource.js
     */
    export interface DataSourceAssetCallback {
        rowHasChanged?: (r1: any, r2: any) => boolean
        sectionHeaderHasChanged?: (h1: any, h2: any) => boolean
        getRowData?: <T>(dataBlob: any, sectionID: number | string, rowID: number | string) => T
        getSectionHeaderData?: <T>(dataBlob: any, sectionID: number | string) => T
    }

    /**
     * Provides efficient data processing and access to the
     * `ListView` component.  A `ListViewDataSource` is created with functions for
     * extracting data from the input blob, and comparing elements (with default
     * implementations for convenience).  The input blob can be as simple as an
     * array of strings, or an object with rows nested inside section objects.
     *
     * To update the data in the datasource, use `cloneWithRows` (or
     * `cloneWithRowsAndSections` if you care about sections).  The data in the
     * data source is immutable, so you can't modify it directly.  The clone methods
     * suck in the new data and compute a diff for each row so ListView knows
     * whether to re-render it or not.
     */
    export interface ListViewDataSource {
        /**
         * You can provide custom extraction and `hasChanged` functions for section
         * headers and rows.  If absent, data will be extracted with the
         * `defaultGetRowData` and `defaultGetSectionHeaderData` functions.
         *
         * The default extractor expects data of one of the following forms:
         *
         *      { sectionID_1: { rowID_1: <rowData1>, ... }, ... }
         *
         *    or
         *
         *      { sectionID_1: [ <rowData1>, <rowData2>, ... ], ... }
         *
         *    or
         *
         *      [ [ <rowData1>, <rowData2>, ... ], ... ]
         *
         * The constructor takes in a params argument that can contain any of the
         * following:
         *
         * - getRowData(dataBlob, sectionID, rowID);
         * - getSectionHeaderData(dataBlob, sectionID);
         * - rowHasChanged(prevRowData, nextRowData);
         * - sectionHeaderHasChanged(prevSectionData, nextSectionData);
         */
        new (onAsset: DataSourceAssetCallback): ListViewDataSource;

        /**
         * Clones this `ListViewDataSource` with the specified `dataBlob` and
         * `rowIdentities`. The `dataBlob` is just an aribitrary blob of data. At
         * construction an extractor to get the interesting informatoin was defined
         * (or the default was used).
         *
         * The `rowIdentities` is is a 2D array of identifiers for rows.
         * ie. [['a1', 'a2'], ['b1', 'b2', 'b3'], ...].  If not provided, it's
         * assumed that the keys of the section data are the row identities.
         *
         * Note: This function does NOT clone the data in this data source. It simply
         * passes the functions defined at construction to a new data source with
         * the data specified. If you wish to maintain the existing data you must
         * handle merging of old and new data separately and then pass that into
         * this function as the `dataBlob`.
         */
        cloneWithRows<T>(dataBlob: Array<any> | { [key: string]: any }, rowIdentities?: Array<string | number>): ListViewDataSource

        /**
         * This performs the same function as the `cloneWithRows` function but here
         * you also specify what your `sectionIdentities` are. If you don't care
         * about sections you should safely be able to use `cloneWithRows`.
         *
         * `sectionIdentities` is an array of identifiers for  sections.
         * ie. ['s1', 's2', ...].  If not provided, it's assumed that the
         * keys of dataBlob are the section identities.
         *
         * Note: this returns a new object!
         */
        cloneWithRowsAndSections(dataBlob: Array<any> | { [key: string]: any }, sectionIdentities?: Array<string | number>, rowIdentities?: Array<Array<string | number>>): ListViewDataSource

        getRowCount(): number
        getRowAndSectionCount(): number

        /**
         * Returns if the row is dirtied and needs to be rerendered
         */
        rowShouldUpdate(sectionIndex: number, rowIndex: number): boolean

        /**
         * Gets the data required to render the row.
         */
        getRowData(sectionIndex: number, rowIndex: number): any

        /**
         * Gets the rowID at index provided if the dataSource arrays were flattened,
         * or null of out of range indexes.
         */
        getRowIDForFlatIndex(index: number): string

        /**
         * Gets the sectionID at index provided if the dataSource arrays were flattened,
         * or null for out of range indexes.
         */
        getSectionIDForFlatIndex(index: number): string

        /**
         * Returns an array containing the number of rows in each section
         */
        getSectionLengths(): Array<number>

        /**
         * Returns if the section header is dirtied and needs to be rerendered
         */
        sectionHeaderShouldUpdate(sectionIndex: number): boolean

        /**
         * Gets the data required to render the section header
         */
        getSectionHeaderData(sectionIndex: number): any
    }


    /**
     * @see https://facebook.github.io/react-native/docs/tabbarios-item.html#props
     */
    export interface TabBarItemProperties extends ViewProperties, React.Props<TabBarItemStatic> {

        /**
         * Little red bubble that sits at the top right of the icon.
         */
        badge?: string | number

        /**
         * A custom icon for the tab. It is ignored when a system icon is defined.
         */
        icon?: ImageURISource

        /**
         * Callback when this tab is being selected,
         * you should change the state of your component to set selected={true}.
         */
        onPress?: () => void

        /**
         * If set to true it renders the image as original,
         * it defaults to being displayed as a template
         */
        renderAsOriginal?: boolean

        /**
         * It specifies whether the children are visible or not. If you see a blank content, you probably forgot to add a selected one.
         */
        selected?: boolean

        /**
         * A custom icon when the tab is selected.
         * It is ignored when a system icon is defined. If left empty, the icon will be tinted in blue.
         */
        selectedIcon?: ImageURISource

        /**
         * React style object.
         */
        style?: ViewStyle

        /**
         * Items comes with a few predefined system icons.
         * Note that if you are using them, the title and selectedIcon will be overriden with the system ones.
         *
         *  enum('bookmarks', 'contacts', 'downloads', 'favorites', 'featured', 'history', 'more', 'most-recent', 'most-viewed', 'recents', 'search', 'top-rated')
         */
        systemIcon?: "bookmarks" | "contacts" | "downloads" | "favorites" | "featured" | "history" | "more" | "most-recent" | "most-viewed" | "recents" | "search" | "top-rated"

        /**
         * Text that appears under the icon. It is ignored when a system icon is defined.
         */
        title?: string

        ref?: Ref<TabBarItemStatic & ViewStatic>
    }

    export interface TabBarItemStatic extends React.ComponentClass<TabBarItemProperties> {
    }

    /**
     * @see https://facebook.github.io/react-native/docs/tabbarios.html#props
     */
    export interface TabBarIOSProperties extends ViewProperties, React.Props<TabBarIOSStatic> {

        /**
         * Background color of the tab bar
         */
        barTintColor?: string

        /**
         * Specifies tab bar item positioning. Available values are:
         * - fill - distributes items across the entire width of the tab bar
         * - center - centers item in the available tab bar space
         * - auto (default) - distributes items dynamically according to the
         * user interface idiom. In a horizontally compact environment (e.g. iPhone 5)
         * this value defaults to `fill`, in a horizontally regular one (e.g. iPad)
         * it defaults to center.
         */
        itemPositioning?: 'fill' | 'center' | 'auto'

        /**
         * Color of the currently selected tab icon
         */
        tintColor?: string

        /**
         * A Boolean value that indicates whether the tab bar is translucent
         */
        translucent?: boolean

        /**
         * Color of text on unselected tabs
         */
        unselectedTintColor?: string

        ref?: Ref<TabBarIOSStatic & ViewStatic>
    }

    export interface TabBarIOSStatic extends React.ComponentClass<TabBarIOSProperties> {
        Item: TabBarItemStatic;
    }


    export interface PixelRatioStatic {

        /*
          Returns the device pixel density. Some examples:
             PixelRatio.get() === 1
             mdpi Android devices (160 dpi)
             PixelRatio.get() === 1.5
             hdpi Android devices (240 dpi)
             PixelRatio.get() === 2
             iPhone 4, 4S
             iPhone 5, 5c, 5s
             iPhone 6
             xhdpi Android devices (320 dpi)
             PixelRatio.get() === 3
             iPhone 6 plus
             xxhdpi Android devices (480 dpi)
             PixelRatio.get() === 3.5
             Nexus 6
        */
        get(): number;

        /*
         Returns the scaling factor for font sizes. This is the ratio that is
          used to calculate the absolute font size, so any elements that
           heavily depend on that should use this to do calculations.

         If a font scale is not set, this returns the device pixel ratio.

         Currently this is only implemented on Android and reflects the user
          preference set in Settings > Display > Font size,
           on iOS it will always return the default pixel ratio.
         */
        getFontScale(): number

        /**
         * Converts a layout size (dp) to pixel size (px).
         * Guaranteed to return an integer number.
         * @param layoutSize
         */
        getPixelSizeForLayoutSize(layoutSize: number): number

        /**
         * Rounds a layout size (dp) to the nearest layout size that
         * corresponds to an integer number of pixels. For example,
         * on a device with a PixelRatio of 3,
         * PixelRatio.roundToNearestPixel(8.4) = 8.33,
         * which corresponds to exactly (8.33 * 3) = 25 pixels.
         * @param layoutSize
         */
        roundToNearestPixel(layoutSize: number): number

        /**
         * No-op for iOS, but used on the web. Should not be documented. [sic]
         */
        startDetecting(): void
    }

    /**
     * @see https://facebook.github.io/react-native/docs/platform-specific-code.html#content
     */
    export type PlatformOSType = 'ios' | 'android'

    interface PlatformStatic {
        OS: PlatformOSType
        Version?: number

        /**
         * @see https://facebook.github.io/react-native/docs/platform-specific-code.html#content
         */
        select<T>( specifics: { ios?: T, android?: T} ): T;
    }

    /**
     * Deprecated - subclass NativeEventEmitter to create granular event modules instead of
     * adding all event listeners directly to RCTDeviceEventEmitter.
     */
    interface DeviceEventEmitterStatic extends EventEmitter {
        sharedSubscriber: EventSubscriptionVendor
        new(): DeviceEventEmitterStatic;
        addListener<T>( type: string, listener: ( data: T ) => void, context?: any ): EmitterSubscription;
    }

    // Used by Dimensions below
    export interface ScaledSize {
        width: number;
        height: number;
        scale: number;
        fontScale: number;
    }

    /**
     * Initial dimensions are set before `runApplication` is called so they should
     * be available before any other require's are run, but may be updated later.
     *
     * Note: Although dimensions are available immediately, they may change (e.g
     * due to device rotation) so any rendering logic or styles that depend on
     * these constants should try to call this function on every render, rather
     * than caching the value (for example, using inline styles rather than
     * setting a value in a `StyleSheet`).
     *
     * Example: `var {height, width} = Dimensions.get('window');`
     *
     * @param {string} dim Name of dimension as defined when calling `set`.
     * @returns {Object?} Value for the dimension.
     * @see https://facebook.github.io/react-native/docs/dimensions.html#content
     */
    export interface Dimensions {
        /**
         * Initial dimensions are set before runApplication is called so they
         * should be available before any other require's are run, but may be
         * updated later.
         * Note: Although dimensions are available immediately, they may
         * change (e.g due to device rotation) so any rendering logic or
         * styles that depend on these constants should try to call this
         * function on every render, rather than caching the value (for
         * example, using inline styles rather than setting a value in a
         * StyleSheet).
         * Example: var {height, width} = Dimensions.get('window');
         @param {string} dim Name of dimension as defined when calling set.
         @returns {Object?} Value for the dimension.
         */
        get(dim: "window" | "screen"): ScaledSize;

        /**
         * This should only be called from native code by sending the didUpdateDimensions event.
         * @param {object} dims Simple string-keyed object of dimensions to set
         */
        set( dims: {[key: string]: any} ): void
    }

    export type SimpleTask = {
        name: string
        gen: () => void
    }
    export type PromiseTask = {
        name: string
        gen: () => Promise<any>
    }

    export type Handle = number

    export interface InteractionManagerStatic {
        Events: {
            interactionStart: string
            interactionComplete: string
        }

        addListener(
            eventType: string, listener: Function, context?: Object): EmitterSubscription

        /**
         * Schedule a function to run after all interactions have completed.
         * Returns a cancellable
         * @param fn
         */
        runAfterInteractions( task: Function | SimpleTask | PromiseTask):
          {then: Function, done: Function, cancel: Function}

        /**
         * Notify manager that an interaction has started.
         */
        createInteractionHandle(): Handle

        /**
         * Notify manager that an interaction has completed.
         */
        clearInteractionHandle(handle: Handle): void

        /**
         * A positive number will use setTimeout to schedule any tasks after
         * the eventLoopRunningTime hits the deadline value, otherwise all
         * tasks will be executed in one setImmediate batch (default).
         */
        setDeadline(deadline: number): void
    }


    export interface ScrollViewStyle extends FlexStyle, TransformsStyle {

        backfaceVisibility?: "visible" | "hidden"
        backgroundColor?: string
        borderColor?: string
        borderTopColor?: string
        borderRightColor?: string
        borderBottomColor?: string
        borderLeftColor?: string
        borderRadius?: number
        borderTopLeftRadius?: number
        borderTopRightRadius?: number
        borderBottomLeftRadius?: number
        borderBottomRightRadius?: number
        borderStyle?: "solid" | "dotted" | "dashed"
        borderWidth?: number
        borderTopWidth?: number
        borderRightWidth?: number
        borderBottomWidth?: number
        borderLeftWidth?: number
        opacity?: number
        overflow?: "visible" | "hidden"
        shadowColor?: string
        shadowOffset?: { width: number; height: number }
        shadowOpacity?: number
        shadowRadius?: number
        elevation?: number
    }


    interface ScrollResponderMixin extends SubscribableMixin {
        /**
         * Invoke this from an `onScroll` event.
         */
        scrollResponderHandleScrollShouldSetResponder(): boolean

        /**
         * Merely touch starting is not sufficient for a scroll view to become the
         * responder. Being the "responder" means that the very next touch move/end
         * event will result in an action/movement.
         *
         * Invoke this from an `onStartShouldSetResponder` event.
         *
         * `onStartShouldSetResponder` is used when the next move/end will trigger
         * some UI movement/action, but when you want to yield priority to views
         * nested inside of the view.
         *
         * There may be some cases where scroll views actually should return `true`
         * from `onStartShouldSetResponder`: Any time we are detecting a standard tap
         * that gives priority to nested views.
         *
         * - If a single tap on the scroll view triggers an action such as
         *   recentering a map style view yet wants to give priority to interaction
         *   views inside (such as dropped pins or labels), then we would return true
         *   from this method when there is a single touch.
         *
         * - Similar to the previous case, if a two finger "tap" should trigger a
         *   zoom, we would check the `touches` count, and if `>= 2`, we would return
         *   true.
         *
         */
        scrollResponderHandleStartShouldSetResponder(): boolean

        /**
         * There are times when the scroll view wants to become the responder
         * (meaning respond to the next immediate `touchStart/touchEnd`), in a way
         * that *doesn't* give priority to nested views (hence the capture phase):
         *
         * - Currently animating.
         * - Tapping anywhere that is not the focused input, while the keyboard is
         *   up (which should dismiss the keyboard).
         *
         * Invoke this from an `onStartShouldSetResponderCapture` event.
         */
        scrollResponderHandleStartShouldSetResponderCapture(e: Event): boolean

        /**
         * Invoke this from an `onResponderReject` event.
         *
         * Some other element is not yielding its role as responder. Normally, we'd
         * just disable the `UIScrollView`, but a touch has already began on it, the
         * `UIScrollView` will not accept being disabled after that. The easiest
         * solution for now is to accept the limitation of disallowing this
         * altogether. To improve this, find a way to disable the `UIScrollView` after
         * a touch has already started.
         */
        scrollResponderHandleResponderReject(): any

        /**
         * We will allow the scroll view to give up its lock iff it acquired the lock
         * during an animation. This is a very useful default that happens to satisfy
         * many common user experiences.
         *
         * - Stop a scroll on the left edge, then turn that into an outer view's
         *   backswipe.
         * - Stop a scroll mid-bounce at the top, continue pulling to have the outer
         *   view dismiss.
         * - However, without catching the scroll view mid-bounce (while it is
         *   motionless), if you drag far enough for the scroll view to become
         *   responder (and therefore drag the scroll view a bit), any backswipe
         *   navigation of a swipe gesture higher in the view hierarchy, should be
         *   rejected.
         */
        scrollResponderHandleTerminationRequest(): boolean

        /**
         * Invoke this from an `onTouchEnd` event.
         *
         * @param {SyntheticEvent} e Event.
         */
        scrollResponderHandleTouchEnd(e: Event): void

        /**
         * Invoke this from an `onResponderRelease` event.
         */
        scrollResponderHandleResponderRelease(e: Event): void

        scrollResponderHandleScroll(e: Event): void

        /**
         * Invoke this from an `onResponderGrant` event.
         */
        scrollResponderHandleResponderGrant(e: Event): void

        /**
         * Unfortunately, `onScrollBeginDrag` also fires when *stopping* the scroll
         * animation, and there's not an easy way to distinguish a drag vs. stopping
         * momentum.
         *
         * Invoke this from an `onScrollBeginDrag` event.
         */
        scrollResponderHandleScrollBeginDrag(e: Event): void

        /**
         * Invoke this from an `onScrollEndDrag` event.
         */
        scrollResponderHandleScrollEndDrag(e: Event): void

        /**
         * Invoke this from an `onMomentumScrollBegin` event.
         */
        scrollResponderHandleMomentumScrollBegin(e: Event): void

        /**
         * Invoke this from an `onMomentumScrollEnd` event.
         */
        scrollResponderHandleMomentumScrollEnd(e: Event): void

        /**
         * Invoke this from an `onTouchStart` event.
         *
         * Since we know that the `SimpleEventPlugin` occurs later in the plugin
         * order, after `ResponderEventPlugin`, we can detect that we were *not*
         * permitted to be the responder (presumably because a contained view became
         * responder). The `onResponderReject` won't fire in that case - it only
         * fires when a *current* responder rejects our request.
         *
         * @param {SyntheticEvent} e Touch Start event.
         */
        scrollResponderHandleTouchStart(e: Event): void

        /**
         * Invoke this from an `onTouchMove` event.
         *
         * Since we know that the `SimpleEventPlugin` occurs later in the plugin
         * order, after `ResponderEventPlugin`, we can detect that we were *not*
         * permitted to be the responder (presumably because a contained view became
         * responder). The `onResponderReject` won't fire in that case - it only
         * fires when a *current* responder rejects our request.
         *
         * @param {SyntheticEvent} e Touch Start event.
         */
        scrollResponderHandleTouchMove(e: Event): void

        /**
         * A helper function for this class that lets us quickly determine if the
         * view is currently animating. This is particularly useful to know when
         * a touch has just started or ended.
         */
        scrollResponderIsAnimating(): boolean

        /**
         * Returns the node that represents native view that can be scrolled.
         * Components can pass what node to use by defining a `getScrollableNode`
         * function otherwise `this` is used.
         */
        scrollResponderGetScrollableNode(): any

        /**
         * A helper function to scroll to a specific point  in the scrollview.
         * This is currently used to help focus on child textviews, but can also
         * be used to quickly scroll to any element we want to focus. Syntax:
         *
         * scrollResponderScrollTo(options: {x: number = 0; y: number = 0; animated: boolean = true})
         *
         * Note: The weird argument signature is due to the fact that, for historical reasons,
         * the function also accepts separate arguments as as alternative to the options object.
         * This is deprecated due to ambiguity (y before x), and SHOULD NOT BE USED.
         */
        scrollResponderScrollTo( x?: number | { x?: number, y?: number, animated?: boolean }, y?: number, animated?: boolean ): void,

        /**
         * A helper function to zoom to a specific rect in the scrollview. The argument has the shape
         * {x: number; y: number; width: number; height: number; animated: boolean = true}
         *
         * @platform ios
         */
        scrollResponderZoomTo(
            rect: { x: number, y: number, width: number, height: number, animated?: boolean },
            animated?: boolean // deprecated, put this inside the rect argument instead
        ): void

        /**
         * This method should be used as the callback to onFocus in a TextInputs'
         * parent view. Note that any module using this mixin needs to return
         * the parent view's ref in getScrollViewRef() in order to use this method.
         * @param {any} nodeHandle The TextInput node handle
         * @param {number} additionalOffset The scroll view's top "contentInset".
         *        Default is 0.
         * @param {bool} preventNegativeScrolling Whether to allow pulling the content
         *        down to make it meet the keyboard's top. Default is false.
         */
        scrollResponderScrollNativeHandleToKeyboard(nodeHandle: any, additionalOffset?: number, preventNegativeScrollOffset?: boolean): void

        /**
         * The calculations performed here assume the scroll view takes up the entire
         * screen - even if has some content inset. We then measure the offsets of the
         * keyboard, and compensate both for the scroll view's "contentInset".
         *
         * @param {number} left Position of input w.r.t. table view.
         * @param {number} top Position of input w.r.t. table view.
         * @param {number} width Width of the text input.
         * @param {number} height Height of the text input.
         */
        scrollResponderInputMeasureAndScrollToKeyboard(left: number, top: number, width: number, height: number): void

        scrollResponderTextInputFocusError(e: Event): void

        /**
         * `componentWillMount` is the closest thing to a  standard "constructor" for
         * React components.
         *
         * The `keyboardWillShow` is called before input focus.
         */
        componentWillMount(): void

        /**
         * Warning, this may be called several times for a single keyboard opening.
         * It's best to store the information in this method and then take any action
         * at a later point (either in `keyboardDidShow` or other).
         *
         * Here's the order that events occur in:
         * - focus
         * - willShow {startCoordinates, endCoordinates} several times
         * - didShow several times
         * - blur
         * - willHide {startCoordinates, endCoordinates} several times
         * - didHide several times
         *
         * The `ScrollResponder` providesModule callbacks for each of these events.
         * Even though any user could have easily listened to keyboard events
         * themselves, using these `props` callbacks ensures that ordering of events
         * is consistent - and not dependent on the order that the keyboard events are
         * subscribed to. This matters when telling the scroll view to scroll to where
         * the keyboard is headed - the scroll responder better have been notified of
         * the keyboard destination before being instructed to scroll to where the
         * keyboard will be. Stick to the `ScrollResponder` callbacks, and everything
         * will work.
         *
         * WARNING: These callbacks will fire even if a keyboard is displayed in a
         * different navigation pane. Filter out the events to determine if they are
         * relevant to you. (For example, only if you receive these callbacks after
         * you had explicitly focused a node etc).
         */
        scrollResponderKeyboardWillShow(e: Event): void

        scrollResponderKeyboardWillHide(e: Event): void

        scrollResponderKeyboardDidShow(e: Event): void

        scrollResponderKeyboardDidHide(e: Event): void
    }

    export interface ScrollViewPropertiesIOS {

        /**
         * When true the scroll view bounces horizontally when it reaches the end
         * even if the content is smaller than the scroll view itself. The default
         * value is true when `horizontal={true}` and false otherwise.
         */
        alwaysBounceHorizontal?: boolean
        /**
         * When true the scroll view bounces vertically when it reaches the end
         * even if the content is smaller than the scroll view itself. The default
         * value is false when `horizontal={true}` and true otherwise.
         */
        alwaysBounceVertical?: boolean

        /**
         * Controls whether iOS should automatically adjust the content inset for scroll views that are placed behind a navigation bar or tab bar/ toolbar.
         * The default value is true.
         */
        automaticallyAdjustContentInsets?: boolean // true

        /**
         * When true the scroll view bounces when it reaches the end of the
         * content if the content is larger then the scroll view along the axis of
         * the scroll direction. When false it disables all bouncing even if
         * the `alwaysBounce*` props are true. The default value is true.
         */
        bounces?: boolean
        /**
         * When true gestures can drive zoom past min/max and the zoom will animate
         * to the min/max value at gesture end otherwise the zoom will not exceed
         * the limits.
         */
        bouncesZoom?: boolean

        /**
         * When false once tracking starts won't try to drag if the touch moves.
         * The default value is true.
         */
        canCancelContentTouches?: boolean

        /**
         * When true the scroll view automatically centers the content when the
         * content is smaller than the scroll view bounds; when the content is
         * larger than the scroll view this property has no effect. The default
         * value is false.
         */
        centerContent?: boolean

        /**
         * The amount by which the scroll view content is inset from the edges of the scroll view.
         * Defaults to {0, 0, 0, 0}.
         */
        contentInset?: Insets // zeros

        /**
         * Used to manually set the starting scroll offset.
         * The default value is {x: 0, y: 0}
         */
        contentOffset?: PointProperties // zeros

        /**
         * A floating-point number that determines how quickly the scroll view
         * decelerates after the user lifts their finger. Reasonable choices include
         *   - Normal: 0.998 (the default)
         *   - Fast: 0.9
         */
        decelerationRate?: "fast" | "normal" | number

        /**
         * When true the ScrollView will try to lock to only vertical or horizontal
         * scrolling while dragging.  The default value is false.
         */
        directionalLockEnabled?: boolean

        /**
         * The style of the scroll indicators.
         * - default (the default), same as black.
         * - black, scroll indicator is black. This style is good against
         *   a white content background.
         * - white, scroll indicator is white. This style is good against
         *   a black content background.
         */
        indicatorStyle?: "default" | "black" | "white"

        /**
         * The maximum allowed zoom scale. The default value is 1.0.
         */
        maximumZoomScale?: number

        /**
         * The minimum allowed zoom scale. The default value is 1.0.
         */
        minimumZoomScale?: number

        /**
         * Called when a scrolling animation ends.
         */
        onScrollAnimationEnd?: () => void

        /**
         * When false, the content does not scroll. The default value is true
         */
        scrollEnabled?: boolean // true

        /**
         * This controls how often the scroll event will be fired while scrolling (in events per seconds).
         * A higher number yields better accuracy for code that is tracking the scroll position,
         * but can lead to scroll performance problems due to the volume of information being send over the bridge.
         * The default value is zero, which means the scroll event will be sent only once each time the view is scrolled.
         */
        scrollEventThrottle?: number // null

        /**
         * The amount by which the scroll view indicators are inset from the edges of the scroll view.
         * This should normally be set to the same value as the contentInset.
         * Defaults to {0, 0, 0, 0}.
         */
        scrollIndicatorInsets?: Insets //zeroes

        /**
         * When true the scroll view scrolls to top when the status bar is tapped.
         * The default value is true.
         */
        scrollsToTop?: boolean

        /**
         * When snapToInterval is set, snapToAlignment will define the relationship of the the snapping to the scroll view.
         *      - start (the default) will align the snap at the left (horizontal) or top (vertical)
         *      - center will align the snap in the center
         *      - end will align the snap at the right (horizontal) or bottom (vertical)
         */
        snapToAlignment?: "start" | "center" | "end"

        /**
         * When set, causes the scroll view to stop at multiples of the value of snapToInterval.
         * This can be used for paginating through children that have lengths smaller than the scroll view.
         * Used in combination with snapToAlignment.
         */
        snapToInterval?: number

        /**
         * An array of child indices determining which children get docked to the
         * top of the screen when scrolling. For example passing
         * `stickyHeaderIndices={[0]}` will cause the first child to be fixed to the
         * top of the scroll view. This property is not supported in conjunction
         * with `horizontal={true}`.
         */
        stickyHeaderIndices?: number[]

        /**
         * The current scale of the scroll view content. The default value is 1.0.
         */
        zoomScale?: number
    }

    export interface ScrollViewPropertiesAndroid {

        /**
         * Sometimes a scrollview takes up more space than its content fills.
         * When this is the case, this prop will fill the rest of the
         * scrollview with a color to avoid setting a background and creating
         * unnecessary overdraw. This is an advanced optimization that is not
         * needed in the general case.
         */
        endFillColor?: string

        /**
         * Tag used to log scroll performance on this scroll view. Will force
         * momentum events to be turned on (see sendMomentumEvents). This doesn't do
         * anything out of the box and you need to implement a custom native
         * FpsListener for it to be useful.
         * @platform android
         */
        scrollPerfTag?: string

    }

    export interface ScrollViewProperties extends ViewProperties, ScrollViewPropertiesIOS, ScrollViewPropertiesAndroid, Touchable, React.Props<ScrollViewStatic> {

        /**
         * These styles will be applied to the scroll view content container which
         * wraps all of the child views. Example:
         *
         *   return (
         *     <ScrollView contentContainerStyle={styles.contentContainer}>
         *     </ScrollView>
         *   );
         *   ...
         *   var styles = StyleSheet.create({
         *     contentContainer: {
         *       paddingVertical: 20
         *     }
         *   });
         */
        contentContainerStyle?: ViewStyle

        /**
         * When true the scroll view's children are arranged horizontally in a row
         * instead of vertically in a column. The default value is false.
         */
        horizontal?: boolean

        /**
         * Determines whether the keyboard gets dismissed in response to a drag.
         *   - 'none' (the default) drags do not dismiss the keyboard.
         *   - 'onDrag' the keyboard is dismissed when a drag begins.
         *   - 'interactive' the keyboard is dismissed interactively with the drag
         *     and moves in synchrony with the touch; dragging upwards cancels the
         *     dismissal.
         */
        keyboardDismissMode?: string

        /**
         * When false tapping outside of the focused text input when the keyboard
         * is up dismisses the keyboard. When true the scroll view will not catch
         * taps and the keyboard will not dismiss automatically. The default value
         * is false.
         */
        keyboardShouldPersistTaps?: boolean

        /**
         * Fires at most once per frame during scrolling.
         * The frequency of the events can be contolled using the scrollEventThrottle prop.
         */
        onScroll?: (event?: NativeSyntheticEvent<NativeScrollEvent>) => void

        /**
         * Fires if a user initiates a scroll gesture.
         */
        onScrollBeginDrag?: (event?: NativeSyntheticEvent<NativeScrollEvent>) => void

	/**
         * Fires when a user has finished scrolling.
         */
        onScrollEndDrag?: (event?: NativeSyntheticEvent<NativeScrollEvent>) => void

	/**
         * Fires when scroll view has finished moving
         */
        onMomentumScrollEnd?: (event?: NativeSyntheticEvent<NativeScrollEvent>) => void

        /**
         * Fires when scroll view has begun moving
         */
        onMomentumScrollBegin?: (event?: NativeSyntheticEvent<NativeScrollEvent>) => void

        /**
         * When true the scroll view stops on multiples of the scroll view's size
         * when scrolling. This can be used for horizontal pagination. The default
         * value is false.
         */
        pagingEnabled?: boolean

        /**
         * Experimental: When true offscreen child views (whose `overflow` value is
         * `hidden`) are removed from their native backing superview when offscreen.
         * This canimprove scrolling performance on long lists. The default value is
         * false.
         */
        removeClippedSubviews?: boolean

        /**
         * When true, shows a horizontal scroll indicator.
         */
        showsHorizontalScrollIndicator?: boolean

        /**
         * When true, shows a vertical scroll indicator.
         */
        showsVerticalScrollIndicator?: boolean

        /**
         * Style
         */
        style?: ScrollViewStyle

        /**
         * A RefreshControl component, used to provide pull-to-refresh
         * functionality for the ScrollView.
         */
        refreshControl?: React.ReactElement<RefreshControlProperties>

        ref?: Ref<ScrollViewStatic & ViewStatic>
    }

    export interface ScrollViewProps extends ScrollViewProperties, React.Props<ScrollViewStatic> {
        ref?: Ref<ScrollViewStatic>
    }

    interface ScrollViewStatic extends ScrollResponderMixin, React.ComponentClass<ScrollViewProps> {

        /**
         * Scrolls to a given x, y offset, either immediately or with a smooth animation.
         * Syntax:
         *
         * scrollTo(options: {x: number = 0; y: number = 0; animated: boolean = true})
         *
         * Note: The weird argument signature is due to the fact that, for historical reasons,
         * the function also accepts separate arguments as as alternative to the options object.
         * This is deprecated due to ambiguity (y before x), and SHOULD NOT BE USED.
         */
        scrollTo(
            y?: number | { x?: number, y?: number, animated?: boolean },
            x?: number,
            animated?: boolean
        ): void;

        /**
         * Returns a reference to the underlying scroll responder, which supports
         * operations like `scrollTo`. All ScrollView-like components should
         * implement this method so that they can be composed while providing access
         * to the underlying scroll responder's methods.
         */
        getScrollResponder(): JSX.Element;

        getScrollableNode(): any;

        // Undocumented
        getInnerViewNode(): any;

        // Deprecated, do not use.
        scrollWithoutAnimationTo?: (y: number, x: number) => void
    }


    export interface NativeScrollRectangle {
        left: number;
        top: number;
        bottom: number;
        right: number;
    }

    export interface NativeScrollPoint {
        x: number;
        y: number;
    }

    export interface NativeScrollSize {
        height: number;
        width: number;
    }

    export interface NativeScrollEvent {
        contentInset: NativeScrollRectangle;
        contentOffset: NativeScrollPoint;
        contentSize: NativeScrollSize;
        layoutMeasurement: NativeScrollSize;
        zoomScale: number;
    }

    export interface SnapshotViewIOSProperties extends ViewProperties, React.Props<SnapshotViewIOSStatic> {

        // A callback when the Snapshot view is ready to be compared
        onSnapshotReady(): any,

        // A name to identify the individual instance to the SnapshotView
        testIdentifier : string,

        ref?: Ref<ViewStatic & SnapshotViewIOSStatic>
    }

    export interface SnapshotViewIOSStatic extends NativeMethodsMixin, React.ComponentClass<SnapshotViewIOSProperties> {}

    // Deduced from
    // https://github.com/facebook/react-native/commit/052cd7eb8afa7a805ef13e940251be080499919c

    /**
     * Data source wrapper around ListViewDataSource to allow for tracking of
     * which row is swiped open and close opened row(s) when another row is swiped
     * open.
     *
     * See https://github.com/facebook/react-native/pull/5602 for why
     * ListViewDataSource is not subclassed.
     */
    export interface SwipeableListViewDataSource {
        cloneWithRowsAndSections(dataBlob: any,
                                 sectionIdentities?: Array<string>,
                                 rowIdentities?: Array<Array<string>>): SwipeableListViewDataSource
        getDataSource(): ListViewDataSource
        getOpenRowID(): string
        getFirstRowID(): string
        setOpenRowID(rowID: string): SwipeableListViewDataSource
    }

    export interface SwipeableListViewProps extends React.Props<SwipeableListViewStatic> {

        /**
         * To alert the user that swiping is possible, the first row can bounce
         * on component mount.
         */
        bounceFirstRowOnMount: boolean

        /**
         * Use `SwipeableListView.getNewDataSource()` to get a data source to use,
         * then use it just like you would a normal ListView data source
         */
        dataSource: SwipeableListViewDataSource

        // Maximum distance to open to after a swipe
        maxSwipeDistance: number

        // Callback method to render the swipeable view
        renderRow: (rowData: any, sectionID: string | number, rowID: string | number, highlightRow?: boolean) => React.ReactElement<any>

        // Callback method to render the view that will be unveiled on swipe
        renderQuickActions(rowData: any, sectionID: string | number, rowID: string | number): React.ReactElement<any>
    }

    /**
     * A container component that renders multiple SwipeableRow's in a ListView
     * implementation. This is designed to be a drop-in replacement for the
     * standard React Native `ListView`, so use it as if it were a ListView, but
     * with extra props, i.e.
     *
     * let ds = SwipeableListView.getNewDataSource();
     * ds.cloneWithRowsAndSections(dataBlob, ?sectionIDs, ?rowIDs);
     * // ..
     * <SwipeableListView renderRow={..} renderQuickActions={..} {..ListView props} />
     *
     * SwipeableRow can be used independently of this component, but the main
     * benefit of using this component is
     *
     * - It ensures that at most 1 row is swiped open (auto closes others)
     * - It can bounce the 1st row of the list so users know it's swipeable
     * - More to come
     */
    export interface SwipeableListViewStatic extends React.ComponentClass<SwipeableListViewProps> {
        getNewDataSource(): SwipeableListViewDataSource
    }


    //////////////////////////////////////////////////////////////////////////
    //
    // A P I s
    //
    //////////////////////////////////////////////////////////////////////////

    /**
     * @see: http://facebook.github.io/react-native/docs/actionsheetios.html#content
     */
    export interface ActionSheetIOSOptions {
        title?: string
        options: string[]
        cancelButtonIndex?: number
        destructiveButtonIndex?: number
        message?: string
    }

    export interface ShareActionSheetIOSOptions {
        message?: string
        url?: string
        subject?: string
        /** The activities to exclude from the ActionSheet.
         * For example: ['com.apple.UIKit.activity.PostToTwitter']
         */
        excludedActivityTypes?: string[]
    }

    /**
     * @see https://facebook.github.io/react-native/docs/actionsheetios.html#content
     */
    export interface ActionSheetIOSStatic {
        /**
         * Display an iOS action sheet. The `options` object must contain one or more
         * of:
         * - `options` (array of strings) - a list of button titles (required)
         * - `cancelButtonIndex` (int) - index of cancel button in `options`
         * - `destructiveButtonIndex` (int) - index of destructive button in `options`
         * - `title` (string) - a title to show above the action sheet
         * - `message` (string) - a message to show below the title
         */
        showActionSheetWithOptions: (options: ActionSheetIOSOptions, callback: (buttonIndex: number) => void) => void

        /**
         * Display the iOS share sheet. The `options` object should contain
         * one or both of `message` and `url` and can additionally have
         * a `subject` or `excludedActivityTypes`:
         *
         * - `url` (string) - a URL to share
         * - `message` (string) - a message to share
         * - `subject` (string) - a subject for the message
         * - `excludedActivityTypes` (array) - the activities to exclude from the ActionSheet
         *
         * NOTE: if `url` points to a local file, or is a base64-encoded
         * uri, the file it points to will be loaded and shared directly.
         * In this way, you can share images, videos, PDF files, etc.
         */
        showShareActionSheetWithOptions: (options: ShareActionSheetIOSOptions, failureCallback: (error: Error) => void, successCallback: (success: boolean, method: string) => void) => void
    }

    export type ShareContent = {
        title?: string
        message: string
    } | {
        title?: string
        url: string
    }

    export type ShareOptions = {
        dialogTitle?: string
        excludeActivityTypes?: Array<string>
        tintColor?: string
    }

    export interface ShareStatic {
        /**
         * Open a dialog to share text content.
         *
         * In iOS, Returns a Promise which will be invoked an object containing `action`, `activityType`.
         * If the user dismissed the dialog, the Promise will still be resolved with action being `Share.dismissedAction`
         * and all the other keys being undefined.
         *
         * In Android, Returns a Promise which always be resolved with action being `Share.sharedAction`.
         *
         * ### Content
         *
         *  - `message` - a message to share
         *  - `title` - title of the message
         *
         * #### iOS
         *
         *  - `url` - an URL to share
         *
         * At least one of URL and message is required.
         *
         * ### Options
         *
         * #### iOS
         *
         * - `excludedActivityTypes`
         * - `tintColor`
         *
         * #### Android
         *
         * - `dialogTitle`
         *
         */
        share(content: ShareContent, options: ShareOptions): Promise<Object>
        sharedAction: string
        dismissedAction: string
    }

    /**
     * @see https://facebook.github.io/react-native/docs/alert.html#content
     */
    export interface AlertButton {
        text?: string
        onPress?: () => void
        style?: "default" | "cancel" | "destructive"
    }

    interface AlertOptions {
        /** @platform android */
        cancelable?: boolean;
    }

    /**
     * Launches an alert dialog with the specified title and message.
     *
     * Optionally provide a list of buttons. Tapping any button will fire the
     * respective onPress callback and dismiss the alert. By default, the only
     * button will be an 'OK' button.
     *
     * This is an API that works both on iOS and Android and can show static
     * alerts. To show an alert that prompts the user to enter some information,
     * see `AlertIOS`; entering text in an alert is common on iOS only.
     *
     * ## iOS
     *
     * On iOS you can specify any number of buttons. Each button can optionally
     * specify a style, which is one of 'default', 'cancel' or 'destructive'.
     *
     * ## Android
     *
     * On Android at most three buttons can be specified. Android has a concept
     * of a neutral, negative and a positive button:
     *
     *   - If you specify one button, it will be the 'positive' one (such as 'OK')
     *   - Two buttons mean 'negative', 'positive' (such as 'Cancel', 'OK')
     *   - Three buttons mean 'neutral', 'negative', 'positive' (such as 'Later', 'Cancel', 'OK')
     *
     * ```
     * // Works on both iOS and Android
     * Alert.alert(
     *   'Alert Title',
     *   'My Alert Msg',
     *   [
     *     {text: 'Ask me later', onPress: () => console.log('Ask me later pressed')},
     *     {text: 'Cancel', onPress: () => console.log('Cancel Pressed'), style: 'cancel'},
     *     {text: 'OK', onPress: () => console.log('OK Pressed')},
     *   ]
     * )
     * ```
     */
    export interface AlertStatic {
        alert: (title: string, message?: string, buttons?: AlertButton[], options?: AlertOptions, type?: string) => void
    }

    /**
     * Wrapper around the Android native module.
     */
    export interface AlertAndroidStatic {
        alert: (title: string, message?: string, buttons?: AlertButton[], options?: AlertOptions) => void
    }

    /**
     * //FIXME: No documentation - inferred from RCTAdSupport.m
     */
    export interface AdSupportIOSStatic {
        getAdvertisingId: (onSuccess: (deviceId: string) => void, onFailure: (err: Error) => void) => void
        getAdvertisingTrackingEnabled: (onSuccess: (hasTracking: boolean) => void, onFailure: (err: Error) => void) => void
    }

    interface AlertIOSButton {
        text: string
        onPress?: () => void
        style?: "default" | "cancel" | "destructive"
    }

    export type AlertType = "default" | "plain-text" | "secure-text" | "login-password"

    /**
     * @description
     * `AlertIOS` provides functionality to create an iOS alert dialog with a
     * message or create a prompt for user input.
     *
     * We recommend using the [`Alert.alert`](/docs/alert.html) method for
     * cross-platform support if you don't need to create iOS-only prompts.
     *
     * @see https://facebook.github.io/react-native/docs/alertios.html#content
     */
    export interface AlertIOSStatic {

        /**
         * Create and display a popup alert.
         * @static
         * @method alert
         * @param title The dialog's title.
         * @param message An optional message that appears below
         *     the dialog's title.
         * @param callbackOrButtons This optional argument should
         *    be either a single-argument function or an array of buttons. If passed
         *    a function, it will be called when the user taps 'OK'.
         *
         *    If passed an array of button configurations, each button should include
         *    a `text` key, as well as optional `onPress` and `style` keys. `style`
         *    should be one of 'default', 'cancel' or 'destructive'.
         * @param type Deprecated, do not use.
         */
        alert: ( title: string, message?: string, callbackOrButtons?: (() => void) | Array<AlertIOSButton>, type?: AlertType ) => void

        /**
         * Create and display a prompt to enter some text.
         * @static
         * @method prompt
         * @param title The dialog's title.
         * @param message An optional message that appears above the text
         *    input.
         * @param callbackOrButtons This optional argument should
         *    be either a single-argument function or an array of buttons. If passed
         *    a function, it will be called with the prompt's value when the user
         *    taps 'OK'.
         *
         *    If passed an array of button configurations, each button should include
         *    a `text` key, as well as optional `onPress` and `style` keys (see
         *    example). `style` should be one of 'default', 'cancel' or 'destructive'.
         * @param type This configures the text input. One of 'plain-text',
         *    'secure-text' or 'login-password'.
         * @param defaultValue The default text in text input.
         */
        prompt: ( title: string, message?: string, callbackOrButtons?: ((value: string) => void) | Array<AlertIOSButton>, type?: AlertType, defaultValue?: string ) => void
    }

    /**
     * AppStateIOS can tell you if the app is in the foreground or background,
     * and notify you when the state changes.
     *
     * AppStateIOS is frequently used to determine the intent and proper behavior
     * when handling push notifications.
     *
     * iOS App States
     *      active - The app is running in the foreground
     *      background - The app is running in the background. The user is either in another app or on the home screen
     *      inactive - This is a transition state that currently never happens for typical React Native apps.
     *
     * For more information, see Apple's documentation: https://developer.apple.com/library/ios/documentation/iPhone/Conceptual/iPhoneOSProgrammingGuide/TheAppLifeCycle/TheAppLifeCycle.html
     *
     * @see https://facebook.github.io/react-native/docs/appstateios.html#content
     */
    export type AppStateEvent = "change" | "memoryWarning"
    export type AppStateStatus = "active" | "background" | "inactive"

    export interface AppStateStatic {

        currentState: string

        /**
         * Add a handler to AppState changes by listening to the change event
         * type and providing the handler
         */
        addEventListener(type: AppStateEvent, listener: (state: AppStateStatus) => void): void

        /**
         * Remove a handler by passing the change event type and the handler
         */
        removeEventListener(type: AppStateEvent, listener: (state: AppStateStatus) => void): void
    }

    /**
     * AsyncStorage is a simple, unencrypted, asynchronous, persistent, key-value storage
     * system that is global to the app.  It should be used instead of LocalStorage.
     *
     * It is recommended that you use an abstraction on top of `AsyncStorage`
     * instead of `AsyncStorage` directly for anything more than light usage since
     * it operates globally.
     *
     * On iOS, `AsyncStorage` is backed by native code that stores small values in a
     * serialized dictionary and larger values in separate files. On Android,
     * `AsyncStorage` will use either [RocksDB](http://rocksdb.org/) or SQLite
     * based on what is available.
     *
     * @see https://facebook.github.io/react-native/docs/asyncstorage.html#content
     */
    export interface AsyncStorageStatic {

        /**
         * Fetches key and passes the result to callback, along with an Error if there is any.
         */
        getItem(key: string, callback?: (error?: Error, result?: string) => void): Promise<string>

        /**
         * Sets value for key and calls callback on completion, along with an Error if there is any
         */
        setItem(key: string, value: string, callback?: (error?: Error) => void): Promise<void>

        removeItem(key: string, callback?: (error?: Error) => void): Promise<void>

        /**
         * Merges existing value with input value, assuming they are stringified json. Returns a Promise object.
         * Not supported by all native implementation
         */
        mergeItem(key: string, value: string, callback?: (error?: Error) => void): Promise<void>

        /**
         * Erases all AsyncStorage for all clients, libraries, etc. You probably don't want to call this.
         * Use removeItem or multiRemove to clear only your own keys instead.
         */
        clear(callback?: (error?: Error) => void): Promise<void>

        /**
         * Gets all keys known to the app, for all callers, libraries, etc
         */
        getAllKeys(callback?: (error?: Error, keys?: string[]) => void): Promise<string[]>

        /**
         * multiGet invokes callback with an array of key-value pair arrays that matches the input format of multiSet
         */
        multiGet(keys: string[], callback?: (errors?: Error[], result?: [string, string][]) => void): Promise<[string, string][]>

        /**
         * multiSet and multiMerge take arrays of key-value array pairs that match the output of multiGet,
         *
         * multiSet([['k1', 'val1'], ['k2', 'val2']], cb);
         */
        multiSet(keyValuePairs: string[][], callback?: (errors?: Error[]) => void): Promise<void>

        /**
         * Delete all the keys in the keys array.
         */
        multiRemove(keys: string[], callback?: (errors?: Error[]) => void): Promise<void>

        /**
         * Merges existing values with input values, assuming they are stringified json.
         * Returns a Promise object.
         *
         * Not supported by all native implementations.
         */
        multiMerge(keyValuePairs: string[][], callback?: (errors?: Error[]) => void): Promise<void>
    }

    export type BackPressEventName = "hardwareBackPress"

    /**
     * Detect hardware back button presses, and programmatically invoke the
     * default back button functionality to exit the app if there are no
     * listeners or if none of the listeners return true.
     * Methods don't have more detailed documentation as of 0.25.
     */
    export interface BackAndroidStatic {
        exitApp(): void;
        addEventListener(eventName: BackPressEventName, handler: () => void): void;
        removeEventListener(eventName: BackPressEventName, handler: () => void): void;
    }

    export interface ButtonProperties {
        title: string;
        onPress: () => any;
        color?: string;
        accessibilityLabel?: string;
        disabled?: boolean;
    }

    export interface ButtonStatic extends ComponentClass<ButtonProperties> {
    }

    export type CameraRollGroupType = "Album" | "All" | "Event" | "Faces" | "Library" | "PhotoStream" | "SavedPhotos";
    export type CameraRollAssetType = "All" | "Videos" | "Photos";

    export interface CameraRollFetchParams {
        first: number;
        after?: string;
        groupTypes?: CameraRollGroupType
        groupName?: string
        assetType?: CameraRollAssetType
    }

    export interface CameraRollNodeInfo {
        image: Image;
        group_name: string;
        timestamp: number;
        location: any;
    }

    export interface CameraRollEdgeInfo {
        node: CameraRollNodeInfo;
    }

    export interface CameraRollAssetInfo {
        edges: CameraRollEdgeInfo[];
        page_info: {
            has_next_page: boolean;
            end_cursor: string;
        };
    }

    export interface GetPhotosParamType {
        first: number
        after?: string
        groupTypes?: CameraRollGroupType
        groupName?: string
        assetType?: CameraRollAssetType
        mimeTypes?: string[]
    }

    export interface GetPhotosReturnType {
        edges: {
            node: {
                type: string
                group_name: string
                image: {
                    uri: string
                    height: number
                    width: number
                    isStored?: boolean
                }
              timestamp: number
              location: {
                latitude: number
                longitude: number
                altitude: number
                heading: number
                speed: number
              }
            }
        }[]

        page_info: {
            has_next_page: boolean
            start_cursor?: string
            end_cursor?: string
        }
    }

    /**
     * CameraRoll provides access to the local camera roll / gallery.
     * Before using this you must link the RCTCameraRoll library.
     * You can refer to (Linking)[https://facebook.github.io/react-native/docs/linking-libraries-ios.html] for help.
     */
    export interface CameraRollStatic {

        GroupTypesOptions: CameraRollGroupType[] //'Album','All','Event','Faces','Library','PhotoStream','SavedPhotos'
        AssetTypeOptions: CameraRollAssetType[] // "All", "Videos", "Photos"

        /**
         * Saves the image to the camera roll / gallery.
         *
         * @tag On Android, this is a local URI, such as "file:///sdcard/img.png".
         * On iOS, the tag can be one of the following:
         *      local URI
         *      assets-library tag
         *      a tag not maching any of the above, which means the image data will be stored in memory (and consume memory as long as the process is alive)
         *
         * @deprecated use saveToCameraRoll instead
         */
        saveImageWithTag(tag: string): Promise<string>

        /**
         * Saves the photo or video to the camera roll / gallery.
         *
         * On Android, the tag must be a local image or video URI, such as `"file:///sdcard/img.png"`.
         *
         * On iOS, the tag can be any image URI (including local, remote asset-library and base64 data URIs)
         * or a local video file URI (remote or data URIs are not supported for saving video at this time).
         *
         * If the tag has a file extension of .mov or .mp4, it will be inferred as a video. Otherwise
         * it will be treated as a photo. To override the automatic choice, you can pass an optional
         * `type` parameter that must be one of 'photo' or 'video'.
         *
         * Returns a Promise which will resolve with the new URI.
         */
        saveToCameraRoll(tag: string, type?: 'photo' | 'video'): Promise<string>

        /**
         * Saves the photo or video to the camera roll / gallery.
         *
         * On Android, the tag must be a local image or video URI, such as `"file:///sdcard/img.png"`.
         *
         * On iOS, the tag can be any image URI (including local, remote asset-library and base64 data URIs)
         * or a local video file URI (remote or data URIs are not supported for saving video at this time).
         *
         * If the tag has a file extension of .mov or .mp4, it will be inferred as a video. Otherwise
         * it will be treated as a photo. To override the automatic choice, you can pass an optional
         * `type` parameter that must be one of 'photo' or 'video'.
         *
         * Returns a Promise which will resolve with the new URI.
         */
        saveToCameraRoll(tag: string, type?: 'photo' | 'video'): Promise<string>

        /**
         * Invokes callback with photo identifier objects from the local camera roll of the device matching shape defined by getPhotosReturnChecker.
         *
         * @param {object} params See getPhotosParamChecker.
         */
        getPhotos(params: GetPhotosParamType): Promise<GetPhotosReturnType>;
    }

    /** Clipboard gives you an interface for setting and getting content from Clipboard on both iOS and Android */
    export interface ClipboardStatic {
        getString(): Promise<string>;
        setString(content: string): void;
    }

    export interface DatePickerAndroidOpenOption {
        date?: Date | number
        minDate?: Date | number
        maxDate?: Date | number
    }

    // Deduced from DatePickerAndroid.android.js
    export interface DatePickerAndroidOpenReturn {
        action: string // "dateSetAction" | "dismissedAction"
        year?: number
        month?: number
        day?: number
    }

    export interface DatePickerAndroidStatic {
        /*
         Opens the standard Android date picker dialog.

         The available keys for the options object are:
         * date (Date object or timestamp in milliseconds) - date to show by default
         * minDate (Date object or timestamp in milliseconds) - minimum date that can be selected
         * maxDate (Date object or timestamp in milliseconds) - maximum date that can be selected

         Returns a Promise which will be invoked an object containing action, year, month (0-11), day if the user picked a date. If the user dismissed the dialog, the Promise will still be resolved with action being DatePickerAndroid.dismissedAction and all the other keys being undefined. Always check whether the action before reading the values.

         Note the native date picker dialog has some UI glitches on Android 4 and lower when using the minDate and maxDate options.
         */
        open(options?: DatePickerAndroidOpenOption): Promise<DatePickerAndroidOpenReturn>

        /**
         * A date has been selected.
         */
        dateSetAction: string

        /**
         * The dialog has been dismissed.
         */
        dismissedAction: string
    }

    export interface FetchableListenable<T> {
        fetch: () => Promise<T>

        /**
         * eventName is expected to be `change`
         * //FIXME: No doc - inferred from NetInfo.js
         */
        addEventListener: (eventName: string, listener: (result: T) => void) => void

        /**
         * eventName is expected to be `change`
         * //FIXME: No doc - inferred from NetInfo.js
         */
        removeEventListener: (eventName: string, listener: (result: T) => void) => void
    }

    export interface IntentAndroidStatic {
        /**
         * Starts a corresponding external activity for the given URL.

         For example, if the URL is "https://www.facebook.com", the system browser will be opened, or the "choose application" dialog will be shown.

         You can use other URLs, like a location (e.g. "geo:37.484847,-122.148386"), a contact, or any other URL that can be opened with {@code Intent.ACTION_VIEW}.

         NOTE: This method will fail if the system doesn't know how to open the specified URL. If you're passing in a non-http(s) URL, it's best to check {@code canOpenURL} first.

         NOTE: For web URLs, the protocol ("http://", "https://") must be set accordingly!

         @deprecated
         */
        openURL(url: string): void

        /**
         * Determine whether or not an installed app can handle a given URL.

         You can use other URLs, like a location (e.g. "geo:37.484847,-122.148386"), a contact, or any other URL that can be opened with {@code Intent.ACTION_VIEW}.

         NOTE: For web URLs, the protocol ("http://", "https://") must be set accordingly!

         @param URL the URL to open

         @deprecated
         */
        canOpenURL(url: string, callback: (supported: boolean) => void): void

        /**
         * If the app launch was triggered by an app link with {@code Intent.ACTION_VIEW}, it will give the link url, otherwise it will give null

         Refer http://developer.android.com/training/app-indexing/deep-linking.html#handling-intents

         @deprecated
         */
        getInitialURL(callback: (url: string) => void): void
    }

    export interface LinkingStatic extends NativeEventEmitter {
        /**
         * Add a handler to Linking changes by listening to the `url` event type
         * and providing the handler
         */
        addEventListener(type: string, handler: (event: { url: string }) => void): void

        /**
         * Remove a handler by passing the `url` event type and the handler
         */
        removeEventListener(type: string, handler: (event: { url: string }) => void): void

        /**
         * Try to open the given url with any of the installed apps.
         * You can use other URLs, like a location (e.g. "geo:37.484847,-122.148386"), a contact, or any other URL that can be opened with the installed apps.
         * NOTE: This method will fail if the system doesn't know how to open the specified URL. If you're passing in a non-http(s) URL, it's best to check {@code canOpenURL} first.
         * NOTE: For web URLs, the protocol ("http://", "https://") must be set accordingly!
         */
        openURL(url: string): Promise<any>

        /**
         * Determine whether or not an installed app can handle a given URL.
         * NOTE: For web URLs, the protocol ("http://", "https://") must be set accordingly!
         * NOTE: As of iOS 9, your app needs to provide the LSApplicationQueriesSchemes key inside Info.plist.
         * @param URL the URL to open
         */
        canOpenURL(url: string): Promise<boolean>

        /**
         * If the app launch was triggered by an app link with, it will give the link url, otherwise it will give null
         * NOTE: To support deep linking on Android, refer http://developer.android.com/training/app-indexing/deep-linking.html#handling-intents
         */
        getInitialURL(): Promise<string>
    }

    export interface LinkingIOSStatic {
        /**
         * Add a handler to LinkingIOS changes by listening to the url event type and providing the handler
         @deprecated
         */
        addEventListener(type: string, handler: (event: { url: string }) => void): void

        /**
         * Remove a handler by passing the url event type and the handler
         @deprecated
         */
        removeEventListener(type: string, handler: (event: { url: string }) => void): void

        /**
         * Try to open the given url with any of the installed apps.
         @deprecated
         */
        openURL(url: string): void

        /**
         * Determine whether or not an installed app can handle a given URL. The callback function will be called with bool supported as the only argument
         NOTE: As of iOS 9, your app needs to provide the LSApplicationQueriesSchemes key inside Info.plist.
         @deprecated
         */
        canOpenURL(url: string, callback: (supported: boolean) => void): void

        /**
         * If the app launch was triggered by an app link, it will pop the link url, otherwise it will return null
         @deprecated
         */
        popInitialURL(): string;
    }


    /**
     * NetInfo exposes info about online/offline status
     *
     * Asynchronously determine if the device is online and on a cellular network.
     *
     * - `none` - device is offline
     * - `wifi` - device is online and connected via wifi, or is the iOS simulator
     * - `cell` - device is connected via Edge, 3G, WiMax, or LTE
     * - `unknown` - error case and the network status is unknown
     * @see https://facebook.github.io/react-native/docs/netinfo.html#content
     */

    // This is from code, a few items more than documentation@0.25
    export type NetInfoReturnType = "none" | "wifi" | "cell" | "unknown" |
        "NONE" | "MOBILE" | "WIFI" | "MOBILE_MMS" | "MOBILE_SUPL" | "MOBILE_DUN" |
        "MOBILE_HIPRI" | "WIMAX" | "BLUETOOTH" | "DUMMY" | "ETHERNET" | "MOBILE_FOTA" |
        "MOBILE_IMS" | "MOBILE_CBS" | "WIFI_P2P" | "MOBILE_IA" | "MOBILE_EMERGENCY" |
        "PROXY" | "VPN" | "UNKNOWN"

    export interface NetInfoStatic extends FetchableListenable<NetInfoReturnType> {

        /**
         *
         * Available on all platforms.
         * Asynchronously fetch a boolean to determine internet connectivity.
         */
        isConnected: FetchableListenable<boolean>

        /**
         * Available on Android. Detect if the current active connection is
         * metered or not. A network is classified as metered when the user is
         * sensitive to heavy data usage on that connection due to monetary
         * costs, data limitations or battery/performance issues.
         */
        isConnectionExpensive: Promise<boolean>
    }


    export interface PanResponderGestureState {

        /**
         *  ID of the gestureState- persisted as long as there at least one touch on
         */
        stateID: number

        /**
         *  the latest screen coordinates of the recently-moved touch
         */
        moveX: number

        /**
         *  the latest screen coordinates of the recently-moved touch
         */
        moveY: number

        /**
         * the screen coordinates of the responder grant
         */
        x0: number

        /**
         * the screen coordinates of the responder grant
         */
        y0: number

        /**
         * accumulated distance of the gesture since the touch started
         */
        dx: number

        /**
         * accumulated distance of the gesture since the touch started
         */
        dy: number

        /**
         * current velocity of the gesture
         */
        vx: number

        /**
         * current velocity of the gesture
         */
        vy: number

        /**
         * Number of touches currently on screen
         */
        numberActiveTouches: number


        // All `gestureState` accounts for timeStamps up until:
        _accountsForMovesUpTo: number
    }


    /**
     * @see documentation of GestureResponderHandlers
     */
    export interface PanResponderCallbacks {
        onMoveShouldSetPanResponder?: (e: GestureResponderEvent, gestureState: PanResponderGestureState) => boolean
        onStartShouldSetPanResponder?: (e: GestureResponderEvent, gestureState: PanResponderGestureState) => void
        onPanResponderGrant?: (e: GestureResponderEvent, gestureState: PanResponderGestureState) => void
        onPanResponderMove?: (e: GestureResponderEvent, gestureState: PanResponderGestureState) => void
        onPanResponderRelease?: (e: GestureResponderEvent, gestureState: PanResponderGestureState) => void
        onPanResponderTerminate?: (e: GestureResponderEvent, gestureState: PanResponderGestureState) => void

        onMoveShouldSetPanResponderCapture?: (e: GestureResponderEvent, gestureState: PanResponderGestureState) => boolean
        onStartShouldSetPanResponderCapture?: (e: GestureResponderEvent, gestureState: PanResponderGestureState) => boolean
        onPanResponderReject?: (e: GestureResponderEvent, gestureState: PanResponderGestureState) => void
        onPanResponderStart?: (e: GestureResponderEvent, gestureState: PanResponderGestureState) => void
        onPanResponderEnd?: (e: GestureResponderEvent, gestureState: PanResponderGestureState) => void
        onPanResponderTerminationRequest?: (e: GestureResponderEvent, gestureState: PanResponderGestureState) => boolean
    }

    export interface PanResponderInstance {
        panHandlers: GestureResponderHandlers
    }

    /**
     * PanResponder reconciles several touches into a single gesture.
     * It makes single-touch gestures resilient to extra touches,
     * and can be used to recognize simple multi-touch gestures.
     *
     * It provides a predictable wrapper of the responder handlers provided by the gesture responder system.
     * For each handler, it provides a new gestureState object alongside the normal event.
     */
    export interface PanResponderStatic {
        /**
         * @param config Enhanced versions of all of the responder callbacks
         * that provide not only the typical `ResponderSyntheticEvent`, but also the
         * `PanResponder` gesture state.  Simply replace the word `Responder` with
         * `PanResponder` in each of the typical `onResponder*` callbacks. For
         * example, the `config` object would look like:
         *
         *  - `onMoveShouldSetPanResponder: (e, gestureState) => {...}`
         *  - `onMoveShouldSetPanResponderCapture: (e, gestureState) => {...}`
         *  - `onStartShouldSetPanResponder: (e, gestureState) => {...}`
         *  - `onStartShouldSetPanResponderCapture: (e, gestureState) => {...}`
         *  - `onPanResponderReject: (e, gestureState) => {...}`
         *  - `onPanResponderGrant: (e, gestureState) => {...}`
         *  - `onPanResponderStart: (e, gestureState) => {...}`
         *  - `onPanResponderEnd: (e, gestureState) => {...}`
         *  - `onPanResponderRelease: (e, gestureState) => {...}`
         *  - `onPanResponderMove: (e, gestureState) => {...}`
         *  - `onPanResponderTerminate: (e, gestureState) => {...}`
         *  - `onPanResponderTerminationRequest: (e, gestureState) => {...}`
         *
         *  In general, for events that have capture equivalents, we update the
         *  gestureState once in the capture phase and can use it in the bubble phase
         *  as well.
         *
         *  Be careful with onStartShould* callbacks. They only reflect updated
         *  `gestureState` for start/end events that bubble/capture to the Node.
         *  Once the node is the responder, you can rely on every start/end event
         *  being processed by the gesture and `gestureState` being updated
         *  accordingly. (numberActiveTouches) may not be totally accurate unless you
         *  are the responder.
         */
        create(config: PanResponderCallbacks): PanResponderInstance
    }

    export interface Rationale {
        title: string
        message: string
    }

    export type Permission = "android.permission.READ_CALENDAR" | "android.permission.WRITE_CALENDAR" | "android.permission.CAMERA" | "android.permission.READ_CONTACTS" | "android.permission.WRITE_CONTACTS" | "android.permission.GET_ACCOUNTS" | "android.permission.ACCESS_FINE_LOCATION" | "android.permission.ACCESS_COARSE_LOCATION" | "android.permission.RECORD_AUDIO" | "android.permission.READ_PHONE_STATE" | "android.permission.CALL_PHONE" | "android.permission.READ_CALL_LOG" | "android.permission.WRITE_CALL_LOG" | "com.android.voicemail.permission.ADD_VOICEMAIL" | "android.permission.USE_SIP" | "android.permission.PROCESS_OUTGOING_CALLS" | "android.permission.BODY_SENSORS" | "android.permission.SEND_SMS" | "android.permission.RECEIVE_SMS" | "android.permission.READ_SMS" | "android.permission.RECEIVE_WAP_PUSH" | "android.permission.RECEIVE_MMS" | "android.permission.READ_EXTERNAL_STORAGE" | "android.permission.WRITE_EXTERNAL_STORAGE"

    export interface PermissionsAndroidStatic {
        /**
         * A list of specified "dangerous" permissions that require prompting the user
         */
        PERMISSIONS: {[key: string]: Permission}
        new(): PermissionsAndroidStatic
        /**
         * Returns a promise resolving to a boolean value as to whether the specified
         * permissions has been granted
         */
        checkPermission(permission: Permission): Promise<boolean>
        /**
         * Prompts the user to enable a permission and returns a promise resolving to a
         * boolean value indicating whether the user allowed or denied the request
         *
         * If the optional rationale argument is included (which is an object with a
         * `title` and `message`), this function checks with the OS whether it is
         * necessary to show a dialog explaining why the permission is needed
         * (https://developer.android.com/training/permissions/requesting.html#explain)
         * and then shows the system permission dialog
         */
        requestPermission(permission: Permission, rationale?: Rationale): Promise<boolean>
    }

    export interface PushNotificationPermissions {
        alert?: boolean
        badge?: boolean
        sound?: boolean
    }

    export interface PushNotification {


        /**
         * An alias for `getAlert` to get the notification's main message string
         */
        getMessage(): string | Object

        /**
         * Gets the sound string from the `aps` object
         */
        getSound(): string

        /**
         * Gets the notification's main message from the `aps` object
         */
        getAlert(): string | Object

        /**
         * Gets the badge count number from the `aps` object
         */
        getBadgeCount(): number

        /**
         * Gets the data object on the notif
         */
        getData(): Object

    }


    type PresentLocalNotificationDetails = {
        alertBody: string
        alertAction: string
        soundName?: string
        category?: string
        userInfo?: Object
        applicationIconBadgeNumber?: number
    }

    type ScheduleLocalNotificationDetails = {
        fireDate: Date
        alertBody: string
        alertAction: string
        soundName?: string
        category?: string
        userInfo?: Object
        applicationIconBadgeNumber?: number
    }

    export type PushNotificationEventName = "notification" | "localNotification" | "register" | "registrationError"

    /**
     * Handle push notifications for your app, including permission handling and icon badge number.
     * @see https://facebook.github.io/react-native/docs/pushnotificationios.html#content
     *
     * //FIXME: BGR: The documentation seems completely off compared to the actual js implementation. I could never get the example to run
     */
    export interface PushNotificationIOSStatic {

        /**
         * Schedules the localNotification for immediate presentation.
         * details is an object containing:
         * alertBody : The message displayed in the notification alert.
         * alertAction : The "action" displayed beneath an actionable notification. Defaults to "view";
         * soundName : The sound played when the notification is fired (optional).
         * category : The category of this notification, required for actionable notifications (optional).
         * userInfo : An optional object containing additional notification data.
         * applicationIconBadgeNumber (optional) : The number to display as the app's icon badge. The default value of this property is 0, which means that no badge is displayed.
         */
        presentLocalNotification(details: PresentLocalNotificationDetails): void

        /**
         * Schedules the localNotification for future presentation.
         * details is an object containing:
         * fireDate : The date and time when the system should deliver the notification.
         * alertBody : The message displayed in the notification alert.
         * alertAction : The "action" displayed beneath an actionable notification. Defaults to "view";
         * soundName : The sound played when the notification is fired (optional).
         * category : The category of this notification, required for actionable notifications (optional).
         * userInfo : An optional object containing additional notification data.
         * applicationIconBadgeNumber (optional) : The number to display as the app's icon badge. Setting the number to 0 removes the icon badge.
         */
        scheduleLocalNotification(details: ScheduleLocalNotificationDetails): void

        /**
         * Cancels all scheduled localNotifications
         */
        cancelAllLocalNotifications(): void

        /**
         * Cancel local notifications.
         * Optionally restricts the set of canceled notifications to those notifications whose userInfo fields match the corresponding fields in the userInfo argument.
         */
        cancelLocalNotifications(userInfo: Object): void

        /**
         * Sets the badge number for the app icon on the home screen
         */
        setApplicationIconBadgeNumber(number: number): void

        /**
         * Gets the current badge number for the app icon on the home screen
         */
        getApplicationIconBadgeNumber(callback: (badge: number) => void): void

        /**
         * Gets the local notifications that are currently scheduled.
         */
        getScheduledLocalNotifications(callback: (notifications: ScheduleLocalNotificationDetails[]) => void): void

        /**
         * Attaches a listener to remote notifications while the app is running in the
         * foreground or the background.
         *
         * The handler will get be invoked with an instance of `PushNotificationIOS`
         *
         * The type MUST be 'notification'
         */
        addEventListener( type: PushNotificationEventName, handler: ( notification: PushNotification ) => void ):void

        /**
         * Removes the event listener. Do this in `componentWillUnmount` to prevent
         * memory leaks
         */
        removeEventListener( type: PushNotificationEventName, handler: ( notification: PushNotification ) => void ): void

        /**
         * Requests all notification permissions from iOS, prompting the user's
         * dialog box.
         */
        requestPermissions(permissions?: PushNotificationPermissions[]): void

        /**
         * Requests all notification permissions from iOS, prompting the user's
         * dialog box.
         */
        requestPermissions( permissions?: PushNotificationPermissions ): Promise<PushNotificationPermissions>

        /**
         * Unregister for all remote notifications received via Apple Push
         * Notification service.
         * You should call this method in rare circumstances only, such as when
         * a new version of the app removes support for all types of remote
         * notifications. Users can temporarily prevent apps from receiving
         * remote notifications through the Notifications section of the
         * Settings app. Apps unregistered through this method can always
         * re-register.
         */
        abandonPermissions(): void

        /**
         * See what push permissions are currently enabled. `callback` will be
         * invoked with a `permissions` object:
         *
         *  - `alert` :boolean
         *  - `badge` :boolean
         *  - `sound` :boolean
         */
        checkPermissions(callback: (permissions: PushNotificationPermissions) => void): void

        /**
         * This method returns a promise that resolves to either the notification
         * object if the app was launched by a push notification, or `null` otherwise.
         */
        getInitialNotification(): PushNotification
    }

    export interface SettingsStatic {
        get(key: string): any
        set(settings: Object): void
        watchKeys(keys: string | Array<string>, callback: (() => void)): number
        clearWatch(watchId: number): void
    }


    /**
     * @enum('default', 'light-content')
     */
    export type StatusBarStyle = "default" | "light-content"

    /**
     * @enum('fade', 'slide')
     */
    export type StatusBarAnimation = "none" | "fade" | "slide"

    export interface StatusBarPropertiesIOS extends React.Props<StatusBarStatic> {
        /**
         * Sets the color of the status bar text.
         */
        barStyle?: StatusBarStyle

        /**
         * If the network activity indicator should be visible.
         */
        networkActivityIndicatorVisible?: boolean

        /**
         * The transition effect when showing and hiding the status bar using
         * the hidden prop. Defaults to 'fade'.
         */
        showHideTransition?: "fade" | "slide"
    }

    export interface StatusBarPropertiesAndroid extends React.Props<StatusBarStatic> {
        /**
         * The background color of the status bar.
         */
        backgroundColor?: string

        /**
         * If the status bar is translucent. When translucent is set to true,
         * the app will draw under the status bar. This is useful when using a
         * semi transparent status bar color.
         */
        translucent?: boolean
    }

    export interface StatusBarProperties extends StatusBarPropertiesIOS, StatusBarPropertiesAndroid, React.Props<StatusBarStatic> {

        /**
         * If the transition between status bar property changes should be
         * animated. Supported for backgroundColor, barStyle and hidden.
         */
        animated?: boolean

        /**
         * If the status bar is hidden.
         */
        hidden?: boolean
    }

    export interface StatusBarStatic extends React.ComponentClass<StatusBarProperties> {

        /**
         * The current height of the status bar on the device.
         * @platform android
         */
        currentHeight?: number

        /**
         * Show or hide the status bar
         * @param hidden The dialog's title.
         * @param animation Optional animation when
         *    changing the status bar hidden property.
         */
        setHidden: (hidden: boolean, animation?: StatusBarAnimation) => void

        /**
         * Set the status bar style
         * @param style Status bar style to set
         * @param animated Animate the style change.
         */
        setBarStyle: (style: StatusBarStyle, animated?: boolean) => void

        /**
         * Control the visibility of the network activity indicator
         * @param visible Show the indicator.
         */
        setNetworkActivityIndicatorVisible: (visible: boolean) => void

        /**
         * Set the background color for the status bar
         * @param color Background color.
         * @param animated Animate the style change.
         */
        setBackgroundColor: (color: string, animated?: boolean) => void

        /**
         * Control the translucency of the status bar
         * @param translucent Set as translucent.
         */
        setTranslucent: (translucent: boolean) => void
    }

    /**
     * StatusBarIOS is deprecated.
     * Use `StatusBar` for mutating the status bar.
     */
    export interface StatusBarIOSStatic extends NativeEventEmitter {
    }

    type TimePickerAndroidOpenOptions = {
        hour?: number
        minute?: number
        is24Hour?: boolean
    }

    /**
     * Opens the standard Android time picker dialog.
     *
     * ### Example
     *
     * ```
     * try {
     *   const {action, hour, minute} = await TimePickerAndroid.open({
     *     hour: 14,
     *     minute: 0,
     *     is24Hour: false, // Will display '2 PM'
     *   });
     *   if (action !== TimePickerAndroid.dismissedAction) {
     *     // Selected hour (0-23), minute (0-59)
     *   }
     * } catch ({code, message}) {
     *   console.warn('Cannot open time picker', message);
     * }
     * ```
     */
    export interface TimePickerAndroidStatic {

        /**
         * Opens the standard Android time picker dialog.
         *
         * The available keys for the `options` object are:
         *   * `hour` (0-23) - the hour to show, defaults to the current time
         *   * `minute` (0-59) - the minute to show, defaults to the current time
         *   * `is24Hour` (boolean) - If `true`, the picker uses the 24-hour format. If `false`,
         *     the picker shows an AM/PM chooser. If undefined, the default for the current locale
         *     is used.
         *
         * Returns a Promise which will be invoked an object containing `action`, `hour` (0-23),
         * `minute` (0-59) if the user picked a time. If the user dismissed the dialog, the Promise will
         * still be resolved with action being `TimePickerAndroid.dismissedAction` and all the other keys
         * being undefined. **Always** check whether the `action` before reading the values.
         */
        open(options: TimePickerAndroidOpenOptions): Promise<{ action: string, hour: number, minute: number }>

        /**
         * A time has been selected.
         */
        timeSetAction: string

        /**
         * The dialog has been dismissed.
         */
        dismissedAction: string
    }

    /**
     * This exposes the native ToastAndroid module as a JS module. This has a function 'show'
     * which takes the following parameters:
     *
     * 1. String message: A string with the text to toast
     * 2. int duration: The duration of the toast. May be ToastAndroid.SHORT or ToastAndroid.LONG
     *
     * There is also a function `showWithGravity` to specify the layout gravity. May be
     * ToastAndroid.TOP, ToastAndroid.BOTTOM, ToastAndroid.CENTER
     */
    export interface ToastAndroidStatic {
        /**
         * String message: A string with the text to toast
         * int duration: The duration of the toast.
         * May be ToastAndroid.SHORT or ToastAndroid.LONG
         */
        show(message: string, duration: number): void
        /** `gravity` may be ToastAndroid.TOP, ToastAndroid.BOTTOM, ToastAndroid.CENTER */
        showWithGravity(
            message: string,
            duration: number,
            gravity: number
        ): void
        // Toast duration constants
        SHORT: number
        LONG: number
        // Toast gravity constants
        TOP: number
        BOTTOM: number
        CENTER: number
    }

    export interface UIManagerStatic {
        /**
         * Capture an image of the screen, window or an individual view. The image
         * will be stored in a temporary file that will only exist for as long as the
         * app is running.
         *
         * The `view` argument can be the literal string `window` if you want to
         * capture the entire window, or it can be a reference to a specific
         * React Native component.
         *
         * The `options` argument may include:
         * - width/height (number) - the width and height of the image to capture.
         * - format (string) - either 'png' or 'jpeg'. Defaults to 'png'.
         * - quality (number) - the quality when using jpeg. 0.0 - 1.0 (default).
         *
         * Returns a Promise<string> (tempFilePath)
         * @platform ios
         */
        takeSnapshot: (
            view ?: 'window' | ReactElement<any> | number,
            options ?: {
                width ?: number,
                height ?: number,
                format ?: 'png' | 'jpeg',
                quality ?: number,
            }
        ) => Promise<string>
    }

    export interface SwitchPropertiesIOS extends ViewProperties, React.Props<SwitchStatic> {

        /**
         * Background color when the switch is turned on.
         */
        onTintColor?: string

        /**
         * Color of the foreground switch grip.
         */
        thumbTintColor?: string

        /**
         * Background color when the switch is turned off.
         */
        tintColor?: string

        ref?: Ref<SwitchStatic>
    }

    export interface SwitchProperties extends SwitchPropertiesIOS, React.Props<SwitchStatic> {

        /**
         * If true the user won't be able to toggle the switch.
         * Default value is false.
         */
        disabled?: boolean

        /**
         * Invoked with the new value when the value changes.
         */
        onValueChange?: (value: boolean) => void

        /**
         * Used to locate this view in end-to-end tests.
         */
        testID?: string

        /**
         * The value of the switch. If true the switch will be turned on.
         * Default value is false.
         */
        value?: boolean
	    style?: ViewStyle
    }

    /**
     * Renders a boolean input.
     *
     * This is a controlled component that requires an `onValueChange` callback that
     * updates the `value` prop in order for the component to reflect user actions.
     * If the `value` prop is not updated, the component will continue to render
     * the supplied `value` prop instead of the expected result of any user actions.
     */
    export interface SwitchStatic extends NativeMethodsMixin, React.ClassicComponentClass<SwitchProperties> {

    }

    /**
     * NOTE: `VibrationIOS` is being deprecated. Use `Vibration` instead.
     *
     * The Vibration API is exposed at VibrationIOS.vibrate().
     * On iOS, calling this function will trigger a one second vibration.
     * The vibration is asynchronous so this method will return immediately.
     *
     * There will be no effect on devices that do not support Vibration, eg. the iOS simulator.
     *
     * Vibration patterns are currently unsupported.
     *
     * @see https://facebook.github.io/react-native/docs/vibrationios.html#content
     */
    export interface VibrationIOSStatic {
        /**
         * @deprecated
         */
        vibrate(): void
    }

    /**
     * The Vibration API is exposed at `Vibration.vibrate()`.
     * The vibration is asynchronous so this method will return immediately.
     *
     * There will be no effect on devices that do not support Vibration, eg. the simulator.
     *
     * **Note for android**
     * add `<uses-permission android:name="android.permission.VIBRATE"/>` to `AndroidManifest.xml`
     *
     * **Android Usage:**
     *
     * [0, 500, 200, 500]
     * V(0.5s) --wait(0.2s)--> V(0.5s)
     *
     * [300, 500, 200, 500]
     * --wait(0.3s)--> V(0.5s) --wait(0.2s)--> V(0.5s)
     *
     * **iOS Usage:**
     * if first argument is 0, it will not be included in pattern array.
     *
     * [0, 1000, 2000, 3000]
     * V(fixed) --wait(1s)--> V(fixed) --wait(2s)--> V(fixed) --wait(3s)--> V(fixed)
     */
    export interface VibrationStatic {
        vibrate(pattern: number | number[], repeat: boolean): void

        /**
         * Stop vibration
         */
        cancel(): void
    }

    /**
     * This class implements common easing functions. The math is pretty obscure,
     * but this cool website has nice visual illustrations of what they represent:
     * http://xaedes.de/dev/transitions/
     */
    export type EasingFunction = (value: number) => number;
    export interface EasingStatic {
        step0: EasingFunction;
        step1: EasingFunction;
        linear: EasingFunction;
        ease: EasingFunction;
        quad: EasingFunction;
        cubic: EasingFunction;
        poly: EasingFunction;
        sin: EasingFunction;
        circle: EasingFunction;
        exp: EasingFunction;
        elastic: EasingFunction;
        back(s: number): EasingFunction;
        bounce: EasingFunction;
        bezier(x1: number,
            y1: number,
            x2: number,
            y2: number): EasingFunction;
        in(easing: EasingFunction): EasingFunction;
        out(easing: EasingFunction): EasingFunction;
        inOut(easing: EasingFunction): EasingFunction;
    }

    export module Animated {
        // Most (all?) functions where AnimatedValue is used any subclass of Animated can be used as well.
        type AnimatedValue = Animated;
        type AnimatedValueXY = ValueXY;

        type Base = Animated;

        class Animated {
            // Internal class, no public API.
        }

        class AnimatedWithChildren extends Animated {
            // Internal class, no public API.
        }

        class AnimatedInterpolation extends AnimatedWithChildren {
            interpolate(config: InterpolationConfigType): AnimatedInterpolation;
        }

        type ExtrapolateType = 'extend' | 'identity' | 'clamp';

        type InterpolationConfigType = {
            inputRange: number[];
            outputRange: (number[] | string[]);
            easing?: ((input: number) => number);
            extrapolate?: ExtrapolateType;
            extrapolateLeft?: ExtrapolateType;
            extrapolateRight?: ExtrapolateType;
        };

        type ValueListenerCallback = (state: { value: number }) => void;

        /**
         * Standard value for driving animations.  One `Animated.Value` can drive
         * multiple properties in a synchronized fashion, but can only be driven by one
         * mechanism at a time.  Using a new mechanism (e.g. starting a new animation,
         * or calling `setValue`) will stop any previous ones.
         */
        export class Value extends AnimatedWithChildren {
            constructor(value: number);

        /**
         * Directly set the value.  This will stop any animations running on the value
         * and update all the bound properties.
         */
            setValue(value: number): void;

            /**
             * Sets an offset that is applied on top of whatever value is set, whether via
             * `setValue`, an animation, or `Animated.event`.  Useful for compensating
             * things like the start of a pan gesture.
             */
            setOffset(offset: number): void;

            /**
             * Merges the offset value into the base value and resets the offset to zero.
             * The final output of the value is unchanged.
             */
            flattenOffset(): void;

            /**
             * Adds an asynchronous listener to the value so you can observe updates from
             * animations.  This is useful because there is no way to
             * synchronously read the value because it might be driven natively.
             */
            addListener(callback: ValueListenerCallback): string;

            removeListener(id: string): void;

            removeAllListeners(): void;

            /**
             * Stops any running animation or tracking.  `callback` is invoked with the
             * final value after stopping the animation, which is useful for updating
             * state to match the animation position with layout.
             */
            stopAnimation(callback?: (value: number) => void): void;

            /**
             * Interpolates the value before updating the property, e.g. mapping 0-1 to
             * 0-10.
             */
            interpolate(config: InterpolationConfigType): AnimatedInterpolation;
        }

        type ValueXYListenerCallback = (value: { x: number; y: number }) => void;

        /**
         * 2D Value for driving 2D animations, such as pan gestures.  Almost identical
         * API to normal `Animated.Value`, but multiplexed.  Contains two regular
         * `Animated.Value`s under the hood.
         */
        export class ValueXY extends AnimatedWithChildren {
            x: AnimatedValue;
            y: AnimatedValue;

            constructor(valueIn?: { x: number | AnimatedValue; y: number | AnimatedValue });

            setValue(value: { x: number; y: number }): void;

            setOffset(offset: { x: number; y: number }): void;

            flattenOffset(): void

        stopAnimation(callback?: (value: {x: number, y: number}) => void): void;

            addListener(callback: ValueXYListenerCallback): string;

            removeListener(id: string): void;

            /**
             * Converts `{x, y}` into `{left, top}` for use in style, e.g.
             *
             *```javascript
             *  style={this.state.anim.getLayout()}
             *```
             */
        getLayout(): { [key: string]: AnimatedValue };

            /**
             * Converts `{x, y}` into a useable translation transform, e.g.
             *
             *```javascript
             *  style={{
             *    transform: this.state.anim.getTranslateTransform()
             *  }}
             *```
             */
            getTranslateTransform(): { [key: string]: AnimatedValue }[];

        }

        type EndResult = { finished: boolean };
        type EndCallback = (result: EndResult) => void;

        interface CompositeAnimation {
            start: (callback?: EndCallback) => void;
            stop: () => void;
        }

        interface AnimationConfig {
            isInteraction?: boolean;
            useNativeDriver?: boolean;
        }

        /**
         * Animates a value from an initial velocity to zero based on a decay
         * coefficient.
         */
        export function decay(
            value: AnimatedValue | AnimatedValueXY,
            config: DecayAnimationConfig
        ): CompositeAnimation;

        interface DecayAnimationConfig extends AnimationConfig {
            velocity: number | { x: number, y: number };
            deceleration?: number;
        }

        /**
         * Animates a value along a timed easing curve.  The `Easing` module has tons
         * of pre-defined curves, or you can use your own function.
         */
        export var timing: (
            value: AnimatedValue | AnimatedValueXY,
            config: TimingAnimationConfig
        ) => CompositeAnimation;

        interface TimingAnimationConfig extends AnimationConfig {
            toValue: number | AnimatedValue | { x: number, y: number } | AnimatedValueXY;
            easing?: (value: number) => number;
            duration?: number;
            delay?: number;
        }

        interface SpringAnimationConfig extends AnimationConfig {
            toValue: number | AnimatedValue | { x: number, y: number } | AnimatedValueXY;
            overshootClamping?: boolean;
            restDisplacementThreshold?: number;
            restSpeedThreshold?: number;
            velocity?: number | { x: number, y: number };
            bounciness?: number;
            speed?: number;
            tension?: number;
            friction?: number;
        }

        /**
         * Creates a new Animated value composed from two Animated values added
         * together.
         */
        export function add(
            a: Animated,
            b: Animated
        ): AnimatedAddition;

        class AnimatedAddition extends AnimatedInterpolation { }

        /**
         * Creates a new Animated value composed from two Animated values multiplied
         * together.
         */
        export function multiply(
            a: Animated,
            b: Animated
        ): AnimatedMultiplication;

        class AnimatedMultiplication extends AnimatedInterpolation { }

        /**
         * Creates a new Animated value that is the (non-negative) modulo of the
         * provided Animated value
         */
        export function modulo(
            a: Animated,
            modulus: number
        ): AnimatedModulo;

        class AnimatedModulo extends AnimatedInterpolation { }

        /**
       * Create a new Animated value that is limited between 2 values. It uses the
       * difference between the last value so even if the value is far from the bounds
       * it will start changing when the value starts getting closer again.
       * (`value = clamp(value + diff, min, max)`).
       *
       * This is useful with scroll events, for example, to show the navbar when
       * scrolling up and to hide it when scrolling down.
       */
      export function diffClamp(a: Animated, min: number, max: number): AnimatedDiffClamp;

      class AnimatedDiffClamp extends AnimatedInterpolation {}

      /**
         * Starts an animation after the given delay.
         */
        export function delay(time: number): CompositeAnimation;

        /**
         * Starts an array of animations in order, waiting for each to complete
         * before starting the next.  If the current running animation is stopped, no
         * following animations will be started.
         */
        export function sequence(
            animations: Array<CompositeAnimation>
        ): CompositeAnimation;

        /**
         * Array of animations may run in parallel (overlap), but are started in
         * sequence with successive delays.  Nice for doing trailing effects.
         */

        export function stagger(
            time: number,
            animations: Array<CompositeAnimation>
        ): CompositeAnimation

        /**
         * Spring animation based on Rebound and Origami.  Tracks velocity state to
         * create fluid motions as the `toValue` updates, and can be chained together.
         */
      export function spring (
            value: AnimatedValue | AnimatedValueXY,
            config: SpringAnimationConfig
      ): CompositeAnimation;

        type ParallelConfig = {
            stopTogether?: boolean; // If one is stopped, stop all.  default: true
        }

        /**
         * Starts an array of animations all at the same time.  By default, if one
         * of the animations is stopped, they will all be stopped.  You can override
         * this with the `stopTogether` flag.
         */
      export function parallel (
            animations: Array<CompositeAnimation>,
            config?: ParallelConfig
      ): CompositeAnimation;

        type Mapping = { [key: string]: Mapping } | AnimatedValue;
        interface EventConfig {
            listener?: Function
        }

        /**
         *  Takes an array of mappings and extracts values from each arg accordingly,
         *  then calls `setValue` on the mapped outputs.  e.g.
         *
         *```javascript
         *  onScroll={Animated.event(
         *    [{nativeEvent: {contentOffset: {x: this._scrollX}}}]
         *    {listener},          // Optional async listener
         *  )
         *  ...
         *  onPanResponderMove: Animated.event([
         *    null,                // raw event arg ignored
         *    {dx: this._panX},    // gestureState arg
         *  ]),
         *```
         */
      export function event (
            argMapping: Mapping[],
            config?: EventConfig
      ): (...args: any[]) => void;

        /**
       * Make any React component Animatable.  Used to create `Animated.View`, etc.
       */
      export function createAnimatedComponent (component: any) : any;

      /**
         * Animated variants of the basic native views. Accepts Animated.Value for
         * props and style.
         */
        export var View: any;
        export var Image: any;
        export var Text: any;
    }

    export interface I18nManagerStatic {
        isRTL: boolean
        allowRTL: (allowRTL: boolean) => {}
        forceRTL: (forceRTL: boolean) => {}
    }

    export interface GeolocationStatic {
        /*
         * Invokes the success callback once with the latest location info.  Supported
         * options: timeout (ms), maximumAge (ms), enableHighAccuracy (bool)
         * On Android, this can return almost immediately if the location is cached or
         * request an update, which might take a while.
         */
        getCurrentPosition(geo_success: (position: GeolocationReturnType) => void, geo_error?: (error: Error) => void, geo_options?: GetCurrentPositionOptions): void

        /*
         * Invokes the success callback whenever the location changes.  Supported
         * options: timeout (ms), maximumAge (ms), enableHighAccuracy (bool), distanceFilter(m)
         */
        watchPosition(success: (position: Geolocation) => void, error?: (error: Error) => void, options?: WatchPositionOptions): void

        clearWatch(watchID: number): void

        stopObserving(): void
    }

    export interface OpenCameraDialogOptions {
        /** Defaults to false */
        videoMode?: boolean
    }

    export interface OpenSelectDialogOptions {
        /** Defaults to true */
        showImages?: boolean
        /** Defaults to false */
        showVideos?: boolean
    }

    /** [imageURL|tempImageTag, height, width] */
    export type ImagePickerResult = [string, number, number]

    export interface ImagePickerIOSStatic {
        canRecordVideos(callback: (value: boolean) => void): void
        canUseCamera(callback: (value: boolean) => void): void
        openCameraDialog(config: OpenCameraDialogOptions, successCallback: (args:ImagePickerResult) => void, cancelCallback: (args:any[]) => void): void
        openSelectDialog(config: OpenSelectDialogOptions, successCallback: (args:ImagePickerResult) => void, cancelCallback: (args:any[]) => void): void
    }

    export interface ImageStoreStatic {
          /**
           * Check if the ImageStore contains image data for the specified URI.
           * @platform ios
           */
          hasImageForTag(uri: string, callback: (hasImage: boolean) => void): void
          /**
           * Delete an image from the ImageStore. Images are stored in memory and
           * must be manually removed when you are finished with them, otherwise they
           * will continue to use up RAM until the app is terminated. It is safe to
           * call `removeImageForTag()` without first calling `hasImageForTag()`, it
           * will simply fail silently.
           * @platform ios
           */
          removeImageForTag(uri: string): void
          /**
           * Stores a base64-encoded image in the ImageStore, and returns a URI that
           * can be used to access or display the image later. Images are stored in
           * memory only, and must be manually deleted when you are finished with
           * them by calling `removeImageForTag()`.
           *
           * Note that it is very inefficient to transfer large quantities of binary
           * data between JS and native code, so you should avoid calling this more
           * than necessary.
           * @platform ios
           */
          addImageFromBase64(
              base64ImageData: string,
              success: (uri: string) => void,
              failure: (error: any) => void
          ): void
          /**
           * Retrieves the base64-encoded data for an image in the ImageStore. If the
           * specified URI does not match an image in the store, the failure callback
           * will be called.
           *
           * Note that it is very inefficient to transfer large quantities of binary
           * data between JS and native code, so you should avoid calling this more
           * than necessary. To display an image in the ImageStore, you can just pass
           * the URI to an `<Image/>` component; there is no need to retrieve the
           * base64 data.
           */
          getBase64ForTag(
              uri: string,
              success: (base64ImageData: string) => void,
              failure: (error: any) => void
          ): void
    }

    // Network Polyfill
    // TODO: Add proper support for fetch
    export type fetch = (url: string, options?: Object) => Promise<any>
    export const fetch: fetch;

    // Timers polyfill
    export type timedScheduler = (fn: string | Function, time: number) => number
    export type untimedScheduler = (fn: string | Function) => number
    export type setTimeout = timedScheduler
    export type setInterval = timedScheduler
    export type setImmediate = untimedScheduler
    export type requestAnimationFrame = untimedScheduler

    export type schedulerCanceller = (id: number) => void
    export type clearTimeout = schedulerCanceller
    export type clearInterval = schedulerCanceller
    export type clearImmediate = schedulerCanceller
    export type cancelAnimationFrame = schedulerCanceller


    export interface TabsReducerStatic {
        JumpToAction(index: number): any;
    }

    export type TabsReducerFunction = (params: any) => any;

    export interface NavigationTab {
        key: string;
    }

    export interface NavigationAction {
        type: string;
    }

    export interface NavigationRoute {
      key: string;
      title?: string;
    }

    export interface NavigationState extends NavigationRoute {
        index: number;
        routes: NavigationRoute[];
    }

    export type NavigationRenderer = (
        route: NavigationState,
        onNavigate: (action: NavigationAction) => boolean
    ) => JSX.Element;

    interface SubViewProps extends NavigationSceneRendererProps {
        onNavigateBack?(): void;
    }

    type SubViewRenderer = (subViewProps: SubViewProps) => JSX.Element;

    export interface NavigationHeaderProps extends NavigationSceneRendererProps {
        onNavigateBack?(): void,
        renderLeftComponent?: SubViewRenderer,
        renderRightComponent?: SubViewRenderer,
        renderTitleComponent?: SubViewRenderer,
        style?: ViewStyle,
        viewProps?: any,
        statusBarHeight?: number | NavigationAnimatedValue
    }

    export interface NavigationHeaderStatic extends React.ComponentClass<NavigationHeaderProps> {
        Title: NavigationHeaderTitleStatic
        HEIGHT: number
    }

    export interface NavigationHeaderTitleProps {
        children?: JSX.Element,
        style?: ViewStyle,
        textStyle?: TextStyle,
        viewProps?: any
    }

    export interface NavigationHeaderTitleStatic extends React.ComponentClass<NavigationHeaderTitleProps> {
    }

    export interface NavigationCardStackProps {
        /**
         * Custom style applied to the card.
         */
        cardStyle?: ViewStyle
	/**
	 * Custom style interpolator for the card.
	 */
	cardStyleInterpolator?: (props: NavigationSceneRendererProps) => ViewStyle;
        /**
         * Direction of the cards movement. Value could be `horizontal` or
         * `vertical`. Default value is `horizontal`.
         */
        direction?: 'horizontal' | 'vertical'
        /**
         * The distance from the edge of the card which gesture response can start
         * for. Defaults value is `30`.
         */
        gestureResponseDistance?: number
        /**
         * Enable gestures. Default value is true
         */
        enableGestures?: boolean,
        /**
         * The controlled navigation state. Typically, the navigation state
         * look like this:
         *
         * ```js
         * const navigationState = {
         *   index: 0, // the index of the selected route.
         *   routes: [ // A list of routes.
         *     {key: 'page 1'}, // The 1st route.
         *     {key: 'page 2'}, // The second route.
         *   ],
         * };
         * ```
         */
        navigationState: NavigationState,
        /**
         * Callback that is called when the "back" action is performed.
         * This happens when the back button is pressed or the back gesture is
         * performed.
         */
        onNavigateBack?: Function,
        /**
         * Function that renders the header.
         */
        renderHeader?: NavigationSceneRenderer,
        /**
         * Function that renders the a scene for a route.
         */
        renderScene: NavigationSceneRenderer,
        /**
         * Custom style applied to the cards stack.
         */
        style?: ViewStyle,
    }

    // Object Instances

    export type NavigationAnimatedValue = Animated.Value;

    // Value  & Structs.

    export type NavigationGestureDirection = 'horizontal' | 'vertical';

    export type NavigationLayout = {
        height: NavigationAnimatedValue,
        initHeight: number,
        initWidth: number,
        isMeasured: boolean,
        width: NavigationAnimatedValue,
    };

    export type NavigationScene = {
        index: number,
        isActive: boolean,
        isStale: boolean,
        key: string,
        route: NavigationRoute,
    };

    // Similar to `NavigationTransitionProps`, except that the prop `scene`
    // represents the scene for the renderer to render.
    export interface NavigationSceneRendererProps {
        layout: NavigationLayout,
        navigationState: NavigationState,
        position: NavigationAnimatedValue,
        progress: NavigationAnimatedValue,
        scenes: Array<NavigationScene>,
        scene: NavigationScene,
        gestureResponseDistance?: number,
    }

    export interface NavigationSceneRenderer extends React.StatelessComponent<NavigationSceneRendererProps> {
    }

    export interface NavigationPropTypes {
        // helpers
        extractSceneRendererProps(props: NavigationSceneRendererProps): NavigationSceneRendererProps

        // Bundled propTypes.
        SceneRendererProps: {
            layout: string,
            navigationState: string,
            position: string,
            progress: string,
            scene: string,
            scenes: NavigationScene[],
        }

        // propTypes
        SceneRenderer: any, // TODO: fix this
        action: NavigationAction,
        navigationState: NavigationState,
        navigationRoute: NavigationRoute,
        panHandlers: GestureResponderHandlers,
    }

    export interface NavigationCardProps extends React.ComponentClass<NavigationSceneRendererProps> {
        onComponentRef: (ref: any) => void,
        onNavigateBack?: Function,
        panHandlers?: GestureResponderHandlers,
        pointerEvents: string,
        renderScene: NavigationSceneRenderer,
        style?: ViewStyle,
    }

    export interface NavigationCardStackStatic extends React.ComponentClass<NavigationCardStackProps> {
    }

    export interface NavigationCardStatic extends React.ComponentClass<NavigationCardProps> {
    }

    /**
     * Utilities to perform atomic operation with navigate state and routes.
     *
     * ```javascript
     * const state1 = {key: 'page 1'};
     * const state2 = NavigationStateUtils.push(state1, {key: 'page 2'});
     * ```
     */
    export interface NavigationStateUtils {
        get(state: NavigationState, key: string): NavigationRoute
        indexOf(state: NavigationState, key: string): number
        has(state: NavigationState, key: string): boolean
        push(state: NavigationState, route: NavigationRoute): NavigationState
        pop(state: NavigationState): NavigationState
        jumpToIndex(state: NavigationState, index: number): NavigationState
        jumpTo(state: NavigationState, key: string): NavigationState
        back(state: NavigationState): NavigationState
        forward(state: NavigationState): NavigationState
        replaceAt(
            state: NavigationState,
            key: string,
            route: NavigationRoute
        ): NavigationState
        replaceAtIndex(
            state: NavigationState,
            index: number,
            route: NavigationRoute
        ): NavigationState
        reset(
            state: NavigationState,
            routes: Array<NavigationRoute>,
            index?: number
        ): NavigationState
    }

    export type NavigationTransitionProps = {
        // The layout of the transitioner of the scenes.
        layout: NavigationLayout,

        // The navigation state of the transitioner.
        navigationState: NavigationState,

        // The progressive index of the transitioner's navigation state.
        position: NavigationAnimatedValue,

        // The value that represents the progress of the transition when navigation
        // state changes from one to another. Its numberic value will range from 0
        // to 1.
        //  progress.__getAnimatedValue() < 1 : transtion is happening.
        //  progress.__getAnimatedValue() == 1 : transtion completes.
        progress: NavigationAnimatedValue,

        // All the scenes of the transitioner.
        scenes: Array<NavigationScene>,

        // The active scene, corresponding to the route at
        // `navigationState.routes[navigationState.index]`.
        scene: NavigationScene,

        // The gesture distance for `horizontal` and `vertical` transitions
        gestureResponseDistance?: number,
    }
    export type NavigationTransitionSpec = {
        duration?: number,
        // An easing function from `Easing`.
        easing?: EasingFunction,
        // A timing function such as `Animated.timing`.
        timing?: (value: NavigationAnimatedValue, config: any) => any,
    }
    export interface NavigationTransitionerProps {
        configureTransition?: (
            a: NavigationTransitionProps,
            b?: NavigationTransitionProps
        ) => NavigationTransitionSpec,
        navigationState: NavigationState,
        onTransitionEnd?: () => void,
        onTransitionStart?: () => void,
        render: (a: NavigationTransitionProps, b?: NavigationTransitionProps) => any,
        style: any,
    }

    export interface NavigationTransitioner extends React.ComponentClass<NavigationTransitionerProps> {
    }

    export interface NavigationCard extends React.ComponentClass<NavigationCardProps> {
    }

    export interface NavigationExperimentalStatic {
        // Core
        StateUtils: NavigationStateUtils

        // Views
        Transitioner: NavigationTransitioner,

        //AnimatedView: NavigationAnimatedViewStatic;
        // CustomComponents:
        Card: NavigationCard,
        CardStack: NavigationCardStackStatic;
        Header: NavigationHeaderStatic;

        PropTypes: NavigationPropTypes,
    }

    //
    // Interfacing with Native Modules
    // https://facebook.github.io/react-native/docs/native-modules-ios.html
    //

    export interface NativeEventSubscription {
        /**
         * Call this method to un-subscribe from a native-event
         */
        remove(): void;
    }

    /**
     * Receive events from native-code
     * Deprecated - subclass NativeEventEmitter to create granular event modules instead of
     * adding all event listeners directly to RCTNativeAppEventEmitter.
     * @see https://github.com/facebook/react-native/blob/0.34-stable\Libraries\EventEmitter\RCTNativeAppEventEmitter.js
     * @see https://facebook.github.io/react-native/docs/native-modules-ios.html#sending-events-to-javascript
     */
    type RCTNativeAppEventEmitter = DeviceEventEmitterStatic

    interface ImageCropData {
        /**
         * The top-left corner of the cropped image, specified in the original
         * image's coordinate space.
         */
        offset: {
            x: number;
            y: number;
        }

        /**
         * The size (dimensions) of the cropped image, specified in the original
         * image's coordinate space.
         */
        size: {
            width: number;
            height: number;
        }

        /**
         * (Optional) size to scale the cropped image to.
         */
        displaySize?: { width: number, height: number }

        /**
         * (Optional) the resizing mode to use when scaling the image. If the
         * `displaySize` param is not specified, this has no effect.
         */
        resizeMode?: 'contain' | 'cover' | 'stretch'
    }

    interface ImageEditorStatic {
        /**
         * Crop the image specified by the URI param. If URI points to a remote
         * image, it will be downloaded automatically. If the image cannot be
         * loaded/downloaded, the failure callback will be called.
         *
         * If the cropping process is successful, the resultant cropped image
         * will be stored in the ImageStore, and the URI returned in the success
         * callback will point to the image in the store. Remember to delete the
         * cropped image from the ImageStore when you are done with it.
         */
        cropImage( uri: string, cropData: ImageCropData, success: (uri: string) => void, failure: (error: Object) => void ): void
    }
				  
<<<<<<< HEAD
    export interface ARTShapeProps {
        d: string,
        strokeWidth: number,
        strokeDash?: number,
        stroke: string
    }

    export interface ARTSurfaceProps {
        style: ViewStyle,
        width: number,
        height: number
    }

    export interface ShapeStatic extends React.ComponentClass<ARTShapeProps> {
    }

    export interface SurfaceStatic extends React.ComponentClass<ARTSurfaceProps> {
    }

    export interface ARTStatic {
	Shape: ShapeStatic,
	Surface: SurfaceStatic	
=======
    export interface KeyboardStatic extends NativeEventEmitter {
        dismiss: ()=>void
>>>>>>> 16690ea9
    }

    //////////////////////////////////////////////////////////////////////////
    //
    //  R E - E X P O R T S
    //
    //////////////////////////////////////////////////////////////////////////

    // TODO: The following components need to be added
    // - [ ] ART
    export var ART: ARTStatic
    export type ART = ARTStatic

    export var ActivityIndicator: ActivityIndicatorStatic
    export type ActivityIndicator = ActivityIndicatorStatic

    export var ActivityIndicatorIOS: ActivityIndicatorIOSStatic
    export type ActivityIndicatorIOS = ActivityIndicatorIOSStatic

    export var DatePickerIOS: DatePickerIOSStatic
    export type DatePickerIOS = DatePickerIOSStatic

    export var DrawerLayoutAndroid: DrawerLayoutAndroidStatic
    export type DrawerLayoutAndroid = DrawerLayoutAndroidStatic

    export var Image: ImageStatic
    export type Image = ImageStatic

    export var ImagePickerIOS: ImagePickerIOSStatic
    export type ImagePickerIOS = ImagePickerIOSStatic

    export var LayoutAnimation: LayoutAnimationStatic
    export type LayoutAnimation = LayoutAnimationStatic

    export var ListView: ListViewStatic
    export type ListView = ListViewStatic

    export var MapView: MapViewStatic
    export type MapView = MapViewStatic

    export var Modal: ModalStatic
    export type Modal = ModalStatic

    export var Navigator: NavigatorStatic
    export type Navigator = NavigatorStatic

    export var NavigatorIOS: NavigatorIOSStatic
    export type NavigatorIOS = NavigatorIOSStatic

    export var Picker: PickerStatic
    export type Picker = PickerStatic

    export var PickerIOS: PickerIOSStatic
    export type PickerIOS = PickerIOSStatic

    export var ProgressBarAndroid: ProgressBarAndroidStatic
    export type ProgressBarAndroid = ProgressBarAndroidStatic

    export var ProgressViewIOS: ProgressViewIOSStatic
    export type ProgressViewIOS = ProgressViewIOSStatic

    export var RefreshControl: RefreshControlStatic
    export type RefreshControl = RefreshControlStatic

    export var RecyclerViewBackedScrollView: RecyclerViewBackedScrollViewStatic
    export type RecyclerViewBackedScrollView = RecyclerViewBackedScrollViewStatic

    export var SegmentedControlIOS: SegmentedControlIOSStatic
    export type SegmentedControlIOS = SegmentedControlIOSStatic

    export var Slider: SliderStatic
    export type Slider = SliderStatic

    export var SliderIOS: SliderStatic
    export type SliderIOS = SliderStatic

    export var StatusBar: StatusBarStatic
    export type StatusBar = StatusBarStatic

    export var ScrollView: ScrollViewStatic
    export type ScrollView = ScrollViewStatic

    export var SnapshotViewIOS: SnapshotViewIOSStatic
    export type SnapshotViewIOS = SnapshotViewIOSStatic

    export var Systrace: SystraceStatic
    export type Systrace = SystraceStatic

    export var SwipeableListView: SwipeableListViewStatic
    export type SwipeableListView = SwipeableListViewStatic

    export var Switch: SwitchStatic
    export type Switch = SwitchStatic

    export var SwitchIOS: SwitchIOSStatic
    export type SwitchIOS = SwitchIOSStatic

    export var TabBarIOS: TabBarIOSStatic
    export type TabBarIOS = TabBarIOSStatic

    export var Text: TextStatic
    export type Text = TextStatic

    export var TextInput: TextInputStatic
    export type TextInput = TextInputStatic

    export var ToolbarAndroid: ToolbarAndroidStatic
    export type ToolbarAndroid = ToolbarAndroidStatic

    export var TouchableHighlight: TouchableHighlightStatic
    export type TouchableHighlight = TouchableHighlightStatic

    export var TouchableNativeFeedback: TouchableNativeFeedbackStatic
    export type TouchableNativeFeedback = TouchableNativeFeedbackStatic

    export var TouchableOpacity: TouchableOpacityStatic
    export type TouchableOpacity = TouchableOpacityStatic

    export var TouchableWithoutFeedback: TouchableWithoutFeedbackStatic
    export type TouchableWithoutFeedback = TouchableWithoutFeedbackStatic

    export var View: ViewStatic
    export type View = ViewStatic

    export var ViewPagerAndroid: ViewPagerAndroidStatic
    export type ViewPagerAndroid = ViewPagerAndroidStatic

    export var WebView: WebViewStatic
    export type WebView = WebViewStatic


    //////////// APIS //////////////
    export var ActionSheetIOS: ActionSheetIOSStatic
    export type ActionSheetIOS = ActionSheetIOSStatic

    export var Share: ShareStatic
    export type Share = ShareStatic

    export var AdSupportIOS: AdSupportIOSStatic
    export type AdSupportIOS = AdSupportIOSStatic

    export var Alert: AlertStatic
    export type Alert = AlertStatic

    export var AlertAndroid: AlertAndroidStatic
    export type AlertAndroid = AlertAndroidStatic

    export var AlertIOS: AlertIOSStatic
    export type AlertIOS = AlertIOSStatic

    export var AppState: AppStateStatic;
    export type AppState = AppStateStatic;

    export var AppStateIOS: AppStateStatic
    export type AppStateIOS = AppStateStatic

    export var AsyncStorage: AsyncStorageStatic
    export type AsyncStorage = AsyncStorageStatic

    export var BackAndroid: BackAndroidStatic
    export type BackAndroid = BackAndroidStatic

    export var Button: ButtonStatic
    export type Button = ButtonStatic

    export var CameraRoll: CameraRollStatic
    export type CameraRoll = CameraRollStatic

    export var Clipboard: ClipboardStatic
    export type Clipboard = ClipboardStatic

    export var DatePickerAndroid: DatePickerAndroidStatic
    export type DatePickerAndroid = DatePickerAndroidStatic

    export var Geolocation: GeolocationStatic
    export type Geolocation = GeolocationStatic

    /** http://facebook.github.io/react-native/blog/2016/08/19/right-to-left-support-for-react-native-apps.html */
    export var I18nManager: I18nManagerStatic
    export type I18nManager = I18nManagerStatic

    export var ImageEditor: ImageEditorStatic
    export type ImageEditor = ImageEditorStatic

    export var ImageStore: ImageStoreStatic
    export type ImageStore = ImageStoreStatic

    export var InteractionManager: InteractionManagerStatic

    export var IntentAndroid: IntentAndroidStatic
    export type IntentAndroid = IntentAndroidStatic

    export var Keyboard: KeyboardStatic

    export var KeyboardAvoidingView: KeyboardAvoidingViewStatic
    export type KeyboardAvoidingView = KeyboardAvoidingViewStatic

    export var Linking: LinkingStatic
    export type Linking = LinkingStatic

    export var LinkingIOS: LinkingIOSStatic
    export type LinkingIOS = LinkingIOSStatic

    export var NativeMethodsMixin: NativeMethodsMixinStatic
    export type NativeMethodsMixin = NativeMethodsMixinStatic

    export var NativeComponent: NativeMethodsMixinStatic
    export type NativeComponent = NativeMethodsMixinStatic

    export var NetInfo: NetInfoStatic
    export type NetInfo = NetInfoStatic

    export var PanResponder: PanResponderStatic
    export type PanResponder = PanResponderStatic

    export var PermissionsAndroid: PermissionsAndroidStatic
    export type PermissionsAndroid = PermissionsAndroidStatic

    export var PushNotificationIOS: PushNotificationIOSStatic
    export type PushNotificationIOS = PushNotificationIOSStatic

    export var Settings: SettingsStatic
    export type Settings = SettingsStatic

    export var StatusBarIOS: StatusBarIOSStatic
    export type StatusBarIOS = StatusBarIOSStatic

    export var TimePickerAndroid: TimePickerAndroidStatic
    export type TimePickerAndroid = TimePickerAndroidStatic

    export var ToastAndroid: ToastAndroidStatic
    export type ToastAndroid = ToastAndroidStatic

    export var UIManager: UIManagerStatic
    export type UIManager = UIManagerStatic

    export var VibrationIOS: VibrationIOSStatic
    export type VibrationIOS = VibrationIOSStatic

    export var Vibration: VibrationStatic
    export type Vibration = VibrationStatic

    export var Dimensions: Dimensions;
    export var ShadowPropTypesIOS: ShadowPropTypesIOSStatic;

    export type NavigationExperimental = NavigationExperimentalStatic;
    export var NavigationExperimental: NavigationExperimentalStatic;

    export type Easing = EasingStatic;
    export var Easing: EasingStatic;

    //////////// Plugins //////////////

    export var DeviceEventEmitter: DeviceEventEmitterStatic
    /**
     * Abstract base class for implementing event-emitting modules. This implements
     * a subset of the standard EventEmitter node module API.
     */
    export interface NativeEventEmitter extends EventEmitter {}
    export var NativeEventEmitter: NativeEventEmitter
    /**
     * Deprecated - subclass NativeEventEmitter to create granular event modules instead of
     * adding all event listeners directly to RCTNativeAppEventEmitter.
     */
    export var NativeAppEventEmitter: RCTNativeAppEventEmitter
    /**
     * Native Modules written in ObjectiveC/Swift/Java exposed via the RCTBridge
     * Define lazy getters for each module. These will return the module if already loaded, or load it if not.
     * See https://facebook.github.io/react-native/docs/native-modules-ios.html
     * Use:
     * <code>const MyModule = NativeModules.ModuleName</code>
     */
    export var NativeModules: any
    export var Platform: PlatformStatic
    export var PixelRatio: PixelRatioStatic

    export interface ComponentInterface<P> {
        name?: string;
        displayName?: string;
        propTypes: P
    }

    /**
     * Used to create React components that directly wrap native component
     * implementations.  Config information is extracted from data exported from the
     * UIManager module.  You should also wrap the native component in a
     * hand-written component with full propTypes definitions and other
     * documentation - pass the hand-written component in as `componentInterface` to
     * verify all the native props are documented via `propTypes`.
     *
     * If some native props shouldn't be exposed in the wrapper interface, you can
     * pass null for `componentInterface` and call `verifyPropTypes` directly
     * with `nativePropsToIgnore`;
     *
     * Common types are lined up with the appropriate prop differs with
     * `TypeToDifferMap`.  Non-scalar types not in the map default to `deepDiffer`.
     */
    export function requireNativeComponent<P>(
        viewName: string,
        componentInterface?: ComponentInterface<P>,
        extraConfig?: {nativeOnly?: any}
    ): React.ComponentClass<P>;

    export function processColor(color: any): number;

    //////////////////////////////////////////////////////////////////////////
    //
    // Additional ( and controversial)
    //
    //////////////////////////////////////////////////////////////////////////

    export function __spread(target: any, ...sources: any[]): any;

    export interface GlobalStatic {

        /**
         * Accepts a function as its only argument and calls that function before the next repaint.
         * It is an essential building block for animations that underlies all of the JavaScript-based animation APIs.
         * In general, you shouldn't need to call this yourself - the animation API's will manage frame updates for you.
         * @see https://facebook.github.io/react-native/docs/animations.html#requestanimationframe
         */
        requestAnimationFrame(fn: () => void): void;

    }

    //
    // Add-Ons
    //
    namespace addons {

        //FIXME: Documentation ?
        export interface TestModuleStatic {

            verifySnapshot: (done: (indicator?: any) => void) => void
            markTestPassed: (indicator: any) => void
            markTestCompleted: () => void
        }

        export var TestModule: TestModuleStatic
        export type TestModule = TestModuleStatic
    }

    //
    // Prop Types
    //
    export var ColorPropType: Requireable<any>
    export var EdgeInsetsPropType: Requireable<any>
    export var PointPropType: Requireable<any>
}

declare global {
    const global: React.GlobalStatic;
    function require(name: string): any;
}

/**
 * This variable is set to true when react-native is running in Dev mode
 * Typical usage:
 * <code> if (__DEV__) console.log('Running in dev mode')</code>
 */
declare var __DEV__: boolean<|MERGE_RESOLUTION|>--- conflicted
+++ resolved
@@ -7957,7 +7957,6 @@
         cropImage( uri: string, cropData: ImageCropData, success: (uri: string) => void, failure: (error: Object) => void ): void
     }
 				  
-<<<<<<< HEAD
     export interface ARTShapeProps {
         d: string,
         strokeWidth: number,
@@ -7978,12 +7977,12 @@
     }
 
     export interface ARTStatic {
-	Shape: ShapeStatic,
-	Surface: SurfaceStatic	
-=======
+	      Shape: ShapeStatic,
+	      Surface: SurfaceStatic	
+    }
+                                  
     export interface KeyboardStatic extends NativeEventEmitter {
         dismiss: ()=>void
->>>>>>> 16690ea9
     }
 
     //////////////////////////////////////////////////////////////////////////
