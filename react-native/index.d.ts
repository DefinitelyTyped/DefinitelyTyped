// Type definitions for react-native 0.37
// Project: https://github.com/facebook/react-native
// Definitions by: Needs A Maintainer <https://github.com/DefinitelyTyped>
// Definitions: https://github.com/DefinitelyTyped/DefinitelyTyped
// TypeScript Version: 2.1

///////////////////////////////////////////////////////////////////////////////////////////////////////////////////////////
//
// USING: these definitions are meant to be used with the TSC compiler target set to ES6
//
// USAGE EXAMPLES: check the RNTSExplorer project at https://github.com/bgrieder/RNTSExplorer
//
// CONTRIBUTING: please open pull requests
//
// CREDITS: This work is based on an original work made by Bernd Paradies: https://github.com/bparadie
//
///////////////////////////////////////////////////////////////////////////////////////////////////////////////////////////

import * as React from 'react';

export = React;

//react-native "extends" react
declare module "react" {
    export type MeasureOnSuccessCallback = (
            x: number,
            y: number,
            width: number,
            height: number,
            pageX: number,
            pageY: number
      ) => void

    export type MeasureInWindowOnSuccessCallback = (
            x: number,
            y: number,
            width: number,
            height: number
      ) => void

    export type MeasureLayoutOnSuccessCallback = (
            left: number,
            top: number,
            width: number,
            height: number
      ) => void

    /**
     * EventSubscription represents a subscription to a particular event. It can
     * remove its own subscription.
     */
    interface EventSubscription {

        eventType: string;
        key: number;
        subscriber: EventSubscriptionVendor;

        /**
         * @param {EventSubscriptionVendor} subscriber the subscriber that controls
         *   this subscription.
         */
        new(subscriber: EventSubscriptionVendor): EventSubscription

        /**
         * Removes this subscription from the subscriber that controls it.
         */
        remove(): void
    }

    /**
     * EventSubscriptionVendor stores a set of EventSubscriptions that are
     * subscribed to a particular event type.
     */
    interface EventSubscriptionVendor {

        constructor(): EventSubscriptionVendor

        /**
         * Adds a subscription keyed by an event type.
         *
         * @param {string} eventType
         * @param {EventSubscription} subscription
         */
        addSubscription(eventType: string, subscription: EventSubscription): EventSubscription

        /**
         * Removes a bulk set of the subscriptions.
         *
         * @param {?string} eventType - Optional name of the event type whose
         *   registered supscriptions to remove, if null remove all subscriptions.
         */
        removeAllSubscriptions(eventType?: string): void

        /**
         * Removes a specific subscription. Instead of calling this function, call
         * `subscription.remove()` directly.
         *
         * @param {object} subscription
         */
        removeSubscription(subscription: any): void

        /**
         * Returns the array of subscriptions that are currently registered for the
         * given event type.
         *
         * Note: This array can be potentially sparse as subscriptions are deleted
         * from it when they are removed.
         *
         * @param {string} eventType
         * @returns {?array}
         */
        getSubscriptionsForType(eventType: string): EventSubscription[]
    }

    /**
     * EmitterSubscription represents a subscription with listener and context data.
     */
    interface EmitterSubscription extends EventSubscription {
        emitter: EventEmitter
        listener: () => any
        context: any

        /**
         * @param {EventEmitter} emitter - The event emitter that registered this
         *   subscription
         * @param {EventSubscriptionVendor} subscriber - The subscriber that controls
         *   this subscription
         * @param {function} listener - Function to invoke when the specified event is
         *   emitted
         * @param {*} context - Optional context object to use when invoking the
         *   listener
         */
        new(emitter: EventEmitter, subscriber: EventSubscriptionVendor, listener: () => any, context: any): EmitterSubscription

        /**
         * Removes this subscription from the emitter that registered it.
         * Note: we're overriding the `remove()` method of EventSubscription here
         * but deliberately not calling `super.remove()` as the responsibility
         * for removing the subscription lies with the EventEmitter.
         */
        remove(): void
    }

    interface EventEmitter {
        /**
         * @constructor
         *
         * @param {EventSubscriptionVendor} subscriber - Optional subscriber instance
         *   to use. If omitted, a new subscriber will be created for the emitter.
         */
        new(subscriber?: EventSubscriptionVendor): EventEmitter

        /**
         * Adds a listener to be invoked when events of the specified type are
         * emitted. An optional calling context may be provided. The data arguments
         * emitted will be passed to the listener function.
         *
         * @param {string} eventType - Name of the event to listen to
         * @param {function} listener - Function to invoke when the specified event is
         *   emitted
         * @param {*} context - Optional context object to use when invoking the
         *   listener
         */
        addListener(eventType: string, listener: (...args: any[]) => any, context: any): EmitterSubscription

        /**
         * Similar to addListener, except that the listener is removed after it is
         * invoked once.
         *
         * @param {string} eventType - Name of the event to listen to
         * @param {function} listener - Function to invoke only once when the
         *   specified event is emitted
         * @param {*} context - Optional context object to use when invoking the
         *   listener
         */
        once(eventType: string, listener: (...args: any[]) => any, context: any): EmitterSubscription

        /**
         * Removes all of the registered listeners, including those registered as
         * listener maps.
         *
         * @param {?string} eventType - Optional name of the event whose registered
         *   listeners to remove
         */
        removeAllListeners(eventType?: string): void

        /**
         * Provides an API that can be called during an eventing cycle to remove the
         * last listener that was invoked. This allows a developer to provide an event
         * object that can remove the listener (or listener map) during the
         * invocation.
         *
         * If it is called when not inside of an emitting cycle it will throw.
         *
         * @throws {Error} When called not during an eventing cycle
         *
         * @example
         *   var subscription = emitter.addListenerMap({
         *     someEvent: function(data, event) {
         *       console.log(data);
         *       emitter.removeCurrentListener();
         *     }
         *   });
         *
         *   emitter.emit('someEvent', 'abc'); // logs 'abc'
         *   emitter.emit('someEvent', 'def'); // does not log anything
         */
        removeCurrentListener(): void

        /**
         * Removes a specific subscription. Called by the `remove()` method of the
         * subscription itself to ensure any necessary cleanup is performed.
         */
        removeSubscription(subscription: EmitterSubscription): void

        /**
         * Returns an array of listeners that are currently registered for the given
         * event.
         *
         * @param {string} eventType - Name of the event to query
         * @returns {array}
         */
        listeners(eventType: string): EmitterSubscription[]

        /**
         * Emits an event of the given type with the given data. All handlers of that
         * particular type will be notified.
         *
         * @param {string} eventType - Name of the event to emit
         * @param {...*} Arbitrary arguments to be passed to each registered listener
         *
         * @example
         *   emitter.addListener('someEvent', function(message) {
         *     console.log(message);
         *   });
         *
         *   emitter.emit('someEvent', 'abc'); // logs 'abc'
         */
        emit(eventType: string): void

        /**
         * Removes the given listener for event of specific type.
         *
         * @param {string} eventType - Name of the event to emit
         * @param {function} listener - Function to invoke when the specified event is
         *   emitted
         *
         * @example
         *   emitter.removeListener('someEvent', function(message) {
         *     console.log(message);
         *   }); // removes the listener if already registered
         *
         */
        removeListener(eventType: string, listener: (...args: any[]) => any): void
    }

    /** NativeMethodsMixin provides methods to access the underlying native component directly.
     * This can be useful in cases when you want to focus a view or measure its on-screen dimensions,
     * for example.
     * The methods described here are available on most of the default components provided by React Native.
     * Note, however, that they are not available on composite components that aren't directly backed by a
     * native view. This will generally include most components that you define in your own app.
     * For more information, see [Direct Manipulation](http://facebook.github.io/react-native/docs/direct-manipulation.html).
     * @see https://github.com/facebook/react-native/blob/master/Libraries/ReactIOS/NativeMethodsMixin.js
     */
    export interface NativeMethodsMixinStatic {
        /**
         * Determines the location on screen, width, and height of the given view and
         * returns the values via an async callback. If successful, the callback will
         * be called with the following arguments:
         *
         *  - x
         *  - y
         *  - width
         *  - height
         *  - pageX
         *  - pageY
         *
         * Note that these measurements are not available until after the rendering
         * has been completed in native. If you need the measurements as soon as
         * possible, consider using the [`onLayout`
         * prop](docs/view.html#onlayout) instead.
         */
      measure(callback: MeasureOnSuccessCallback): void;

        /**
         * Determines the location of the given view in the window and returns the
         * values via an async callback. If the React root view is embedded in
         * another native view, this will give you the absolute coordinates. If
         * successful, the callback will be called with the following
         * arguments:
         *
         *  - x
         *  - y
         *  - width
         *  - height
         *
         * Note that these measurements are not available until after the rendering
         * has been completed in native.
         */
      measureInWindow(callback: MeasureInWindowOnSuccessCallback): void;

        /**
         * Like [`measure()`](#measure), but measures the view relative an ancestor,
         * specified as `relativeToNativeNode`. This means that the returned x, y
         * are relative to the origin x, y of the ancestor view.
         *
         * As always, to obtain a native node handle for a component, you can use
         * `React.findNodeHandle(component)`.
         */
        measureLayout(
            relativeToNativeNode: number,
        onSuccess: MeasureLayoutOnSuccessCallback,
            onFail: () => void /* currently unused */
        ): void;

        /**
         * This function sends props straight to native. They will not participate in
         * future diff process - this means that if you do not include them in the
         * next render, they will remain active (see [Direct
         * Manipulation](docs/direct-manipulation.html)).
         */
        setNativeProps(nativeProps: Object): void;

        /**
         * Requests focus for the given input or view. The exact behavior triggered
         * will depend on the platform and type of view.
         */
        focus(): void;

        /**
         * Removes focus from an input or view. This is the opposite of `focus()`.
         */
        blur(): void;

        refs: {
            [key: string]: Component<any, any>
        };
    }

    // see react-jsx.d.ts
    export function createElement<P>(type: React.ReactType,
        props?: P,
        ...children: React.ReactNode[]): React.ReactElement<P>;


    export type Runnable = (appParameters: any) => void;


    // Similar to React.SyntheticEvent except for nativeEvent
    interface NativeSyntheticEvent<T> {
        bubbles: boolean
        cancelable: boolean
        currentTarget: EventTarget
        defaultPrevented: boolean
        eventPhase: number
        isTrusted: boolean
        nativeEvent: T
        preventDefault(): void
        stopPropagation(): void
        target: EventTarget
        timeStamp: Date
        type: string
    }

    export interface NativeTouchEvent {
        /**
         * Array of all touch events that have changed since the last event
         */
        changedTouches: NativeTouchEvent[]

        /**
         * The ID of the touch
         */
        identifier: string

        /**
         * The X position of the touch, relative to the element
         */
        locationX: number

        /**
         * The Y position of the touch, relative to the element
         */
        locationY: number

        /**
         * The X position of the touch, relative to the screen
         */
        pageX: number

        /**
         * The Y position of the touch, relative to the screen
         */
        pageY: number

        /**
         * The node id of the element receiving the touch event
         */
        target: string

        /**
         * A time identifier for the touch, useful for velocity calculation
         */
        timestamp: number

        /**
         * Array of all current touches on the screen
         */
        touches: NativeTouchEvent[]
    }

    export interface GestureResponderEvent extends NativeSyntheticEvent<NativeTouchEvent> {
    }


    export interface PointProperties {
        x: number
        y: number
    }

    export interface Insets {
        top?: number
        left?: number
        bottom?: number
        right?: number
    }

    /**
     * //FIXME: need to find documentation on which component is a TTouchable and can implement that interface
     * @see React.DOMAtributes
     */
    export interface Touchable {
        onTouchStart?: (event: GestureResponderEvent) => void
        onTouchMove?: (event: GestureResponderEvent) => void
        onTouchEnd?: (event: GestureResponderEvent) => void
        onTouchCancel?: (event: GestureResponderEvent) => void
        onTouchEndCapture?: (event: GestureResponderEvent) => void
    }

    export type ComponentProvider = () => React.ComponentClass<any>

    export type AppConfig = {
        appKey: string;
        component?: ComponentProvider
        run?: Runnable;
    }

    // https://github.com/facebook/react-native/blob/master/Libraries/AppRegistry/AppRegistry.js
    /**
     * `AppRegistry` is the JS entry point to running all React Native apps.  App
     * root components should register themselves with
     * `AppRegistry.registerComponent`, then the native system can load the bundle
     * for the app and then actually run the app when it's ready by invoking
     * `AppRegistry.runApplication`.
     *
     * To "stop" an application when a view should be destroyed, call
     * `AppRegistry.unmountApplicationComponentAtRootTag` with the tag that was
     * pass into `runApplication`. These should always be used as a pair.
     *
     * `AppRegistry` should be `require`d early in the `require` sequence to make
     * sure the JS execution environment is setup before other modules are
     * `require`d.
     */
    export class AppRegistry {
        static registerConfig(config: AppConfig[]): void;

        static registerComponent( appKey: string, getComponentFunc: ComponentProvider ): string;

        static registerRunnable(appKey: string, func: Runnable): string;

        static getAppKeys(): string[];

        static unmountApplicationComponentAtRootTag(rootTag: number): void;

        static runApplication(appKey: string, appParameters: any): void;
    }

    export interface LayoutAnimationTypes {
        spring: string
        linear: string
        easeInEaseOut: string
        easeIn: string
        easeOut: string
    }

    export interface LayoutAnimationProperties {
        opacity: string
        scaleXY: string
    }

    export interface LayoutAnimationAnim {
        duration?: number
        delay?: number
        springDamping?: number
        initialVelocity?: number
        type?: string //LayoutAnimationTypes
        property?: string //LayoutAnimationProperties
    }

    export interface LayoutAnimationConfig {
        duration: number
        create?: LayoutAnimationAnim
        update?: LayoutAnimationAnim
        delete?: LayoutAnimationAnim
    }

    /** Automatically animates views to their new positions when the next layout happens.
     * A common way to use this API is to call LayoutAnimation.configureNext before
     * calling setState. */
    export interface LayoutAnimationStatic {
        /** Schedules an animation to happen on the next layout.
         * @param config Specifies animation properties:
         * `duration` in milliseconds
         * `create`, config for animating in new views (see Anim type)
         * `update`, config for animating views that have been updated (see Anim type)
         * @param onAnimationDidEnd Called when the animation finished. Only supported on iOS.
         */
        configureNext: ( config: LayoutAnimationConfig, onAnimationDidEnd?: () => void ) => void
        /** Helper for creating a config for configureNext. */
        create: (duration: number, type?: string, creationProp?: string) => LayoutAnimationConfig
        Types: LayoutAnimationTypes
        Properties: LayoutAnimationProperties
        configChecker: (shapeTypes: {[key: string]: any}) => any
        Presets: {
            easeInEaseOut: LayoutAnimationConfig
            linear: LayoutAnimationConfig
            spring: LayoutAnimationConfig
        }
        easeInEaseOut: (config: LayoutAnimationConfig, onAnimationDidEnd?: () => void) => void
        linear: (config: LayoutAnimationConfig, onAnimationDidEnd?: () => void) => void
        spring: (config: LayoutAnimationConfig, onAnimationDidEnd?: () => void) => void
    }

    export type FlexAlignType = "flex-start" | "flex-end" | "center" | "stretch";
    export type FlexJustifyType = "flex-start" | "flex-end" | "center" | "space-between" | "space-around";
    export type FlexDirection = "row" | "column" | "row-reverse" | "column-reverse";

    /**
     * Flex Prop Types
     * @see https://facebook.github.io/react-native/docs/flexbox.html#proptypes
     * @see LayoutPropTypes.js
     */
    export interface FlexStyle {

        alignItems?: FlexAlignType;
        alignSelf?: "auto" | FlexAlignType;
        borderBottomWidth?: number
        borderLeftWidth?: number
        borderRightWidth?: number
        borderTopWidth?: number
        borderWidth?: number
        bottom?: number
        flex?: number
        flexGrow?: number
        flexShrink?: number
        flexBasis?: number
        flexDirection?: FlexDirection
        flexWrap?: "wrap" | "nowrap"
        height?: number
        justifyContent?: FlexJustifyType
        left?: number
        minWidth?: number
        maxWidth?: number
        minHeight?: number
        maxHeight?: number
        margin?: number
        marginBottom?: number
        marginHorizontal?: number
        marginLeft?: number
        marginRight?: number
        marginTop?: number
        marginVertical?: number
        overflow?: "visible" | "hidden" | "scroll"
        padding?: number
        paddingBottom?: number
        paddingHorizontal?: number
        paddingLeft?: number
        paddingRight?: number
        paddingTop?: number
        paddingVertical?: number
        position?: "absolute" | "relative"
        right?: number
        top?: number
        width?: number

        /**
         * @platform ios
         */
        zIndex?: number
    }

    /**
     * @see ShadowPropTypesIOS.js
     */
    export interface ShadowPropTypesIOSStatic {
        /**
         * Sets the drop shadow color
         * @platform ios
         */
        shadowColor: string

        /**
         * Sets the drop shadow offset
         * @platform ios
         */
        shadowOffset: { width: number, height: number }

        /**
         * Sets the drop shadow opacity (multiplied by the color's alpha component)
         * @platform ios
         */
        shadowOpacity: number

        /**
         * Sets the drop shadow blur radius
         * @platform ios
         */
        shadowRadius: number
    }

    type GetCurrentPositionOptions = {
        timeout: number
        maximumAge: number
        enableHighAccuracy: boolean
        distanceFilter: number
    }

    type WatchPositionOptions = {
        timeout: number
        maximumAge: number
        enableHighAccuracy: boolean
        distanceFilter: number
    }

    type GeolocationReturnType = {
        coords: {
            latitude: number
            longitude: number
            altitude?: number
            accuracy?: number
            altitudeAccuracy?: number
            heading?: number
            speed?: number
        }
        timestamp: number
    }

    interface PerpectiveTransform {
        perspective: number;
    }

    interface RotateTransform {
        rotate: string;
    }

    interface RotateXTransform {
        rotateX: string;
    }

    interface RotateYTransform {
        rotateY: string;
    }

    interface RotateZTransform {
        rotateZ: string;
    }

    interface ScaleTransform {
        scale: number;
    }

    interface ScaleXTransform {
        scaleX: number;
    }

    interface ScaleYTransform {
        scaleY: number;
    }

    interface TranslateXTransform {
        translateX: number;
    }

    interface TranslateYTransform {
        translateY: number;
    }

    interface SkewXTransform {
        skewX: string;
    }

    interface SkewYTransform {
        skewY: string;
    }

    export interface TransformsStyle {

        transform?: (PerpectiveTransform|RotateTransform|RotateXTransform|RotateYTransform|RotateZTransform|ScaleTransform|ScaleXTransform|ScaleYTransform|TranslateXTransform|TranslateYTransform|SkewXTransform|SkewYTransform)[]
        transformMatrix?: Array<number>
        rotation?: number
        scaleX?: number
        scaleY?: number
        translateX?: number
        translateY?: number
    }


    export interface StyleSheetProperties {
        hairlineWidth: number
        flatten<T extends string>(style: T): T
    }

    export interface LayoutRectangle {
        x: number;
        y: number;
        width: number;
        height: number;
    }

    // @see TextProperties.onLayout
    export interface LayoutChangeEvent {
        nativeEvent: {
            layout: LayoutRectangle
        }
    }

    export interface TextStyleIOS extends ViewStyle {
        letterSpacing?: number
        textDecorationColor?: string
        textDecorationStyle?: "solid" | "double" | "dotted" | "dashed"
        writingDirection?: "auto" | "ltr" | "rtl"
    }

    export interface TextStyleAndroid extends ViewStyle {
        textAlignVertical?: "auto" | "top" | "bottom" | "center"
    }

    // @see https://facebook.github.io/react-native/docs/text.html#style
    export interface TextStyle extends TextStyleIOS, TextStyleAndroid, ViewStyle {
        color?: string
        fontFamily?: string
        fontSize?: number
        fontStyle?: "normal" | "italic"
        /**
         * Specifies font weight. The values 'normal' and 'bold' are supported
         * for most fonts. Not all fonts have a variant for each of the numeric
         * values, in that case the closest one is chosen.
         */
        fontWeight?: "normal" | "bold" | "100" | "200" | "300" | "400" | "500" | "600" | "700" | "800" | "900"
        letterSpacing?: number
        lineHeight?: number
        /**
         * Specifies text alignment.
         * The value 'justify' is only supported on iOS.
         */
        textAlign?: "auto" | "left" | "right" | "center"
        textDecorationLine?: "none" | "underline" | "line-through" | "underline line-through"
        textDecorationStyle?: "solid" | "double" | "dotted" | "dashed"
        textDecorationColor?: string
        textShadowColor?: string
        textShadowOffset?: { width: number, height: number }
        textShadowRadius?: number
        testID?: string
    }

    export interface TextPropertiesIOS {
        /**
         * Specifies whether fonts should scale to respect Text Size accessibility setting on iOS. The
         * default is `true`.
         */
        allowFontScaling?: boolean

        /**
         * Specifies whether font should be scaled down automatically to fit given style constraints.
         */
        adjustsFontSizeToFit?: boolean

        /**
         * Specifies smallest possible scale a font can reach when adjustsFontSizeToFit is enabled. (values 0.01-1.0).
         */
        minimumFontScale?: number

        /**
         * When `true`, no visual change is made when text is pressed down. By
         * default, a gray oval highlights the text on press down.
         */
        suppressHighlighting?: boolean
    }

    export interface TextPropertiesAndroid {
        /**
         * Lets the user select text, to use the native copy and paste functionality.
         */
        selectable?: boolean
    }

    // https://facebook.github.io/react-native/docs/text.html#props
    export interface TextProperties extends TextPropertiesIOS, TextPropertiesAndroid, React.Props<TextStatic> {

        /**
         * When set to `true`, indicates that the view is an accessibility element. The default value
         * for a `Text` element is `true`.
         *
         * See the
         * [Accessibility guide](/react-native/docs/accessibility.html#accessible-ios-android)
         * for more information.
         */
        accessible?: boolean

        /**
         * This can be one of the following values:
         *
         * - `head` - The line is displayed so that the end fits in the container and the missing text
         * at the beginning of the line is indicated by an ellipsis glyph. e.g., "...wxyz"
         * - `middle` - The line is displayed so that the beginning and end fit in the container and the
         * missing text in the middle is indicated by an ellipsis glyph. "ab...yz"
         * - `tail` - The line is displayed so that the beginning fits in the container and the
         * missing text at the end of the line is indicated by an ellipsis glyph. e.g., "abcd..."
         * - `clip` - Lines are not drawn past the edge of the text container.
         *
         * The default is `tail`.
         *
         * `numberOfLines` must be set in conjunction with this prop.
         *
         * > `clip` is working only for iOS
         */
        ellipsizeMode?: 'head' | 'middle' | 'tail' | 'clip'

        /**
         * Line Break mode. Works only with numberOfLines.
         * clip is working only for iOS
         */
        lineBreakMode?: 'head' | 'middle' | 'tail' | 'clip'

        /**
         * Used to truncate the text with an ellipsis after computing the text
         * layout, including line wrapping, such that the total number of lines
         * does not exceed this number.
         *
         * This prop is commonly used with `ellipsizeMode`.
         */
        numberOfLines?: number

        /**
         * Invoked on mount and layout changes with
         *
         * {nativeEvent: { layout: {x, y, width, height}}}.
         */
        onLayout?: (event: LayoutChangeEvent) => void

        /**
         * This function is called on press.
         * Text intrinsically supports press handling with a default highlight state (which can be disabled with suppressHighlighting).
         */
        onPress?: () => void

        /**
         * This function is called on long press.
         * e.g., `onLongPress={this.increaseSize}>``
         */
        onLongPress?: () => void

        /**
         * @see https://facebook.github.io/react-native/docs/text.html#style
         */
        style?: TextStyle

        /**
         * Used to locate this view in end-to-end tests.
         */
        testID?: string
    }

    /**
     * A React component for displaying text which supports nesting, styling, and touch handling.
     */
    export interface TextStatic extends NativeMethodsMixin, React.ClassicComponentClass<TextProperties> {

    }

    type DataDetectorTypes = 'phoneNumber' | 'link' | 'address' | 'calendarEvent' | 'none' | 'all';

    /**
     * DocumentSelectionState is responsible for maintaining selection information
     * for a document.
     *
     * It is intended for use by AbstractTextEditor-based components for
     * identifying the appropriate start/end positions to modify the
     * DocumentContent, and for programatically setting browser selection when
     * components re-render.
     */
    export interface DocumentSelectionState extends EventEmitter {
        new(anchor: number, focus: number): DocumentSelectionState

        /**
         * Apply an update to the state. If either offset value has changed,
         * set the values and emit the `change` event. Otherwise no-op.
         *
         * @param {number} anchor
         * @param {number} focus
         */
        update(anchor: number, focus: number): void

        /**
         * Given a max text length, constrain our selection offsets to ensure
         * that the selection remains strictly within the text range.
         *
         * @param {number} maxLength
         */
        constrainLength(maxLength: number): void

        focus(): void
        blur(): void
        hasFocus(): boolean
        isCollapsed(): boolean
        isBackward(): boolean

        getAnchorOffset(): number
        getFocusOffset(): number
        getStartOffset(): number
        getEndOffset(): number
        overlaps(start: number, end: number): boolean
    }


    /**
     * IOS Specific properties for TextInput
     * @see https://facebook.github.io/react-native/docs/textinput.html#props
     */
    export interface TextInputIOSProperties {

        /**
         * enum('never', 'while-editing', 'unless-editing', 'always')
         * When the clear button should appear on the right side of the text view
         */
        clearButtonMode?: 'never' | 'while-editing' | 'unless-editing' | 'always'

        /**
         * If true, clears the text field automatically when editing begins
         */
        clearTextOnFocus?: boolean

        /**
         * Determines the types of data converted to clickable URLs in the text input.
         * Only valid if `multiline={true}` and `editable={false}`.
         * By default no data types are detected.
         *
         * You can provide one type or an array of many types.
         *
         * Possible values for `dataDetectorTypes` are:
         *
         * - `'phoneNumber'`
         * - `'link'`
         * - `'address'`
         * - `'calendarEvent'`
         * - `'none'`
         * - `'all'`
         */
        dataDetectorTypes?: DataDetectorTypes | DataDetectorTypes[]

        /**
         * If true, the keyboard disables the return key when there is no text and automatically enables it when there is text.
         * The default value is false.
         */
        enablesReturnKeyAutomatically?: boolean

        /**
         * Determines the color of the keyboard.
         */
        keyboardAppearance?: 'default' | 'light' | 'dark'

        /**
         * Callback that is called when a key is pressed.
         * Pressed key value is passed as an argument to the callback handler.
         * Fires before onChange callbacks.
         */
        onKeyPress?: (key: string) => void

        /**
         * See DocumentSelectionState.js, some state that is responsible for maintaining selection information for a document
         */
        selectionState?: DocumentSelectionState


    }

    /**
     * Android Specific properties for TextInput
     * @see https://facebook.github.io/react-native/docs/textinput.html#props
     */
    export interface TextInputAndroidProperties {

        /**
         * If defined, the provided image resource will be rendered on the left.
         */
        inlineImageLeft?: string

        /**
         * Padding between the inline image, if any, and the text input itself.
         */
        inlineImagePadding?: number

        /**
         * Sets the number of lines for a TextInput.
         * Use it with multiline set to true to be able to fill the lines.
         */
        numberOfLines?: number

        /**
         * Sets the return key to the label. Use it instead of `returnKeyType`.
         * @platform android
         */
        returnKeyLabel?: string

        /**
         * The color of the textInput underline.
         */
        underlineColorAndroid?: string
    }

    export type KeyboardType = "default" | "email-address" | "numeric" | "phone-pad"
    export type KeyboardTypeIOS = "ascii-capable" | "numbers-and-punctuation" | "url" | "number-pad" | "name-phone-pad" | "decimal-pad" | "twitter" | "web-search"

    export type ReturnKeyType = "done" | "go" | "next" | "search" | "send"
    export type ReturnKeyTypeAndroid = "none" | "previous"
    export type ReturnKeyTypeIOS = "default" | "google" | "join" | "route" | "yahoo" | "emergency-call"

    /**
     * @see https://facebook.github.io/react-native/docs/textinput.html#props
     */
    export interface TextInputProperties extends ViewProperties, TextInputIOSProperties, TextInputAndroidProperties, React.Props<TextInputStatic> {

        /**
         * Can tell TextInput to automatically capitalize certain characters.
         *      characters: all characters,
         *      words: first letter of each word
         *      sentences: first letter of each sentence (default)
         *      none: don't auto capitalize anything
         *
         * https://facebook.github.io/react-native/docs/textinput.html#autocapitalize
         */
        autoCapitalize?: "none" | "sentences" | "words" | "characters"

        /**
         * If false, disables auto-correct.
         * The default value is true.
         */
        autoCorrect?: boolean

        /**
         * If true, focuses the input on componentDidMount.
         * The default value is false.
         */
        autoFocus?: boolean

        /**
         * If true, the text field will blur when submitted.
         * The default value is true.
         */
        blurOnSubmit?: boolean

        /**
         * Provides an initial value that will change when the user starts typing.
         * Useful for simple use-cases where you don't want to deal with listening to events
         * and updating the value prop to keep the controlled state in sync.
         */
        defaultValue?: string

        /**
         * If false, text is not editable. The default value is true.
         */
        editable?: boolean

        /**
         * enum("default", 'numeric', 'email-address', "ascii-capable", 'numbers-and-punctuation', 'url', 'number-pad', 'phone-pad', 'name-phone-pad', 'decimal-pad', 'twitter', 'web-search')
         * Determines which keyboard to open, e.g.numeric.
         * The following values work across platforms: - default - numeric - email-address - phone-pad
         */
        keyboardType?: KeyboardType | KeyboardTypeIOS

        /**
         * Limits the maximum number of characters that can be entered.
         * Use this instead of implementing the logic in JS to avoid flicker.
         */
        maxLength?: number

        /**
         * If true, the text input can be multiple lines. The default value is false.
         */
        multiline?: boolean

        /**
         * Callback that is called when the text input is blurred
         */
        onBlur?: () => void

        /**
         * Callback that is called when the text input's text changes.
         */
        onChange?: (event: { nativeEvent: { text: string } }) => void

        /**
         * Callback that is called when the text input's text changes.
         * Changed text is passed as an argument to the callback handler.
         */
        onChangeText?: (text: string) => void

        /**
         * Callback that is called when the text input's content size changes.
         * This will be called with
         * `{ nativeEvent: { contentSize: { width, height } } }`.
         *
         * Only called for multiline text inputs.
         */
        onContentSizeChange?: ( event: {nativeEvent: {contentSize: { width: number, height: number}}} ) => void

        /**
         * Callback that is called when text input ends.
         */
        onEndEditing?: (event: { nativeEvent: { text: string } }) => void

        /**
         * Callback that is called when the text input is focused
         */
        onFocus?: () => void

        /**
         * Callback that is called when the text input selection is changed.
         */
        onSelectionChange?: (event: { nativeEvent: { selection: { start: number, end: number }, target: number } }) => void

        /**
         * Callback that is called when the text input's submit button is pressed.
         */
        onSubmitEditing?: (event: { nativeEvent: { text: string } }) => void

        /**
         * The string that will be rendered before text input has been entered
         */
        placeholder?: string

        /**
         * The text color of the placeholder string
         */
        placeholderTextColor?: string

        /**
         * enum('default', 'go', 'google', 'join', 'next', 'route', 'search', 'send', 'yahoo', 'done', 'emergency-call')
         * Determines how the return key should look.
         */
        returnKeyType?: ReturnKeyType | ReturnKeyTypeAndroid | ReturnKeyTypeIOS

        /**
         * If true, the text input obscures the text entered so that sensitive text like passwords stay secure.
         * The default value is false.
         */
        secureTextEntry?: boolean

        /**
         * If true, all text will automatically be selected on focus
         */
        selectTextOnFocus?: boolean

        /**
         * The start and end of the text input's selection. Set start and end to
         * the same value to position the cursor.
         */
        selection?: { start: number, end?: number }

        /**
         * The highlight (and cursor on ios) color of the text input
         */
        selectionColor?: string

        /**
         * Styles
         */
        style?: TextStyle

        /**
         * Used to locate this view in end-to-end tests
         */
        testID?: string

        /**
         * The value to show for the text input. TextInput is a controlled component,
         * which means the native value will be forced to match this value prop if provided.
         * For most uses this works great, but in some cases this may cause flickering - one common cause is preventing edits by keeping value the same.
         * In addition to simply setting the same value, either set editable={false},
         * or set/update maxLength to prevent unwanted edits without flicker.
         */
        value?: string

        ref?: Ref<ViewStatic & TextInputStatic>
    }

    /**
     * This class is responsible for coordinating the "focused"
     * state for TextInputs. All calls relating to the keyboard
     * should be funneled through here
     */
    interface TextInputState {
        /**
         * Returns the ID of the currently focused text field, if one exists
         * If no text field is focused it returns null
         */
        currentlyFocusedField(): number

        /**
         * @param {number} TextInputID id of the text field to focus
         * Focuses the specified text field
         * noop if the text field was already focused
         */
        focusTextInput(textFieldID?: number): void

        /**
         * @param {number} textFieldID id of the text field to focus
         * Unfocuses the specified text field
         * noop if it wasn't focused
         */
        blurTextInput(textFieldID?: number) : void
    }

    /**
     * @see https://facebook.github.io/react-native/docs/textinput.html#methods
     */
    export interface TextInputStatic extends NativeMethodsMixin, TimerMixin, React.ComponentClass<TextInputProperties> {
        State: TextInputState

        /**
         * Returns if the input is currently focused.
         */
        isFocused: () => boolean

        /**
         * Removes all text from the input.
         */
        clear: () => void
    }

    export type ToolbarAndroidAction = {
        /**
         *  title: required, the title of this action
         */
        title: string

        /**
         * icon: the icon for this action, e.g. require('./some_icon.png')
         */
        icon?: ImageURISource

        /**
         * show: when to show this action as an icon or hide it in the overflow menu: always, ifRoom or never
         */
        show?: "always" | "ifRoom" | "never"

        /**
         * showWithText: boolean, whether to show text alongside the icon or not
         */
        showWithText?: boolean
    }

    export interface ToolbarAndroidProperties extends ViewProperties, React.Props<ToolbarAndroidStatic> {

        /**
         * Sets possible actions on the toolbar as part of the action menu. These are displayed as icons
         * or text on the right side of the widget. If they don't fit they are placed in an 'overflow'
         * menu.
         *
         * This property takes an array of objects, where each object has the following keys:
         *
         * * `title`: **required**, the title of this action
         * * `icon`: the icon for this action, e.g. `require('./some_icon.png')`
         * * `show`: when to show this action as an icon or hide it in the overflow menu: `always`,
         * `ifRoom` or `never`
         * * `showWithText`: boolean, whether to show text alongside the icon or not
         */
        actions?: ToolbarAndroidAction[]

        /**
         * Sets the content inset for the toolbar ending edge.
         * The content inset affects the valid area for Toolbar content other
         * than the navigation button and menu. Insets define the minimum
         * margin for these components and can be used to effectively align
         * Toolbar content along well-known gridlines.
         */
        contentInsetEnd?: number

        /**
         * Sets the content inset for the toolbar starting edge.
         * The content inset affects the valid area for Toolbar content
         * other than the navigation button and menu. Insets define the
         * minimum margin for these components and can be used to effectively
         * align Toolbar content along well-known gridlines.
         */
        contentInsetStart?: number

        /**
         * Sets the toolbar logo.
         */
        logo?: ImageURISource

        /**
         * Sets the navigation icon.
         */
        navIcon?: ImageURISource

        /**
         * Callback that is called when an action is selected. The only
         * argument that is passed to the callback is the position of the
         * action in the actions array.
         */
        onActionSelected?: (position: number) => void

        /**
         * Callback called when the icon is selected.
         */
        onIconClicked?: () => void

        /**
         * Sets the overflow icon.
         */
        overflowIcon?: ImageURISource

        /**
         * Used to set the toolbar direction to RTL.
         * In addition to this property you need to add
         * android:supportsRtl="true"
         * to your application AndroidManifest.xml and then call
         * setLayoutDirection(LayoutDirection.RTL) in your MainActivity
         * onCreate method.
         */
        rtl?: boolean

        /**
         * Sets the toolbar subtitle.
         */
        subtitle?: string

        /**
         * Sets the toolbar subtitle color.
         */
        subtitleColor?: string

        /**
         * Used to locate this view in end-to-end tests.
         */
        testID?: string

        /**
         * Sets the toolbar title.
         */
        title?: string

        /**
         * Sets the toolbar title color.
         */
        titleColor?: string

        ref?: Ref<ToolbarAndroidStatic>
    }

    /**
     * React component that wraps the Android-only [`Toolbar` widget][0]. A Toolbar can display a logo,
     * navigation icon (e.g. hamburger menu), a title & subtitle and a list of actions. The title and
     * subtitle are expanded so the logo and navigation icons are displayed on the left, title and
     * subtitle in the middle and the actions on the right.
     *
     * If the toolbar has an only child, it will be displayed between the title and actions.
     *
     * Although the Toolbar supports remote images for the logo, navigation and action icons, this
     * should only be used in DEV mode where `require('./some_icon.png')` translates into a packager
     * URL. In release mode you should always use a drawable resource for these icons. Using
     * `require('./some_icon.png')` will do this automatically for you, so as long as you don't
     * explicitly use e.g. `{uri: 'http://...'}`, you will be good.
     *
     * [0]: https://developer.android.com/reference/android/support/v7/widget/Toolbar.html
     */
    export interface ToolbarAndroidStatic extends NativeMethodsMixin, React.ComponentClass<ToolbarAndroidProperties> {

    }


    /**
     * Gesture recognition on mobile devices is much more complicated than web.
     * A touch can go through several phases as the app determines what the user's intention is.
     * For example, the app needs to determine if the touch is scrolling, sliding on a widget, or tapping.
     * This can even change during the duration of a touch. There can also be multiple simultaneous touches.
     *
     * The touch responder system is needed to allow components to negotiate these touch interactions
     * without any additional knowledge about their parent or child components.
     * This system is implemented in ResponderEventPlugin.js, which contains further details and documentation.
     *
     * Best Practices
     * Users can feel huge differences in the usability of web apps vs. native, and this is one of the big causes.
     * Every action should have the following attributes:
     *      Feedback/highlighting- show the user what is handling their touch, and what will happen when they release the gesture
     *      Cancel-ability- when making an action, the user should be able to abort it mid-touch by dragging their finger away
     *
     * These features make users more comfortable while using an app,
     * because it allows people to experiment and interact without fear of making mistakes.
     *
     * TouchableHighlight and Touchable*
     * The responder system can be complicated to use.
     * So we have provided an abstract Touchable implementation for things that should be "tappable".
     * This uses the responder system and allows you to easily configure tap interactions declaratively.
     * Use TouchableHighlight anywhere where you would use a button or link on web.
     */
    export interface GestureResponderHandlers {

        /**
         * A view can become the touch responder by implementing the correct negotiation methods.
         * There are two methods to ask the view if it wants to become responder:
         */

        /**
         * Does this view want to become responder on the start of a touch?
         */
        onStartShouldSetResponder?: (event: GestureResponderEvent) => boolean

        /**
         * Called for every touch move on the View when it is not the responder: does this view want to "claim" touch responsiveness?
         */
        onMoveShouldSetResponder?: (event: GestureResponderEvent) => boolean

        /**
         * If the View returns true and attempts to become the responder, one of the following will happen:
         */

        onResponderEnd?: ( event: GestureResponderEvent ) => void

        /**
         * The View is now responding for touch events.
         * This is the time to highlight and show the user what is happening
         */
        onResponderGrant?: (event: GestureResponderEvent) => void

        /**
         * Something else is the responder right now and will not release it
         */
        onResponderReject?: (event: GestureResponderEvent) => void

        /**
         * If the view is responding, the following handlers can be called:
         */

        /**
         * The user is moving their finger
         */
        onResponderMove?: (event: GestureResponderEvent) => void

        /**
         * Fired at the end of the touch, ie "touchUp"
         */
        onResponderRelease?: (event: GestureResponderEvent) => void

        onResponderStart?: ( event: GestureResponderEvent ) => void

        /**
         *  Something else wants to become responder.
         *  Should this view release the responder? Returning true allows release
         */
        onResponderTerminationRequest?: (event: GestureResponderEvent) => boolean

        /**
         * The responder has been taken from the View.
         * Might be taken by other views after a call to onResponderTerminationRequest,
         * or might be taken by the OS without asking (happens with control center/ notification center on iOS)
         */
        onResponderTerminate?: (event: GestureResponderEvent) => void

        /**
         * onStartShouldSetResponder and onMoveShouldSetResponder are called with a bubbling pattern,
         * where the deepest node is called first.
         * That means that the deepest component will become responder when multiple Views return true for *ShouldSetResponder handlers.
         * This is desirable in most cases, because it makes sure all controls and buttons are usable.
         *
         * However, sometimes a parent will want to make sure that it becomes responder.
         * This can be handled by using the capture phase.
         * Before the responder system bubbles up from the deepest component,
         * it will do a capture phase, firing on*ShouldSetResponderCapture.
         * So if a parent View wants to prevent the child from becoming responder on a touch start,
         * it should have a onStartShouldSetResponderCapture handler which returns true.
         */
        onStartShouldSetResponderCapture?: (event: GestureResponderEvent) => boolean

        /**
         * onStartShouldSetResponder and onMoveShouldSetResponder are called with a bubbling pattern,
         * where the deepest node is called first.
         * That means that the deepest component will become responder when multiple Views return true for *ShouldSetResponder handlers.
         * This is desirable in most cases, because it makes sure all controls and buttons are usable.
         *
         * However, sometimes a parent will want to make sure that it becomes responder.
         * This can be handled by using the capture phase.
         * Before the responder system bubbles up from the deepest component,
         * it will do a capture phase, firing on*ShouldSetResponderCapture.
         * So if a parent View wants to prevent the child from becoming responder on a touch start,
         * it should have a onStartShouldSetResponderCapture handler which returns true.
         */
        onMoveShouldSetResponderCapture?: () => void;

    }

    // @see https://facebook.github.io/react-native/docs/view.html#style
    export interface ViewStyle extends FlexStyle, TransformsStyle {
        backfaceVisibility?: "visible" | "hidden"
        backgroundColor?: string;
        borderBottomColor?: string;
        borderBottomLeftRadius?: number;
        borderBottomRightRadius?: number;
        borderBottomWidth?: number;
        borderColor?: string;
        borderLeftColor?: string;
        borderRadius?: number;
        borderRightColor?: string;
        borderRightWidth?: number;
        borderStyle?: "solid" | "dotted" | "dashed"
        borderTopColor?: string;
        borderTopLeftRadius?: number;
        borderTopRightRadius?: number;
        borderTopWidth?: number
        opacity?: number;
        overflow?: "visible" | "hidden"
        shadowColor?: string;
        shadowOffset?: { width: number, height: number };
        shadowOpacity?: number;
        shadowRadius?: number;
        elevation?: number;
        testID?: string;
    }


    export interface ViewPropertiesIOS {

        /**
         * Provides additional traits to screen reader.
         * By default no traits are provided unless specified otherwise in element
         *
         * @enum('none', 'button', 'link', 'header', 'search', 'image', 'selected', 'plays', 'key', 'text','summary', 'disabled', 'frequentUpdates', 'startsMedia', 'adjustable', 'allowsDirectInteraction', 'pageTurn')
         */
        accessibilityTraits?: ViewAccessibilityTraits | ViewAccessibilityTraits[];

        /**
         * Whether this view should be rendered as a bitmap before compositing.
         *
         * On iOS, this is useful for animations and interactions that do not modify this component's dimensions nor its children;
         * for example, when translating the position of a static view, rasterization allows the renderer to reuse a cached bitmap of a static view
         * and quickly composite it during each frame.
         *
         * Rasterization incurs an off-screen drawing pass and the bitmap consumes memory.
         * Test and measure when using this property.
         */
        shouldRasterizeIOS?: boolean
    }

    export interface ViewPropertiesAndroid {

        /**
         * Indicates to accessibility services to treat UI component like a native one.
         * Works for Android only.
         *
         * @enum('none', 'button', 'radiobutton_checked', 'radiobutton_unchecked' )
         */
        accessibilityComponentType?: 'none' | 'button' | 'radiobutton_checked' | 'radiobutton_unchecked'


        /**
         * Indicates to accessibility services whether the user should be notified when this view changes.
         * Works for Android API >= 19 only.
         * See http://developer.android.com/reference/android/view/View.html#attr_android:accessibilityLiveRegion for references.
         */
        accessibilityLiveRegion?: 'none' | 'polite' | 'assertive'

        /**
         * Views that are only used to layout their children or otherwise don't draw anything
         * may be automatically removed from the native hierarchy as an optimization.
         * Set this property to false to disable this optimization and ensure that this View exists in the native view hierarchy.
         */
        collapsable?: boolean


        /**
         * Controls how view is important for accessibility which is if it fires accessibility events
         * and if it is reported to accessibility services that query the screen.
         * Works for Android only. See http://developer.android.com/reference/android/R.attr.html#importantForAccessibility for references.
         *
         * Possible values:
         *      'auto' - The system determines whether the view is important for accessibility - default (recommended).
         *      'yes' - The view is important for accessibility.
         *      'no' - The view is not important for accessibility.
         *      'no-hide-descendants' - The view is not important for accessibility, nor are any of its descendant views.
         */
        importantForAccessibility?: 'auto' | 'yes' | 'no' | 'no-hide-descendants'


        /**
         * Whether this view needs to rendered offscreen and composited with an alpha in order to preserve 100% correct colors and blending behavior.
         * The default (false) falls back to drawing the component and its children
         * with an alpha applied to the paint used to draw each element instead of rendering the full component offscreen and compositing it back with an alpha value.
         * This default may be noticeable and undesired in the case where the View you are setting an opacity on
         * has multiple overlapping elements (e.g. multiple overlapping Views, or text and a background).
         *
         * Rendering offscreen to preserve correct alpha behavior is extremely expensive
         * and hard to debug for non-native developers, which is why it is not turned on by default.
         * If you do need to enable this property for an animation,
         * consider combining it with renderToHardwareTextureAndroid if the view contents are static (i.e. it doesn't need to be redrawn each frame).
         * If that property is enabled, this View will be rendered off-screen once,
         * saved in a hardware texture, and then composited onto the screen with an alpha each frame without having to switch rendering targets on the GPU.
         */
        needsOffscreenAlphaCompositing?: boolean


        /**
         * Whether this view should render itself (and all of its children) into a single hardware texture on the GPU.
         *
         * On Android, this is useful for animations and interactions that only modify opacity, rotation, translation, and/or scale:
         * in those cases, the view doesn't have to be redrawn and display lists don't need to be re-executed. The texture can just be
         * re-used and re-composited with different parameters. The downside is that this can use up limited video memory, so this prop should be set back to false at the end of the interaction/animation.
         */
        renderToHardwareTextureAndroid?: boolean;

    }

    /**
     * @see https://facebook.github.io/react-native/docs/view.html#props
     */
    export interface ViewProperties extends ViewPropertiesAndroid, ViewPropertiesIOS, GestureResponderHandlers, Touchable, React.Props<ViewStatic> {

        /**
         * Overrides the text that's read by the screen reader when the user interacts with the element. By default, the label is constructed by traversing all the children and accumulating all the Text nodes separated by space.
         */
        accessibilityLabel?: string;

        /**
         * When true, indicates that the view is an accessibility element.
         * By default, all the touchable elements are accessible.
         */
        accessible?: boolean;

        /**
        * This defines how far a touch event can start away from the view.
        * Typical interface guidelines recommend touch targets that are at least
        * 30 - 40 points/density-independent pixels. If a Touchable view has
        * a height of 20 the touchable height can be extended to 40 with
        * hitSlop={{top: 10, bottom: 10, left: 0, right: 0}}
        * NOTE The touch area never extends past the parent view bounds and
        * the Z-index of sibling views always takes precedence if a touch
        * hits two overlapping views.
        */

        hitSlop?: Insets

        /**
         * When `accessible` is true, the system will try to invoke this function when the user performs accessibility tap gesture.
         */
        onAcccessibilityTap?: () => void;

        /**
         * Invoked on mount and layout changes with
         *
         * {nativeEvent: { layout: {x, y, width, height}}}.
         */
        onLayout?: (event: LayoutChangeEvent) => void;

        /**
         * When accessible is true, the system will invoke this function when the user performs the magic tap gesture.
         */
        onMagicTap?: () => void;

        /**
         *
         * In the absence of auto property, none is much like CSS's none value. box-none is as if you had applied the CSS class:
         *
         * .box-none {
         *   pointer-events: none;
         * }
         * .box-none * {
         *   pointer-events: all;
         * }
         *
         * box-only is the equivalent of
         *
         * .box-only {
         *   pointer-events: all;
         * }
         * .box-only * {
         *   pointer-events: none;
         * }
         *
         * But since pointerEvents does not affect layout/appearance, and we are already deviating from the spec by adding additional modes,
         * we opt to not include pointerEvents on style. On some platforms, we would need to implement it as a className anyways. Using style or not is an implementation detail of the platform.
         */
        pointerEvents?: "box-none" | "none" | "box-only" | "auto"

        /**
         *
         * This is a special performance property exposed by RCTView and is useful for scrolling content when there are many subviews,
         * most of which are offscreen. For this property to be effective, it must be applied to a view that contains many subviews that extend outside its bound.
         * The subviews must also have overflow: hidden, as should the containing view (or one of its superviews).
         */
        removeClippedSubviews?: boolean

        style?: ViewStyle;

        /**
         * Used to locate this view in end-to-end tests.
         */
        testID?: string;
    }

    /**
     * The most fundamental component for building UI, View is a container that supports layout with flexbox, style, some touch handling,
     * and accessibility controls, and is designed to be nested inside other views and to have 0 to many children of any type.
     * View maps directly to the native view equivalent on whatever platform React is running on,
     * whether that is a UIView, <div>, android.view, etc.
     */
    export interface ViewStatic extends NativeMethodsMixin, React.ClassicComponentClass<ViewProperties> {
        AccessibilityTraits: [
            'none',
            'button',
            'link',
            'header',
            'search',
            'image',
            'selected',
            'plays',
            'key',
            'text',
            'summary',
            'disabled',
            'frequentUpdates',
            'startsMedia',
            'adjustable',
            'allowsDirectInteraction',
            'pageTurn'
        ]

        AccessibilityComponentType: [
            'none',
            'button',
            'radiobutton_checked',
            'radiobutton_unchecked'
        ],

        /**
         * Is 3D Touch / Force Touch available (i.e. will touch events include `force`)
         * @platform ios
         */
        forceTouchAvailable: boolean,
    }

    /**
     * @see https://facebook.github.io/react-native/docs/viewpagerandroid.html#props
     */


    export interface ViewPagerAndroidOnPageScrollEventData {
        position: number;
        offset: number;
    }

    export interface ViewPagerAndroidOnPageSelectedEventData {
        position: number;
    }

    export interface ViewPagerAndroidProperties extends ViewProperties {
        /**
         * Index of initial page that should be selected. Use `setPage` method to
         * update the page, and `onPageSelected` to monitor page changes
         */
        initialPage?: number;

        /**
         * When false, the content does not scroll.
         * The default value is true.
         */
        scrollEnabled?: boolean;

        /**
         * Executed when transitioning between pages (ether because of animation for
         * the requested page change or when user is swiping/dragging between pages)
         * The `event.nativeEvent` object for this callback will carry following data:
         *  - position - index of first page from the left that is currently visible
         *  - offset - value from range [0,1) describing stage between page transitions.
         *    Value x means that (1 - x) fraction of the page at "position" index is
         *    visible, and x fraction of the next page is visible.
         */
        onPageScroll?: (event: NativeSyntheticEvent<ViewPagerAndroidOnPageScrollEventData>) => void;

        /**
         * This callback will be called once ViewPager finish navigating to selected page
         * (when user swipes between pages). The `event.nativeEvent` object passed to this
         * callback will have following fields:
         *  - position - index of page that has been selected
         */
        onPageSelected?: (event: NativeSyntheticEvent<ViewPagerAndroidOnPageSelectedEventData>) => void;

        /**
         * Function called when the page scrolling state has changed.
         * The page scrolling state can be in 3 states:
         * - idle, meaning there is no interaction with the page scroller happening at the time
         * - dragging, meaning there is currently an interaction with the page scroller
         * - settling, meaning that there was an interaction with the page scroller, and the
         *   page scroller is now finishing it's closing or opening animation
         */
        onPageScrollStateChanged?: (state: "Idle" | "Dragging" | "Settling") => void

        /**
         * Determines whether the keyboard gets dismissed in response to a drag.
         *   - 'none' (the default), drags do not dismiss the keyboard.
         *   - 'on-drag', the keyboard is dismissed when a drag begins.
         */
        keyboardDismissMode?: "none" | "on-drag"

        /**
         * Blank space to show between pages. This is only visible while scrolling, pages are still
         * edge-to-edge.
         */
        pageMargin?: number
    }

    export interface ViewPagerAndroidStatic extends NativeMethodsMixin, React.ComponentClass<ViewPagerAndroidProperties> {
        /**
         * A helper function to scroll to a specific page in the ViewPager.
         * The transition between pages will be animated.
         */
        setPage(selectedPage: number): void

        /**
         * A helper function to scroll to a specific page in the ViewPager.
         * The transition between pages will *not* be animated.
         */
        setPageWithoutAnimation(selectedPage: number): void
    }

    /**
     * It is a component to solve the common problem of views that need to move out of the way of the virtual keyboard.
     * It can automatically adjust either its position or bottom padding based on the position of the keyboard.
     */
    export interface KeyboardAvoidingViewStatic extends TimerMixin, React.ClassicComponentClass<KeyboardAvoidingViewProps> {

    }

    export interface KeyboardAvoidingViewProps extends ViewProperties, React.Props<KeyboardAvoidingViewStatic> {

        behavior?: 'height' | 'position' | 'padding'

        /**
         * The style of the content container(View) when behavior is 'position'.
         */
        contentContainerStyle: ViewStyle

        /**
         * This is the distance between the top of the user screen and the react native view,
         * may be non-zero in some use cases.
         */
        keyboardVerticalOffset: number

        ref?: Ref<KeyboardAvoidingViewStatic & ViewStatic>
    }

    /**
     * //FIXME: No documentation extracted from code comment on WebView.ios.js
     */
    export interface NavState {

        url?: string
        title?: string
        loading?: boolean
        canGoBack?: boolean
        canGoForward?: boolean;

        [key: string]: any
    }

    /**
     * Passed data from WebView via window.postMessage.
     */
    export interface WebViewMessageEventData {
	/**
	 * The data sent from a WebView; can only be a string.
	 */
	data: string
    }

    export interface WebViewPropertiesAndroid {

        /**
         * Used for android only, JS is enabled by default for WebView on iOS
         */
        javaScriptEnabled?: boolean

        /**
         * Used on Android only, controls whether DOM Storage is enabled
         * or not android
         */
        domStorageEnabled?: boolean,

        /**
         * Sets the user-agent for the WebView.
         */
        userAgent?: string
    }

    export interface WebViewIOSLoadRequestEvent {
        target: number
        canGoBack: boolean
        lockIdentifier: number
        loading: boolean
        title: string
        canGoForward: boolean
        navigationType: 'other' | 'click'
        url: string
    }

    export interface WebViewPropertiesIOS {

        /**
         * Determines whether HTML5 videos play inline or use the native
         * full-screen controller. default value false
         * NOTE : "In order * for video to play inline, not only does
         * this property need to be set to true, but the video element
         * in the HTML document must also include the webkit-playsinline
         * attribute."
         */
        allowsInlineMediaPlayback?: boolean

        /**
         * Boolean value that determines whether the web view bounces
         * when it reaches the edge of the content. The default value is `true`.
         * @platform ios
         */
        bounces?: boolean

        /**
         * A floating-point number that determines how quickly the scroll
         * view decelerates after the user lifts their finger. You may also
         * use string shortcuts "normal" and "fast" which match the
         * underlying iOS settings for UIScrollViewDecelerationRateNormal
         * and UIScrollViewDecelerationRateFast respectively.
         * - normal: 0.998 - fast: 0.99 (the default for iOS WebView)
         */
        decelerationRate?: "normal" | "fast" | number

        /**
         * Allows custom handling of any webview requests by a JS handler.
         * Return true or false from this method to continue loading the
         * request.
         */
        onShouldStartLoadWithRequest?: (event: WebViewIOSLoadRequestEvent) => boolean

        /**
         * Boolean value that determines whether scrolling is enabled in the
         * `WebView`. The default value is `true`.
         */
        scrollEnabled?: boolean
    }

    export interface WebViewUriSource {

        /*
         * The URI to load in the WebView. Can be a local or remote file.
         */
        uri?: string;

        /*
         * The HTTP Method to use. Defaults to GET if not specified.
         * NOTE: On Android, only GET and POST are supported.
         */
        method?: string;

        /*
         * Additional HTTP headers to send with the request.
         * NOTE: On Android, this can only be used with GET requests.
         */
        headers?: any;

        /*
         * The HTTP body to send with the request. This must be a valid
         * UTF-8 string, and will be sent exactly as specified, with no
         * additional encoding (e.g. URL-escaping or base64) applied.
         * NOTE: On Android, this can only be used with POST requests.
         */
        body?: string;
    }

    export interface WebViewHtmlSource {

        /*
         * A static HTML page to display in the WebView.
         */
        html: string;

        /*
         * The base URL to be used for any relative links in the HTML.
         */
        baseUrl?: string;
    }

    /**
     * @see https://facebook.github.io/react-native/docs/webview.html#props
     */
    export interface WebViewProperties extends ViewProperties, WebViewPropertiesAndroid, WebViewPropertiesIOS, React.Props<WebViewStatic> {

        /**
         * Controls whether to adjust the content inset for web views that are
         * placed behind a navigation bar, tab bar, or toolbar. The default value
         * is `true`.
         */
        automaticallyAdjustContentInsets?: boolean

        /**
         * The amount by which the web view content is inset from the edges of
         * the scroll view. Defaults to {top: 0, left: 0, bottom: 0, right: 0}.
         */
        contentInset?: Insets

        /**
         * @deprecated
         */
        html?: string

        /**
         * Set this to provide JavaScript that will be injected into the web page
         * when the view loads.
         */
        injectedJavaScript?: string

        /**
         * Invoked when load fails
         */
        onError?: (event: NavState) => void

        /**
         * Invoked when load finish
         */
        onLoad?: (event: NavState) => void

        /**
         * Invoked when load either succeeds or fails
         */
        onLoadEnd?: (event: NavState) => void

        /**
         * Invoked on load start
         */
        onLoadStart?: (event: NavState) => void

        /**
         * Invoked when window.postMessage is called from WebView.
         */
	    onMessage?: ( event: NativeSyntheticEvent<WebViewMessageEventData> ) => void

        /**
         * Function that is invoked when the `WebView` loading starts or ends.
         */
        onNavigationStateChange?: ( event: NavState ) => void

        /**
         * Function that returns a view to show if there's an error.
         */
        renderError?: () => React.ReactElement<ViewProperties>

        /**
         * Function that returns a loading indicator.
         */
        renderLoading?: () => React.ReactElement<ViewProperties>

        /**
         * Boolean value that forces the `WebView` to show the loading view
         * on the first load.
         */
        startInLoadingState?: boolean

        style?: ViewStyle

        // Deprecated: Use the `source` prop instead.
        url?: string

        source?: WebViewUriSource | WebViewHtmlSource | number

        /**
         * Determines whether HTML5 audio & videos require the user to tap
         * before they can start playing. The default value is false.
         */
        mediaPlaybackRequiresUserAction?: boolean

        /**
         * sets whether the webpage scales to fit the view and the user can change the scale
         */
        scalesPageToFit?: boolean

        ref?: Ref<WebViewStatic & ViewStatic>
    }


    export interface WebViewStatic extends React.ClassicComponentClass<WebViewProperties> {

        /**
         * Go back one page in the webview's history.
         */
        goBack: () => void

        /**
         * Go forward one page in the webview's history.
         */
        goForward: () => void

	/**
	 * Post a message to the WebView in the form of a string.
	 */
	postMessage: (message: string) => void

        /**
         * Reloads the current page.
         */
        reload: () => void

        /**
         * Stop loading the current page.
         */
        stopLoading(): void

        /**
             * Returns the native webview node.
         */
        getWebViewHandle: () => any
    }


    /**
 * @see https://facebook.github.io/react-native/docs/segmentedcontrolios.html
 * @see SegmentedControlIOS.ios.js
     */
    export interface NativeSegmentedControlIOSChangeEvent {
        value: string
        selectedSegmentIndex: number
        target: number
    }

    export interface SegmentedControlIOSProperties extends ViewProperties, React.Props<SegmentedControlIOSStatic> {

        /**
         * If false the user won't be able to interact with the control. Default value is true.
         */
        enabled?: boolean

        /**
         * If true, then selecting a segment won't persist visually.
         * The onValueChange callback will still work as expected.
         */
        momentary?: boolean

        /**
         * Callback that is called when the user taps a segment;
         * passes the event as an argument
         * @param event
         */
        onChange?: (event: NativeSyntheticEvent<NativeSegmentedControlIOSChangeEvent>) => void

        /**
         * Callback that is called when the user taps a segment; passes the segment's value as an argument
         * @param value
         */
        onValueChange?: (value: string) => void

        /**
         * The index in props.values of the segment to be (pre)selected.
         */
        selectedIndex?: number

        /**
         * Accent color of the control.
         */
        tintColor?: string

        /**
         * The labels for the control's segment buttons, in order.
         */
        values?: string[]

        ref?: Ref<SegmentedControlIOSStatic>
    }

    /**
     * Use `SegmentedControlIOS` to render a UISegmentedControl iOS.
     *
     * #### Programmatically changing selected index
     *
     * The selected index can be changed on the fly by assigning the
     * selectIndex prop to a state variable, then changing that variable.
     * Note that the state variable would need to be updated as the user
     * selects a value and changes the index, as shown in the example below.
     *
     * ````
     * <SegmentedControlIOS
     *   values={['One', 'Two']}
     *   selectedIndex={this.state.selectedIndex}
     *   onChange={(event) => {
     *     this.setState({selectedIndex: event.nativeEvent.selectedSegmentIndex});
     *   }}
     * />
     * ````
     */
    export interface SegmentedControlIOSStatic extends NativeMethodsMixin, React.ClassicComponentClass<SegmentedControlIOSProperties> {

    }


    export interface NavigatorIOSProperties extends React.Props<NavigatorIOSStatic> {
        /**
         * The default background color of the navigation bar.
         */
        barTintColor?: string

        /**
         * NavigatorIOS uses "route" objects to identify child views, their props, and navigation bar configuration.
         * "push" and all the other navigation operations expect routes to be like this
         */
        initialRoute: Route

        /**
         * The default wrapper style for components in the navigator.
         * A common use case is to set the backgroundColor for every page
         */
        itemWrapperStyle?: ViewStyle

        /**
         * Boolean value that indicates whether the interactive pop gesture is
         * enabled. This is useful for enabling/disabling the back swipe navigation
         * gesture.
         *
         * If this prop is not provided, the default behavior is for the back swipe
         * gesture to be enabled when the navigation bar is shown and disabled when
         * the navigation bar is hidden. Once you've provided the
         * `interactivePopGestureEnabled` prop, you can never restore the default
         * behavior.
         */
        interactivePopGestureEnabled?: boolean

        /**
         * A Boolean value that indicates whether the navigation bar is hidden
         */
        navigationBarHidden?: boolean

        /**
         * A Boolean value that indicates whether to hide the 1px hairline shadow
         */
        shadowHidden?: boolean

        /**
         * The color used for buttons in the navigation bar
         */
        tintColor?: string

        /**
         * The text color of the navigation bar title
         */
        titleTextColor?: string

        /**
         * A Boolean value that indicates whether the navigation bar is translucent
         */
        translucent?: boolean

        /**
         * NOT IN THE DOC BUT IN THE EXAMPLES
         */
        style?: ViewStyle
    }

    /**
     * A navigator is an object of navigation functions that a view can call.
     * It is passed as a prop to any component rendered by NavigatorIOS.
     *
     * Navigator functions are also available on the NavigatorIOS component:
     *
     * @see https://facebook.github.io/react-native/docs/navigatorios.html#navigator
     */
    export interface NavigationIOS {
        /**
         * Navigate forward to a new route
         */
        push: (route: Route) => void

        /**
         * Go back one page
         */
        pop: () => void

        /**
         * Go back N pages at once. When N=1, behavior matches pop()
         */
        popN: (n: number) => void

        /**
         * Replace the route for the current page and immediately load the view for the new route
         */
        replace: (route: Route) => void

        /**
         * Replace the route/view for the previous page
         */
        replacePrevious: (route: Route) => void

        /**
         * Replaces the previous route/view and transitions back to it
         */
        replacePreviousAndPop: (route: Route) => void

        /**
         * Replaces the top item and popToTop
         */
        resetTo: (route: Route) => void

        /**
         * Go back to the item for a particular route object
         */
        popToRoute(route: Route): void

        /**
         * Go back to the top item
         */
        popToTop(): void
    }

    export interface NavigatorIOSStatic extends NavigationIOS, React.ComponentClass<NavigatorIOSProperties> {
    }


    /**
     * @see https://facebook.github.io/react-native/docs/activityindicator.html#props
     */
    export interface ActivityIndicatorProperties extends ViewProperties, React.Props<ActivityIndicatorStatic> {

        /**
         * Whether to show the indicator (true, the default) or hide it (false).
         */
        animating?: boolean

        /**
         * The foreground color of the spinner (default is gray).
         */
        color?: string

        /**
         * Whether the indicator should hide when not animating (true by default).
         */
        hidesWhenStopped?: boolean

        /**
         * Size of the indicator.
         * Small has a height of 20, large has a height of 36.
         *
         * enum('small', 'large')
         */
        size?: number | 'small' | 'large'

        style?: ViewStyle

        ref?: Ref<ActivityIndicatorStatic>
    }

    export interface ActivityIndicatorStatic extends React.NativeMethodsMixin, React.ClassicComponentClass<ActivityIndicatorProperties> {
    }


    /**
     * @see https://facebook.github.io/react-native/docs/activityindicatorios.html#props
     */
    export interface ActivityIndicatorIOSProperties extends ViewProperties, React.Props<ActivityIndicatorIOSStatic> {

        /**
         * Whether to show the indicator (true, the default) or hide it (false).
         */
        animating?: boolean

        /**
         * The foreground color of the spinner (default is gray).
         */
        color?: string

        /**
         * Whether the indicator should hide when not animating (true by default).
         */
        hidesWhenStopped?: boolean

        /**
         * Invoked on mount and layout changes with
         */
        onLayout?: (event: { nativeEvent: { layout: { x: number, y: number, width: number, height: number } } }) => void

        /**
         * Size of the indicator.
         * Small has a height of 20, large has a height of 36.
         *
         * enum('small', 'large')
         */
        size?: 'small' | 'large'

        style?: ViewStyle

        ref?: Ref<ActivityIndicatorIOSStatic>
    }

    /**
     * @Deprecated since version 0.28.0
     */
    export interface ActivityIndicatorIOSStatic extends React.ComponentClass<ActivityIndicatorIOSProperties> {
    }


    export interface DatePickerIOSProperties extends ViewProperties, React.Props<DatePickerIOSStatic> {

        /**
         * The currently selected date.
         */
        date: Date


        /**
         * Maximum date.
         * Restricts the range of possible date/time values.
         */
        maximumDate?: Date

        /**
         * Maximum date.
         * Restricts the range of possible date/time values.
         */
        minimumDate?: Date

        /**
         *  enum(1, 2, 3, 4, 5, 6, 10, 12, 15, 20, 30)
         *  The interval at which minutes can be selected.
         */
        minuteInterval?: number

        /**
         *  enum('date', 'time', 'datetime')
         *  The date picker mode.
         */
        mode?: "date" | "time" | "datetime"

        /**
         * Date change handler.
         * This is called when the user changes the date or time in the UI.
         * The first and only argument is a Date object representing the new date and time.
         */
        onDateChange: ( newDate: Date ) => void

        /**
         * Timezone offset in minutes.
         * By default, the date picker will use the device's timezone. With this parameter, it is possible to force a certain timezone offset.
         * For instance, to show times in Pacific Standard Time, pass -7 * 60.
         */
        timeZoneOffsetInMinutes?: number

        ref?: Ref<DatePickerIOSStatic & ViewStatic>
    }

    export interface DatePickerIOSStatic extends React.NativeMethodsMixin, React.ComponentClass<DatePickerIOSProperties> {
    }

    export interface DrawerSlideEvent extends NativeSyntheticEvent<NativeTouchEvent> {
    }

    /**
     * @see DrawerLayoutAndroid.android.js
     */
    export interface DrawerLayoutAndroidProperties extends ViewProperties, React.Props<DrawerLayoutAndroidStatic> {

        /**
         * Specifies the background color of the drawer. The default value
         * is white. If you want to set the opacity of the drawer, use rgba.
         * Example:
         * return (
         *   <DrawerLayoutAndroid drawerBackgroundColor="rgba(0,0,0,0.5)">
         *   </DrawerLayoutAndroid>
         *);
         */
        drawerBackgroundColor?: string;

        /**
         * Specifies the lock mode of the drawer. The drawer can be locked
         * in 3 states:
         *
         * - unlocked (default), meaning that the drawer will respond
         *   (open/close) to touch gestures.
         *
         * - locked-closed, meaning that the drawer will stay closed and not
         *   respond to gestures.
         *
         * - locked-open, meaning that the drawer will stay opened and
         *   not respond to gestures. The drawer may still be opened and
         *   closed programmatically (openDrawer/closeDrawer).
         */
        drawerLockMode?: "unlocked" | "locked-closed" | "locked-open";

        /**
         * Specifies the side of the screen from which the drawer will slide in.
         * enum(DrawerConsts.DrawerPosition.Left, DrawerConsts.DrawerPosition.Right)
         */
        drawerPosition?: any;

        /**
         * Specifies the width of the drawer, more precisely the width of the
         * view that be pulled in from the edge of the window.
         */
        drawerWidth?: number;

        /**
         * Determines whether the keyboard gets dismissed in response to a drag.
         * - 'none' (the default), drags do not dismiss the keyboard.
         * - 'on-drag', the keyboard is dismissed when a drag begins.
         */
        keyboardDismissMode?: "none" | "on-drag"

        /**
         * Function called whenever the navigation view has been closed.
         */
        onDrawerClose?: () => void

        /**
         * Function called whenever the navigation view has been opened.
         */
        onDrawerOpen?: () => void

        /**
         * Function called whenever there is an interaction with the navigation view.
         * @param event
         */
        onDrawerSlide?: (event: DrawerSlideEvent) => void

        /**
         * Function called when the drawer state has changed.
         * The drawer can be in 3 states:
         * - idle, meaning there is no interaction with the navigation
         *   view happening at the time
         * - dragging, meaning there is currently an interaction with the
         *   navigation view
         * - settling, meaning that there was an interaction with the
         *   navigation view, and the navigation view is now finishing
         *   it's closing or opening animation
         * @param event
         */
        onDrawerStateChanged?: (event: "Idle" | "Dragging" | "Settling") => void

        /**
         * The navigation view that will be rendered to the side of the
         * screen and can be pulled in.
         */
        renderNavigationView: () => JSX.Element

        /**
         * Make the drawer take the entire screen and draw the background of
         * the status bar to allow it to open over the status bar. It will
         * only have an effect on API 21+.
         */
        statusBarBackgroundColor?: string

        ref?: Ref<DrawerLayoutAndroidStatic & ViewStatic>
    }

    export interface DrawerLayoutAndroidStatic extends NativeMethodsMixin, React.ClassicComponentClass<DrawerLayoutAndroidProperties> {

        /**
         * Opens the drawer.
         */
        openDrawer(): void

        /**
         * Closes the drawer.
         */
        closeDrawer(): void
    }


    /**
     * @see PickerIOS.ios.js
     */
    export interface PickerIOSItemProperties extends React.Props<PickerIOSItemStatic> {
        value?: string | number
        label?: string
    }

    /**
     * @see PickerIOS.ios.js
     */
    export interface PickerIOSItemStatic extends React.ComponentClass<PickerIOSItemProperties> {
    }

    /**
     * @see Picker.js
     */
    export interface PickerItemProperties extends React.Props<PickerItemStatic> {
        label: string
        value?: any
    }

    export interface PickerItemStatic extends React.ComponentClass<PickerItemProperties> {
    }

    export interface PickerPropertiesIOS extends ViewProperties, React.Props<PickerStatic> {

        /**
         * Style to apply to each of the item labels.
         * @platform ios
         */
        itemStyle?: ViewStyle,

        ref?: Ref<PickerStatic & ViewStatic>
    }

    export interface PickerPropertiesAndroid extends ViewProperties, React.Props<PickerStatic> {

        /**
         * If set to false, the picker will be disabled, i.e. the user will not be able to make a
         * selection.
         * @platform android
         */
        enabled?: boolean

        /**
         * On Android, specifies how to display the selection items when the user taps on the picker:
         *
         *   - 'dialog': Show a modal dialog. This is the default.
         *   - 'dropdown': Shows a dropdown anchored to the picker view
         *
         * @platform android
         */
        mode?: "dialog" | "dropdown"

        /**
         * Prompt string for this picker, used on Android in dialog mode as the title of the dialog.
         * @platform android
         */
        prompt?: string

        ref?: Ref<PickerStatic & ViewStatic>
    }

    /**
     * @see https://facebook.github.io/react-native/docs/picker.html
     * @see Picker.js
     */
    export interface PickerProperties extends PickerPropertiesIOS, PickerPropertiesAndroid, React.Props<PickerStatic> {

        /**
         * Callback for when an item is selected. This is called with the
         * following parameters:
         * - itemValue: the value prop of the item that was selected
         * - itemPosition: the index of the selected item in this picker
         * @param itemValue
         * @param itemPosition
         */
        onValueChange?: (itemValue: any, itemPosition: number) => void

        /**
         * Value matching value of one of the items.
         * Can be a string or an integer.
         */
        selectedValue?: any

        style?: ViewStyle

        /**
         * Used to locate this view in end-to-end tests.
         */
        testId?: string

        ref?: Ref<PickerStatic>
    }

    /**
     * @see https://facebook.github.io/react-native/docs/picker.html
     * @see Picker.js
     */
    export interface PickerStatic extends React.ComponentClass<PickerProperties> {

         /**
         * On Android, display the options in a dialog.
         */
        MODE_DIALOG: string
        /**
         * On Android, display the options in a dropdown (this is the default).
         */
        MODE_DROPDOWN: string

        Item?: PickerItemStatic
    }

    /**
     * @see https://facebook.github.io/react-native/docs/pickerios.html
     * @see PickerIOS.ios.js
     */
    export interface PickerIOSProperties extends ViewProperties, React.Props<PickerIOSStatic> {

        itemStyle?: TextStyle
        onValueChange?: ( value: string | number ) => void
        selectedValue?: string | number

        ref?: Ref<PickerIOSStatic & ViewStatic>
    }

    /**
     * @see https://facebook.github.io/react-native/docs/pickerios.html
     * @see PickerIOS.ios.js
     */
    export interface PickerIOSStatic extends NativeMethodsMixin, React.ClassicComponentClass<PickerIOSProperties> {

        Item: PickerIOSItemStatic
    }

    /**
     * @see https://facebook.github.io/react-native/docs/progressbarandroid.html
     * @see ProgressBarAndroid.android.js
     */
    export interface ProgressBarAndroidProperties extends ViewProperties, React.Props<ProgressBarAndroidStatic> {

        /**
         * Style of the ProgressBar. One of:
             Horizontal
             Normal (default)
             Small
             Large
             Inverse
             SmallInverse
             LargeInverse
         */
        styleAttr?: "Horizontal" | "Normal" | "Small" | "Large" | "Inverse" | "SmallInverse" | "LargeInverse"

        /**
         * If the progress bar will show indeterminate progress.
         * Note that this can only be false if styleAttr is Horizontal.
         */
        indeterminate?: boolean

        /**
         * The progress value (between 0 and 1).
         */
        progress?: number

        /**
         * Color of the progress bar.
         */
        color?: string

        /**
         * Used to locate this view in end-to-end tests.
         */
        testID?: string

        ref?: Ref<ProgressBarAndroidStatic>
    }
    /**
     * React component that wraps the Android-only `ProgressBar`. This component is used to indicate
     * that the app is loading or there is some activity in the app.
    */
    export interface ProgressBarAndroidStatic extends NativeMethodsMixin, React.ClassicComponentClass<ProgressBarAndroidProperties> {
    }

    /**
     * @see https://facebook.github.io/react-native/docs/progressviewios.html
     * @see ProgressViewIOS.ios.js
     */
    export interface ProgressViewIOSProperties extends ViewProperties, React.Props<ProgressViewIOSStatic> {

        /**
         * The progress bar style.
         */
        progressViewStyle?: "default" | "bar"

        /**
         * The progress value (between 0 and 1).
         */
        progress?: number

        /**
         * The tint color of the progress bar itself.
         */
        progressTintColor?: string

        /**
         * The tint color of the progress bar track.
         */
        trackTintColor?: string

        /**
         * A stretchable image to display as the progress bar.
         */
        progressImage?: ImageURISource | ImageURISource[]

        /**
         * A stretchable image to display behind the progress bar.
         */
        trackImage?: ImageURISource | ImageURISource[]

        ref?: Ref<ProgressViewIOSStatic>
    }
    export interface ProgressViewIOSStatic extends NativeMethodsMixin, React.ClassicComponentClass<ProgressViewIOSProperties> {
    }

    export interface RefreshControlPropertiesIOS extends ViewProperties, React.Props<RefreshControlStatic> {

        /**
         * The color of the refresh indicator.
         */
        tintColor?: string

        /**
         * The title displayed under the refresh indicator.
         */
        title?: string

        /**
         * Title color.
         */
        titleColor?: string

        ref?: Ref<RefreshControlStatic & ViewStatic>
    }

    export interface RefreshControlPropertiesAndroid extends ViewProperties, React.Props<RefreshControlStatic> {

        /**
         * The colors (at least one) that will be used to draw the refresh indicator.
         */
        colors?: string[]

        /**
         * Whether the pull to refresh functionality is enabled.
         */
        enabled?: boolean

        /**
         * The background color of the refresh indicator.
         */
        progressBackgroundColor?: string

        /**
         * Size of the refresh indicator, see RefreshControl.SIZE.
         */
        size?: number

        /**
         * Progress view top offset
         * @platform android
         */
        progressViewOffset?: number

        ref?: Ref<RefreshControlStatic & ViewStatic>
    }

    export interface RefreshControlProperties extends RefreshControlPropertiesIOS, RefreshControlPropertiesAndroid, React.Props<RefreshControl> {

        /**
         * Called when the view starts refreshing.
         */
        onRefresh?: () => void

        /**
         * Whether the view should be indicating an active refresh.
         */
        refreshing: boolean

        ref?: Ref<RefreshControlStatic>
    }

    /**
     * This component is used inside a ScrollView or ListView to add pull to refresh
     * functionality. When the ScrollView is at `scrollY: 0`, swiping down
     * triggers an `onRefresh` event.
     *
     * __Note:__ `refreshing` is a controlled prop, this is why it needs to be set to true
     * in the `onRefresh` function otherwise the refresh indicator will stop immediately.
     */
    export interface RefreshControlStatic extends NativeMethodsMixin, React.ClassicComponentClass<RefreshControlProperties> {
        SIZE: Object // Undocumented
    }

    export interface RecyclerViewBackedScrollViewProperties extends ScrollViewProperties, React.Props<RecyclerViewBackedScrollViewStatic> {
        ref?: Ref<RecyclerViewBackedScrollViewProperties & ScrollViewProperties>
    }

    /**
     * Wrapper around android native recycler view.
     *
     * It simply renders rows passed as children in a separate recycler view cells
     * similarly to how `ScrollView` is doing it. Thanks to the fact that it uses
     * native `RecyclerView` though, rows that are out of sight are going to be
     * automatically detached (similarly on how this would work with
     * `removeClippedSubviews = true` on a `ScrollView.js`).
     *
     * CAUTION: This is an experimental component and should only be used together
     * with javascript implementation of list view (see ListView.js). In order to
     * use it pass this component as `renderScrollComponent` to the list view. For
     * now only horizontal scrolling is supported.
     */
    export interface RecyclerViewBackedScrollViewStatic extends ScrollResponderMixin, React.ClassicComponentClass<RecyclerViewBackedScrollViewProperties> {

        /**
         * A helper function to scroll to a specific point  in the scrollview.
         * This is currently used to help focus on child textviews, but can also
         * be used to quickly scroll to any element we want to focus. Syntax:
         *
         * scrollResponderScrollTo(options: {x: number = 0; y: number = 0; animated: boolean = true})
         *
         * Note: The weird argument signature is due to the fact that, for historical reasons,
         * the function also accepts separate arguments as as alternative to the options object.
         * This is deprecated due to ambiguity (y before x), and SHOULD NOT BE USED.
         */
        scrollTo(
            y?: number | { x?: number, y?: number, animated?: boolean },
            x?: number,
            animated?: boolean
        ): void;

        /**
         * Returns a reference to the underlying scroll responder, which supports
         * operations like `scrollTo`. All ScrollView-like components should
         * implement this method so that they can be composed while providing access
         * to the underlying scroll responder's methods.
         */
        getScrollResponder(): JSX.Element;
    }

    export interface SliderPropertiesIOS extends ViewProperties, React.Props<SliderStatic> {

        /**
         * Assigns a maximum track image. Only static images are supported.
         * The leftmost pixel of the image will be stretched to fill the track.
         */
        maximumTrackImage?: ImageURISource

        /**
         * The color used for the track to the right of the button.
         * Overrides the default blue gradient image.
         */
        maximumTrackTintColor?: string

        /**
         * Assigns a minimum track image. Only static images are supported.
         * The rightmost pixel of the image will be stretched to fill the track.
         */
        minimumTrackImage?: ImageURISource

        /**
         * The color used for the track to the left of the button.
         * Overrides the default blue gradient image.
         */
        minimumTrackTintColor?: string

        /**
         * Sets an image for the thumb. Only static images are supported.
         */
        thumbImage?: ImageURISource

        /**
         * Assigns a single image for the track. Only static images
         * are supported. The center pixel of the image will be stretched
         * to fill the track.
         */
        trackImage?: ImageURISource

        ref?: Ref<SliderStatic>
    }

    export interface SliderProperties extends SliderPropertiesIOS, React.Props<SliderStatic> {

        /**
         * If true the user won't be able to move the slider.
         * Default value is false.
         */
        disabled?: boolean

        /**
         * Initial maximum value of the slider. Default value is 1.
         */
        maximumValue?: number

        /**
         * Initial minimum value of the slider. Default value is 0.
         */
        minimumValue?: number

        /**
         * Callback called when the user finishes changing the value (e.g. when the slider is released).
         * @param value
         */
        onSlidingComplete?: (value: number) => void

        /**
         * Callback continuously called while the user is dragging the slider.
         * @param value
         */
        onValueChange?: (value: number) => void

        /**
         * Step value of the slider. The value should be between 0 and (maximumValue - minimumValue). Default value is 0.
         */
        step?: number

        /**
         * Used to style and layout the Slider. See StyleSheet.js and ViewStylePropTypes.js for more info.
         */
        style?: ViewStyle

        /**
         * Used to locate this view in UI automation tests.
         */
        testID?: string

        /**
         * Initial value of the slider. The value should be between minimumValue
         * and maximumValue, which default to 0 and 1 respectively.
         * Default value is 0.
         * This is not a controlled component, you don't need to update
         * the value during dragging.
         */
        value?: number
    }

    /**
     * A component used to select a single value from a range of values.
     */
    export interface SliderStatic extends NativeMethodsMixin, React.ClassicComponentClass<SliderProperties> {

    }

    /**
     * https://facebook.github.io/react-native/docs/switchios.html#props
     */
    export interface SwitchIOSProperties extends ViewProperties, React.Props<SwitchIOSStatic> {

        /**
         * If true the user won't be able to toggle the switch. Default value is false.
         */
        disabled?: boolean

        /**
         * Background color when the switch is turned on.
         */
        onTintColor?: string

        /**
         * Callback that is called when the user toggles the switch.
         */
        onValueChange?: (value: boolean) => void

        /**
         * Background color for the switch round button.
         */
        thumbTintColor?: string

        /**
         * Background color when the switch is turned off.
         */
        tintColor?: string

        /**
         * The value of the switch, if true the switch will be turned on. Default value is false.
         */
        value?: boolean

        ref?: Ref<SwitchIOSStatic>
    }

    /**
     *
     * Use SwitchIOS to render a boolean input on iOS.
     *
     * This is a controlled component, so you must hook in to the onValueChange callback and update the value prop in order for the component to update,
     * otherwise the user's change will be reverted immediately to reflect props.value as the source of truth.
     *
     * @see https://facebook.github.io/react-native/docs/switchios.html
     */
    export interface SwitchIOSStatic extends React.ComponentClass<SwitchIOSProperties> {

    }

    export type ImageResizeMode =  "contain" | "cover" | "stretch" | "center" | "repeat"

    /**
     * @see ImageResizeMode.js
     */
    export interface ImageResizeModeStatic {
        /**
         * contain - The image will be resized such that it will be completely
         * visible, contained within the frame of the View.
         */
        contain: ImageResizeMode
        /**
         * cover - The image will be resized such that the entire area of the view
         * is covered by the image, potentially clipping parts of the image.
         */
        cover: ImageResizeMode
        /**
         * stretch - The image will be stretched to fill the entire frame of the
         * view without clipping.  This may change the aspect ratio of the image,
         * distoring it.  Only supported on iOS.
         */
        stretch: ImageResizeMode
        /**
         * center - The image will be scaled down such that it is completely visible,
         * if bigger than the area of the view.
         * The image will not be scaled up.
         */
        center: ImageResizeMode,

        /**
         * repeat - The image will be repeated to cover the frame of the View. The
         * image will keep it's size and aspect ratio.
         */
        repeat: ImageResizeMode,
    }

    export interface ShadowStyleIOS {
        shadowColor?: string
        shadowOffset?: {width: number, height: number}
        shadowOpacity?: number
        shadowRadius?: number
    }

    /**
     * Image style
     * @see https://facebook.github.io/react-native/docs/image.html#style
     */
    export interface ImageStyle extends FlexStyle, TransformsStyle, ShadowStyleIOS {
        resizeMode?: ImageResizeMode
        backfaceVisibility?: "visible" | "hidden"
        borderBottomLeftRadius?: number
        borderBottomRightRadius?: number
        backgroundColor?: string
        borderColor?: string
        borderWidth?: number
        borderRadius?: number
        borderTopLeftRadius?: number
        borderTopRightRadius?: number
        overflow?: "visible" | "hidden"
        overlayColor?: string
        tintColor?: string
        opacity?: number
    }

    export interface ImagePropertiesIOS {
        /**
         * The text that's read by the screen reader when the user interacts with the image.
         */
        accessibilityLabel?: string;

        /**
         * When true, indicates the image is an accessibility element.
         */
        accessible?: boolean;

        /**
        * blurRadius: the blur radius of the blur filter added to the image
        * @platform ios
        */
        blurRadius?: number,

        /**
         * When the image is resized, the corners of the size specified by capInsets will stay a fixed size,
         * but the center content and borders of the image will be stretched.
         * This is useful for creating resizable rounded buttons, shadows, and other resizable assets.
         * More info on Apple documentation
         */
        capInsets?: Insets

        /**
         * A static image to display while downloading the final image off the network.
         */
        defaultSource?: ImageURISource | number

        /**
         * Invoked on load error with {nativeEvent: {error}}
         */
        onError?: (error: { nativeEvent: any }) => void

        /**
         * Invoked on download progress with {nativeEvent: {loaded, total}}
         */
        onProgress?: () => void

        /**
         * Invoked when a partial load of the image is complete. The definition of
         * what constitutes a "partial load" is loader specific though this is meant
         * for progressive JPEG loads.
         * @platform ios
         */
        onPartialLoad?: () => void,
    }

    /*
     * @see https://github.com/facebook/react-native/blob/master/Libraries/Image/ImageSourcePropType.js
     */
    interface ImageURISource {
        /**
         * `uri` is a string representing the resource identifier for the image, which
         * could be an http address, a local file path, or the name of a static image
         * resource (which should be wrapped in the `require('./path/to/image.png')`
         * function).
         */
        uri?: string,
        /**
         * `bundle` is the iOS asset bundle which the image is included in. This
         * will default to [NSBundle mainBundle] if not set.
         * @platform ios
         */
        bundle?: string,
        /**
         * `method` is the HTTP Method to use. Defaults to GET if not specified.
         */
        method?: string,
        /**
         * `headers` is an object representing the HTTP headers to send along with the
         * request for a remote image.
         */
        headers?: {[key: string]: string},
        /**
         * `body` is the HTTP body to send with the request. This must be a valid
         * UTF-8 string, and will be sent exactly as specified, with no
         * additional encoding (e.g. URL-escaping or base64) applied.
         */
        body?: string,
        /**
         * `width` and `height` can be specified if known at build time, in which case
         * these will be used to set the default `<Image/>` component dimensions.
         */
        width?: number,
        height?: number,
        /**
         * `scale` is used to indicate the scale factor of the image. Defaults to 1.0 if
         * unspecified, meaning that one image pixel equates to one display point / DIP.
         */
        scale?: number,
    }

    /**
     * @see https://facebook.github.io/react-native/docs/image.html
     */
    export interface ImageProperties extends ImagePropertiesIOS, React.Props<Image> {
        fadeDuration?: number
        /**
         * onLayout function
         *
         * Invoked on mount and layout changes with
         *
         * {nativeEvent: { layout: {x, y, width, height}}}.
         */
        onLayout?: (event: LayoutChangeEvent) => void;

        /**
         * Invoked when load completes successfully
         */
        onLoad?: () => void

        /**
         * Invoked when load either succeeds or fails
         */
        onLoadEnd?: () => void

        /**
         * Invoked on load start
         */
        onLoadStart?: () => void

        progressiveRenderingEnabled?: boolean

        /**
         * Determines how to resize the image when the frame doesn't match the raw
         * image dimensions.
         *
         * 'cover': Scale the image uniformly (maintain the image's aspect ratio)
         * so that both dimensions (width and height) of the image will be equal
         * to or larger than the corresponding dimension of the view (minus padding).
         *
         * 'contain': Scale the image uniformly (maintain the image's aspect ratio)
         * so that both dimensions (width and height) of the image will be equal to
         * or less than the corresponding dimension of the view (minus padding).
         *
         * 'stretch': Scale width and height independently, This may change the
         * aspect ratio of the src.
         *
         * 'center': Scale the image down so that it is completely visible,
         * if bigger than the area of the view.
         * The image will not be scaled up.
         */
        resizeMode?: 'cover' |'contain' |'stretch' |'center'

        /**
         * The mechanism that should be used to resize the image when the image's dimensions
         * differ from the image view's dimensions. Defaults to `auto`.
         *
         * - `auto`: Use heuristics to pick between `resize` and `scale`.
         *
         * - `resize`: A software operation which changes the encoded image in memory before it
         * gets decoded. This should be used instead of `scale` when the image is much larger
         * than the view.
         *
         * - `scale`: The image gets drawn downscaled or upscaled. Compared to `resize`, `scale` is
         * faster (usually hardware accelerated) and produces higher quality images. This
         * should be used if the image is smaller than the view. It should also be used if the
         * image is slightly bigger than the view.
         *
         * More details about `resize` and `scale` can be found at http://frescolib.org/docs/resizing-rotating.html.
         *
         * @platform android
         */
        resizeMethod?: 'auto' | 'resize' | 'scale'

        /**
         * `uri` is a string representing the resource identifier for the image, which
         * could be an http address, a local file path, or a static image
         * resource (which should be wrapped in the `require('./path/to/image.png')` function).
         * This prop can also contain several remote `uri`, specified together with
         * their width and height. The native side will then choose the best `uri` to display
         * based on the measured size of the image container.
         */
        source: ImageURISource | ImageURISource[]

        /**
         * similarly to `source`, this property represents the resource used to render
         * the loading indicator for the image, displayed until image is ready to be
         * displayed, typically after when it got downloaded from network.
         */
        loadingIndicatorSource?: ImageURISource;

        /**
         *
         * Style
         */
        style?: ImageStyle;

        /**
         * A unique identifier for this element to be used in UI Automation testing scripts.
         */
        testID?: string;

    }

    export interface ImageStatic extends React.NativeMethodsMixin, React.ComponentClass<ImageProperties> {
        resizeMode: ImageResizeMode
        getSize(uri: string, success: (width: number, height: number) => void, failure: (error: any) => void): any
        prefetch(url: string): any
        abortPrefetch?(requestId: number): void
        queryCache?(urls: string[]): Promise<Map<string, 'memory' | 'disk'>>
    }

    /**
     * @see https://facebook.github.io/react-native/docs/listview.html#props
     */
    export interface ListViewProperties extends ScrollViewProperties, React.Props<ListViewStatic> {

        /**
         * An instance of [ListView.DataSource](docs/listviewdatasource.html) to use
         */
        dataSource: ListViewDataSource

        /**
         * Flag indicating whether empty section headers should be rendered.
         * In the future release empty section headers will be rendered by
         * default, and the flag will be deprecated. If empty sections are not
         * desired to be rendered their indices should be excluded from
         * sectionID object.
         */
        enableEmptySections?: boolean

        /**
         * How many rows to render on initial component mount.  Use this to make
         * it so that the first screen worth of data apears at one time instead of
         * over the course of multiple frames.
         */
        initialListSize?: number

        /**
         * (visibleRows, changedRows) => void
         *
         * Called when the set of visible rows changes.  `visibleRows` maps
         * { sectionID: { rowID: true }} for all the visible rows, and
         * `changedRows` maps { sectionID: { rowID: true | false }} for the rows
         * that have changed their visibility, with true indicating visible, and
         * false indicating the view has moved out of view.
         */
        onChangeVisibleRows?: (visibleRows: Array<{ [sectionId: string]: { [rowID: string]: boolean } }>, changedRows: Array<{ [sectionId: string]: { [rowID: string]: boolean } }>) => void

        /**
         * Called when all rows have been rendered and the list has been scrolled
         * to within onEndReachedThreshold of the bottom.  The native scroll
         * event is provided.
         */
        onEndReached?: () => void

        /**
         * Threshold in pixels for onEndReached.
         */
        onEndReachedThreshold?: number

        /**
         * Number of rows to render per event loop.
         */
        pageSize?: number

        /**
         * A performance optimization for improving scroll perf of
         * large lists, used in conjunction with overflow: 'hidden' on the row
         * containers.  Use at your own risk.
         */
        removeClippedSubviews?: boolean

        /**
         * () => renderable
         *
         * The header and footer are always rendered (if these props are provided)
         * on every render pass.  If they are expensive to re-render, wrap them
         * in StaticContainer or other mechanism as appropriate.  Footer is always
         * at the bottom of the list, and header at the top, on every render pass.
         */
        renderFooter?: () => React.ReactElement<any>

        /**
         * () => renderable
         *
         * The header and footer are always rendered (if these props are provided)
         * on every render pass.  If they are expensive to re-render, wrap them
         * in StaticContainer or other mechanism as appropriate.  Footer is always
         * at the bottom of the list, and header at the top, on every render pass.
         */
        renderHeader?: () => React.ReactElement<any>

        /**
         * (rowData, sectionID, rowID) => renderable
         * Takes a data entry from the data source and its ids and should return
         * a renderable component to be rendered as the row.  By default the data
         * is exactly what was put into the data source, but it's also possible to
         * provide custom extractors.
         */
        renderRow: ( rowData: any, sectionID: string | number, rowID: string | number, highlightRow?: boolean ) => React.ReactElement<any>


        /**
         * A function that returns the scrollable component in which the list rows are rendered.
         * Defaults to returning a ScrollView with the given props.
         */
        renderScrollComponent?: (props: ScrollViewProperties) => React.ReactElement<ScrollViewProperties>

        /**
         * (sectionData, sectionID) => renderable
         *
         * If provided, a sticky header is rendered for this section.  The sticky
         * behavior means that it will scroll with the content at the top of the
         * section until it reaches the top of the screen, at which point it will
         * stick to the top until it is pushed off the screen by the next section
         * header.
         */
        renderSectionHeader?: (sectionData: any, sectionId: string | number) => React.ReactElement<any>


        /**
         * (sectionID, rowID, adjacentRowHighlighted) => renderable
         * If provided, a renderable component to be rendered as the separator below each row
         * but not the last row if there is a section header below.
         * Take a sectionID and rowID of the row above and whether its adjacent row is highlighted.
         */
        renderSeparator?: (sectionID: string | number, rowID: string | number, adjacentRowHighlighted?: boolean) => React.ReactElement<any>

        /**
         * How early to start rendering rows before they come on screen, in
         * pixels.
         */
        scrollRenderAheadDistance?: number

        /**
         * An array of child indices determining which children get docked to the
         * top of the screen when scrolling. For example, passing
         * `stickyHeaderIndices={[0]}` will cause the first child to be fixed to the
         * top of the scroll view. This property is not supported in conjunction
         * with `horizontal={true}`.
         * @platform ios
         */
        stickyHeaderIndices?: number[]

        ref?: Ref<ListViewStatic & ScrollViewStatic & ViewStatic>
    }


    interface TimerMixin {
        setTimeout: typeof setTimeout,
        clearTimeout: typeof clearTimeout,
        setInterval: typeof setInterval,
        clearInterval: typeof clearInterval,
        setImmediate: typeof setImmediate,
        clearImmediate: typeof clearImmediate,
        requestAnimationFrame: typeof requestAnimationFrame,
        cancelAnimationFrame: typeof cancelAnimationFrame,
    }

    export interface ListViewStatic extends ScrollResponderMixin, TimerMixin, React.ComponentClass<ListViewProperties> {
        DataSource: ListViewDataSource;

        /**
         * Exports some data, e.g. for perf investigations or analytics.
         */
        getMetrics: () => {
            contentLength: number,
            totalRows: number,
            renderedRows: number,
            visibleRows: number,
        }

        /**
         * Provides a handle to the underlying scroll responder.
         */
        getScrollResponder: () => any,

        /**
         * Scrolls to a given x, y offset, either immediately or with a smooth animation.
         *
         * See `ScrollView#scrollTo`.
         */
        scrollTo: ( y?: number | { x?: number, y?: number, animated?: boolean } , x?: number, animated?: boolean ) => void,
    }


    export interface MapViewAnnotation {
        latitude: number
        longitude: number
        animateDrop?: boolean
        draggable?: boolean
        onDragStateChange?: () => any,
        onFocus?: () => any,
        onBlur?: () => any,
        title?: string
        subtitle?: string
        leftCalloutView?: ReactElement<any>
        rightCalloutView?: ReactElement<any>
        detailCalloutView?: ReactElement<any>
        tintColor?: string
        image?: ImageURISource
        view?: ReactElement<any>
        hasLeftCallout?: boolean
        hasRightCallout?: boolean
        onLeftCalloutPress?: () => void
        onRightCalloutPress?: () => void
        id?: string
    }

    export interface MapViewRegion {
        latitude: number
        longitude: number
        latitudeDelta?: number
        longitudeDelta?: number
    }

    export interface MapViewOverlay {
        coordinates: ({ latitude: number, longitude: number })[]
        lineWidth?: number
        strokeColor?: string
        fillColor?: string
        id?: string
    }

    export interface MapViewProperties extends ViewProperties, React.Props<MapViewStatic> {

        /**
         * If false points of interest won't be displayed on the map.
         * Default value is true.
         */
        showsPointsOfInterest?: boolean

        /**
         * Map annotations with title/subtitle.
         */
        annotations?: MapViewAnnotation[]

        /**
         * If true the map will follow the user's location whenever it changes.
         * Note that this has no effect unless showsUserLocation is enabled.
         * Default value is true.
         */
        followUserLocation?: boolean

        /**
         * Insets for the map's legal label, originally at bottom left of the map. See EdgeInsetsPropType.js for more information.
         */
        legalLabelInsets?: Insets

        /**
         * The map type to be displayed.
         *     standard: standard road map (default)
         *     satellite: satellite view
         *     hybrid: satellite view with roads and points of interest overlayed
         *
         * enum('standard', 'satellite', 'hybrid')
         */
        mapType?: 'standard' |'satellite' |'hybrid'

        /**
         * Maximum size of area that can be displayed.
         */
        maxDelta?: number

        /**
         * Minimum size of area that can be displayed.
         */
        minDelta?: number

        /**
         * Map overlays
         */
        overlays?: MapViewOverlay[]

        /**
         * If false compass won't be displayed on the map.
         * Default value is true.
         */
        showsCompass?: boolean

        /**
         * Callback that is called once, when the user taps an annotation.
         */
        onAnnotationPress?: () => void

        /**
         * Callback that is called continuously when the user is dragging the map.
         */
        onRegionChange?: (region: MapViewRegion) => void

        /**
         * Callback that is called once, when the user is done moving the map.
         */
        onRegionChangeComplete?: (region: MapViewRegion) => void

        /**
         * When this property is set to true and a valid camera is associated with the map,
         * the camera’s pitch angle is used to tilt the plane of the map.
         *
         * When this property is set to false, the camera’s pitch angle is ignored and
         * the map is always displayed as if the user is looking straight down onto it.
         */
        pitchEnabled?: boolean

        /**
         * The region to be displayed by the map.
         * The region is defined by the center coordinates and the span of coordinates to display.
         */
        region?: MapViewRegion

        /**
         * When this property is set to true and a valid camera is associated with the map,
         * the camera’s heading angle is used to rotate the plane of the map around its center point.
         *
         * When this property is set to false, the camera’s heading angle is ignored and the map is always oriented
         * so that true north is situated at the top of the map view
         */
        rotateEnabled?: boolean

        /**
         * If false the user won't be able to change the map region being displayed.
         * Default value is true.
         */
        scrollEnabled?: boolean

        /**
         * If true the app will ask for the user's location and focus on it.
         * Default value is false.
         *
         * NOTE: You need to add NSLocationWhenInUseUsageDescription key in Info.plist to enable geolocation,
         * otherwise it is going to fail silently!
         */
        showsUserLocation?: boolean

        /**
         * Used to style and layout the MapView.
         * See StyleSheet.js and ViewStylePropTypes.js for more info.
         */
        style?: ViewStyle

        /**
         * If false the user won't be able to pinch/zoom the map.
         * Default value is true.
         */
        zoomEnabled?: boolean

        ref?: Ref<MapViewStatic & ViewStatic>
    }

    /**
     * @see https://facebook.github.io/react-native/docs/mapview.html#content
     */
    export interface MapViewStatic extends React.NativeMethodsMixin, React.ComponentClass<MapViewProperties> {
        PinColors: {
            RED: string,
            GREEN: string,
            PURPLE: string
        }
    }

    export interface ModalProperties extends React.Props<ModalStatic> {

        // Only `animated` is documented. The JS code says `animated` is
        // deprecated and `animationType` is preferred.
        animated?: boolean
        /**
         * The `animationType` prop controls how the modal animates.
         *
         * - `slide` slides in from the bottom
         * - `fade` fades into view
         * - `none` appears without an animation
         */
        animationType?: "none" | "slide" | "fade"
        /**
         * The `transparent` prop determines whether your modal will fill the entire view.
         * Setting this to `true` will render the modal over a transparent background.
         */
        transparent?: boolean
        /**
         * The `visible` prop determines whether your modal is visible.
         */
        visible?: boolean
        /**
         * The `onRequestClose` prop allows passing a function that will be called once the modal has been dismissed.
         * _On the Android platform, this is a required function._
         */
        onRequestClose?: () => void
        /**
         * The `onShow` prop allows passing a function that will be called once the modal has been shown.
         */
        onShow?: (event: NativeSyntheticEvent<any>) => void
        /**
         * The `supportedOrientations` prop allows the modal to be rotated to any of the specified orientations.
         * On iOS, the modal is still restricted by what's specified in your app's Info.plist's UISupportedInterfaceOrientations field.
         * @platform ios
         */
        supportedOrientations?: ('portrait' | 'portrait-upside-down' | 'landscape' | 'landscape-left' | 'landscape-right')[]
        /**
         * The `onOrientationChange` callback is called when the orientation changes while the modal is being displayed.
         * The orientation provided is only 'portrait' or 'landscape'. This callback is also called on initial render, regardless of the current orientation.
         * @platform ios
         */
        onOrientationChange?: () => void
    }

    export interface ModalStatic extends React.ComponentClass<ModalProperties> {

    }

    /**
     * @see https://github.com/facebook/react-native/blob/0.34-stable\Libraries\Components\Touchable\Touchable.js
     */
    interface TouchableMixin {

        /**
         * Invoked when the item should be highlighted. Mixers should implement this
         * to visually distinguish the `VisualRect` so that the user knows that
         * releasing a touch will result in a "selection" (analog to click).
         */
        touchableHandleActivePressIn(e: Event): void

        /**
         * Invoked when the item is "active" (in that it is still eligible to become
         * a "select") but the touch has left the `PressRect`. Usually the mixer will
         * want to unhighlight the `VisualRect`. If the user (while pressing) moves
         * back into the `PressRect` `touchableHandleActivePressIn` will be invoked
         * again and the mixer should probably highlight the `VisualRect` again. This
         * event will not fire on an `touchEnd/mouseUp` event, only move events while
         * the user is depressing the mouse/touch.
         */
        touchableHandleActivePressOut(e: Event): void

        /**
         * Invoked when the item is "selected" - meaning the interaction ended by
         * letting up while the item was either in the state
         * `RESPONDER_ACTIVE_PRESS_IN` or `RESPONDER_INACTIVE_PRESS_IN`.
         */
        touchableHandlePress(e: Event): void

        /**
         * Invoked when the item is long pressed - meaning the interaction ended by
         * letting up while the item was in `RESPONDER_ACTIVE_LONG_PRESS_IN`. If
         * `touchableHandleLongPress` is *not* provided, `touchableHandlePress` will
         * be called as it normally is. If `touchableHandleLongPress` is provided, by
         * default any `touchableHandlePress` callback will not be invoked. To
         * override this default behavior, override `touchableLongPressCancelsPress`
         * to return false. As a result, `touchableHandlePress` will be called when
         * lifting up, even if `touchableHandleLongPress` has also been called.
         */
        touchableHandleLongPress(e: Event): void

        /**
         * Returns the amount to extend the `HitRect` into the `PressRect`. Positive
         * numbers mean the size expands outwards.
         */
        touchableGetPressRectOffset(): Insets

        /**
         * Returns the number of millis to wait before triggering a highlight.
         */
        touchableGetHighlightDelayMS(): number

        // These methods are undocumented but still being used by TouchableMixin internals
        touchableGetLongPressDelayMS(): number
        touchableGetPressOutDelayMS(): number
        touchableGetHitSlop(): Insets
    }

    export interface TouchableWithoutFeedbackAndroidProperties {

        /**
         * Indicates to accessibility services to treat UI component like a native one.
         * Works for Android only.
         *
         * @enum('none', 'button', 'radiobutton_checked', 'radiobutton_unchecked' )
         */
        accessibilityComponentType?: 'none' | 'button' | 'radiobutton_checked' | 'radiobutton_unchecked'
    }

    type ViewAccessibilityTraits = 'none' | 'button' | 'link' | 'header' | 'search' | 'image' | 'selected' | 'plays' | 'key' | 'text' | 'summary' | 'disabled' | 'frequentUpdates' | 'startsMedia' | 'adjustable' | 'allowsDirectInteraction' | 'pageTurn'

    export interface TouchableWithoutFeedbackIOSProperties {

        /**
         * Provides additional traits to screen reader.
         * By default no traits are provided unless specified otherwise in element
         *
         * @enum('none', 'button', 'link', 'header', 'search', 'image', 'selected', 'plays', 'key', 'text','summary', 'disabled', 'frequentUpdates', 'startsMedia', 'adjustable', 'allowsDirectInteraction', 'pageTurn')
         */
        accessibilityTraits?: ViewAccessibilityTraits | ViewAccessibilityTraits[]

    }

    /**
     * @see https://facebook.github.io/react-native/docs/touchablewithoutfeedback.html#props
     */
    export interface TouchableWithoutFeedbackProperties extends TouchableWithoutFeedbackAndroidProperties, TouchableWithoutFeedbackIOSProperties {


        /**
         * Called when the touch is released, but not if cancelled (e.g. by a scroll that steals the responder lock).
         */
        accessible?: boolean

        /**
         * Delay in ms, from onPressIn, before onLongPress is called.
         */
        delayLongPress?: number;

        /**
         * Delay in ms, from the start of the touch, before onPressIn is called.
         */
        delayPressIn?: number;

        /**
         * Delay in ms, from the release of the touch, before onPressOut is called.
         */
        delayPressOut?: number;

        /**
         * If true, disable all interactions for this component.
         */
        disabled?: boolean

        /**
         * This defines how far your touch can start away from the button.
         * This is added to pressRetentionOffset when moving off of the button.
         * NOTE The touch area never extends past the parent view bounds and
         * the Z-index of sibling views always takes precedence if a touch hits
         * two overlapping views.
         */
        hitSlop?: Insets

        /**
         * Invoked on mount and layout changes with
         * {nativeEvent: {layout: {x, y, width, height}}}
         */
        onLayout?: (event: LayoutChangeEvent) => void

        onLongPress?: () => void;

        /**
         * Called when the touch is released,
         * but not if cancelled (e.g. by a scroll that steals the responder lock).
         */
        onPress?: () => void;

        onPressIn?: () => void;

        onPressOut?: () => void;

        /**
         * //FIXME: not in doc but available in examples
         */
        style?: ViewStyle

        /**
         * When the scroll view is disabled, this defines how far your
         * touch may move off of the button, before deactivating the button.
         * Once deactivated, try moving it back and you'll see that the button
         * is once again reactivated! Move it back and forth several times
         * while the scroll view is disabled. Ensure you pass in a constant
         * to reduce memory allocations.
         */
        pressRetentionOffset?: Insets
    }


    export interface TouchableWithoutFeedbackProps extends TouchableWithoutFeedbackProperties, React.Props<TouchableWithoutFeedbackStatic> {

    }

    /**
     * Do not use unless you have a very good reason.
     * All the elements that respond to press should have a visual feedback when touched.
     * This is one of the primary reason a "web" app doesn't feel "native".
     *
     * @see https://facebook.github.io/react-native/docs/touchablewithoutfeedback.html
     */
    export interface TouchableWithoutFeedbackStatic extends TimerMixin, TouchableMixin, React.ClassicComponentClass<TouchableWithoutFeedbackProps> {

    }

    /**
     * @see https://facebook.github.io/react-native/docs/touchablehighlight.html#props
     */
    export interface TouchableHighlightProperties extends TouchableWithoutFeedbackProperties, React.Props<TouchableHighlightStatic> {

        /**
         * Determines what the opacity of the wrapped view should be when touch is active.
         */
        activeOpacity?: number

        /**
         *
         * Called immediately after the underlay is hidden
         */
        onHideUnderlay?: () => void

        /**
         * Called immediately after the underlay is shown
         */
        onShowUnderlay?: () => void

        /**
         * @see https://facebook.github.io/react-native/docs/view.html#style
         */
        style?: ViewStyle


        /**
         * The color of the underlay that will show through when the touch is active.
         */
        underlayColor?: string
    }

    /**
     * A wrapper for making views respond properly to touches.
     * On press down, the opacity of the wrapped view is decreased,
     * which allows the underlay color to show through, darkening or tinting the view.
     * The underlay comes from adding a view to the view hierarchy,
     * which can sometimes cause unwanted visual artifacts if not used correctly,
     * for example if the backgroundColor of the wrapped view isn't explicitly set to an opaque color.
     *
     * NOTE: TouchableHighlight supports only one child
     * If you wish to have several child components, wrap them in a View.
     *
     * @see https://facebook.github.io/react-native/docs/touchablehighlight.html
     */
    export interface TouchableHighlightStatic extends NativeMethodsMixin, TimerMixin, TouchableMixin, React.ClassicComponentClass<TouchableHighlightProperties> {
    }


    /**
     * @see https://facebook.github.io/react-native/docs/touchableopacity.html#props
     */
    export interface TouchableOpacityProperties extends TouchableWithoutFeedbackProperties, React.Props<TouchableOpacityStatic> {
        /**
         * Determines what the opacity of the wrapped view should be when touch is active.
         * Defaults to 0.2
         */
        activeOpacity?: number
    }

    /**
     * A wrapper for making views respond properly to touches.
     * On press down, the opacity of the wrapped view is decreased, dimming it.
     * This is done without actually changing the view hierarchy,
     * and in general is easy to add to an app without weird side-effects.
     *
     * @see https://facebook.github.io/react-native/docs/touchableopacity.html
     */
    export interface TouchableOpacityStatic extends TimerMixin, TouchableMixin, NativeMethodsMixin, React.ClassicComponentClass<TouchableOpacityProperties> {
        /**
         * Animate the touchable to a new opacity.
         */
        setOpacityTo: (value: number) => void
    }

    interface BaseBackgroundPropType {
        type: string
    }

    interface RippleBackgroundPropType extends BaseBackgroundPropType {
        type: 'RippleAndroid'
        color?: number,
        borderless?: boolean
    }

    interface ThemeAttributeBackgroundPropType extends BaseBackgroundPropType {
        type: 'ThemeAttrAndroid'
        attribute: string
    }

    type BackgroundPropType = RippleBackgroundPropType | ThemeAttributeBackgroundPropType

    /**
     * @see https://facebook.github.io/react-native/docs/touchableopacity.html#props
     */
    export interface TouchableNativeFeedbackProperties extends TouchableWithoutFeedbackProperties, React.Props<TouchableNativeFeedbackStatic> {
        /**
         * Determines the type of background drawable that's going to be used to display feedback.
         * It takes an object with type property and extra data depending on the type.
         * It's recommended to use one of the following static methods to generate that dictionary:
         *      1) TouchableNativeFeedback.SelectableBackground() - will create object that represents android theme's default background for selectable elements (?android:attr/selectableItemBackground)
         *      2) TouchableNativeFeedback.SelectableBackgroundBorderless() - will create object that represent android theme's default background for borderless selectable elements (?android:attr/selectableItemBackgroundBorderless). Available on android API level 21+
         *      3) TouchableNativeFeedback.Ripple(color, borderless) - will create object that represents ripple drawable with specified color (as a string). If property borderless evaluates to true the ripple will render outside of the view bounds (see native actionbar buttons as an example of that behavior). This background type is available on Android API level 21+
         */
        background?: BackgroundPropType
    }

    /**
     * A wrapper for making views respond properly to touches (Android only).
     * On Android this component uses native state drawable to display touch feedback.
     * At the moment it only supports having a single View instance as a child node,
     * as it's implemented by replacing that View with another instance of RCTView node with some additional properties set.
     *
     * Background drawable of native feedback touchable can be customized with background property.
     *
     * @see https://facebook.github.io/react-native/docs/touchablenativefeedback.html#content
     */
    export interface TouchableNativeFeedbackStatic extends TouchableMixin, React.ClassicComponentClass<TouchableNativeFeedbackProperties> {

        /**
         * Creates an object that represents android theme's default background for
         * selectable elements (?android:attr/selectableItemBackground).
         */
        SelectableBackground(): ThemeAttributeBackgroundPropType

        /**
         * Creates an object that represent android theme's default background for borderless
         * selectable elements (?android:attr/selectableItemBackgroundBorderless).
         * Available on android API level 21+.
         */
        SelectableBackgroundBorderless(): ThemeAttributeBackgroundPropType

        /**
         * Creates an object that represents ripple drawable with specified color (as a
         * string). If property `borderless` evaluates to true the ripple will
         * render outside of the view bounds (see native actionbar buttons as an
         * example of that behavior). This background type is available on Android
         * API level 21+.
         *
         * @param color The ripple color
         * @param borderless If the ripple can render outside it's bounds
         */
        Ripple( color: string, borderless?: boolean ): RippleBackgroundPropType
    }


    export interface LeftToRightGesture {
        // If the gesture can end and restart during one continuous touch
        isDetachable: boolean;
        // How far the swipe must drag to start transitioning
        gestureDetectMovement: number;
        // Amplitude of release velocity that is considered still
        notMoving: number;
        // Fraction of directional move required.
        directionRatio: number;
        // Velocity to transition with when the gesture release was "not moving"
        snapVelocity: number;
        // Region that can trigger swipe. iOS default is 30px from the left edge
        edgeHitWidth: number;
        // Ratio of gesture completion when non-velocity release will cause action
        stillCompletionRatio: number;
        fullDistance: any;
        direction: string;
    }

    export interface JumpGesture extends LeftToRightGesture{
        overswipe: {
            frictionConstant: number
            frictionByDistance: number
        }
    }

    // see /NavigatorSceneConfigs.js
    export interface SceneConfig {
        // A list of all gestures that are enabled on this scene
        gestures?: {
            pop?: LeftToRightGesture,
        },

        // Rebound spring parameters when transitioning FROM this scene
        springFriction: number;
        springTension: number;

        // Velocity to start at when transitioning without gesture
        defaultTransitionVelocity: number;

        // Animation interpolators for horizontal transitioning:
        animationInterpolators: {
            into: () => boolean,
            out: () => boolean
        };
    }

    export interface JumpSceneConfig extends SceneConfig {
        gestures: {
            jumpBack: JumpGesture
            jumpForward: JumpGesture
        }
    }

    // see /NavigatorSceneConfigs.js
    export interface SceneConfigs {
        PushFromRight: SceneConfig;
        PushFromLeft: SceneConfig;
        FloatFromRight: SceneConfig;
        FloatFromLeft: SceneConfig;
        FloatFromBottom: SceneConfig;
        FloatFromBottomAndroid: SceneConfig;
        FadeAndroid: SceneConfig;
        HorizontalSwipeJump: SceneConfig;
        HorizontalSwipeJumpFromRight: SceneConfig;
        VerticalUpSwipeJump: SceneConfig;
        VerticalDownSwipeJump: SceneConfig;
    }

    export interface Route {
        component?: React.ComponentClass<ViewProperties>
        id?: string
        title?: string
        passProps?: Object;

        //anything else
        [key: string]: any

        //Commonly found properties
        backButtonTitle?: string
        content?: string
        message?: string;
        index?: number
        onRightButtonPress?: () => void
        rightButtonTitle?: string
        sceneConfig?: SceneConfig
        wrapperStyle?: any
    }


    /**
     * @see https://facebook.github.io/react-native/docs/navigator.html#content
     */
    export interface NavigatorProperties extends React.Props<Navigator> {
        /**
         * Optional function that allows configuration about scene animations and gestures.
         * Will be invoked with `route` and `routeStack` parameters, where `route`
         * corresponds to the current scene being rendered by the `Navigator` and
         * `routeStack` is the set of currently mounted routes that the navigator
         *  could transition to. The function should return a scene configuration object.
         * @param route
         * @param routeStack
         */
        configureScene?: (route: Route, routeStack: Route[]) => SceneConfig
        /**
         * Specify a route to start on.
         * A route is an object that the navigator will use to identify each scene to render.
         * initialRoute must be a route in the initialRouteStack if both props are provided.
         * The initialRoute will default to the last item in the initialRouteStack.
         */
        initialRoute?: Route
        /**
         * Provide a set of routes to initially mount.
         * Required if no initialRoute is provided.
         * Otherwise, it will default to an array containing only the initialRoute
         */
        initialRouteStack?: Route[]

        /**
         * Optionally provide a navigation bar that persists across scene transitions
         */
        navigationBar?: React.ReactElement<NavigatorStatic.NavigationBarProperties>

        /**
         * Optionally provide the navigator object from a parent Navigator
         */
        navigator?: Navigator

        /**
         * @deprecated Use navigationContext.addListener('willfocus', callback) instead.
         */
        onDidFocus?: Function

        /**
         * @deprecated Use navigationContext.addListener('willfocus', callback) instead.
         */
        onWillFocus?: Function

        /**
         * Required function which renders the scene for a given route.
         * Will be invoked with the route and the navigator object
         * @param route
         * @param navigator
         */
        renderScene: ( route: Route, navigator: Navigator ) => React.ReactElement<ViewProperties>

        /**
         * Styles to apply to the container of each scene
         */
        sceneStyle?: ViewStyle

    }

    /**
     * Class that contains the info and methods for app navigation.
     */
    export interface NavigationContext {
        parent: NavigationContext;
        top: NavigationContext;
        currentRoute: any;
        appendChild(childContext: NavigationContext): void;
        addListener(eventType: string, listener: () => void, useCapture?: boolean): NativeEventSubscription;
        emit(eventType: string, data: any, didEmitCallback?: () => void): void;
        dispose(): void;
    }

    interface InteractionMixin {
        createInteractionHandle(): number
        clearInteractionHandle(clearHandle: number): void
        /**
         * Schedule work for after all interactions have completed.
         *
         * @param {function} callback
         */
        runAfterInteractions(callback: () => any): void
    }

    interface SubscribableMixin {
        /**
         * Special form of calling `addListener` that *guarantees* that a
         * subscription *must* be tied to a component instance, and therefore will
         * be cleaned up when the component is unmounted. It is impossible to create
         * the subscription and pass it in - this method must be the one to create
         * the subscription and therefore can guarantee it is retained in a way that
         * will be cleaned up.
         *
         * @param {EventEmitter} eventEmitter emitter to subscribe to.
         * @param {string} eventType Type of event to listen to.
         * @param {function} listener Function to invoke when event occurs.
         * @param {object} context Object to use as listener context.
         */
        addListenerOn( eventEmitter: any, eventType: string, listener: () => any, context: any ): void
    }

    /**
     * Use Navigator to transition between different scenes in your app.
     * To accomplish this, provide route objects to the navigator to identify each scene,
     * and also a renderScene function that the navigator can use to render the scene for a given route.
     *
     * To change the animation or gesture properties of the scene, provide a configureScene prop to get the config object for a given route.
     * See Navigator.SceneConfigs for default animations and more info on scene config options.
     * @see https://facebook.github.io/react-native/docs/navigator.html
     */
    export interface NavigatorStatic extends TimerMixin, InteractionMixin, SubscribableMixin, React.ComponentClass<NavigatorProperties> {
        SceneConfigs: SceneConfigs;
        NavigationBar: NavigatorStatic.NavigationBarStatic;
        BreadcrumbNavigationBar: NavigatorStatic.BreadcrumbNavigationBarStatic;

        navigationContext: NavigationContext;

        /**
         * returns the current list of routes
         */
        getCurrentRoutes(): Route[];

        /**
         * Jump backward without unmounting the current scen
         */
        jumpBack(): void;

        /**
         * Jump forward to the next scene in the route stack
         */
        jumpForward(): void;

        /**
         * Transition to an existing scene without unmounting
         */
        jumpTo(route: Route): void;

        /**
         * Navigate forward to a new scene, squashing any scenes that you could jumpForward to
         */
        push(route: Route): void;

        /**
         * Transition back and unmount the current scene
         */
        pop(): void;

        /**
         * Go back N scenes at once. When N=1, behavior matches `pop()`.
         * When N is invalid(negative or bigger than current routes count), do nothing.
         * @param {number} n The number of scenes to pop. Should be an integer.
         */
        popN(n: number): void

        /**
         * Replace the current scene with a new route
         */
        replace(route: Route): void;

        /**
         * Replace a scene as specified by an index
         */
        replaceAtIndex(route: Route, index: number): void;

        /**
         *  Replace the previous scene
         */
        replacePrevious(route: Route): void;

        /**
         * Reset every scene with an array of routes
         */
        immediatelyResetRouteStack(routes: Route[]): void;

        /**
         * Pop to a particular scene, as specified by its route. All scenes after it will be unmounted
         */
        popToRoute(route: Route): void;

        /**
         * Pop to the first scene in the stack, unmounting every other scene
         */
        popToTop(): void;

        /**
         *  Replace the previous scene and pop to it.
         */
        replacePreviousAndPop( route: Route ): void;

        /**
         * Navigate to a new scene and reset route stack.
         */
        resetTo( route: Route ): void;

    }

    namespace NavigatorStatic {


        export interface NavState {
            routeStack: Route[]
            presentedIndex: number
        }

        // @see NavigationBarStyle.ios.js
        export interface NavigationBarStyle {
            General: {
                NavBarHeight: number
                StatusBarHeight: number
                TotalNavHeight: number
            },
            Interpolators: {
                // Animating *into* the center stage from the right
                RightToCenter: () => boolean
                // Animating out of the center stage, to the left
                CenterToLeft: () => boolean
                // Both stages (animating *past* the center stage)
                RightToLeft: () => boolean
            },
            Stages: {
                Left: {
                    Title: FlexStyle
                    LeftButton: FlexStyle
                    RightButton: FlexStyle
                },
                Center: {
                    Title: FlexStyle
                    LeftButton: FlexStyle
                    RightButton: FlexStyle
                },
                Right: {
                    Title: FlexStyle
                    LeftButton: FlexStyle
                    RightButton: FlexStyle
                },
            }
        }


        export interface NavigationBarRouteMapper {
            Title: (route: Route, nav: Navigator, index: number, navState: NavState) => JSX.Element | null;
            LeftButton: (route: Route, nav: Navigator, index: number, navState: NavState) => JSX.Element | null;
            RightButton: (route: Route, nav: Navigator, index: number, navState: NavState) => JSX.Element | null;
        }

        /**
         * @see NavigatorNavigationBar.js
         */
        export interface NavigationBarProperties extends React.Props<NavigationBarStatic> {
            navigator?: Navigator
            routeMapper?: NavigationBarRouteMapper
            navState?: NavState
            navigationStyles?: NavigationBarStyle
            style?: ViewStyle
        }

        export interface NavigationBarStatic extends React.ComponentClass<NavigationBarProperties> {
            Styles: NavigationBarStyle
            StylesAndroid: NavigationBarStyle;
            StylesIOS: NavigationBarStyle;

            /**
             * Stop transtion, immediately resets the cached state and re-render the
             * whole view.
             */
            immediatelyRefresh(): void;
        }

        export type NavigationBar = NavigationBarStatic
        export var NavigationBar: NavigationBarStatic


        export interface BreadcrumbNavigationBarStyle {
            //TODO &see NavigatorBreadcrumbNavigationBar.js
        }

        export interface BreadcrumbNavigationBarRouteMapper {
            rightContentForRoute: (route: Route, navigator: Navigator) => React.ReactElement<any>
            titleContentForRoute: (route: Route, navigator: Navigator) => React.ReactElement<any>
            iconForRoute: (route: Route, navigator: Navigator) => React.ReactElement<any>
            //in samples...
            separatorForRoute: (route: Route, navigator: Navigator) => React.ReactElement<any>
        }

        /**
         * @see NavigatorNavigationBar.js
         */
        export interface BreadcrumbNavigationBarProperties extends React.Props<BreadcrumbNavigationBarStatic> {
            navigator?: Navigator
            routeMapper?: BreadcrumbNavigationBarRouteMapper
            navState?: NavState
            style?: ViewStyle
        }

        export interface BreadcrumbNavigationBarStatic extends React.ComponentClass<BreadcrumbNavigationBarProperties> {
            Styles: BreadcrumbNavigationBarStyle

            immediatelyRefresh(): void
        }

        export type BreadcrumbNavigationBar = BreadcrumbNavigationBarStatic
        var BreadcrumbNavigationBar: BreadcrumbNavigationBarStatic

    }

    // @see https://github.com/facebook/react-native/blob/0.34-stable\Libraries\StyleSheet\StyleSheetTypes.js
    export namespace StyleSheet {

        type Style = ViewStyle | TextStyle | ImageStyle

        /**
         * Creates a StyleSheet style reference from the given object.
         */
        export function create<T>( styles: T ): T;

        /**
         * Flattens an array of style objects, into one aggregated style object.
         * Alternatively, this method can be used to lookup IDs, returned by
         * StyleSheet.register.
         *
         * > **NOTE**: Exercise caution as abusing this can tax you in terms of
         * > optimizations.
         * >
         * > IDs enable optimizations through the bridge and memory in general. Refering
         * > to style objects directly will deprive you of these optimizations.
         *
         * Example:
         * ```
         * var styles = StyleSheet.create({
         *   listItem: {
         *     flex: 1,
         *     fontSize: 16,
         *     color: 'white'
         *   },
         *   selectedListItem: {
         *     color: 'green'
         *   }
         * });
         *
         * StyleSheet.flatten([styles.listItem, styles.selectedListItem])
         * // returns { flex: 1, fontSize: 16, color: 'green' }
         * ```
         * Alternative use:
         * ```
         * StyleSheet.flatten(styles.listItem);
         * // return { flex: 1, fontSize: 16, color: 'white' }
         * // Simply styles.listItem would return its ID (number)
         * ```
         * This method internally uses `StyleSheetRegistry.getStyleByID(style)`
         * to resolve style objects represented by IDs. Thus, an array of style
         * objects (instances of StyleSheet.create), are individually resolved to,
         * their respective objects, merged as one and then returned. This also explains
         * the alternative use.
         */
        export function flatten(style?: Style | Style[]): Style

        /**
         * This is defined as the width of a thin line on the platform. It can be
         * used as the thickness of a border or division between two elements.
         * Example:
         * ```
         *   {
         *     borderBottomColor: '#bbb',
         *     borderBottomWidth: StyleSheet.hairlineWidth
         *   }
         * ```
         *
         * This constant will always be a round number of pixels (so a line defined
         * by it look crisp) and will try to match the standard width of a thin line
         * on the underlying platform. However, you should not rely on it being a
         * constant size, because on different platforms and screen densities its
         * value may be calculated differently.
         */
        export var hairlineWidth: number

        /**
         * A very common pattern is to create overlays with position absolute and zero positioning,
         * so `absoluteFill` can be used for convenience and to reduce duplication of these repeated
         * styles.
         */
        export var absoluteFill: number

        /**
         * Sometimes you may want `absoluteFill` but with a couple tweaks - `absoluteFillObject` can be
         * used to create a customized entry in a `StyleSheet`, e.g.:
         *
         *   const styles = StyleSheet.create({
         *     wrapper: {
         *       ...StyleSheet.absoluteFillObject,
         *       top: 10,
         *       backgroundColor: 'transparent',
         *     },
         *   });
         */
        export var absoluteFillObject: {
            position: string
            left: number
            right: number
            top: number
            bottom: number
        }
    }

    export interface RelayProfiler {
        attachProfileHandler(
            name: string,
            handler: (name: string, state?: any) => () => void
        ): void,

        attachAggregateHandler(
            name: string,
            handler: (name: string, callback: () => void) => void
        ): void,
    }

    export interface SystraceStatic {
        setEnabled(enabled: boolean): void
        /**
         * beginEvent/endEvent for starting and then ending a profile within the same call stack frame
         **/
        beginEvent(profileName?: any, args?: any): void
        endEvent(): void
        /**
         * beginAsyncEvent/endAsyncEvent for starting and then ending a profile where the end can either
         * occur on another thread or out of the current stack frame, eg await
         * the returned cookie variable should be used as input into the endAsyncEvent call to end the profile
         **/
        beginAsyncEvent(profileName?: any): any
        endAsyncEvent(profileName?: any, cookie?: any): void
        /**
         * counterEvent registers the value to the profileName on the systrace timeline
         **/
        counterEvent(profileName?: any, value?: any): void
        /**
         * Relay profiles use await calls, so likely occur out of current stack frame
         * therefore async variant of profiling is used
         **/
        attachToRelayProfiler(relayProfiler: RelayProfiler): void
        /* This is not called by default due to perf overhead but it's useful
            if you want to find traces which spend too much time in JSON. */
        swizzleJSON(): void
        /**
         * Measures multiple methods of a class. For example, you can do:
         * Systrace.measureMethods(JSON, 'JSON', ['parse', 'stringify']);
         *
         * @param object
         * @param objectName
         * @param methodNames Map from method names to method display names.
         */
        measureMethods(object: any, objectName: string, methodNames: Array<string>): void
        /**
         * Returns an profiled version of the input function. For example, you can:
         * JSON.parse = Systrace.measure('JSON', 'parse', JSON.parse);
         *
         * @param objName
         * @param fnName
         * @param {function} func
         * @return {function} replacement function
         */
        measure(objName: string, fnName: string, func: Function): Function
    }

    /**
     * //FIXME: Could not find docs. Inferred from examples and jscode : ListViewDataSource.js
     */
    export interface DataSourceAssetCallback {
        rowHasChanged?: (r1: any, r2: any) => boolean
        sectionHeaderHasChanged?: (h1: any, h2: any) => boolean
        getRowData?: <T>(dataBlob: any, sectionID: number | string, rowID: number | string) => T
        getSectionHeaderData?: <T>(dataBlob: any, sectionID: number | string) => T
    }

    /**
     * Provides efficient data processing and access to the
     * `ListView` component.  A `ListViewDataSource` is created with functions for
     * extracting data from the input blob, and comparing elements (with default
     * implementations for convenience).  The input blob can be as simple as an
     * array of strings, or an object with rows nested inside section objects.
     *
     * To update the data in the datasource, use `cloneWithRows` (or
     * `cloneWithRowsAndSections` if you care about sections).  The data in the
     * data source is immutable, so you can't modify it directly.  The clone methods
     * suck in the new data and compute a diff for each row so ListView knows
     * whether to re-render it or not.
     */
    export interface ListViewDataSource {
        /**
         * You can provide custom extraction and `hasChanged` functions for section
         * headers and rows.  If absent, data will be extracted with the
         * `defaultGetRowData` and `defaultGetSectionHeaderData` functions.
         *
         * The default extractor expects data of one of the following forms:
         *
         *      { sectionID_1: { rowID_1: <rowData1>, ... }, ... }
         *
         *    or
         *
         *      { sectionID_1: [ <rowData1>, <rowData2>, ... ], ... }
         *
         *    or
         *
         *      [ [ <rowData1>, <rowData2>, ... ], ... ]
         *
         * The constructor takes in a params argument that can contain any of the
         * following:
         *
         * - getRowData(dataBlob, sectionID, rowID);
         * - getSectionHeaderData(dataBlob, sectionID);
         * - rowHasChanged(prevRowData, nextRowData);
         * - sectionHeaderHasChanged(prevSectionData, nextSectionData);
         */
        new (onAsset: DataSourceAssetCallback): ListViewDataSource;

        /**
         * Clones this `ListViewDataSource` with the specified `dataBlob` and
         * `rowIdentities`. The `dataBlob` is just an aribitrary blob of data. At
         * construction an extractor to get the interesting informatoin was defined
         * (or the default was used).
         *
         * The `rowIdentities` is is a 2D array of identifiers for rows.
         * ie. [['a1', 'a2'], ['b1', 'b2', 'b3'], ...].  If not provided, it's
         * assumed that the keys of the section data are the row identities.
         *
         * Note: This function does NOT clone the data in this data source. It simply
         * passes the functions defined at construction to a new data source with
         * the data specified. If you wish to maintain the existing data you must
         * handle merging of old and new data separately and then pass that into
         * this function as the `dataBlob`.
         */
        cloneWithRows<T>(dataBlob: Array<any> | { [key: string]: any }, rowIdentities?: Array<string | number>): ListViewDataSource

        /**
         * This performs the same function as the `cloneWithRows` function but here
         * you also specify what your `sectionIdentities` are. If you don't care
         * about sections you should safely be able to use `cloneWithRows`.
         *
         * `sectionIdentities` is an array of identifiers for  sections.
         * ie. ['s1', 's2', ...].  If not provided, it's assumed that the
         * keys of dataBlob are the section identities.
         *
         * Note: this returns a new object!
         */
        cloneWithRowsAndSections(dataBlob: Array<any> | { [key: string]: any }, sectionIdentities?: Array<string | number>, rowIdentities?: Array<Array<string | number>>): ListViewDataSource

        getRowCount(): number
        getRowAndSectionCount(): number

        /**
         * Returns if the row is dirtied and needs to be rerendered
         */
        rowShouldUpdate(sectionIndex: number, rowIndex: number): boolean

        /**
         * Gets the data required to render the row.
         */
        getRowData(sectionIndex: number, rowIndex: number): any

        /**
         * Gets the rowID at index provided if the dataSource arrays were flattened,
         * or null of out of range indexes.
         */
        getRowIDForFlatIndex(index: number): string

        /**
         * Gets the sectionID at index provided if the dataSource arrays were flattened,
         * or null for out of range indexes.
         */
        getSectionIDForFlatIndex(index: number): string

        /**
         * Returns an array containing the number of rows in each section
         */
        getSectionLengths(): Array<number>

        /**
         * Returns if the section header is dirtied and needs to be rerendered
         */
        sectionHeaderShouldUpdate(sectionIndex: number): boolean

        /**
         * Gets the data required to render the section header
         */
        getSectionHeaderData(sectionIndex: number): any
    }


    /**
     * @see https://facebook.github.io/react-native/docs/tabbarios-item.html#props
     */
    export interface TabBarItemProperties extends ViewProperties, React.Props<TabBarItemStatic> {

        /**
         * Little red bubble that sits at the top right of the icon.
         */
        badge?: string | number

        /**
         * A custom icon for the tab. It is ignored when a system icon is defined.
         */
        icon?: ImageURISource

        /**
         * Callback when this tab is being selected,
         * you should change the state of your component to set selected={true}.
         */
        onPress?: () => void

        /**
         * If set to true it renders the image as original,
         * it defaults to being displayed as a template
         */
        renderAsOriginal?: boolean

        /**
         * It specifies whether the children are visible or not. If you see a blank content, you probably forgot to add a selected one.
         */
        selected?: boolean

        /**
         * A custom icon when the tab is selected.
         * It is ignored when a system icon is defined. If left empty, the icon will be tinted in blue.
         */
        selectedIcon?: ImageURISource

        /**
         * React style object.
         */
        style?: ViewStyle

        /**
         * Items comes with a few predefined system icons.
         * Note that if you are using them, the title and selectedIcon will be overriden with the system ones.
         *
         *  enum('bookmarks', 'contacts', 'downloads', 'favorites', 'featured', 'history', 'more', 'most-recent', 'most-viewed', 'recents', 'search', 'top-rated')
         */
        systemIcon?: "bookmarks" | "contacts" | "downloads" | "favorites" | "featured" | "history" | "more" | "most-recent" | "most-viewed" | "recents" | "search" | "top-rated"

        /**
         * Text that appears under the icon. It is ignored when a system icon is defined.
         */
        title?: string

        ref?: Ref<TabBarItemStatic & ViewStatic>
    }

    export interface TabBarItemStatic extends React.ComponentClass<TabBarItemProperties> {
    }

    /**
     * @see https://facebook.github.io/react-native/docs/tabbarios.html#props
     */
    export interface TabBarIOSProperties extends ViewProperties, React.Props<TabBarIOSStatic> {

        /**
         * Background color of the tab bar
         */
        barTintColor?: string

        /**
         * Specifies tab bar item positioning. Available values are:
         * - fill - distributes items across the entire width of the tab bar
         * - center - centers item in the available tab bar space
         * - auto (default) - distributes items dynamically according to the
         * user interface idiom. In a horizontally compact environment (e.g. iPhone 5)
         * this value defaults to `fill`, in a horizontally regular one (e.g. iPad)
         * it defaults to center.
         */
        itemPositioning?: 'fill' | 'center' | 'auto'

        /**
         * Color of the currently selected tab icon
         */
        tintColor?: string

        /**
         * A Boolean value that indicates whether the tab bar is translucent
         */
        translucent?: boolean

        /**
         * Color of text on unselected tabs
         */
        unselectedTintColor?: string

        ref?: Ref<TabBarIOSStatic & ViewStatic>
    }

    export interface TabBarIOSStatic extends React.ComponentClass<TabBarIOSProperties> {
        Item: TabBarItemStatic;
    }


    export interface PixelRatioStatic {

        /*
          Returns the device pixel density. Some examples:
             PixelRatio.get() === 1
             mdpi Android devices (160 dpi)
             PixelRatio.get() === 1.5
             hdpi Android devices (240 dpi)
             PixelRatio.get() === 2
             iPhone 4, 4S
             iPhone 5, 5c, 5s
             iPhone 6
             xhdpi Android devices (320 dpi)
             PixelRatio.get() === 3
             iPhone 6 plus
             xxhdpi Android devices (480 dpi)
             PixelRatio.get() === 3.5
             Nexus 6
        */
        get(): number;

        /*
         Returns the scaling factor for font sizes. This is the ratio that is
          used to calculate the absolute font size, so any elements that
           heavily depend on that should use this to do calculations.

         If a font scale is not set, this returns the device pixel ratio.

         Currently this is only implemented on Android and reflects the user
          preference set in Settings > Display > Font size,
           on iOS it will always return the default pixel ratio.
         */
        getFontScale(): number

        /**
         * Converts a layout size (dp) to pixel size (px).
         * Guaranteed to return an integer number.
         * @param layoutSize
         */
        getPixelSizeForLayoutSize(layoutSize: number): number

        /**
         * Rounds a layout size (dp) to the nearest layout size that
         * corresponds to an integer number of pixels. For example,
         * on a device with a PixelRatio of 3,
         * PixelRatio.roundToNearestPixel(8.4) = 8.33,
         * which corresponds to exactly (8.33 * 3) = 25 pixels.
         * @param layoutSize
         */
        roundToNearestPixel(layoutSize: number): number

        /**
         * No-op for iOS, but used on the web. Should not be documented. [sic]
         */
        startDetecting(): void
    }

    /**
     * @see https://facebook.github.io/react-native/docs/platform-specific-code.html#content
     */
    export type PlatformOSType = 'ios' | 'android'

    interface PlatformStatic {
        OS: PlatformOSType
        Version?: number

        /**
         * @see https://facebook.github.io/react-native/docs/platform-specific-code.html#content
         */
        select<T>( specifics: { ios?: T, android?: T} ): T;
    }

    /**
     * Deprecated - subclass NativeEventEmitter to create granular event modules instead of
     * adding all event listeners directly to RCTDeviceEventEmitter.
     */
    interface DeviceEventEmitterStatic extends EventEmitter {
        sharedSubscriber: EventSubscriptionVendor
        new(): DeviceEventEmitterStatic;
        addListener<T>( type: string, listener: ( data: T ) => void, context?: any ): EmitterSubscription;
    }

    // Used by Dimensions below
    export interface ScaledSize {
        width: number;
        height: number;
        scale: number;
        fontScale: number;
    }

    /**
     * Initial dimensions are set before `runApplication` is called so they should
     * be available before any other require's are run, but may be updated later.
     *
     * Note: Although dimensions are available immediately, they may change (e.g
     * due to device rotation) so any rendering logic or styles that depend on
     * these constants should try to call this function on every render, rather
     * than caching the value (for example, using inline styles rather than
     * setting a value in a `StyleSheet`).
     *
     * Example: `var {height, width} = Dimensions.get('window');`
     *
     * @param {string} dim Name of dimension as defined when calling `set`.
     * @returns {Object?} Value for the dimension.
     * @see https://facebook.github.io/react-native/docs/dimensions.html#content
     */
    export interface Dimensions {
        /**
         * Initial dimensions are set before runApplication is called so they
         * should be available before any other require's are run, but may be
         * updated later.
         * Note: Although dimensions are available immediately, they may
         * change (e.g due to device rotation) so any rendering logic or
         * styles that depend on these constants should try to call this
         * function on every render, rather than caching the value (for
         * example, using inline styles rather than setting a value in a
         * StyleSheet).
         * Example: var {height, width} = Dimensions.get('window');
         @param {string} dim Name of dimension as defined when calling set.
         @returns {Object?} Value for the dimension.
         */
        get(dim: "window" | "screen"): ScaledSize;

        /**
         * This should only be called from native code by sending the didUpdateDimensions event.
         * @param {object} dims Simple string-keyed object of dimensions to set
         */
        set( dims: {[key: string]: any} ): void
    }

    export type SimpleTask = {
        name: string
        gen: () => void
    }
    export type PromiseTask = {
        name: string
        gen: () => Promise<any>
    }

    export type Handle = number

    export interface InteractionManagerStatic {
        Events: {
            interactionStart: string
            interactionComplete: string
        }

        addListener(
            eventType: string, listener: Function, context?: Object): EmitterSubscription

        /**
         * Schedule a function to run after all interactions have completed.
         * Returns a cancellable
         * @param fn
         */
        runAfterInteractions( task: Function | SimpleTask | PromiseTask):
          {then: Function, done: Function, cancel: Function}

        /**
         * Notify manager that an interaction has started.
         */
        createInteractionHandle(): Handle

        /**
         * Notify manager that an interaction has completed.
         */
        clearInteractionHandle(handle: Handle): void

        /**
         * A positive number will use setTimeout to schedule any tasks after
         * the eventLoopRunningTime hits the deadline value, otherwise all
         * tasks will be executed in one setImmediate batch (default).
         */
        setDeadline(deadline: number): void
    }


    export interface ScrollViewStyle extends FlexStyle, TransformsStyle {

        backfaceVisibility?: "visible" | "hidden"
        backgroundColor?: string
        borderColor?: string
        borderTopColor?: string
        borderRightColor?: string
        borderBottomColor?: string
        borderLeftColor?: string
        borderRadius?: number
        borderTopLeftRadius?: number
        borderTopRightRadius?: number
        borderBottomLeftRadius?: number
        borderBottomRightRadius?: number
        borderStyle?: "solid" | "dotted" | "dashed"
        borderWidth?: number
        borderTopWidth?: number
        borderRightWidth?: number
        borderBottomWidth?: number
        borderLeftWidth?: number
        opacity?: number
        overflow?: "visible" | "hidden"
        shadowColor?: string
        shadowOffset?: { width: number; height: number }
        shadowOpacity?: number
        shadowRadius?: number
        elevation?: number
    }


    interface ScrollResponderMixin extends SubscribableMixin {
        /**
         * Invoke this from an `onScroll` event.
         */
        scrollResponderHandleScrollShouldSetResponder(): boolean

        /**
         * Merely touch starting is not sufficient for a scroll view to become the
         * responder. Being the "responder" means that the very next touch move/end
         * event will result in an action/movement.
         *
         * Invoke this from an `onStartShouldSetResponder` event.
         *
         * `onStartShouldSetResponder` is used when the next move/end will trigger
         * some UI movement/action, but when you want to yield priority to views
         * nested inside of the view.
         *
         * There may be some cases where scroll views actually should return `true`
         * from `onStartShouldSetResponder`: Any time we are detecting a standard tap
         * that gives priority to nested views.
         *
         * - If a single tap on the scroll view triggers an action such as
         *   recentering a map style view yet wants to give priority to interaction
         *   views inside (such as dropped pins or labels), then we would return true
         *   from this method when there is a single touch.
         *
         * - Similar to the previous case, if a two finger "tap" should trigger a
         *   zoom, we would check the `touches` count, and if `>= 2`, we would return
         *   true.
         *
         */
        scrollResponderHandleStartShouldSetResponder(): boolean

        /**
         * There are times when the scroll view wants to become the responder
         * (meaning respond to the next immediate `touchStart/touchEnd`), in a way
         * that *doesn't* give priority to nested views (hence the capture phase):
         *
         * - Currently animating.
         * - Tapping anywhere that is not the focused input, while the keyboard is
         *   up (which should dismiss the keyboard).
         *
         * Invoke this from an `onStartShouldSetResponderCapture` event.
         */
        scrollResponderHandleStartShouldSetResponderCapture(e: Event): boolean

        /**
         * Invoke this from an `onResponderReject` event.
         *
         * Some other element is not yielding its role as responder. Normally, we'd
         * just disable the `UIScrollView`, but a touch has already began on it, the
         * `UIScrollView` will not accept being disabled after that. The easiest
         * solution for now is to accept the limitation of disallowing this
         * altogether. To improve this, find a way to disable the `UIScrollView` after
         * a touch has already started.
         */
        scrollResponderHandleResponderReject(): any

        /**
         * We will allow the scroll view to give up its lock iff it acquired the lock
         * during an animation. This is a very useful default that happens to satisfy
         * many common user experiences.
         *
         * - Stop a scroll on the left edge, then turn that into an outer view's
         *   backswipe.
         * - Stop a scroll mid-bounce at the top, continue pulling to have the outer
         *   view dismiss.
         * - However, without catching the scroll view mid-bounce (while it is
         *   motionless), if you drag far enough for the scroll view to become
         *   responder (and therefore drag the scroll view a bit), any backswipe
         *   navigation of a swipe gesture higher in the view hierarchy, should be
         *   rejected.
         */
        scrollResponderHandleTerminationRequest(): boolean

        /**
         * Invoke this from an `onTouchEnd` event.
         *
         * @param {SyntheticEvent} e Event.
         */
        scrollResponderHandleTouchEnd(e: Event): void

        /**
         * Invoke this from an `onResponderRelease` event.
         */
        scrollResponderHandleResponderRelease(e: Event): void

        scrollResponderHandleScroll(e: Event): void

        /**
         * Invoke this from an `onResponderGrant` event.
         */
        scrollResponderHandleResponderGrant(e: Event): void

        /**
         * Unfortunately, `onScrollBeginDrag` also fires when *stopping* the scroll
         * animation, and there's not an easy way to distinguish a drag vs. stopping
         * momentum.
         *
         * Invoke this from an `onScrollBeginDrag` event.
         */
        scrollResponderHandleScrollBeginDrag(e: Event): void

        /**
         * Invoke this from an `onScrollEndDrag` event.
         */
        scrollResponderHandleScrollEndDrag(e: Event): void

        /**
         * Invoke this from an `onMomentumScrollBegin` event.
         */
        scrollResponderHandleMomentumScrollBegin(e: Event): void

        /**
         * Invoke this from an `onMomentumScrollEnd` event.
         */
        scrollResponderHandleMomentumScrollEnd(e: Event): void

        /**
         * Invoke this from an `onTouchStart` event.
         *
         * Since we know that the `SimpleEventPlugin` occurs later in the plugin
         * order, after `ResponderEventPlugin`, we can detect that we were *not*
         * permitted to be the responder (presumably because a contained view became
         * responder). The `onResponderReject` won't fire in that case - it only
         * fires when a *current* responder rejects our request.
         *
         * @param {SyntheticEvent} e Touch Start event.
         */
        scrollResponderHandleTouchStart(e: Event): void

        /**
         * Invoke this from an `onTouchMove` event.
         *
         * Since we know that the `SimpleEventPlugin` occurs later in the plugin
         * order, after `ResponderEventPlugin`, we can detect that we were *not*
         * permitted to be the responder (presumably because a contained view became
         * responder). The `onResponderReject` won't fire in that case - it only
         * fires when a *current* responder rejects our request.
         *
         * @param {SyntheticEvent} e Touch Start event.
         */
        scrollResponderHandleTouchMove(e: Event): void

        /**
         * A helper function for this class that lets us quickly determine if the
         * view is currently animating. This is particularly useful to know when
         * a touch has just started or ended.
         */
        scrollResponderIsAnimating(): boolean

        /**
         * Returns the node that represents native view that can be scrolled.
         * Components can pass what node to use by defining a `getScrollableNode`
         * function otherwise `this` is used.
         */
        scrollResponderGetScrollableNode(): any

        /**
         * A helper function to scroll to a specific point  in the scrollview.
         * This is currently used to help focus on child textviews, but can also
         * be used to quickly scroll to any element we want to focus. Syntax:
         *
         * scrollResponderScrollTo(options: {x: number = 0; y: number = 0; animated: boolean = true})
         *
         * Note: The weird argument signature is due to the fact that, for historical reasons,
         * the function also accepts separate arguments as as alternative to the options object.
         * This is deprecated due to ambiguity (y before x), and SHOULD NOT BE USED.
         */
        scrollResponderScrollTo( x?: number | { x?: number, y?: number, animated?: boolean }, y?: number, animated?: boolean ): void,

        /**
         * A helper function to zoom to a specific rect in the scrollview. The argument has the shape
         * {x: number; y: number; width: number; height: number; animated: boolean = true}
         *
         * @platform ios
         */
        scrollResponderZoomTo(
            rect: { x: number, y: number, width: number, height: number, animated?: boolean },
            animated?: boolean // deprecated, put this inside the rect argument instead
        ): void

        /**
         * This method should be used as the callback to onFocus in a TextInputs'
         * parent view. Note that any module using this mixin needs to return
         * the parent view's ref in getScrollViewRef() in order to use this method.
         * @param {any} nodeHandle The TextInput node handle
         * @param {number} additionalOffset The scroll view's top "contentInset".
         *        Default is 0.
         * @param {bool} preventNegativeScrolling Whether to allow pulling the content
         *        down to make it meet the keyboard's top. Default is false.
         */
        scrollResponderScrollNativeHandleToKeyboard(nodeHandle: any, additionalOffset?: number, preventNegativeScrollOffset?: boolean): void

        /**
         * The calculations performed here assume the scroll view takes up the entire
         * screen - even if has some content inset. We then measure the offsets of the
         * keyboard, and compensate both for the scroll view's "contentInset".
         *
         * @param {number} left Position of input w.r.t. table view.
         * @param {number} top Position of input w.r.t. table view.
         * @param {number} width Width of the text input.
         * @param {number} height Height of the text input.
         */
        scrollResponderInputMeasureAndScrollToKeyboard(left: number, top: number, width: number, height: number): void

        scrollResponderTextInputFocusError(e: Event): void

        /**
         * `componentWillMount` is the closest thing to a  standard "constructor" for
         * React components.
         *
         * The `keyboardWillShow` is called before input focus.
         */
        componentWillMount(): void

        /**
         * Warning, this may be called several times for a single keyboard opening.
         * It's best to store the information in this method and then take any action
         * at a later point (either in `keyboardDidShow` or other).
         *
         * Here's the order that events occur in:
         * - focus
         * - willShow {startCoordinates, endCoordinates} several times
         * - didShow several times
         * - blur
         * - willHide {startCoordinates, endCoordinates} several times
         * - didHide several times
         *
         * The `ScrollResponder` providesModule callbacks for each of these events.
         * Even though any user could have easily listened to keyboard events
         * themselves, using these `props` callbacks ensures that ordering of events
         * is consistent - and not dependent on the order that the keyboard events are
         * subscribed to. This matters when telling the scroll view to scroll to where
         * the keyboard is headed - the scroll responder better have been notified of
         * the keyboard destination before being instructed to scroll to where the
         * keyboard will be. Stick to the `ScrollResponder` callbacks, and everything
         * will work.
         *
         * WARNING: These callbacks will fire even if a keyboard is displayed in a
         * different navigation pane. Filter out the events to determine if they are
         * relevant to you. (For example, only if you receive these callbacks after
         * you had explicitly focused a node etc).
         */
        scrollResponderKeyboardWillShow(e: Event): void

        scrollResponderKeyboardWillHide(e: Event): void

        scrollResponderKeyboardDidShow(e: Event): void

        scrollResponderKeyboardDidHide(e: Event): void
    }

    export interface ScrollViewPropertiesIOS {

        /**
         * When true the scroll view bounces horizontally when it reaches the end
         * even if the content is smaller than the scroll view itself. The default
         * value is true when `horizontal={true}` and false otherwise.
         */
        alwaysBounceHorizontal?: boolean
        /**
         * When true the scroll view bounces vertically when it reaches the end
         * even if the content is smaller than the scroll view itself. The default
         * value is false when `horizontal={true}` and true otherwise.
         */
        alwaysBounceVertical?: boolean

        /**
         * Controls whether iOS should automatically adjust the content inset for scroll views that are placed behind a navigation bar or tab bar/ toolbar.
         * The default value is true.
         */
        automaticallyAdjustContentInsets?: boolean // true

        /**
         * When true the scroll view bounces when it reaches the end of the
         * content if the content is larger then the scroll view along the axis of
         * the scroll direction. When false it disables all bouncing even if
         * the `alwaysBounce*` props are true. The default value is true.
         */
        bounces?: boolean
        /**
         * When true gestures can drive zoom past min/max and the zoom will animate
         * to the min/max value at gesture end otherwise the zoom will not exceed
         * the limits.
         */
        bouncesZoom?: boolean

        /**
         * When false once tracking starts won't try to drag if the touch moves.
         * The default value is true.
         */
        canCancelContentTouches?: boolean

        /**
         * When true the scroll view automatically centers the content when the
         * content is smaller than the scroll view bounds; when the content is
         * larger than the scroll view this property has no effect. The default
         * value is false.
         */
        centerContent?: boolean

        /**
         * The amount by which the scroll view content is inset from the edges of the scroll view.
         * Defaults to {0, 0, 0, 0}.
         */
        contentInset?: Insets // zeros

        /**
         * Used to manually set the starting scroll offset.
         * The default value is {x: 0, y: 0}
         */
        contentOffset?: PointProperties // zeros

        /**
         * A floating-point number that determines how quickly the scroll view
         * decelerates after the user lifts their finger. Reasonable choices include
         *   - Normal: 0.998 (the default)
         *   - Fast: 0.9
         */
        decelerationRate?: "fast" | "normal" | number

        /**
         * When true the ScrollView will try to lock to only vertical or horizontal
         * scrolling while dragging.  The default value is false.
         */
        directionalLockEnabled?: boolean

        /**
         * The style of the scroll indicators.
         * - default (the default), same as black.
         * - black, scroll indicator is black. This style is good against
         *   a white content background.
         * - white, scroll indicator is white. This style is good against
         *   a black content background.
         */
        indicatorStyle?: "default" | "black" | "white"

        /**
         * The maximum allowed zoom scale. The default value is 1.0.
         */
        maximumZoomScale?: number

        /**
         * The minimum allowed zoom scale. The default value is 1.0.
         */
        minimumZoomScale?: number

        /**
         * Called when a scrolling animation ends.
         */
        onScrollAnimationEnd?: () => void

        /**
         * When false, the content does not scroll. The default value is true
         */
        scrollEnabled?: boolean // true

        /**
         * This controls how often the scroll event will be fired while scrolling (in events per seconds).
         * A higher number yields better accuracy for code that is tracking the scroll position,
         * but can lead to scroll performance problems due to the volume of information being send over the bridge.
         * The default value is zero, which means the scroll event will be sent only once each time the view is scrolled.
         */
        scrollEventThrottle?: number // null

        /**
         * The amount by which the scroll view indicators are inset from the edges of the scroll view.
         * This should normally be set to the same value as the contentInset.
         * Defaults to {0, 0, 0, 0}.
         */
        scrollIndicatorInsets?: Insets //zeroes

        /**
         * When true the scroll view scrolls to top when the status bar is tapped.
         * The default value is true.
         */
        scrollsToTop?: boolean

        /**
         * When snapToInterval is set, snapToAlignment will define the relationship of the the snapping to the scroll view.
         *      - start (the default) will align the snap at the left (horizontal) or top (vertical)
         *      - center will align the snap in the center
         *      - end will align the snap at the right (horizontal) or bottom (vertical)
         */
        snapToAlignment?: "start" | "center" | "end"

        /**
         * When set, causes the scroll view to stop at multiples of the value of snapToInterval.
         * This can be used for paginating through children that have lengths smaller than the scroll view.
         * Used in combination with snapToAlignment.
         */
        snapToInterval?: number

        /**
         * An array of child indices determining which children get docked to the
         * top of the screen when scrolling. For example passing
         * `stickyHeaderIndices={[0]}` will cause the first child to be fixed to the
         * top of the scroll view. This property is not supported in conjunction
         * with `horizontal={true}`.
         */
        stickyHeaderIndices?: number[]

        /**
         * The current scale of the scroll view content. The default value is 1.0.
         */
        zoomScale?: number
    }

    export interface ScrollViewPropertiesAndroid {

        /**
         * Sometimes a scrollview takes up more space than its content fills.
         * When this is the case, this prop will fill the rest of the
         * scrollview with a color to avoid setting a background and creating
         * unnecessary overdraw. This is an advanced optimization that is not
         * needed in the general case.
         */
        endFillColor?: string

        /**
         * Tag used to log scroll performance on this scroll view. Will force
         * momentum events to be turned on (see sendMomentumEvents). This doesn't do
         * anything out of the box and you need to implement a custom native
         * FpsListener for it to be useful.
         * @platform android
         */
        scrollPerfTag?: string

    }

    export interface ScrollViewProperties extends ViewProperties, ScrollViewPropertiesIOS, ScrollViewPropertiesAndroid, Touchable, React.Props<ScrollViewStatic> {

        /**
         * These styles will be applied to the scroll view content container which
         * wraps all of the child views. Example:
         *
         *   return (
         *     <ScrollView contentContainerStyle={styles.contentContainer}>
         *     </ScrollView>
         *   );
         *   ...
         *   var styles = StyleSheet.create({
         *     contentContainer: {
         *       paddingVertical: 20
         *     }
         *   });
         */
        contentContainerStyle?: ViewStyle

        /**
         * When true the scroll view's children are arranged horizontally in a row
         * instead of vertically in a column. The default value is false.
         */
        horizontal?: boolean

        /**
         * Determines whether the keyboard gets dismissed in response to a drag.
         *   - 'none' (the default) drags do not dismiss the keyboard.
         *   - 'onDrag' the keyboard is dismissed when a drag begins.
         *   - 'interactive' the keyboard is dismissed interactively with the drag
         *     and moves in synchrony with the touch; dragging upwards cancels the
         *     dismissal.
         */
        keyboardDismissMode?: string

        /**
         * When false tapping outside of the focused text input when the keyboard
         * is up dismisses the keyboard. When true the scroll view will not catch
         * taps and the keyboard will not dismiss automatically. The default value
         * is false.
         */
        keyboardShouldPersistTaps?: boolean

        /**
         * Fires at most once per frame during scrolling.
         * The frequency of the events can be contolled using the scrollEventThrottle prop.
         */
        onScroll?: (event?: NativeSyntheticEvent<NativeScrollEvent>) => void

        /**
         * Fires if a user initiates a scroll gesture.
         */
        onScrollBeginDrag?: (event?: NativeSyntheticEvent<NativeScrollEvent>) => void

	/**
         * Fires when a user has finished scrolling.
         */
        onScrollEndDrag?: (event?: NativeSyntheticEvent<NativeScrollEvent>) => void

	/**
         * Fires when scroll view has finished moving
         */
        onMomentumScrollEnd?: (event?: NativeSyntheticEvent<NativeScrollEvent>) => void

        /**
         * Fires when scroll view has begun moving
         */
        onMomentumScrollBegin?: (event?: NativeSyntheticEvent<NativeScrollEvent>) => void

        /**
         * When true the scroll view stops on multiples of the scroll view's size
         * when scrolling. This can be used for horizontal pagination. The default
         * value is false.
         */
        pagingEnabled?: boolean

        /**
         * Experimental: When true offscreen child views (whose `overflow` value is
         * `hidden`) are removed from their native backing superview when offscreen.
         * This canimprove scrolling performance on long lists. The default value is
         * false.
         */
        removeClippedSubviews?: boolean

        /**
         * When true, shows a horizontal scroll indicator.
         */
        showsHorizontalScrollIndicator?: boolean

        /**
         * When true, shows a vertical scroll indicator.
         */
        showsVerticalScrollIndicator?: boolean

        /**
         * Style
         */
        style?: ScrollViewStyle

        /**
         * A RefreshControl component, used to provide pull-to-refresh
         * functionality for the ScrollView.
         */
        refreshControl?: React.ReactElement<RefreshControlProperties>

        ref?: Ref<ScrollViewStatic & ViewStatic>
    }

    export interface ScrollViewProps extends ScrollViewProperties, React.Props<ScrollViewStatic> {
        ref?: Ref<ScrollViewStatic>
    }

    interface ScrollViewStatic extends ScrollResponderMixin, React.ComponentClass<ScrollViewProps> {

        /**
         * Scrolls to a given x, y offset, either immediately or with a smooth animation.
         * Syntax:
         *
         * scrollTo(options: {x: number = 0; y: number = 0; animated: boolean = true})
         *
         * Note: The weird argument signature is due to the fact that, for historical reasons,
         * the function also accepts separate arguments as as alternative to the options object.
         * This is deprecated due to ambiguity (y before x), and SHOULD NOT BE USED.
         */
        scrollTo(
            y?: number | { x?: number, y?: number, animated?: boolean },
            x?: number,
            animated?: boolean
        ): void;

        /**
         * Returns a reference to the underlying scroll responder, which supports
         * operations like `scrollTo`. All ScrollView-like components should
         * implement this method so that they can be composed while providing access
         * to the underlying scroll responder's methods.
         */
        getScrollResponder(): JSX.Element;

        getScrollableNode(): any;

        // Undocumented
        getInnerViewNode(): any;

        // Deprecated, do not use.
        scrollWithoutAnimationTo?: (y: number, x: number) => void
    }


    export interface NativeScrollRectangle {
        left: number;
        top: number;
        bottom: number;
        right: number;
    }

    export interface NativeScrollPoint {
        x: number;
        y: number;
    }

    export interface NativeScrollSize {
        height: number;
        width: number;
    }

    export interface NativeScrollEvent {
        contentInset: NativeScrollRectangle;
        contentOffset: NativeScrollPoint;
        contentSize: NativeScrollSize;
        layoutMeasurement: NativeScrollSize;
        zoomScale: number;
    }

    export interface SnapshotViewIOSProperties extends ViewProperties, React.Props<SnapshotViewIOSStatic> {

        // A callback when the Snapshot view is ready to be compared
        onSnapshotReady(): any,

        // A name to identify the individual instance to the SnapshotView
        testIdentifier : string,

        ref?: Ref<ViewStatic & SnapshotViewIOSStatic>
    }

    export interface SnapshotViewIOSStatic extends NativeMethodsMixin, React.ComponentClass<SnapshotViewIOSProperties> {}

    // Deduced from
    // https://github.com/facebook/react-native/commit/052cd7eb8afa7a805ef13e940251be080499919c

    /**
     * Data source wrapper around ListViewDataSource to allow for tracking of
     * which row is swiped open and close opened row(s) when another row is swiped
     * open.
     *
     * See https://github.com/facebook/react-native/pull/5602 for why
     * ListViewDataSource is not subclassed.
     */
    export interface SwipeableListViewDataSource {
        cloneWithRowsAndSections(dataBlob: any,
                                 sectionIdentities?: Array<string>,
                                 rowIdentities?: Array<Array<string>>): SwipeableListViewDataSource
        getDataSource(): ListViewDataSource
        getOpenRowID(): string
        getFirstRowID(): string
        setOpenRowID(rowID: string): SwipeableListViewDataSource
    }

    export interface SwipeableListViewProps extends React.Props<SwipeableListViewStatic> {

        /**
         * To alert the user that swiping is possible, the first row can bounce
         * on component mount.
         */
        bounceFirstRowOnMount: boolean

        /**
         * Use `SwipeableListView.getNewDataSource()` to get a data source to use,
         * then use it just like you would a normal ListView data source
         */
        dataSource: SwipeableListViewDataSource

        // Maximum distance to open to after a swipe
        maxSwipeDistance: number

        // Callback method to render the swipeable view
        renderRow: (rowData: any, sectionID: string | number, rowID: string | number, highlightRow?: boolean) => React.ReactElement<any>

        // Callback method to render the view that will be unveiled on swipe
        renderQuickActions(rowData: any, sectionID: string | number, rowID: string | number): React.ReactElement<any>
    }

    /**
     * A container component that renders multiple SwipeableRow's in a ListView
     * implementation. This is designed to be a drop-in replacement for the
     * standard React Native `ListView`, so use it as if it were a ListView, but
     * with extra props, i.e.
     *
     * let ds = SwipeableListView.getNewDataSource();
     * ds.cloneWithRowsAndSections(dataBlob, ?sectionIDs, ?rowIDs);
     * // ..
     * <SwipeableListView renderRow={..} renderQuickActions={..} {..ListView props} />
     *
     * SwipeableRow can be used independently of this component, but the main
     * benefit of using this component is
     *
     * - It ensures that at most 1 row is swiped open (auto closes others)
     * - It can bounce the 1st row of the list so users know it's swipeable
     * - More to come
     */
    export interface SwipeableListViewStatic extends React.ComponentClass<SwipeableListViewProps> {
        getNewDataSource(): SwipeableListViewDataSource
    }


    //////////////////////////////////////////////////////////////////////////
    //
    // A P I s
    //
    //////////////////////////////////////////////////////////////////////////

    /**
     * @see: http://facebook.github.io/react-native/docs/actionsheetios.html#content
     */
    export interface ActionSheetIOSOptions {
        title?: string
        options: string[]
        cancelButtonIndex?: number
        destructiveButtonIndex?: number
        message?: string
    }

    export interface ShareActionSheetIOSOptions {
        message?: string
        url?: string
        subject?: string
        /** The activities to exclude from the ActionSheet.
         * For example: ['com.apple.UIKit.activity.PostToTwitter']
         */
        excludedActivityTypes?: string[]
    }

    /**
     * @see https://facebook.github.io/react-native/docs/actionsheetios.html#content
     */
    export interface ActionSheetIOSStatic {
        /**
         * Display an iOS action sheet. The `options` object must contain one or more
         * of:
         * - `options` (array of strings) - a list of button titles (required)
         * - `cancelButtonIndex` (int) - index of cancel button in `options`
         * - `destructiveButtonIndex` (int) - index of destructive button in `options`
         * - `title` (string) - a title to show above the action sheet
         * - `message` (string) - a message to show below the title
         */
        showActionSheetWithOptions: (options: ActionSheetIOSOptions, callback: (buttonIndex: number) => void) => void

        /**
         * Display the iOS share sheet. The `options` object should contain
         * one or both of `message` and `url` and can additionally have
         * a `subject` or `excludedActivityTypes`:
         *
         * - `url` (string) - a URL to share
         * - `message` (string) - a message to share
         * - `subject` (string) - a subject for the message
         * - `excludedActivityTypes` (array) - the activities to exclude from the ActionSheet
         *
         * NOTE: if `url` points to a local file, or is a base64-encoded
         * uri, the file it points to will be loaded and shared directly.
         * In this way, you can share images, videos, PDF files, etc.
         */
        showShareActionSheetWithOptions: (options: ShareActionSheetIOSOptions, failureCallback: (error: Error) => void, successCallback: (success: boolean, method: string) => void) => void
    }

    export type ShareContent = {
        title?: string
        message: string
    } | {
        title?: string
        url: string
    }

    export type ShareOptions = {
        dialogTitle?: string
        excludeActivityTypes?: Array<string>
        tintColor?: string
    }

    export interface ShareStatic {
        /**
         * Open a dialog to share text content.
         *
         * In iOS, Returns a Promise which will be invoked an object containing `action`, `activityType`.
         * If the user dismissed the dialog, the Promise will still be resolved with action being `Share.dismissedAction`
         * and all the other keys being undefined.
         *
         * In Android, Returns a Promise which always be resolved with action being `Share.sharedAction`.
         *
         * ### Content
         *
         *  - `message` - a message to share
         *  - `title` - title of the message
         *
         * #### iOS
         *
         *  - `url` - an URL to share
         *
         * At least one of URL and message is required.
         *
         * ### Options
         *
         * #### iOS
         *
         * - `excludedActivityTypes`
         * - `tintColor`
         *
         * #### Android
         *
         * - `dialogTitle`
         *
         */
        share(content: ShareContent, options: ShareOptions): Promise<Object>
        sharedAction: string
        dismissedAction: string
    }

    /**
     * @see https://facebook.github.io/react-native/docs/alert.html#content
     */
    export interface AlertButton {
        text?: string
        onPress?: () => void
        style?: "default" | "cancel" | "destructive"
    }

    interface AlertOptions {
        /** @platform android */
        cancelable?: boolean;
    }

    /**
     * Launches an alert dialog with the specified title and message.
     *
     * Optionally provide a list of buttons. Tapping any button will fire the
     * respective onPress callback and dismiss the alert. By default, the only
     * button will be an 'OK' button.
     *
     * This is an API that works both on iOS and Android and can show static
     * alerts. To show an alert that prompts the user to enter some information,
     * see `AlertIOS`; entering text in an alert is common on iOS only.
     *
     * ## iOS
     *
     * On iOS you can specify any number of buttons. Each button can optionally
     * specify a style, which is one of 'default', 'cancel' or 'destructive'.
     *
     * ## Android
     *
     * On Android at most three buttons can be specified. Android has a concept
     * of a neutral, negative and a positive button:
     *
     *   - If you specify one button, it will be the 'positive' one (such as 'OK')
     *   - Two buttons mean 'negative', 'positive' (such as 'Cancel', 'OK')
     *   - Three buttons mean 'neutral', 'negative', 'positive' (such as 'Later', 'Cancel', 'OK')
     *
     * ```
     * // Works on both iOS and Android
     * Alert.alert(
     *   'Alert Title',
     *   'My Alert Msg',
     *   [
     *     {text: 'Ask me later', onPress: () => console.log('Ask me later pressed')},
     *     {text: 'Cancel', onPress: () => console.log('Cancel Pressed'), style: 'cancel'},
     *     {text: 'OK', onPress: () => console.log('OK Pressed')},
     *   ]
     * )
     * ```
     */
    export interface AlertStatic {
        alert: (title: string, message?: string, buttons?: AlertButton[], options?: AlertOptions, type?: string) => void
    }

    /**
     * Wrapper around the Android native module.
     */
    export interface AlertAndroidStatic {
        alert: (title: string, message?: string, buttons?: AlertButton[], options?: AlertOptions) => void
    }

    /**
     * //FIXME: No documentation - inferred from RCTAdSupport.m
     */
    export interface AdSupportIOSStatic {
        getAdvertisingId: (onSuccess: (deviceId: string) => void, onFailure: (err: Error) => void) => void
        getAdvertisingTrackingEnabled: (onSuccess: (hasTracking: boolean) => void, onFailure: (err: Error) => void) => void
    }

    interface AlertIOSButton {
        text: string
        onPress?: () => void
        style?: "default" | "cancel" | "destructive"
    }

    export type AlertType = "default" | "plain-text" | "secure-text" | "login-password"

    /**
     * @description
     * `AlertIOS` provides functionality to create an iOS alert dialog with a
     * message or create a prompt for user input.
     *
     * We recommend using the [`Alert.alert`](/docs/alert.html) method for
     * cross-platform support if you don't need to create iOS-only prompts.
     *
     * @see https://facebook.github.io/react-native/docs/alertios.html#content
     */
    export interface AlertIOSStatic {

        /**
         * Create and display a popup alert.
         * @static
         * @method alert
         * @param title The dialog's title.
         * @param message An optional message that appears below
         *     the dialog's title.
         * @param callbackOrButtons This optional argument should
         *    be either a single-argument function or an array of buttons. If passed
         *    a function, it will be called when the user taps 'OK'.
         *
         *    If passed an array of button configurations, each button should include
         *    a `text` key, as well as optional `onPress` and `style` keys. `style`
         *    should be one of 'default', 'cancel' or 'destructive'.
         * @param type Deprecated, do not use.
         */
        alert: ( title: string, message?: string, callbackOrButtons?: (() => void) | Array<AlertIOSButton>, type?: AlertType ) => void

        /**
         * Create and display a prompt to enter some text.
         * @static
         * @method prompt
         * @param title The dialog's title.
         * @param message An optional message that appears above the text
         *    input.
         * @param callbackOrButtons This optional argument should
         *    be either a single-argument function or an array of buttons. If passed
         *    a function, it will be called with the prompt's value when the user
         *    taps 'OK'.
         *
         *    If passed an array of button configurations, each button should include
         *    a `text` key, as well as optional `onPress` and `style` keys (see
         *    example). `style` should be one of 'default', 'cancel' or 'destructive'.
         * @param type This configures the text input. One of 'plain-text',
         *    'secure-text' or 'login-password'.
         * @param defaultValue The default text in text input.
         */
        prompt: ( title: string, message?: string, callbackOrButtons?: ((value: string) => void) | Array<AlertIOSButton>, type?: AlertType, defaultValue?: string ) => void
    }

    /**
     * AppStateIOS can tell you if the app is in the foreground or background,
     * and notify you when the state changes.
     *
     * AppStateIOS is frequently used to determine the intent and proper behavior
     * when handling push notifications.
     *
     * iOS App States
     *      active - The app is running in the foreground
     *      background - The app is running in the background. The user is either in another app or on the home screen
     *      inactive - This is a transition state that currently never happens for typical React Native apps.
     *
     * For more information, see Apple's documentation: https://developer.apple.com/library/ios/documentation/iPhone/Conceptual/iPhoneOSProgrammingGuide/TheAppLifeCycle/TheAppLifeCycle.html
     *
     * @see https://facebook.github.io/react-native/docs/appstateios.html#content
     */
    export type AppStateEvent = "change" | "memoryWarning"
    export type AppStateStatus = "active" | "background" | "inactive"

    export interface AppStateStatic {

        currentState: string

        /**
         * Add a handler to AppState changes by listening to the change event
         * type and providing the handler
         */
        addEventListener(type: AppStateEvent, listener: (state: AppStateStatus) => void): void

        /**
         * Remove a handler by passing the change event type and the handler
         */
        removeEventListener(type: AppStateEvent, listener: (state: AppStateStatus) => void): void
    }

    /**
     * AsyncStorage is a simple, unencrypted, asynchronous, persistent, key-value storage
     * system that is global to the app.  It should be used instead of LocalStorage.
     *
     * It is recommended that you use an abstraction on top of `AsyncStorage`
     * instead of `AsyncStorage` directly for anything more than light usage since
     * it operates globally.
     *
     * On iOS, `AsyncStorage` is backed by native code that stores small values in a
     * serialized dictionary and larger values in separate files. On Android,
     * `AsyncStorage` will use either [RocksDB](http://rocksdb.org/) or SQLite
     * based on what is available.
     *
     * @see https://facebook.github.io/react-native/docs/asyncstorage.html#content
     */
    export interface AsyncStorageStatic {

        /**
         * Fetches key and passes the result to callback, along with an Error if there is any.
         */
        getItem(key: string, callback?: (error?: Error, result?: string) => void): Promise<string>

        /**
         * Sets value for key and calls callback on completion, along with an Error if there is any
         */
        setItem(key: string, value: string, callback?: (error?: Error) => void): Promise<void>

        removeItem(key: string, callback?: (error?: Error) => void): Promise<void>

        /**
         * Merges existing value with input value, assuming they are stringified json. Returns a Promise object.
         * Not supported by all native implementation
         */
        mergeItem(key: string, value: string, callback?: (error?: Error) => void): Promise<void>

        /**
         * Erases all AsyncStorage for all clients, libraries, etc. You probably don't want to call this.
         * Use removeItem or multiRemove to clear only your own keys instead.
         */
        clear(callback?: (error?: Error) => void): Promise<void>

        /**
         * Gets all keys known to the app, for all callers, libraries, etc
         */
        getAllKeys(callback?: (error?: Error, keys?: string[]) => void): Promise<string[]>

        /**
         * multiGet invokes callback with an array of key-value pair arrays that matches the input format of multiSet
         */
        multiGet(keys: string[], callback?: (errors?: Error[], result?: [string, string][]) => void): Promise<[string, string][]>

        /**
         * multiSet and multiMerge take arrays of key-value array pairs that match the output of multiGet,
         *
         * multiSet([['k1', 'val1'], ['k2', 'val2']], cb);
         */
        multiSet(keyValuePairs: string[][], callback?: (errors?: Error[]) => void): Promise<void>

        /**
         * Delete all the keys in the keys array.
         */
        multiRemove(keys: string[], callback?: (errors?: Error[]) => void): Promise<void>

        /**
         * Merges existing values with input values, assuming they are stringified json.
         * Returns a Promise object.
         *
         * Not supported by all native implementations.
         */
        multiMerge(keyValuePairs: string[][], callback?: (errors?: Error[]) => void): Promise<void>
    }

    export type BackPressEventName = "hardwareBackPress"

    /**
     * Detect hardware back button presses, and programmatically invoke the
     * default back button functionality to exit the app if there are no
     * listeners or if none of the listeners return true.
     * Methods don't have more detailed documentation as of 0.25.
     */
    export interface BackAndroidStatic {
        exitApp(): void;
        addEventListener(eventName: BackPressEventName, handler: () => void): void;
        removeEventListener(eventName: BackPressEventName, handler: () => void): void;
    }

    export interface ButtonProperties {
        title: string;
        onPress: () => any;
        color?: string;
        accessibilityLabel?: string;
        disabled?: boolean;
    }

    export interface ButtonStatic extends ComponentClass<ButtonProperties> {
    }

    export type CameraRollGroupType = "Album" | "All" | "Event" | "Faces" | "Library" | "PhotoStream" | "SavedPhotos";
    export type CameraRollAssetType = "All" | "Videos" | "Photos";

    export interface CameraRollFetchParams {
        first: number;
        after?: string;
        groupTypes?: CameraRollGroupType
        groupName?: string
        assetType?: CameraRollAssetType
    }

    export interface CameraRollNodeInfo {
        image: Image;
        group_name: string;
        timestamp: number;
        location: any;
    }

    export interface CameraRollEdgeInfo {
        node: CameraRollNodeInfo;
    }

    export interface CameraRollAssetInfo {
        edges: CameraRollEdgeInfo[];
        page_info: {
            has_next_page: boolean;
            end_cursor: string;
        };
    }

    export interface GetPhotosParamType {
        first: number
        after?: string
        groupTypes?: CameraRollGroupType
        groupName?: string
        assetType?: CameraRollAssetType
        mimeTypes?: string[]
    }

    export interface GetPhotosReturnType {
        edges: {
            node: {
                type: string
                group_name: string
                image: {
                    uri: string
                    height: number
                    width: number
                    isStored?: boolean
                }
              timestamp: number
              location: {
                latitude: number
                longitude: number
                altitude: number
                heading: number
                speed: number
              }
            }
        }[]

        page_info: {
            has_next_page: boolean
            start_cursor?: string
            end_cursor?: string
        }
    }

    /**
     * CameraRoll provides access to the local camera roll / gallery.
     * Before using this you must link the RCTCameraRoll library.
     * You can refer to (Linking)[https://facebook.github.io/react-native/docs/linking-libraries-ios.html] for help.
     */
    export interface CameraRollStatic {

        GroupTypesOptions: CameraRollGroupType[] //'Album','All','Event','Faces','Library','PhotoStream','SavedPhotos'
        AssetTypeOptions: CameraRollAssetType[] // "All", "Videos", "Photos"

        /**
         * Saves the image to the camera roll / gallery.
         *
         * @tag On Android, this is a local URI, such as "file:///sdcard/img.png".
         * On iOS, the tag can be one of the following:
         *      local URI
         *      assets-library tag
         *      a tag not maching any of the above, which means the image data will be stored in memory (and consume memory as long as the process is alive)
         *
         * @deprecated use saveToCameraRoll instead
         */
        saveImageWithTag(tag: string): Promise<string>

        /**
         * Saves the photo or video to the camera roll / gallery.
         *
         * On Android, the tag must be a local image or video URI, such as `"file:///sdcard/img.png"`.
         *
         * On iOS, the tag can be any image URI (including local, remote asset-library and base64 data URIs)
         * or a local video file URI (remote or data URIs are not supported for saving video at this time).
         *
         * If the tag has a file extension of .mov or .mp4, it will be inferred as a video. Otherwise
         * it will be treated as a photo. To override the automatic choice, you can pass an optional
         * `type` parameter that must be one of 'photo' or 'video'.
         *
         * Returns a Promise which will resolve with the new URI.
         */
        saveToCameraRoll(tag: string, type?: 'photo' | 'video'): Promise<string>

        /**
         * Saves the photo or video to the camera roll / gallery.
         *
         * On Android, the tag must be a local image or video URI, such as `"file:///sdcard/img.png"`.
         *
         * On iOS, the tag can be any image URI (including local, remote asset-library and base64 data URIs)
         * or a local video file URI (remote or data URIs are not supported for saving video at this time).
         *
         * If the tag has a file extension of .mov or .mp4, it will be inferred as a video. Otherwise
         * it will be treated as a photo. To override the automatic choice, you can pass an optional
         * `type` parameter that must be one of 'photo' or 'video'.
         *
         * Returns a Promise which will resolve with the new URI.
         */
        saveToCameraRoll(tag: string, type?: 'photo' | 'video'): Promise<string>

        /**
         * Invokes callback with photo identifier objects from the local camera roll of the device matching shape defined by getPhotosReturnChecker.
         *
         * @param {object} params See getPhotosParamChecker.
         */
        getPhotos(params: GetPhotosParamType): Promise<GetPhotosReturnType>;
    }

    /** Clipboard gives you an interface for setting and getting content from Clipboard on both iOS and Android */
    export interface ClipboardStatic {
        getString(): Promise<string>;
        setString(content: string): void;
    }

    export interface DatePickerAndroidOpenOption {
        date?: Date | number
        minDate?: Date | number
        maxDate?: Date | number
    }

    // Deduced from DatePickerAndroid.android.js
    export interface DatePickerAndroidOpenReturn {
        action: string // "dateSetAction" | "dismissedAction"
        year?: number
        month?: number
        day?: number
    }

    export interface DatePickerAndroidStatic {
        /*
         Opens the standard Android date picker dialog.

         The available keys for the options object are:
         * date (Date object or timestamp in milliseconds) - date to show by default
         * minDate (Date object or timestamp in milliseconds) - minimum date that can be selected
         * maxDate (Date object or timestamp in milliseconds) - maximum date that can be selected

         Returns a Promise which will be invoked an object containing action, year, month (0-11), day if the user picked a date. If the user dismissed the dialog, the Promise will still be resolved with action being DatePickerAndroid.dismissedAction and all the other keys being undefined. Always check whether the action before reading the values.

         Note the native date picker dialog has some UI glitches on Android 4 and lower when using the minDate and maxDate options.
         */
        open(options?: DatePickerAndroidOpenOption): Promise<DatePickerAndroidOpenReturn>

        /**
         * A date has been selected.
         */
        dateSetAction: string

        /**
         * The dialog has been dismissed.
         */
        dismissedAction: string
    }

    export interface FetchableListenable<T> {
        fetch: () => Promise<T>

        /**
         * eventName is expected to be `change`
         * //FIXME: No doc - inferred from NetInfo.js
         */
        addEventListener: (eventName: string, listener: (result: T) => void) => void

        /**
         * eventName is expected to be `change`
         * //FIXME: No doc - inferred from NetInfo.js
         */
        removeEventListener: (eventName: string, listener: (result: T) => void) => void
    }

    export interface IntentAndroidStatic {
        /**
         * Starts a corresponding external activity for the given URL.

         For example, if the URL is "https://www.facebook.com", the system browser will be opened, or the "choose application" dialog will be shown.

         You can use other URLs, like a location (e.g. "geo:37.484847,-122.148386"), a contact, or any other URL that can be opened with {@code Intent.ACTION_VIEW}.

         NOTE: This method will fail if the system doesn't know how to open the specified URL. If you're passing in a non-http(s) URL, it's best to check {@code canOpenURL} first.

         NOTE: For web URLs, the protocol ("http://", "https://") must be set accordingly!

         @deprecated
         */
        openURL(url: string): void

        /**
         * Determine whether or not an installed app can handle a given URL.

         You can use other URLs, like a location (e.g. "geo:37.484847,-122.148386"), a contact, or any other URL that can be opened with {@code Intent.ACTION_VIEW}.

         NOTE: For web URLs, the protocol ("http://", "https://") must be set accordingly!

         @param URL the URL to open

         @deprecated
         */
        canOpenURL(url: string, callback: (supported: boolean) => void): void

        /**
         * If the app launch was triggered by an app link with {@code Intent.ACTION_VIEW}, it will give the link url, otherwise it will give null

         Refer http://developer.android.com/training/app-indexing/deep-linking.html#handling-intents

         @deprecated
         */
        getInitialURL(callback: (url: string) => void): void
    }

    export interface LinkingStatic extends NativeEventEmitter {
        /**
         * Add a handler to Linking changes by listening to the `url` event type
         * and providing the handler
         */
        addEventListener(type: string, handler: (event: { url: string }) => void): void

        /**
         * Remove a handler by passing the `url` event type and the handler
         */
        removeEventListener(type: string, handler: (event: { url: string }) => void): void

        /**
         * Try to open the given url with any of the installed apps.
         * You can use other URLs, like a location (e.g. "geo:37.484847,-122.148386"), a contact, or any other URL that can be opened with the installed apps.
         * NOTE: This method will fail if the system doesn't know how to open the specified URL. If you're passing in a non-http(s) URL, it's best to check {@code canOpenURL} first.
         * NOTE: For web URLs, the protocol ("http://", "https://") must be set accordingly!
         */
        openURL(url: string): Promise<any>

        /**
         * Determine whether or not an installed app can handle a given URL.
         * NOTE: For web URLs, the protocol ("http://", "https://") must be set accordingly!
         * NOTE: As of iOS 9, your app needs to provide the LSApplicationQueriesSchemes key inside Info.plist.
         * @param URL the URL to open
         */
        canOpenURL(url: string): Promise<boolean>

        /**
         * If the app launch was triggered by an app link with, it will give the link url, otherwise it will give null
         * NOTE: To support deep linking on Android, refer http://developer.android.com/training/app-indexing/deep-linking.html#handling-intents
         */
        getInitialURL(): Promise<string>
    }

    export interface LinkingIOSStatic {
        /**
         * Add a handler to LinkingIOS changes by listening to the url event type and providing the handler
         @deprecated
         */
        addEventListener(type: string, handler: (event: { url: string }) => void): void

        /**
         * Remove a handler by passing the url event type and the handler
         @deprecated
         */
        removeEventListener(type: string, handler: (event: { url: string }) => void): void

        /**
         * Try to open the given url with any of the installed apps.
         @deprecated
         */
        openURL(url: string): void

        /**
         * Determine whether or not an installed app can handle a given URL. The callback function will be called with bool supported as the only argument
         NOTE: As of iOS 9, your app needs to provide the LSApplicationQueriesSchemes key inside Info.plist.
         @deprecated
         */
        canOpenURL(url: string, callback: (supported: boolean) => void): void

        /**
         * If the app launch was triggered by an app link, it will pop the link url, otherwise it will return null
         @deprecated
         */
        popInitialURL(): string;
    }


    /**
     * NetInfo exposes info about online/offline status
     *
     * Asynchronously determine if the device is online and on a cellular network.
     *
     * - `none` - device is offline
     * - `wifi` - device is online and connected via wifi, or is the iOS simulator
     * - `cell` - device is connected via Edge, 3G, WiMax, or LTE
     * - `unknown` - error case and the network status is unknown
     * @see https://facebook.github.io/react-native/docs/netinfo.html#content
     */

    // This is from code, a few items more than documentation@0.25
    export type NetInfoReturnType = "none" | "wifi" | "cell" | "unknown" |
        "NONE" | "MOBILE" | "WIFI" | "MOBILE_MMS" | "MOBILE_SUPL" | "MOBILE_DUN" |
        "MOBILE_HIPRI" | "WIMAX" | "BLUETOOTH" | "DUMMY" | "ETHERNET" | "MOBILE_FOTA" |
        "MOBILE_IMS" | "MOBILE_CBS" | "WIFI_P2P" | "MOBILE_IA" | "MOBILE_EMERGENCY" |
        "PROXY" | "VPN" | "UNKNOWN"

    export interface NetInfoStatic extends FetchableListenable<NetInfoReturnType> {

        /**
         *
         * Available on all platforms.
         * Asynchronously fetch a boolean to determine internet connectivity.
         */
        isConnected: FetchableListenable<boolean>

        /**
         * Available on Android. Detect if the current active connection is
         * metered or not. A network is classified as metered when the user is
         * sensitive to heavy data usage on that connection due to monetary
         * costs, data limitations or battery/performance issues.
         */
        isConnectionExpensive: Promise<boolean>
    }


    export interface PanResponderGestureState {

        /**
         *  ID of the gestureState- persisted as long as there at least one touch on
         */
        stateID: number

        /**
         *  the latest screen coordinates of the recently-moved touch
         */
        moveX: number

        /**
         *  the latest screen coordinates of the recently-moved touch
         */
        moveY: number

        /**
         * the screen coordinates of the responder grant
         */
        x0: number

        /**
         * the screen coordinates of the responder grant
         */
        y0: number

        /**
         * accumulated distance of the gesture since the touch started
         */
        dx: number

        /**
         * accumulated distance of the gesture since the touch started
         */
        dy: number

        /**
         * current velocity of the gesture
         */
        vx: number

        /**
         * current velocity of the gesture
         */
        vy: number

        /**
         * Number of touches currently on screen
         */
        numberActiveTouches: number


        // All `gestureState` accounts for timeStamps up until:
        _accountsForMovesUpTo: number
    }


    /**
     * @see documentation of GestureResponderHandlers
     */
    export interface PanResponderCallbacks {
        onMoveShouldSetPanResponder?: (e: GestureResponderEvent, gestureState: PanResponderGestureState) => boolean
        onStartShouldSetPanResponder?: (e: GestureResponderEvent, gestureState: PanResponderGestureState) => void
        onPanResponderGrant?: (e: GestureResponderEvent, gestureState: PanResponderGestureState) => void
        onPanResponderMove?: (e: GestureResponderEvent, gestureState: PanResponderGestureState) => void
        onPanResponderRelease?: (e: GestureResponderEvent, gestureState: PanResponderGestureState) => void
        onPanResponderTerminate?: (e: GestureResponderEvent, gestureState: PanResponderGestureState) => void

        onMoveShouldSetPanResponderCapture?: (e: GestureResponderEvent, gestureState: PanResponderGestureState) => boolean
        onStartShouldSetPanResponderCapture?: (e: GestureResponderEvent, gestureState: PanResponderGestureState) => boolean
        onPanResponderReject?: (e: GestureResponderEvent, gestureState: PanResponderGestureState) => void
        onPanResponderStart?: (e: GestureResponderEvent, gestureState: PanResponderGestureState) => void
        onPanResponderEnd?: (e: GestureResponderEvent, gestureState: PanResponderGestureState) => void
        onPanResponderTerminationRequest?: (e: GestureResponderEvent, gestureState: PanResponderGestureState) => boolean
    }

    export interface PanResponderInstance {
        panHandlers: GestureResponderHandlers
    }

    /**
     * PanResponder reconciles several touches into a single gesture.
     * It makes single-touch gestures resilient to extra touches,
     * and can be used to recognize simple multi-touch gestures.
     *
     * It provides a predictable wrapper of the responder handlers provided by the gesture responder system.
     * For each handler, it provides a new gestureState object alongside the normal event.
     */
    export interface PanResponderStatic {
        /**
         * @param config Enhanced versions of all of the responder callbacks
         * that provide not only the typical `ResponderSyntheticEvent`, but also the
         * `PanResponder` gesture state.  Simply replace the word `Responder` with
         * `PanResponder` in each of the typical `onResponder*` callbacks. For
         * example, the `config` object would look like:
         *
         *  - `onMoveShouldSetPanResponder: (e, gestureState) => {...}`
         *  - `onMoveShouldSetPanResponderCapture: (e, gestureState) => {...}`
         *  - `onStartShouldSetPanResponder: (e, gestureState) => {...}`
         *  - `onStartShouldSetPanResponderCapture: (e, gestureState) => {...}`
         *  - `onPanResponderReject: (e, gestureState) => {...}`
         *  - `onPanResponderGrant: (e, gestureState) => {...}`
         *  - `onPanResponderStart: (e, gestureState) => {...}`
         *  - `onPanResponderEnd: (e, gestureState) => {...}`
         *  - `onPanResponderRelease: (e, gestureState) => {...}`
         *  - `onPanResponderMove: (e, gestureState) => {...}`
         *  - `onPanResponderTerminate: (e, gestureState) => {...}`
         *  - `onPanResponderTerminationRequest: (e, gestureState) => {...}`
         *
         *  In general, for events that have capture equivalents, we update the
         *  gestureState once in the capture phase and can use it in the bubble phase
         *  as well.
         *
         *  Be careful with onStartShould* callbacks. They only reflect updated
         *  `gestureState` for start/end events that bubble/capture to the Node.
         *  Once the node is the responder, you can rely on every start/end event
         *  being processed by the gesture and `gestureState` being updated
         *  accordingly. (numberActiveTouches) may not be totally accurate unless you
         *  are the responder.
         */
        create(config: PanResponderCallbacks): PanResponderInstance
    }

    export interface Rationale {
        title: string
        message: string
    }

    export type Permission = "android.permission.READ_CALENDAR" | "android.permission.WRITE_CALENDAR" | "android.permission.CAMERA" | "android.permission.READ_CONTACTS" | "android.permission.WRITE_CONTACTS" | "android.permission.GET_ACCOUNTS" | "android.permission.ACCESS_FINE_LOCATION" | "android.permission.ACCESS_COARSE_LOCATION" | "android.permission.RECORD_AUDIO" | "android.permission.READ_PHONE_STATE" | "android.permission.CALL_PHONE" | "android.permission.READ_CALL_LOG" | "android.permission.WRITE_CALL_LOG" | "com.android.voicemail.permission.ADD_VOICEMAIL" | "android.permission.USE_SIP" | "android.permission.PROCESS_OUTGOING_CALLS" | "android.permission.BODY_SENSORS" | "android.permission.SEND_SMS" | "android.permission.RECEIVE_SMS" | "android.permission.READ_SMS" | "android.permission.RECEIVE_WAP_PUSH" | "android.permission.RECEIVE_MMS" | "android.permission.READ_EXTERNAL_STORAGE" | "android.permission.WRITE_EXTERNAL_STORAGE"

    export interface PermissionsAndroidStatic {
        /**
         * A list of specified "dangerous" permissions that require prompting the user
         */
        PERMISSIONS: {[key: string]: Permission}
        new(): PermissionsAndroidStatic
        /**
         * Returns a promise resolving to a boolean value as to whether the specified
         * permissions has been granted
         */
        checkPermission(permission: Permission): Promise<boolean>
        /**
         * Prompts the user to enable a permission and returns a promise resolving to a
         * boolean value indicating whether the user allowed or denied the request
         *
         * If the optional rationale argument is included (which is an object with a
         * `title` and `message`), this function checks with the OS whether it is
         * necessary to show a dialog explaining why the permission is needed
         * (https://developer.android.com/training/permissions/requesting.html#explain)
         * and then shows the system permission dialog
         */
        requestPermission(permission: Permission, rationale?: Rationale): Promise<boolean>
    }

    export interface PushNotificationPermissions {
        alert?: boolean
        badge?: boolean
        sound?: boolean
    }

    export interface PushNotification {


        /**
         * An alias for `getAlert` to get the notification's main message string
         */
        getMessage(): string | Object

        /**
         * Gets the sound string from the `aps` object
         */
        getSound(): string

        /**
         * Gets the notification's main message from the `aps` object
         */
        getAlert(): string | Object

        /**
         * Gets the badge count number from the `aps` object
         */
        getBadgeCount(): number

        /**
         * Gets the data object on the notif
         */
        getData(): Object

    }


    type PresentLocalNotificationDetails = {
        alertBody: string
        alertAction: string
        soundName?: string
        category?: string
        userInfo?: Object
        applicationIconBadgeNumber?: number
    }

    type ScheduleLocalNotificationDetails = {
        fireDate: Date
        alertBody: string
        alertAction: string
        soundName?: string
        category?: string
        userInfo?: Object
        applicationIconBadgeNumber?: number
    }

    export type PushNotificationEventName = "notification" | "localNotification" | "register" | "registrationError"

    /**
     * Handle push notifications for your app, including permission handling and icon badge number.
     * @see https://facebook.github.io/react-native/docs/pushnotificationios.html#content
     *
     * //FIXME: BGR: The documentation seems completely off compared to the actual js implementation. I could never get the example to run
     */
    export interface PushNotificationIOSStatic {

        /**
         * Schedules the localNotification for immediate presentation.
         * details is an object containing:
         * alertBody : The message displayed in the notification alert.
         * alertAction : The "action" displayed beneath an actionable notification. Defaults to "view";
         * soundName : The sound played when the notification is fired (optional).
         * category : The category of this notification, required for actionable notifications (optional).
         * userInfo : An optional object containing additional notification data.
         * applicationIconBadgeNumber (optional) : The number to display as the app's icon badge. The default value of this property is 0, which means that no badge is displayed.
         */
        presentLocalNotification(details: PresentLocalNotificationDetails): void

        /**
         * Schedules the localNotification for future presentation.
         * details is an object containing:
         * fireDate : The date and time when the system should deliver the notification.
         * alertBody : The message displayed in the notification alert.
         * alertAction : The "action" displayed beneath an actionable notification. Defaults to "view";
         * soundName : The sound played when the notification is fired (optional).
         * category : The category of this notification, required for actionable notifications (optional).
         * userInfo : An optional object containing additional notification data.
         * applicationIconBadgeNumber (optional) : The number to display as the app's icon badge. Setting the number to 0 removes the icon badge.
         */
        scheduleLocalNotification(details: ScheduleLocalNotificationDetails): void

        /**
         * Cancels all scheduled localNotifications
         */
        cancelAllLocalNotifications(): void

        /**
         * Cancel local notifications.
         * Optionally restricts the set of canceled notifications to those notifications whose userInfo fields match the corresponding fields in the userInfo argument.
         */
        cancelLocalNotifications(userInfo: Object): void

        /**
         * Sets the badge number for the app icon on the home screen
         */
        setApplicationIconBadgeNumber(number: number): void

        /**
         * Gets the current badge number for the app icon on the home screen
         */
        getApplicationIconBadgeNumber(callback: (badge: number) => void): void

        /**
         * Gets the local notifications that are currently scheduled.
         */
        getScheduledLocalNotifications(callback: (notifications: ScheduleLocalNotificationDetails[]) => void): void

        /**
         * Attaches a listener to remote notifications while the app is running in the
         * foreground or the background.
         *
         * The handler will get be invoked with an instance of `PushNotificationIOS`
         *
         * The type MUST be 'notification'
         */
        addEventListener( type: PushNotificationEventName, handler: ( notification: PushNotification ) => void ):void

        /**
         * Removes the event listener. Do this in `componentWillUnmount` to prevent
         * memory leaks
         */
        removeEventListener( type: PushNotificationEventName, handler: ( notification: PushNotification ) => void ): void

        /**
         * Requests all notification permissions from iOS, prompting the user's
         * dialog box.
         */
        requestPermissions(permissions?: PushNotificationPermissions[]): void

        /**
         * Requests all notification permissions from iOS, prompting the user's
         * dialog box.
         */
        requestPermissions( permissions?: PushNotificationPermissions ): Promise<PushNotificationPermissions>

        /**
         * Unregister for all remote notifications received via Apple Push
         * Notification service.
         * You should call this method in rare circumstances only, such as when
         * a new version of the app removes support for all types of remote
         * notifications. Users can temporarily prevent apps from receiving
         * remote notifications through the Notifications section of the
         * Settings app. Apps unregistered through this method can always
         * re-register.
         */
        abandonPermissions(): void

        /**
         * See what push permissions are currently enabled. `callback` will be
         * invoked with a `permissions` object:
         *
         *  - `alert` :boolean
         *  - `badge` :boolean
         *  - `sound` :boolean
         */
        checkPermissions(callback: (permissions: PushNotificationPermissions) => void): void

        /**
         * This method returns a promise that resolves to either the notification
         * object if the app was launched by a push notification, or `null` otherwise.
         */
        getInitialNotification(): PushNotification
    }

    export interface SettingsStatic {
        get(key: string): any
        set(settings: Object): void
        watchKeys(keys: string | Array<string>, callback: (() => void)): number
        clearWatch(watchId: number): void
    }


    /**
     * @enum('default', 'light-content')
     */
    export type StatusBarStyle = "default" | "light-content"

    /**
     * @enum('fade', 'slide')
     */
    export type StatusBarAnimation = "none" | "fade" | "slide"

    export interface StatusBarPropertiesIOS extends React.Props<StatusBarStatic> {
        /**
         * Sets the color of the status bar text.
         */
        barStyle?: StatusBarStyle

        /**
         * If the network activity indicator should be visible.
         */
        networkActivityIndicatorVisible?: boolean

        /**
         * The transition effect when showing and hiding the status bar using
         * the hidden prop. Defaults to 'fade'.
         */
        showHideTransition?: "fade" | "slide"
    }

    export interface StatusBarPropertiesAndroid extends React.Props<StatusBarStatic> {
        /**
         * The background color of the status bar.
         */
        backgroundColor?: string

        /**
         * If the status bar is translucent. When translucent is set to true,
         * the app will draw under the status bar. This is useful when using a
         * semi transparent status bar color.
         */
        translucent?: boolean
    }

    export interface StatusBarProperties extends StatusBarPropertiesIOS, StatusBarPropertiesAndroid, React.Props<StatusBarStatic> {

        /**
         * If the transition between status bar property changes should be
         * animated. Supported for backgroundColor, barStyle and hidden.
         */
        animated?: boolean

        /**
         * If the status bar is hidden.
         */
        hidden?: boolean
    }

    export interface StatusBarStatic extends React.ComponentClass<StatusBarProperties> {

        /**
         * The current height of the status bar on the device.
         * @platform android
         */
        currentHeight?: number

        /**
         * Show or hide the status bar
         * @param hidden The dialog's title.
         * @param animation Optional animation when
         *    changing the status bar hidden property.
         */
        setHidden: (hidden: boolean, animation?: StatusBarAnimation) => void

        /**
         * Set the status bar style
         * @param style Status bar style to set
         * @param animated Animate the style change.
         */
        setBarStyle: (style: StatusBarStyle, animated?: boolean) => void

        /**
         * Control the visibility of the network activity indicator
         * @param visible Show the indicator.
         */
        setNetworkActivityIndicatorVisible: (visible: boolean) => void

        /**
         * Set the background color for the status bar
         * @param color Background color.
         * @param animated Animate the style change.
         */
        setBackgroundColor: (color: string, animated?: boolean) => void

        /**
         * Control the translucency of the status bar
         * @param translucent Set as translucent.
         */
        setTranslucent: (translucent: boolean) => void
    }

    /**
     * StatusBarIOS is deprecated.
     * Use `StatusBar` for mutating the status bar.
     */
    export interface StatusBarIOSStatic extends NativeEventEmitter {
    }

    type TimePickerAndroidOpenOptions = {
        hour?: number
        minute?: number
        is24Hour?: boolean
    }

    /**
     * Opens the standard Android time picker dialog.
     *
     * ### Example
     *
     * ```
     * try {
     *   const {action, hour, minute} = await TimePickerAndroid.open({
     *     hour: 14,
     *     minute: 0,
     *     is24Hour: false, // Will display '2 PM'
     *   });
     *   if (action !== TimePickerAndroid.dismissedAction) {
     *     // Selected hour (0-23), minute (0-59)
     *   }
     * } catch ({code, message}) {
     *   console.warn('Cannot open time picker', message);
     * }
     * ```
     */
    export interface TimePickerAndroidStatic {

        /**
         * Opens the standard Android time picker dialog.
         *
         * The available keys for the `options` object are:
         *   * `hour` (0-23) - the hour to show, defaults to the current time
         *   * `minute` (0-59) - the minute to show, defaults to the current time
         *   * `is24Hour` (boolean) - If `true`, the picker uses the 24-hour format. If `false`,
         *     the picker shows an AM/PM chooser. If undefined, the default for the current locale
         *     is used.
         *
         * Returns a Promise which will be invoked an object containing `action`, `hour` (0-23),
         * `minute` (0-59) if the user picked a time. If the user dismissed the dialog, the Promise will
         * still be resolved with action being `TimePickerAndroid.dismissedAction` and all the other keys
         * being undefined. **Always** check whether the `action` before reading the values.
         */
        open(options: TimePickerAndroidOpenOptions): Promise<{ action: string, hour: number, minute: number }>

        /**
         * A time has been selected.
         */
        timeSetAction: string

        /**
         * The dialog has been dismissed.
         */
        dismissedAction: string
    }

    /**
     * This exposes the native ToastAndroid module as a JS module. This has a function 'show'
     * which takes the following parameters:
     *
     * 1. String message: A string with the text to toast
     * 2. int duration: The duration of the toast. May be ToastAndroid.SHORT or ToastAndroid.LONG
     *
     * There is also a function `showWithGravity` to specify the layout gravity. May be
     * ToastAndroid.TOP, ToastAndroid.BOTTOM, ToastAndroid.CENTER
     */
    export interface ToastAndroidStatic {
        /**
         * String message: A string with the text to toast
         * int duration: The duration of the toast.
         * May be ToastAndroid.SHORT or ToastAndroid.LONG
         */
        show(message: string, duration: number): void
        /** `gravity` may be ToastAndroid.TOP, ToastAndroid.BOTTOM, ToastAndroid.CENTER */
        showWithGravity(
            message: string,
            duration: number,
            gravity: number
        ): void
        // Toast duration constants
        SHORT: number
        LONG: number
        // Toast gravity constants
        TOP: number
        BOTTOM: number
        CENTER: number
    }

    export interface UIManagerStatic {
        /**
         * Capture an image of the screen, window or an individual view. The image
         * will be stored in a temporary file that will only exist for as long as the
         * app is running.
         *
         * The `view` argument can be the literal string `window` if you want to
         * capture the entire window, or it can be a reference to a specific
         * React Native component.
         *
         * The `options` argument may include:
         * - width/height (number) - the width and height of the image to capture.
         * - format (string) - either 'png' or 'jpeg'. Defaults to 'png'.
         * - quality (number) - the quality when using jpeg. 0.0 - 1.0 (default).
         *
         * Returns a Promise<string> (tempFilePath)
         * @platform ios
         */
        takeSnapshot: (
            view ?: 'window' | ReactElement<any> | number,
            options ?: {
                width ?: number,
                height ?: number,
                format ?: 'png' | 'jpeg',
                quality ?: number,
            }
        ) => Promise<string>
    }

    export interface SwitchPropertiesIOS extends ViewProperties, React.Props<SwitchStatic> {

        /**
         * Background color when the switch is turned on.
         */
        onTintColor?: string

        /**
         * Color of the foreground switch grip.
         */
        thumbTintColor?: string

        /**
         * Background color when the switch is turned off.
         */
        tintColor?: string

        ref?: Ref<SwitchStatic>
    }

    export interface SwitchProperties extends SwitchPropertiesIOS, React.Props<SwitchStatic> {

        /**
         * If true the user won't be able to toggle the switch.
         * Default value is false.
         */
        disabled?: boolean

        /**
         * Invoked with the new value when the value changes.
         */
        onValueChange?: (value: boolean) => void

        /**
         * Used to locate this view in end-to-end tests.
         */
        testID?: string

        /**
         * The value of the switch. If true the switch will be turned on.
         * Default value is false.
         */
        value?: boolean
	    style?: ViewStyle
    }

    /**
     * Renders a boolean input.
     *
     * This is a controlled component that requires an `onValueChange` callback that
     * updates the `value` prop in order for the component to reflect user actions.
     * If the `value` prop is not updated, the component will continue to render
     * the supplied `value` prop instead of the expected result of any user actions.
     */
    export interface SwitchStatic extends NativeMethodsMixin, React.ClassicComponentClass<SwitchProperties> {

    }

    /**
     * NOTE: `VibrationIOS` is being deprecated. Use `Vibration` instead.
     *
     * The Vibration API is exposed at VibrationIOS.vibrate().
     * On iOS, calling this function will trigger a one second vibration.
     * The vibration is asynchronous so this method will return immediately.
     *
     * There will be no effect on devices that do not support Vibration, eg. the iOS simulator.
     *
     * Vibration patterns are currently unsupported.
     *
     * @see https://facebook.github.io/react-native/docs/vibrationios.html#content
     */
    export interface VibrationIOSStatic {
        /**
         * @deprecated
         */
        vibrate(): void
    }

    /**
     * The Vibration API is exposed at `Vibration.vibrate()`.
     * The vibration is asynchronous so this method will return immediately.
     *
     * There will be no effect on devices that do not support Vibration, eg. the simulator.
     *
     * **Note for android**
     * add `<uses-permission android:name="android.permission.VIBRATE"/>` to `AndroidManifest.xml`
     *
     * **Android Usage:**
     *
     * [0, 500, 200, 500]
     * V(0.5s) --wait(0.2s)--> V(0.5s)
     *
     * [300, 500, 200, 500]
     * --wait(0.3s)--> V(0.5s) --wait(0.2s)--> V(0.5s)
     *
     * **iOS Usage:**
     * if first argument is 0, it will not be included in pattern array.
     *
     * [0, 1000, 2000, 3000]
     * V(fixed) --wait(1s)--> V(fixed) --wait(2s)--> V(fixed) --wait(3s)--> V(fixed)
     */
    export interface VibrationStatic {
        vibrate(pattern: number | number[], repeat: boolean): void

        /**
         * Stop vibration
         */
        cancel(): void
    }

    /**
     * This class implements common easing functions. The math is pretty obscure,
     * but this cool website has nice visual illustrations of what they represent:
     * http://xaedes.de/dev/transitions/
     */
    export type EasingFunction = (value: number) => number;
    export interface EasingStatic {
        step0: EasingFunction;
        step1: EasingFunction;
        linear: EasingFunction;
        ease: EasingFunction;
        quad: EasingFunction;
        cubic: EasingFunction;
        poly: EasingFunction;
        sin: EasingFunction;
        circle: EasingFunction;
        exp: EasingFunction;
        elastic: EasingFunction;
        back(s: number): EasingFunction;
        bounce: EasingFunction;
        bezier(x1: number,
            y1: number,
            x2: number,
            y2: number): EasingFunction;
        in(easing: EasingFunction): EasingFunction;
        out(easing: EasingFunction): EasingFunction;
        inOut(easing: EasingFunction): EasingFunction;
    }

    export module Animated {
        // Most (all?) functions where AnimatedValue is used any subclass of Animated can be used as well.
        type AnimatedValue = Animated;
        type AnimatedValueXY = ValueXY;

        type Base = Animated;

        class Animated {
            // Internal class, no public API.
        }

        class AnimatedWithChildren extends Animated {
            // Internal class, no public API.
        }

        class AnimatedInterpolation extends AnimatedWithChildren {
            interpolate(config: InterpolationConfigType): AnimatedInterpolation;
        }

        type ExtrapolateType = 'extend' | 'identity' | 'clamp';

        type InterpolationConfigType = {
            inputRange: number[];
            outputRange: (number[] | string[]);
            easing?: ((input: number) => number);
            extrapolate?: ExtrapolateType;
            extrapolateLeft?: ExtrapolateType;
            extrapolateRight?: ExtrapolateType;
        };

        type ValueListenerCallback = (state: { value: number }) => void;

        /**
         * Standard value for driving animations.  One `Animated.Value` can drive
         * multiple properties in a synchronized fashion, but can only be driven by one
         * mechanism at a time.  Using a new mechanism (e.g. starting a new animation,
         * or calling `setValue`) will stop any previous ones.
         */
        export class Value extends AnimatedWithChildren {
            constructor(value: number);

        /**
         * Directly set the value.  This will stop any animations running on the value
         * and update all the bound properties.
         */
            setValue(value: number): void;

            /**
             * Sets an offset that is applied on top of whatever value is set, whether via
             * `setValue`, an animation, or `Animated.event`.  Useful for compensating
             * things like the start of a pan gesture.
             */
            setOffset(offset: number): void;

            /**
             * Merges the offset value into the base value and resets the offset to zero.
             * The final output of the value is unchanged.
             */
            flattenOffset(): void;

            /**
             * Adds an asynchronous listener to the value so you can observe updates from
             * animations.  This is useful because there is no way to
             * synchronously read the value because it might be driven natively.
             */
            addListener(callback: ValueListenerCallback): string;

            removeListener(id: string): void;

            removeAllListeners(): void;

            /**
             * Stops any running animation or tracking.  `callback` is invoked with the
             * final value after stopping the animation, which is useful for updating
             * state to match the animation position with layout.
             */
            stopAnimation(callback?: (value: number) => void): void;

            /**
             * Interpolates the value before updating the property, e.g. mapping 0-1 to
             * 0-10.
             */
            interpolate(config: InterpolationConfigType): AnimatedInterpolation;
        }

        type ValueXYListenerCallback = (value: { x: number; y: number }) => void;

        /**
         * 2D Value for driving 2D animations, such as pan gestures.  Almost identical
         * API to normal `Animated.Value`, but multiplexed.  Contains two regular
         * `Animated.Value`s under the hood.
         */
        export class ValueXY extends AnimatedWithChildren {
            x: AnimatedValue;
            y: AnimatedValue;

            constructor(valueIn?: { x: number | AnimatedValue; y: number | AnimatedValue });

            setValue(value: { x: number; y: number }): void;

            setOffset(offset: { x: number; y: number }): void;

            flattenOffset(): void

        stopAnimation(callback?: (value: {x: number, y: number}) => void): void;

            addListener(callback: ValueXYListenerCallback): string;

            removeListener(id: string): void;

            /**
             * Converts `{x, y}` into `{left, top}` for use in style, e.g.
             *
             *```javascript
             *  style={this.state.anim.getLayout()}
             *```
             */
        getLayout(): { [key: string]: AnimatedValue };

            /**
             * Converts `{x, y}` into a useable translation transform, e.g.
             *
             *```javascript
             *  style={{
             *    transform: this.state.anim.getTranslateTransform()
             *  }}
             *```
             */
            getTranslateTransform(): { [key: string]: AnimatedValue }[];

        }

        type EndResult = { finished: boolean };
        type EndCallback = (result: EndResult) => void;

        interface CompositeAnimation {
            start: (callback?: EndCallback) => void;
            stop: () => void;
        }

        interface AnimationConfig {
            isInteraction?: boolean;
            useNativeDriver?: boolean;
        }

        /**
         * Animates a value from an initial velocity to zero based on a decay
         * coefficient.
         */
        export function decay(
            value: AnimatedValue | AnimatedValueXY,
            config: DecayAnimationConfig
        ): CompositeAnimation;

        interface DecayAnimationConfig extends AnimationConfig {
            velocity: number | { x: number, y: number };
            deceleration?: number;
        }

        /**
         * Animates a value along a timed easing curve.  The `Easing` module has tons
         * of pre-defined curves, or you can use your own function.
         */
        export var timing: (
            value: AnimatedValue | AnimatedValueXY,
            config: TimingAnimationConfig
        ) => CompositeAnimation;

        interface TimingAnimationConfig extends AnimationConfig {
            toValue: number | AnimatedValue | { x: number, y: number } | AnimatedValueXY;
            easing?: (value: number) => number;
            duration?: number;
            delay?: number;
        }

        interface SpringAnimationConfig extends AnimationConfig {
            toValue: number | AnimatedValue | { x: number, y: number } | AnimatedValueXY;
            overshootClamping?: boolean;
            restDisplacementThreshold?: number;
            restSpeedThreshold?: number;
            velocity?: number | { x: number, y: number };
            bounciness?: number;
            speed?: number;
            tension?: number;
            friction?: number;
        }

        /**
         * Creates a new Animated value composed from two Animated values added
         * together.
         */
        export function add(
            a: Animated,
            b: Animated
        ): AnimatedAddition;

        class AnimatedAddition extends AnimatedInterpolation { }

        /**
         * Creates a new Animated value composed from two Animated values multiplied
         * together.
         */
        export function multiply(
            a: Animated,
            b: Animated
        ): AnimatedMultiplication;

        class AnimatedMultiplication extends AnimatedInterpolation { }

        /**
         * Creates a new Animated value that is the (non-negative) modulo of the
         * provided Animated value
         */
        export function modulo(
            a: Animated,
            modulus: number
        ): AnimatedModulo;

        class AnimatedModulo extends AnimatedInterpolation { }

        /**
       * Create a new Animated value that is limited between 2 values. It uses the
       * difference between the last value so even if the value is far from the bounds
       * it will start changing when the value starts getting closer again.
       * (`value = clamp(value + diff, min, max)`).
       *
       * This is useful with scroll events, for example, to show the navbar when
       * scrolling up and to hide it when scrolling down.
       */
      export function diffClamp(a: Animated, min: number, max: number): AnimatedDiffClamp;

      class AnimatedDiffClamp extends AnimatedInterpolation {}

      /**
         * Starts an animation after the given delay.
         */
        export function delay(time: number): CompositeAnimation;

        /**
         * Starts an array of animations in order, waiting for each to complete
         * before starting the next.  If the current running animation is stopped, no
         * following animations will be started.
         */
        export function sequence(
            animations: Array<CompositeAnimation>
        ): CompositeAnimation;

        /**
         * Array of animations may run in parallel (overlap), but are started in
         * sequence with successive delays.  Nice for doing trailing effects.
         */

        export function stagger(
            time: number,
            animations: Array<CompositeAnimation>
        ): CompositeAnimation

        /**
         * Spring animation based on Rebound and Origami.  Tracks velocity state to
         * create fluid motions as the `toValue` updates, and can be chained together.
         */
      export function spring (
            value: AnimatedValue | AnimatedValueXY,
            config: SpringAnimationConfig
      ): CompositeAnimation;

        type ParallelConfig = {
            stopTogether?: boolean; // If one is stopped, stop all.  default: true
        }

        /**
         * Starts an array of animations all at the same time.  By default, if one
         * of the animations is stopped, they will all be stopped.  You can override
         * this with the `stopTogether` flag.
         */
      export function parallel (
            animations: Array<CompositeAnimation>,
            config?: ParallelConfig
      ): CompositeAnimation;

        type Mapping = { [key: string]: Mapping } | AnimatedValue;
        interface EventConfig {
            listener?: Function
        }

        /**
         *  Takes an array of mappings and extracts values from each arg accordingly,
         *  then calls `setValue` on the mapped outputs.  e.g.
         *
         *```javascript
         *  onScroll={Animated.event(
         *    [{nativeEvent: {contentOffset: {x: this._scrollX}}}]
         *    {listener},          // Optional async listener
         *  )
         *  ...
         *  onPanResponderMove: Animated.event([
         *    null,                // raw event arg ignored
         *    {dx: this._panX},    // gestureState arg
         *  ]),
         *```
         */
      export function event (
            argMapping: Mapping[],
            config?: EventConfig
      ): (...args: any[]) => void;

        /**
       * Make any React component Animatable.  Used to create `Animated.View`, etc.
       */
      export function createAnimatedComponent (component: any) : any;

      /**
         * Animated variants of the basic native views. Accepts Animated.Value for
         * props and style.
         */
        export var View: any;
        export var Image: any;
        export var Text: any;
    }

    export interface I18nManagerStatic {
        isRTL: boolean
        allowRTL: (allowRTL: boolean) => {}
        forceRTL: (forceRTL: boolean) => {}
    }

    export interface GeolocationStatic {
        /*
         * Invokes the success callback once with the latest location info.  Supported
         * options: timeout (ms), maximumAge (ms), enableHighAccuracy (bool)
         * On Android, this can return almost immediately if the location is cached or
         * request an update, which might take a while.
         */
        getCurrentPosition(geo_success: (position: GeolocationReturnType) => void, geo_error?: (error: Error) => void, geo_options?: GetCurrentPositionOptions): void

        /*
         * Invokes the success callback whenever the location changes.  Supported
         * options: timeout (ms), maximumAge (ms), enableHighAccuracy (bool), distanceFilter(m)
         */
        watchPosition(success: (position: Geolocation) => void, error?: (error: Error) => void, options?: WatchPositionOptions): void

        clearWatch(watchID: number): void

        stopObserving(): void
    }

    export interface OpenCameraDialogOptions {
        /** Defaults to false */
        videoMode?: boolean
    }

    export interface OpenSelectDialogOptions {
        /** Defaults to true */
        showImages?: boolean
        /** Defaults to false */
        showVideos?: boolean
    }

    /** [imageURL|tempImageTag, height, width] */
    export type ImagePickerResult = [string, number, number]

    export interface ImagePickerIOSStatic {
        canRecordVideos(callback: (value: boolean) => void): void
        canUseCamera(callback: (value: boolean) => void): void
        openCameraDialog(config: OpenCameraDialogOptions, successCallback: (args:ImagePickerResult) => void, cancelCallback: (args:any[]) => void): void
        openSelectDialog(config: OpenSelectDialogOptions, successCallback: (args:ImagePickerResult) => void, cancelCallback: (args:any[]) => void): void
    }

    export interface ImageStoreStatic {
          /**
           * Check if the ImageStore contains image data for the specified URI.
           * @platform ios
           */
          hasImageForTag(uri: string, callback: (hasImage: boolean) => void): void
          /**
           * Delete an image from the ImageStore. Images are stored in memory and
           * must be manually removed when you are finished with them, otherwise they
           * will continue to use up RAM until the app is terminated. It is safe to
           * call `removeImageForTag()` without first calling `hasImageForTag()`, it
           * will simply fail silently.
           * @platform ios
           */
          removeImageForTag(uri: string): void
          /**
           * Stores a base64-encoded image in the ImageStore, and returns a URI that
           * can be used to access or display the image later. Images are stored in
           * memory only, and must be manually deleted when you are finished with
           * them by calling `removeImageForTag()`.
           *
           * Note that it is very inefficient to transfer large quantities of binary
           * data between JS and native code, so you should avoid calling this more
           * than necessary.
           * @platform ios
           */
          addImageFromBase64(
              base64ImageData: string,
              success: (uri: string) => void,
              failure: (error: any) => void
          ): void
          /**
           * Retrieves the base64-encoded data for an image in the ImageStore. If the
           * specified URI does not match an image in the store, the failure callback
           * will be called.
           *
           * Note that it is very inefficient to transfer large quantities of binary
           * data between JS and native code, so you should avoid calling this more
           * than necessary. To display an image in the ImageStore, you can just pass
           * the URI to an `<Image/>` component; there is no need to retrieve the
           * base64 data.
           */
          getBase64ForTag(
              uri: string,
              success: (base64ImageData: string) => void,
              failure: (error: any) => void
          ): void
    }

    // Network Polyfill
    // TODO: Add proper support for fetch
    export type fetch = (url: string, options?: Object) => Promise<any>
    export const fetch: fetch;

    // Timers polyfill
    export type timedScheduler = (fn: string | Function, time: number) => number
    export type untimedScheduler = (fn: string | Function) => number
    export type setTimeout = timedScheduler
    export type setInterval = timedScheduler
    export type setImmediate = untimedScheduler
    export type requestAnimationFrame = untimedScheduler

    export type schedulerCanceller = (id: number) => void
    export type clearTimeout = schedulerCanceller
    export type clearInterval = schedulerCanceller
    export type clearImmediate = schedulerCanceller
    export type cancelAnimationFrame = schedulerCanceller


    export interface TabsReducerStatic {
        JumpToAction(index: number): any;
    }

    export type TabsReducerFunction = (params: any) => any;

    export interface NavigationTab {
        key: string;
    }

    export interface NavigationAction {
        type: string;
    }

    export interface NavigationRoute {
      key: string;
      title?: string;
    }

    export interface NavigationState extends NavigationRoute {
        index: number;
        routes: NavigationRoute[];
    }

    export type NavigationRenderer = (
        route: NavigationState,
        onNavigate: (action: NavigationAction) => boolean
    ) => JSX.Element;

    interface SubViewProps extends NavigationSceneRendererProps {
        onNavigateBack?(): void;
    }

    type SubViewRenderer = (subViewProps: SubViewProps) => JSX.Element;

    export interface NavigationHeaderProps extends NavigationSceneRendererProps {
        onNavigateBack?(): void,
        renderLeftComponent?: SubViewRenderer,
        renderRightComponent?: SubViewRenderer,
        renderTitleComponent?: SubViewRenderer,
        style?: ViewStyle,
        viewProps?: any,
        statusBarHeight?: number | NavigationAnimatedValue
    }

    export interface NavigationHeaderStatic extends React.ComponentClass<NavigationHeaderProps> {
        Title: NavigationHeaderTitleStatic
        HEIGHT: number
    }

    export interface NavigationHeaderTitleProps {
        children?: JSX.Element,
        style?: ViewStyle,
        textStyle?: TextStyle,
        viewProps?: any
    }

    export interface NavigationHeaderTitleStatic extends React.ComponentClass<NavigationHeaderTitleProps> {
    }

    export interface NavigationCardStackProps {
        /**
         * Custom style applied to the card.
         */
        cardStyle?: ViewStyle
	/**
	 * Custom style interpolator for the card.
	 */
	cardStyleInterpolator?: (props: NavigationSceneRendererProps) => ViewStyle;
        /**
         * Direction of the cards movement. Value could be `horizontal` or
         * `vertical`. Default value is `horizontal`.
         */
        direction?: 'horizontal' | 'vertical'
        /**
         * The distance from the edge of the card which gesture response can start
         * for. Defaults value is `30`.
         */
        gestureResponseDistance?: number
        /**
         * Enable gestures. Default value is true
         */
        enableGestures?: boolean,
        /**
         * The controlled navigation state. Typically, the navigation state
         * look like this:
         *
         * ```js
         * const navigationState = {
         *   index: 0, // the index of the selected route.
         *   routes: [ // A list of routes.
         *     {key: 'page 1'}, // The 1st route.
         *     {key: 'page 2'}, // The second route.
         *   ],
         * };
         * ```
         */
        navigationState: NavigationState,
        /**
         * Callback that is called when the "back" action is performed.
         * This happens when the back button is pressed or the back gesture is
         * performed.
         */
        onNavigateBack?: Function,
        /**
         * Function that renders the header.
         */
        renderHeader?: NavigationSceneRenderer,
        /**
         * Function that renders the a scene for a route.
         */
        renderScene: NavigationSceneRenderer,
        /**
         * Custom style applied to the cards stack.
         */
        style?: ViewStyle,
    }

    // Object Instances

    export type NavigationAnimatedValue = Animated.Value;

    // Value  & Structs.

    export type NavigationGestureDirection = 'horizontal' | 'vertical';

    export type NavigationLayout = {
        height: NavigationAnimatedValue,
        initHeight: number,
        initWidth: number,
        isMeasured: boolean,
        width: NavigationAnimatedValue,
    };

    export type NavigationScene = {
        index: number,
        isActive: boolean,
        isStale: boolean,
        key: string,
        route: NavigationRoute,
    };

    // Similar to `NavigationTransitionProps`, except that the prop `scene`
    // represents the scene for the renderer to render.
    export interface NavigationSceneRendererProps {
        layout: NavigationLayout,
        navigationState: NavigationState,
        position: NavigationAnimatedValue,
        progress: NavigationAnimatedValue,
        scenes: Array<NavigationScene>,
        scene: NavigationScene,
        gestureResponseDistance?: number,
    }

    export interface NavigationSceneRenderer extends React.StatelessComponent<NavigationSceneRendererProps> {
    }

    export interface NavigationPropTypes {
        // helpers
        extractSceneRendererProps(props: NavigationSceneRendererProps): NavigationSceneRendererProps

        // Bundled propTypes.
        SceneRendererProps: {
            layout: string,
            navigationState: string,
            position: string,
            progress: string,
            scene: string,
            scenes: NavigationScene[],
        }

        // propTypes
        SceneRenderer: any, // TODO: fix this
        action: NavigationAction,
        navigationState: NavigationState,
        navigationRoute: NavigationRoute,
        panHandlers: GestureResponderHandlers,
    }

    export interface NavigationCardProps extends React.ComponentClass<NavigationSceneRendererProps> {
        onComponentRef: (ref: any) => void,
        onNavigateBack?: Function,
        panHandlers?: GestureResponderHandlers,
        pointerEvents: string,
        renderScene: NavigationSceneRenderer,
        style?: ViewStyle,
    }

    export interface NavigationCardStackStatic extends React.ComponentClass<NavigationCardStackProps> {
    }

    export interface NavigationCardStatic extends React.ComponentClass<NavigationCardProps> {
    }

    /**
     * Utilities to perform atomic operation with navigate state and routes.
     *
     * ```javascript
     * const state1 = {key: 'page 1'};
     * const state2 = NavigationStateUtils.push(state1, {key: 'page 2'});
     * ```
     */
    export interface NavigationStateUtils {
        get(state: NavigationState, key: string): NavigationRoute
        indexOf(state: NavigationState, key: string): number
        has(state: NavigationState, key: string): boolean
        push(state: NavigationState, route: NavigationRoute): NavigationState
        pop(state: NavigationState): NavigationState
        jumpToIndex(state: NavigationState, index: number): NavigationState
        jumpTo(state: NavigationState, key: string): NavigationState
        back(state: NavigationState): NavigationState
        forward(state: NavigationState): NavigationState
        replaceAt(
            state: NavigationState,
            key: string,
            route: NavigationRoute
        ): NavigationState
        replaceAtIndex(
            state: NavigationState,
            index: number,
            route: NavigationRoute
        ): NavigationState
        reset(
            state: NavigationState,
            routes: Array<NavigationRoute>,
            index?: number
        ): NavigationState
    }

    export type NavigationTransitionProps = {
        // The layout of the transitioner of the scenes.
        layout: NavigationLayout,

        // The navigation state of the transitioner.
        navigationState: NavigationState,

        // The progressive index of the transitioner's navigation state.
        position: NavigationAnimatedValue,

        // The value that represents the progress of the transition when navigation
        // state changes from one to another. Its numberic value will range from 0
        // to 1.
        //  progress.__getAnimatedValue() < 1 : transtion is happening.
        //  progress.__getAnimatedValue() == 1 : transtion completes.
        progress: NavigationAnimatedValue,

        // All the scenes of the transitioner.
        scenes: Array<NavigationScene>,

        // The active scene, corresponding to the route at
        // `navigationState.routes[navigationState.index]`.
        scene: NavigationScene,

        // The gesture distance for `horizontal` and `vertical` transitions
        gestureResponseDistance?: number,
    }
    export type NavigationTransitionSpec = {
        duration?: number,
        // An easing function from `Easing`.
        easing?: EasingFunction,
        // A timing function such as `Animated.timing`.
        timing?: (value: NavigationAnimatedValue, config: any) => any,
    }
    export interface NavigationTransitionerProps {
        configureTransition?: (
            a: NavigationTransitionProps,
            b?: NavigationTransitionProps
        ) => NavigationTransitionSpec,
        navigationState: NavigationState,
        onTransitionEnd?: () => void,
        onTransitionStart?: () => void,
        render: (a: NavigationTransitionProps, b?: NavigationTransitionProps) => any,
        style: any,
    }

    export interface NavigationTransitioner extends React.ComponentClass<NavigationTransitionerProps> {
    }

    export interface NavigationCard extends React.ComponentClass<NavigationCardProps> {
    }

    export interface NavigationExperimentalStatic {
        // Core
        StateUtils: NavigationStateUtils

        // Views
        Transitioner: NavigationTransitioner,

        //AnimatedView: NavigationAnimatedViewStatic;
        // CustomComponents:
        Card: NavigationCard,
        CardStack: NavigationCardStackStatic;
        Header: NavigationHeaderStatic;

        PropTypes: NavigationPropTypes,
    }

    //
    // Interfacing with Native Modules
    // https://facebook.github.io/react-native/docs/native-modules-ios.html
    //

    export interface NativeEventSubscription {
        /**
         * Call this method to un-subscribe from a native-event
         */
        remove(): void;
    }

    /**
     * Receive events from native-code
     * Deprecated - subclass NativeEventEmitter to create granular event modules instead of
     * adding all event listeners directly to RCTNativeAppEventEmitter.
     * @see https://github.com/facebook/react-native/blob/0.34-stable\Libraries\EventEmitter\RCTNativeAppEventEmitter.js
     * @see https://facebook.github.io/react-native/docs/native-modules-ios.html#sending-events-to-javascript
     */
    type RCTNativeAppEventEmitter = DeviceEventEmitterStatic

    interface ImageCropData {
        /**
         * The top-left corner of the cropped image, specified in the original
         * image's coordinate space.
         */
        offset: {
            x: number;
            y: number;
        }

        /**
         * The size (dimensions) of the cropped image, specified in the original
         * image's coordinate space.
         */
        size: {
            width: number;
            height: number;
        }

        /**
         * (Optional) size to scale the cropped image to.
         */
        displaySize?: { width: number, height: number }

        /**
         * (Optional) the resizing mode to use when scaling the image. If the
         * `displaySize` param is not specified, this has no effect.
         */
        resizeMode?: 'contain' | 'cover' | 'stretch'
    }

    interface ImageEditorStatic {
        /**
         * Crop the image specified by the URI param. If URI points to a remote
         * image, it will be downloaded automatically. If the image cannot be
         * loaded/downloaded, the failure callback will be called.
         *
         * If the cropping process is successful, the resultant cropped image
         * will be stored in the ImageStore, and the URI returned in the success
         * callback will point to the image in the store. Remember to delete the
         * cropped image from the ImageStore when you are done with it.
         */
        cropImage( uri: string, cropData: ImageCropData, success: (uri: string) => void, failure: (error: Object) => void ): void
    }
				  
<<<<<<< HEAD
=======
    export interface ARTShapeProps {
        d: string,
        strokeWidth: number,
        strokeDash?: number,
        stroke: string
    }

    export interface ARTSurfaceProps {
        style: ViewStyle,
        width: number,
        height: number
    }

    export interface ShapeStatic extends React.ComponentClass<ARTShapeProps> {
    }

    export interface SurfaceStatic extends React.ComponentClass<ARTSurfaceProps> {
    }

    export interface ARTStatic {
	      Shape: ShapeStatic,
	      Surface: SurfaceStatic	
    }
                                  
>>>>>>> b05852bb
    export interface KeyboardStatic extends NativeEventEmitter {
        dismiss: ()=>void
    }

    //////////////////////////////////////////////////////////////////////////
    //
    //  R E - E X P O R T S
    //
    //////////////////////////////////////////////////////////////////////////

    // TODO: The following components need to be added
    // - [ ] ART
    export var ART: ARTStatic
    export type ART = ARTStatic

    export var ActivityIndicator: ActivityIndicatorStatic
    export type ActivityIndicator = ActivityIndicatorStatic

    export var ActivityIndicatorIOS: ActivityIndicatorIOSStatic
    export type ActivityIndicatorIOS = ActivityIndicatorIOSStatic

    export var DatePickerIOS: DatePickerIOSStatic
    export type DatePickerIOS = DatePickerIOSStatic

    export var DrawerLayoutAndroid: DrawerLayoutAndroidStatic
    export type DrawerLayoutAndroid = DrawerLayoutAndroidStatic

    export var Image: ImageStatic
    export type Image = ImageStatic

    export var ImagePickerIOS: ImagePickerIOSStatic
    export type ImagePickerIOS = ImagePickerIOSStatic

    export var LayoutAnimation: LayoutAnimationStatic
    export type LayoutAnimation = LayoutAnimationStatic

    export var ListView: ListViewStatic
    export type ListView = ListViewStatic

    export var MapView: MapViewStatic
    export type MapView = MapViewStatic

    export var Modal: ModalStatic
    export type Modal = ModalStatic

    export var Navigator: NavigatorStatic
    export type Navigator = NavigatorStatic

    export var NavigatorIOS: NavigatorIOSStatic
    export type NavigatorIOS = NavigatorIOSStatic

    export var Picker: PickerStatic
    export type Picker = PickerStatic

    export var PickerIOS: PickerIOSStatic
    export type PickerIOS = PickerIOSStatic

    export var ProgressBarAndroid: ProgressBarAndroidStatic
    export type ProgressBarAndroid = ProgressBarAndroidStatic

    export var ProgressViewIOS: ProgressViewIOSStatic
    export type ProgressViewIOS = ProgressViewIOSStatic

    export var RefreshControl: RefreshControlStatic
    export type RefreshControl = RefreshControlStatic

    export var RecyclerViewBackedScrollView: RecyclerViewBackedScrollViewStatic
    export type RecyclerViewBackedScrollView = RecyclerViewBackedScrollViewStatic

    export var SegmentedControlIOS: SegmentedControlIOSStatic
    export type SegmentedControlIOS = SegmentedControlIOSStatic

    export var Slider: SliderStatic
    export type Slider = SliderStatic

    export var SliderIOS: SliderStatic
    export type SliderIOS = SliderStatic

    export var StatusBar: StatusBarStatic
    export type StatusBar = StatusBarStatic

    export var ScrollView: ScrollViewStatic
    export type ScrollView = ScrollViewStatic

    export var SnapshotViewIOS: SnapshotViewIOSStatic
    export type SnapshotViewIOS = SnapshotViewIOSStatic

    export var Systrace: SystraceStatic
    export type Systrace = SystraceStatic

    export var SwipeableListView: SwipeableListViewStatic
    export type SwipeableListView = SwipeableListViewStatic

    export var Switch: SwitchStatic
    export type Switch = SwitchStatic

    export var SwitchIOS: SwitchIOSStatic
    export type SwitchIOS = SwitchIOSStatic

    export var TabBarIOS: TabBarIOSStatic
    export type TabBarIOS = TabBarIOSStatic

    export var Text: TextStatic
    export type Text = TextStatic

    export var TextInput: TextInputStatic
    export type TextInput = TextInputStatic

    export var ToolbarAndroid: ToolbarAndroidStatic
    export type ToolbarAndroid = ToolbarAndroidStatic

    export var TouchableHighlight: TouchableHighlightStatic
    export type TouchableHighlight = TouchableHighlightStatic

    export var TouchableNativeFeedback: TouchableNativeFeedbackStatic
    export type TouchableNativeFeedback = TouchableNativeFeedbackStatic

    export var TouchableOpacity: TouchableOpacityStatic
    export type TouchableOpacity = TouchableOpacityStatic

    export var TouchableWithoutFeedback: TouchableWithoutFeedbackStatic
    export type TouchableWithoutFeedback = TouchableWithoutFeedbackStatic

    export var View: ViewStatic
    export type View = ViewStatic

    export var ViewPagerAndroid: ViewPagerAndroidStatic
    export type ViewPagerAndroid = ViewPagerAndroidStatic

    export var WebView: WebViewStatic
    export type WebView = WebViewStatic


    //////////// APIS //////////////
    export var ActionSheetIOS: ActionSheetIOSStatic
    export type ActionSheetIOS = ActionSheetIOSStatic

    export var Share: ShareStatic
    export type Share = ShareStatic

    export var AdSupportIOS: AdSupportIOSStatic
    export type AdSupportIOS = AdSupportIOSStatic

    export var Alert: AlertStatic
    export type Alert = AlertStatic

    export var AlertAndroid: AlertAndroidStatic
    export type AlertAndroid = AlertAndroidStatic

    export var AlertIOS: AlertIOSStatic
    export type AlertIOS = AlertIOSStatic

    export var AppState: AppStateStatic;
    export type AppState = AppStateStatic;

    export var AppStateIOS: AppStateStatic
    export type AppStateIOS = AppStateStatic

    export var AsyncStorage: AsyncStorageStatic
    export type AsyncStorage = AsyncStorageStatic

    export var BackAndroid: BackAndroidStatic
    export type BackAndroid = BackAndroidStatic

    export var Button: ButtonStatic
    export type Button = ButtonStatic

    export var CameraRoll: CameraRollStatic
    export type CameraRoll = CameraRollStatic

    export var Clipboard: ClipboardStatic
    export type Clipboard = ClipboardStatic

    export var DatePickerAndroid: DatePickerAndroidStatic
    export type DatePickerAndroid = DatePickerAndroidStatic

    export var Geolocation: GeolocationStatic
    export type Geolocation = GeolocationStatic

    /** http://facebook.github.io/react-native/blog/2016/08/19/right-to-left-support-for-react-native-apps.html */
    export var I18nManager: I18nManagerStatic
    export type I18nManager = I18nManagerStatic

    export var ImageEditor: ImageEditorStatic
    export type ImageEditor = ImageEditorStatic

    export var ImageStore: ImageStoreStatic
    export type ImageStore = ImageStoreStatic

    export var InteractionManager: InteractionManagerStatic

    export var IntentAndroid: IntentAndroidStatic
    export type IntentAndroid = IntentAndroidStatic

    export var Keyboard: KeyboardStatic

    export var KeyboardAvoidingView: KeyboardAvoidingViewStatic
    export type KeyboardAvoidingView = KeyboardAvoidingViewStatic

    export var Linking: LinkingStatic
    export type Linking = LinkingStatic

    export var LinkingIOS: LinkingIOSStatic
    export type LinkingIOS = LinkingIOSStatic

    export var NativeMethodsMixin: NativeMethodsMixinStatic
    export type NativeMethodsMixin = NativeMethodsMixinStatic

    export var NativeComponent: NativeMethodsMixinStatic
    export type NativeComponent = NativeMethodsMixinStatic

    export var NetInfo: NetInfoStatic
    export type NetInfo = NetInfoStatic

    export var PanResponder: PanResponderStatic
    export type PanResponder = PanResponderStatic

    export var PermissionsAndroid: PermissionsAndroidStatic
    export type PermissionsAndroid = PermissionsAndroidStatic

    export var PushNotificationIOS: PushNotificationIOSStatic
    export type PushNotificationIOS = PushNotificationIOSStatic

    export var Settings: SettingsStatic
    export type Settings = SettingsStatic

    export var StatusBarIOS: StatusBarIOSStatic
    export type StatusBarIOS = StatusBarIOSStatic

    export var TimePickerAndroid: TimePickerAndroidStatic
    export type TimePickerAndroid = TimePickerAndroidStatic

    export var ToastAndroid: ToastAndroidStatic
    export type ToastAndroid = ToastAndroidStatic

    export var UIManager: UIManagerStatic
    export type UIManager = UIManagerStatic

    export var VibrationIOS: VibrationIOSStatic
    export type VibrationIOS = VibrationIOSStatic

    export var Vibration: VibrationStatic
    export type Vibration = VibrationStatic

    export var Dimensions: Dimensions;
    export var ShadowPropTypesIOS: ShadowPropTypesIOSStatic;

    export type NavigationExperimental = NavigationExperimentalStatic;
    export var NavigationExperimental: NavigationExperimentalStatic;

    export type Easing = EasingStatic;
    export var Easing: EasingStatic;

    //////////// Plugins //////////////

    export var DeviceEventEmitter: DeviceEventEmitterStatic
    /**
     * Abstract base class for implementing event-emitting modules. This implements
     * a subset of the standard EventEmitter node module API.
     */
    export interface NativeEventEmitter extends EventEmitter {}
    export var NativeEventEmitter: NativeEventEmitter
    /**
     * Deprecated - subclass NativeEventEmitter to create granular event modules instead of
     * adding all event listeners directly to RCTNativeAppEventEmitter.
     */
    export var NativeAppEventEmitter: RCTNativeAppEventEmitter
    /**
     * Native Modules written in ObjectiveC/Swift/Java exposed via the RCTBridge
     * Define lazy getters for each module. These will return the module if already loaded, or load it if not.
     * See https://facebook.github.io/react-native/docs/native-modules-ios.html
     * Use:
     * <code>const MyModule = NativeModules.ModuleName</code>
     */
    export var NativeModules: any
    export var Platform: PlatformStatic
    export var PixelRatio: PixelRatioStatic

    export interface ComponentInterface<P> {
        name?: string;
        displayName?: string;
        propTypes: P
    }

    /**
     * Used to create React components that directly wrap native component
     * implementations.  Config information is extracted from data exported from the
     * UIManager module.  You should also wrap the native component in a
     * hand-written component with full propTypes definitions and other
     * documentation - pass the hand-written component in as `componentInterface` to
     * verify all the native props are documented via `propTypes`.
     *
     * If some native props shouldn't be exposed in the wrapper interface, you can
     * pass null for `componentInterface` and call `verifyPropTypes` directly
     * with `nativePropsToIgnore`;
     *
     * Common types are lined up with the appropriate prop differs with
     * `TypeToDifferMap`.  Non-scalar types not in the map default to `deepDiffer`.
     */
    export function requireNativeComponent<P>(
        viewName: string,
        componentInterface?: ComponentInterface<P>,
        extraConfig?: {nativeOnly?: any}
    ): React.ComponentClass<P>;

    export function processColor(color: any): number;

    //////////////////////////////////////////////////////////////////////////
    //
    // Additional ( and controversial)
    //
    //////////////////////////////////////////////////////////////////////////

    export function __spread(target: any, ...sources: any[]): any;

    export interface GlobalStatic {

        /**
         * Accepts a function as its only argument and calls that function before the next repaint.
         * It is an essential building block for animations that underlies all of the JavaScript-based animation APIs.
         * In general, you shouldn't need to call this yourself - the animation API's will manage frame updates for you.
         * @see https://facebook.github.io/react-native/docs/animations.html#requestanimationframe
         */
        requestAnimationFrame(fn: () => void): void;

    }

    //
    // Add-Ons
    //
    namespace addons {

        //FIXME: Documentation ?
        export interface TestModuleStatic {

            verifySnapshot: (done: (indicator?: any) => void) => void
            markTestPassed: (indicator: any) => void
            markTestCompleted: () => void
        }

        export var TestModule: TestModuleStatic
        export type TestModule = TestModuleStatic
    }

    //
    // Prop Types
    //
    export var ColorPropType: Requireable<any>
    export var EdgeInsetsPropType: Requireable<any>
    export var PointPropType: Requireable<any>
}

declare global {
    const global: React.GlobalStatic;
    function require(name: string): any;
}

/**
 * This variable is set to true when react-native is running in Dev mode
 * Typical usage:
 * <code> if (__DEV__) console.log('Running in dev mode')</code>
 */
declare var __DEV__: boolean<|MERGE_RESOLUTION|>--- conflicted
+++ resolved
@@ -7957,8 +7957,6 @@
         cropImage( uri: string, cropData: ImageCropData, success: (uri: string) => void, failure: (error: Object) => void ): void
     }
 				  
-<<<<<<< HEAD
-=======
     export interface ARTShapeProps {
         d: string,
         strokeWidth: number,
@@ -7982,8 +7980,7 @@
 	      Shape: ShapeStatic,
 	      Surface: SurfaceStatic	
     }
-                                  
->>>>>>> b05852bb
+            
     export interface KeyboardStatic extends NativeEventEmitter {
         dismiss: ()=>void
     }
