--- conflicted
+++ resolved
@@ -10,12 +10,5 @@
 This particular set of definitions does not use any vendor-specific prefixes.
 Instead, you should probably use [adapter.js](https://github.com/webrtc/adapter).
 
-<<<<<<< HEAD
-### Adding the reference to your project
-
-    
-    
-=======
 The definitions track the currently published working draft. Deprecated
-features are dropped.
->>>>>>> f179ea31
+features are dropped.