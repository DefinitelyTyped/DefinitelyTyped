--- conflicted
+++ resolved
@@ -1,4 +1,3 @@
-<<<<<<< HEAD
 // Type definitions for WebRTC
 // Project: http://dev.w3.org/2011/webrtc/
 // Definitions by: Ken Smith <https://github.com/smithkl42/>
@@ -7,26 +6,24 @@
 // Taken from http://dev.w3.org/2011/webrtc/editor/getusermedia.html
 // version: W3C Editor's Draft 29 June 2015
 
-/// <reference path="../es6-promise/es6-promise.d.ts" />
-
 interface ConstrainBooleanParameters {
-    exact: boolean;
-    ideal: boolean;
+    exact?: boolean;
+    ideal?: boolean;
 }
 
 interface NumberRange {
-    max: number;
-    min: number;
+    max?: number;
+    min?: number;
 }
 
 interface ConstrainNumberRange extends NumberRange {
-    exact: number;
-    ideal: number;
+    exact?: number;
+    ideal?: number;
 }
 
 interface ConstrainStringParameters {
-    exact: string | string[];
-    ideal: string | string[];
+    exact?: string | string[];
+    ideal?: string | string[];
 }
 
 interface MediaStreamConstraints {
@@ -64,38 +61,38 @@
 }
 
 interface MediaTrackSupportedConstraints {
-    width: boolean;
-    height: boolean;
-    aspectRatio: boolean;
-    frameRate: boolean;
-    facingMode: boolean;
-    volume: boolean;
-    sampleRate: boolean;
-    sampleSize: boolean;
-    echoCancellation: boolean;
-    latency: boolean;
-    deviceId: boolean;
-    groupId: boolean;
+    width?: boolean;
+    height?: boolean;
+    aspectRatio?: boolean;
+    frameRate?: boolean;
+    facingMode?: boolean;
+    volume?: boolean;
+    sampleRate?: boolean;
+    sampleSize?: boolean;
+    echoCancellation?: boolean;
+    latency?: boolean;
+    deviceId?: boolean;
+    groupId?: boolean;
 }
 
 interface MediaStream extends EventTarget {
     id: string;
     active: boolean;
-    
+
     onactive: EventListener;
     oninactive: EventListener;
     onaddtrack: (event: MediaStreamTrackEvent) => any;
     onremovetrack: (event: MediaStreamTrackEvent) => any;
-    
+
     clone(): MediaStream;
     stop(): void;
-    
+
     getAudioTracks(): MediaStreamTrack[];
     getVideoTracks(): MediaStreamTrack[];
     getTracks(): MediaStreamTrack[];
-    
+
     getTrackById(trackId: string): MediaStreamTrack;
-    
+
     addTrack(track: MediaStreamTrack): void;
     removeTrack(track: MediaStreamTrack): void;
 }
@@ -117,16 +114,16 @@
     muted: boolean;
     remote: boolean;
     readyState: MediaStreamTrackState;
-    
+
     onmute: EventListener;
     onunmute: EventListener;
     onended: EventListener;
     onoverconstrained: EventListener;
-    
+
     clone(): MediaStreamTrack;
-    
+
     stop(): void;
-    
+
     getCapabilities(): MediaTrackCapabilities;
     getConstraints(): MediaTrackConstraints;
     getSettings(): MediaTrackSettings;
@@ -175,198 +172,6 @@
      errorCallback: (error: MediaStreamError) => void): void;
 }
 
-interface Navigator {
-    getUserMedia: NavigatorGetUserMedia;
-    
-    webkitGetUserMedia: NavigatorGetUserMedia;
-    
-    mozGetUserMedia: NavigatorGetUserMedia;
-    
-    msGetUserMedia: NavigatorGetUserMedia;
-    
-    mediaDevices: MediaDevices;
-}
-
-interface MediaDevices {
-    getSupportedConstraints(): MediaTrackSupportedConstraints;
-    
-    getUserMedia(constraints: MediaStreamConstraints): Promise<MediaStream>;
-}
-=======
-// Type definitions for WebRTC
-// Project: http://dev.w3.org/2011/webrtc/
-// Definitions by: Ken Smith <https://github.com/smithkl42/>
-// Definitions: https://github.com/borisyankov/DefinitelyTyped
-
-// Taken from http://dev.w3.org/2011/webrtc/editor/getusermedia.html
-// version: W3C Editor's Draft 29 June 2015
-
-interface ConstrainBooleanParameters {
-    exact?: boolean;
-    ideal?: boolean;
-}
-
-interface NumberRange {
-    max?: number;
-    min?: number;
-}
-
-interface ConstrainNumberRange extends NumberRange {
-    exact?: number;
-    ideal?: number;
-}
-
-interface ConstrainStringParameters {
-    exact?: string | string[];
-    ideal?: string | string[];
-}
-
-interface MediaStreamConstraints {
-    video?: boolean | MediaTrackConstraints;
-    audio?: boolean | MediaTrackConstraints;
-}
-
-declare module W3C {
-    type LongRange = NumberRange;
-    type DoubleRange = NumberRange;
-    type ConstrainBoolean = boolean | ConstrainBooleanParameters;
-    type ConstrainNumber = number | ConstrainNumberRange;
-    type ConstrainLong = ConstrainNumber;
-    type ConstrainDouble = ConstrainNumber;
-    type ConstrainString = string | string[] | ConstrainStringParameters;
-}
-
-interface MediaTrackConstraints extends MediaTrackConstraintSet {
-    advanced?: MediaTrackConstraintSet[];
-}
-
-interface MediaTrackConstraintSet {
-    width?: W3C.ConstrainLong;
-    height?: W3C.ConstrainLong;
-    aspectRatio?: W3C.ConstrainDouble;
-    frameRate?: W3C.ConstrainDouble;
-    facingMode?: W3C.ConstrainString;
-    volume?: W3C.ConstrainDouble;
-    sampleRate?: W3C.ConstrainLong;
-    sampleSize?: W3C.ConstrainLong;
-    echoCancellation?: W3C.ConstrainBoolean;
-    latency?: W3C.ConstrainDouble;
-    deviceId?: W3C.ConstrainString;
-    groupId?: W3C.ConstrainString;
-}
-
-interface MediaTrackSupportedConstraints {
-    width?: boolean;
-    height?: boolean;
-    aspectRatio?: boolean;
-    frameRate?: boolean;
-    facingMode?: boolean;
-    volume?: boolean;
-    sampleRate?: boolean;
-    sampleSize?: boolean;
-    echoCancellation?: boolean;
-    latency?: boolean;
-    deviceId?: boolean;
-    groupId?: boolean;
-}
-
-interface MediaStream extends EventTarget {
-    id: string;
-    active: boolean;
-
-    onactive: EventListener;
-    oninactive: EventListener;
-    onaddtrack: (event: MediaStreamTrackEvent) => any;
-    onremovetrack: (event: MediaStreamTrackEvent) => any;
-
-    clone(): MediaStream;
-    stop(): void;
-
-    getAudioTracks(): MediaStreamTrack[];
-    getVideoTracks(): MediaStreamTrack[];
-    getTracks(): MediaStreamTrack[];
-
-    getTrackById(trackId: string): MediaStreamTrack;
-
-    addTrack(track: MediaStreamTrack): void;
-    removeTrack(track: MediaStreamTrack): void;
-}
-
-interface MediaStreamTrackEvent extends Event {
-    track: MediaStreamTrack;
-}
-
-declare enum MediaStreamTrackState {
-	"live",
-    "ended"
-}
-
-interface MediaStreamTrack extends EventTarget {
-    id: string;
-    kind: string;
-    label: string;
-    enabled: boolean;
-    muted: boolean;
-    remote: boolean;
-    readyState: MediaStreamTrackState;
-
-    onmute: EventListener;
-    onunmute: EventListener;
-    onended: EventListener;
-    onoverconstrained: EventListener;
-
-    clone(): MediaStreamTrack;
-
-    stop(): void;
-
-    getCapabilities(): MediaTrackCapabilities;
-    getConstraints(): MediaTrackConstraints;
-    getSettings(): MediaTrackSettings;
-    applyConstraints(constraints: MediaTrackConstraints): Promise<void>;
-}
-
-interface MediaTrackCapabilities {
-    width: number | W3C.LongRange;
-    height: number | W3C.LongRange;
-    aspectRatio: number | W3C.DoubleRange;
-    frameRate: number | W3C.DoubleRange;
-    facingMode: string;
-    volume: number | W3C.DoubleRange;
-    sampleRate: number | W3C.LongRange;
-    sampleSize: number | W3C.LongRange;
-    echoCancellation: boolean[];
-    latency: number | W3C.DoubleRange;
-    deviceId: string;
-    groupId: string;
-}
-
-interface MediaTrackSettings {
-    width: number;
-    height: number;
-    aspectRatio: number;
-    frameRate: number;
-    facingMode: string;
-    volume: number;
-    sampleRate: number;
-    sampleSize: number;
-    echoCancellation: boolean;
-    latency: number;
-    deviceId: string;
-    groupId: string;
-}
-
-interface MediaStreamError {
-    name: string;
-    message: string;
-    constraintName: string;
-}
-
-interface NavigatorGetUserMedia {
-    (constraints: MediaStreamConstraints,
-     successCallback: (stream: MediaStream) => void,
-     errorCallback: (error: MediaStreamError) => void): void;
-}
-
 // to use with adapter.js, see: https://github.com/webrtc/adapter
 declare var getUserMedia: NavigatorGetUserMedia;
 
@@ -394,5 +199,4 @@
     deviceId: string;
     kind: string;
     groupId: string;
-}
->>>>>>> c6254f15
+}