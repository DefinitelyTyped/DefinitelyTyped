--- conflicted
+++ resolved
@@ -317,20 +317,6 @@
 }
 var CustomControl: { new(options: CustomControl.Options): CustomControl };
 CustomControl = L.Control.extend<CustomControl.Options, CustomControl>({
-<<<<<<< HEAD
-	initialize: function(options: CustomControl.Options) {
-		L.Control.prototype.initialize.call(this, {
-			position: options.position || 'bottomleft',
-		});
-		this.title = options.title;
-	},
-	getTitle: function() {
-		return this.title;
-	},
-	setTitle: function(title: string) {
-		this.title = title;
-	},
-=======
     initialize: function(options: CustomControl.Options) {
         L.Control.prototype.initialize.call(this, {
             position: options.position || 'bottomleft',
@@ -343,7 +329,6 @@
     setTitle: function(title: string) {
         this.title = title;
     },
->>>>>>> c6254f15
 });
 
 // Different latLng and latLngBounds expressions
@@ -433,14 +418,10 @@
 
 var popup: L.Popup = L.popup();
 popup.setLatLng(latLngLiteral);
-<<<<<<< HEAD
-popup.setLatLng(latLngObjectLiteral);
-=======
 popup.setLatLng(latLngObjectLiteral);
 
 var zoomCtrl = L.control.zoom({
     position: "topleft",
     zoomInText: '+',
     zoomOutText: '-'
-});
->>>>>>> c6254f15
+});