{
    "packages": [
        {
            "libraryName": "3d-bin-packing",
            "typingsPackageName": "3d-bin-packing",
            "sourceRepoURL": "https://github.com/betterwaysystems/packer",
            "asOfVersion": "1.1.3"
        },
        {
            "libraryName": "Ably Realtime and Rest client library",
            "typingsPackageName": "ably",
            "sourceRepoURL": "https://www.ably.io/",
            "asOfVersion": "1.0.0"
        },
        {
            "libraryName": "actions-on-google",
            "typingsPackageName": "actions-on-google",
            "sourceRepoURL": "https://github.com/actions-on-google/actions-on-google-nodejs",
            "asOfVersion": "2.0.0"
        },
        {
            "libraryName": "active-win",
            "typingsPackageName": "active-win",
            "sourceRepoURL": "https://github.com/sindresorhus/active-win",
            "asOfVersion": "5.1.0"
        },
        {
            "libraryName": "ag-grid",
            "typingsPackageName": "ag-grid",
            "sourceRepoURL": "https://github.com/ceolter/ag-grid",
            "asOfVersion": "3.2.0"
        },
        {
            "libraryName": "aggregate-error",
            "typingsPackageName": "aggregate-error",
            "sourceRepoURL": "https://github.com/sindresorhus/aggregate-error",
            "asOfVersion": "2.2.0"
        },
        {
            "libraryName": "ajv",
            "typingsPackageName": "ajv",
            "sourceRepoURL": "https://github.com/epoberezkin/ajv",
            "asOfVersion": "1.0.0"
        },
        {
            "libraryName": "all-keys",
            "typingsPackageName": "all-keys",
            "sourceRepoURL": "https://github.com/sindresorhus/all-keys",
            "asOfVersion": "3.0.0"
        },
        {
            "libraryName": "all-keys",
            "typingsPackageName": "all-property-names",
            "sourceRepoURL": "https://github.com/sindresorhus/all-keys",
            "asOfVersion": "3.0.0"
        },
        {
            "libraryName": "angular-touchspin",
            "typingsPackageName": "angular-touchspin",
            "sourceRepoURL": "https://github.com/nkovacic/angular-touchspin",
            "asOfVersion": "1.8.2"
        },
        {
            "libraryName": "angular-ui-router-default",
            "typingsPackageName": "angular-ui-router-default",
            "sourceRepoURL": "https://github.com/nonplus/angular-ui-router-default",
            "asOfVersion": "0.0.5"
        },
        {
            "libraryName": "angular-ui-router-uib-modal",
            "typingsPackageName": "angular-ui-router-uib-modal",
            "sourceRepoURL": "https://github.com/nonplus/angular-ui-router-uib-modal",
            "asOfVersion": "0.0.11"
        },
        {
            "libraryName": "ansi-escapes",
            "typingsPackageName": "ansi-escapes",
            "sourceRepoURL": "https://github.com/sindresorhus/ansi-escapes",
            "asOfVersion": "4.0.0"
        },
        {
            "libraryName": "ansi-regex",
            "typingsPackageName": "ansi-regex",
            "sourceRepoURL": "https://github.com/chalk/ansi-regex",
            "asOfVersion": "5.0.0"
        },
        {
            "libraryName": "antd",
            "typingsPackageName": "antd",
            "sourceRepoURL": "https://github.com/ant-design/ant-design",
            "asOfVersion": "1.0.0"
        },
        {
            "libraryName": "anybar",
            "typingsPackageName": "anybar",
            "sourceRepoURL": "https://github.com/sindresorhus/anybar",
            "asOfVersion": "4.0.0"
        },
        {
            "libraryName": "anydb-sql",
            "typingsPackageName": "anydb-sql",
            "sourceRepoURL": "https://github.com/doxout/anydb-sql",
            "asOfVersion": "0.6.46"
        },
        {
            "libraryName": "anydb-sql-migrations",
            "typingsPackageName": "anydb-sql-migrations",
            "sourceRepoURL": "https://github.com/spion/anydb-sql-migrations",
            "asOfVersion": "2.1.1"
        },
        {
            "libraryName": "apn",
            "typingsPackageName": "apn",
            "sourceRepoURL": "https://github.com/node-apn/node-apn",
            "asOfVersion": "2.1.2"
        },
        {
            "libraryName": "Application Insights",
            "typingsPackageName": "applicationinsights",
            "sourceRepoURL": "https://github.com/Microsoft/ApplicationInsights-node.js",
            "asOfVersion": "0.20.0"
        },
        {
            "libraryName": "Argon2",
            "typingsPackageName": "argon2",
            "sourceRepoURL": "https://github.com/ranisalt/node-argon2",
            "asOfVersion": "0.15.0"
        },
        {
            "libraryName": "array-move",
            "typingsPackageName": "array-move",
            "sourceRepoURL": "https://github.com/sindresorhus/array-move",
            "asOfVersion": "2.0.0"
        },
        {
            "libraryName": "array-uniq",
            "typingsPackageName": "array-uniq",
            "sourceRepoURL": "https://github.com/sindresorhus/array-uniq",
            "asOfVersion": "2.1.0"
        },
        {
            "libraryName": "arrify",
            "typingsPackageName": "arrify",
            "sourceRepoURL": "https://github.com/sindresorhus/arrify",
            "asOfVersion": "2.0.0"
        },
        {
            "libraryName": "artyom.js",
            "typingsPackageName": "artyom.js",
            "sourceRepoURL": "https://github.com/sdkcarlos/artyom.js",
            "asOfVersion": "1.0.6"
        },
        {
            "libraryName": "askmethat-rating",
            "typingsPackageName": "askmethat-rating",
            "sourceRepoURL": "https://github.com/AlexTeixeira/Askmethat-Rating",
            "asOfVersion": "0.4.0"
        },
        {
            "libraryName": "assertion-error",
            "typingsPackageName": "assertion-error",
            "sourceRepoURL": "https://github.com/chaijs/assertion-error",
            "asOfVersion": "1.1.0"
        },
        {
            "libraryName": "asyncblock",
            "typingsPackageName": "asyncblock",
            "sourceRepoURL": "https://github.com/scriby/asyncblock",
            "asOfVersion": "2.2.11"
        },
        {
            "libraryName": "aurelia-knockout",
            "typingsPackageName": "aurelia-knockout",
            "sourceRepoURL": "https://github.com/code-chris/aurelia-knockout",
            "asOfVersion": "2.1.0"
        },
        {
            "libraryName": "auto-bind",
            "typingsPackageName": "auto-bind",
            "sourceRepoURL": "https://github.com/sindresorhus/auto-bind",
            "asOfVersion": "2.1.0"
        },
        {
            "libraryName": "autobind-decorator",
            "typingsPackageName": "autobind-decorator",
            "sourceRepoURL": "https://github.com/andreypopp/autobind-decorator",
            "asOfVersion": "2.1.0"
        },
        {
            "libraryName": "aws-sdk",
            "typingsPackageName": "aws-sdk",
            "sourceRepoURL": "https://github.com/aws/aws-sdk-js",
            "asOfVersion": "2.7.0"
        },
        {
            "libraryName": "axe-core",
            "typingsPackageName": "axe-core",
            "sourceRepoURL": "https://github.com/dequelabs/axe-core",
            "asOfVersion": "3.0.3"
        },
        {
            "libraryName": "axios",
            "typingsPackageName": "axios",
            "sourceRepoURL": "https://github.com/mzabriskie/axios",
            "asOfVersion": "0.14.0"
        },
        {
            "libraryName": "axios-mock-adapter",
            "typingsPackageName": "axios-mock-adapter",
            "sourceRepoURL": "https://github.com/ctimmerm/axios-mock-adapter",
            "asOfVersion": "1.10.0"
        },
        {
            "libraryName": "azure-mobile-apps",
            "typingsPackageName": "azure-mobile-apps",
            "sourceRepoURL": "https://github.com/Azure/azure-mobile-apps-node/",
            "asOfVersion": "3.0.0"
        },
        {
            "libraryName": "@babel/parser",
            "typingsPackageName": "babel__parser",
            "sourceRepoURL": "https://github.com/babel/babel",
            "asOfVersion": "7.1.0"
        },
        {
            "libraryName": "BabylonJS",
            "typingsPackageName": "babylonjs",
            "sourceRepoURL": "http://www.babylonjs.com/",
            "asOfVersion": "2.4.1"
        },
        {
            "libraryName": "badgen",
            "typingsPackageName": "badgen",
            "sourceRepoURL": "https://github.com/amio/badgen",
            "asOfVersion": "2.7.1"
        },
        {
            "libraryName": "base64url",
            "typingsPackageName": "base64url",
            "sourceRepoURL": "https://github.com/brianloveswords/base64url",
            "asOfVersion": "2.0.0"
        },
        {
            "libraryName": "baseui",
            "typingsPackageName": "baseui",
            "sourceRepoURL": "https://github.com/uber-web/baseui",
            "asOfVersion": "8.0.0"
        },
        {
            "libraryName": "beeper",
            "typingsPackageName": "beeper",
            "sourceRepoURL": "https://github.com/sindresorhus/beeper",
            "asOfVersion": "2.0.0"
        },
        {
            "libraryName": "bezier-easing",
            "typingsPackageName": "bezier-easing",
            "sourceRepoURL": "https://github.com/gre/bezier-easing",
            "asOfVersion": "2.1.0"
        },
        {
            "libraryName": "bem-cn",
            "typingsPackageName": "bem-cn",
            "sourceRepoURL": "https://github.com/albburtsev/bem-cn",
            "asOfVersion": "3.0.0"
        },
        {
            "libraryName": "BigInteger.js",
            "typingsPackageName": "big-integer",
            "sourceRepoURL": "https://github.com/peterolson/BigInteger.js",
            "asOfVersion": "0.0.31"
        },
        {
            "libraryName": "bignumber.js",
            "typingsPackageName": "bignumber.js",
            "sourceRepoURL": "https://github.com/MikeMcl/bignumber.js/",
            "asOfVersion": "5.0.0"
        },
        {
            "libraryName": "bin-version",
            "typingsPackageName": "bin-version",
            "sourceRepoURL": "https://github.com/sindresorhus/bin-version",
            "asOfVersion": "3.1.0"
        },
        {
            "libraryName": "bingmaps",
            "typingsPackageName": "bingmaps",
            "sourceRepoURL": "https://github.com/Microsoft/Bing-Maps-V8-TypeScript-Definitions",
            "asOfVersion": "2.0.15"
        },
        {
            "libraryName": "bitcoinjs-lib",
            "typingsPackageName": "bitcoinjs-lib",
            "sourceRepoURL": "https://github.com/bitcoinjs/bitcoinjs-lib",
            "asOfVersion": "5.0.0"
        },
        {
            "libraryName": "bip32",
            "typingsPackageName": "bip32",
            "sourceRepoURL": "https://github.com/bitcoinjs/bip32#readme",
            "asOfVersion": "2.0.0"
        },
        {
            "libraryName": "bitwise",
            "typingsPackageName": "bitwise",
            "sourceRepoURL": "https://github.com/dodekeract/bitwise",
            "asOfVersion": "2.0.0"
        },
        {
            "libraryName": "blob-util",
            "typingsPackageName": "blob-util",
            "sourceRepoURL": "https://github.com/nolanlawson/blob-util#readme",
            "asOfVersion": "2.0.0"
        },
        {
            "libraryName": "botvs",
            "typingsPackageName": "botvs",
            "sourceRepoURL": "https://www.botvs.com/",
            "asOfVersion": "1.0.0"
        },
        {
            "libraryName": "Bowser",
            "typingsPackageName": "bowser",
            "sourceRepoURL": "https://github.com/ded/bowser",
            "asOfVersion": "1.1.1"
        },
        {
            "libraryName": "boxen",
            "typingsPackageName": "boxen",
            "sourceRepoURL": "https://github.com/sindresorhus/boxen",
            "asOfVersion": "3.0.1"
        },
        {
            "libraryName": "broccoli-plugin",
            "typingsPackageName": "broccoli-plugin",
            "sourceRepoURL": "https://github.com/broccolijs/broccoli-plugin",
            "asOfVersion": "3.0.0"
        },
        {
            "libraryName": "Bugsnag Browser",
            "typingsPackageName": "bugsnag-js",
            "sourceRepoURL": "https://github.com/bugsnag/bugsnag-js",
            "asOfVersion": "3.1.0"
        },
        {
            "libraryName": "builtin-modules",
            "typingsPackageName": "builtin-modules",
            "sourceRepoURL": "https://github.com/sindresorhus/builtin-modules",
            "asOfVersion": "3.1.0"
        },
        {
            "libraryName": "bunyan-bugsnag",
            "typingsPackageName": "bunyan-bugsnag",
            "sourceRepoURL": "https://github.com/marnusw/bunyan-bugsnag",
            "asOfVersion": "3.0.0"
        },
        {
            "libraryName": "CacheFactory",
            "typingsPackageName": "cachefactory",
            "sourceRepoURL": "https://github.com/jmdobry/CacheFactory",
            "asOfVersion": "3.0.0"
        },
        {
            "libraryName": "callsites",
            "typingsPackageName": "callsites",
            "sourceRepoURL": "https://github.com/sindresorhus/callsites",
            "asOfVersion": "3.0.0"
        },
        {
            "libraryName": "camel-case",
            "typingsPackageName": "camel-case",
            "sourceRepoURL": "https://github.com/blakeembrey/camel-case",
            "asOfVersion": "1.2.1"
        },
        {
            "libraryName": "camelcase",
            "typingsPackageName": "camelcase",
            "sourceRepoURL": "https://github.com/sindresorhus/camelcase",
            "asOfVersion": "5.2.0"
        },
        {
            "libraryName": "camelcase-keys",
            "typingsPackageName": "camelcase-keys",
            "sourceRepoURL": "https://github.com/sindresorhus/camelcase-keys",
            "asOfVersion": "5.1.0"
        },
        {
            "libraryName": "camljs",
            "typingsPackageName": "camljs",
            "sourceRepoURL": "https://github.com/andrei-markeev/camljs",
            "asOfVersion": "2.8.1"
        },
        {
            "libraryName": "catalog",
            "typingsPackageName": "catalog",
            "sourceRepoURL": "https://github.com/interactivethings/catalog",
            "asOfVersion": "3.5.0"
        },
        {
            "libraryName": "chai-http",
            "typingsPackageName": "chai-http",
            "sourceRepoURL": "https://github.com/chaijs/chai-http",
            "asOfVersion": "4.2.0"
        },
        {
            "libraryName": "chai-webdriverio",
            "typingsPackageName": "chai-webdriverio",
            "sourceRepoURL": "https://github.com/marcodejongh/chai-webdriverio",
            "asOfVersion": "1.0.0"
        },
        {
            "libraryName": "chalk",
            "typingsPackageName": "chalk",
            "sourceRepoURL": "https://github.com/chalk/chalk",
            "asOfVersion": "2.2.0"
        },
        {
            "libraryName": "change-case",
            "typingsPackageName": "change-case",
            "sourceRepoURL": "https://github.com/blakeembrey/change-case",
            "asOfVersion": "2.3.1"
        },
        {
            "libraryName": "cheap-ruler",
            "typingsPackageName": "cheap-ruler",
            "sourceRepoURL": "https://github.com/mapbox/cheap-ruler",
            "asOfVersion": "2.5.0"
        },
        {
            "libraryName": "chokidar",
            "typingsPackageName": "chokidar",
            "sourceRepoURL": "https://github.com/paulmillr/chokidar",
            "asOfVersion": "2.1.3"
        },
        {
            "libraryName": "chunked-dc",
            "typingsPackageName": "chunked-dc",
            "sourceRepoURL": "https://github.com/saltyrtc/chunked-dc-js",
            "asOfVersion": "0.2.2"
        },
        {
            "libraryName": "clean-stack",
            "typingsPackageName": "clean-stack",
            "sourceRepoURL": "https://github.com/sindresorhus/clean-stack",
            "asOfVersion": "2.1.0"
        },
        {
            "libraryName": "clean-webpack-plugin",
            "typingsPackageName": "clean-webpack-plugin",
            "sourceRepoURL": "https://github.com/johnagan/clean-webpack-plugin",
            "asOfVersion": "2.0.0"
        },
        {
            "libraryName": "clear-module",
            "typingsPackageName": "clear-require",
            "sourceRepoURL": "https://github.com/sindresorhus/clear-module",
            "asOfVersion": "3.2.0"
        },
        {
            "libraryName": "cli-boxes",
            "typingsPackageName": "cli-boxes",
            "sourceRepoURL": "https://github.com/sindresorhus/cli-boxes",
            "asOfVersion": "2.0.0"
        },
        {
            "libraryName": "cli-cursor",
            "typingsPackageName": "cli-cursor",
            "sourceRepoURL": "https://github.com/sindresorhus/cli-cursor",
            "asOfVersion": "3.0.0"
        },
        {
            "libraryName": "cli-truncate",
            "typingsPackageName": "cli-truncate",
            "sourceRepoURL": "https://github.com/sindresorhus/cli-truncate",
            "asOfVersion": "2.0.0"
        },
        {
            "libraryName": "clipboardy",
            "typingsPackageName": "clipboardy",
            "sourceRepoURL": "https://github.com/sindresorhus/clipboardy",
            "asOfVersion": "2.0.0"
        },
        {
            "libraryName": "colors.js (colors)",
            "typingsPackageName": "colors",
            "sourceRepoURL": "https://github.com/Marak/colors.js",
            "asOfVersion": "1.2.1"
        },
        {
            "libraryName": "commander",
            "typingsPackageName": "commander",
            "sourceRepoURL": "https://github.com/tj/commander.js",
            "asOfVersion": "2.12.2"
        },
        {
            "libraryName": "condense-whitespace",
            "typingsPackageName": "condense-whitespace",
            "sourceRepoURL": "https://github.com/sindresorhus/condense-whitespace",
            "asOfVersion": "2.0.0"
        },
        {
            "libraryName": "conf",
            "typingsPackageName": "conf",
            "sourceRepoURL": "https://github.com/sindresorhus/conf",
            "asOfVersion": "3.0.0"
        },
        {
            "libraryName": "confirmdialog",
            "typingsPackageName": "confirmdialog",
            "sourceRepoURL": "https://github.com/allipierre/Type-definitions-for-jquery-confirm/tree/master/types/confirmDialog-js",
            "asOfVersion": "1.0.0"
        },
        {
            "libraryName": "consola",
            "typingsPackageName": "consola",
            "sourceRepoURL": "https://github.com/nuxt/consola",
            "asOfVersion": "2.2.5"
        },
        {
            "libraryName": "constant-case",
            "typingsPackageName": "constant-case",
            "sourceRepoURL": "https://github.com/blakeembrey/constant-case",
            "asOfVersion": "1.1.2"
        },
        {
            "libraryName": "convert-hrtime",
            "typingsPackageName": "convert-hrtime",
            "sourceRepoURL": "https://github.com/sindresorhus/convert-hrtime",
            "asOfVersion": "3.0.0"
        },
        {
            "libraryName": "copy-text-to-clipboard",
            "typingsPackageName": "copy-text-to-clipboard",
            "sourceRepoURL": "https://github.com/sindresorhus/copy-text-to-clipboard",
            "asOfVersion": "2.0.1"
        },
        {
            "libraryName": "cordova-plugin-battery-status",
            "typingsPackageName": "cordova-plugin-battery-status",
            "sourceRepoURL": "https://github.com/apache/cordova-plugin-battery-status",
            "asOfVersion": "1.2.3"
        },
        {
            "libraryName": "cordova-plugin-camera",
            "typingsPackageName": "cordova-plugin-camera",
            "sourceRepoURL": "https://github.com/apache/cordova-plugin-camera",
            "asOfVersion": "2.4.0"
        },
        {
            "libraryName": "cordova-plugin-contacts",
            "typingsPackageName": "cordova-plugin-contacts",
            "sourceRepoURL": "https://github.com/apache/cordova-plugin-contacts",
            "asOfVersion": "2.3.0"
        },
        {
            "libraryName": "cordova-plugin-device",
            "typingsPackageName": "cordova-plugin-device",
            "sourceRepoURL": "https://github.com/apache/cordova-plugin-device",
            "asOfVersion": "1.1.5"
        },
        {
            "libraryName": "cordova-plugin-device-motion",
            "typingsPackageName": "cordova-plugin-device-motion",
            "sourceRepoURL": "https://github.com/apache/cordova-plugin-device-motion",
            "asOfVersion": "1.2.4"
        },
        {
            "libraryName": "Apache Cordova Device Orientation plugin",
            "typingsPackageName": "cordova-plugin-device-orientation",
            "sourceRepoURL": "https://github.com/apache/cordova-plugin-device-orientation",
            "asOfVersion": "1.0.6"
        },
        {
            "libraryName": "cordova-plugin-dialogs",
            "typingsPackageName": "cordova-plugin-dialogs",
            "sourceRepoURL": "https://github.com/apache/cordova-plugin-dialogs",
            "asOfVersion": "1.3.2"
        },
        {
            "libraryName": "Apache Cordova File System plugin",
            "typingsPackageName": "cordova-plugin-file",
            "sourceRepoURL": "https://github.com/apache/cordova-plugin-file",
            "asOfVersion": "4.3.2"
        },
        {
            "libraryName": "cordova-plugin-file-transfer",
            "typingsPackageName": "cordova-plugin-file-transfer",
            "sourceRepoURL": "https://github.com/apache/cordova-plugin-file-transfer",
            "asOfVersion": "1.6.2"
        },
        {
            "libraryName": "cordova-plugin-globalization",
            "typingsPackageName": "cordova-plugin-globalization",
            "sourceRepoURL": "https://github.com/apache/cordova-plugin-globalization",
            "asOfVersion": "1.0.6"
        },
        {
            "libraryName": "cordova-plugin-inappbrowser",
            "typingsPackageName": "cordova-plugin-inappbrowser",
            "sourceRepoURL": "https://github.com/apache/cordova-plugin-inappbrowser",
            "asOfVersion": "2.0.0"
        },
        {
            "libraryName": "cordova-plugin-media",
            "typingsPackageName": "cordova-plugin-media",
            "sourceRepoURL": "https://github.com/apache/cordova-plugin-media",
            "asOfVersion": "3.0.0"
        },
        {
            "libraryName": "cordova-plugin-media-capture",
            "typingsPackageName": "cordova-plugin-media-capture",
            "sourceRepoURL": "https://github.com/apache/cordova-plugin-media-capture",
            "asOfVersion": "1.4.2"
        },
        {
            "libraryName": "cordova-plugin-network-information",
            "typingsPackageName": "cordova-plugin-network-information",
            "sourceRepoURL": "https://github.com/apache/cordova-plugin-network-information",
            "asOfVersion": "1.3.2"
        },
        {
            "libraryName": "cordova-plugin-splashscreen",
            "typingsPackageName": "cordova-plugin-splashscreen",
            "sourceRepoURL": "https://github.com/apache/cordova-plugin-splashscreen",
            "asOfVersion": "4.0.2"
        },
        {
            "libraryName": "Apache Cordova StatusBar plugin",
            "typingsPackageName": "cordova-plugin-statusbar",
            "sourceRepoURL": "https://github.com/apache/cordova-plugin-statusbar",
            "asOfVersion": "2.2.2"
        },
        {
            "libraryName": "Apache Cordova Vibration plugin",
            "typingsPackageName": "cordova-plugin-vibration",
            "sourceRepoURL": "https://github.com/apache/cordova-plugin-vibration",
            "asOfVersion": "2.1.4"
        },
        {
            "libraryName": "cordova.plugins.diagnostic",
            "typingsPackageName": "cordova.plugins.diagnostic",
            "sourceRepoURL": "https://github.com/dpa99c/cordova-diagnostic-plugin",
            "asOfVersion": "3.7.0"
        },
        {
            "libraryName": "core-decorators.js",
            "typingsPackageName": "core-decorators",
            "sourceRepoURL": "https://github.com/jayphelps/core-decorators.js",
            "asOfVersion": "0.20.0"
        },
        {
            "libraryName": "cp-file",
            "typingsPackageName": "cp-file",
            "sourceRepoURL": "https://github.com/sindresorhus/cp-file",
            "asOfVersion": "6.1.1"
        },
        {
            "libraryName": "cpy",
            "typingsPackageName": "cpy",
            "sourceRepoURL": "https://github.com/sindresorhus/cpy",
            "asOfVersion": "7.1.1"
        },
        {
            "libraryName": "create-html-element",
            "typingsPackageName": "create-html-element",
            "sourceRepoURL": "https://github.com/sindresorhus/create-html-element",
            "asOfVersion": "2.1.0"
        },
        {
            "libraryName": "crypto-hash",
            "typingsPackageName": "crypto-hash",
            "sourceRepoURL": "https://github.com/sindresorhus/crypto-hash",
            "asOfVersion": "1.1.0"
        },
        {
            "libraryName": "crypto-random-string",
            "typingsPackageName": "crypto-random-string",
            "sourceRepoURL": "https://github.com/sindresorhus/crypto-random-string",
            "asOfVersion": "2.0.0"
        },
        {
            "libraryName": "cson-parser",
            "typingsPackageName": "cson-parser",
            "sourceRepoURL": "https://github.com/groupon/cson-parser",
            "asOfVersion": "4.0.3"
        },
        {
            "libraryName": "csv-parse",
            "typingsPackageName": "csv-parse",
            "sourceRepoURL": "https://github.com/adaltas/node-csv-parse",
            "asOfVersion": "1.2.2"
        },
        {
            "libraryName": "csv-stringify",
            "typingsPackageName": "csv-stringify",
            "sourceRepoURL": "https://github.com/wdavidw/node-csv-stringify",
            "asOfVersion": "3.1.0"
        },
        {
            "libraryName": "cycled",
            "typingsPackageName": "cycled",
            "sourceRepoURL": "https://github.com/sindresorhus/cycled",
            "asOfVersion": "1.1.0"
        },
        {
            "libraryName": "cypress",
            "typingsPackageName": "cypress",
            "sourceRepoURL": "https://cypress.io",
            "asOfVersion": "1.1.3"
        },
        {
            "libraryName": "dargs",
            "typingsPackageName": "dargs",
            "sourceRepoURL": "https://github.com/sindresorhus/dargs",
            "asOfVersion": "6.1.0"
        },
        {
            "libraryName": "date-fns",
            "typingsPackageName": "date-fns",
            "sourceRepoURL": "https://github.com/date-fns/date-fns",
            "asOfVersion": "2.6.0"
        },
        {
            "libraryName": "dd-trace",
            "typingsPackageName": "dd-trace",
            "sourceRepoURL": "https://github.com/DataDog/dd-trace-js",
            "asOfVersion": "0.9.0"
        },
        {
            "libraryName": "debounce-fn",
            "typingsPackageName": "debounce-fn",
            "sourceRepoURL": "https://github.com/sindresorhus/debounce-fn",
            "asOfVersion": "3.0.0"
        },
        {
            "libraryName": "decamelize",
            "typingsPackageName": "decamelize",
            "sourceRepoURL": "https://github.com/sindresorhus/decamelize",
            "asOfVersion": "3.0.1"
        },
        {
            "libraryName": "decimal.js",
            "typingsPackageName": "decimal.js",
            "sourceRepoURL": "https://github.com/MikeMcl/decimal.js",
            "asOfVersion": "7.4.0"
        },
        {
            "libraryName": "decompress-response",
            "typingsPackageName": "decompress-response",
            "sourceRepoURL": "https://github.com/sindresorhus/decompress-response",
            "asOfVersion": "4.1.0"
        },
        {
            "libraryName": "deep-freeze-es6",
            "typingsPackageName": "deep-freeze-es6",
            "sourceRepoURL": "https://github.com/christophehurpeau/deep-freeze-es6",
            "asOfVersion": "1.1.0"
        },
        {
            "libraryName": "deepmerge",
            "typingsPackageName": "deepmerge",
            "sourceRepoURL": "git@github.com:KyleAMathews/deepmerge.git",
            "asOfVersion": "2.2.0"
        },
        {
            "libraryName": "define-lazy-prop",
            "typingsPackageName": "define-lazy-prop",
            "sourceRepoURL": "https://github.com/sindresorhus/define-lazy-prop",
            "asOfVersion": "2.0.0"
        },
        {
            "libraryName": "del",
            "typingsPackageName": "del",
            "sourceRepoURL": "https://github.com/sindresorhus/del",
            "asOfVersion": "4.0.0"
        },
        {
            "libraryName": "delay",
            "typingsPackageName": "delay",
            "sourceRepoURL": "https://github.com/sindresorhus/delay",
            "asOfVersion": "3.1.0"
        },
        {
            "libraryName": "delegated-events",
            "typingsPackageName": "delegated-events",
            "sourceRepoURL": "https://github.com/dgraham/delegated-events#readme",
            "asOfVersion": "1.1.0"
        },
        {
            "libraryName": "detect-browser",
            "typingsPackageName": "detect-browser",
            "sourceRepoURL": "https://github.com/DamonOehlman/detect-browser",
            "asOfVersion": "4.0.0"
        },
        {
            "libraryName": "detect-indent",
            "typingsPackageName": "detect-indent",
            "sourceRepoURL": "https://github.com/sindresorhus/detect-indent",
            "asOfVersion": "6.0.0"
        },
        {
            "libraryName": "detect-newline",
            "typingsPackageName": "detect-newline",
            "sourceRepoURL": "https://github.com/sindresorhus/detect-newline",
            "asOfVersion": "3.0.0"
        },
        {
            "libraryName": "DevExtreme",
            "typingsPackageName": "devextreme",
            "sourceRepoURL": "http://js.devexpress.com/",
            "asOfVersion": "16.2.1"
        },
        {
            "libraryName": "devtools-detect",
            "typingsPackageName": "devtools-detect",
            "sourceRepoURL": "https://github.com/sindresorhus/devtools-detect",
            "asOfVersion": "3.0.0"
        },
        {
            "libraryName": "Dexie.js",
            "typingsPackageName": "dexie",
            "sourceRepoURL": "https://github.com/dfahlander/Dexie.js",
            "asOfVersion": "1.3.1"
        },
        {
            "libraryName": "dialogflow",
            "typingsPackageName": "dialogflow",
            "sourceRepoURL": "https://github.com/googleapis/nodejs-dialogflow",
            "asOfVersion": "4.0.3"
        },
        {
            "libraryName": "docker-file-parser",
            "typingsPackageName": "docker-file-parser",
            "sourceRepoURL": "https://github.com/joyent/docker-file-parser",
            "asOfVersion": "1.0.3"
        },
        {
            "libraryName": "document-promises",
            "typingsPackageName": "document-promises",
            "sourceRepoURL": "https://github.com/jonathantneal/document-promises#readme",
            "asOfVersion": "4.0.0"
        },
        {
            "libraryName": "dom-helpers",
            "typingsPackageName": "dom-helpers",
            "sourceRepoURL": "https://github.com/react-bootstrap/dom-helpers",
            "asOfVersion": "5.0.1"
        },
        {
            "libraryName": "dom-loaded",
            "typingsPackageName": "dom-loaded",
            "sourceRepoURL": "https://github.com/sindresorhus/dom-loaded",
            "asOfVersion": "1.1.0"
        },
        {
            "libraryName": "dot-case",
            "typingsPackageName": "dot-case",
            "sourceRepoURL": "https://github.com/blakeembrey/dot-case",
            "asOfVersion": "1.1.2"
        },
        {
            "libraryName": "dot-prop",
            "typingsPackageName": "dot-prop",
            "sourceRepoURL": "https://github.com/sindresorhus/dot-prop",
            "asOfVersion": "5.0.0"
        },
        {
            "libraryName": "dotenv",
            "typingsPackageName": "dotenv",
            "sourceRepoURL": "https://github.com/motdotla/dotenv",
            "asOfVersion": "8.2.0"
        },
        {
            "libraryName": "dva",
            "typingsPackageName": "dva",
            "sourceRepoURL": "https://github.com/dvajs/dva",
            "asOfVersion": "1.1.0"
        },
        {
            "libraryName": "easy-x-headers",
            "typingsPackageName": "easy-x-headers",
            "sourceRepoURL": "https://github.com/DeadAlready/easy-x-headers",
            "asOfVersion": "1.0.0"
        },
        {
            "libraryName": "easy-xapi-supertest",
            "typingsPackageName": "easy-xapi-supertest",
            "sourceRepoURL": "https://github.com/DeadAlready/easy-xapi-supertest",
            "asOfVersion": "1.0.0"
        },
        {
            "libraryName": "EasyStar.js",
            "typingsPackageName": "easystarjs",
            "sourceRepoURL": "http://easystarjs.com/",
            "asOfVersion": "0.3.1"
        },
        {
            "libraryName": "ecmarkup",
            "typingsPackageName": "ecmarkup",
            "sourceRepoURL": "https://github.com/bterlson/ecmarkup",
            "asOfVersion": "3.4.0"
        },
        {
            "libraryName": "Egg",
            "typingsPackageName": "egg",
            "sourceRepoURL": "https://github.com/eggjs/egg",
            "asOfVersion": "1.5.0"
        },
        {
            "libraryName": "elastic-apm-node",
            "typingsPackageName": "elastic-apm-node",
            "sourceRepoURL": "https://github.com/elastic/apm-agent-nodejs",
            "asOfVersion": "2.7.0"
        },
        {
            "libraryName": "electron",
            "typingsPackageName": "electron",
            "sourceRepoURL": "https://github.com/electron/electron",
            "asOfVersion": "1.6.10"
        },
        {
            "libraryName": "electron-builder",
            "typingsPackageName": "electron-builder",
            "sourceRepoURL": "https://github.com/loopline-systems/electron-builder",
            "asOfVersion": "2.8.0"
        },
        {
            "libraryName": "electron-store",
            "typingsPackageName": "electron-config",
            "sourceRepoURL": "https://github.com/sindresorhus/electron-store",
            "asOfVersion": "3.2.0"
        },
        {
            "libraryName": "electron-debug",
            "typingsPackageName": "electron-debug",
            "sourceRepoURL": "https://github.com/sindresorhus/electron-debug",
            "asOfVersion": "2.1.0"
        },
        {
            "libraryName": "electron-is-dev",
            "typingsPackageName": "electron-is-dev",
            "sourceRepoURL": "https://github.com/sindresorhus/electron-is-dev",
            "asOfVersion": "1.1.0"
        },
        {
            "libraryName": "electron-store",
            "typingsPackageName": "electron-store",
            "sourceRepoURL": "https://github.com/sindresorhus/electron-store",
            "asOfVersion": "3.2.0"
        },
        {
            "libraryName": "electron-unhandled",
            "typingsPackageName": "electron-unhandled",
            "sourceRepoURL": "https://github.com/sindresorhus/electron-unhandled",
            "asOfVersion": "2.2.0"
        },
        {
            "libraryName": "electron-util",
            "typingsPackageName": "electron-util",
            "sourceRepoURL": "https://github.com/sindresorhus/electron-util",
            "asOfVersion": "0.11.0"
        },
        {
            "libraryName": "electron-winstaller",
            "typingsPackageName": "electron-winstaller",
            "sourceRepoURL": "https://github.com/electron/windows-installer",
            "asOfVersion": "4.0.0"
        },
        {
            "libraryName": "elegant-spinner",
            "typingsPackageName": "elegant-spinner",
            "sourceRepoURL": "https://github.com/sindresorhus/elegant-spinner",
            "asOfVersion": "2.0.0"
        },
        {
            "libraryName": "element-ready",
            "typingsPackageName": "element-ready",
            "sourceRepoURL": "https://github.com/sindresorhus/element-ready",
            "asOfVersion": "3.1.0"
        },
        {
            "libraryName": "email-addresses",
            "typingsPackageName": "email-addresses",
            "sourceRepoURL": "https://github.com/jackbowman/email-addresses",
            "asOfVersion": "3.0.0"
        },
        {
            "libraryName": "email-validator",
            "typingsPackageName": "email-validator",
            "sourceRepoURL": "https://github.com/Sembiance/email-validator",
            "asOfVersion": "1.0.6"
        },
        {
            "libraryName": "empty-trash",
            "typingsPackageName": "empty-trash",
            "sourceRepoURL": "https://github.com/sindresorhus/empty-trash",
            "asOfVersion": "3.0.0"
        },
        {
            "libraryName": "ensure-error",
            "typingsPackageName": "ensure-error",
            "sourceRepoURL": "https://github.com/sindresorhus/ensure-error",
            "asOfVersion": "2.0.0"
        },
        {
            "libraryName": "env-editor",
            "typingsPackageName": "env-editor",
            "sourceRepoURL": "https://github.com/sindresorhus/env-editor",
            "asOfVersion": "0.4.0"
        },
        {
            "libraryName": "env-paths",
            "typingsPackageName": "env-paths",
            "sourceRepoURL": "https://github.com/sindresorhus/env-paths",
            "asOfVersion": "2.1.0"
        },
        {
            "libraryName": "error-stack-parser",
            "typingsPackageName": "error-stack-parser",
            "sourceRepoURL": "https://github.com/stacktracejs/error-stack-parser",
            "asOfVersion": "2.0.0"
        },
        {
            "libraryName": "es6-error",
            "typingsPackageName": "es6-error",
            "sourceRepoURL": "https://github.com/bjyoungblood/es6-error",
            "asOfVersion": "4.0.2"
        },
        {
            "libraryName": "es6-promise",
            "typingsPackageName": "es6-promise",
            "sourceRepoURL": "https://github.com/jakearchibald/ES6-Promise",
            "asOfVersion": "3.3.0"
        },
        {
            "libraryName": "escape-goat",
            "typingsPackageName": "escape-goat",
            "sourceRepoURL": "https://github.com/sindresorhus/escape-goat",
            "asOfVersion": "2.0.0"
        },
        {
            "libraryName": "escape-string-regexp",
            "typingsPackageName": "escape-string-regexp",
            "sourceRepoURL": "https://github.com/sindresorhus/escape-string-regexp",
            "asOfVersion": "2.0.0"
        },
        {
            "libraryName": "eventemitter2",
            "typingsPackageName": "eventemitter2",
            "sourceRepoURL": "https://github.com/asyncly/EventEmitter2",
            "asOfVersion": "4.1.0"
        },
        {
            "libraryName": "EventEmitter3",
            "typingsPackageName": "eventemitter3",
            "sourceRepoURL": "https://github.com/primus/eventemitter3",
            "asOfVersion": "2.0.2"
        },
        {
            "libraryName": "exceljs",
            "typingsPackageName": "exceljs",
            "sourceRepoURL": "https://github.com/exceljs/exceljs",
            "asOfVersion": "1.3.0"
        },
        {
            "libraryName": "execa",
            "typingsPackageName": "execa",
            "sourceRepoURL": "https://github.com/sindresorhus/execa",
            "asOfVersion": "2.0.0"
        },
        {
            "libraryName": "execall",
            "typingsPackageName": "execall",
            "sourceRepoURL": "https://github.com/sindresorhus/execall",
            "asOfVersion": "2.0.0"
        },
        {
            "libraryName": "exit-hook",
            "typingsPackageName": "exit-hook",
            "sourceRepoURL": "https://github.com/sindresorhus/exit-hook",
            "asOfVersion": "2.2.0"
        },
        {
            "libraryName": "expo-localization",
            "typingsPackageName": "expo-localization",
            "sourceRepoURL": "https://docs.expo.io/versions/latest/sdk/localization",
            "asOfVersion": "3.0.0"
        },
        {
            "libraryName": "expo",
            "typingsPackageName": "expo",
            "sourceRepoURL": "https://github.com/expo/expo/tree/master/packages/expo",
            "asOfVersion": "33.0.0"
        },
        {
            "libraryName": "expr-eval",
            "typingsPackageName": "expr-eval",
            "sourceRepoURL": "https://github.com/silentmatt/expr-eval",
            "asOfVersion": "1.1.0"
        },
        {
            "libraryName": "express-graphql",
            "typingsPackageName": "express-graphql",
            "sourceRepoURL": "https://github.com/graphql/express-graphql",
            "asOfVersion": "0.9.0"
        },
        {
            "libraryName": "express-promise-router",
            "typingsPackageName": "express-promise-router",
            "sourceRepoURL": "https://github.com/express-promise-router/express-promise-router",
            "asOfVersion": "3.0.0"
        },
        {
            "libraryName": "express-validator",
            "typingsPackageName": "express-validator",
            "sourceRepoURL": "https://github.com/ctavan/express-validator",
            "asOfVersion": "3.0.0"
        },
        {
            "libraryName": "express-winston",
            "typingsPackageName": "express-winston",
            "sourceRepoURL": "https://github.com/bithavoc/express-winston#readme",
            "asOfVersion": "4.0.0"
        },
        {
            "libraryName": "extended-listbox",
            "typingsPackageName": "extended-listbox",
            "sourceRepoURL": "https://github.com/code-chris/extended-listbox",
            "asOfVersion": "4.0.1"
        },
        {
            "libraryName": "extract-stack",
            "typingsPackageName": "extract-stack",
            "sourceRepoURL": "https://github.com/sindresorhus/extract-stack",
            "asOfVersion": "2.0.0"
        },
        {
            "libraryName": "fast-diff",
            "typingsPackageName": "fast-diff",
            "sourceRepoURL": "https://github.com/jhchen/fast-diff",
            "asOfVersion": "1.2.0"
        },
        {
            "libraryName": "JSON-Patch",
            "typingsPackageName": "fast-json-patch",
            "sourceRepoURL": "https://github.com/Starcounter-Jack/JSON-Patch",
            "asOfVersion": "1.1.5"
        },
        {
            "libraryName": "FastSimplexNoise",
            "typingsPackageName": "fast-simplex-noise",
            "sourceRepoURL": "https://www.npmjs.com/package/fast-simplex-noise",
            "asOfVersion": "3.0.0"
        },
        {
            "libraryName": "fastify-cors",
            "typingsPackageName": "fastify-cors",
            "sourceRepoURL": "https://github.com/fastify/fastify-cors",
            "asOfVersion": "2.1.0"
        },
        {
            "libraryName": "Fastify-JWT",
            "typingsPackageName": "fastify-jwt",
            "sourceRepoURL": "https://github.com/fastify/fastify-jwt",
            "asOfVersion": "0.8.1"
        },
        {
            "libraryName": "fastify-multipart",
            "typingsPackageName": "fastify-multipart",
            "sourceRepoURL": "https://github.com/fastify/fastify-multipart",
            "asOfVersion": "0.7.0"
        },
        {
            "libraryName": "fastify-static",
            "typingsPackageName": "fastify-static",
            "sourceRepoURL": "https://github.com/fastify/fastify-static",
            "asOfVersion": "2.2.1"
        },
        {
            "libraryName": "fecha",
            "typingsPackageName": "fecha",
            "sourceRepoURL": "https://github.com/taylorhakes/fecha",
            "asOfVersion": "2.3.1"
        },
        {
            "libraryName": "figures",
            "typingsPackageName": "figures",
            "sourceRepoURL": "https://github.com/sindresorhus/figures",
            "asOfVersion": "3.0.0"
        },
        {
            "libraryName": "file-type",
            "typingsPackageName": "file-type",
            "sourceRepoURL": "https://github.com/sindresorhus/file-type",
            "asOfVersion": "10.9.1"
        },
        {
            "libraryName": "file-url",
            "typingsPackageName": "file-url",
            "sourceRepoURL": "https://github.com/sindresorhus/file-url",
            "asOfVersion": "3.0.0"
        },
        {
            "libraryName": "filenamify",
            "typingsPackageName": "filenamify",
            "sourceRepoURL": "https://github.com/sindresorhus/filenamify",
            "asOfVersion": "3.0.0"
        },
        {
            "libraryName": "filenamify-url",
            "typingsPackageName": "filenamify-url",
            "sourceRepoURL": "https://github.com/sindresorhus/filenamify-url",
            "asOfVersion": "2.0.0"
        },
        {
            "libraryName": "filesize",
            "typingsPackageName": "filesize",
            "sourceRepoURL": "https://github.com/avoidwork/filesize.js",
            "asOfVersion": "5.0.0"
        },
        {
            "libraryName": "filter-console",
            "typingsPackageName": "filter-console",
            "sourceRepoURL": "https://github.com/sindresorhus/filter-console",
            "asOfVersion": "0.1.1"
        },
        {
            "libraryName": "find-java-home",
            "typingsPackageName": "find-java-home",
            "sourceRepoURL": "https://github.com/jsdevel/node-find-java-home",
            "asOfVersion": "1.0.0"
        },
        {
            "libraryName": "find-up",
            "typingsPackageName": "find-up",
            "sourceRepoURL": "https://github.com/sindresorhus/find-up",
            "asOfVersion": "4.0.0"
        },
        {
            "libraryName": "find-versions",
            "typingsPackageName": "find-versions",
            "sourceRepoURL": "https://github.com/sindresorhus/find-versions",
            "asOfVersion": "3.1.0"
        },
        {
            "libraryName": "FineUploader",
            "typingsPackageName": "fine-uploader",
            "sourceRepoURL": "http://fineuploader.com/",
            "asOfVersion": "5.14.0"
        },
        {
            "libraryName": "Firebase API",
            "typingsPackageName": "firebase",
            "sourceRepoURL": "https://www.firebase.com/docs/javascript/firebase",
            "asOfVersion": "3.2.1"
        },
        {
            "libraryName": "first-run",
            "typingsPackageName": "first-run",
            "sourceRepoURL": "https://github.com/sindresorhus/first-run",
            "asOfVersion": "2.0.0"
        },
        {
            "libraryName": "fkill",
            "typingsPackageName": "fkill",
            "sourceRepoURL": "https://github.com/sindresorhus/fkill",
            "asOfVersion": "6.0.0"
        },
        {
            "libraryName": "flatpickr",
            "typingsPackageName": "flatpickr",
            "sourceRepoURL": "https://github.com/chmln/flatpickr",
            "asOfVersion": "3.1.2"
        },
        {
            "libraryName": "flux-standard-action",
            "typingsPackageName": "flux-standard-action",
            "sourceRepoURL": "https://github.com/acdlite/flux-standard-action",
            "asOfVersion": "1.1.0"
        },
        {
            "libraryName": "forge-di",
            "typingsPackageName": "forge-di",
            "sourceRepoURL": "https://github.com/nkohari/forge",
            "asOfVersion": "12.0.2"
        },
        {
            "libraryName": "fork-ts-checker-webpack-plugin",
            "typingsPackageName": "fork-ts-checker-webpack-plugin",
            "sourceRepoURL": "https://github.com/Realytics/fork-ts-checker-webpack-plugin",
            "asOfVersion": "0.4.5"
        },
        {
            "libraryName": "form-data",
            "typingsPackageName": "form-data",
            "sourceRepoURL": "https://github.com/form-data/form-data",
            "asOfVersion": "2.5.0"
        },
        {
            "libraryName": "Foundation Sites",
            "typingsPackageName": "foundation-sites",
            "sourceRepoURL": "http://foundation.zurb.com/",
            "asOfVersion": "6.4.3"
        },
        {
            "libraryName": "fs-promise",
            "typingsPackageName": "fs-promise",
            "sourceRepoURL": "https://github.com/kevinbeaty/fs-promise",
            "asOfVersion": "2.0.0"
        },
        {
            "libraryName": "FullCalendar",
            "typingsPackageName": "fullcalendar",
            "sourceRepoURL": "http://arshaw.com/fullcalendar/",
            "asOfVersion": "3.8.0"
        },
        {
            "libraryName": "fuse",
            "typingsPackageName": "fuse",
            "sourceRepoURL": "https://github.com/krisk/Fuse",
            "asOfVersion": "2.6.0"
        },
        {
            "libraryName": "gaea-model",
            "typingsPackageName": "gaea-model",
            "sourceRepoURL": "https://github.com/ascoders/gaea-model",
            "asOfVersion": "0.0.0"
        },
        {
            "libraryName": "geolib",
            "typingsPackageName": "geolib",
            "sourceRepoURL": "https://github.com/manuelbieh/Geolib",
            "asOfVersion": "2.0.23"
        },
        {
            "libraryName": "get-emails",
            "typingsPackageName": "get-emails",
            "sourceRepoURL": "https://github.com/sindresorhus/get-emails",
            "asOfVersion": "3.0.0"
        },
        {
            "libraryName": "get-port",
            "typingsPackageName": "get-port",
            "sourceRepoURL": "https://github.com/sindresorhus/get-port",
            "asOfVersion": "4.2.0"
        },
        {
            "libraryName": "get-range",
            "typingsPackageName": "get-range",
            "sourceRepoURL": "https://github.com/sindresorhus/get-range",
            "asOfVersion": "2.0.1"
        },
        {
            "libraryName": "get-stdin",
            "typingsPackageName": "get-stdin",
            "sourceRepoURL": "https://github.com/sindresorhus/get-stdin",
            "asOfVersion": "7.0.0"
        },
        {
            "libraryName": "get-stream",
            "typingsPackageName": "get-stream",
            "sourceRepoURL": "https://github.com/sindresorhus/get-stream",
            "asOfVersion": "5.0.0"
        },
        {
            "libraryName": "get-urls",
            "typingsPackageName": "get-urls",
            "sourceRepoURL": "https://github.com/sindresorhus/get-urls",
            "asOfVersion": "9.1.0"
        },
        {
            "libraryName": "getopts",
            "typingsPackageName": "getopts",
            "sourceRepoURL": "https://github.com/jorgebucaran/getopts",
            "asOfVersion": "2.1.0"
        },
        {
            "libraryName": "git-remote-origin-url",
            "typingsPackageName": "git-remote-origin-url",
            "sourceRepoURL": "https://github.com/sindresorhus/git-remote-origin-url",
            "asOfVersion": "3.0.0"
        },
        {
            "libraryName": "github",
            "typingsPackageName": "github",
            "sourceRepoURL": "https://github.com/mikedeboer/node-github",
            "asOfVersion": "7.1.0"
        },
        {
            "libraryName": "github-username",
            "typingsPackageName": "github-username",
            "sourceRepoURL": "https://github.com/sindresorhus/github-username",
            "asOfVersion": "5.0.0"
        },
        {
            "libraryName": "gitlab",
            "typingsPackageName": "gitlab",
            "sourceRepoURL": "https://github.com/jdalrymple/node-gitlab",
            "asOfVersion": "2.0.0"
        },
        {
            "libraryName": "global-dirs",
            "typingsPackageName": "global-dirs",
            "sourceRepoURL": "https://github.com/sindresorhus/global-dirs",
            "asOfVersion": "1.0.0"
        },
        {
            "libraryName": "globby",
            "typingsPackageName": "globby",
            "sourceRepoURL": "https://github.com/sindresorhus/globby",
            "asOfVersion": "9.1.0"
        },
        {
            "libraryName": "@google-cloud/pubsub",
            "typingsPackageName": "google-cloud__pubsub",
            "sourceRepoURL": "https://github.com/googleapis/nodejs-pubsub",
            "asOfVersion": "0.26.0"
        },
        {
            "libraryName": "Google Cloud Storage",
            "typingsPackageName": "google-cloud__storage",
            "sourceRepoURL": "https://github.com/googleapis/nodejs-storage",
            "asOfVersion": "2.3.0"
        },
        {
            "libraryName": "graphene-pk11",
            "typingsPackageName": "graphene-pk11",
            "sourceRepoURL": "https://github.com/PeculiarVentures/graphene",
            "asOfVersion": "2.0.31"
        },
        {
            "libraryName": "graphql",
            "typingsPackageName": "graphql",
            "sourceRepoURL": "https://github.com/graphql/graphql-js",
            "asOfVersion": "14.5.0"
        },
        {
            "libraryName": "gravatar-url",
            "typingsPackageName": "gravatar-url",
            "sourceRepoURL": "https://github.com/sindresorhus/gravatar-url",
            "asOfVersion": "3.0.0"
        },
        {
            "libraryName": "griddle-react",
            "typingsPackageName": "griddle-react",
            "sourceRepoURL": "https://github.com/griddlegriddle/griddle",
            "asOfVersion": "1.3.0"
        },
        {
            "libraryName": "gulp-tslint",
            "typingsPackageName": "gulp-tslint",
            "sourceRepoURL": "https://github.com/panuhorsmalahti/gulp-tslint",
            "asOfVersion": "4.2.0"
        },
        {
            "libraryName": "gulp-typedoc",
            "typingsPackageName": "gulp-typedoc",
            "sourceRepoURL": "https://github.com/rogierschouten/gulp-typedoc",
            "asOfVersion": "2.2.0"
        },
        {
            "libraryName": "gulp-typescript",
            "typingsPackageName": "gulp-typescript",
            "sourceRepoURL": "https://github.com/ivogabe/gulp-typescript",
            "asOfVersion": "2.13.0"
        },
        {
            "libraryName": "gzip-size",
            "typingsPackageName": "gzip-size",
            "sourceRepoURL": "https://github.com/sindresorhus/gzip-size",
            "asOfVersion": "5.1.0"
        },
        {
            "libraryName": "handlebars",
            "typingsPackageName": "handlebars",
            "sourceRepoURL": "https://github.com/wycats/handlebars.js",
            "asOfVersion": "4.1.0"
        },
        {
            "libraryName": "handsontable",
            "typingsPackageName": "handsontable",
            "sourceRepoURL": "https://handsontable.com/",
            "asOfVersion": "0.35.0"
        },
        {
            "libraryName": "hapi-auth-jwt2",
            "typingsPackageName": "hapi-auth-jwt2",
            "sourceRepoURL": "https://github.com/dwyl/hapi-auth-jwt2/",
            "asOfVersion": "8.6.1"
        },
        {
            "libraryName": "hard-rejection",
            "typingsPackageName": "hard-rejection",
            "sourceRepoURL": "https://github.com/sindresorhus/hard-rejection",
            "asOfVersion": "2.0.0"
        },
        {
            "libraryName": "has-emoji",
            "typingsPackageName": "has-emoji",
            "sourceRepoURL": "https://github.com/sindresorhus/has-emoji",
            "asOfVersion": "1.1.0"
        },
        {
            "libraryName": "has-yarn",
            "typingsPackageName": "has-yarn",
            "sourceRepoURL": "https://github.com/sindresorhus/has-yarn",
            "asOfVersion": "2.0.0"
        },
        {
            "libraryName": "hasha",
            "typingsPackageName": "hasha",
            "sourceRepoURL": "https://github.com/sindresorhus/hasha",
            "asOfVersion": "4.0.0"
        },
        {
            "libraryName": "hex-rgb",
            "typingsPackageName": "hex-rgb",
            "sourceRepoURL": "https://github.com/sindresorhus/hex-rgb",
            "asOfVersion": "4.1.0"
        },
        {
            "libraryName": "hibp",
            "typingsPackageName": "hibp",
            "sourceRepoURL": "https://github.com/wKovacs64/hibp",
            "asOfVersion": "7.3.0"
        },
        {
            "libraryName": "homeworks",
            "typingsPackageName": "homeworks",
            "sourceRepoURL": "https://github.com/IGAWorksDev/homeworks/",
            "asOfVersion": "1.0.19"
        },
        {
            "libraryName": "html-tags",
            "typingsPackageName": "html-tags",
            "sourceRepoURL": "https://github.com/sindresorhus/html-tags",
            "asOfVersion": "3.0.0"
        },
        {
            "libraryName": "html-webpack-tags-plugin",
            "typingsPackageName": "html-webpack-tags-plugin",
            "sourceRepoURL": "https://github.com/jharris4/html-webpack-tags-plugin",
            "asOfVersion": "2.0.16"
        },
        {
            "libraryName": "http-status-codes",
            "typingsPackageName": "http-status-codes",
            "sourceRepoURL": "https://github.com/prettymuchbryce/node-http-status",
            "asOfVersion": "1.2.0"
        },
        {
            "libraryName": "humanize-string",
            "typingsPackageName": "humanize-string",
            "sourceRepoURL": "https://github.com/sindresorhus/humanize-string",
            "asOfVersion": "2.0.1"
        },
        {
            "libraryName": "humanize-url",
            "typingsPackageName": "humanize-url",
            "sourceRepoURL": "https://github.com/sindresorhus/humanize-url",
            "asOfVersion": "2.1.0"
        },
        {
            "libraryName": "i18next",
            "typingsPackageName": "i18next",
            "sourceRepoURL": "https://github.com/i18next/i18next",
            "asOfVersion": "13.0.0"
        },
        {
            "libraryName": "i18next-browser-languagedetector",
            "typingsPackageName": "i18next-browser-languagedetector",
            "sourceRepoURL": "https://github.com/i18next/i18next-browser-languagedetector",
            "asOfVersion": "3.0.0"
        },
        {
            "libraryName": "i18next-express-middleware",
            "typingsPackageName": "i18next-express-middleware",
            "sourceRepoURL": "https://github.com/i18next/i18next-express-middleware",
            "asOfVersion": "1.7.0"
        },
        {
            "libraryName": "i18next-xhr-backend",
            "typingsPackageName": "i18next-xhr-backend",
            "sourceRepoURL": "https://github.com/i18next/i18next-xhr-backend",
            "asOfVersion": "1.4.2"
        },
        {
            "libraryName": "iconv-lite",
            "typingsPackageName": "iconv-lite",
            "sourceRepoURL": "https://github.com/ashtuchkin/iconv-lite",
            "asOfVersion": "0.4.14"
        },
        {
            "libraryName": "ids",
            "typingsPackageName": "ids",
            "sourceRepoURL": "https://github.com/bpmn-io/ids",
            "asOfVersion": "0.2.2"
        },
        {
            "libraryName": "image-size",
            "typingsPackageName": "image-size",
            "sourceRepoURL": "https://github.com/image-size/image-size",
            "asOfVersion": "0.8.0"
        },
        {
            "libraryName": "image-type",
            "typingsPackageName": "image-type",
            "sourceRepoURL": "https://github.com/sindresorhus/image-type",
            "asOfVersion": "4.0.1"
        },
        {
            "libraryName": "immutability-helper",
            "typingsPackageName": "immutability-helper",
            "sourceRepoURL": "https://github.com/kolodny/immutability-helper",
            "asOfVersion": "2.6.3"
        },
        {
            "libraryName": "Facebook's Immutable",
            "typingsPackageName": "immutable",
            "sourceRepoURL": "https://github.com/facebook/immutable-js",
            "asOfVersion": "3.8.7"
        },
        {
            "libraryName": "in-range",
            "typingsPackageName": "in-range",
            "sourceRepoURL": "https://github.com/sindresorhus/in-range",
            "asOfVersion": "2.0.0"
        },
        {
            "libraryName": "indent-string",
            "typingsPackageName": "indent-string",
            "sourceRepoURL": "https://github.com/sindresorhus/indent-string",
            "asOfVersion": "4.0.0"
        },
        {
            "libraryName": "instabug-reactnative",
            "typingsPackageName": "instabug-reactnative",
            "sourceRepoURL": "https://github.com/Instabug/instabug-reactnative#readme",
            "asOfVersion": "8.1.0"
        },
        {
            "libraryName": "interactjs",
            "typingsPackageName": "interact.js",
            "sourceRepoURL": "https://github.com/taye/interact.js",
            "asOfVersion": "1.3.0"
        },
        {
            "libraryName": "internal-ip",
            "typingsPackageName": "internal-ip",
            "sourceRepoURL": "https://github.com/sindresorhus/internal-ip",
            "asOfVersion": "4.1.0"
        },
        {
            "libraryName": "intl-locales-supported",
            "typingsPackageName": "intl-locales-supported",
            "sourceRepoURL": "https://github.com/formatjs/formatjs",
            "asOfVersion": "1.0.6"
        },
        {
            "libraryName": "intl-messageformat",
            "typingsPackageName": "intl-messageformat",
            "sourceRepoURL": "https://github.com/formatjs/formatjs",
            "asOfVersion": "3.0.0"
        },
        {
            "libraryName": "intl-relativeformat",
            "typingsPackageName": "intl-relativeformat",
            "sourceRepoURL": "https://github.com/formatjs/formatjs",
            "asOfVersion": "3.0.1"
        },
        {
            "libraryName": "into-stream",
            "typingsPackageName": "into-stream",
            "sourceRepoURL": "https://github.com/sindresorhus/into-stream",
            "asOfVersion": "5.0.0"
        },
        {
            "libraryName": "inversify",
            "typingsPackageName": "inversify",
            "sourceRepoURL": "http://inversify.io",
            "asOfVersion": "2.0.33"
        },
        {
            "libraryName": "inversify-binding-decorators",
            "typingsPackageName": "inversify-binding-decorators",
            "sourceRepoURL": "https://github.com/inversify/inversify-binding-decorators",
            "asOfVersion": "2.0.0"
        },
        {
            "libraryName": "inversify-express-utils",
            "typingsPackageName": "inversify-express-utils",
            "sourceRepoURL": "https://github.com/inversify/inversify-express-utils",
            "asOfVersion": "2.0.0"
        },
        {
            "libraryName": "inversify-inject-decorators",
            "typingsPackageName": "inversify-inject-decorators",
            "sourceRepoURL": "https://github.com/inversify/inversify-inject-decorators",
            "asOfVersion": "2.0.0"
        },
        {
            "libraryName": "inversify-logger-middleware",
            "typingsPackageName": "inversify-logger-middleware",
            "sourceRepoURL": "https://github.com/inversify/inversify-logger-middleware",
            "asOfVersion": "2.0.0"
        },
        {
            "libraryName": "inversify-restify-utils",
            "typingsPackageName": "inversify-restify-utils",
            "sourceRepoURL": "https://github.com/inversify/inversify-restify-utils",
            "asOfVersion": "2.0.0"
        },
        {
            "libraryName": "Ionic",
            "typingsPackageName": "ionic",
            "sourceRepoURL": "http://ionicframework.com",
            "asOfVersion": "3.19.0"
        },
        {
            "libraryName": "ip-regex",
            "typingsPackageName": "ip-regex",
            "sourceRepoURL": "https://github.com/sindresorhus/ip-regex",
            "asOfVersion": "4.1.0"
        },
        {
            "libraryName": "ipify",
            "typingsPackageName": "ipify",
            "sourceRepoURL": "https://github.com/sindresorhus/ipify",
            "asOfVersion": "3.0.0"
        },
        {
            "libraryName": "is-absolute-url",
            "typingsPackageName": "is-absolute-url",
            "sourceRepoURL": "https://github.com/sindresorhus/is-absolute-url",
            "asOfVersion": "3.0.0"
        },
        {
            "libraryName": "is-archive",
            "typingsPackageName": "is-archive",
            "sourceRepoURL": "https://github.com/sindresorhus/is-archive",
            "asOfVersion": "2.0.0"
        },
        {
            "libraryName": "is-array-sorted",
            "typingsPackageName": "is-array-sorted",
            "sourceRepoURL": "https://github.com/sindresorhus/is-array-sorted",
            "asOfVersion": "2.0.0"
        },
        {
            "libraryName": "is-binary-path",
            "typingsPackageName": "is-binary-path",
            "sourceRepoURL": "https://github.com/sindresorhus/is-binary-path",
            "asOfVersion": "2.1.0"
        },
        {
            "libraryName": "is-compressed",
            "typingsPackageName": "is-compressed",
            "sourceRepoURL": "https://github.com/sindresorhus/is-compressed",
            "asOfVersion": "2.0.0"
        },
        {
            "libraryName": "is-docker",
            "typingsPackageName": "is-docker",
            "sourceRepoURL": "https://github.com/sindresorhus/is-docker",
            "asOfVersion": "2.0.0"
        },
        {
            "libraryName": "is-elevated",
            "typingsPackageName": "is-elevated",
            "sourceRepoURL": "https://github.com/sindresorhus/is-elevated",
            "asOfVersion": "3.0.0"
        },
        {
            "libraryName": "is-fullwidth-code-point",
            "typingsPackageName": "is-fullwidth-code-point",
            "sourceRepoURL": "https://github.com/sindresorhus/is-fullwidth-code-point",
            "asOfVersion": "3.0.0"
        },
        {
            "libraryName": "is-image",
            "typingsPackageName": "is-image",
            "sourceRepoURL": "https://github.com/sindresorhus/is-image",
            "asOfVersion": "3.0.0"
        },
        {
            "libraryName": "is-installed-globally",
            "typingsPackageName": "is-installed-globally",
            "sourceRepoURL": "https://github.com/sindresorhus/is-installed-globally.git",
            "asOfVersion": "0.2.0"
        },
        {
            "libraryName": "is-ip",
            "typingsPackageName": "is-ip",
            "sourceRepoURL": "https://github.com/sindresorhus/is-ip",
            "asOfVersion": "3.0.0"
        },
        {
            "libraryName": "is-lower-case",
            "typingsPackageName": "is-lower-case",
            "sourceRepoURL": "https://github.com/blakeembrey/is-lower-case",
            "asOfVersion": "1.1.2"
        },
        {
            "libraryName": "is-obj",
            "typingsPackageName": "is-obj",
            "sourceRepoURL": "https://github.com/sindresorhus/is-obj",
            "asOfVersion": "2.0.0"
        },
        {
            "libraryName": "is-online",
            "typingsPackageName": "is-online",
            "sourceRepoURL": "https://github.com/sindresorhus/is-online",
            "asOfVersion": "8.1.0"
        },
        {
            "libraryName": "is-path-cwd",
            "typingsPackageName": "is-path-cwd",
            "sourceRepoURL": "https://github.com/sindresorhus/is-path-cwd",
            "asOfVersion": "2.1.0"
        },
        {
            "libraryName": "is-path-in-cwd",
            "typingsPackageName": "is-path-in-cwd",
            "sourceRepoURL": "https://github.com/sindresorhus/is-path-in-cwd",
            "asOfVersion": "2.1.0"
        },
        {
            "libraryName": "is-plain-obj",
            "typingsPackageName": "is-plain-obj",
            "sourceRepoURL": "https://github.com/sindresorhus/is-plain-obj",
            "asOfVersion": "2.0.0"
        },
        {
            "libraryName": "is-plain-object",
            "typingsPackageName": "is-plain-object",
            "sourceRepoURL": "https://github.com/jonschlinkert/is-plain-object",
            "asOfVersion": "2.0.4"
        },
        {
            "libraryName": "is-png",
            "typingsPackageName": "is-png",
            "sourceRepoURL": "https://github.com/sindresorhus/is-png",
            "asOfVersion": "2.0.0"
        },
        {
            "libraryName": "is-reachable",
            "typingsPackageName": "is-reachable",
            "sourceRepoURL": "https://github.com/sindresorhus/is-reachable",
            "asOfVersion": "3.1.0"
        },
        {
            "libraryName": "is-regexp",
            "typingsPackageName": "is-regexp",
            "sourceRepoURL": "https://github.com/sindresorhus/is-regexp",
            "asOfVersion": "2.1.0"
        },
        {
            "libraryName": "is-relative-url",
            "typingsPackageName": "is-relative-url",
            "sourceRepoURL": "https://github.com/sindresorhus/is-relative-url",
            "asOfVersion": "3.0.0"
        },
        {
            "libraryName": "is-root",
            "typingsPackageName": "is-root",
            "sourceRepoURL": "https://github.com/sindresorhus/is-root",
            "asOfVersion": "2.1.0"
        },
        {
            "libraryName": "is-root-path",
            "typingsPackageName": "is-root-path",
            "sourceRepoURL": "https://github.com/sindresorhus/is-root-path",
            "asOfVersion": "2.0.0"
        },
        {
            "libraryName": "is-scoped",
            "typingsPackageName": "is-scoped",
            "sourceRepoURL": "https://github.com/sindresorhus/is-scoped",
            "asOfVersion": "2.0.0"
        },
        {
            "libraryName": "is-stream",
            "typingsPackageName": "is-stream",
            "sourceRepoURL": "https://github.com/sindresorhus/is-stream",
            "asOfVersion": "2.0.0"
        },
        {
            "libraryName": "is-svg",
            "typingsPackageName": "is-svg",
            "sourceRepoURL": "https://github.com/sindresorhus/is-svg",
            "asOfVersion": "4.0.1"
        },
        {
            "libraryName": "is-text-path",
            "typingsPackageName": "is-text-path",
            "sourceRepoURL": "https://github.com/sindresorhus/is-text-path",
            "asOfVersion": "2.0.0"
        },
        {
            "libraryName": "is-upper-case",
            "typingsPackageName": "is-upper-case",
            "sourceRepoURL": "https://github.com/blakeembrey/is-upper-case",
            "asOfVersion": "1.1.2"
        },
        {
            "libraryName": "is-url-superb",
            "typingsPackageName": "is-url-superb",
            "sourceRepoURL": "https://github.com/sindresorhus/is-url-superb",
            "asOfVersion": "3.0.0"
        },
        {
            "libraryName": "issue-regex",
            "typingsPackageName": "issue-regex",
            "sourceRepoURL": "https://github.com/sindresorhus/issue-regex",
            "asOfVersion": "3.1.0"
        },
        {
            "libraryName": "jasmine-expect",
            "typingsPackageName": "jasmine-expect",
            "sourceRepoURL": "https://github.com/JamieMason/Jasmine-Matchers",
            "asOfVersion": "3.8.1"
        },
        {
            "libraryName": "javascript-obfuscator",
            "typingsPackageName": "javascript-obfuscator",
            "sourceRepoURL": "https://github.com/sanex3339/javascript-obfuscator",
            "asOfVersion": "0.17.0"
        },
        {
            "libraryName": "jdenticon",
            "typingsPackageName": "jdenticon",
            "sourceRepoURL": "https://github.com/dmester/jdenticon",
            "asOfVersion": "2.2.0"
        },
        {
            "libraryName": "jest-each",
            "typingsPackageName": "jest-each",
            "sourceRepoURL": "https://github.com/facebook/jest",
            "asOfVersion": "24.3.0"
        },
        {
            "libraryName": "jimp",
            "typingsPackageName": "jimp",
            "sourceRepoURL": "https://github.com/oliver-moran/jimp#readme",
            "asOfVersion": "0.2.28"
        },
        {
            "libraryName": "joData",
            "typingsPackageName": "jodata",
            "sourceRepoURL": "https://github.com/mccow002/joData",
            "asOfVersion": "1.0.13"
        },
        {
            "libraryName": "JointJS",
            "typingsPackageName": "jointjs",
            "sourceRepoURL": "http://www.jointjs.com/",
            "asOfVersion": "2.0.0"
        },
        {
            "libraryName": "jpeg-js",
            "typingsPackageName": "jpeg-js",
            "sourceRepoURL": "https://github.com/eugeneware/jpeg-js",
            "asOfVersion": "0.3.6"
        },
        {
            "libraryName": "jpush-react-native",
            "typingsPackageName": "jpush-react-native",
            "sourceRepoURL": "https://github.com/jpush/jpush-react-native",
            "asOfVersion": "2.0.0"
        },
        {
            "libraryName": "typescript",
            "typingsPackageName": "jquery-notifier",
            "sourceRepoURL": "https://github.com/Microsoft/TypeScript",
            "asOfVersion": "1.3.0"
        },
        {
            "libraryName": "jquery.ajaxfile",
            "typingsPackageName": "jquery.ajaxfile",
            "sourceRepoURL": "https://github.com/fpellet/jquery.ajaxFile",
            "asOfVersion": "0.2.29"
        },
        {
            "libraryName": "js-data",
            "typingsPackageName": "js-data",
            "sourceRepoURL": "https://github.com/js-data/js-data",
            "asOfVersion": "3.0.0"
        },
        {
            "libraryName": "JSData Http Adapter",
            "typingsPackageName": "js-data-http",
            "sourceRepoURL": "https://github.com/js-data/js-data-http",
            "asOfVersion": "3.0.0"
        },
        {
            "libraryName": "js-types",
            "typingsPackageName": "js-types",
            "sourceRepoURL": "https://github.com/sindresorhus/js-types",
            "asOfVersion": "2.1.0"
        },
        {
            "libraryName": "JSNLog",
            "typingsPackageName": "jsnlog",
            "sourceRepoURL": "https://github.com/mperdeck/jsnlog.js",
            "asOfVersion": "2.17.2"
        },
        {
            "libraryName": "jsonschema",
            "typingsPackageName": "jsonschema",
            "sourceRepoURL": "https://github.com/tdegrunt/jsonschema",
            "asOfVersion": "1.1.1"
        },
        {
            "libraryName": "jsplumb",
            "typingsPackageName": "jsplumb",
            "sourceRepoURL": "https://github.com/jsplumb/jsPlumb",
            "asOfVersion": "2.5.7"
        },
        {
            "libraryName": "jsrender",
            "typingsPackageName": "jsrender",
            "sourceRepoURL": "https://github.com/BorisMoore/jsrender",
            "asOfVersion": "1.0.5"
        },
        {
            "libraryName": "junk",
            "typingsPackageName": "junk",
            "sourceRepoURL": "https://github.com/sindresorhus/junk",
            "asOfVersion": "3.0.0"
        },
        {
            "libraryName": "karma-viewport",
            "typingsPackageName": "karma-viewport",
            "sourceRepoURL": "https://github.com/squidfunk/karma-viewport",
            "asOfVersion": "1.0.0"
        },
        {
            "libraryName": "kafkajs",
            "typingsPackageName": "kafkajs",
            "sourceRepoURL": "https://github.com/tulios/kafkajs",
            "asOfVersion": "1.9.0"
        },
        {
            "libraryName": "keycloak-js",
            "typingsPackageName": "keycloak-js",
            "sourceRepoURL": "https://github.com/keycloak/keycloak",
            "asOfVersion": "3.4.1"
        },
        {
            "libraryName": "keytar",
            "typingsPackageName": "keytar",
            "sourceRepoURL": "http://atom.github.io/node-keytar/",
            "asOfVersion": "4.4.2"
        },
        {
            "libraryName": "knex",
            "typingsPackageName": "knex",
            "sourceRepoURL": "https://github.com/tgriesser/knex",
            "asOfVersion": "0.16.1"
        },
        {
            "libraryName": "knockout-paging",
            "typingsPackageName": "knockout-paging",
            "sourceRepoURL": "https://github.com/ErikSchierboom/knockout-paging",
            "asOfVersion": "0.3.1"
        },
        {
            "libraryName": "knockout-pre-rendered",
            "typingsPackageName": "knockout-pre-rendered",
            "sourceRepoURL": "https://github.com/ErikSchierboom/knockout-pre-rendered",
            "asOfVersion": "0.7.1"
        },
        {
            "libraryName": "known",
            "typingsPackageName": "known",
            "sourceRepoURL": "https://github.com/sindresorhus/known",
            "asOfVersion": "3.0.0"
        },
        {
            "libraryName": "koa-jwt",
            "typingsPackageName": "koa-jwt",
            "sourceRepoURL": "https://github.com/koajs/jwt",
            "asOfVersion": "3.3.0"
        },
        {
            "libraryName": "koa-requestid",
            "typingsPackageName": "koa-requestid",
            "sourceRepoURL": "https://github.com/seegno/koa-requestid/",
            "asOfVersion": "2.0.2"
        },
        {
            "libraryName": "koa-useragent",
            "typingsPackageName": "koa-useragent",
            "sourceRepoURL": "https://github.com/rvboris/koa-useragent",
            "asOfVersion": "2.1.1"
        },
        {
            "libraryName": "koa-pug",
            "typingsPackageName": "koa-pug",
            "sourceRepoURL": "https://github.com/chrisyip/koa-pug",
            "asOfVersion": "4.0.0"
        },
        {
            "libraryName": "lambda-phi",
            "typingsPackageName": "lambda-phi",
            "sourceRepoURL": "https://github.com/elitechance/lambda-phi",
            "asOfVersion": "1.0.1"
        },
        {
            "libraryName": "latest-semver",
            "typingsPackageName": "latest-semver",
            "sourceRepoURL": "https://github.com/sindresorhus/latest-semver",
            "asOfVersion": "2.0.0"
        },
        {
            "libraryName": "latest-version",
            "typingsPackageName": "latest-version",
            "sourceRepoURL": "https://github.com/sindresorhus/latest-version",
            "asOfVersion": "5.0.0"
        },
        {
            "libraryName": "lazy-value",
            "typingsPackageName": "lazy-value",
            "sourceRepoURL": "https://github.com/sindresorhus/lazy-value",
            "asOfVersion": "2.0.0"
        },
        {
            "libraryName": "ldclient-js",
            "typingsPackageName": "ldclient-js",
            "sourceRepoURL": "https://github.com/launchdarkly/js-client",
            "asOfVersion": "1.1.11"
        },
        {
            "libraryName": "leap-year",
            "typingsPackageName": "leap-year",
            "sourceRepoURL": "https://github.com/sindresorhus/leap-year",
            "asOfVersion": "3.0.0"
        },
        {
            "libraryName": "left-pad",
            "typingsPackageName": "left-pad",
            "sourceRepoURL": "https://github.com/stevemao/left-pad",
            "asOfVersion": "1.2.0"
        },
        {
            "libraryName": "leven",
            "typingsPackageName": "leven",
            "sourceRepoURL": "https://github.com/sindresorhus/leven",
            "asOfVersion": "3.0.0"
        },
        {
            "libraryName": "line-column-path",
            "typingsPackageName": "line-column-path",
            "sourceRepoURL": "https://github.com/sindresorhus/line-column-path",
            "asOfVersion": "2.0.0"
        },
        {
            "libraryName": "linkify-issues",
            "typingsPackageName": "linkify-issues",
            "sourceRepoURL": "https://github.com/sindresorhus/linkify-issues",
            "asOfVersion": "2.0.0"
        },
        {
            "libraryName": "linkify-urls",
            "typingsPackageName": "linkify-urls",
            "sourceRepoURL": "https://github.com/sindresorhus/linkify-urls",
            "asOfVersion": "3.1.0"
        },
        {
            "libraryName": "Linq.JS",
            "typingsPackageName": "linq",
            "sourceRepoURL": "https://linqjs.codeplex.com/",
            "asOfVersion": "2.2.33"
        },
        {
            "libraryName": "Linq4JS",
            "typingsPackageName": "linq4js",
            "sourceRepoURL": "https://github.com/morrisjdev/Linq4JS",
            "asOfVersion": "2.1.8"
        },
        {
            "libraryName": "LinqSharp",
            "typingsPackageName": "linqsharp",
            "sourceRepoURL": "https://github.com/brunolm/LinqSharp",
            "asOfVersion": "1.0.0"
        },
        {
            "libraryName": "load-json-file",
            "typingsPackageName": "load-json-file",
            "sourceRepoURL": "https://github.com/sindresorhus/load-json-file",
            "asOfVersion": "5.1.0"
        },
        {
            "libraryName": "localforage",
            "typingsPackageName": "localforage",
            "sourceRepoURL": "https://github.com/localForage/localForage",
            "asOfVersion": "0.0.34"
        },
        {
            "libraryName": "localforage-cordovasqlitedriver",
            "typingsPackageName": "localforage-cordovasqlitedriver",
            "sourceRepoURL": "https://github.com/thgreasi/localForage-cordovaSQLiteDriver",
            "asOfVersion": "1.5.0"
        },
        {
            "libraryName": "locate-path",
            "typingsPackageName": "locate-path",
            "sourceRepoURL": "https://github.com/sindresorhus/locate-path",
            "asOfVersion": "4.0.0"
        },
        {
            "libraryName": "lock-system",
            "typingsPackageName": "lock-system",
            "sourceRepoURL": "https://github.com/sindresorhus/lock-system",
            "asOfVersion": "2.0.0"
        },
        {
            "libraryName": "lodash-decorators",
            "typingsPackageName": "lodash-decorators",
            "sourceRepoURL": "https://github.com/steelsojka/lodash-decorators",
            "asOfVersion": "4.0.0"
        },
        {
            "libraryName": "log-symbols",
            "typingsPackageName": "log-symbols",
            "sourceRepoURL": "https://github.com/sindresorhus/log-symbols",
            "asOfVersion": "3.0.0"
        },
        {
            "libraryName": "log-update",
            "typingsPackageName": "log-update",
            "sourceRepoURL": "https://github.com/sindresorhus/log-update",
            "asOfVersion": "3.1.0"
        },
        {
            "libraryName": "log4javascript",
            "typingsPackageName": "log4javascript",
            "sourceRepoURL": "http://log4javascript.org/",
            "asOfVersion": "1.4.15"
        },
        {
            "libraryName": "log4js",
            "typingsPackageName": "log4js",
            "sourceRepoURL": "https://github.com/nomiddlename/log4js-node",
            "asOfVersion": "2.3.5"
        },
        {
            "libraryName": "logform",
            "typingsPackageName": "logform",
            "sourceRepoURL": "https://github.com/winstonjs/logform",
            "asOfVersion": "1.10.0"
        },
        {
            "libraryName": "loglevel",
            "typingsPackageName": "loglevel",
            "sourceRepoURL": "https://github.com/pimterry/loglevel/",
            "asOfVersion": "1.6.2"
        },
        {
            "libraryName": "looks-same",
            "typingsPackageName": "looks-same",
            "sourceRepoURL": "https://github.com/gemini-testing/looks-same",
            "asOfVersion": "4.1.0"
        },
        {
            "libraryName": "lorem-ipsum",
            "typingsPackageName": "lorem-ipsum",
            "sourceRepoURL": "https://github.com/knicklabs/node-lorem-ipsum",
            "asOfVersion": "2.0.0"
        },
        {
            "libraryName": "loud-rejection",
            "typingsPackageName": "loud-rejection",
            "sourceRepoURL": "https://github.com/sindresorhus/loud-rejection",
            "asOfVersion": "2.0.0"
        },
        {
            "libraryName": "lower-case",
            "typingsPackageName": "lower-case",
            "sourceRepoURL": "https://github.com/blakeembrey/lower-case",
            "asOfVersion": "1.1.3"
        },
        {
            "libraryName": "lower-case-first",
            "typingsPackageName": "lower-case-first",
            "sourceRepoURL": "https://github.com/blakeembrey/lower-case-first",
            "asOfVersion": "1.0.1"
        },
        {
            "libraryName": "make-dir",
            "typingsPackageName": "make-dir",
            "sourceRepoURL": "https://github.com/sindresorhus/make-dir",
            "asOfVersion": "2.1.0"
        },
        {
            "libraryName": "mali",
            "typingsPackageName": "mali",
            "sourceRepoURL": "https://github.com/malijs/mali",
            "asOfVersion": "0.9.2"
        },
        {
            "libraryName": "map-obj",
            "typingsPackageName": "map-obj",
            "sourceRepoURL": "https://github.com/sindresorhus/map-obj",
            "asOfVersion": "3.1.0"
        },
        {
            "libraryName": "maquette",
            "typingsPackageName": "maquette",
            "sourceRepoURL": "http://maquettejs.org/",
            "asOfVersion": "2.1.6"
        },
        {
            "libraryName": "matcher",
            "typingsPackageName": "matcher",
            "sourceRepoURL": "https://github.com/sindresorhus/matcher",
            "asOfVersion": "2.0.0"
        },
        {
            "libraryName": "material-components-web",
            "typingsPackageName": "material-components-web",
            "sourceRepoURL": "https://material.io/components",
            "asOfVersion": "1.0.0"
        },
        {
            "libraryName": "maxmind",
            "typingsPackageName": "maxmind",
            "sourceRepoURL": "https://github.com/runk/node-maxmind",
            "asOfVersion": "2.0.5"
        },
        {
            "libraryName": "mem",
            "typingsPackageName": "mem",
            "sourceRepoURL": "https://github.com/sindresorhus/mem",
            "asOfVersion": "4.2.0"
        },
        {
            "libraryName": "memoize-one",
            "typingsPackageName": "memoize-one",
            "sourceRepoURL": "https://github.com/alexreardon/memoize-one#readme",
            "asOfVersion": "5.1.0"
        },
        {
            "libraryName": "mendixmodelsdk",
            "typingsPackageName": "mendixmodelsdk",
            "sourceRepoURL": "http://www.mendix.com",
            "asOfVersion": "0.8.1"
        },
        {
            "libraryName": "menubar",
            "typingsPackageName": "menubar",
            "sourceRepoURL": "https://github.com/maxogden/menubar",
            "asOfVersion": "6.0.0"
        },
        {
            "libraryName": "metisMenu",
            "typingsPackageName": "metismenu",
            "sourceRepoURL": "https://github.com/onokumus/metisMenu",
            "asOfVersion": "2.7.1"
        },
        {
            "libraryName": "microgears",
            "typingsPackageName": "microgears",
            "sourceRepoURL": "https://github.com/marcusdb/microgears",
            "asOfVersion": "4.0.5"
        },
        {
            "libraryName": "mnemonic-words",
            "typingsPackageName": "mnemonic-words",
            "sourceRepoURL": "https://github.com/sindresorhus/mnemonic-words",
            "asOfVersion": "1.1.0"
        },
        {
            "libraryName": "mobile-detect",
            "typingsPackageName": "mobile-detect",
            "sourceRepoURL": "http://hgoebl.github.io/mobile-detect.js/",
            "asOfVersion": "1.3.4"
        },
        {
            "libraryName": "mobservable",
            "typingsPackageName": "mobservable",
            "sourceRepoURL": "github.com/mweststrate/mobservable",
            "asOfVersion": "1.2.5"
        },
        {
            "libraryName": "mobservable-react",
            "typingsPackageName": "mobservable-react",
            "sourceRepoURL": "https://github.com/mweststrate/mobservable-react",
            "asOfVersion": "1.0.0"
        },
        {
            "libraryName": "Mobx Cookie",
            "typingsPackageName": "mobx-cookie",
            "sourceRepoURL": "https://github.com/will-stone/mobx-cookie",
            "asOfVersion": "1.1.1"
        },
        {
            "libraryName": "mobx-task",
            "typingsPackageName": "mobx-task",
            "sourceRepoURL": "https://github.com/jeffijoe/mobx-task#readme",
            "asOfVersion": "2.0.0"
        },
        {
            "libraryName": "mockingoose",
            "typingsPackageName": "mockingoose",
            "sourceRepoURL": "https://github.com/alonronin/mockingoose#readme",
            "asOfVersion": "2.13.0"
        },
        {
            "libraryName": "Moment",
            "typingsPackageName": "moment",
            "sourceRepoURL": "https://github.com/moment/moment",
            "asOfVersion": "2.13.0"
        },
        {
            "libraryName": "mongodb-memory-server",
            "typingsPackageName": "mongodb-memory-server",
            "sourceRepoURL": "https://github.com/nodkz/mongodb-memory-server",
            "asOfVersion": "2.3.0"
        },
        {
            "libraryName": "Monk",
            "typingsPackageName": "monk",
            "sourceRepoURL": "https://github.com/LearnBoost/monk.git",
            "asOfVersion": "6.0.0"
        },
        {
            "libraryName": "month-days",
            "typingsPackageName": "month-days",
            "sourceRepoURL": "https://github.com/sindresorhus/month-days",
            "asOfVersion": "3.0.0"
        },
        {
            "libraryName": "morphdom",
            "typingsPackageName": "morphdom",
            "sourceRepoURL": "https://github.com/patrick-steele-idem/morphdom",
            "asOfVersion": "2.4.0"
        },
        {
            "libraryName": "move-file",
            "typingsPackageName": "move-file",
            "sourceRepoURL": "https://github.com/sindresorhus/move-file",
            "asOfVersion": "1.1.0"
        },
        {
            "libraryName": "MQTT",
            "typingsPackageName": "mqtt",
            "sourceRepoURL": "https://github.com/mqttjs/MQTT.js",
            "asOfVersion": "2.5.0"
        },
        {
            "libraryName": "multimatch",
            "typingsPackageName": "multimatch",
            "sourceRepoURL": "https://github.com/sindresorhus/multimatch",
            "asOfVersion": "4.0.0"
        },
        {
            "libraryName": "nano",
            "typingsPackageName": "nano",
            "sourceRepoURL": "https://github.com/apache/couchdb-nano",
            "asOfVersion": "7.0.0"
        },
        {
            "libraryName": "navigation",
            "typingsPackageName": "navigation",
            "sourceRepoURL": "http://grahammendick.github.io/navigation/",
            "asOfVersion": "5.1.0"
        },
        {
            "libraryName": "navigation-react",
            "typingsPackageName": "navigation-react",
            "sourceRepoURL": "http://grahammendick.github.io/navigation/",
            "asOfVersion": "4.0.0"
        },
        {
            "libraryName": "natsort",
            "typingsPackageName": "natsort",
            "sourceRepoURL": "https://github.com/netop/natsort",
            "asOfVersion": "2.0.0"
        },
        {
            "libraryName": "typescript",
            "typingsPackageName": "navigator-permissions",
            "sourceRepoURL": "https://developer.mozilla.org/en-US/docs/Web/API/Permissions",
            "asOfVersion": "2.0.0"
        },
        {
            "libraryName": "negative-array",
            "typingsPackageName": "negative-array",
            "sourceRepoURL": "https://github.com/sindresorhus/negative-array",
            "asOfVersion": "2.1.0"
        },
        {
            "libraryName": "negative-zero",
            "typingsPackageName": "negative-zero",
            "sourceRepoURL": "https://github.com/sindresorhus/negative-zero",
            "asOfVersion": "3.0.0"
        },
        {
            "libraryName": "new-github-issue-url",
            "typingsPackageName": "new-github-issue-url",
            "sourceRepoURL": "https://github.com/sindresorhus/new-github-issue-url",
            "asOfVersion": "0.2.1"
        },
        {
            "libraryName": "new-github-release-url",
            "typingsPackageName": "new-github-release-url",
            "sourceRepoURL": "https://github.com/sindresorhus/new-github-release-url",
            "asOfVersion": "1.0.0"
        },
        {
            "libraryName": "ng-table",
            "typingsPackageName": "ng-table",
            "sourceRepoURL": "https://github.com/esvit/ng-table",
            "asOfVersion": "2.0.1"
        },
        {
            "libraryName": "nock",
            "typingsPackageName": "nock",
            "sourceRepoURL": "https://github.com/nock/nock",
            "asOfVersion": "11.1.0"
        },
        {
            "libraryName": "node-pg-migrate",
            "typingsPackageName": "node-pg-migrate",
            "sourceRepoURL": "https://github.com/theoephraim/node-pg-migrate#readme",
            "asOfVersion": "2.15.0"
        },
        {
            "libraryName": "node-sql-parser",
            "typingsPackageName": "node-sql-parser",
            "sourceRepoURL": "https://github.com/taozhi8833998/node-sql-parser#readme",
            "asOfVersion": "1.1.0"
        },
        {
            "libraryName": "node-waves",
            "typingsPackageName": "node-waves",
            "sourceRepoURL": "http://fian.my.id/Waves",
            "asOfVersion": "0.7.6"
        },
        {
            "libraryName": "normalize-url",
            "typingsPackageName": "normalize-url",
            "sourceRepoURL": "https://github.com/sindresorhus/normalize-url",
            "asOfVersion": "4.2.0"
        },
        {
            "libraryName": "Normalizr",
            "typingsPackageName": "normalizr",
            "sourceRepoURL": "https://github.com/paularmstrong/normalizr",
            "asOfVersion": "2.0.18"
        },
        {
            "libraryName": "notyf",
            "typingsPackageName": "notyf",
            "sourceRepoURL": "https://github.com/caroso1222/notyf",
            "asOfVersion": "3.0.0"
        },
        {
            "libraryName": "npm-email",
            "typingsPackageName": "npm-email",
            "sourceRepoURL": "https://github.com/sindresorhus/npm-email",
            "asOfVersion": "3.1.0"
        },
        {
            "libraryName": "npm-keyword",
            "typingsPackageName": "npm-keyword",
            "sourceRepoURL": "https://github.com/sindresorhus/npm-keyword",
            "asOfVersion": "6.0.0"
        },
        {
            "libraryName": "npm-name",
            "typingsPackageName": "npm-name",
            "sourceRepoURL": "https://github.com/sindresorhus/npm-name",
            "asOfVersion": "5.2.1"
        },
        {
            "libraryName": "npm-run-path",
            "typingsPackageName": "npm-run-path",
            "sourceRepoURL": "https://github.com/sindresorhus/npm-run-path",
            "asOfVersion": "3.0.1"
        },
        {
            "libraryName": "npm-user",
            "typingsPackageName": "npm-user",
            "sourceRepoURL": "https://github.com/sindresorhus/npm-user",
            "asOfVersion": "4.0.0"
        },
        {
            "libraryName": "Nuka Carousel",
            "typingsPackageName": "nuka-carousel",
            "sourceRepoURL": "https://github.com/FormidableLabs/nuka-carousel/",
            "asOfVersion": "4.4.6"
        },
        {
            "libraryName": "Numbro",
            "typingsPackageName": "numbro",
            "sourceRepoURL": "https://github.com/foretagsplatsen/numbro/",
            "asOfVersion": "1.9.3"
        },
        {
            "libraryName": "oembed-parser",
            "typingsPackageName": "oembed-parser",
            "sourceRepoURL": "https://www.npmjs.com/package/oembed-parser",
            "asOfVersion": "1.2.2"
        },
        {
            "libraryName": "odata",
            "typingsPackageName": "odata",
            "sourceRepoURL": "https://github.com/janhommes/odata",
            "asOfVersion": "1.0.3"
        },
        {
            "libraryName": "o.js",
            "typingsPackageName": "o.js",
            "sourceRepoURL": "https://github.com/janhommes/o.js",
            "asOfVersion": "1.0.3"
        },
        {
            "libraryName": "on-change",
            "typingsPackageName": "on-change",
            "sourceRepoURL": "https://github.com/sindresorhus/on-change",
            "asOfVersion": "1.1.0"
        },
        {
            "libraryName": "onetime",
            "typingsPackageName": "onetime",
            "sourceRepoURL": "https://github.com/sindresorhus/onetime",
            "asOfVersion": "4.0.0"
        },
        {
            "libraryName": "Onsen UI",
            "typingsPackageName": "onsenui",
            "sourceRepoURL": "http://onsen.io",
            "asOfVersion": "2.0.0"
        },
        {
            "libraryName": "open",
            "typingsPackageName": "open",
            "sourceRepoURL": "https://github.com/sindresorhus/open",
            "asOfVersion": "6.2.0"
        },
        {
            "libraryName": "open-editor",
            "typingsPackageName": "open-editor",
            "sourceRepoURL": "https://github.com/sindresorhus/open-editor",
            "asOfVersion": "2.0.0"
        },
        {
            "libraryName": "openid-client",
            "typingsPackageName": "openid-client",
            "sourceRepoURL": "https://github.com/panva/node-openid-client",
            "asOfVersion": "3.7.0"
        },
        {
            "libraryName": "opn",
            "typingsPackageName": "opn",
            "sourceRepoURL": "https://github.com/sindresorhus/opn",
            "asOfVersion": "5.5.0"
        },
        {
            "libraryName": "ora",
            "typingsPackageName": "ora",
            "sourceRepoURL": "https://github.com/sindresorhus/ora",
            "asOfVersion": "3.2.0"
        },
        {
            "libraryName": "os-locale",
            "typingsPackageName": "os-locale",
            "sourceRepoURL": "https://github.com/sindresorhus/os-locale",
            "asOfVersion": "4.0.0"
        },
        {
            "libraryName": "os-name",
            "typingsPackageName": "os-name",
            "sourceRepoURL": "https://github.com/sindresorhus/os-name",
            "asOfVersion": "3.1.0"
        },
        {
            "libraryName": "otplib",
            "typingsPackageName": "otplib",
            "sourceRepoURL": "https://github.com/yeojz/otplib",
            "asOfVersion": "10.0.0"
        },
        {
            "libraryName": "overwatch-api",
            "typingsPackageName": "overwatch-api",
            "sourceRepoURL": "https://github.com/alfg/overwatch-api",
            "asOfVersion": "0.7.1"
        },
        {
            "libraryName": "p-all",
            "typingsPackageName": "p-all",
            "sourceRepoURL": "https://github.com/sindresorhus/p-all",
            "asOfVersion": "2.0.0"
        },
        {
            "libraryName": "p-any",
            "typingsPackageName": "p-any",
            "sourceRepoURL": "https://github.com/sindresorhus/p-any",
            "asOfVersion": "2.0.0"
        },
        {
            "libraryName": "p-cancelable",
            "typingsPackageName": "p-cancelable",
            "sourceRepoURL": "https://github.com/sindresorhus/p-cancelable",
            "asOfVersion": "1.1.0"
        },
        {
            "libraryName": "p-catch-if",
            "typingsPackageName": "p-catch-if",
            "sourceRepoURL": "https://github.com/sindresorhus/p-catch-if",
            "asOfVersion": "2.0.0"
        },
        {
            "libraryName": "p-debounce",
            "typingsPackageName": "p-debounce",
            "sourceRepoURL": "https://github.com/sindresorhus/p-debounce",
            "asOfVersion": "2.0.0"
        },
        {
            "libraryName": "p-defer",
            "typingsPackageName": "p-defer",
            "sourceRepoURL": "https://github.com/sindresorhus/p-defer",
            "asOfVersion": "2.0.0"
        },
        {
            "libraryName": "p-do-whilst",
            "typingsPackageName": "p-do-whilst",
            "sourceRepoURL": "https://github.com/sindresorhus/p-do-whilst",
            "asOfVersion": "1.0.0"
        },
        {
            "libraryName": "p-each-series",
            "typingsPackageName": "p-each-series",
            "sourceRepoURL": "https://github.com/sindresorhus/p-each-series",
            "asOfVersion": "2.0.0"
        },
        {
            "libraryName": "p-event",
            "typingsPackageName": "p-event",
            "sourceRepoURL": "https://github.com/sindresorhus/p-event",
            "asOfVersion": "3.0.0"
        },
        {
            "libraryName": "p-every",
            "typingsPackageName": "p-every",
            "sourceRepoURL": "https://github.com/kevva/p-every",
            "asOfVersion": "2.0.0"
        },
        {
            "libraryName": "p-forever",
            "typingsPackageName": "p-forever",
            "sourceRepoURL": "https://github.com/sindresorhus/p-forever",
            "asOfVersion": "2.0.0"
        },
        {
            "libraryName": "p-is-promise",
            "typingsPackageName": "p-is-promise",
            "sourceRepoURL": "https://github.com/sindresorhus/p-is-promise",
            "asOfVersion": "2.1.0"
        },
        {
            "libraryName": "p-lazy",
            "typingsPackageName": "p-lazy",
            "sourceRepoURL": "https://github.com/sindresorhus/p-lazy",
            "asOfVersion": "2.0.0"
        },
        {
            "libraryName": "p-limit",
            "typingsPackageName": "p-limit",
            "sourceRepoURL": "https://github.com/sindresorhus/p-limit",
            "asOfVersion": "2.2.0"
        },
        {
            "libraryName": "p-locate",
            "typingsPackageName": "p-locate",
            "sourceRepoURL": "https://github.com/sindresorhus/p-locate",
            "asOfVersion": "4.0.0"
        },
        {
            "libraryName": "p-log",
            "typingsPackageName": "p-log",
            "sourceRepoURL": "https://github.com/sindresorhus/p-log",
            "asOfVersion": "2.0.0"
        },
        {
            "libraryName": "p-map",
            "typingsPackageName": "p-map",
            "sourceRepoURL": "https://github.com/sindresorhus/p-map",
            "asOfVersion": "2.0.0"
        },
        {
            "libraryName": "p-map-series",
            "typingsPackageName": "p-map-series",
            "sourceRepoURL": "https://github.com/sindresorhus/p-map-series",
            "asOfVersion": "2.0.0"
        },
        {
            "libraryName": "p-memoize",
            "typingsPackageName": "p-memoize",
            "sourceRepoURL": "https://github.com/sindresorhus/p-memoize",
            "asOfVersion": "3.0.0"
        },
        {
            "libraryName": "p-min-delay",
            "typingsPackageName": "p-min-delay",
            "sourceRepoURL": "https://github.com/sindresorhus/p-min-delay",
            "asOfVersion": "3.0.0"
        },
        {
            "libraryName": "p-one",
            "typingsPackageName": "p-one",
            "sourceRepoURL": "https://github.com/kevva/p-one",
            "asOfVersion": "2.0.0"
        },
        {
            "libraryName": "p-pipe",
            "typingsPackageName": "p-pipe",
            "sourceRepoURL": "https://github.com/sindresorhus/p-pipe",
            "asOfVersion": "2.0.1"
        },
        {
            "libraryName": "p-progress",
            "typingsPackageName": "p-progress",
            "sourceRepoURL": "https://github.com/sindresorhus/p-progress",
            "asOfVersion": "0.3.0"
        },
        {
            "libraryName": "p-props",
            "typingsPackageName": "p-props",
            "sourceRepoURL": "https://github.com/sindresorhus/p-props",
            "asOfVersion": "2.0.0"
        },
        {
            "libraryName": "p-queue",
            "typingsPackageName": "p-queue",
            "sourceRepoURL": "https://github.com/sindresorhus/p-queue",
            "asOfVersion": "3.2.1"
        },
        {
            "libraryName": "p-reduce",
            "typingsPackageName": "p-reduce",
            "sourceRepoURL": "https://github.com/sindresorhus/p-reduce",
            "asOfVersion": "2.0.0"
        },
        {
            "libraryName": "p-reflect",
            "typingsPackageName": "p-reflect",
            "sourceRepoURL": "https://github.com/sindresorhus/p-reflect",
            "asOfVersion": "2.0.0"
        },
        {
            "libraryName": "p-retry",
            "typingsPackageName": "p-retry",
            "sourceRepoURL": "https://github.com/sindresorhus/p-retry",
            "asOfVersion": "4.0.0"
        },
        {
            "libraryName": "p-series",
            "typingsPackageName": "p-series",
            "sourceRepoURL": "https://github.com/sindresorhus/p-series",
            "asOfVersion": "2.0.0"
        },
        {
            "libraryName": "p-settle",
            "typingsPackageName": "p-settle",
            "sourceRepoURL": "https://github.com/sindresorhus/p-settle",
            "asOfVersion": "3.0.0"
        },
        {
            "libraryName": "p-some",
            "typingsPackageName": "p-some",
            "sourceRepoURL": "https://github.com/sindresorhus/p-some",
            "asOfVersion": "4.0.1"
        },
        {
            "libraryName": "p-tap",
            "typingsPackageName": "p-tap",
            "sourceRepoURL": "https://github.com/sindresorhus/p-tap",
            "asOfVersion": "2.0.0"
        },
        {
            "libraryName": "p-throttle",
            "typingsPackageName": "p-throttle",
            "sourceRepoURL": "https://github.com/sindresorhus/p-throttle",
            "asOfVersion": "2.1.0"
        },
        {
            "libraryName": "p-time",
            "typingsPackageName": "p-time",
            "sourceRepoURL": "https://github.com/sindresorhus/p-time",
            "asOfVersion": "2.0.0"
        },
        {
            "libraryName": "p-timeout",
            "typingsPackageName": "p-timeout",
            "sourceRepoURL": "https://github.com/sindresorhus/p-timeout",
            "asOfVersion": "3.0.0"
        },
        {
            "libraryName": "p-times",
            "typingsPackageName": "p-times",
            "sourceRepoURL": "https://github.com/sindresorhus/p-times",
            "asOfVersion": "2.0.0"
        },
        {
            "libraryName": "p-try",
            "typingsPackageName": "p-try",
            "sourceRepoURL": "https://github.com/sindresorhus/p-try",
            "asOfVersion": "2.1.0"
        },
        {
            "libraryName": "p-wait-for",
            "typingsPackageName": "p-wait-for",
            "sourceRepoURL": "https://github.com/sindresorhus/p-wait-for",
            "asOfVersion": "3.0.0"
        },
        {
            "libraryName": "p-waterfall",
            "typingsPackageName": "p-waterfall",
            "sourceRepoURL": "https://github.com/sindresorhus/p-waterfall",
            "asOfVersion": "2.0.0"
        },
        {
            "libraryName": "p-whilst",
            "typingsPackageName": "p-whilst",
            "sourceRepoURL": "https://github.com/sindresorhus/p-whilst",
            "asOfVersion": "2.0.0"
        },
        {
            "libraryName": "package-json",
            "typingsPackageName": "package-json",
            "sourceRepoURL": "https://github.com/sindresorhus/package-json",
            "asOfVersion": "6.1.0"
        },
        {
            "libraryName": "paper",
            "typingsPackageName": "paper",
            "sourceRepoURL": "https://github.com/paperjs/paper.js",
            "asOfVersion": "0.12.3"
        },
        {
            "libraryName": "param-case",
            "typingsPackageName": "param-case",
            "sourceRepoURL": "https://github.com/blakeembrey/param-case",
            "asOfVersion": "1.1.2"
        },
        {
            "libraryName": "park-miller",
            "typingsPackageName": "park-miller",
            "sourceRepoURL": "https://github.com/sindresorhus/park-miller",
            "asOfVersion": "1.1.0"
        },
        {
            "libraryName": "parse-columns",
            "typingsPackageName": "parse-columns",
            "sourceRepoURL": "https://github.com/sindresorhus/parse-columns",
            "asOfVersion": "2.0.0"
        },
        {
            "libraryName": "parse-ms",
            "typingsPackageName": "parse-ms",
            "sourceRepoURL": "https://github.com/sindresorhus/parse-ms",
            "asOfVersion": "2.1.0"
        },
        {
            "libraryName": "pascal-case",
            "typingsPackageName": "pascal-case",
            "sourceRepoURL": "https://github.com/blakeembrey/pascal-case",
            "asOfVersion": "1.1.2"
        },
        {
            "libraryName": "passport-client-cert",
            "typingsPackageName": "passport-client-cert",
            "sourceRepoURL": "https://github.com/ripjar/passport-client-cert",
            "asOfVersion": "2.1.0"
        },
        {
            "libraryName": "path-case",
            "typingsPackageName": "path-case",
            "sourceRepoURL": "https://github.com/blakeembrey/path-case",
            "asOfVersion": "1.1.2"
        },
        {
            "libraryName": "path-exists",
            "typingsPackageName": "path-exists",
            "sourceRepoURL": "https://github.com/sindresorhus/path-exists",
            "asOfVersion": "4.0.0"
        },
        {
            "libraryName": "path-key",
            "typingsPackageName": "path-key",
            "sourceRepoURL": "https://github.com/sindresorhus/path-key",
            "asOfVersion": "3.0.1"
        },
        {
            "libraryName": "path-to-regexp",
            "typingsPackageName": "path-to-regexp",
            "sourceRepoURL": "https://github.com/pillarjs/path-to-regexp",
            "asOfVersion": "1.7.0"
        },
        {
            "libraryName": "path-type",
            "typingsPackageName": "path-type",
            "sourceRepoURL": "https://github.com/sindresorhus/path-type",
            "asOfVersion": "4.0.0"
        },
        {
            "libraryName": "perfect-scrollbar",
            "typingsPackageName": "perfect-scrollbar",
            "sourceRepoURL": "https://github.com/noraesae/perfect-scrollbar",
            "asOfVersion": "1.3.0"
        },
        {
            "libraryName": "pg-connection-string",
            "typingsPackageName": "pg-connection-string",
            "sourceRepoURL": "https://github.com/iceddev/pg-connection-string",
            "asOfVersion": "2.0.0"
        },
        {
            "libraryName": "pg-promise",
            "typingsPackageName": "pg-promise",
            "sourceRepoURL": "https://github.com/vitaly-t/pg-promise",
            "asOfVersion": "5.4.3"
        },
        {
            "libraryName": "phin",
            "typingsPackageName": "phin",
            "sourceRepoURL": "https://github.com/ethanent/phin",
            "asOfVersion": "3.4.0"
        },
        {
            "libraryName": "phonegap-plugin-push",
            "typingsPackageName": "phonegap-plugin-push",
            "sourceRepoURL": "https://github.com/phonegap/phonegap-plugin-push",
            "asOfVersion": "2.1.2"
        },
        {
            "libraryName": "pixi-spine",
            "typingsPackageName": "pixi-spine",
            "sourceRepoURL": "https://github.com/pixijs/pixi-spine",
            "asOfVersion": "1.4.2"
        },
        {
            "libraryName": "pixi.js",
            "typingsPackageName": "pixi.js",
            "sourceRepoURL": "https://github.com/pixijs/pixi.js/tree/v4.x",
            "asOfVersion": "5.0.0"
        },
        {
            "libraryName": "pkcs11js",
            "typingsPackageName": "pkcs11js",
            "sourceRepoURL": "https://github.com/PeculiarVentures/pkcs11js",
            "asOfVersion": "1.0.4"
        },
        {
            "libraryName": "pkg-conf",
            "typingsPackageName": "pkg-conf",
            "sourceRepoURL": "https://github.com/sindresorhus/pkg-conf",
            "asOfVersion": "3.0.0"
        },
        {
            "libraryName": "pkg-dir",
            "typingsPackageName": "pkg-dir",
            "sourceRepoURL": "https://github.com/sindresorhus/pkg-dir",
            "asOfVersion": "4.0.0"
        },
        {
            "libraryName": "pkg-up",
            "typingsPackageName": "pkg-up",
            "sourceRepoURL": "https://github.com/sindresorhus/pkg-up",
            "asOfVersion": "3.1.0"
        },
        {
            "libraryName": "pkg-versions",
            "typingsPackageName": "pkg-versions",
            "sourceRepoURL": "https://github.com/sindresorhus/pkg-versions",
            "asOfVersion": "2.0.0"
        },
        {
            "libraryName": "playcanvas",
            "typingsPackageName": "playcanvas",
            "sourceRepoURL": "https://github.com/playcanvas/engine",
            "asOfVersion": "1.23.0"
        },
        {
            "libraryName": "plottable",
            "typingsPackageName": "plottable",
            "sourceRepoURL": "http://plottablejs.org/",
            "asOfVersion": "3.7.0"
        },
        {
            "libraryName": "plur",
            "typingsPackageName": "plur",
            "sourceRepoURL": "https://github.com/sindresorhus/plur",
            "asOfVersion": "3.1.0"
        },
        {
            "libraryName": "png-async",
            "typingsPackageName": "png-async",
            "sourceRepoURL": "https://github.com/kanreisa/node-png-async",
            "asOfVersion": "0.9.4"
        },
        {
            "libraryName": "poly2tri.js",
            "typingsPackageName": "poly2tri",
            "sourceRepoURL": "https://github.com/r3mi/poly2tri.js",
            "asOfVersion": "1.4.0"
        },
        {
            "libraryName": "popper.js",
            "typingsPackageName": "popper.js",
            "sourceRepoURL": "https://github.com/FezVrasta/popper.js/",
            "asOfVersion": "1.11.0"
        },
        {
            "libraryName": "positive-zero",
            "typingsPackageName": "positive-zero",
            "sourceRepoURL": "https://github.com/sindresorhus/positive-zero",
            "asOfVersion": "3.0.0"
        },
        {
            "libraryName": "Prando",
            "typingsPackageName": "prando",
            "sourceRepoURL": "https://github.com/zeh/prando",
            "asOfVersion": "1.0.0"
        },
        {
            "libraryName": "pretty-bytes",
            "typingsPackageName": "pretty-bytes",
            "sourceRepoURL": "https://github.com/sindresorhus/pretty-bytes",
            "asOfVersion": "5.2.0"
        },
        {
            "libraryName": "pretty-format",
            "typingsPackageName": "pretty-format",
            "sourceRepoURL": "https://github.com/facebook/jest/tree/master/packages/pretty-format",
            "asOfVersion": "24.3.0"
        },
        {
            "libraryName": "pretty-ms",
            "typingsPackageName": "pretty-ms",
            "sourceRepoURL": "https://github.com/sindresorhus/pretty-ms",
            "asOfVersion": "5.0.0"
        },
        {
            "libraryName": "printf",
            "typingsPackageName": "printf",
            "sourceRepoURL": "https://github.com/adaltas/node-printf",
            "asOfVersion": "0.3.0"
        },
        {
            "libraryName": "ProtoBuf.js",
            "typingsPackageName": "protobufjs",
            "sourceRepoURL": "https://github.com/dcodeIO/ProtoBuf.js",
            "asOfVersion": "6.0.0"
        },
        {
            "libraryName": "Protractor",
            "typingsPackageName": "protractor",
            "sourceRepoURL": "https://github.com/angular/protractor",
            "asOfVersion": "4.0.0"
        },
        {
            "libraryName": "ps-list",
            "typingsPackageName": "ps-list",
            "sourceRepoURL": "https://github.com/sindresorhus/ps-list",
            "asOfVersion": "6.2.1"
        },
        {
            "libraryName": "public-ip",
            "typingsPackageName": "public-ip",
            "sourceRepoURL": "https://github.com/sindresorhus/public-ip",
            "asOfVersion": "3.1.0"
        },
        {
            "libraryName": "pupa",
            "typingsPackageName": "pupa",
            "sourceRepoURL": "https://github.com/sindresorhus/pupa",
            "asOfVersion": "2.0.0"
        },
        {
            "libraryName": "qiniu",
            "typingsPackageName": "qiniu",
            "sourceRepoURL": "https://github.com/qiniu/nodejs-sdk",
            "asOfVersion": "7.0.1"
        },
        {
            "libraryName": "qrcode-generator",
            "typingsPackageName": "qrcode-generator",
            "sourceRepoURL": "https://github.com/kazuhikoarase/qrcode-generator",
            "asOfVersion": "1.0.6"
        },
        {
            "libraryName": "query-string",
            "typingsPackageName": "query-string",
            "sourceRepoURL": "https://github.com/sindresorhus/query-string",
            "asOfVersion": "6.3.0"
        },
        {
            "libraryName": "quick-lru",
            "typingsPackageName": "quick-lru",
            "sourceRepoURL": "https://github.com/sindresorhus/quick-lru",
            "asOfVersion": "3.0.0"
        },
        {
            "libraryName": "qunit-dom",
            "typingsPackageName": "qunit-dom",
            "sourceRepoURL": "https://github.com/simplabs/qunit-dom#readme",
            "asOfVersion": "0.7.0"
        },
        {
            "libraryName": "random-float",
            "typingsPackageName": "random-float",
            "sourceRepoURL": "https://github.com/sindresorhus/random-float",
            "asOfVersion": "2.0.0"
        },
        {
            "libraryName": "random-int",
            "typingsPackageName": "random-int",
            "sourceRepoURL": "https://github.com/sindresorhus/random-int",
            "asOfVersion": "2.0.0"
        },
        {
            "libraryName": "random-item",
            "typingsPackageName": "random-item",
            "sourceRepoURL": "https://github.com/sindresorhus/random-item",
            "asOfVersion": "2.0.0"
        },
        {
            "libraryName": "random-js",
            "typingsPackageName": "random-js",
            "sourceRepoURL": "https://github.com/ckknight/random-js",
            "asOfVersion": "2.0.0"
        },
        {
            "libraryName": "random-obj-key",
            "typingsPackageName": "random-obj-key",
            "sourceRepoURL": "https://github.com/sindresorhus/random-obj-key",
            "asOfVersion": "2.0.0"
        },
        {
            "libraryName": "random-obj-prop",
            "typingsPackageName": "random-obj-prop",
            "sourceRepoURL": "https://github.com/sindresorhus/random-obj-prop",
            "asOfVersion": "2.0.0"
        },
        {
            "libraryName": "randoma",
            "typingsPackageName": "randoma",
            "sourceRepoURL": "https://github.com/sindresorhus/randoma",
            "asOfVersion": "1.3.0"
        },
        {
            "libraryName": "Raven JS",
            "typingsPackageName": "raven-js",
            "sourceRepoURL": "https://github.com/getsentry/raven-js",
            "asOfVersion": "3.10.0"
        },
        {
            "libraryName": "raw-body",
            "typingsPackageName": "raw-body",
            "sourceRepoURL": "https://github.com/stream-utils/raw-body",
            "asOfVersion": "2.3.0"
        },
        {
            "libraryName": "re2",
            "typingsPackageName": "re2",
            "sourceRepoURL": "https://github.com/uhop/node-re2",
            "asOfVersion": "1.10.3"
        },
        {
            "libraryName": "react-alice-carousel",
            "typingsPackageName": "react-alice-carousel",
            "sourceRepoURL": "https://github.com/maxmarinich/react-alice-carousel",
            "asOfVersion": "1.15.3"
        },
        {
            "libraryName": "react-chartjs-2",
            "typingsPackageName": "react-chartjs-2",
            "sourceRepoURL": "https://github.com/gor181/react-chartjs-2",
            "asOfVersion": "2.5.7"
        },
        {
            "libraryName": "react-collapsible",
            "typingsPackageName": "react-collapsible",
            "sourceRepoURL": "https://github.com/glennflanagan/react-collapsible#readme",
            "asOfVersion": "2.3.0"
        },
        {
            "libraryName": "react-circular-progressbar",
            "typingsPackageName": "react-circular-progressbar",
            "sourceRepoURL": "https://github.com/kevinsqi/react-circular-progressbar#readme",
            "asOfVersion": "1.1.0"
        },
        {
            "libraryName": "react-content-loader",
            "typingsPackageName": "react-content-loader",
            "sourceRepoURL": "https://github.com/danilowoz/react-content-loader",
            "asOfVersion": "4.0.0"
        },
        {
            "libraryName": "react-day-picker",
            "typingsPackageName": "react-day-picker",
            "sourceRepoURL": "https://github.com/gpbl/react-day-picker",
            "asOfVersion": "5.3.0"
        },
        {
            "libraryName": "react-dnd",
            "typingsPackageName": "react-dnd",
            "sourceRepoURL": "https://github.com/react-dnd/react-dnd",
            "asOfVersion": "3.0.2"
        },
        {
            "libraryName": "react-dnd-html5-backend",
            "typingsPackageName": "react-dnd-html5-backend",
            "sourceRepoURL": "https://github.com/react-dnd/react-dnd",
            "asOfVersion": "3.0.2"
        },
        {
            "libraryName": "react-dnd-test-backend",
            "typingsPackageName": "react-dnd-test-backend",
            "sourceRepoURL": "https://github.com/react-dnd/react-dnd",
            "asOfVersion": "3.0.2"
        },
        {
            "libraryName": "react-dnd-touch-backend",
            "typingsPackageName": "react-dnd-touch-backend",
            "sourceRepoURL": "https://github.com/react-dnd/react-dnd",
            "asOfVersion": "0.5.0"
        },
        {
            "libraryName": "react-dropzone",
            "typingsPackageName": "react-dropzone",
            "sourceRepoURL": "https://github.com/react-dropzone/react-dropzone",
            "asOfVersion": "5.1.0"
        },
        {
            "libraryName": "react-flip-move",
            "typingsPackageName": "react-flip-move",
            "sourceRepoURL": "https://github.com/joshwcomeau/react-flip-move",
            "asOfVersion": "2.9.12"
        },
        {
            "libraryName": "react-ga",
            "typingsPackageName": "react-ga",
            "sourceRepoURL": "https://github.com/react-ga/react-ga",
            "asOfVersion": "2.3.0"
        },
        {
            "libraryName": "react-helmet-async",
            "typingsPackageName": "react-helmet-async",
            "sourceRepoURL": "https://github.com/staylor/react-helmet-async",
            "asOfVersion": "1.0.2"
        },
        {
            "libraryName": "react-i18next",
            "typingsPackageName": "react-i18next",
            "sourceRepoURL": "https://github.com/i18next/react-i18next",
            "asOfVersion": "8.1.0"
        },
        {
            "libraryName": "React Icons",
            "typingsPackageName": "react-icons",
            "sourceRepoURL": "https://www.npmjs.com/package/react-icons",
            "asOfVersion": "3.0.0"
        },
        {
            "libraryName": "react-inlinesvg",
            "typingsPackageName": "react-inlinesvg",
            "sourceRepoURL": "https://github.com/gilbarbara/react-inlinesvg#readme",
            "asOfVersion": "1.0.0"
        },
        {
            "libraryName": "react-intl",
            "typingsPackageName": "react-intl",
            "sourceRepoURL": "https://github.com/formatjs/react-intl",
            "asOfVersion": "3.0.0"
        },
        {
            "libraryName": "react-joyride",
            "typingsPackageName": "react-joyride",
            "sourceRepoURL": "https://github.com/gilbarbara/react-joyride",
            "asOfVersion": "2.0.3"
        },
        {
            "libraryName": "react-jss",
            "typingsPackageName": "react-jss",
            "sourceRepoURL": "https://github.com/cssinjs/react-jss#readme",
            "asOfVersion": "10.0.0"
        },
        {
            "libraryName": "react-monaco-editor",
            "typingsPackageName": "react-monaco-editor",
            "sourceRepoURL": "https://github.com/superRaytin/react-monaco-editor",
            "asOfVersion": "0.16.0"
        },
        {
            "libraryName": "react-native-collapsible",
            "typingsPackageName": "react-native-collapsible",
            "sourceRepoURL": "https://github.com/oblador/react-native-collapsible",
            "asOfVersion": "0.11.0"
        },
        {
            "libraryName": "react-native-elements",
            "typingsPackageName": "react-native-elements",
            "sourceRepoURL": "https://github.com/react-native-training/react-native-elements",
            "asOfVersion": "0.18.0"
        },
        {
            "libraryName": "react-native-goby",
            "typingsPackageName": "react-native-goby",
            "sourceRepoURL": "https://gitlab.com/MessageDream/react-native-goby",
            "asOfVersion": "0.0.5"
        },
        {
            "libraryName": "react-native-google-analytics-bridge",
            "typingsPackageName": "react-native-google-analytics-bridge",
            "sourceRepoURL": "https://github.com/idehub/react-native-google-analytics-bridge",
            "asOfVersion": "5.3.3"
        },
        {
            "libraryName": "react-native-linear-gradient",
            "typingsPackageName": "react-native-linear-gradient",
            "sourceRepoURL": "https://github.com/react-native-community/react-native-linear-gradient",
            "asOfVersion": "2.4.0"
        },
        {
            "libraryName": "@mauron85/react-native-background-geolocation",
            "typingsPackageName": "react-native-mauron85-background-geolocation",
            "sourceRepoURL": "https://github.com/mauron85/react-native-background-geolocation#readme",
            "asOfVersion": "0.5.3"
        },
        {
            "libraryName": "react-native-modal",
            "typingsPackageName": "react-native-modal",
            "sourceRepoURL": "https://github.com/react-native-community/react-native-modal",
            "asOfVersion": "4.1.1"
        },
        {
            "libraryName": "react-native-navigation",
            "typingsPackageName": "react-native-navigation",
            "sourceRepoURL": "https://github.com/wix/react-native-navigation",
            "asOfVersion": "2.0.0"
        },
        {
<<<<<<< HEAD
            "libraryName": "react-native-swipe-gestures",
            "typingsPackageName": "react-native-swipe-gestures",
            "sourceRepoURL": "https://github.com/glepur/react-native-swipe-gestures",
            "asOfVersion": "1.0.4"
=======
            "libraryName": "react-native-safe-area",
            "typingsPackageName": "react-native-safe-area",
            "sourceRepoURL": "https://github.com/miyabi/react-native-safe-area#readme",
            "asOfVersion": "0.5.1"
>>>>>>> 377a5410
        },
        {
            "libraryName": "react-native-permissions",
            "typingsPackageName": "react-native-permissions",
            "sourceRepoURL": "https://github.com/yonahforst/react-native-permissions",
            "asOfVersion": "2.0.0"
        },
        {
            "libraryName": "react-navigation-material-bottom-tabs",
            "typingsPackageName": "react-navigation-material-bottom-tabs",
            "sourceRepoURL": "https://github.com/react-navigation/material-bottom-tabs",
            "asOfVersion": "2.0.0"
        },
        {
            "libraryName": "react-sortable-pane",
            "typingsPackageName": "react-sortable-pane",
            "sourceRepoURL": "https://github.com/bokuweb/react-sortable-pane",
            "asOfVersion": "1.0.0"
        },
        {
            "libraryName": "react-split-pane",
            "typingsPackageName": "react-split-pane",
            "sourceRepoURL": "https://github.com/tomkp/react-split-pane",
            "asOfVersion": "0.1.67"
        },
        {
            "libraryName": "react-sticky-box",
            "typingsPackageName": "react-sticky-box",
            "sourceRepoURL": "https://github.com/codecks-io/react-sticky-box",
            "asOfVersion": "0.8.0"
        },
        {
            "libraryName": "react-svg",
            "typingsPackageName": "react-svg",
            "sourceRepoURL": "https://github.com/tanem/react-svg",
            "asOfVersion": "5.0.0"
        },
        {
            "libraryName": "react-toastify",
            "typingsPackageName": "react-toastify",
            "sourceRepoURL": "https://github.com/fkhadra/react-toastify#readme",
            "asOfVersion": "4.1.0"
        },
        {
            "libraryName": "react-tether",
            "typingsPackageName": "react-tether",
            "sourceRepoURL": "https://github.com/danreeves/react-tether",
            "asOfVersion": "1.0.0"
        },
        {
            "libraryName": "react-webcam",
            "typingsPackageName": "react-webcam",
            "sourceRepoURL": "https://github.com/mozmorris/react-webcam",
            "asOfVersion": "3.0.0"
        },
        {
            "libraryName": "read-chunk",
            "typingsPackageName": "read-chunk",
            "sourceRepoURL": "https://github.com/sindresorhus/read-chunk",
            "asOfVersion": "3.1.0"
        },
        {
            "libraryName": "read-pkg",
            "typingsPackageName": "read-pkg",
            "sourceRepoURL": "https://github.com/sindresorhus/read-pkg",
            "asOfVersion": "5.1.0"
        },
        {
            "libraryName": "read-pkg-up",
            "typingsPackageName": "read-pkg-up",
            "sourceRepoURL": "https://github.com/sindresorhus/read-pkg-up",
            "asOfVersion": "6.0.0"
        },
        {
            "libraryName": "readdir-enhanced",
            "typingsPackageName": "readdir-enhanced",
            "sourceRepoURL": "https://github.com/bigstickcarpet/readdir-enhanced",
            "asOfVersion": "3.0.0"
        },
        {
            "libraryName": "realm",
            "typingsPackageName": "realm",
            "sourceRepoURL": "https://github.com/realm/realm-js",
            "asOfVersion": "1.13.0"
        },
        {
            "libraryName": "redent",
            "typingsPackageName": "redent",
            "sourceRepoURL": "https://github.com/sindresorhus/redent",
            "asOfVersion": "3.0.0"
        },
        {
            "libraryName": "redom",
            "typingsPackageName": "redom",
            "sourceRepoURL": "https://github.com/redom/redom/",
            "asOfVersion": "3.23.0"
        },
        {
            "libraryName": "reduce-reducers",
            "typingsPackageName": "reduce-reducers",
            "sourceRepoURL": "https://github.com/redux-utilities/reduce-reducers",
            "asOfVersion": "1.0.0"
        },
        {
            "libraryName": "Redux",
            "typingsPackageName": "redux",
            "sourceRepoURL": "https://github.com/reactjs/redux",
            "asOfVersion": "3.6.0"
        },
        {
            "libraryName": "redux-batched-actions",
            "typingsPackageName": "redux-batched-actions",
            "sourceRepoURL": "https://github.com/tshelburne/redux-batched-actions",
            "asOfVersion": "0.1.5"
        },
        {
            "libraryName": "redux-bootstrap",
            "typingsPackageName": "redux-bootstrap",
            "sourceRepoURL": "https://github.com/remojansen/redux-bootstrap",
            "asOfVersion": "1.1.0"
        },
        {
            "libraryName": "redux-devtools-extension",
            "typingsPackageName": "redux-devtools-extension",
            "sourceRepoURL": "https://github.com/zalmoxisus/redux-devtools-extension",
            "asOfVersion": "2.13.2"
        },
        {
            "libraryName": "redux-little-router",
            "typingsPackageName": "redux-little-router",
            "sourceRepoURL": "https://github.com/FormidableLabs/redux-little-router",
            "asOfVersion": "15.1.0"
        },
        {
            "libraryName": "redux-persist",
            "typingsPackageName": "redux-persist",
            "sourceRepoURL": "https://github.com/rt2zz/redux-persist",
            "asOfVersion": "4.3.1"
        },
        {
            "libraryName": "redux-persist-transform-compress",
            "typingsPackageName": "redux-persist-transform-compress",
            "sourceRepoURL": "https://github.com/rt2zz/redux-persist-transform-compress",
            "asOfVersion": "4.2.0"
        },
        {
            "libraryName": "redux-saga",
            "typingsPackageName": "redux-saga",
            "sourceRepoURL": "https://github.com/redux-saga/redux-saga",
            "asOfVersion": "0.10.5"
        },
        {
            "libraryName": "Redux Thunk",
            "typingsPackageName": "redux-thunk",
            "sourceRepoURL": "https://github.com/gaearon/redux-thunk",
            "asOfVersion": "2.1.0"
        },
        {
            "libraryName": "reflect-metadata",
            "typingsPackageName": "reflect-metadata",
            "sourceRepoURL": "https://github.com/rbuckton/ReflectDecorators",
            "asOfVersion": "0.1.0"
        },
        {
            "libraryName": "replace-string",
            "typingsPackageName": "replace-string",
            "sourceRepoURL": "https://github.com/sindresorhus/replace-string",
            "asOfVersion": "3.0.0"
        },
        {
            "libraryName": "import-cwd",
            "typingsPackageName": "req-cwd",
            "sourceRepoURL": "https://github.com/sindresorhus/import-cwd",
            "asOfVersion": "3.0.0"
        },
        {
            "libraryName": "reselect",
            "typingsPackageName": "reselect",
            "sourceRepoURL": "https://github.com/rackt/reselect",
            "asOfVersion": "2.2.0"
        },
        {
            "libraryName": "resolve-cwd",
            "typingsPackageName": "resolve-cwd",
            "sourceRepoURL": "https://github.com/sindresorhus/resolve-cwd",
            "asOfVersion": "3.0.0"
        },
        {
            "libraryName": "resolve-from",
            "typingsPackageName": "resolve-from",
            "sourceRepoURL": "https://github.com/sindresorhus/resolve-from",
            "asOfVersion": "5.0.0"
        },
        {
            "libraryName": "resolve-global",
            "typingsPackageName": "resolve-global",
            "sourceRepoURL": "https://github.com/sindresorhus/resolve-global",
            "asOfVersion": "1.0.0"
        },
        {
            "libraryName": "resolve-pkg",
            "typingsPackageName": "resolve-pkg",
            "sourceRepoURL": "https://github.com/sindresorhus/resolve-pkg",
            "asOfVersion": "2.0.0"
        },
        {
            "libraryName": "rest-io",
            "typingsPackageName": "rest-io",
            "sourceRepoURL": "https://github.com/EnoF/rest-io",
            "asOfVersion": "4.1.0"
        },
        {
            "libraryName": "restore-cursor",
            "typingsPackageName": "restore-cursor",
            "sourceRepoURL": "https://github.com/sindresorhus/restore-cursor",
            "asOfVersion": "3.1.0"
        },
        {
            "libraryName": "rev-hash",
            "typingsPackageName": "rev-hash",
            "sourceRepoURL": "https://github.com/sindresorhus/rev-hash",
            "asOfVersion": "3.0.0"
        },
        {
            "libraryName": "rgb-hex",
            "typingsPackageName": "rgb-hex",
            "sourceRepoURL": "https://github.com/sindresorhus/rgb-hex",
            "asOfVersion": "3.0.0"
        },
        {
            "libraryName": "riot",
            "typingsPackageName": "riot",
            "sourceRepoURL": "https://github.com/riot/riot",
            "asOfVersion": "4.1.0"
        },
        {
            "libraryName": "rollup",
            "typingsPackageName": "rollup",
            "sourceRepoURL": "https://github.com/rollup/rollup",
            "asOfVersion": "0.54.0"
        },
        {
            "libraryName": "rollup-plugin-commonjs",
            "typingsPackageName": "rollup-plugin-commonjs",
            "sourceRepoURL": "https://github.com/rollup/rollup-plugin-commonjs",
            "asOfVersion": "9.3.1"
        },
        {
            "libraryName": "rollup-plugin-delete",
            "typingsPackageName": "rollup-plugin-delete",
            "sourceRepoURL": "https://github.com/vladshcherbin/rollup-plugin-delete",
            "asOfVersion": "1.0.0"
        },
        {
            "libraryName": "rollup-plugin-node-resolve",
            "typingsPackageName": "rollup-plugin-node-resolve",
            "sourceRepoURL": "https://github.com/rollup/rollup-plugin-node-resolve",
            "asOfVersion": "4.1.0"
        },
        {
            "libraryName": "rot-js",
            "typingsPackageName": "rot-js",
            "sourceRepoURL": "https://github.com/ondras/rot.js",
            "asOfVersion": "2.0.1"
        },
        {
            "libraryName": "round-to",
            "typingsPackageName": "round-to",
            "sourceRepoURL": "https://github.com/sindresorhus/round-to",
            "asOfVersion": "4.0.0"
        },
        {
            "libraryName": "route-recognizer",
            "typingsPackageName": "route-recognizer",
            "sourceRepoURL": "https://github.com/tildeio/route-recognizer",
            "asOfVersion": "0.3.0"
        },
        {
            "libraryName": "router5",
            "typingsPackageName": "router5",
            "sourceRepoURL": "https://github.com/router5/router5",
            "asOfVersion": "5.0.0"
        },
        {
            "libraryName": "rrule",
            "typingsPackageName": "rrule",
            "sourceRepoURL": "https://github.com/jakubroztocil/rrule",
            "asOfVersion": "2.2.9"
        },
        {
            "libraryName": "rvo2",
            "typingsPackageName": "rvo2",
            "sourceRepoURL": "https://github.com/TNOCS/rvo2",
            "asOfVersion": "1.1.0"
        },
        {
            "libraryName": "rword",
            "typingsPackageName": "rword",
            "sourceRepoURL": "https://github.com/Xyfir/rword#readme",
            "asOfVersion": "3.0.0"
        },
        {
            "libraryName": "samchon",
            "typingsPackageName": "samchon",
            "sourceRepoURL": "https://github.com/samchon/framework",
            "asOfVersion": "2.0.22"
        },
        {
            "libraryName": "samchon-framework",
            "typingsPackageName": "samchon-framework",
            "sourceRepoURL": "https://github.com/samchon/framework",
            "asOfVersion": "2.0.21"
        },
        {
            "libraryName": "samchon-library",
            "typingsPackageName": "samchon-library",
            "sourceRepoURL": "https://github.com/samchon/framework",
            "asOfVersion": "0.1.0"
        },
        {
            "libraryName": "sanitize-filename",
            "typingsPackageName": "sanitize-filename",
            "sourceRepoURL": "https://github.com/parshap/node-sanitize-filename",
            "asOfVersion": "1.6.3"
        },
        {
            "libraryName": "node-scanf",
            "typingsPackageName": "scanf",
            "sourceRepoURL": "https://github.com/Lellansin/node-scanf",
            "asOfVersion": "0.7.3"
        },
        {
            "libraryName": "screenfull",
            "typingsPackageName": "screenfull",
            "sourceRepoURL": "https://github.com/sindresorhus/screenfull.js",
            "asOfVersion": "4.1.0"
        },
        {
            "libraryName": "sdbm",
            "typingsPackageName": "sdbm",
            "sourceRepoURL": "https://github.com/sindresorhus/sdbm",
            "asOfVersion": "1.1.0"
        },
        {
            "libraryName": "semver-diff",
            "typingsPackageName": "semver-diff",
            "sourceRepoURL": "https://github.com/sindresorhus/semver-diff",
            "asOfVersion": "3.0.0"
        },
        {
            "libraryName": "semver-regex",
            "typingsPackageName": "semver-regex",
            "sourceRepoURL": "https://github.com/sindresorhus/semver-regex",
            "asOfVersion": "3.1.0"
        },
        {
            "libraryName": "semver-truncate",
            "typingsPackageName": "semver-truncate",
            "sourceRepoURL": "https://github.com/sindresorhus/semver-truncate",
            "asOfVersion": "2.0.0"
        },
        {
            "libraryName": "sendgrid",
            "typingsPackageName": "sendgrid",
            "sourceRepoURL": "https://github.com/sendgrid/sendgrid-nodejs",
            "asOfVersion": "4.3.0"
        },
        {
            "libraryName": "sentence-case",
            "typingsPackageName": "sentence-case",
            "sourceRepoURL": "https://github.com/blakeembrey/sentence-case",
            "asOfVersion": "1.1.3"
        },
        {
            "libraryName": "serialize-error",
            "typingsPackageName": "serialize-error",
            "sourceRepoURL": "https://github.com/sindresorhus/serialize-error",
            "asOfVersion": "4.0.0"
        },
        {
            "libraryName": "sharp-timer",
            "typingsPackageName": "sharp-timer",
            "sourceRepoURL": "https://github.com/afractal/SharpTimer",
            "asOfVersion": "0.1.3"
        },
        {
            "libraryName": "shebang-regex",
            "typingsPackageName": "shebang-regex",
            "sourceRepoURL": "https://github.com/sindresorhus/shebang-regex",
            "asOfVersion": "3.0.0"
        },
        {
            "libraryName": "Shopify Prime",
            "typingsPackageName": "shopify-prime",
            "sourceRepoURL": "https://github.com/nozzlegear/shopify-prime",
            "asOfVersion": "2.0.0"
        },
        {
            "libraryName": "should.js",
            "typingsPackageName": "should",
            "sourceRepoURL": "https://github.com/shouldjs/should.js",
            "asOfVersion": "13.0.0"
        },
        {
            "libraryName": "SimpleSignal",
            "typingsPackageName": "simplesignal",
            "sourceRepoURL": "https://github.com/zeh/simplesignal",
            "asOfVersion": "1.0.0"
        },
        {
            "libraryName": "@sindresorhus/class-names",
            "typingsPackageName": "sindresorhus__class-names",
            "sourceRepoURL": "https://github.com/sindresorhus/class-names",
            "asOfVersion": "1.1.0"
        },
        {
            "libraryName": "@sindresorhus/df",
            "typingsPackageName": "sindresorhus__df",
            "sourceRepoURL": "https://github.com/sindresorhus/df",
            "asOfVersion": "3.0.0"
        },
        {
            "libraryName": "djb2a",
            "typingsPackageName": "sindresorhus__djb2a",
            "sourceRepoURL": "https://github.com/sindresorhus/djb2a",
            "asOfVersion": "1.1.0"
        },
        {
            "libraryName": "@sindresorhus/fnv1a",
            "typingsPackageName": "sindresorhus__fnv1a",
            "sourceRepoURL": "https://github.com/sindresorhus/fnv1a",
            "asOfVersion": "1.1.0"
        },
        {
            "libraryName": "@sindresorhus/slugify",
            "typingsPackageName": "sindresorhus__slugify",
            "sourceRepoURL": "https://github.com/sindresorhus/slugify",
            "asOfVersion": "0.9.1"
        },
        {
            "libraryName": "@sindresorhus/string-hash",
            "typingsPackageName": "sindresorhus__string-hash",
            "sourceRepoURL": "https://github.com/sindresorhus/string-hash",
            "asOfVersion": "1.1.0"
        },
        {
            "libraryName": "@sindresorhus/to-milliseconds",
            "typingsPackageName": "sindresorhus__to-milliseconds",
            "sourceRepoURL": "https://github.com/sindresorhus/to-milliseconds",
            "asOfVersion": "1.1.0"
        },
        {
            "libraryName": "sip.js",
            "typingsPackageName": "sip.js",
            "sourceRepoURL": "https://github.com/onsip/SIP.js",
            "asOfVersion": "0.12.0"
        },
        {
            "libraryName": "skin-tone",
            "typingsPackageName": "skin-tone",
            "sourceRepoURL": "https://github.com/sindresorhus/skin-tone",
            "asOfVersion": "2.0.0"
        },
        {
            "libraryName": "slash",
            "typingsPackageName": "slash",
            "sourceRepoURL": "https://github.com/sindresorhus/slash",
            "asOfVersion": "3.0.0"
        },
        {
            "libraryName": "smooth-scrollbar",
            "typingsPackageName": "smooth-scrollbar",
            "sourceRepoURL": "https://github.com/idiotWu/smooth-scrollbar",
            "asOfVersion": "8.2.5"
        },
        {
            "libraryName": "Smoothie Charts",
            "typingsPackageName": "smoothie",
            "sourceRepoURL": "https://github.com/joewalnes/smoothie",
            "asOfVersion": "1.29.1"
        },
        {
            "libraryName": "snake-case",
            "typingsPackageName": "snake-case",
            "sourceRepoURL": "https://github.com/blakeembrey/snake-case",
            "asOfVersion": "1.1.2"
        },
        {
            "libraryName": "snoowrap",
            "typingsPackageName": "snoowrap",
            "sourceRepoURL": "https://github.com/not-an-aardvark/snoowrap",
            "asOfVersion": "1.19.0"
        },
        {
            "libraryName": "snowboy",
            "typingsPackageName": "snowboy",
            "sourceRepoURL": "https://github.com/Kitt-AI/snowboy",
            "asOfVersion": "1.3.1"
        },
        {
            "libraryName": "soap",
            "typingsPackageName": "soap",
            "sourceRepoURL": "https://www.npmjs.com/package/soap",
            "asOfVersion": "0.21.0"
        },
        {
            "libraryName": "solidity-parser-antlr",
            "typingsPackageName": "solidity-parser-antlr",
            "sourceRepoURL": "https://github.com/federicobond/solidity-parser-antlr",
            "asOfVersion": "0.4.2"
        },
        {
            "libraryName": "source-map",
            "typingsPackageName": "source-map",
            "sourceRepoURL": "https://github.com/mozilla/source-map",
            "asOfVersion": "0.5.7"
        },
        {
            "libraryName": "sparkly",
            "typingsPackageName": "sparkly",
            "sourceRepoURL": "https://github.com/sindresorhus/sparkly",
            "asOfVersion": "5.0.0"
        },
        {
            "libraryName": "Spectacle",
            "typingsPackageName": "spectacle",
            "sourceRepoURL": "http://github.com/FormidableLabs/spectacle/",
            "asOfVersion": "5.2.3"
        },
        {
            "libraryName": "Spin.js",
            "typingsPackageName": "spin.js",
            "sourceRepoURL": "http://fgnass.github.com/spin.js/",
            "asOfVersion": "3.0.0"
        },
        {
            "libraryName": "spotify-web-api-js",
            "typingsPackageName": "spotify-web-api-js",
            "sourceRepoURL": "https://github.com/JMPerez/spotify-web-api-js",
            "asOfVersion": "0.21.0"
        },
        {
            "libraryName": "srcset",
            "typingsPackageName": "srcset",
            "sourceRepoURL": "https://github.com/sindresorhus/srcset",
            "asOfVersion": "2.0.0"
        },
        {
            "libraryName": "ServiceStack Utils",
            "typingsPackageName": "ss-utils",
            "sourceRepoURL": "https://servicestack.net/",
            "asOfVersion": "0.1.5"
        },
        {
            "libraryName": "stellar-base",
            "typingsPackageName": "stellar-base",
            "sourceRepoURL": "https://github.com/stellar/js-stellar-base",
            "asOfVersion": "0.13.2"
        },
        {
            "libraryName": "stacktrace-js",
            "typingsPackageName": "stacktrace-js",
            "sourceRepoURL": "https://github.com/stacktracejs/stacktrace.js",
            "asOfVersion": "2.0.1"
        },
        {
            "libraryName": "stellar-sdk",
            "typingsPackageName": "stellar-sdk",
            "sourceRepoURL": "https://github.com/stellar/js-stellar-sdk",
            "asOfVersion": "0.15.1"
        },
        {
            "libraryName": "@storybook/addon-a11y",
            "typingsPackageName": "storybook__addon-a11y",
            "sourceRepoURL": "https://github.com/storybooks/storybook",
            "asOfVersion": "5.1.1"
        },
        {
            "libraryName": "@storybook/addon-actions",
            "typingsPackageName": "storybook__addon-actions",
            "sourceRepoURL": "https://github.com/storybooks/storybook",
            "asOfVersion": "5.2.0"
        },
        {
            "libraryName": "@storybook/addon-backgrounds",
            "typingsPackageName": "storybook__addon-backgrounds",
            "sourceRepoURL": "https://github.com/storybooks/storybook",
            "asOfVersion": "5.2.0"
        },
        {
            "libraryName": "@storybook/addon-centered",
            "typingsPackageName": "storybook__addon-centered",
            "sourceRepoURL": "https://github.com/storybooks/storybook",
            "asOfVersion": "5.2.0"
        },
        {
            "libraryName": "@storybook/addon-jest",
            "typingsPackageName": "storybook__addon-jest",
            "sourceRepoURL": "https://github.com/storybooks/storybook",
            "asOfVersion": "5.2.0"
        },
        {
            "libraryName": "@storybook/addon-knobs",
            "typingsPackageName": "storybook__addon-knobs",
            "sourceRepoURL": "https://github.com/storybooks/storybook",
            "asOfVersion": "5.2.0"
        },
        {
            "libraryName": "@storybook/addon-links",
            "typingsPackageName": "storybook__addon-links",
            "sourceRepoURL": "https://github.com/storybooks/storybook",
            "asOfVersion": "5.2.0"
        },
        {
            "libraryName": "@storybook/addon-notes",
            "typingsPackageName": "storybook__addon-notes",
            "sourceRepoURL": "https://github.com/storybooks/storybook",
            "asOfVersion": "5.0.0"
        },
        {
            "libraryName": "@storybook/addon-options",
            "typingsPackageName": "storybook__addon-options",
            "sourceRepoURL": "https://github.com/storybooks/storybook",
            "asOfVersion": "5.2.0"
        },
        {
            "libraryName": "@storybook/addon-viewport",
            "typingsPackageName": "storybook__addon-viewport",
            "sourceRepoURL": "https://github.com/storybooks/storybook",
            "asOfVersion": "5.2.0"
        },
        {
            "libraryName": "@storybook/addons",
            "typingsPackageName": "storybook__addons",
            "sourceRepoURL": "https://github.com/storybooks/storybook",
            "asOfVersion": "5.2.0"
        },
        {
            "libraryName": "@storybook/channels",
            "typingsPackageName": "storybook__channels",
            "sourceRepoURL": "https://github.com/storybooks/storybook",
            "asOfVersion": "5.2.0"
        },
        {
            "libraryName": "@storybook/html",
            "typingsPackageName": "storybook__html",
            "sourceRepoURL": "https://github.com/storybooks/storybook",
            "asOfVersion": "5.2.0"
        },
        {
            "libraryName": "@storybook/preact",
            "typingsPackageName": "storybook__preact",
            "sourceRepoURL": "https://github.com/storybooks/storybook",
            "asOfVersion": "5.2.1"
        },
        {
            "libraryName": "@storybook/react-native",
            "typingsPackageName": "storybook__react-native",
            "sourceRepoURL": "https://github.com/storybooks/storybook",
            "asOfVersion": "5.2.0"
        },
        {
            "libraryName": "@storybook/vue",
            "typingsPackageName": "storybook__vue",
            "sourceRepoURL": "https://github.com/storybooks/storybook",
            "asOfVersion": "5.2.0"
        },
        {
            "libraryName": "stream-mock",
            "typingsPackageName": "stream-mock",
            "sourceRepoURL": "https://github.com/b4nst/stream-mock",
            "asOfVersion": "2.0.1"
        },
        {
            "libraryName": "string-argv",
            "typingsPackageName": "string-argv",
            "sourceRepoURL": "https://github.com/mccormicka/string-argv",
            "asOfVersion": "0.3.0"
        },
        {
            "libraryName": "string-length",
            "typingsPackageName": "string-length",
            "sourceRepoURL": "https://github.com/sindresorhus/string-length",
            "asOfVersion": "3.0.0"
        },
        {
            "libraryName": "string-width",
            "typingsPackageName": "string-width",
            "sourceRepoURL": "https://github.com/sindresorhus/string-width",
            "asOfVersion": "4.0.0"
        },
        {
            "libraryName": "stringify-attributes",
            "typingsPackageName": "stringify-attributes",
            "sourceRepoURL": "https://github.com/sindresorhus/stringify-attributes",
            "asOfVersion": "2.0.0"
        },
        {
            "libraryName": "strip-ansi",
            "typingsPackageName": "strip-ansi",
            "sourceRepoURL": "https://github.com/chalk/strip-ansi",
            "asOfVersion": "5.2.0"
        },
        {
            "libraryName": "strip-bom",
            "typingsPackageName": "strip-bom",
            "sourceRepoURL": "https://github.com/sindresorhus/strip-bom",
            "asOfVersion": "4.0.0"
        },
        {
            "libraryName": "strip-indent",
            "typingsPackageName": "strip-indent",
            "sourceRepoURL": "https://github.com/sindresorhus/strip-indent",
            "asOfVersion": "3.0.0"
        },
        {
            "libraryName": "strip-json-comments",
            "typingsPackageName": "strip-json-comments",
            "sourceRepoURL": "https://github.com/sindresorhus/strip-json-comments",
            "asOfVersion": "3.0.0"
        },
        {
            "libraryName": "striptags",
            "typingsPackageName": "striptags",
            "sourceRepoURL": "https://github.com/ericnorris/striptags",
            "asOfVersion": "3.1.1"
        },
        {
            "libraryName": "subsume",
            "typingsPackageName": "subsume",
            "sourceRepoURL": "https://github.com/sindresorhus/subsume",
            "asOfVersion": "2.1.0"
        },
        {
            "libraryName": "sudo-block",
            "typingsPackageName": "sudo-block",
            "sourceRepoURL": "https://github.com/sindresorhus/sudo-block",
            "asOfVersion": "3.0.0"
        },
        {
            "libraryName": "Sugar",
            "typingsPackageName": "sugar",
            "sourceRepoURL": "https://github.com/andrewplummer/Sugar",
            "asOfVersion": "2.0.2"
        },
        {
            "libraryName": "survey-knockout",
            "typingsPackageName": "survey-knockout",
            "sourceRepoURL": "http://surveyjs.org/",
            "asOfVersion": "0.10.0"
        },
        {
            "libraryName": "svg-pan-zoom",
            "typingsPackageName": "svg-pan-zoom",
            "sourceRepoURL": "https://github.com/ariutta/svg-pan-zoom",
            "asOfVersion": "3.4.0"
        },
        {
            "libraryName": "svg.js",
            "typingsPackageName": "svg.js",
            "sourceRepoURL": "http://www.svgjs.com/",
            "asOfVersion": "2.3.1"
        },
        {
            "libraryName": "swagger-parser",
            "typingsPackageName": "swagger-parser",
            "sourceRepoURL": "https://apidevtools.org/swagger-parser/",
            "asOfVersion": "7.0.0"
        },
        {
            "libraryName": "swap-case",
            "typingsPackageName": "swap-case",
            "sourceRepoURL": "https://github.com/blakeembrey/swap-case",
            "asOfVersion": "1.1.2"
        },
        {
            "libraryName": "SweetAlert",
            "typingsPackageName": "sweetalert",
            "sourceRepoURL": "https://github.com/t4t5/sweetalert/",
            "asOfVersion": "2.0.4"
        },
        {
            "libraryName": "Tabris.js",
            "typingsPackageName": "tabris",
            "sourceRepoURL": "http://tabrisjs.com",
            "asOfVersion": "1.8.0"
        },
        {
            "libraryName": "tabris-plugin-firebase",
            "typingsPackageName": "tabris-plugin-firebase",
            "sourceRepoURL": "https://github.com/eclipsesource/tabris-plugin-firebase",
            "asOfVersion": "2.1.0"
        },
        {
            "libraryName": "tcomb",
            "typingsPackageName": "tcomb",
            "sourceRepoURL": "http://gcanti.github.io/tcomb/guide/index.html",
            "asOfVersion": "2.6.0"
        },
        {
            "libraryName": "temp-dir",
            "typingsPackageName": "temp-dir",
            "sourceRepoURL": "https://github.com/sindresorhus/temp-dir",
            "asOfVersion": "2.0.0"
        },
        {
            "libraryName": "temp-write",
            "typingsPackageName": "temp-write",
            "sourceRepoURL": "https://github.com/sindresorhus/temp-write",
            "asOfVersion": "4.0.0"
        },
        {
            "libraryName": "tempfile",
            "typingsPackageName": "tempfile",
            "sourceRepoURL": "https://github.com/sindresorhus/tempfile",
            "asOfVersion": "3.0.0"
        },
        {
            "libraryName": "tempy",
            "typingsPackageName": "tempy",
            "sourceRepoURL": "https://github.com/sindresorhus/tempy",
            "asOfVersion": "0.3.0"
        },
        {
            "libraryName": "term-size",
            "typingsPackageName": "term-size",
            "sourceRepoURL": "https://github.com/sindresorhus/term-size",
            "asOfVersion": "2.0.0"
        },
        {
            "libraryName": "terminal-image",
            "typingsPackageName": "terminal-image",
            "sourceRepoURL": "https://github.com/sindresorhus/terminal-image",
            "asOfVersion": "0.2.0"
        },
        {
            "libraryName": "terminal-link",
            "typingsPackageName": "terminal-link",
            "sourceRepoURL": "https://github.com/sindresorhus/terminal-link",
            "asOfVersion": "1.2.0"
        },
        {
            "libraryName": "terser",
            "typingsPackageName": "terser",
            "sourceRepoURL": "https://github.com/terser-js/terser",
            "asOfVersion": "3.12.0"
        },
        {
            "libraryName": "text-clipper",
            "typingsPackageName": "text-clipper",
            "sourceRepoURL": "https://github.com/arendjr/text-clipper",
            "asOfVersion": "1.3.0"
        },
        {
            "libraryName": "three",
            "typingsPackageName": "three",
            "sourceRepoURL": "https://github.com/mrdoob/three.js",
            "asOfVersion": "0.103.0"
        },
        {
            "libraryName": "tildify",
            "typingsPackageName": "tildify",
            "sourceRepoURL": "https://github.com/sindresorhus/tildify",
            "asOfVersion": "2.0.0"
        },
        {
            "libraryName": "time-span",
            "typingsPackageName": "time-span",
            "sourceRepoURL": "https://github.com/sindresorhus/time-span",
            "asOfVersion": "3.0.1"
        },
        {
            "libraryName": "timezonecomplete",
            "typingsPackageName": "timezonecomplete",
            "sourceRepoURL": "https://github.com/SpiritIT/timezonecomplete",
            "asOfVersion": "5.5.0"
        },
        {
            "libraryName": "title-case",
            "typingsPackageName": "title-case",
            "sourceRepoURL": "https://github.com/blakeembrey/title-case",
            "asOfVersion": "1.1.2"
        },
        {
            "libraryName": "to-semver",
            "typingsPackageName": "to-semver",
            "sourceRepoURL": "https://github.com/sindresorhus/to-semver",
            "asOfVersion": "2.0.0"
        },
        {
            "libraryName": "transliteration",
            "typingsPackageName": "transliteration",
            "sourceRepoURL": "https://github.com/dzcpy/transliteration",
            "asOfVersion": "1.6.6"
        },
        {
            "libraryName": "trash",
            "typingsPackageName": "trash",
            "sourceRepoURL": "https://github.com/sindresorhus/trash",
            "asOfVersion": "5.0.1"
        },
        {
            "libraryName": "trim-newlines",
            "typingsPackageName": "trim-newlines",
            "sourceRepoURL": "https://github.com/sindresorhus/trim-newlines",
            "asOfVersion": "3.0.0"
        },
        {
            "libraryName": "ts3-nodejs-library",
            "typingsPackageName": "ts3-nodejs-library",
            "sourceRepoURL": "https://github.com/Multivit4min/TS3-NodeJS-Library",
            "asOfVersion": "2.0.0"
        },
        {
            "libraryName": "TsMonad",
            "typingsPackageName": "tsmonad",
            "sourceRepoURL": "https://github.com/cbowdon/TsMonad",
            "asOfVersion": "0.5.0"
        },
        {
            "libraryName": "tstl",
            "typingsPackageName": "tstl",
            "sourceRepoURL": "https://github.com/samchon/tstl",
            "asOfVersion": "1.5.7"
        },
        {
            "libraryName": "typed.js",
            "typingsPackageName": "typed.js",
            "sourceRepoURL": "https://github.com/mattboldt/typed.js",
            "asOfVersion": "2.0.9"
        },
        {
            "libraryName": "TypeScript",
            "typingsPackageName": "typescript",
            "sourceRepoURL": "https://github.com/Microsoft/TypeScript",
            "asOfVersion": "2.0.0"
        },
        {
            "libraryName": "TypeScript",
            "typingsPackageName": "typescript-services",
            "sourceRepoURL": "https://github.com/Microsoft/TypeScript",
            "asOfVersion": "2.0.0"
        },
        {
            "libraryName": "ua-string",
            "typingsPackageName": "ua-string",
            "sourceRepoURL": "https://github.com/sindresorhus/ua-string",
            "asOfVersion": "3.0.0"
        },
        {
            "libraryName": "ui-box",
            "typingsPackageName": "ui-box",
            "sourceRepoURL": "https://github.com/segmentio/ui-box",
            "asOfVersion": "2.0.0"
        },
        {
            "libraryName": "uk.co.workingedge.phonegap.plugin.istablet",
            "typingsPackageName": "uk.co.workingedge.phonegap.plugin.istablet",
            "sourceRepoURL": "https://github.com/dpa99c/phonegap-istablet",
            "asOfVersion": "1.1.3"
        },
        {
            "libraryName": "uk.co.workingedge.phonegap.plugin.launchnavigator",
            "typingsPackageName": "uk.co.workingedge.phonegap.plugin.launchnavigator",
            "sourceRepoURL": "https://github.com/dpa99c/phonegap-launch-navigator",
            "asOfVersion": "4.0.0"
        },
        {
            "libraryName": "unique-random",
            "typingsPackageName": "unique-random",
            "sourceRepoURL": "https://github.com/sindresorhus/unique-random",
            "asOfVersion": "2.1.0"
        },
        {
            "libraryName": "unique-random-array",
            "typingsPackageName": "unique-random-array",
            "sourceRepoURL": "https://github.com/sindresorhus/unique-random-array",
            "asOfVersion": "2.0.0"
        },
        {
            "libraryName": "unique-string",
            "typingsPackageName": "unique-string",
            "sourceRepoURL": "https://github.com/sindresorhus/unique-string",
            "asOfVersion": "2.0.0"
        },
        {
            "libraryName": "unist-util-is",
            "typingsPackageName": "unist-util-is",
            "sourceRepoURL": "https://github.com/syntax-tree/unist-util-is",
            "asOfVersion": "4.0.0"
        },
        {
            "libraryName": "Universal Router",
            "typingsPackageName": "universal-router",
            "sourceRepoURL": "https://github.com/kriasoft/universal-router",
            "asOfVersion": "8.0.0"
        },
        {
            "libraryName": "untildify",
            "typingsPackageName": "untildify",
            "sourceRepoURL": "https://github.com/sindresorhus/untildify",
            "asOfVersion": "4.0.0"
        },
        {
            "libraryName": "unused-filename",
            "typingsPackageName": "unused-filename",
            "sourceRepoURL": "https://github.com/sindresorhus/unused-filename",
            "asOfVersion": "2.0.0"
        },
        {
            "libraryName": "upper-case",
            "typingsPackageName": "upper-case",
            "sourceRepoURL": "https://github.com/blakeembrey/upper-case",
            "asOfVersion": "1.1.3"
        },
        {
            "libraryName": "upper-case-first",
            "typingsPackageName": "upper-case-first",
            "sourceRepoURL": "https://github.com/blakeembrey/upper-case-first",
            "asOfVersion": "1.1.2"
        },
        {
            "libraryName": "url-regex",
            "typingsPackageName": "url-regex",
            "sourceRepoURL": "https://github.com/kevva/url-regex",
            "asOfVersion": "5.0.0"
        },
        {
            "libraryName": "urllib",
            "typingsPackageName": "urllib",
            "sourceRepoURL": "https://github.com/node-modules/urllib",
            "asOfVersion": "2.33.0"
        },
        {
            "libraryName": "UUID.js",
            "typingsPackageName": "uuidjs",
            "sourceRepoURL": "https://github.com/LiosK/UUID.js",
            "asOfVersion": "3.6.0"
        },
        {
            "libraryName": "uuidv4",
            "typingsPackageName": "uuidv4",
            "sourceRepoURL": "https://github.com/thenativeweb/uuidv4#readme",
            "asOfVersion": "5.0.0"
        },
        {
            "libraryName": "Validate.js",
            "typingsPackageName": "validate.js",
            "sourceRepoURL": "https://github.com/ansman/validate.js",
            "asOfVersion": "0.11.0"
        },
        {
            "libraryName": "vanilla-tilt",
            "typingsPackageName": "vanilla-tilt",
            "sourceRepoURL": "https://github.com/micku7zu/vanilla-tilt.js",
            "asOfVersion": "1.6.2"
        },
        {
            "libraryName": "vega",
            "typingsPackageName": "vega",
            "sourceRepoURL": "https://github.com/vega/vega",
            "asOfVersion": "3.2.0"
        },
        {
            "libraryName": "vso-node-api",
            "typingsPackageName": "vso-node-api",
            "sourceRepoURL": "https://github.com/Microsoft/vso-node-api",
            "asOfVersion": "4.0.0"
        },
        {
            "libraryName": "vuejs",
            "typingsPackageName": "vue",
            "sourceRepoURL": "https://github.com/vuejs/vue",
            "asOfVersion": "2.0.0"
        },
        {
            "libraryName": "vue-i18n",
            "typingsPackageName": "vue-i18n",
            "sourceRepoURL": "https://github.com/kazupon/vue-i18n",
            "asOfVersion": "7.0.0"
        },
        {
            "libraryName": "vue-resource",
            "typingsPackageName": "vue-resource",
            "sourceRepoURL": "https://github.com/vuejs/vue-resource",
            "asOfVersion": "1.3.6"
        },
        {
            "libraryName": "vue-router",
            "typingsPackageName": "vue-router",
            "sourceRepoURL": "https://github.com/vuejs/vue-router",
            "asOfVersion": "2.0.0"
        },
        {
            "libraryName": "vue-scrollto",
            "typingsPackageName": "vue-scrollto",
            "sourceRepoURL": "https://github.com/rigor789/vue-scrollto",
            "asOfVersion": "2.17.1"
        },
        {
            "libraryName": "typescript",
            "typingsPackageName": "w3c-permissions",
            "sourceRepoURL": "https://www.w3.org/TR/permissions/",
            "asOfVersion": "2.0.0"
        },
        {
            "libraryName": "wait-for-localhost",
            "typingsPackageName": "wait-for-localhost",
            "sourceRepoURL": "https://github.com/sindresorhus/wait-for-localhost",
            "asOfVersion": "3.1.0"
        },
        {
            "libraryName": "wallpaper",
            "typingsPackageName": "wallpaper",
            "sourceRepoURL": "https://github.com/sindresorhus/wallpaper",
            "asOfVersion": "4.3.0"
        },
        {
            "libraryName": "watson-developer-cloud",
            "typingsPackageName": "watson-developer-cloud",
            "sourceRepoURL": "https://github.com/watson-developer-cloud/node-sdk",
            "asOfVersion": "3.0.1"
        },
        {
            "libraryName": "web3",
            "typingsPackageName": "web3",
            "sourceRepoURL": "https://github.com/ethereum/web3.js",
            "asOfVersion": "1.2.2"
        },
        {
            "libraryName": "typescript",
            "typingsPackageName": "webassembly-js-api",
            "sourceRepoURL": "https://github.com/winksaville/test-webassembly-js-ts",
            "asOfVersion": "2.0.0"
        },
        {
            "libraryName": "webcola",
            "typingsPackageName": "webcola",
            "sourceRepoURL": "https://github.com/tgdwyer/WebCola",
            "asOfVersion": "3.2.0"
        },
        {
            "libraryName": "WebdriverIO",
            "typingsPackageName": "webdriverio",
            "sourceRepoURL": "git@github.com:webdriverio/webdriverio.git",
            "asOfVersion": "5.0.0"
        },
        {
            "libraryName": "webgme",
            "typingsPackageName": "webgme",
            "sourceRepoURL": "https://webgme.org",
            "asOfVersion": "2.11.0"
        },
        {
            "libraryName": "Webix UI",
            "typingsPackageName": "webix",
            "sourceRepoURL": "http://webix.com",
            "asOfVersion": "5.1.1"
        },
        {
            "libraryName": "webpack-chain",
            "typingsPackageName": "webpack-chain",
            "sourceRepoURL": "https://github.com/neutrinojs/webpack-chain",
            "asOfVersion": "5.2.0"
        },
        {
            "libraryName": "typescript",
            "typingsPackageName": "whatwg-streams",
            "sourceRepoURL": "https://streams.spec.whatwg.org",
            "asOfVersion": "3.2.1"
        },
        {
            "libraryName": "which-pm",
            "typingsPackageName": "which-pm",
            "sourceRepoURL": "https://github.com/zkochan/which-pm#readme",
            "asOfVersion": "1.1.0"
        },
        {
            "libraryName": "winston",
            "typingsPackageName": "winston",
            "sourceRepoURL": "https://github.com/winstonjs/winston.git",
            "asOfVersion": "2.4.4"
        },
        {
            "libraryName": "wolfy87-eventemitter",
            "typingsPackageName": "wolfy87-eventemitter",
            "sourceRepoURL": "https://github.com/Wolfy87/EventEmitter",
            "asOfVersion": "5.2.0"
        },
        {
            "libraryName": "wonder-commonlib",
            "typingsPackageName": "wonder-commonlib",
            "sourceRepoURL": "https://github.com/yyc-git/Wonder-CommonLib",
            "asOfVersion": "0.1.12"
        },
        {
            "libraryName": "wonder-frp",
            "typingsPackageName": "wonder-frp",
            "sourceRepoURL": "https://github.com/yyc-git/Wonder-FRP",
            "asOfVersion": "0.1.25"
        },
        {
            "libraryName": "word-list",
            "typingsPackageName": "word-list-json",
            "sourceRepoURL": "https://github.com/sindresorhus/word-list",
            "asOfVersion": "3.0.0"
        },
        {
            "libraryName": "word-wrap",
            "typingsPackageName": "word-wrap",
            "sourceRepoURL": "https://github.com/jonschlinkert/word-wrap",
            "asOfVersion": "1.2.1"
        },
        {
            "libraryName": "wouter",
            "typingsPackageName": "wouter",
            "sourceRepoURL": "https://github.com/molefrog/wouter#readme",
            "asOfVersion": "2.2.0"
        },
        {
            "libraryName": "write-json-file",
            "typingsPackageName": "write-json-file",
            "sourceRepoURL": "https://github.com/sindresorhus/write-json-file",
            "asOfVersion": "3.2.0"
        },
        {
            "libraryName": "write-pkg",
            "typingsPackageName": "write-pkg",
            "sourceRepoURL": "https://github.com/sindresorhus/write-pkg",
            "asOfVersion": "4.0.0"
        },
        {
            "libraryName": "x2js",
            "typingsPackageName": "x2js",
            "sourceRepoURL": "https://code.google.com/p/x2js/",
            "asOfVersion": "3.1.0"
        },
        {
            "libraryName": "xadesjs",
            "typingsPackageName": "xadesjs",
            "sourceRepoURL": "https://github.com/PeculiarVentures/xadesjs",
            "asOfVersion": "2.0.2"
        },
        {
            "libraryName": "xdg-basedir",
            "typingsPackageName": "xdg-basedir",
            "sourceRepoURL": "https://github.com/sindresorhus/xdg-basedir",
            "asOfVersion": "4.0.0"
        },
        {
            "libraryName": "xhr-mock",
            "typingsPackageName": "xhr-mock",
            "sourceRepoURL": "https://github.com/jameslnewell/xhr-mock#readme",
            "asOfVersion": "2.0.0"
        },
        {
            "libraryName": "xlsx",
            "typingsPackageName": "xlsx",
            "sourceRepoURL": "https://github.com/sheetjs/js-xlsx",
            "asOfVersion": "0.0.36"
        },
        {
            "libraryName": "xml-js",
            "typingsPackageName": "xml-js",
            "sourceRepoURL": "https://github.com/nashwaan/xml-js",
            "asOfVersion": "1.0.0"
        },
        {
            "libraryName": "xmlbuilder",
            "typingsPackageName": "xmlbuilder",
            "sourceRepoURL": "https://github.com/oozcitak/xmlbuilder-js",
            "asOfVersion": "11.0.1"
        },
        {
            "libraryName": "xterm.js",
            "typingsPackageName": "xterm",
            "sourceRepoURL": "https://github.com/sourcelair/xterm.js/",
            "asOfVersion": "3.0.0"
        },
        {
            "libraryName": "year-days",
            "typingsPackageName": "year-days",
            "sourceRepoURL": "https://github.com/sindresorhus/year-days",
            "asOfVersion": "3.0.0"
        },
        {
            "libraryName": "yFiles for HTML",
            "typingsPackageName": "yfiles",
            "sourceRepoURL": "none",
            "asOfVersion": "2.1.0"
        },
        {
            "libraryName": "yn",
            "typingsPackageName": "yn",
            "sourceRepoURL": "https://github.com/sindresorhus/yn",
            "asOfVersion": "3.1.0"
        },
        {
            "libraryName": "z-schema",
            "typingsPackageName": "z-schema",
            "sourceRepoURL": "https://github.com/zaggino/z-schema",
            "asOfVersion": "3.24.0"
        },
        {
            "libraryName": "zapier-platform-core",
            "typingsPackageName": "zapier-platform-core",
            "sourceRepoURL": "https://github.com/zapier/zapier-platform-core",
            "asOfVersion": "6.1.1"
        },
        {
            "libraryName": "zetapush-js",
            "typingsPackageName": "zetapush-js",
            "sourceRepoURL": "https://github.com/zetapush/zetapush-js",
            "asOfVersion": "3.1.2"
        },
        {
            "libraryName": "zipkin-instrumentation-express",
            "typingsPackageName": "zipkin-instrumentation-express",
            "sourceRepoURL": "https://github.com/openzipkin/zipkin-js#readme",
            "asOfVersion": "0.12.0"
        },
        {
            "libraryName": "Zone.js",
            "typingsPackageName": "zone.js",
            "sourceRepoURL": "https://github.com/angular/zone.js",
            "asOfVersion": "0.5.12"
        }
    ]
}<|MERGE_RESOLUTION|>--- conflicted
+++ resolved
@@ -3445,17 +3445,16 @@
             "asOfVersion": "2.0.0"
         },
         {
-<<<<<<< HEAD
             "libraryName": "react-native-swipe-gestures",
             "typingsPackageName": "react-native-swipe-gestures",
             "sourceRepoURL": "https://github.com/glepur/react-native-swipe-gestures",
             "asOfVersion": "1.0.4"
-=======
+        },
+        {
             "libraryName": "react-native-safe-area",
             "typingsPackageName": "react-native-safe-area",
             "sourceRepoURL": "https://github.com/miyabi/react-native-safe-area#readme",
             "asOfVersion": "0.5.1"
->>>>>>> 377a5410
         },
         {
             "libraryName": "react-native-permissions",
