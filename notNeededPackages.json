--- conflicted
+++ resolved
@@ -307,17 +307,16 @@
             "asOfVersion": "2.0.0"
         },
         {
-<<<<<<< HEAD
             "libraryName": "bootstrap-table",
             "typingsPackageName": "bootstrap-table",
             "sourceRepoURL": "http://bootstrap-table.wenzhixin.net.cn/",
             "asOfVersion": "1.12.0"
-=======
+        },
+        {
             "libraryName": "blob-util",
             "typingsPackageName": "blob-util",
             "sourceRepoURL": "https://github.com/nolanlawson/blob-util#readme",
             "asOfVersion": "2.0.0"
->>>>>>> 23ebe086
         },
         {
             "libraryName": "botvs",
