{
    "packages": [
        {
            "libraryName": "3d-bin-packing",
            "typingsPackageName": "3d-bin-packing",
            "sourceRepoURL": "https://github.com/betterwaysystems/packer",
            "asOfVersion": "1.1.3"
        },
        {
            "libraryName": "Ably Realtime and Rest client library",
            "typingsPackageName": "ably",
            "sourceRepoURL": "https://www.ably.io/",
            "asOfVersion": "1.0.0"
        },
        {
            "libraryName": "actions-on-google",
            "typingsPackageName": "actions-on-google",
            "sourceRepoURL": "https://github.com/actions-on-google/actions-on-google-nodejs",
            "asOfVersion": "2.0.0"
        },
        {
            "libraryName": "active-win",
            "typingsPackageName": "active-win",
            "sourceRepoURL": "https://github.com/sindresorhus/active-win",
            "asOfVersion": "5.1.0"
        },
        {
            "libraryName": "ag-grid",
            "typingsPackageName": "ag-grid",
            "sourceRepoURL": "https://github.com/ceolter/ag-grid",
            "asOfVersion": "3.2.0"
        },
        {
            "libraryName": "aggregate-error",
            "typingsPackageName": "aggregate-error",
            "sourceRepoURL": "https://github.com/sindresorhus/aggregate-error",
            "asOfVersion": "2.2.0"
        },
        {
            "libraryName": "ajv",
            "typingsPackageName": "ajv",
            "sourceRepoURL": "https://github.com/epoberezkin/ajv",
            "asOfVersion": "1.0.0"
        },
        {
            "libraryName": "all-keys",
            "typingsPackageName": "all-keys",
            "sourceRepoURL": "https://github.com/sindresorhus/all-keys",
            "asOfVersion": "3.0.0"
        },
        {
            "libraryName": "all-keys",
            "typingsPackageName": "all-property-names",
            "sourceRepoURL": "https://github.com/sindresorhus/all-keys",
            "asOfVersion": "3.0.0"
        },
        {
            "libraryName": "angular-dynamic-locale",
            "typingsPackageName": "angular-dynamic-locale",
            "sourceRepoURL": "https://github.com/lgalfaso/angular-dynamic-locale",
            "asOfVersion": "0.1.35"
        },
        {
            "libraryName": "angular-touchspin",
            "typingsPackageName": "angular-touchspin",
            "sourceRepoURL": "https://github.com/nkovacic/angular-touchspin",
            "asOfVersion": "1.8.2"
        },
        {
            "libraryName": "angular-ui-router-default",
            "typingsPackageName": "angular-ui-router-default",
            "sourceRepoURL": "https://github.com/nonplus/angular-ui-router-default",
            "asOfVersion": "0.0.5"
        },
        {
            "libraryName": "angular-ui-router-uib-modal",
            "typingsPackageName": "angular-ui-router-uib-modal",
            "sourceRepoURL": "https://github.com/nonplus/angular-ui-router-uib-modal",
            "asOfVersion": "0.0.11"
        },
        {
            "libraryName": "ansi-colors",
            "typingsPackageName": "ansi-colors",
            "sourceRepoURL": "https://github.com/doowb/ansi-colors",
            "asOfVersion": "3.2.1"
        },
        {
            "libraryName": "ansi-escapes",
            "typingsPackageName": "ansi-escapes",
            "sourceRepoURL": "https://github.com/sindresorhus/ansi-escapes",
            "asOfVersion": "4.0.0"
        },
        {
            "libraryName": "ansi-regex",
            "typingsPackageName": "ansi-regex",
            "sourceRepoURL": "https://github.com/chalk/ansi-regex",
            "asOfVersion": "5.0.0"
        },
        {
            "libraryName": "antd",
            "typingsPackageName": "antd",
            "sourceRepoURL": "https://github.com/ant-design/ant-design",
            "asOfVersion": "1.0.0"
        },
        {
            "libraryName": "anybar",
            "typingsPackageName": "anybar",
            "sourceRepoURL": "https://github.com/sindresorhus/anybar",
            "asOfVersion": "4.0.0"
        },
        {
            "libraryName": "anydb-sql",
            "typingsPackageName": "anydb-sql",
            "sourceRepoURL": "https://github.com/doxout/anydb-sql",
            "asOfVersion": "0.6.46"
        },
        {
            "libraryName": "anydb-sql-migrations",
            "typingsPackageName": "anydb-sql-migrations",
            "sourceRepoURL": "https://github.com/spion/anydb-sql-migrations",
            "asOfVersion": "2.1.1"
        },
        {
            "libraryName": "apn",
            "typingsPackageName": "apn",
            "sourceRepoURL": "https://github.com/node-apn/node-apn",
            "asOfVersion": "2.1.2"
        },
        {
            "libraryName": "Application Insights",
            "typingsPackageName": "applicationinsights",
            "sourceRepoURL": "https://github.com/Microsoft/ApplicationInsights-node.js",
            "asOfVersion": "0.20.0"
        },
        {
            "libraryName": "Argon2",
            "typingsPackageName": "argon2",
            "sourceRepoURL": "https://github.com/ranisalt/node-argon2",
            "asOfVersion": "0.15.0"
        },
        {
            "libraryName": "array-move",
            "typingsPackageName": "array-move",
            "sourceRepoURL": "https://github.com/sindresorhus/array-move",
            "asOfVersion": "2.0.0"
        },
        {
            "libraryName": "array-uniq",
            "typingsPackageName": "array-uniq",
            "sourceRepoURL": "https://github.com/sindresorhus/array-uniq",
            "asOfVersion": "2.1.0"
        },
        {
            "libraryName": "arrify",
            "typingsPackageName": "arrify",
            "sourceRepoURL": "https://github.com/sindresorhus/arrify",
            "asOfVersion": "2.0.0"
        },
        {
            "libraryName": "artyom.js",
            "typingsPackageName": "artyom.js",
            "sourceRepoURL": "https://github.com/sdkcarlos/artyom.js",
            "asOfVersion": "1.0.6"
        },
        {
            "libraryName": "askmethat-rating",
            "typingsPackageName": "askmethat-rating",
            "sourceRepoURL": "https://github.com/AlexTeixeira/Askmethat-Rating",
            "asOfVersion": "0.4.0"
        },
        {
            "libraryName": "assertion-error",
            "typingsPackageName": "assertion-error",
            "sourceRepoURL": "https://github.com/chaijs/assertion-error",
            "asOfVersion": "1.1.0"
        },
        {
            "libraryName": "asyncblock",
            "typingsPackageName": "asyncblock",
            "sourceRepoURL": "https://github.com/scriby/asyncblock",
            "asOfVersion": "2.2.11"
        },
        {
            "libraryName": "aurelia-knockout",
            "typingsPackageName": "aurelia-knockout",
            "sourceRepoURL": "https://github.com/code-chris/aurelia-knockout",
            "asOfVersion": "2.1.0"
        },
        {
            "libraryName": "auto-bind",
            "typingsPackageName": "auto-bind",
            "sourceRepoURL": "https://github.com/sindresorhus/auto-bind",
            "asOfVersion": "2.1.0"
        },
        {
            "libraryName": "autobind-decorator",
            "typingsPackageName": "autobind-decorator",
            "sourceRepoURL": "https://github.com/andreypopp/autobind-decorator",
            "asOfVersion": "2.1.0"
        },
        {
            "libraryName": "aws-lambda-mock-context",
            "typingsPackageName": "aws-lambda-mock-context",
            "sourceRepoURL": "https://github.com/moskalyk/typed-aws-lambda-mock-context",
            "asOfVersion": "3.2.0"
        },
        {
            "libraryName": "autolinker",
            "typingsPackageName": "autolinker",
            "sourceRepoURL": "https://github.com/gregjacobs/Autolinker.js",
            "asOfVersion": "2.0.0"
        },
        {
            "libraryName": "aws-sdk",
            "typingsPackageName": "aws-sdk",
            "sourceRepoURL": "https://github.com/aws/aws-sdk-js",
            "asOfVersion": "2.7.0"
        },
        {
            "libraryName": "axe-core",
            "typingsPackageName": "axe-core",
            "sourceRepoURL": "https://github.com/dequelabs/axe-core",
            "asOfVersion": "3.0.3"
        },
        {
            "libraryName": "axios",
            "typingsPackageName": "axios",
            "sourceRepoURL": "https://github.com/mzabriskie/axios",
            "asOfVersion": "0.14.0"
        },
        {
            "libraryName": "axios-mock-adapter",
            "typingsPackageName": "axios-mock-adapter",
            "sourceRepoURL": "https://github.com/ctimmerm/axios-mock-adapter",
            "asOfVersion": "1.10.0"
        },
        {
            "libraryName": "azure-mobile-apps",
            "typingsPackageName": "azure-mobile-apps",
            "sourceRepoURL": "https://github.com/Azure/azure-mobile-apps-node/",
            "asOfVersion": "3.0.0"
        },
        {
            "libraryName": "@babel/parser",
            "typingsPackageName": "babel__parser",
            "sourceRepoURL": "https://github.com/babel/babel",
            "asOfVersion": "7.1.0"
        },
        {
            "libraryName": "BabylonJS",
            "typingsPackageName": "babylonjs",
            "sourceRepoURL": "http://www.babylonjs.com/",
            "asOfVersion": "2.4.1"
        },
        {
            "libraryName": "baconjs",
            "typingsPackageName": "baconjs",
            "sourceRepoURL": "https://baconjs.github.io/",
            "asOfVersion": "3.0.0"
        },
        {
            "libraryName": "badgen",
            "typingsPackageName": "badgen",
            "sourceRepoURL": "https://github.com/amio/badgen",
            "asOfVersion": "2.7.1"
        },
        {
            "libraryName": "base64url",
            "typingsPackageName": "base64url",
            "sourceRepoURL": "https://github.com/brianloveswords/base64url",
            "asOfVersion": "2.0.0"
        },
        {
            "libraryName": "baseui",
            "typingsPackageName": "baseui",
            "sourceRepoURL": "https://github.com/uber-web/baseui",
            "asOfVersion": "8.0.0"
        },
        {
            "libraryName": "beeper",
            "typingsPackageName": "beeper",
            "sourceRepoURL": "https://github.com/sindresorhus/beeper",
            "asOfVersion": "2.0.0"
        },
        {
            "libraryName": "bezier-easing",
            "typingsPackageName": "bezier-easing",
            "sourceRepoURL": "https://github.com/gre/bezier-easing",
            "asOfVersion": "2.1.0"
        },
        {
            "libraryName": "bem-cn",
            "typingsPackageName": "bem-cn",
            "sourceRepoURL": "https://github.com/albburtsev/bem-cn",
            "asOfVersion": "3.0.0"
        },
        {
            "libraryName": "BigInteger.js",
            "typingsPackageName": "big-integer",
            "sourceRepoURL": "https://github.com/peterolson/BigInteger.js",
            "asOfVersion": "0.0.31"
        },
        {
            "libraryName": "bignumber.js",
            "typingsPackageName": "bignumber.js",
            "sourceRepoURL": "https://github.com/MikeMcl/bignumber.js/",
            "asOfVersion": "5.0.0"
        },
        {
            "libraryName": "bin-version",
            "typingsPackageName": "bin-version",
            "sourceRepoURL": "https://github.com/sindresorhus/bin-version",
            "asOfVersion": "3.1.0"
        },
        {
            "libraryName": "bingmaps",
            "typingsPackageName": "bingmaps",
            "sourceRepoURL": "https://github.com/Microsoft/Bing-Maps-V8-TypeScript-Definitions",
            "asOfVersion": "2.0.15"
        },
        {
            "libraryName": "bip39",
            "typingsPackageName": "bip39",
            "sourceRepoURL": "https://github.com/bitcoinjs/bip39",
            "asOfVersion": "3.0.0"
        },
        {
            "libraryName": "bitcoinjs-lib",
            "typingsPackageName": "bitcoinjs-lib",
            "sourceRepoURL": "https://github.com/bitcoinjs/bitcoinjs-lib",
            "asOfVersion": "5.0.0"
        },
        {
            "libraryName": "bip32",
            "typingsPackageName": "bip32",
            "sourceRepoURL": "https://github.com/bitcoinjs/bip32#readme",
            "asOfVersion": "2.0.0"
        },
        {
            "libraryName": "bitwise",
            "typingsPackageName": "bitwise",
            "sourceRepoURL": "https://github.com/dodekeract/bitwise",
            "asOfVersion": "2.0.0"
        },
        {
            "libraryName": "bootstrap-table",
            "typingsPackageName": "bootstrap-table",
            "sourceRepoURL": "http://bootstrap-table.wenzhixin.net.cn/",
            "asOfVersion": "1.12.0"
        },
        {
            "libraryName": "blob-util",
            "typingsPackageName": "blob-util",
            "sourceRepoURL": "https://github.com/nolanlawson/blob-util#readme",
            "asOfVersion": "2.0.0"
        },
        {
            "libraryName": "botvs",
            "typingsPackageName": "botvs",
            "sourceRepoURL": "https://www.botvs.com/",
            "asOfVersion": "1.0.0"
        },
        {
            "libraryName": "Bowser",
            "typingsPackageName": "bowser",
            "sourceRepoURL": "https://github.com/ded/bowser",
            "asOfVersion": "1.1.1"
        },
        {
            "libraryName": "boxen",
            "typingsPackageName": "boxen",
            "sourceRepoURL": "https://github.com/sindresorhus/boxen",
            "asOfVersion": "3.0.1"
        },
        {
            "libraryName": "braft-editor",
            "typingsPackageName": "braft-editor",
            "sourceRepoURL": "https://github.com/margox/braft#readme",
            "asOfVersion": "2.2.0"
        },
        {
            "libraryName": "broccoli-plugin",
            "typingsPackageName": "broccoli-plugin",
            "sourceRepoURL": "https://github.com/broccolijs/broccoli-plugin",
            "asOfVersion": "3.0.0"
        },
        {
            "libraryName": "Bugsnag Browser",
            "typingsPackageName": "bugsnag-js",
            "sourceRepoURL": "https://github.com/bugsnag/bugsnag-js",
            "asOfVersion": "3.1.0"
        },
        {
            "libraryName": "builtin-modules",
            "typingsPackageName": "builtin-modules",
            "sourceRepoURL": "https://github.com/sindresorhus/builtin-modules",
            "asOfVersion": "3.1.0"
        },
        {
            "libraryName": "bunyan-bugsnag",
            "typingsPackageName": "bunyan-bugsnag",
            "sourceRepoURL": "https://github.com/marnusw/bunyan-bugsnag",
            "asOfVersion": "3.0.0"
        },
        {
            "libraryName": "CacheFactory",
            "typingsPackageName": "cachefactory",
            "sourceRepoURL": "https://github.com/jmdobry/CacheFactory",
            "asOfVersion": "3.0.0"
        },
        {
            "libraryName": "callsites",
            "typingsPackageName": "callsites",
            "sourceRepoURL": "https://github.com/sindresorhus/callsites",
            "asOfVersion": "3.0.0"
        },
        {
            "libraryName": "camaro",
            "typingsPackageName": "camaro",
            "sourceRepoURL": "https://github.com/tuananh/camaro",
            "asOfVersion": "2.2.4"
        },
        {
            "libraryName": "camel-case",
            "typingsPackageName": "camel-case",
            "sourceRepoURL": "https://github.com/blakeembrey/camel-case",
            "asOfVersion": "1.2.1"
        },
        {
            "libraryName": "camelcase",
            "typingsPackageName": "camelcase",
            "sourceRepoURL": "https://github.com/sindresorhus/camelcase",
            "asOfVersion": "5.2.0"
        },
        {
            "libraryName": "camelcase-keys",
            "typingsPackageName": "camelcase-keys",
            "sourceRepoURL": "https://github.com/sindresorhus/camelcase-keys",
            "asOfVersion": "5.1.0"
        },
        {
            "libraryName": "camljs",
            "typingsPackageName": "camljs",
            "sourceRepoURL": "https://github.com/andrei-markeev/camljs",
            "asOfVersion": "2.8.1"
        },
        {
            "libraryName": "catalog",
            "typingsPackageName": "catalog",
            "sourceRepoURL": "https://github.com/interactivethings/catalog",
            "asOfVersion": "3.5.0"
        },
        {
            "libraryName": "chai-http",
            "typingsPackageName": "chai-http",
            "sourceRepoURL": "https://github.com/chaijs/chai-http",
            "asOfVersion": "4.2.0"
        },
        {
            "libraryName": "chai-webdriverio",
            "typingsPackageName": "chai-webdriverio",
            "sourceRepoURL": "https://github.com/marcodejongh/chai-webdriverio",
            "asOfVersion": "1.0.0"
        },
        {
            "libraryName": "chalk",
            "typingsPackageName": "chalk",
            "sourceRepoURL": "https://github.com/chalk/chalk",
            "asOfVersion": "2.2.0"
        },
        {
            "libraryName": "change-case",
            "typingsPackageName": "change-case",
            "sourceRepoURL": "https://github.com/blakeembrey/change-case",
            "asOfVersion": "2.3.1"
        },
        {
            "libraryName": "cheap-ruler",
            "typingsPackageName": "cheap-ruler",
            "sourceRepoURL": "https://github.com/mapbox/cheap-ruler",
            "asOfVersion": "2.5.0"
        },
        {
            "libraryName": "chokidar",
            "typingsPackageName": "chokidar",
            "sourceRepoURL": "https://github.com/paulmillr/chokidar",
            "asOfVersion": "2.1.3"
        },
        {
            "libraryName": "chunked-dc",
            "typingsPackageName": "chunked-dc",
            "sourceRepoURL": "https://github.com/saltyrtc/chunked-dc-js",
            "asOfVersion": "0.2.2"
        },
        {
            "libraryName": "clean-stack",
            "typingsPackageName": "clean-stack",
            "sourceRepoURL": "https://github.com/sindresorhus/clean-stack",
            "asOfVersion": "2.1.0"
        },
        {
            "libraryName": "clean-webpack-plugin",
            "typingsPackageName": "clean-webpack-plugin",
            "sourceRepoURL": "https://github.com/johnagan/clean-webpack-plugin",
            "asOfVersion": "2.0.0"
        },
        {
            "libraryName": "clear-module",
            "typingsPackageName": "clear-require",
            "sourceRepoURL": "https://github.com/sindresorhus/clear-module",
            "asOfVersion": "3.2.0"
        },
        {
            "libraryName": "cli-boxes",
            "typingsPackageName": "cli-boxes",
            "sourceRepoURL": "https://github.com/sindresorhus/cli-boxes",
            "asOfVersion": "2.0.0"
        },
        {
            "libraryName": "cli-cursor",
            "typingsPackageName": "cli-cursor",
            "sourceRepoURL": "https://github.com/sindresorhus/cli-cursor",
            "asOfVersion": "3.0.0"
        },
        {
            "libraryName": "cli-truncate",
            "typingsPackageName": "cli-truncate",
            "sourceRepoURL": "https://github.com/sindresorhus/cli-truncate",
            "asOfVersion": "2.0.0"
        },
        {
            "libraryName": "clipboardy",
            "typingsPackageName": "clipboardy",
            "sourceRepoURL": "https://github.com/sindresorhus/clipboardy",
            "asOfVersion": "2.0.0"
        },
        {
            "libraryName": "colors.js (colors)",
            "typingsPackageName": "colors",
            "sourceRepoURL": "https://github.com/Marak/colors.js",
            "asOfVersion": "1.2.1"
        },
        {
            "libraryName": "commander",
            "typingsPackageName": "commander",
            "sourceRepoURL": "https://github.com/tj/commander.js",
            "asOfVersion": "2.12.2"
        },
        {
<<<<<<< HEAD
            "libraryName": "commons-validator-js",
            "typingsPackageName": "commons-validator-js",
            "sourceRepoURL": "https://github.com/wix/commons-validator-js",
            "asOfVersion": "1.0.1266"
=======
            "libraryName": "composer-concerto",
            "typingsPackageName": "composer-concerto",
            "sourceRepoURL": "https://github.com/hyperledger/composer-concerto#readme",
            "asOfVersion": "0.71.1"
>>>>>>> c74f860f
        },
        {
            "libraryName": "compare-versions",
            "typingsPackageName": "compare-versions",
            "sourceRepoURL": "https://github.com/omichelsen/compare-versions",
            "asOfVersion": "3.3.0"
        },
        {
            "libraryName": "condense-whitespace",
            "typingsPackageName": "condense-whitespace",
            "sourceRepoURL": "https://github.com/sindresorhus/condense-whitespace",
            "asOfVersion": "2.0.0"
        },
        {
            "libraryName": "conf",
            "typingsPackageName": "conf",
            "sourceRepoURL": "https://github.com/sindresorhus/conf",
            "asOfVersion": "3.0.0"
        },
        {
            "libraryName": "confirmdialog",
            "typingsPackageName": "confirmdialog",
            "sourceRepoURL": "https://github.com/allipierre/Type-definitions-for-jquery-confirm/tree/master/types/confirmDialog-js",
            "asOfVersion": "1.0.0"
        },
        {
            "libraryName": "consola",
            "typingsPackageName": "consola",
            "sourceRepoURL": "https://github.com/nuxt/consola",
            "asOfVersion": "2.2.5"
        },
        {
            "libraryName": "constant-case",
            "typingsPackageName": "constant-case",
            "sourceRepoURL": "https://github.com/blakeembrey/constant-case",
            "asOfVersion": "1.1.2"
        },
        {
            "libraryName": "convert-hrtime",
            "typingsPackageName": "convert-hrtime",
            "sourceRepoURL": "https://github.com/sindresorhus/convert-hrtime",
            "asOfVersion": "3.0.0"
        },
        {
            "libraryName": "copy-text-to-clipboard",
            "typingsPackageName": "copy-text-to-clipboard",
            "sourceRepoURL": "https://github.com/sindresorhus/copy-text-to-clipboard",
            "asOfVersion": "2.0.1"
        },
        {
            "libraryName": "cordova-plugin-battery-status",
            "typingsPackageName": "cordova-plugin-battery-status",
            "sourceRepoURL": "https://github.com/apache/cordova-plugin-battery-status",
            "asOfVersion": "1.2.3"
        },
        {
            "libraryName": "cordova-plugin-camera",
            "typingsPackageName": "cordova-plugin-camera",
            "sourceRepoURL": "https://github.com/apache/cordova-plugin-camera",
            "asOfVersion": "2.4.0"
        },
        {
            "libraryName": "cordova-plugin-contacts",
            "typingsPackageName": "cordova-plugin-contacts",
            "sourceRepoURL": "https://github.com/apache/cordova-plugin-contacts",
            "asOfVersion": "2.3.0"
        },
        {
            "libraryName": "cordova-plugin-device",
            "typingsPackageName": "cordova-plugin-device",
            "sourceRepoURL": "https://github.com/apache/cordova-plugin-device",
            "asOfVersion": "1.1.5"
        },
        {
            "libraryName": "cordova-plugin-device-motion",
            "typingsPackageName": "cordova-plugin-device-motion",
            "sourceRepoURL": "https://github.com/apache/cordova-plugin-device-motion",
            "asOfVersion": "1.2.4"
        },
        {
            "libraryName": "Apache Cordova Device Orientation plugin",
            "typingsPackageName": "cordova-plugin-device-orientation",
            "sourceRepoURL": "https://github.com/apache/cordova-plugin-device-orientation",
            "asOfVersion": "1.0.6"
        },
        {
            "libraryName": "cordova-plugin-dialogs",
            "typingsPackageName": "cordova-plugin-dialogs",
            "sourceRepoURL": "https://github.com/apache/cordova-plugin-dialogs",
            "asOfVersion": "1.3.2"
        },
        {
            "libraryName": "Apache Cordova File System plugin",
            "typingsPackageName": "cordova-plugin-file",
            "sourceRepoURL": "https://github.com/apache/cordova-plugin-file",
            "asOfVersion": "4.3.2"
        },
        {
            "libraryName": "cordova-plugin-file-transfer",
            "typingsPackageName": "cordova-plugin-file-transfer",
            "sourceRepoURL": "https://github.com/apache/cordova-plugin-file-transfer",
            "asOfVersion": "1.6.2"
        },
        {
            "libraryName": "cordova-plugin-globalization",
            "typingsPackageName": "cordova-plugin-globalization",
            "sourceRepoURL": "https://github.com/apache/cordova-plugin-globalization",
            "asOfVersion": "1.0.6"
        },
        {
            "libraryName": "cordova-plugin-inappbrowser",
            "typingsPackageName": "cordova-plugin-inappbrowser",
            "sourceRepoURL": "https://github.com/apache/cordova-plugin-inappbrowser",
            "asOfVersion": "2.0.0"
        },
        {
            "libraryName": "cordova-plugin-media",
            "typingsPackageName": "cordova-plugin-media",
            "sourceRepoURL": "https://github.com/apache/cordova-plugin-media",
            "asOfVersion": "3.0.0"
        },
        {
            "libraryName": "cordova-plugin-media-capture",
            "typingsPackageName": "cordova-plugin-media-capture",
            "sourceRepoURL": "https://github.com/apache/cordova-plugin-media-capture",
            "asOfVersion": "1.4.2"
        },
        {
            "libraryName": "cordova-plugin-network-information",
            "typingsPackageName": "cordova-plugin-network-information",
            "sourceRepoURL": "https://github.com/apache/cordova-plugin-network-information",
            "asOfVersion": "1.3.2"
        },
        {
            "libraryName": "cordova-plugin-splashscreen",
            "typingsPackageName": "cordova-plugin-splashscreen",
            "sourceRepoURL": "https://github.com/apache/cordova-plugin-splashscreen",
            "asOfVersion": "4.0.2"
        },
        {
            "libraryName": "Apache Cordova StatusBar plugin",
            "typingsPackageName": "cordova-plugin-statusbar",
            "sourceRepoURL": "https://github.com/apache/cordova-plugin-statusbar",
            "asOfVersion": "2.2.2"
        },
        {
            "libraryName": "Apache Cordova Vibration plugin",
            "typingsPackageName": "cordova-plugin-vibration",
            "sourceRepoURL": "https://github.com/apache/cordova-plugin-vibration",
            "asOfVersion": "2.1.4"
        },
        {
            "libraryName": "cordova-plugin-x-socialsharing",
            "typingsPackageName": "cordova-plugin-x-socialsharing",
            "sourceRepoURL": "https://github.com/EddyVerbruggen/SocialSharing-PhoneGap-Plugin",
            "asOfVersion": "5.4.5"
        },
        {
            "libraryName": "cordova.plugins.diagnostic",
            "typingsPackageName": "cordova.plugins.diagnostic",
            "sourceRepoURL": "https://github.com/dpa99c/cordova-diagnostic-plugin",
            "asOfVersion": "3.7.0"
        },
        {
            "libraryName": "core-decorators.js",
            "typingsPackageName": "core-decorators",
            "sourceRepoURL": "https://github.com/jayphelps/core-decorators.js",
            "asOfVersion": "0.20.0"
        },
        {
            "libraryName": "countup.js",
            "typingsPackageName": "countup.js",
            "sourceRepoURL": "https://github.com/inorganik/CountUp.js",
            "asOfVersion": "2.0.3"
        },
        {
            "libraryName": "cp-file",
            "typingsPackageName": "cp-file",
            "sourceRepoURL": "https://github.com/sindresorhus/cp-file",
            "asOfVersion": "6.1.1"
        },
        {
            "libraryName": "cpy",
            "typingsPackageName": "cpy",
            "sourceRepoURL": "https://github.com/sindresorhus/cpy",
            "asOfVersion": "7.1.1"
        },
        {
            "libraryName": "create-html-element",
            "typingsPackageName": "create-html-element",
            "sourceRepoURL": "https://github.com/sindresorhus/create-html-element",
            "asOfVersion": "2.1.0"
        },
        {
            "libraryName": "cropperjs",
            "typingsPackageName": "cropperjs",
            "sourceRepoURL": "https://github.com/fengyuanchen/cropperjs",
            "asOfVersion": "1.3.0"
        },
        {
            "libraryName": "crypto-hash",
            "typingsPackageName": "crypto-hash",
            "sourceRepoURL": "https://github.com/sindresorhus/crypto-hash",
            "asOfVersion": "1.1.0"
        },
        {
            "libraryName": "crypto-random-string",
            "typingsPackageName": "crypto-random-string",
            "sourceRepoURL": "https://github.com/sindresorhus/crypto-random-string",
            "asOfVersion": "2.0.0"
        },
        {
            "libraryName": "cson-parser",
            "typingsPackageName": "cson-parser",
            "sourceRepoURL": "https://github.com/groupon/cson-parser",
            "asOfVersion": "4.0.3"
        },
        {
            "libraryName": "csv-parse",
            "typingsPackageName": "csv-parse",
            "sourceRepoURL": "https://github.com/adaltas/node-csv-parse",
            "asOfVersion": "1.2.2"
        },
        {
            "libraryName": "cucumber-html-reporter",
            "typingsPackageName": "cucumber-html-reporter",
            "sourceRepoURL": "https://github.com/gkushang/cucumber-html-reporter",
            "asOfVersion": "5.0.1"
        },
        {
            "libraryName": "csv-stringify",
            "typingsPackageName": "csv-stringify",
            "sourceRepoURL": "https://github.com/wdavidw/node-csv-stringify",
            "asOfVersion": "3.1.0"
        },
        {
            "libraryName": "cycled",
            "typingsPackageName": "cycled",
            "sourceRepoURL": "https://github.com/sindresorhus/cycled",
            "asOfVersion": "1.1.0"
        },
        {
            "libraryName": "cypress",
            "typingsPackageName": "cypress",
            "sourceRepoURL": "https://cypress.io",
            "asOfVersion": "1.1.3"
        },
        {
            "libraryName": "dargs",
            "typingsPackageName": "dargs",
            "sourceRepoURL": "https://github.com/sindresorhus/dargs",
            "asOfVersion": "6.1.0"
        },
        {
            "libraryName": "date-fns",
            "typingsPackageName": "date-fns",
            "sourceRepoURL": "https://github.com/date-fns/date-fns",
            "asOfVersion": "2.6.0"
        },
        {
            "libraryName": "dd-trace",
            "typingsPackageName": "dd-trace",
            "sourceRepoURL": "https://github.com/DataDog/dd-trace-js",
            "asOfVersion": "0.9.0"
        },
        {
            "libraryName": "debounce-fn",
            "typingsPackageName": "debounce-fn",
            "sourceRepoURL": "https://github.com/sindresorhus/debounce-fn",
            "asOfVersion": "3.0.0"
        },
        {
            "libraryName": "decamelize",
            "typingsPackageName": "decamelize",
            "sourceRepoURL": "https://github.com/sindresorhus/decamelize",
            "asOfVersion": "3.0.1"
        },
        {
            "libraryName": "decimal.js",
            "typingsPackageName": "decimal.js",
            "sourceRepoURL": "https://github.com/MikeMcl/decimal.js",
            "asOfVersion": "7.4.0"
        },
        {
            "libraryName": "decompress-response",
            "typingsPackageName": "decompress-response",
            "sourceRepoURL": "https://github.com/sindresorhus/decompress-response",
            "asOfVersion": "4.1.0"
        },
        {
            "libraryName": "deep-freeze-es6",
            "typingsPackageName": "deep-freeze-es6",
            "sourceRepoURL": "https://github.com/christophehurpeau/deep-freeze-es6",
            "asOfVersion": "1.1.0"
        },
        {
            "libraryName": "deepmerge",
            "typingsPackageName": "deepmerge",
            "sourceRepoURL": "git@github.com:KyleAMathews/deepmerge.git",
            "asOfVersion": "2.2.0"
        },
        {
            "libraryName": "define-lazy-prop",
            "typingsPackageName": "define-lazy-prop",
            "sourceRepoURL": "https://github.com/sindresorhus/define-lazy-prop",
            "asOfVersion": "2.0.0"
        },
        {
            "libraryName": "del",
            "typingsPackageName": "del",
            "sourceRepoURL": "https://github.com/sindresorhus/del",
            "asOfVersion": "4.0.0"
        },
        {
            "libraryName": "delay",
            "typingsPackageName": "delay",
            "sourceRepoURL": "https://github.com/sindresorhus/delay",
            "asOfVersion": "3.1.0"
        },
        {
            "libraryName": "delegated-events",
            "typingsPackageName": "delegated-events",
            "sourceRepoURL": "https://github.com/dgraham/delegated-events#readme",
            "asOfVersion": "1.1.0"
        },
        {
            "libraryName": "detect-browser",
            "typingsPackageName": "detect-browser",
            "sourceRepoURL": "https://github.com/DamonOehlman/detect-browser",
            "asOfVersion": "4.0.0"
        },
        {
            "libraryName": "detect-indent",
            "typingsPackageName": "detect-indent",
            "sourceRepoURL": "https://github.com/sindresorhus/detect-indent",
            "asOfVersion": "6.0.0"
        },
        {
            "libraryName": "detect-newline",
            "typingsPackageName": "detect-newline",
            "sourceRepoURL": "https://github.com/sindresorhus/detect-newline",
            "asOfVersion": "3.0.0"
        },
        {
            "libraryName": "DevExtreme",
            "typingsPackageName": "devextreme",
            "sourceRepoURL": "http://js.devexpress.com/",
            "asOfVersion": "16.2.1"
        },
        {
            "libraryName": "devtools-detect",
            "typingsPackageName": "devtools-detect",
            "sourceRepoURL": "https://github.com/sindresorhus/devtools-detect",
            "asOfVersion": "3.0.0"
        },
        {
            "libraryName": "Dexie.js",
            "typingsPackageName": "dexie",
            "sourceRepoURL": "https://github.com/dfahlander/Dexie.js",
            "asOfVersion": "1.3.1"
        },
        {
            "libraryName": "dialogflow",
            "typingsPackageName": "dialogflow",
            "sourceRepoURL": "https://github.com/googleapis/nodejs-dialogflow",
            "asOfVersion": "4.0.3"
        },
        {
            "libraryName": "docker-file-parser",
            "typingsPackageName": "docker-file-parser",
            "sourceRepoURL": "https://github.com/joyent/docker-file-parser",
            "asOfVersion": "1.0.3"
        },
        {
            "libraryName": "document-promises",
            "typingsPackageName": "document-promises",
            "sourceRepoURL": "https://github.com/jonathantneal/document-promises#readme",
            "asOfVersion": "4.0.0"
        },
        {
            "libraryName": "dom-helpers",
            "typingsPackageName": "dom-helpers",
            "sourceRepoURL": "https://github.com/react-bootstrap/dom-helpers",
            "asOfVersion": "5.0.1"
        },
        {
            "libraryName": "dom-loaded",
            "typingsPackageName": "dom-loaded",
            "sourceRepoURL": "https://github.com/sindresorhus/dom-loaded",
            "asOfVersion": "1.1.0"
        },
        {
            "libraryName": "domelementtype",
            "typingsPackageName": "domelementtype",
            "sourceRepoURL": "https://github.com/fb55/domelementtype#readme",
            "asOfVersion": "2.0.1"
        },
        {
            "libraryName": "dot-case",
            "typingsPackageName": "dot-case",
            "sourceRepoURL": "https://github.com/blakeembrey/dot-case",
            "asOfVersion": "1.1.2"
        },
        {
            "libraryName": "dot-prop",
            "typingsPackageName": "dot-prop",
            "sourceRepoURL": "https://github.com/sindresorhus/dot-prop",
            "asOfVersion": "5.0.0"
        },
        {
            "libraryName": "dotenv",
            "typingsPackageName": "dotenv",
            "sourceRepoURL": "https://github.com/motdotla/dotenv",
            "asOfVersion": "8.2.0"
        },
        {
            "libraryName": "dva",
            "typingsPackageName": "dva",
            "sourceRepoURL": "https://github.com/dvajs/dva",
            "asOfVersion": "1.1.0"
        },
        {
            "libraryName": "easy-x-headers",
            "typingsPackageName": "easy-x-headers",
            "sourceRepoURL": "https://github.com/DeadAlready/easy-x-headers",
            "asOfVersion": "1.0.0"
        },
        {
            "libraryName": "easy-xapi-supertest",
            "typingsPackageName": "easy-xapi-supertest",
            "sourceRepoURL": "https://github.com/DeadAlready/easy-xapi-supertest",
            "asOfVersion": "1.0.0"
        },
        {
            "libraryName": "EasyStar.js",
            "typingsPackageName": "easystarjs",
            "sourceRepoURL": "http://easystarjs.com/",
            "asOfVersion": "0.3.1"
        },
        {
            "libraryName": "ecmarkup",
            "typingsPackageName": "ecmarkup",
            "sourceRepoURL": "https://github.com/bterlson/ecmarkup",
            "asOfVersion": "3.4.0"
        },
        {
            "libraryName": "Egg",
            "typingsPackageName": "egg",
            "sourceRepoURL": "https://github.com/eggjs/egg",
            "asOfVersion": "1.5.0"
        },
        {
            "libraryName": "elastic-apm-node",
            "typingsPackageName": "elastic-apm-node",
            "sourceRepoURL": "https://github.com/elastic/apm-agent-nodejs",
            "asOfVersion": "2.7.0"
        },
        {
            "libraryName": "electron",
            "typingsPackageName": "electron",
            "sourceRepoURL": "https://github.com/electron/electron",
            "asOfVersion": "1.6.10"
        },
        {
            "libraryName": "electron-builder",
            "typingsPackageName": "electron-builder",
            "sourceRepoURL": "https://github.com/loopline-systems/electron-builder",
            "asOfVersion": "2.8.0"
        },
        {
            "libraryName": "electron-store",
            "typingsPackageName": "electron-config",
            "sourceRepoURL": "https://github.com/sindresorhus/electron-store",
            "asOfVersion": "3.2.0"
        },
        {
            "libraryName": "electron-debug",
            "typingsPackageName": "electron-debug",
            "sourceRepoURL": "https://github.com/sindresorhus/electron-debug",
            "asOfVersion": "2.1.0"
        },
        {
            "libraryName": "electron-is-dev",
            "typingsPackageName": "electron-is-dev",
            "sourceRepoURL": "https://github.com/sindresorhus/electron-is-dev",
            "asOfVersion": "1.1.0"
        },
        {
            "libraryName": "electron-store",
            "typingsPackageName": "electron-store",
            "sourceRepoURL": "https://github.com/sindresorhus/electron-store",
            "asOfVersion": "3.2.0"
        },
        {
            "libraryName": "electron-unhandled",
            "typingsPackageName": "electron-unhandled",
            "sourceRepoURL": "https://github.com/sindresorhus/electron-unhandled",
            "asOfVersion": "2.2.0"
        },
        {
            "libraryName": "electron-util",
            "typingsPackageName": "electron-util",
            "sourceRepoURL": "https://github.com/sindresorhus/electron-util",
            "asOfVersion": "0.11.0"
        },
        {
            "libraryName": "electron-winstaller",
            "typingsPackageName": "electron-winstaller",
            "sourceRepoURL": "https://github.com/electron/windows-installer",
            "asOfVersion": "4.0.0"
        },
        {
            "libraryName": "elegant-spinner",
            "typingsPackageName": "elegant-spinner",
            "sourceRepoURL": "https://github.com/sindresorhus/elegant-spinner",
            "asOfVersion": "2.0.0"
        },
        {
            "libraryName": "element-ready",
            "typingsPackageName": "element-ready",
            "sourceRepoURL": "https://github.com/sindresorhus/element-ready",
            "asOfVersion": "3.1.0"
        },
        {
            "libraryName": "email-addresses",
            "typingsPackageName": "email-addresses",
            "sourceRepoURL": "https://github.com/jackbowman/email-addresses",
            "asOfVersion": "3.0.0"
        },
        {
            "libraryName": "email-validator",
            "typingsPackageName": "email-validator",
            "sourceRepoURL": "https://github.com/Sembiance/email-validator",
            "asOfVersion": "1.0.6"
        },
        {
            "libraryName": "empty-trash",
            "typingsPackageName": "empty-trash",
            "sourceRepoURL": "https://github.com/sindresorhus/empty-trash",
            "asOfVersion": "3.0.0"
        },
        {
            "libraryName": "ensure-error",
            "typingsPackageName": "ensure-error",
            "sourceRepoURL": "https://github.com/sindresorhus/ensure-error",
            "asOfVersion": "2.0.0"
        },
        {
            "libraryName": "env-editor",
            "typingsPackageName": "env-editor",
            "sourceRepoURL": "https://github.com/sindresorhus/env-editor",
            "asOfVersion": "0.4.0"
        },
        {
            "libraryName": "env-paths",
            "typingsPackageName": "env-paths",
            "sourceRepoURL": "https://github.com/sindresorhus/env-paths",
            "asOfVersion": "2.1.0"
        },
        {
            "libraryName": "error-stack-parser",
            "typingsPackageName": "error-stack-parser",
            "sourceRepoURL": "https://github.com/stacktracejs/error-stack-parser",
            "asOfVersion": "2.0.0"
        },
        {
            "libraryName": "es6-error",
            "typingsPackageName": "es6-error",
            "sourceRepoURL": "https://github.com/bjyoungblood/es6-error",
            "asOfVersion": "4.0.2"
        },
        {
            "libraryName": "es6-promise",
            "typingsPackageName": "es6-promise",
            "sourceRepoURL": "https://github.com/jakearchibald/ES6-Promise",
            "asOfVersion": "3.3.0"
        },
        {
            "libraryName": "escape-goat",
            "typingsPackageName": "escape-goat",
            "sourceRepoURL": "https://github.com/sindresorhus/escape-goat",
            "asOfVersion": "2.0.0"
        },
        {
            "libraryName": "escape-string-regexp",
            "typingsPackageName": "escape-string-regexp",
            "sourceRepoURL": "https://github.com/sindresorhus/escape-string-regexp",
            "asOfVersion": "2.0.0"
        },
        {
            "libraryName": "ethereumjs-util",
            "typingsPackageName": "ethereumjs-util",
            "sourceRepoURL": "https://github.com/ethereumjs/ethereumjs-util#readme",
            "asOfVersion": "6.1.0"
        },
        {
            "libraryName": "ethereumjs-tx",
            "typingsPackageName": "ethereumjs-tx",
            "sourceRepoURL": "https://github.com/ethereumjs/ethereumjs-tx",
            "asOfVersion": "2.0.0"
        },
        {
            "libraryName": "eventemitter2",
            "typingsPackageName": "eventemitter2",
            "sourceRepoURL": "https://github.com/asyncly/EventEmitter2",
            "asOfVersion": "4.1.0"
        },
        {
            "libraryName": "EventEmitter3",
            "typingsPackageName": "eventemitter3",
            "sourceRepoURL": "https://github.com/primus/eventemitter3",
            "asOfVersion": "2.0.2"
        },
        {
            "libraryName": "ex-react-native-i18n",
            "typingsPackageName": "ex-react-native-i18n",
            "sourceRepoURL": "https://github.com/xcarpentier/ex-react-native-i18n/",
            "asOfVersion": "0.0.6"
        },
        {
            "libraryName": "exceljs",
            "typingsPackageName": "exceljs",
            "sourceRepoURL": "https://github.com/exceljs/exceljs",
            "asOfVersion": "1.3.0"
        },
        {
            "libraryName": "execa",
            "typingsPackageName": "execa",
            "sourceRepoURL": "https://github.com/sindresorhus/execa",
            "asOfVersion": "2.0.0"
        },
        {
            "libraryName": "execall",
            "typingsPackageName": "execall",
            "sourceRepoURL": "https://github.com/sindresorhus/execall",
            "asOfVersion": "2.0.0"
        },
        {
            "libraryName": "exit-hook",
            "typingsPackageName": "exit-hook",
            "sourceRepoURL": "https://github.com/sindresorhus/exit-hook",
            "asOfVersion": "2.2.0"
        },
        {
            "libraryName": "expect",
            "typingsPackageName": "expect",
            "sourceRepoURL": "https://github.com/facebook/jest",
            "asOfVersion": "24.3.0"
        },
        {
            "libraryName": "expo-localization",
            "typingsPackageName": "expo-localization",
            "sourceRepoURL": "https://docs.expo.io/versions/latest/sdk/localization",
            "asOfVersion": "3.0.0"
        },
        {
            "libraryName": "expo",
            "typingsPackageName": "expo",
            "sourceRepoURL": "https://github.com/expo/expo/tree/master/packages/expo",
            "asOfVersion": "33.0.0"
        },
        {
            "libraryName": "expr-eval",
            "typingsPackageName": "expr-eval",
            "sourceRepoURL": "https://github.com/silentmatt/expr-eval",
            "asOfVersion": "1.1.0"
        },
        {
            "libraryName": "express-graphql",
            "typingsPackageName": "express-graphql",
            "sourceRepoURL": "https://github.com/graphql/express-graphql",
            "asOfVersion": "0.9.0"
        },
        {
            "libraryName": "express-openapi",
            "typingsPackageName": "express-openapi",
            "sourceRepoURL": "https://github.com/kogosoftwarellc/express-openapi",
            "asOfVersion": "1.9.0"
        },
        {
            "libraryName": "express-promise-router",
            "typingsPackageName": "express-promise-router",
            "sourceRepoURL": "https://github.com/express-promise-router/express-promise-router",
            "asOfVersion": "3.0.0"
        },
        {
            "libraryName": "express-validator",
            "typingsPackageName": "express-validator",
            "sourceRepoURL": "https://github.com/ctavan/express-validator",
            "asOfVersion": "3.0.0"
        },
        {
            "libraryName": "express-winston",
            "typingsPackageName": "express-winston",
            "sourceRepoURL": "https://github.com/bithavoc/express-winston#readme",
            "asOfVersion": "4.0.0"
        },
        {
            "libraryName": "extended-listbox",
            "typingsPackageName": "extended-listbox",
            "sourceRepoURL": "https://github.com/code-chris/extended-listbox",
            "asOfVersion": "4.0.1"
        },
        {
            "libraryName": "extract-stack",
            "typingsPackageName": "extract-stack",
            "sourceRepoURL": "https://github.com/sindresorhus/extract-stack",
            "asOfVersion": "2.0.0"
        },
        {
            "libraryName": "fast-diff",
            "typingsPackageName": "fast-diff",
            "sourceRepoURL": "https://github.com/jhchen/fast-diff",
            "asOfVersion": "1.2.0"
        },
        {
            "libraryName": "JSON-Patch",
            "typingsPackageName": "fast-json-patch",
            "sourceRepoURL": "https://github.com/Starcounter-Jack/JSON-Patch",
            "asOfVersion": "1.1.5"
        },
        {
            "libraryName": "FastSimplexNoise",
            "typingsPackageName": "fast-simplex-noise",
            "sourceRepoURL": "https://www.npmjs.com/package/fast-simplex-noise",
            "asOfVersion": "3.0.0"
        },
        {
            "libraryName": "fastify-cors",
            "typingsPackageName": "fastify-cors",
            "sourceRepoURL": "https://github.com/fastify/fastify-cors",
            "asOfVersion": "2.1.0"
        },
        {
            "libraryName": "Fastify-JWT",
            "typingsPackageName": "fastify-jwt",
            "sourceRepoURL": "https://github.com/fastify/fastify-jwt",
            "asOfVersion": "0.8.1"
        },
        {
            "libraryName": "fastify-multipart",
            "typingsPackageName": "fastify-multipart",
            "sourceRepoURL": "https://github.com/fastify/fastify-multipart",
            "asOfVersion": "0.7.0"
        },
        {
            "libraryName": "fastify-static",
            "typingsPackageName": "fastify-static",
            "sourceRepoURL": "https://github.com/fastify/fastify-static",
            "asOfVersion": "2.2.1"
        },
        {
            "libraryName": "fecha",
            "typingsPackageName": "fecha",
            "sourceRepoURL": "https://github.com/taylorhakes/fecha",
            "asOfVersion": "2.3.1"
        },
        {
            "libraryName": "figures",
            "typingsPackageName": "figures",
            "sourceRepoURL": "https://github.com/sindresorhus/figures",
            "asOfVersion": "3.0.0"
        },
        {
            "libraryName": "file-type",
            "typingsPackageName": "file-type",
            "sourceRepoURL": "https://github.com/sindresorhus/file-type",
            "asOfVersion": "10.9.1"
        },
        {
            "libraryName": "file-url",
            "typingsPackageName": "file-url",
            "sourceRepoURL": "https://github.com/sindresorhus/file-url",
            "asOfVersion": "3.0.0"
        },
        {
            "libraryName": "filenamify",
            "typingsPackageName": "filenamify",
            "sourceRepoURL": "https://github.com/sindresorhus/filenamify",
            "asOfVersion": "3.0.0"
        },
        {
            "libraryName": "filenamify-url",
            "typingsPackageName": "filenamify-url",
            "sourceRepoURL": "https://github.com/sindresorhus/filenamify-url",
            "asOfVersion": "2.0.0"
        },
        {
            "libraryName": "filesize",
            "typingsPackageName": "filesize",
            "sourceRepoURL": "https://github.com/avoidwork/filesize.js",
            "asOfVersion": "5.0.0"
        },
        {
            "libraryName": "filter-console",
            "typingsPackageName": "filter-console",
            "sourceRepoURL": "https://github.com/sindresorhus/filter-console",
            "asOfVersion": "0.1.1"
        },
        {
            "libraryName": "find-process",
            "typingsPackageName": "find-process",
            "sourceRepoURL": "https://github.com/yibn2008/find-process",
            "asOfVersion": "1.2.0"
        },
        {
            "libraryName": "find-java-home",
            "typingsPackageName": "find-java-home",
            "sourceRepoURL": "https://github.com/jsdevel/node-find-java-home",
            "asOfVersion": "1.0.0"
        },
        {
            "libraryName": "find-up",
            "typingsPackageName": "find-up",
            "sourceRepoURL": "https://github.com/sindresorhus/find-up",
            "asOfVersion": "4.0.0"
        },
        {
            "libraryName": "find-versions",
            "typingsPackageName": "find-versions",
            "sourceRepoURL": "https://github.com/sindresorhus/find-versions",
            "asOfVersion": "3.1.0"
        },
        {
            "libraryName": "FineUploader",
            "typingsPackageName": "fine-uploader",
            "sourceRepoURL": "http://fineuploader.com/",
            "asOfVersion": "5.14.0"
        },
        {
            "libraryName": "Firebase API",
            "typingsPackageName": "firebase",
            "sourceRepoURL": "https://www.firebase.com/docs/javascript/firebase",
            "asOfVersion": "3.2.1"
        },
        {
            "libraryName": "first-run",
            "typingsPackageName": "first-run",
            "sourceRepoURL": "https://github.com/sindresorhus/first-run",
            "asOfVersion": "2.0.0"
        },
        {
            "libraryName": "fkill",
            "typingsPackageName": "fkill",
            "sourceRepoURL": "https://github.com/sindresorhus/fkill",
            "asOfVersion": "6.0.0"
        },
        {
            "libraryName": "flatpickr",
            "typingsPackageName": "flatpickr",
            "sourceRepoURL": "https://github.com/chmln/flatpickr",
            "asOfVersion": "3.1.2"
        },
        {
            "libraryName": "flux-standard-action",
            "typingsPackageName": "flux-standard-action",
            "sourceRepoURL": "https://github.com/acdlite/flux-standard-action",
            "asOfVersion": "1.1.0"
        },
        {
            "libraryName": "forge-di",
            "typingsPackageName": "forge-di",
            "sourceRepoURL": "https://github.com/nkohari/forge",
            "asOfVersion": "12.0.2"
        },
        {
            "libraryName": "fork-ts-checker-webpack-plugin",
            "typingsPackageName": "fork-ts-checker-webpack-plugin",
            "sourceRepoURL": "https://github.com/Realytics/fork-ts-checker-webpack-plugin",
            "asOfVersion": "0.4.5"
        },
        {
            "libraryName": "form-data",
            "typingsPackageName": "form-data",
            "sourceRepoURL": "https://github.com/form-data/form-data",
            "asOfVersion": "2.5.0"
        },
        {
            "libraryName": "format-number",
            "typingsPackageName": "format-number",
            "sourceRepoURL": "https://github.com/componitable/format-number",
            "asOfVersion": "3.0.0"
        },
        {
            "libraryName": "Foundation Sites",
            "typingsPackageName": "foundation-sites",
            "sourceRepoURL": "http://foundation.zurb.com/",
            "asOfVersion": "6.4.3"
        },
        {
            "libraryName": "fromnow",
            "typingsPackageName": "fromnow",
            "sourceRepoURL": "https://github.com/lukeed/fromNow",
            "asOfVersion": "3.0.1"
        },
        {
            "libraryName": "fs-promise",
            "typingsPackageName": "fs-promise",
            "sourceRepoURL": "https://github.com/kevinbeaty/fs-promise",
            "asOfVersion": "2.0.0"
        },
        {
            "libraryName": "FullCalendar",
            "typingsPackageName": "fullcalendar",
            "sourceRepoURL": "http://arshaw.com/fullcalendar/",
            "asOfVersion": "3.8.0"
        },
        {
            "libraryName": "fuse",
            "typingsPackageName": "fuse",
            "sourceRepoURL": "https://github.com/krisk/Fuse",
            "asOfVersion": "2.6.0"
        },
        {
            "libraryName": "gaea-model",
            "typingsPackageName": "gaea-model",
            "sourceRepoURL": "https://github.com/ascoders/gaea-model",
            "asOfVersion": "0.0.0"
        },
        {
            "libraryName": "ganache-core",
            "typingsPackageName": "ganache-core",
            "sourceRepoURL": "https://github.com/trufflesuite/ganache-core#readme",
            "asOfVersion": "2.7.0"
        },
        {
            "libraryName": "geolib",
            "typingsPackageName": "geolib",
            "sourceRepoURL": "https://github.com/manuelbieh/Geolib",
            "asOfVersion": "2.0.23"
        },
        {
            "libraryName": "get-emails",
            "typingsPackageName": "get-emails",
            "sourceRepoURL": "https://github.com/sindresorhus/get-emails",
            "asOfVersion": "3.0.0"
        },
        {
            "libraryName": "get-port",
            "typingsPackageName": "get-port",
            "sourceRepoURL": "https://github.com/sindresorhus/get-port",
            "asOfVersion": "4.2.0"
        },
        {
            "libraryName": "get-range",
            "typingsPackageName": "get-range",
            "sourceRepoURL": "https://github.com/sindresorhus/get-range",
            "asOfVersion": "2.0.1"
        },
        {
            "libraryName": "get-stdin",
            "typingsPackageName": "get-stdin",
            "sourceRepoURL": "https://github.com/sindresorhus/get-stdin",
            "asOfVersion": "7.0.0"
        },
        {
            "libraryName": "get-stream",
            "typingsPackageName": "get-stream",
            "sourceRepoURL": "https://github.com/sindresorhus/get-stream",
            "asOfVersion": "5.0.0"
        },
        {
            "libraryName": "get-urls",
            "typingsPackageName": "get-urls",
            "sourceRepoURL": "https://github.com/sindresorhus/get-urls",
            "asOfVersion": "9.1.0"
        },
        {
            "libraryName": "getopts",
            "typingsPackageName": "getopts",
            "sourceRepoURL": "https://github.com/jorgebucaran/getopts",
            "asOfVersion": "2.1.0"
        },
        {
            "libraryName": "git-remote-origin-url",
            "typingsPackageName": "git-remote-origin-url",
            "sourceRepoURL": "https://github.com/sindresorhus/git-remote-origin-url",
            "asOfVersion": "3.0.0"
        },
        {
            "libraryName": "github",
            "typingsPackageName": "github",
            "sourceRepoURL": "https://github.com/mikedeboer/node-github",
            "asOfVersion": "7.1.0"
        },
        {
            "libraryName": "github-username",
            "typingsPackageName": "github-username",
            "sourceRepoURL": "https://github.com/sindresorhus/github-username",
            "asOfVersion": "5.0.0"
        },
        {
            "libraryName": "gitlab",
            "typingsPackageName": "gitlab",
            "sourceRepoURL": "https://github.com/jdalrymple/node-gitlab",
            "asOfVersion": "2.0.0"
        },
        {
            "libraryName": "global-dirs",
            "typingsPackageName": "global-dirs",
            "sourceRepoURL": "https://github.com/sindresorhus/global-dirs",
            "asOfVersion": "1.0.0"
        },
        {
            "libraryName": "globby",
            "typingsPackageName": "globby",
            "sourceRepoURL": "https://github.com/sindresorhus/globby",
            "asOfVersion": "9.1.0"
        },
        {
            "libraryName": "@google-cloud/pubsub",
            "typingsPackageName": "google-cloud__pubsub",
            "sourceRepoURL": "https://github.com/googleapis/nodejs-pubsub",
            "asOfVersion": "0.26.0"
        },
        {
            "libraryName": "Google Cloud Storage",
            "typingsPackageName": "google-cloud__storage",
            "sourceRepoURL": "https://github.com/googleapis/nodejs-storage",
            "asOfVersion": "2.3.0"
        },
        {
            "libraryName": "graphene-pk11",
            "typingsPackageName": "graphene-pk11",
            "sourceRepoURL": "https://github.com/PeculiarVentures/graphene",
            "asOfVersion": "2.0.31"
        },
        {
            "libraryName": "graphql",
            "typingsPackageName": "graphql",
            "sourceRepoURL": "https://github.com/graphql/graphql-js",
            "asOfVersion": "14.5.0"
        },
        {
            "libraryName": "graphql-query-complexity",
            "typingsPackageName": "graphql-query-complexity",
            "sourceRepoURL": "https://github.com/slicknode/graphql-query-complexity",
            "asOfVersion": "0.2.0"
        },
        {
            "libraryName": "gravatar-url",
            "typingsPackageName": "gravatar-url",
            "sourceRepoURL": "https://github.com/sindresorhus/gravatar-url",
            "asOfVersion": "3.0.0"
        },
        {
            "libraryName": "griddle-react",
            "typingsPackageName": "griddle-react",
            "sourceRepoURL": "https://github.com/griddlegriddle/griddle",
            "asOfVersion": "1.3.0"
        },
        {
            "libraryName": "gulp-pug",
            "typingsPackageName": "gulp-pug",
            "sourceRepoURL": "https://github.com/gulp-community/gulp-pug",
            "asOfVersion": "4.0.0"
        },
        {
            "libraryName": "gulp-shell",
            "typingsPackageName": "gulp-shell",
            "sourceRepoURL": "https://github.com/sun-zheng-an/gulp-shell",
            "asOfVersion": "0.7.0"
        },
        {
            "libraryName": "gulp-tslint",
            "typingsPackageName": "gulp-tslint",
            "sourceRepoURL": "https://github.com/panuhorsmalahti/gulp-tslint",
            "asOfVersion": "4.2.0"
        },
        {
            "libraryName": "gulp-typedoc",
            "typingsPackageName": "gulp-typedoc",
            "sourceRepoURL": "https://github.com/rogierschouten/gulp-typedoc",
            "asOfVersion": "2.2.0"
        },
        {
            "libraryName": "gulp-typescript",
            "typingsPackageName": "gulp-typescript",
            "sourceRepoURL": "https://github.com/ivogabe/gulp-typescript",
            "asOfVersion": "2.13.0"
        },
        {
            "libraryName": "gzip-size",
            "typingsPackageName": "gzip-size",
            "sourceRepoURL": "https://github.com/sindresorhus/gzip-size",
            "asOfVersion": "5.1.0"
        },
        {
            "libraryName": "handlebars",
            "typingsPackageName": "handlebars",
            "sourceRepoURL": "https://github.com/wycats/handlebars.js",
            "asOfVersion": "4.1.0"
        },
        {
            "libraryName": "handsontable",
            "typingsPackageName": "handsontable",
            "sourceRepoURL": "https://handsontable.com/",
            "asOfVersion": "0.35.0"
        },
        {
            "libraryName": "hapi-auth-jwt2",
            "typingsPackageName": "hapi-auth-jwt2",
            "sourceRepoURL": "https://github.com/dwyl/hapi-auth-jwt2/",
            "asOfVersion": "8.6.1"
        },
        {
            "libraryName": "hard-rejection",
            "typingsPackageName": "hard-rejection",
            "sourceRepoURL": "https://github.com/sindresorhus/hard-rejection",
            "asOfVersion": "2.0.0"
        },
        {
            "libraryName": "has-emoji",
            "typingsPackageName": "has-emoji",
            "sourceRepoURL": "https://github.com/sindresorhus/has-emoji",
            "asOfVersion": "1.1.0"
        },
        {
            "libraryName": "has-yarn",
            "typingsPackageName": "has-yarn",
            "sourceRepoURL": "https://github.com/sindresorhus/has-yarn",
            "asOfVersion": "2.0.0"
        },
        {
            "libraryName": "hasha",
            "typingsPackageName": "hasha",
            "sourceRepoURL": "https://github.com/sindresorhus/hasha",
            "asOfVersion": "4.0.0"
        },
        {
            "libraryName": "hex-rgb",
            "typingsPackageName": "hex-rgb",
            "sourceRepoURL": "https://github.com/sindresorhus/hex-rgb",
            "asOfVersion": "4.1.0"
        },
        {
            "libraryName": "hibp",
            "typingsPackageName": "hibp",
            "sourceRepoURL": "https://github.com/wKovacs64/hibp",
            "asOfVersion": "7.3.0"
        },
        {
            "libraryName": "highcharts",
            "typingsPackageName": "highcharts",
            "sourceRepoURL": "http://www.highcharts.com/",
            "asOfVersion": "7.0.0"
        },
        {
            "libraryName": "homeworks",
            "typingsPackageName": "homeworks",
            "sourceRepoURL": "https://github.com/IGAWorksDev/homeworks/",
            "asOfVersion": "1.0.19"
        },
        {
            "libraryName": "html-tags",
            "typingsPackageName": "html-tags",
            "sourceRepoURL": "https://github.com/sindresorhus/html-tags",
            "asOfVersion": "3.0.0"
        },
        {
            "libraryName": "http-graceful-shutdown",
            "typingsPackageName": "http-graceful-shutdown",
            "sourceRepoURL": "https://github.com/sebhildebrandt/http-graceful-shutdown",
            "asOfVersion": "2.3.0"
        },
        {
            "libraryName": "http-status",
            "typingsPackageName": "http-status",
            "sourceRepoURL": "https://github.com/wdavidw/node-http-status",
            "asOfVersion": "1.1.1"
        },
        {
            "libraryName": "html-webpack-tags-plugin",
            "typingsPackageName": "html-webpack-tags-plugin",
            "sourceRepoURL": "https://github.com/jharris4/html-webpack-tags-plugin",
            "asOfVersion": "2.0.16"
        },
        {
            "libraryName": "http-status-codes",
            "typingsPackageName": "http-status-codes",
            "sourceRepoURL": "https://github.com/prettymuchbryce/node-http-status",
            "asOfVersion": "1.2.0"
        },
        {
            "libraryName": "humanize-string",
            "typingsPackageName": "humanize-string",
            "sourceRepoURL": "https://github.com/sindresorhus/humanize-string",
            "asOfVersion": "2.0.1"
        },
        {
            "libraryName": "humanize-url",
            "typingsPackageName": "humanize-url",
            "sourceRepoURL": "https://github.com/sindresorhus/humanize-url",
            "asOfVersion": "2.1.0"
        },
        {
            "libraryName": "i18next",
            "typingsPackageName": "i18next",
            "sourceRepoURL": "https://github.com/i18next/i18next",
            "asOfVersion": "13.0.0"
        },
        {
            "libraryName": "i18next-browser-languagedetector",
            "typingsPackageName": "i18next-browser-languagedetector",
            "sourceRepoURL": "https://github.com/i18next/i18next-browser-languagedetector",
            "asOfVersion": "3.0.0"
        },
        {
            "libraryName": "i18next-express-middleware",
            "typingsPackageName": "i18next-express-middleware",
            "sourceRepoURL": "https://github.com/i18next/i18next-express-middleware",
            "asOfVersion": "1.7.0"
        },
        {
            "libraryName": "i18next-xhr-backend",
            "typingsPackageName": "i18next-xhr-backend",
            "sourceRepoURL": "https://github.com/i18next/i18next-xhr-backend",
            "asOfVersion": "1.4.2"
        },
        {
            "libraryName": "iconv-lite",
            "typingsPackageName": "iconv-lite",
            "sourceRepoURL": "https://github.com/ashtuchkin/iconv-lite",
            "asOfVersion": "0.4.14"
        },
        {
            "libraryName": "ids",
            "typingsPackageName": "ids",
            "sourceRepoURL": "https://github.com/bpmn-io/ids",
            "asOfVersion": "0.2.2"
        },
        {
            "libraryName": "image-size",
            "typingsPackageName": "image-size",
            "sourceRepoURL": "https://github.com/image-size/image-size",
            "asOfVersion": "0.8.0"
        },
        {
            "libraryName": "image-type",
            "typingsPackageName": "image-type",
            "sourceRepoURL": "https://github.com/sindresorhus/image-type",
            "asOfVersion": "4.0.1"
        },
        {
            "libraryName": "immutability-helper",
            "typingsPackageName": "immutability-helper",
            "sourceRepoURL": "https://github.com/kolodny/immutability-helper",
            "asOfVersion": "2.6.3"
        },
        {
            "libraryName": "Facebook's Immutable",
            "typingsPackageName": "immutable",
            "sourceRepoURL": "https://github.com/facebook/immutable-js",
            "asOfVersion": "3.8.7"
        },
        {
            "libraryName": "in-range",
            "typingsPackageName": "in-range",
            "sourceRepoURL": "https://github.com/sindresorhus/in-range",
            "asOfVersion": "2.0.0"
        },
        {
            "libraryName": "indent-string",
            "typingsPackageName": "indent-string",
            "sourceRepoURL": "https://github.com/sindresorhus/indent-string",
            "asOfVersion": "4.0.0"
        },
        {
            "libraryName": "ink",
            "typingsPackageName": "ink",
            "sourceRepoURL": "https://github.com/vadimdemedes/ink#readme",
            "asOfVersion": "2.0.2"
        },
        {
            "libraryName": "instabug-reactnative",
            "typingsPackageName": "instabug-reactnative",
            "sourceRepoURL": "https://github.com/Instabug/instabug-reactnative#readme",
            "asOfVersion": "8.1.0"
        },
        {
            "libraryName": "interactjs",
            "typingsPackageName": "interact.js",
            "sourceRepoURL": "https://github.com/taye/interact.js",
            "asOfVersion": "1.3.0"
        },
        {
            "libraryName": "internal-ip",
            "typingsPackageName": "internal-ip",
            "sourceRepoURL": "https://github.com/sindresorhus/internal-ip",
            "asOfVersion": "4.1.0"
        },
        {
            "libraryName": "intl-locales-supported",
            "typingsPackageName": "intl-locales-supported",
            "sourceRepoURL": "https://github.com/formatjs/formatjs",
            "asOfVersion": "1.0.6"
        },
        {
            "libraryName": "intl-messageformat",
            "typingsPackageName": "intl-messageformat",
            "sourceRepoURL": "https://github.com/formatjs/formatjs",
            "asOfVersion": "3.0.0"
        },
        {
            "libraryName": "intl-relativeformat",
            "typingsPackageName": "intl-relativeformat",
            "sourceRepoURL": "https://github.com/formatjs/formatjs",
            "asOfVersion": "3.0.1"
        },
        {
            "libraryName": "into-stream",
            "typingsPackageName": "into-stream",
            "sourceRepoURL": "https://github.com/sindresorhus/into-stream",
            "asOfVersion": "5.0.0"
        },
        {
            "libraryName": "inversify",
            "typingsPackageName": "inversify",
            "sourceRepoURL": "http://inversify.io",
            "asOfVersion": "2.0.33"
        },
        {
            "libraryName": "inversify-binding-decorators",
            "typingsPackageName": "inversify-binding-decorators",
            "sourceRepoURL": "https://github.com/inversify/inversify-binding-decorators",
            "asOfVersion": "2.0.0"
        },
        {
            "libraryName": "inversify-express-utils",
            "typingsPackageName": "inversify-express-utils",
            "sourceRepoURL": "https://github.com/inversify/inversify-express-utils",
            "asOfVersion": "2.0.0"
        },
        {
            "libraryName": "inversify-inject-decorators",
            "typingsPackageName": "inversify-inject-decorators",
            "sourceRepoURL": "https://github.com/inversify/inversify-inject-decorators",
            "asOfVersion": "2.0.0"
        },
        {
            "libraryName": "inversify-logger-middleware",
            "typingsPackageName": "inversify-logger-middleware",
            "sourceRepoURL": "https://github.com/inversify/inversify-logger-middleware",
            "asOfVersion": "2.0.0"
        },
        {
            "libraryName": "inversify-restify-utils",
            "typingsPackageName": "inversify-restify-utils",
            "sourceRepoURL": "https://github.com/inversify/inversify-restify-utils",
            "asOfVersion": "2.0.0"
        },
        {
            "libraryName": "Ionic",
            "typingsPackageName": "ionic",
            "sourceRepoURL": "http://ionicframework.com",
            "asOfVersion": "3.19.0"
        },
        {
            "libraryName": "ip-regex",
            "typingsPackageName": "ip-regex",
            "sourceRepoURL": "https://github.com/sindresorhus/ip-regex",
            "asOfVersion": "4.1.0"
        },
        {
            "libraryName": "ipify",
            "typingsPackageName": "ipify",
            "sourceRepoURL": "https://github.com/sindresorhus/ipify",
            "asOfVersion": "3.0.0"
        },
        {
            "libraryName": "is-absolute-url",
            "typingsPackageName": "is-absolute-url",
            "sourceRepoURL": "https://github.com/sindresorhus/is-absolute-url",
            "asOfVersion": "3.0.0"
        },
        {
            "libraryName": "is-archive",
            "typingsPackageName": "is-archive",
            "sourceRepoURL": "https://github.com/sindresorhus/is-archive",
            "asOfVersion": "2.0.0"
        },
        {
            "libraryName": "is-array-sorted",
            "typingsPackageName": "is-array-sorted",
            "sourceRepoURL": "https://github.com/sindresorhus/is-array-sorted",
            "asOfVersion": "2.0.0"
        },
        {
            "libraryName": "is-binary-path",
            "typingsPackageName": "is-binary-path",
            "sourceRepoURL": "https://github.com/sindresorhus/is-binary-path",
            "asOfVersion": "2.1.0"
        },
        {
            "libraryName": "is-compressed",
            "typingsPackageName": "is-compressed",
            "sourceRepoURL": "https://github.com/sindresorhus/is-compressed",
            "asOfVersion": "2.0.0"
        },
        {
            "libraryName": "is-docker",
            "typingsPackageName": "is-docker",
            "sourceRepoURL": "https://github.com/sindresorhus/is-docker",
            "asOfVersion": "2.0.0"
        },
        {
            "libraryName": "is-elevated",
            "typingsPackageName": "is-elevated",
            "sourceRepoURL": "https://github.com/sindresorhus/is-elevated",
            "asOfVersion": "3.0.0"
        },
        {
            "libraryName": "is-fullwidth-code-point",
            "typingsPackageName": "is-fullwidth-code-point",
            "sourceRepoURL": "https://github.com/sindresorhus/is-fullwidth-code-point",
            "asOfVersion": "3.0.0"
        },
        {
            "libraryName": "is-image",
            "typingsPackageName": "is-image",
            "sourceRepoURL": "https://github.com/sindresorhus/is-image",
            "asOfVersion": "3.0.0"
        },
        {
            "libraryName": "is-installed-globally",
            "typingsPackageName": "is-installed-globally",
            "sourceRepoURL": "https://github.com/sindresorhus/is-installed-globally.git",
            "asOfVersion": "0.2.0"
        },
        {
            "libraryName": "is-ip",
            "typingsPackageName": "is-ip",
            "sourceRepoURL": "https://github.com/sindresorhus/is-ip",
            "asOfVersion": "3.0.0"
        },
        {
            "libraryName": "is-lower-case",
            "typingsPackageName": "is-lower-case",
            "sourceRepoURL": "https://github.com/blakeembrey/is-lower-case",
            "asOfVersion": "1.1.2"
        },
        {
            "libraryName": "is-mobile",
            "typingsPackageName": "is-mobile",
            "sourceRepoURL": "https://github.com/juliangruber/is-mobile",
            "asOfVersion": "2.1.0"
        },
        {
            "libraryName": "is-obj",
            "typingsPackageName": "is-obj",
            "sourceRepoURL": "https://github.com/sindresorhus/is-obj",
            "asOfVersion": "2.0.0"
        },
        {
            "libraryName": "is-online",
            "typingsPackageName": "is-online",
            "sourceRepoURL": "https://github.com/sindresorhus/is-online",
            "asOfVersion": "8.1.0"
        },
        {
            "libraryName": "is-path-cwd",
            "typingsPackageName": "is-path-cwd",
            "sourceRepoURL": "https://github.com/sindresorhus/is-path-cwd",
            "asOfVersion": "2.1.0"
        },
        {
            "libraryName": "is-path-in-cwd",
            "typingsPackageName": "is-path-in-cwd",
            "sourceRepoURL": "https://github.com/sindresorhus/is-path-in-cwd",
            "asOfVersion": "2.1.0"
        },
        {
            "libraryName": "is-plain-obj",
            "typingsPackageName": "is-plain-obj",
            "sourceRepoURL": "https://github.com/sindresorhus/is-plain-obj",
            "asOfVersion": "2.0.0"
        },
        {
            "libraryName": "is-plain-object",
            "typingsPackageName": "is-plain-object",
            "sourceRepoURL": "https://github.com/jonschlinkert/is-plain-object",
            "asOfVersion": "2.0.4"
        },
        {
            "libraryName": "is-png",
            "typingsPackageName": "is-png",
            "sourceRepoURL": "https://github.com/sindresorhus/is-png",
            "asOfVersion": "2.0.0"
        },
        {
            "libraryName": "is-reachable",
            "typingsPackageName": "is-reachable",
            "sourceRepoURL": "https://github.com/sindresorhus/is-reachable",
            "asOfVersion": "3.1.0"
        },
        {
            "libraryName": "is-regexp",
            "typingsPackageName": "is-regexp",
            "sourceRepoURL": "https://github.com/sindresorhus/is-regexp",
            "asOfVersion": "2.1.0"
        },
        {
            "libraryName": "is-relative-url",
            "typingsPackageName": "is-relative-url",
            "sourceRepoURL": "https://github.com/sindresorhus/is-relative-url",
            "asOfVersion": "3.0.0"
        },
        {
            "libraryName": "is-root",
            "typingsPackageName": "is-root",
            "sourceRepoURL": "https://github.com/sindresorhus/is-root",
            "asOfVersion": "2.1.0"
        },
        {
            "libraryName": "is-root-path",
            "typingsPackageName": "is-root-path",
            "sourceRepoURL": "https://github.com/sindresorhus/is-root-path",
            "asOfVersion": "2.0.0"
        },
        {
            "libraryName": "is-scoped",
            "typingsPackageName": "is-scoped",
            "sourceRepoURL": "https://github.com/sindresorhus/is-scoped",
            "asOfVersion": "2.0.0"
        },
        {
            "libraryName": "is-stream",
            "typingsPackageName": "is-stream",
            "sourceRepoURL": "https://github.com/sindresorhus/is-stream",
            "asOfVersion": "2.0.0"
        },
        {
            "libraryName": "is-svg",
            "typingsPackageName": "is-svg",
            "sourceRepoURL": "https://github.com/sindresorhus/is-svg",
            "asOfVersion": "4.0.1"
        },
        {
            "libraryName": "is-text-path",
            "typingsPackageName": "is-text-path",
            "sourceRepoURL": "https://github.com/sindresorhus/is-text-path",
            "asOfVersion": "2.0.0"
        },
        {
            "libraryName": "is-upper-case",
            "typingsPackageName": "is-upper-case",
            "sourceRepoURL": "https://github.com/blakeembrey/is-upper-case",
            "asOfVersion": "1.1.2"
        },
        {
            "libraryName": "is-url-superb",
            "typingsPackageName": "is-url-superb",
            "sourceRepoURL": "https://github.com/sindresorhus/is-url-superb",
            "asOfVersion": "3.0.0"
        },
        {
            "libraryName": "ismobilejs",
            "typingsPackageName": "ismobilejs",
            "sourceRepoURL": "https://github.com/kaimallea/isMobile",
            "asOfVersion": "1.0.0"
        },
        {
            "libraryName": "issue-regex",
            "typingsPackageName": "issue-regex",
            "sourceRepoURL": "https://github.com/sindresorhus/issue-regex",
            "asOfVersion": "3.1.0"
        },
        {
            "libraryName": "jasmine-expect",
            "typingsPackageName": "jasmine-expect",
            "sourceRepoURL": "https://github.com/JamieMason/Jasmine-Matchers",
            "asOfVersion": "3.8.1"
        },
        {
            "libraryName": "javascript-obfuscator",
            "typingsPackageName": "javascript-obfuscator",
            "sourceRepoURL": "https://github.com/sanex3339/javascript-obfuscator",
            "asOfVersion": "0.17.0"
        },
        {
            "libraryName": "jdenticon",
            "typingsPackageName": "jdenticon",
            "sourceRepoURL": "https://github.com/dmester/jdenticon",
            "asOfVersion": "2.2.0"
        },
        {
            "libraryName": "jest-get-type",
            "typingsPackageName": "jest-get-type",
            "sourceRepoURL": "https://github.com/facebook/jest/tree/master/packages/jest-get-type",
            "asOfVersion": "24.2.0"
        },
        {
            "libraryName": "jest-each",
            "typingsPackageName": "jest-each",
            "sourceRepoURL": "https://github.com/facebook/jest",
            "asOfVersion": "24.3.0"
        },
        {
            "libraryName": "jimp",
            "typingsPackageName": "jimp",
            "sourceRepoURL": "https://github.com/oliver-moran/jimp#readme",
            "asOfVersion": "0.2.28"
        },
        {
            "libraryName": "joData",
            "typingsPackageName": "jodata",
            "sourceRepoURL": "https://github.com/mccow002/joData",
            "asOfVersion": "1.0.13"
        },
        {
            "libraryName": "JointJS",
            "typingsPackageName": "jointjs",
            "sourceRepoURL": "http://www.jointjs.com/",
            "asOfVersion": "2.0.0"
        },
        {
            "libraryName": "jpeg-js",
            "typingsPackageName": "jpeg-js",
            "sourceRepoURL": "https://github.com/eugeneware/jpeg-js",
            "asOfVersion": "0.3.6"
        },
        {
            "libraryName": "jpush-react-native",
            "typingsPackageName": "jpush-react-native",
            "sourceRepoURL": "https://github.com/jpush/jpush-react-native",
            "asOfVersion": "2.0.0"
        },
        {
            "libraryName": "typescript",
            "typingsPackageName": "jquery-notifier",
            "sourceRepoURL": "https://github.com/Microsoft/TypeScript",
            "asOfVersion": "1.3.0"
        },
        {
            "libraryName": "jquery.ajaxfile",
            "typingsPackageName": "jquery.ajaxfile",
            "sourceRepoURL": "https://github.com/fpellet/jquery.ajaxFile",
            "asOfVersion": "0.2.29"
        },
        {
            "libraryName": "js-data",
            "typingsPackageName": "js-data",
            "sourceRepoURL": "https://github.com/js-data/js-data",
            "asOfVersion": "3.0.0"
        },
        {
            "libraryName": "JSData Http Adapter",
            "typingsPackageName": "js-data-http",
            "sourceRepoURL": "https://github.com/js-data/js-data-http",
            "asOfVersion": "3.0.0"
        },
        {
            "libraryName": "js-types",
            "typingsPackageName": "js-types",
            "sourceRepoURL": "https://github.com/sindresorhus/js-types",
            "asOfVersion": "2.1.0"
        },
        {
            "libraryName": "JSNLog",
            "typingsPackageName": "jsnlog",
            "sourceRepoURL": "https://github.com/mperdeck/jsnlog.js",
            "asOfVersion": "2.17.2"
        },
        {
            "libraryName": "json-rules-engine",
            "typingsPackageName": "json-rules-engine",
            "sourceRepoURL": "https://github.com/cachecontrol/json-rules-engine",
            "asOfVersion": "4.1.0"
        },
        {
            "libraryName": "jsonata",
            "typingsPackageName": "jsonata",
            "sourceRepoURL": "https://github.com/jsonata-js/jsonata",
            "asOfVersion": "1.5.0"
        },
        {
            "libraryName": "jsonschema",
            "typingsPackageName": "jsonschema",
            "sourceRepoURL": "https://github.com/tdegrunt/jsonschema",
            "asOfVersion": "1.1.1"
        },
        {
            "libraryName": "jsplumb",
            "typingsPackageName": "jsplumb",
            "sourceRepoURL": "https://github.com/jsplumb/jsPlumb",
            "asOfVersion": "2.5.7"
        },
        {
            "libraryName": "jsrender",
            "typingsPackageName": "jsrender",
            "sourceRepoURL": "https://github.com/BorisMoore/jsrender",
            "asOfVersion": "1.0.5"
        },
        {
            "libraryName": "jss",
            "typingsPackageName": "jss",
            "sourceRepoURL": "https://github.com/cssinjs/jss#readme",
            "asOfVersion": "10.0.0"
        },
        {
            "libraryName": "junk",
            "typingsPackageName": "junk",
            "sourceRepoURL": "https://github.com/sindresorhus/junk",
            "asOfVersion": "3.0.0"
        },
        {
            "libraryName": "kafka-node",
            "typingsPackageName": "kafka-node",
            "sourceRepoURL": "https://github.com/SOHU-Co/kafka-node/",
            "asOfVersion": "3.0.0"
        },
        {
            "libraryName": "karma-viewport",
            "typingsPackageName": "karma-viewport",
            "sourceRepoURL": "https://github.com/squidfunk/karma-viewport",
            "asOfVersion": "1.0.0"
        },
        {
            "libraryName": "kafkajs",
            "typingsPackageName": "kafkajs",
            "sourceRepoURL": "https://github.com/tulios/kafkajs",
            "asOfVersion": "1.9.0"
        },
        {
            "libraryName": "keycloak-js",
            "typingsPackageName": "keycloak-js",
            "sourceRepoURL": "https://github.com/keycloak/keycloak",
            "asOfVersion": "3.4.1"
        },
        {
            "libraryName": "keytar",
            "typingsPackageName": "keytar",
            "sourceRepoURL": "http://atom.github.io/node-keytar/",
            "asOfVersion": "4.4.2"
        },
        {
            "libraryName": "knex",
            "typingsPackageName": "knex",
            "sourceRepoURL": "https://github.com/tgriesser/knex",
            "asOfVersion": "0.16.1"
        },
        {
            "libraryName": "knockout-paging",
            "typingsPackageName": "knockout-paging",
            "sourceRepoURL": "https://github.com/ErikSchierboom/knockout-paging",
            "asOfVersion": "0.3.1"
        },
        {
            "libraryName": "knockout-pre-rendered",
            "typingsPackageName": "knockout-pre-rendered",
            "sourceRepoURL": "https://github.com/ErikSchierboom/knockout-pre-rendered",
            "asOfVersion": "0.7.1"
        },
        {
            "libraryName": "known",
            "typingsPackageName": "known",
            "sourceRepoURL": "https://github.com/sindresorhus/known",
            "asOfVersion": "3.0.0"
        },
        {
            "libraryName": "koa-better-body",
            "typingsPackageName": "koa-better-body",
            "sourceRepoURL": "https://github.com/tunnckoCore/koa-better-body",
            "asOfVersion": "3.1.0"
        },
        {
            "libraryName": "koa-jwt",
            "typingsPackageName": "koa-jwt",
            "sourceRepoURL": "https://github.com/koajs/jwt",
            "asOfVersion": "3.3.0"
        },
        {
            "libraryName": "koa-requestid",
            "typingsPackageName": "koa-requestid",
            "sourceRepoURL": "https://github.com/seegno/koa-requestid/",
            "asOfVersion": "2.0.2"
        },
        {
            "libraryName": "koa-useragent",
            "typingsPackageName": "koa-useragent",
            "sourceRepoURL": "https://github.com/rvboris/koa-useragent",
            "asOfVersion": "2.1.1"
        },
        {
            "libraryName": "koa-pug",
            "typingsPackageName": "koa-pug",
            "sourceRepoURL": "https://github.com/chrisyip/koa-pug",
            "asOfVersion": "4.0.0"
        },
        {
            "libraryName": "lambda-phi",
            "typingsPackageName": "lambda-phi",
            "sourceRepoURL": "https://github.com/elitechance/lambda-phi",
            "asOfVersion": "1.0.1"
        },
        {
            "libraryName": "latest-semver",
            "typingsPackageName": "latest-semver",
            "sourceRepoURL": "https://github.com/sindresorhus/latest-semver",
            "asOfVersion": "2.0.0"
        },
        {
            "libraryName": "latest-version",
            "typingsPackageName": "latest-version",
            "sourceRepoURL": "https://github.com/sindresorhus/latest-version",
            "asOfVersion": "5.0.0"
        },
        {
            "libraryName": "lazy-value",
            "typingsPackageName": "lazy-value",
            "sourceRepoURL": "https://github.com/sindresorhus/lazy-value",
            "asOfVersion": "2.0.0"
        },
        {
            "libraryName": "ldclient-js",
            "typingsPackageName": "ldclient-js",
            "sourceRepoURL": "https://github.com/launchdarkly/js-client",
            "asOfVersion": "1.1.11"
        },
        {
            "libraryName": "leap-year",
            "typingsPackageName": "leap-year",
            "sourceRepoURL": "https://github.com/sindresorhus/leap-year",
            "asOfVersion": "3.0.0"
        },
        {
            "libraryName": "left-pad",
            "typingsPackageName": "left-pad",
            "sourceRepoURL": "https://github.com/stevemao/left-pad",
            "asOfVersion": "1.2.0"
        },
        {
            "libraryName": "leven",
            "typingsPackageName": "leven",
            "sourceRepoURL": "https://github.com/sindresorhus/leven",
            "asOfVersion": "3.0.0"
        },
        {
            "libraryName": "libra-core",
            "typingsPackageName": "libra-core",
            "sourceRepoURL": "https://github.com/perfectmak/libra-core#readme",
            "asOfVersion": "1.0.5"
        },
        {
            "libraryName": "line-column-path",
            "typingsPackageName": "line-column-path",
            "sourceRepoURL": "https://github.com/sindresorhus/line-column-path",
            "asOfVersion": "2.0.0"
        },
        {
            "libraryName": "linkify-issues",
            "typingsPackageName": "linkify-issues",
            "sourceRepoURL": "https://github.com/sindresorhus/linkify-issues",
            "asOfVersion": "2.0.0"
        },
        {
            "libraryName": "linkify-urls",
            "typingsPackageName": "linkify-urls",
            "sourceRepoURL": "https://github.com/sindresorhus/linkify-urls",
            "asOfVersion": "3.1.0"
        },
        {
            "libraryName": "Linq.JS",
            "typingsPackageName": "linq",
            "sourceRepoURL": "https://linqjs.codeplex.com/",
            "asOfVersion": "2.2.33"
        },
        {
            "libraryName": "Linq4JS",
            "typingsPackageName": "linq4js",
            "sourceRepoURL": "https://github.com/morrisjdev/Linq4JS",
            "asOfVersion": "2.1.8"
        },
        {
            "libraryName": "LinqSharp",
            "typingsPackageName": "linqsharp",
            "sourceRepoURL": "https://github.com/brunolm/LinqSharp",
            "asOfVersion": "1.0.0"
        },
        {
            "libraryName": "load-json-file",
            "typingsPackageName": "load-json-file",
            "sourceRepoURL": "https://github.com/sindresorhus/load-json-file",
            "asOfVersion": "5.1.0"
        },
        {
            "libraryName": "localforage",
            "typingsPackageName": "localforage",
            "sourceRepoURL": "https://github.com/localForage/localForage",
            "asOfVersion": "0.0.34"
        },
        {
            "libraryName": "localforage-cordovasqlitedriver",
            "typingsPackageName": "localforage-cordovasqlitedriver",
            "sourceRepoURL": "https://github.com/thgreasi/localForage-cordovaSQLiteDriver",
            "asOfVersion": "1.5.0"
        },
        {
            "libraryName": "locate-path",
            "typingsPackageName": "locate-path",
            "sourceRepoURL": "https://github.com/sindresorhus/locate-path",
            "asOfVersion": "4.0.0"
        },
        {
            "libraryName": "lock-system",
            "typingsPackageName": "lock-system",
            "sourceRepoURL": "https://github.com/sindresorhus/lock-system",
            "asOfVersion": "2.0.0"
        },
        {
            "libraryName": "lodash-decorators",
            "typingsPackageName": "lodash-decorators",
            "sourceRepoURL": "https://github.com/steelsojka/lodash-decorators",
            "asOfVersion": "4.0.0"
        },
        {
            "libraryName": "log-symbols",
            "typingsPackageName": "log-symbols",
            "sourceRepoURL": "https://github.com/sindresorhus/log-symbols",
            "asOfVersion": "3.0.0"
        },
        {
            "libraryName": "log-update",
            "typingsPackageName": "log-update",
            "sourceRepoURL": "https://github.com/sindresorhus/log-update",
            "asOfVersion": "3.1.0"
        },
        {
            "libraryName": "log4javascript",
            "typingsPackageName": "log4javascript",
            "sourceRepoURL": "http://log4javascript.org/",
            "asOfVersion": "1.4.15"
        },
        {
            "libraryName": "log4js",
            "typingsPackageName": "log4js",
            "sourceRepoURL": "https://github.com/nomiddlename/log4js-node",
            "asOfVersion": "2.3.5"
        },
        {
            "libraryName": "logform",
            "typingsPackageName": "logform",
            "sourceRepoURL": "https://github.com/winstonjs/logform",
            "asOfVersion": "1.10.0"
        },
        {
            "libraryName": "loglevel",
            "typingsPackageName": "loglevel",
            "sourceRepoURL": "https://github.com/pimterry/loglevel/",
            "asOfVersion": "1.6.2"
        },
        {
            "libraryName": "looks-same",
            "typingsPackageName": "looks-same",
            "sourceRepoURL": "https://github.com/gemini-testing/looks-same",
            "asOfVersion": "4.1.0"
        },
        {
            "libraryName": "lorem-ipsum",
            "typingsPackageName": "lorem-ipsum",
            "sourceRepoURL": "https://github.com/knicklabs/node-lorem-ipsum",
            "asOfVersion": "2.0.0"
        },
        {
            "libraryName": "loud-rejection",
            "typingsPackageName": "loud-rejection",
            "sourceRepoURL": "https://github.com/sindresorhus/loud-rejection",
            "asOfVersion": "2.0.0"
        },
        {
            "libraryName": "lower-case",
            "typingsPackageName": "lower-case",
            "sourceRepoURL": "https://github.com/blakeembrey/lower-case",
            "asOfVersion": "1.1.3"
        },
        {
            "libraryName": "lower-case-first",
            "typingsPackageName": "lower-case-first",
            "sourceRepoURL": "https://github.com/blakeembrey/lower-case-first",
            "asOfVersion": "1.0.1"
        },
        {
            "libraryName": "make-dir",
            "typingsPackageName": "make-dir",
            "sourceRepoURL": "https://github.com/sindresorhus/make-dir",
            "asOfVersion": "2.1.0"
        },
        {
            "libraryName": "mali",
            "typingsPackageName": "mali",
            "sourceRepoURL": "https://github.com/malijs/mali",
            "asOfVersion": "0.9.2"
        },
        {
            "libraryName": "mali-onerror",
            "typingsPackageName": "mali-onerror",
            "sourceRepoURL": "https://github.com/malijs/onerror",
            "asOfVersion": "0.2.0"
        },
        {
            "libraryName": "map-obj",
            "typingsPackageName": "map-obj",
            "sourceRepoURL": "https://github.com/sindresorhus/map-obj",
            "asOfVersion": "3.1.0"
        },
        {
            "libraryName": "maquette",
            "typingsPackageName": "maquette",
            "sourceRepoURL": "http://maquettejs.org/",
            "asOfVersion": "2.1.6"
        },
        {
            "libraryName": "matcher",
            "typingsPackageName": "matcher",
            "sourceRepoURL": "https://github.com/sindresorhus/matcher",
            "asOfVersion": "2.0.0"
        },
        {
            "libraryName": "material-components-web",
            "typingsPackageName": "material-components-web",
            "sourceRepoURL": "https://material.io/components",
            "asOfVersion": "1.0.0"
        },
        {
            "libraryName": "maxmind",
            "typingsPackageName": "maxmind",
            "sourceRepoURL": "https://github.com/runk/node-maxmind",
            "asOfVersion": "2.0.5"
        },
        {
            "libraryName": "mem",
            "typingsPackageName": "mem",
            "sourceRepoURL": "https://github.com/sindresorhus/mem",
            "asOfVersion": "4.2.0"
        },
        {
            "libraryName": "memoize-one",
            "typingsPackageName": "memoize-one",
            "sourceRepoURL": "https://github.com/alexreardon/memoize-one#readme",
            "asOfVersion": "5.1.0"
        },
        {
            "libraryName": "mendixmodelsdk",
            "typingsPackageName": "mendixmodelsdk",
            "sourceRepoURL": "http://www.mendix.com",
            "asOfVersion": "0.8.1"
        },
        {
            "libraryName": "menubar",
            "typingsPackageName": "menubar",
            "sourceRepoURL": "https://github.com/maxogden/menubar",
            "asOfVersion": "6.0.0"
        },
        {
            "libraryName": "metisMenu",
            "typingsPackageName": "metismenu",
            "sourceRepoURL": "https://github.com/onokumus/metisMenu",
            "asOfVersion": "2.7.1"
        },
        {
            "libraryName": "microgears",
            "typingsPackageName": "microgears",
            "sourceRepoURL": "https://github.com/marcusdb/microgears",
            "asOfVersion": "4.0.5"
        },
        {
            "libraryName": "mnemonic-words",
            "typingsPackageName": "mnemonic-words",
            "sourceRepoURL": "https://github.com/sindresorhus/mnemonic-words",
            "asOfVersion": "1.1.0"
        },
        {
            "libraryName": "mobile-detect",
            "typingsPackageName": "mobile-detect",
            "sourceRepoURL": "http://hgoebl.github.io/mobile-detect.js/",
            "asOfVersion": "1.3.4"
        },
        {
            "libraryName": "mobservable",
            "typingsPackageName": "mobservable",
            "sourceRepoURL": "github.com/mweststrate/mobservable",
            "asOfVersion": "1.2.5"
        },
        {
            "libraryName": "mobservable-react",
            "typingsPackageName": "mobservable-react",
            "sourceRepoURL": "https://github.com/mweststrate/mobservable-react",
            "asOfVersion": "1.0.0"
        },
        {
            "libraryName": "Mobx Cookie",
            "typingsPackageName": "mobx-cookie",
            "sourceRepoURL": "https://github.com/will-stone/mobx-cookie",
            "asOfVersion": "1.1.1"
        },
        {
            "libraryName": "mobx-devtools-mst",
            "typingsPackageName": "mobx-devtools-mst",
            "sourceRepoURL": "https://mobxjs.github.io/mobx",
            "asOfVersion": "0.9.7"
        },
        {
            "libraryName": "mobx-task",
            "typingsPackageName": "mobx-task",
            "sourceRepoURL": "https://github.com/jeffijoe/mobx-task#readme",
            "asOfVersion": "2.0.0"
        },
        {
            "libraryName": "mockingoose",
            "typingsPackageName": "mockingoose",
            "sourceRepoURL": "https://github.com/alonronin/mockingoose#readme",
            "asOfVersion": "2.13.0"
        },
        {
            "libraryName": "Moment",
            "typingsPackageName": "moment",
            "sourceRepoURL": "https://github.com/moment/moment",
            "asOfVersion": "2.13.0"
        },
        {
            "libraryName": "mongodb-memory-server",
            "typingsPackageName": "mongodb-memory-server",
            "sourceRepoURL": "https://github.com/nodkz/mongodb-memory-server",
            "asOfVersion": "2.3.0"
        },
        {
            "libraryName": "Monk",
            "typingsPackageName": "monk",
            "sourceRepoURL": "https://github.com/LearnBoost/monk.git",
            "asOfVersion": "6.0.0"
        },
        {
            "libraryName": "month-days",
            "typingsPackageName": "month-days",
            "sourceRepoURL": "https://github.com/sindresorhus/month-days",
            "asOfVersion": "3.0.0"
        },
        {
            "libraryName": "morphdom",
            "typingsPackageName": "morphdom",
            "sourceRepoURL": "https://github.com/patrick-steele-idem/morphdom",
            "asOfVersion": "2.4.0"
        },
        {
            "libraryName": "move-file",
            "typingsPackageName": "move-file",
            "sourceRepoURL": "https://github.com/sindresorhus/move-file",
            "asOfVersion": "1.1.0"
        },
        {
            "libraryName": "MQTT",
            "typingsPackageName": "mqtt",
            "sourceRepoURL": "https://github.com/mqttjs/MQTT.js",
            "asOfVersion": "2.5.0"
        },
        {
            "libraryName": "msportalfx-test",
            "typingsPackageName": "msportalfx-test",
            "sourceRepoURL": "https://msazure.visualstudio.com/DefaultCollection/AzureUX/_git/portalfx-msportalfx-test",
            "asOfVersion": "0.7.2"
        },
        {
            "libraryName": "multimatch",
            "typingsPackageName": "multimatch",
            "sourceRepoURL": "https://github.com/sindresorhus/multimatch",
            "asOfVersion": "4.0.0"
        },
        {
            "libraryName": "nano",
            "typingsPackageName": "nano",
            "sourceRepoURL": "https://github.com/apache/couchdb-nano",
            "asOfVersion": "7.0.0"
        },
        {
            "libraryName": "nats-hemera",
            "typingsPackageName": "nats-hemera",
            "sourceRepoURL": "https://github.com/hemerajs/hemera",
            "asOfVersion": "5.0.0"
        },
        {
            "libraryName": "navigation",
            "typingsPackageName": "navigation",
            "sourceRepoURL": "http://grahammendick.github.io/navigation/",
            "asOfVersion": "5.1.0"
        },
        {
            "libraryName": "navigation-react",
            "typingsPackageName": "navigation-react",
            "sourceRepoURL": "http://grahammendick.github.io/navigation/",
            "asOfVersion": "4.0.0"
        },
        {
            "libraryName": "natsort",
            "typingsPackageName": "natsort",
            "sourceRepoURL": "https://github.com/netop/natsort",
            "asOfVersion": "2.0.0"
        },
        {
            "libraryName": "typescript",
            "typingsPackageName": "navigator-permissions",
            "sourceRepoURL": "https://developer.mozilla.org/en-US/docs/Web/API/Permissions",
            "asOfVersion": "2.0.0"
        },
        {
            "libraryName": "neffos.js",
            "typingsPackageName": "neffos.js",
            "sourceRepoURL": "https://github.com/kataras/neffos.js",
            "asOfVersion": "0.1.2"
        },
        {
            "libraryName": "nblas",
            "typingsPackageName": "nblas",
            "sourceRepoURL": "https://github.com/mateogianolio/nblas",
            "asOfVersion": "2.1.6"
        },
        {
            "libraryName": "negative-array",
            "typingsPackageName": "negative-array",
            "sourceRepoURL": "https://github.com/sindresorhus/negative-array",
            "asOfVersion": "2.1.0"
        },
        {
            "libraryName": "negative-zero",
            "typingsPackageName": "negative-zero",
            "sourceRepoURL": "https://github.com/sindresorhus/negative-zero",
            "asOfVersion": "3.0.0"
        },
        {
            "libraryName": "new-github-issue-url",
            "typingsPackageName": "new-github-issue-url",
            "sourceRepoURL": "https://github.com/sindresorhus/new-github-issue-url",
            "asOfVersion": "0.2.1"
        },
        {
            "libraryName": "new-github-release-url",
            "typingsPackageName": "new-github-release-url",
            "sourceRepoURL": "https://github.com/sindresorhus/new-github-release-url",
            "asOfVersion": "1.0.0"
        },
        {
            "libraryName": "ng-table",
            "typingsPackageName": "ng-table",
            "sourceRepoURL": "https://github.com/esvit/ng-table",
            "asOfVersion": "2.0.1"
        },
        {
            "libraryName": "nock",
            "typingsPackageName": "nock",
            "sourceRepoURL": "https://github.com/nock/nock",
            "asOfVersion": "11.1.0"
        },
        {
            "libraryName": "node-json-db",
            "typingsPackageName": "node-json-db",
            "sourceRepoURL": "https://github.com/Belphemur/node-json-db",
            "asOfVersion": "0.9.2"
        },
        {
            "libraryName": "node-cache",
            "typingsPackageName": "node-cache",
            "sourceRepoURL": "https://github.com/mpneuried/nodecache",
            "asOfVersion": "4.2.0"
        },
        {
            "libraryName": "node-pg-migrate",
            "typingsPackageName": "node-pg-migrate",
            "sourceRepoURL": "https://github.com/theoephraim/node-pg-migrate#readme",
            "asOfVersion": "2.15.0"
        },
        {
            "libraryName": "node-sql-parser",
            "typingsPackageName": "node-sql-parser",
            "sourceRepoURL": "https://github.com/taozhi8833998/node-sql-parser#readme",
            "asOfVersion": "1.1.0"
        },
        {
            "libraryName": "node-waves",
            "typingsPackageName": "node-waves",
            "sourceRepoURL": "http://fian.my.id/Waves",
            "asOfVersion": "0.7.6"
        },
        {
            "libraryName": "nookies",
            "typingsPackageName": "nookies",
            "sourceRepoURL": "https://github.com/maticzav/nookies#readme",
            "asOfVersion": "2.0.3"
        },
        {
            "libraryName": "normalize-url",
            "typingsPackageName": "normalize-url",
            "sourceRepoURL": "https://github.com/sindresorhus/normalize-url",
            "asOfVersion": "4.2.0"
        },
        {
            "libraryName": "Normalizr",
            "typingsPackageName": "normalizr",
            "sourceRepoURL": "https://github.com/paularmstrong/normalizr",
            "asOfVersion": "2.0.18"
        },
        {
            "libraryName": "notyf",
            "typingsPackageName": "notyf",
            "sourceRepoURL": "https://github.com/caroso1222/notyf",
            "asOfVersion": "3.0.0"
        },
        {
            "libraryName": "npm-email",
            "typingsPackageName": "npm-email",
            "sourceRepoURL": "https://github.com/sindresorhus/npm-email",
            "asOfVersion": "3.1.0"
        },
        {
            "libraryName": "npm-keyword",
            "typingsPackageName": "npm-keyword",
            "sourceRepoURL": "https://github.com/sindresorhus/npm-keyword",
            "asOfVersion": "6.0.0"
        },
        {
            "libraryName": "npm-name",
            "typingsPackageName": "npm-name",
            "sourceRepoURL": "https://github.com/sindresorhus/npm-name",
            "asOfVersion": "5.2.1"
        },
        {
            "libraryName": "npm-run-path",
            "typingsPackageName": "npm-run-path",
            "sourceRepoURL": "https://github.com/sindresorhus/npm-run-path",
            "asOfVersion": "3.0.1"
        },
        {
            "libraryName": "npm-user",
            "typingsPackageName": "npm-user",
            "sourceRepoURL": "https://github.com/sindresorhus/npm-user",
            "asOfVersion": "4.0.0"
        },
        {
            "libraryName": "Nuka Carousel",
            "typingsPackageName": "nuka-carousel",
            "sourceRepoURL": "https://github.com/FormidableLabs/nuka-carousel/",
            "asOfVersion": "4.4.6"
        },
        {
            "libraryName": "Numbro",
            "typingsPackageName": "numbro",
            "sourceRepoURL": "https://github.com/foretagsplatsen/numbro/",
            "asOfVersion": "1.9.3"
        },
        {
            "libraryName": "oembed-parser",
            "typingsPackageName": "oembed-parser",
            "sourceRepoURL": "https://www.npmjs.com/package/oembed-parser",
            "asOfVersion": "1.2.2"
        },
        {
            "libraryName": "odata",
            "typingsPackageName": "odata",
            "sourceRepoURL": "https://github.com/janhommes/odata",
            "asOfVersion": "1.0.3"
        },
        {
            "libraryName": "o.js",
            "typingsPackageName": "o.js",
            "sourceRepoURL": "https://github.com/janhommes/o.js",
            "asOfVersion": "1.0.3"
        },
        {
            "libraryName": "on-change",
            "typingsPackageName": "on-change",
            "sourceRepoURL": "https://github.com/sindresorhus/on-change",
            "asOfVersion": "1.1.0"
        },
        {
            "libraryName": "onetime",
            "typingsPackageName": "onetime",
            "sourceRepoURL": "https://github.com/sindresorhus/onetime",
            "asOfVersion": "4.0.0"
        },
        {
            "libraryName": "onoff",
            "typingsPackageName": "onoff",
            "sourceRepoURL": "https://github.com/fivdi/onoff",
            "asOfVersion": "4.1.0"
        },
        {
            "libraryName": "Onsen UI",
            "typingsPackageName": "onsenui",
            "sourceRepoURL": "http://onsen.io",
            "asOfVersion": "2.0.0"
        },
        {
            "libraryName": "open",
            "typingsPackageName": "open",
            "sourceRepoURL": "https://github.com/sindresorhus/open",
            "asOfVersion": "6.2.0"
        },
        {
            "libraryName": "open-editor",
            "typingsPackageName": "open-editor",
            "sourceRepoURL": "https://github.com/sindresorhus/open-editor",
            "asOfVersion": "2.0.0"
        },
        {
            "libraryName": "openid-client",
            "typingsPackageName": "openid-client",
            "sourceRepoURL": "https://github.com/panva/node-openid-client",
            "asOfVersion": "3.7.0"
        },
        {
            "libraryName": "opn",
            "typingsPackageName": "opn",
            "sourceRepoURL": "https://github.com/sindresorhus/opn",
            "asOfVersion": "5.5.0"
        },
        {
            "libraryName": "ora",
            "typingsPackageName": "ora",
            "sourceRepoURL": "https://github.com/sindresorhus/ora",
            "asOfVersion": "3.2.0"
        },
        {
            "libraryName": "os-locale",
            "typingsPackageName": "os-locale",
            "sourceRepoURL": "https://github.com/sindresorhus/os-locale",
            "asOfVersion": "4.0.0"
        },
        {
            "libraryName": "os-name",
            "typingsPackageName": "os-name",
            "sourceRepoURL": "https://github.com/sindresorhus/os-name",
            "asOfVersion": "3.1.0"
        },
        {
            "libraryName": "otplib",
            "typingsPackageName": "otplib",
            "sourceRepoURL": "https://github.com/yeojz/otplib",
            "asOfVersion": "10.0.0"
        },
        {
            "libraryName": "overwatch-api",
            "typingsPackageName": "overwatch-api",
            "sourceRepoURL": "https://github.com/alfg/overwatch-api",
            "asOfVersion": "0.7.1"
        },
        {
            "libraryName": "p-all",
            "typingsPackageName": "p-all",
            "sourceRepoURL": "https://github.com/sindresorhus/p-all",
            "asOfVersion": "2.0.0"
        },
        {
            "libraryName": "p-any",
            "typingsPackageName": "p-any",
            "sourceRepoURL": "https://github.com/sindresorhus/p-any",
            "asOfVersion": "2.0.0"
        },
        {
            "libraryName": "p-cancelable",
            "typingsPackageName": "p-cancelable",
            "sourceRepoURL": "https://github.com/sindresorhus/p-cancelable",
            "asOfVersion": "1.1.0"
        },
        {
            "libraryName": "p-catch-if",
            "typingsPackageName": "p-catch-if",
            "sourceRepoURL": "https://github.com/sindresorhus/p-catch-if",
            "asOfVersion": "2.0.0"
        },
        {
            "libraryName": "p-debounce",
            "typingsPackageName": "p-debounce",
            "sourceRepoURL": "https://github.com/sindresorhus/p-debounce",
            "asOfVersion": "2.0.0"
        },
        {
            "libraryName": "p-defer",
            "typingsPackageName": "p-defer",
            "sourceRepoURL": "https://github.com/sindresorhus/p-defer",
            "asOfVersion": "2.0.0"
        },
        {
            "libraryName": "p-do-whilst",
            "typingsPackageName": "p-do-whilst",
            "sourceRepoURL": "https://github.com/sindresorhus/p-do-whilst",
            "asOfVersion": "1.0.0"
        },
        {
            "libraryName": "p-each-series",
            "typingsPackageName": "p-each-series",
            "sourceRepoURL": "https://github.com/sindresorhus/p-each-series",
            "asOfVersion": "2.0.0"
        },
        {
            "libraryName": "p-event",
            "typingsPackageName": "p-event",
            "sourceRepoURL": "https://github.com/sindresorhus/p-event",
            "asOfVersion": "3.0.0"
        },
        {
            "libraryName": "p-every",
            "typingsPackageName": "p-every",
            "sourceRepoURL": "https://github.com/kevva/p-every",
            "asOfVersion": "2.0.0"
        },
        {
            "libraryName": "p-forever",
            "typingsPackageName": "p-forever",
            "sourceRepoURL": "https://github.com/sindresorhus/p-forever",
            "asOfVersion": "2.0.0"
        },
        {
            "libraryName": "p-is-promise",
            "typingsPackageName": "p-is-promise",
            "sourceRepoURL": "https://github.com/sindresorhus/p-is-promise",
            "asOfVersion": "2.1.0"
        },
        {
            "libraryName": "p-lazy",
            "typingsPackageName": "p-lazy",
            "sourceRepoURL": "https://github.com/sindresorhus/p-lazy",
            "asOfVersion": "2.0.0"
        },
        {
            "libraryName": "p-limit",
            "typingsPackageName": "p-limit",
            "sourceRepoURL": "https://github.com/sindresorhus/p-limit",
            "asOfVersion": "2.2.0"
        },
        {
            "libraryName": "p-locate",
            "typingsPackageName": "p-locate",
            "sourceRepoURL": "https://github.com/sindresorhus/p-locate",
            "asOfVersion": "4.0.0"
        },
        {
            "libraryName": "p-log",
            "typingsPackageName": "p-log",
            "sourceRepoURL": "https://github.com/sindresorhus/p-log",
            "asOfVersion": "2.0.0"
        },
        {
            "libraryName": "p-map",
            "typingsPackageName": "p-map",
            "sourceRepoURL": "https://github.com/sindresorhus/p-map",
            "asOfVersion": "2.0.0"
        },
        {
            "libraryName": "p-map-series",
            "typingsPackageName": "p-map-series",
            "sourceRepoURL": "https://github.com/sindresorhus/p-map-series",
            "asOfVersion": "2.0.0"
        },
        {
            "libraryName": "p-memoize",
            "typingsPackageName": "p-memoize",
            "sourceRepoURL": "https://github.com/sindresorhus/p-memoize",
            "asOfVersion": "3.0.0"
        },
        {
            "libraryName": "p-min-delay",
            "typingsPackageName": "p-min-delay",
            "sourceRepoURL": "https://github.com/sindresorhus/p-min-delay",
            "asOfVersion": "3.0.0"
        },
        {
            "libraryName": "p-one",
            "typingsPackageName": "p-one",
            "sourceRepoURL": "https://github.com/kevva/p-one",
            "asOfVersion": "2.0.0"
        },
        {
            "libraryName": "p-pipe",
            "typingsPackageName": "p-pipe",
            "sourceRepoURL": "https://github.com/sindresorhus/p-pipe",
            "asOfVersion": "2.0.1"
        },
        {
            "libraryName": "p-progress",
            "typingsPackageName": "p-progress",
            "sourceRepoURL": "https://github.com/sindresorhus/p-progress",
            "asOfVersion": "0.3.0"
        },
        {
            "libraryName": "p-props",
            "typingsPackageName": "p-props",
            "sourceRepoURL": "https://github.com/sindresorhus/p-props",
            "asOfVersion": "2.0.0"
        },
        {
            "libraryName": "p-queue",
            "typingsPackageName": "p-queue",
            "sourceRepoURL": "https://github.com/sindresorhus/p-queue",
            "asOfVersion": "3.2.1"
        },
        {
            "libraryName": "p-reduce",
            "typingsPackageName": "p-reduce",
            "sourceRepoURL": "https://github.com/sindresorhus/p-reduce",
            "asOfVersion": "2.0.0"
        },
        {
            "libraryName": "p-reflect",
            "typingsPackageName": "p-reflect",
            "sourceRepoURL": "https://github.com/sindresorhus/p-reflect",
            "asOfVersion": "2.0.0"
        },
        {
            "libraryName": "p-retry",
            "typingsPackageName": "p-retry",
            "sourceRepoURL": "https://github.com/sindresorhus/p-retry",
            "asOfVersion": "4.0.0"
        },
        {
            "libraryName": "p-series",
            "typingsPackageName": "p-series",
            "sourceRepoURL": "https://github.com/sindresorhus/p-series",
            "asOfVersion": "2.0.0"
        },
        {
            "libraryName": "p-settle",
            "typingsPackageName": "p-settle",
            "sourceRepoURL": "https://github.com/sindresorhus/p-settle",
            "asOfVersion": "3.0.0"
        },
        {
            "libraryName": "p-some",
            "typingsPackageName": "p-some",
            "sourceRepoURL": "https://github.com/sindresorhus/p-some",
            "asOfVersion": "4.0.1"
        },
        {
            "libraryName": "p-tap",
            "typingsPackageName": "p-tap",
            "sourceRepoURL": "https://github.com/sindresorhus/p-tap",
            "asOfVersion": "2.0.0"
        },
        {
            "libraryName": "p-throttle",
            "typingsPackageName": "p-throttle",
            "sourceRepoURL": "https://github.com/sindresorhus/p-throttle",
            "asOfVersion": "2.1.0"
        },
        {
            "libraryName": "p-time",
            "typingsPackageName": "p-time",
            "sourceRepoURL": "https://github.com/sindresorhus/p-time",
            "asOfVersion": "2.0.0"
        },
        {
            "libraryName": "p-timeout",
            "typingsPackageName": "p-timeout",
            "sourceRepoURL": "https://github.com/sindresorhus/p-timeout",
            "asOfVersion": "3.0.0"
        },
        {
            "libraryName": "p-times",
            "typingsPackageName": "p-times",
            "sourceRepoURL": "https://github.com/sindresorhus/p-times",
            "asOfVersion": "2.0.0"
        },
        {
            "libraryName": "p-try",
            "typingsPackageName": "p-try",
            "sourceRepoURL": "https://github.com/sindresorhus/p-try",
            "asOfVersion": "2.1.0"
        },
        {
            "libraryName": "p-wait-for",
            "typingsPackageName": "p-wait-for",
            "sourceRepoURL": "https://github.com/sindresorhus/p-wait-for",
            "asOfVersion": "3.0.0"
        },
        {
            "libraryName": "p-waterfall",
            "typingsPackageName": "p-waterfall",
            "sourceRepoURL": "https://github.com/sindresorhus/p-waterfall",
            "asOfVersion": "2.0.0"
        },
        {
            "libraryName": "p-whilst",
            "typingsPackageName": "p-whilst",
            "sourceRepoURL": "https://github.com/sindresorhus/p-whilst",
            "asOfVersion": "2.0.0"
        },
        {
            "libraryName": "package-json",
            "typingsPackageName": "package-json",
            "sourceRepoURL": "https://github.com/sindresorhus/package-json",
            "asOfVersion": "6.1.0"
        },
        {
            "libraryName": "pad",
            "typingsPackageName": "pad",
            "sourceRepoURL": "https://github.com/adaltas/node-pad",
            "asOfVersion": "2.1.0"
        },
        {
            "libraryName": "paper",
            "typingsPackageName": "paper",
            "sourceRepoURL": "https://github.com/paperjs/paper.js",
            "asOfVersion": "0.12.3"
        },
        {
            "libraryName": "param-case",
            "typingsPackageName": "param-case",
            "sourceRepoURL": "https://github.com/blakeembrey/param-case",
            "asOfVersion": "1.1.2"
        },
        {
            "libraryName": "park-miller",
            "typingsPackageName": "park-miller",
            "sourceRepoURL": "https://github.com/sindresorhus/park-miller",
            "asOfVersion": "1.1.0"
        },
        {
            "libraryName": "parse-columns",
            "typingsPackageName": "parse-columns",
            "sourceRepoURL": "https://github.com/sindresorhus/parse-columns",
            "asOfVersion": "2.0.0"
        },
        {
            "libraryName": "parse-ms",
            "typingsPackageName": "parse-ms",
            "sourceRepoURL": "https://github.com/sindresorhus/parse-ms",
            "asOfVersion": "2.1.0"
        },
        {
            "libraryName": "pascal-case",
            "typingsPackageName": "pascal-case",
            "sourceRepoURL": "https://github.com/blakeembrey/pascal-case",
            "asOfVersion": "1.1.2"
        },
        {
            "libraryName": "passport-client-cert",
            "typingsPackageName": "passport-client-cert",
            "sourceRepoURL": "https://github.com/ripjar/passport-client-cert",
            "asOfVersion": "2.1.0"
        },
        {
            "libraryName": "path-case",
            "typingsPackageName": "path-case",
            "sourceRepoURL": "https://github.com/blakeembrey/path-case",
            "asOfVersion": "1.1.2"
        },
        {
            "libraryName": "path-exists",
            "typingsPackageName": "path-exists",
            "sourceRepoURL": "https://github.com/sindresorhus/path-exists",
            "asOfVersion": "4.0.0"
        },
        {
            "libraryName": "path-key",
            "typingsPackageName": "path-key",
            "sourceRepoURL": "https://github.com/sindresorhus/path-key",
            "asOfVersion": "3.0.1"
        },
        {
            "libraryName": "path-to-regexp",
            "typingsPackageName": "path-to-regexp",
            "sourceRepoURL": "https://github.com/pillarjs/path-to-regexp",
            "asOfVersion": "1.7.0"
        },
        {
            "libraryName": "path-type",
            "typingsPackageName": "path-type",
            "sourceRepoURL": "https://github.com/sindresorhus/path-type",
            "asOfVersion": "4.0.0"
        },
        {
            "libraryName": "peerjs",
            "typingsPackageName": "peerjs",
            "sourceRepoURL": "http://peerjs.com/",
            "asOfVersion": "1.1.0"
        },
        {
            "libraryName": "perfect-scrollbar",
            "typingsPackageName": "perfect-scrollbar",
            "sourceRepoURL": "https://github.com/noraesae/perfect-scrollbar",
            "asOfVersion": "1.3.0"
        },
        {
            "libraryName": "pg-connection-string",
            "typingsPackageName": "pg-connection-string",
            "sourceRepoURL": "https://github.com/iceddev/pg-connection-string",
            "asOfVersion": "2.0.0"
        },
        {
            "libraryName": "pg-promise",
            "typingsPackageName": "pg-promise",
            "sourceRepoURL": "https://github.com/vitaly-t/pg-promise",
            "asOfVersion": "5.4.3"
        },
        {
            "libraryName": "phin",
            "typingsPackageName": "phin",
            "sourceRepoURL": "https://github.com/ethanent/phin",
            "asOfVersion": "3.4.0"
        },
        {
            "libraryName": "phonegap-plugin-push",
            "typingsPackageName": "phonegap-plugin-push",
            "sourceRepoURL": "https://github.com/phonegap/phonegap-plugin-push",
            "asOfVersion": "2.1.2"
        },
        {
            "libraryName": "pixi-spine",
            "typingsPackageName": "pixi-spine",
            "sourceRepoURL": "https://github.com/pixijs/pixi-spine",
            "asOfVersion": "1.4.2"
        },
        {
            "libraryName": "pixi.js",
            "typingsPackageName": "pixi.js",
            "sourceRepoURL": "https://github.com/pixijs/pixi.js/tree/v4.x",
            "asOfVersion": "5.0.0"
        },
        {
            "libraryName": "pkcs11js",
            "typingsPackageName": "pkcs11js",
            "sourceRepoURL": "https://github.com/PeculiarVentures/pkcs11js",
            "asOfVersion": "1.0.4"
        },
        {
            "libraryName": "pkg-conf",
            "typingsPackageName": "pkg-conf",
            "sourceRepoURL": "https://github.com/sindresorhus/pkg-conf",
            "asOfVersion": "3.0.0"
        },
        {
            "libraryName": "pkg-dir",
            "typingsPackageName": "pkg-dir",
            "sourceRepoURL": "https://github.com/sindresorhus/pkg-dir",
            "asOfVersion": "4.0.0"
        },
        {
            "libraryName": "pkg-up",
            "typingsPackageName": "pkg-up",
            "sourceRepoURL": "https://github.com/sindresorhus/pkg-up",
            "asOfVersion": "3.1.0"
        },
        {
            "libraryName": "pkg-versions",
            "typingsPackageName": "pkg-versions",
            "sourceRepoURL": "https://github.com/sindresorhus/pkg-versions",
            "asOfVersion": "2.0.0"
        },
        {
            "libraryName": "playcanvas",
            "typingsPackageName": "playcanvas",
            "sourceRepoURL": "https://github.com/playcanvas/engine",
            "asOfVersion": "1.23.0"
        },
        {
            "libraryName": "plottable",
            "typingsPackageName": "plottable",
            "sourceRepoURL": "http://plottablejs.org/",
            "asOfVersion": "3.7.0"
        },
        {
            "libraryName": "plur",
            "typingsPackageName": "plur",
            "sourceRepoURL": "https://github.com/sindresorhus/plur",
            "asOfVersion": "3.1.0"
        },
        {
            "libraryName": "png-async",
            "typingsPackageName": "png-async",
            "sourceRepoURL": "https://github.com/kanreisa/node-png-async",
            "asOfVersion": "0.9.4"
        },
        {
            "libraryName": "poly2tri.js",
            "typingsPackageName": "poly2tri",
            "sourceRepoURL": "https://github.com/r3mi/poly2tri.js",
            "asOfVersion": "1.4.0"
        },
        {
            "libraryName": "popper.js",
            "typingsPackageName": "popper.js",
            "sourceRepoURL": "https://github.com/FezVrasta/popper.js/",
            "asOfVersion": "1.11.0"
        },
        {
            "libraryName": "positive-zero",
            "typingsPackageName": "positive-zero",
            "sourceRepoURL": "https://github.com/sindresorhus/positive-zero",
            "asOfVersion": "3.0.0"
        },
        {
            "libraryName": "postmark",
            "typingsPackageName": "postmark",
            "sourceRepoURL": "http://wildbit.github.io/postmark.js",
            "asOfVersion": "2.0.0"
        },
        {
            "libraryName": "Prando",
            "typingsPackageName": "prando",
            "sourceRepoURL": "https://github.com/zeh/prando",
            "asOfVersion": "1.0.0"
        },
        {
            "libraryName": "pretty-bytes",
            "typingsPackageName": "pretty-bytes",
            "sourceRepoURL": "https://github.com/sindresorhus/pretty-bytes",
            "asOfVersion": "5.2.0"
        },
        {
            "libraryName": "pretty-format",
            "typingsPackageName": "pretty-format",
            "sourceRepoURL": "https://github.com/facebook/jest/tree/master/packages/pretty-format",
            "asOfVersion": "24.3.0"
        },
        {
            "libraryName": "pretty-ms",
            "typingsPackageName": "pretty-ms",
            "sourceRepoURL": "https://github.com/sindresorhus/pretty-ms",
            "asOfVersion": "5.0.0"
        },
        {
            "libraryName": "prosemirror-tables",
            "typingsPackageName": "prosemirror-tables",
            "sourceRepoURL": "https://github.com/ProseMirror/prosemirror-tables",
            "asOfVersion": "0.9.1"
        },
        {
            "libraryName": "printf",
            "typingsPackageName": "printf",
            "sourceRepoURL": "https://github.com/adaltas/node-printf",
            "asOfVersion": "0.3.0"
        },
        {
            "libraryName": "ProtoBuf.js",
            "typingsPackageName": "protobufjs",
            "sourceRepoURL": "https://github.com/dcodeIO/ProtoBuf.js",
            "asOfVersion": "6.0.0"
        },
        {
            "libraryName": "Protractor",
            "typingsPackageName": "protractor",
            "sourceRepoURL": "https://github.com/angular/protractor",
            "asOfVersion": "4.0.0"
        },
        {
            "libraryName": "ps-list",
            "typingsPackageName": "ps-list",
            "sourceRepoURL": "https://github.com/sindresorhus/ps-list",
            "asOfVersion": "6.2.1"
        },
        {
            "libraryName": "public-ip",
            "typingsPackageName": "public-ip",
            "sourceRepoURL": "https://github.com/sindresorhus/public-ip",
            "asOfVersion": "3.1.0"
        },
        {
            "libraryName": "pupa",
            "typingsPackageName": "pupa",
            "sourceRepoURL": "https://github.com/sindresorhus/pupa",
            "asOfVersion": "2.0.0"
        },
        {
            "libraryName": "qiniu",
            "typingsPackageName": "qiniu",
            "sourceRepoURL": "https://github.com/qiniu/nodejs-sdk",
            "asOfVersion": "7.0.1"
        },
        {
            "libraryName": "qrcode-generator",
            "typingsPackageName": "qrcode-generator",
            "sourceRepoURL": "https://github.com/kazuhikoarase/qrcode-generator",
            "asOfVersion": "1.0.6"
        },
        {
            "libraryName": "query-string",
            "typingsPackageName": "query-string",
            "sourceRepoURL": "https://github.com/sindresorhus/query-string",
            "asOfVersion": "6.3.0"
        },
        {
            "libraryName": "quick-lru",
            "typingsPackageName": "quick-lru",
            "sourceRepoURL": "https://github.com/sindresorhus/quick-lru",
            "asOfVersion": "3.0.0"
        },
        {
            "libraryName": "ractive",
            "typingsPackageName": "ractive",
            "sourceRepoURL": "https://ractive.js.org",
            "asOfVersion": "0.10.0"
        },
        {
            "libraryName": "qunit-dom",
            "typingsPackageName": "qunit-dom",
            "sourceRepoURL": "https://github.com/simplabs/qunit-dom#readme",
            "asOfVersion": "0.7.0"
        },
        {
            "libraryName": "random-float",
            "typingsPackageName": "random-float",
            "sourceRepoURL": "https://github.com/sindresorhus/random-float",
            "asOfVersion": "2.0.0"
        },
        {
            "libraryName": "random-int",
            "typingsPackageName": "random-int",
            "sourceRepoURL": "https://github.com/sindresorhus/random-int",
            "asOfVersion": "2.0.0"
        },
        {
            "libraryName": "random-item",
            "typingsPackageName": "random-item",
            "sourceRepoURL": "https://github.com/sindresorhus/random-item",
            "asOfVersion": "2.0.0"
        },
        {
            "libraryName": "random-js",
            "typingsPackageName": "random-js",
            "sourceRepoURL": "https://github.com/ckknight/random-js",
            "asOfVersion": "2.0.0"
        },
        {
            "libraryName": "random-obj-key",
            "typingsPackageName": "random-obj-key",
            "sourceRepoURL": "https://github.com/sindresorhus/random-obj-key",
            "asOfVersion": "2.0.0"
        },
        {
            "libraryName": "random-obj-prop",
            "typingsPackageName": "random-obj-prop",
            "sourceRepoURL": "https://github.com/sindresorhus/random-obj-prop",
            "asOfVersion": "2.0.0"
        },
        {
            "libraryName": "randoma",
            "typingsPackageName": "randoma",
            "sourceRepoURL": "https://github.com/sindresorhus/randoma",
            "asOfVersion": "1.3.0"
        },
        {
            "libraryName": "Raven JS",
            "typingsPackageName": "raven-js",
            "sourceRepoURL": "https://github.com/getsentry/raven-js",
            "asOfVersion": "3.10.0"
        },
        {
            "libraryName": "raw-body",
            "typingsPackageName": "raw-body",
            "sourceRepoURL": "https://github.com/stream-utils/raw-body",
            "asOfVersion": "2.3.0"
        },
        {
            "libraryName": "rdflib",
            "typingsPackageName": "rdflib",
            "sourceRepoURL": "http://github.com/linkeddata/rdflib.js",
            "asOfVersion": "1.0.5"
        },
        {
            "libraryName": "rc-progress",
            "typingsPackageName": "rc-progress",
            "sourceRepoURL": "http://github.com/react-component/progress",
            "asOfVersion": "2.4.0"
        },
        {
            "libraryName": "re2",
            "typingsPackageName": "re2",
            "sourceRepoURL": "https://github.com/uhop/node-re2",
            "asOfVersion": "1.10.3"
        },
        {
            "libraryName": "react-alice-carousel",
            "typingsPackageName": "react-alice-carousel",
            "sourceRepoURL": "https://github.com/maxmarinich/react-alice-carousel",
            "asOfVersion": "1.15.3"
        },
        {
            "libraryName": "react-chartjs-2",
            "typingsPackageName": "react-chartjs-2",
            "sourceRepoURL": "https://github.com/gor181/react-chartjs-2",
            "asOfVersion": "2.5.7"
        },
        {
            "libraryName": "react-daum-postcode",
            "typingsPackageName": "react-daum-postcode",
            "sourceRepoURL": "https://github.com/kimminsik-bernard/react-daum-postcode",
            "asOfVersion": "1.6.1"
        },
        {
            "libraryName": "react-collapsible",
            "typingsPackageName": "react-collapsible",
            "sourceRepoURL": "https://github.com/glennflanagan/react-collapsible#readme",
            "asOfVersion": "2.3.0"
        },
        {
            "libraryName": "react-circular-progressbar",
            "typingsPackageName": "react-circular-progressbar",
            "sourceRepoURL": "https://github.com/kevinsqi/react-circular-progressbar#readme",
            "asOfVersion": "1.1.0"
        },
        {
            "libraryName": "react-content-loader",
            "typingsPackageName": "react-content-loader",
            "sourceRepoURL": "https://github.com/danilowoz/react-content-loader",
            "asOfVersion": "4.0.0"
        },
        {
            "libraryName": "react-day-picker",
            "typingsPackageName": "react-day-picker",
            "sourceRepoURL": "https://github.com/gpbl/react-day-picker",
            "asOfVersion": "5.3.0"
        },
        {
            "libraryName": "react-dnd",
            "typingsPackageName": "react-dnd",
            "sourceRepoURL": "https://github.com/react-dnd/react-dnd",
            "asOfVersion": "3.0.2"
        },
        {
            "libraryName": "react-dnd-html5-backend",
            "typingsPackageName": "react-dnd-html5-backend",
            "sourceRepoURL": "https://github.com/react-dnd/react-dnd",
            "asOfVersion": "3.0.2"
        },
        {
            "libraryName": "react-dnd-test-backend",
            "typingsPackageName": "react-dnd-test-backend",
            "sourceRepoURL": "https://github.com/react-dnd/react-dnd",
            "asOfVersion": "3.0.2"
        },
        {
            "libraryName": "react-dnd-touch-backend",
            "typingsPackageName": "react-dnd-touch-backend",
            "sourceRepoURL": "https://github.com/react-dnd/react-dnd",
            "asOfVersion": "0.5.0"
        },
        {
            "libraryName": "react-dotdotdot",
            "typingsPackageName": "react-dotdotdot",
            "sourceRepoURL": "https://github.com/CezaryDanielNowak/React-dotdotdot",
            "asOfVersion": "1.2.4"
        },
        {
            "libraryName": "react-dropzone",
            "typingsPackageName": "react-dropzone",
            "sourceRepoURL": "https://github.com/react-dropzone/react-dropzone",
            "asOfVersion": "5.1.0"
        },
        {
            "libraryName": "react-flip-move",
            "typingsPackageName": "react-flip-move",
            "sourceRepoURL": "https://github.com/joshwcomeau/react-flip-move",
            "asOfVersion": "2.9.12"
        },
        {
            "libraryName": "react-ga",
            "typingsPackageName": "react-ga",
            "sourceRepoURL": "https://github.com/react-ga/react-ga",
            "asOfVersion": "2.3.0"
        },
        {
            "libraryName": "react-hot-loader",
            "typingsPackageName": "react-hot-loader",
            "sourceRepoURL": "https://github.com/gaearon/react-hot-loader",
            "asOfVersion": "4.1.1"
        },
        {
            "libraryName": "react-helmet-async",
            "typingsPackageName": "react-helmet-async",
            "sourceRepoURL": "https://github.com/staylor/react-helmet-async",
            "asOfVersion": "1.0.2"
        },
        {
            "libraryName": "react-i18next",
            "typingsPackageName": "react-i18next",
            "sourceRepoURL": "https://github.com/i18next/react-i18next",
            "asOfVersion": "8.1.0"
        },
        {
            "libraryName": "React Icons",
            "typingsPackageName": "react-icons",
            "sourceRepoURL": "https://www.npmjs.com/package/react-icons",
            "asOfVersion": "3.0.0"
        },
        {
            "libraryName": "react-inlinesvg",
            "typingsPackageName": "react-inlinesvg",
            "sourceRepoURL": "https://github.com/gilbarbara/react-inlinesvg#readme",
            "asOfVersion": "1.0.0"
        },
        {
            "libraryName": "react-intl",
            "typingsPackageName": "react-intl",
            "sourceRepoURL": "https://github.com/formatjs/react-intl",
            "asOfVersion": "3.0.0"
        },
        {
            "libraryName": "react-json-pretty",
            "typingsPackageName": "react-json-pretty",
            "sourceRepoURL": "https://github.com/chenckang/react-json-pretty",
            "asOfVersion": "2.2.0"
        },
        {
            "libraryName": "react-joyride",
            "typingsPackageName": "react-joyride",
            "sourceRepoURL": "https://github.com/gilbarbara/react-joyride",
            "asOfVersion": "2.0.3"
        },
        {
            "libraryName": "react-jss",
            "typingsPackageName": "react-jss",
            "sourceRepoURL": "https://github.com/cssinjs/react-jss#readme",
            "asOfVersion": "10.0.0"
        },
        {
            "libraryName": "react-monaco-editor",
            "typingsPackageName": "react-monaco-editor",
            "sourceRepoURL": "https://github.com/superRaytin/react-monaco-editor",
            "asOfVersion": "0.16.0"
        },
        {
            "libraryName": "react-native-collapsible",
            "typingsPackageName": "react-native-collapsible",
            "sourceRepoURL": "https://github.com/oblador/react-native-collapsible",
            "asOfVersion": "0.11.0"
        },
        {
            "libraryName": "react-native-elements",
            "typingsPackageName": "react-native-elements",
            "sourceRepoURL": "https://github.com/react-native-training/react-native-elements",
            "asOfVersion": "0.18.0"
        },
        {
            "libraryName": "react-native-fs",
            "typingsPackageName": "react-native-fs",
            "sourceRepoURL": "https://github.com/itinance/react-native-fs",
            "asOfVersion": "2.13.0"
        },
        {
            "libraryName": "react-native-fabric",
            "typingsPackageName": "react-native-fabric",
            "sourceRepoURL": "https://github.com/corymsmith/react-native-fabric",
            "asOfVersion": "0.5.2"
        },
        {
            "libraryName": "react-native-goby",
            "typingsPackageName": "react-native-goby",
            "sourceRepoURL": "https://gitlab.com/MessageDream/react-native-goby",
            "asOfVersion": "0.0.5"
        },
        {
            "libraryName": "react-native-google-analytics-bridge",
            "typingsPackageName": "react-native-google-analytics-bridge",
            "sourceRepoURL": "https://github.com/idehub/react-native-google-analytics-bridge",
            "asOfVersion": "5.3.3"
        },
        {
            "libraryName": "react-native-keychain",
            "typingsPackageName": "react-native-keychain",
            "sourceRepoURL": "https://github.com/oblador/react-native-keychain",
            "asOfVersion": "3.1.0"
        },
        {
            "libraryName": "react-native-linear-gradient",
            "typingsPackageName": "react-native-linear-gradient",
            "sourceRepoURL": "https://github.com/react-native-community/react-native-linear-gradient",
            "asOfVersion": "2.4.0"
        },
        {
            "libraryName": "@mauron85/react-native-background-geolocation",
            "typingsPackageName": "react-native-mauron85-background-geolocation",
            "sourceRepoURL": "https://github.com/mauron85/react-native-background-geolocation#readme",
            "asOfVersion": "0.5.3"
        },
        {
            "libraryName": "react-native-modal",
            "typingsPackageName": "react-native-modal",
            "sourceRepoURL": "https://github.com/react-native-community/react-native-modal",
            "asOfVersion": "4.1.1"
        },
        {
            "libraryName": "react-native-navigation",
            "typingsPackageName": "react-native-navigation",
            "sourceRepoURL": "https://github.com/wix/react-native-navigation",
            "asOfVersion": "2.0.0"
        },
        {
            "libraryName": "react-native-swipe-gestures",
            "typingsPackageName": "react-native-swipe-gestures",
            "sourceRepoURL": "https://github.com/glepur/react-native-swipe-gestures",
            "asOfVersion": "1.0.4"
        },
        {
            "libraryName": "react-native-safe-area",
            "typingsPackageName": "react-native-safe-area",
            "sourceRepoURL": "https://github.com/miyabi/react-native-safe-area#readme",
            "asOfVersion": "0.5.1"
        },
        {
            "libraryName": "react-native-permissions",
            "typingsPackageName": "react-native-permissions",
            "sourceRepoURL": "https://github.com/yonahforst/react-native-permissions",
            "asOfVersion": "2.0.0"
        },
        {
            "libraryName": "react-navigation-material-bottom-tabs",
            "typingsPackageName": "react-navigation-material-bottom-tabs",
            "sourceRepoURL": "https://github.com/react-navigation/material-bottom-tabs",
            "asOfVersion": "2.0.0"
        },
        {
            "libraryName": "react-owl-carousel",
            "typingsPackageName": "react-owl-carousel",
            "sourceRepoURL": "https://github.com/seal789ie/react-owl-carousel",
            "asOfVersion": "2.3.0"
        },
        {
            "libraryName": "react-rnd",
            "typingsPackageName": "react-rnd",
            "sourceRepoURL": "https://github.com/bokuweb/react-rnd",
            "asOfVersion": "8.0.0"
        },
        {
            "libraryName": "react-sortable-hoc",
            "typingsPackageName": "react-sortable-hoc",
            "sourceRepoURL": "https://github.com/clauderic/react-sortable-hoc",
            "asOfVersion": "0.7.1"
        },
        {
            "libraryName": "react-sortable-pane",
            "typingsPackageName": "react-sortable-pane",
            "sourceRepoURL": "https://github.com/bokuweb/react-sortable-pane",
            "asOfVersion": "1.0.0"
        },
        {
            "libraryName": "react-split-pane",
            "typingsPackageName": "react-split-pane",
            "sourceRepoURL": "https://github.com/tomkp/react-split-pane",
            "asOfVersion": "0.1.67"
        },
        {
            "libraryName": "react-sticky-box",
            "typingsPackageName": "react-sticky-box",
            "sourceRepoURL": "https://github.com/codecks-io/react-sticky-box",
            "asOfVersion": "0.8.0"
        },
        {
            "libraryName": "react-svg",
            "typingsPackageName": "react-svg",
            "sourceRepoURL": "https://github.com/tanem/react-svg",
            "asOfVersion": "5.0.0"
        },
        {
            "libraryName": "react-toastify",
            "typingsPackageName": "react-toastify",
            "sourceRepoURL": "https://github.com/fkhadra/react-toastify#readme",
            "asOfVersion": "4.1.0"
        },
        {
            "libraryName": "react-tether",
            "typingsPackageName": "react-tether",
            "sourceRepoURL": "https://github.com/danreeves/react-tether",
            "asOfVersion": "1.0.0"
        },
        {
            "libraryName": "react-webcam",
            "typingsPackageName": "react-webcam",
            "sourceRepoURL": "https://github.com/mozmorris/react-webcam",
            "asOfVersion": "3.0.0"
        },
        {
            "libraryName": "read-chunk",
            "typingsPackageName": "read-chunk",
            "sourceRepoURL": "https://github.com/sindresorhus/read-chunk",
            "asOfVersion": "3.1.0"
        },
        {
            "libraryName": "read-pkg",
            "typingsPackageName": "read-pkg",
            "sourceRepoURL": "https://github.com/sindresorhus/read-pkg",
            "asOfVersion": "5.1.0"
        },
        {
            "libraryName": "read-pkg-up",
            "typingsPackageName": "read-pkg-up",
            "sourceRepoURL": "https://github.com/sindresorhus/read-pkg-up",
            "asOfVersion": "6.0.0"
        },
        {
            "libraryName": "readdir-enhanced",
            "typingsPackageName": "readdir-enhanced",
            "sourceRepoURL": "https://github.com/bigstickcarpet/readdir-enhanced",
            "asOfVersion": "3.0.0"
        },
        {
            "libraryName": "realm",
            "typingsPackageName": "realm",
            "sourceRepoURL": "https://github.com/realm/realm-js",
            "asOfVersion": "1.13.0"
        },
        {
            "libraryName": "redent",
            "typingsPackageName": "redent",
            "sourceRepoURL": "https://github.com/sindresorhus/redent",
            "asOfVersion": "3.0.0"
        },
        {
            "libraryName": "redom",
            "typingsPackageName": "redom",
            "sourceRepoURL": "https://github.com/redom/redom/",
            "asOfVersion": "3.23.0"
        },
        {
            "libraryName": "reduce-reducers",
            "typingsPackageName": "reduce-reducers",
            "sourceRepoURL": "https://github.com/redux-utilities/reduce-reducers",
            "asOfVersion": "1.0.0"
        },
        {
            "libraryName": "Redux",
            "typingsPackageName": "redux",
            "sourceRepoURL": "https://github.com/reactjs/redux",
            "asOfVersion": "3.6.0"
        },
        {
            "libraryName": "redux-batched-actions",
            "typingsPackageName": "redux-batched-actions",
            "sourceRepoURL": "https://github.com/tshelburne/redux-batched-actions",
            "asOfVersion": "0.1.5"
        },
        {
            "libraryName": "redux-bootstrap",
            "typingsPackageName": "redux-bootstrap",
            "sourceRepoURL": "https://github.com/remojansen/redux-bootstrap",
            "asOfVersion": "1.1.0"
        },
        {
            "libraryName": "redux-devtools-extension",
            "typingsPackageName": "redux-devtools-extension",
            "sourceRepoURL": "https://github.com/zalmoxisus/redux-devtools-extension",
            "asOfVersion": "2.13.2"
        },
        {
            "libraryName": "redux-little-router",
            "typingsPackageName": "redux-little-router",
            "sourceRepoURL": "https://github.com/FormidableLabs/redux-little-router",
            "asOfVersion": "15.1.0"
        },
        {
            "libraryName": "redux-persist",
            "typingsPackageName": "redux-persist",
            "sourceRepoURL": "https://github.com/rt2zz/redux-persist",
            "asOfVersion": "4.3.1"
        },
        {
            "libraryName": "redux-persist-transform-compress",
            "typingsPackageName": "redux-persist-transform-compress",
            "sourceRepoURL": "https://github.com/rt2zz/redux-persist-transform-compress",
            "asOfVersion": "4.2.0"
        },
        {
            "libraryName": "redux-promise-middleware",
            "typingsPackageName": "redux-promise-middleware",
            "sourceRepoURL": "https://github.com/pburtchaell/redux-promise-middleware",
            "asOfVersion": "6.0.0"
        },
        {
            "libraryName": "redux-saga",
            "typingsPackageName": "redux-saga",
            "sourceRepoURL": "https://github.com/redux-saga/redux-saga",
            "asOfVersion": "0.10.5"
        },
        {
            "libraryName": "Redux Thunk",
            "typingsPackageName": "redux-thunk",
            "sourceRepoURL": "https://github.com/gaearon/redux-thunk",
            "asOfVersion": "2.1.0"
        },
        {
            "libraryName": "reflect-metadata",
            "typingsPackageName": "reflect-metadata",
            "sourceRepoURL": "https://github.com/rbuckton/ReflectDecorators",
            "asOfVersion": "0.1.0"
        },
        {
            "libraryName": "replace-string",
            "typingsPackageName": "replace-string",
            "sourceRepoURL": "https://github.com/sindresorhus/replace-string",
            "asOfVersion": "3.0.0"
        },
        {
            "libraryName": "import-cwd",
            "typingsPackageName": "req-cwd",
            "sourceRepoURL": "https://github.com/sindresorhus/import-cwd",
            "asOfVersion": "3.0.0"
        },
        {
            "libraryName": "reselect",
            "typingsPackageName": "reselect",
            "sourceRepoURL": "https://github.com/rackt/reselect",
            "asOfVersion": "2.2.0"
        },
        {
            "libraryName": "resolve-cwd",
            "typingsPackageName": "resolve-cwd",
            "sourceRepoURL": "https://github.com/sindresorhus/resolve-cwd",
            "asOfVersion": "3.0.0"
        },
        {
            "libraryName": "resolve-from",
            "typingsPackageName": "resolve-from",
            "sourceRepoURL": "https://github.com/sindresorhus/resolve-from",
            "asOfVersion": "5.0.0"
        },
        {
            "libraryName": "resolve-global",
            "typingsPackageName": "resolve-global",
            "sourceRepoURL": "https://github.com/sindresorhus/resolve-global",
            "asOfVersion": "1.0.0"
        },
        {
            "libraryName": "resolve-pkg",
            "typingsPackageName": "resolve-pkg",
            "sourceRepoURL": "https://github.com/sindresorhus/resolve-pkg",
            "asOfVersion": "2.0.0"
        },
        {
            "libraryName": "rest-io",
            "typingsPackageName": "rest-io",
            "sourceRepoURL": "https://github.com/EnoF/rest-io",
            "asOfVersion": "4.1.0"
        },
        {
            "libraryName": "restore-cursor",
            "typingsPackageName": "restore-cursor",
            "sourceRepoURL": "https://github.com/sindresorhus/restore-cursor",
            "asOfVersion": "3.1.0"
        },
        {
            "libraryName": "rev-hash",
            "typingsPackageName": "rev-hash",
            "sourceRepoURL": "https://github.com/sindresorhus/rev-hash",
            "asOfVersion": "3.0.0"
        },
        {
            "libraryName": "rfc4648",
            "typingsPackageName": "rfc4648",
            "sourceRepoURL": "https://github.com/swansontec/rfc4648",
            "asOfVersion": "1.3.0"
        },
        {
            "libraryName": "rgb-hex",
            "typingsPackageName": "rgb-hex",
            "sourceRepoURL": "https://github.com/sindresorhus/rgb-hex",
            "asOfVersion": "3.0.0"
        },
        {
            "libraryName": "riot",
            "typingsPackageName": "riot",
            "sourceRepoURL": "https://github.com/riot/riot",
            "asOfVersion": "4.1.0"
        },
        {
            "libraryName": "rollup",
            "typingsPackageName": "rollup",
            "sourceRepoURL": "https://github.com/rollup/rollup",
            "asOfVersion": "0.54.0"
        },
        {
            "libraryName": "rollup-plugin-commonjs",
            "typingsPackageName": "rollup-plugin-commonjs",
            "sourceRepoURL": "https://github.com/rollup/rollup-plugin-commonjs",
            "asOfVersion": "9.3.1"
        },
        {
            "libraryName": "rollup-plugin-delete",
            "typingsPackageName": "rollup-plugin-delete",
            "sourceRepoURL": "https://github.com/vladshcherbin/rollup-plugin-delete",
            "asOfVersion": "1.0.0"
        },
        {
            "libraryName": "rollup-plugin-node-resolve",
            "typingsPackageName": "rollup-plugin-node-resolve",
            "sourceRepoURL": "https://github.com/rollup/rollup-plugin-node-resolve",
            "asOfVersion": "4.1.0"
        },
        {
            "libraryName": "rot-js",
            "typingsPackageName": "rot-js",
            "sourceRepoURL": "https://github.com/ondras/rot.js",
            "asOfVersion": "2.0.1"
        },
        {
            "libraryName": "round-to",
            "typingsPackageName": "round-to",
            "sourceRepoURL": "https://github.com/sindresorhus/round-to",
            "asOfVersion": "4.0.0"
        },
        {
            "libraryName": "route-recognizer",
            "typingsPackageName": "route-recognizer",
            "sourceRepoURL": "https://github.com/tildeio/route-recognizer",
            "asOfVersion": "0.3.0"
        },
        {
            "libraryName": "router5",
            "typingsPackageName": "router5",
            "sourceRepoURL": "https://github.com/router5/router5",
            "asOfVersion": "5.0.0"
        },
        {
            "libraryName": "rrule",
            "typingsPackageName": "rrule",
            "sourceRepoURL": "https://github.com/jakubroztocil/rrule",
            "asOfVersion": "2.2.9"
        },
        {
            "libraryName": "rvo2",
            "typingsPackageName": "rvo2",
            "sourceRepoURL": "https://github.com/TNOCS/rvo2",
            "asOfVersion": "1.1.0"
        },
        {
            "libraryName": "rword",
            "typingsPackageName": "rword",
            "sourceRepoURL": "https://github.com/Xyfir/rword#readme",
            "asOfVersion": "3.0.0"
        },
        {
            "libraryName": "samchon",
            "typingsPackageName": "samchon",
            "sourceRepoURL": "https://github.com/samchon/framework",
            "asOfVersion": "2.0.22"
        },
        {
            "libraryName": "samchon-framework",
            "typingsPackageName": "samchon-framework",
            "sourceRepoURL": "https://github.com/samchon/framework",
            "asOfVersion": "2.0.21"
        },
        {
            "libraryName": "samchon-library",
            "typingsPackageName": "samchon-library",
            "sourceRepoURL": "https://github.com/samchon/framework",
            "asOfVersion": "0.1.0"
        },
        {
            "libraryName": "sanitize-filename",
            "typingsPackageName": "sanitize-filename",
            "sourceRepoURL": "https://github.com/parshap/node-sanitize-filename",
            "asOfVersion": "1.6.3"
        },
        {
            "libraryName": "sass-webpack-plugin",
            "typingsPackageName": "sass-webpack-plugin",
            "sourceRepoURL": "https://github.com/jalkoby/sass-webpack-plugin",
            "asOfVersion": "1.0.2"
        },
        {
            "libraryName": "sauronjs",
            "typingsPackageName": "sauronjs",
            "sourceRepoURL": "https://github.com/Fullscript/sauronjs",
            "asOfVersion": "0.1.3"
        },
        {
            "libraryName": "node-scanf",
            "typingsPackageName": "scanf",
            "sourceRepoURL": "https://github.com/Lellansin/node-scanf",
            "asOfVersion": "0.7.3"
        },
        {
            "libraryName": "schema-utils",
            "typingsPackageName": "schema-utils",
            "sourceRepoURL": "https://github.com/webpack-contrib/schema-utils",
            "asOfVersion": "2.4.0"
        },
        {
            "libraryName": "screenfull",
            "typingsPackageName": "screenfull",
            "sourceRepoURL": "https://github.com/sindresorhus/screenfull.js",
            "asOfVersion": "4.1.0"
        },
        {
            "libraryName": "sdbm",
            "typingsPackageName": "sdbm",
            "sourceRepoURL": "https://github.com/sindresorhus/sdbm",
            "asOfVersion": "1.1.0"
        },
        {
            "libraryName": "semver-diff",
            "typingsPackageName": "semver-diff",
            "sourceRepoURL": "https://github.com/sindresorhus/semver-diff",
            "asOfVersion": "3.0.0"
        },
        {
            "libraryName": "semver-regex",
            "typingsPackageName": "semver-regex",
            "sourceRepoURL": "https://github.com/sindresorhus/semver-regex",
            "asOfVersion": "3.1.0"
        },
        {
            "libraryName": "semver-truncate",
            "typingsPackageName": "semver-truncate",
            "sourceRepoURL": "https://github.com/sindresorhus/semver-truncate",
            "asOfVersion": "2.0.0"
        },
        {
            "libraryName": "sendgrid",
            "typingsPackageName": "sendgrid",
            "sourceRepoURL": "https://github.com/sendgrid/sendgrid-nodejs",
            "asOfVersion": "4.3.0"
        },
        {
            "libraryName": "sentence-case",
            "typingsPackageName": "sentence-case",
            "sourceRepoURL": "https://github.com/blakeembrey/sentence-case",
            "asOfVersion": "1.1.3"
        },
        {
            "libraryName": "serialize-error",
            "typingsPackageName": "serialize-error",
            "sourceRepoURL": "https://github.com/sindresorhus/serialize-error",
            "asOfVersion": "4.0.0"
        },
        {
            "libraryName": "sharp-timer",
            "typingsPackageName": "sharp-timer",
            "sourceRepoURL": "https://github.com/afractal/SharpTimer",
            "asOfVersion": "0.1.3"
        },
        {
            "libraryName": "shebang-regex",
            "typingsPackageName": "shebang-regex",
            "sourceRepoURL": "https://github.com/sindresorhus/shebang-regex",
            "asOfVersion": "3.0.0"
        },
        {
            "libraryName": "Shopify Prime",
            "typingsPackageName": "shopify-prime",
            "sourceRepoURL": "https://github.com/nozzlegear/shopify-prime",
            "asOfVersion": "2.0.0"
        },
        {
            "libraryName": "should.js",
            "typingsPackageName": "should",
            "sourceRepoURL": "https://github.com/shouldjs/should.js",
            "asOfVersion": "13.0.0"
        },
        {
            "libraryName": "SimpleSignal",
            "typingsPackageName": "simplesignal",
            "sourceRepoURL": "https://github.com/zeh/simplesignal",
            "asOfVersion": "1.0.0"
        },
        {
            "libraryName": "@sindresorhus/class-names",
            "typingsPackageName": "sindresorhus__class-names",
            "sourceRepoURL": "https://github.com/sindresorhus/class-names",
            "asOfVersion": "1.1.0"
        },
        {
            "libraryName": "@sindresorhus/df",
            "typingsPackageName": "sindresorhus__df",
            "sourceRepoURL": "https://github.com/sindresorhus/df",
            "asOfVersion": "3.0.0"
        },
        {
            "libraryName": "djb2a",
            "typingsPackageName": "sindresorhus__djb2a",
            "sourceRepoURL": "https://github.com/sindresorhus/djb2a",
            "asOfVersion": "1.1.0"
        },
        {
            "libraryName": "@sindresorhus/fnv1a",
            "typingsPackageName": "sindresorhus__fnv1a",
            "sourceRepoURL": "https://github.com/sindresorhus/fnv1a",
            "asOfVersion": "1.1.0"
        },
        {
            "libraryName": "@sindresorhus/slugify",
            "typingsPackageName": "sindresorhus__slugify",
            "sourceRepoURL": "https://github.com/sindresorhus/slugify",
            "asOfVersion": "0.9.1"
        },
        {
            "libraryName": "@sindresorhus/string-hash",
            "typingsPackageName": "sindresorhus__string-hash",
            "sourceRepoURL": "https://github.com/sindresorhus/string-hash",
            "asOfVersion": "1.1.0"
        },
        {
            "libraryName": "@sindresorhus/to-milliseconds",
            "typingsPackageName": "sindresorhus__to-milliseconds",
            "sourceRepoURL": "https://github.com/sindresorhus/to-milliseconds",
            "asOfVersion": "1.1.0"
        },
        {
            "libraryName": "sip.js",
            "typingsPackageName": "sip.js",
            "sourceRepoURL": "https://github.com/onsip/SIP.js",
            "asOfVersion": "0.12.0"
        },
        {
            "libraryName": "skin-tone",
            "typingsPackageName": "skin-tone",
            "sourceRepoURL": "https://github.com/sindresorhus/skin-tone",
            "asOfVersion": "2.0.0"
        },
        {
            "libraryName": "slash",
            "typingsPackageName": "slash",
            "sourceRepoURL": "https://github.com/sindresorhus/slash",
            "asOfVersion": "3.0.0"
        },
        {
            "libraryName": "smooth-scrollbar",
            "typingsPackageName": "smooth-scrollbar",
            "sourceRepoURL": "https://github.com/idiotWu/smooth-scrollbar",
            "asOfVersion": "8.2.5"
        },
        {
            "libraryName": "Smoothie Charts",
            "typingsPackageName": "smoothie",
            "sourceRepoURL": "https://github.com/joewalnes/smoothie",
            "asOfVersion": "1.29.1"
        },
        {
            "libraryName": "snake-case",
            "typingsPackageName": "snake-case",
            "sourceRepoURL": "https://github.com/blakeembrey/snake-case",
            "asOfVersion": "1.1.2"
        },
        {
            "libraryName": "snoowrap",
            "typingsPackageName": "snoowrap",
            "sourceRepoURL": "https://github.com/not-an-aardvark/snoowrap",
            "asOfVersion": "1.19.0"
        },
        {
            "libraryName": "snowboy",
            "typingsPackageName": "snowboy",
            "sourceRepoURL": "https://github.com/Kitt-AI/snowboy",
            "asOfVersion": "1.3.1"
        },
        {
            "libraryName": "soap",
            "typingsPackageName": "soap",
            "sourceRepoURL": "https://www.npmjs.com/package/soap",
            "asOfVersion": "0.21.0"
        },
        {
            "libraryName": "solidity-parser-antlr",
            "typingsPackageName": "solidity-parser-antlr",
            "sourceRepoURL": "https://github.com/federicobond/solidity-parser-antlr",
            "asOfVersion": "0.4.2"
        },
        {
            "libraryName": "source-map",
            "typingsPackageName": "source-map",
            "sourceRepoURL": "https://github.com/mozilla/source-map",
            "asOfVersion": "0.5.7"
        },
        {
            "libraryName": "sparkly",
            "typingsPackageName": "sparkly",
            "sourceRepoURL": "https://github.com/sindresorhus/sparkly",
            "asOfVersion": "5.0.0"
        },
        {
            "libraryName": "Spectacle",
            "typingsPackageName": "spectacle",
            "sourceRepoURL": "http://github.com/FormidableLabs/spectacle/",
            "asOfVersion": "5.2.3"
        },
        {
            "libraryName": "Spin.js",
            "typingsPackageName": "spin.js",
            "sourceRepoURL": "http://fgnass.github.com/spin.js/",
            "asOfVersion": "3.0.0"
        },
        {
            "libraryName": "spotify-web-api-js",
            "typingsPackageName": "spotify-web-api-js",
            "sourceRepoURL": "https://github.com/JMPerez/spotify-web-api-js",
            "asOfVersion": "0.21.0"
        },
        {
            "libraryName": "sqs-consumer",
            "typingsPackageName": "sqs-consumer",
            "sourceRepoURL": "https://github.com/BBC/sqs-consumer",
            "asOfVersion": "5.0.0"
        },
        {
            "libraryName": "srcset",
            "typingsPackageName": "srcset",
            "sourceRepoURL": "https://github.com/sindresorhus/srcset",
            "asOfVersion": "2.0.0"
        },
        {
            "libraryName": "ServiceStack Utils",
            "typingsPackageName": "ss-utils",
            "sourceRepoURL": "https://servicestack.net/",
            "asOfVersion": "0.1.5"
        },
        {
            "libraryName": "stellar-base",
            "typingsPackageName": "stellar-base",
            "sourceRepoURL": "https://github.com/stellar/js-stellar-base",
            "asOfVersion": "0.13.2"
        },
        {
            "libraryName": "stacktrace-js",
            "typingsPackageName": "stacktrace-js",
            "sourceRepoURL": "https://github.com/stacktracejs/stacktrace.js",
            "asOfVersion": "2.0.1"
        },
        {
            "libraryName": "stellar-sdk",
            "typingsPackageName": "stellar-sdk",
            "sourceRepoURL": "https://github.com/stellar/js-stellar-sdk",
            "asOfVersion": "0.15.1"
        },
        {
            "libraryName": "@storybook/addon-a11y",
            "typingsPackageName": "storybook__addon-a11y",
            "sourceRepoURL": "https://github.com/storybooks/storybook",
            "asOfVersion": "5.1.1"
        },
        {
            "libraryName": "@storybook/addon-actions",
            "typingsPackageName": "storybook__addon-actions",
            "sourceRepoURL": "https://github.com/storybooks/storybook",
            "asOfVersion": "5.2.0"
        },
        {
            "libraryName": "@storybook/addon-backgrounds",
            "typingsPackageName": "storybook__addon-backgrounds",
            "sourceRepoURL": "https://github.com/storybooks/storybook",
            "asOfVersion": "5.2.0"
        },
        {
            "libraryName": "@storybook/addon-centered",
            "typingsPackageName": "storybook__addon-centered",
            "sourceRepoURL": "https://github.com/storybooks/storybook",
            "asOfVersion": "5.2.0"
        },
        {
            "libraryName": "@storybook/addon-jest",
            "typingsPackageName": "storybook__addon-jest",
            "sourceRepoURL": "https://github.com/storybooks/storybook",
            "asOfVersion": "5.2.0"
        },
        {
            "libraryName": "@storybook/addon-knobs",
            "typingsPackageName": "storybook__addon-knobs",
            "sourceRepoURL": "https://github.com/storybooks/storybook",
            "asOfVersion": "5.2.0"
        },
        {
            "libraryName": "@storybook/addon-links",
            "typingsPackageName": "storybook__addon-links",
            "sourceRepoURL": "https://github.com/storybooks/storybook",
            "asOfVersion": "5.2.0"
        },
        {
            "libraryName": "@storybook/addon-notes",
            "typingsPackageName": "storybook__addon-notes",
            "sourceRepoURL": "https://github.com/storybooks/storybook",
            "asOfVersion": "5.0.0"
        },
        {
            "libraryName": "@storybook/addon-options",
            "typingsPackageName": "storybook__addon-options",
            "sourceRepoURL": "https://github.com/storybooks/storybook",
            "asOfVersion": "5.2.0"
        },
        {
            "libraryName": "@storybook/addon-viewport",
            "typingsPackageName": "storybook__addon-viewport",
            "sourceRepoURL": "https://github.com/storybooks/storybook",
            "asOfVersion": "5.2.0"
        },
        {
            "libraryName": "@storybook/addons",
            "typingsPackageName": "storybook__addons",
            "sourceRepoURL": "https://github.com/storybooks/storybook",
            "asOfVersion": "5.2.0"
        },
        {
            "libraryName": "@storybook/channels",
            "typingsPackageName": "storybook__channels",
            "sourceRepoURL": "https://github.com/storybooks/storybook",
            "asOfVersion": "5.2.0"
        },
        {
            "libraryName": "@storybook/html",
            "typingsPackageName": "storybook__html",
            "sourceRepoURL": "https://github.com/storybooks/storybook",
            "asOfVersion": "5.2.0"
        },
        {
            "libraryName": "@storybook/preact",
            "typingsPackageName": "storybook__preact",
            "sourceRepoURL": "https://github.com/storybooks/storybook",
            "asOfVersion": "5.2.1"
        },
        {
            "libraryName": "@storybook/react-native",
            "typingsPackageName": "storybook__react-native",
            "sourceRepoURL": "https://github.com/storybooks/storybook",
            "asOfVersion": "5.2.0"
        },
        {
            "libraryName": "@storybook/vue",
            "typingsPackageName": "storybook__vue",
            "sourceRepoURL": "https://github.com/storybooks/storybook",
            "asOfVersion": "5.2.0"
        },
        {
            "libraryName": "stream-mock",
            "typingsPackageName": "stream-mock",
            "sourceRepoURL": "https://github.com/b4nst/stream-mock",
            "asOfVersion": "2.0.1"
        },
        {
            "libraryName": "string-argv",
            "typingsPackageName": "string-argv",
            "sourceRepoURL": "https://github.com/mccormicka/string-argv",
            "asOfVersion": "0.3.0"
        },
        {
            "libraryName": "string-length",
            "typingsPackageName": "string-length",
            "sourceRepoURL": "https://github.com/sindresorhus/string-length",
            "asOfVersion": "3.0.0"
        },
        {
            "libraryName": "string-width",
            "typingsPackageName": "string-width",
            "sourceRepoURL": "https://github.com/sindresorhus/string-width",
            "asOfVersion": "4.0.0"
        },
        {
            "libraryName": "stringify-attributes",
            "typingsPackageName": "stringify-attributes",
            "sourceRepoURL": "https://github.com/sindresorhus/stringify-attributes",
            "asOfVersion": "2.0.0"
        },
        {
            "libraryName": "strip-ansi",
            "typingsPackageName": "strip-ansi",
            "sourceRepoURL": "https://github.com/chalk/strip-ansi",
            "asOfVersion": "5.2.0"
        },
        {
            "libraryName": "strip-bom",
            "typingsPackageName": "strip-bom",
            "sourceRepoURL": "https://github.com/sindresorhus/strip-bom",
            "asOfVersion": "4.0.0"
        },
        {
            "libraryName": "strip-indent",
            "typingsPackageName": "strip-indent",
            "sourceRepoURL": "https://github.com/sindresorhus/strip-indent",
            "asOfVersion": "3.0.0"
        },
        {
            "libraryName": "strip-json-comments",
            "typingsPackageName": "strip-json-comments",
            "sourceRepoURL": "https://github.com/sindresorhus/strip-json-comments",
            "asOfVersion": "3.0.0"
        },
        {
            "libraryName": "striptags",
            "typingsPackageName": "striptags",
            "sourceRepoURL": "https://github.com/ericnorris/striptags",
            "asOfVersion": "3.1.1"
        },
        {
            "libraryName": "subsume",
            "typingsPackageName": "subsume",
            "sourceRepoURL": "https://github.com/sindresorhus/subsume",
            "asOfVersion": "2.1.0"
        },
        {
            "libraryName": "sudo-block",
            "typingsPackageName": "sudo-block",
            "sourceRepoURL": "https://github.com/sindresorhus/sudo-block",
            "asOfVersion": "3.0.0"
        },
        {
            "libraryName": "Sugar",
            "typingsPackageName": "sugar",
            "sourceRepoURL": "https://github.com/andrewplummer/Sugar",
            "asOfVersion": "2.0.2"
        },
        {
            "libraryName": "superstruct",
            "typingsPackageName": "superstruct",
            "sourceRepoURL": "https://github.com/ianstormtaylor/superstruct#readme",
            "asOfVersion": "0.8.0"
        },
        {
            "libraryName": "survey-knockout",
            "typingsPackageName": "survey-knockout",
            "sourceRepoURL": "http://surveyjs.org/",
            "asOfVersion": "0.10.0"
        },
        {
            "libraryName": "svg-pan-zoom",
            "typingsPackageName": "svg-pan-zoom",
            "sourceRepoURL": "https://github.com/ariutta/svg-pan-zoom",
            "asOfVersion": "3.4.0"
        },
        {
            "libraryName": "svg.js",
            "typingsPackageName": "svg.js",
            "sourceRepoURL": "http://www.svgjs.com/",
            "asOfVersion": "2.3.1"
        },
        {
            "libraryName": "swagger-parser",
            "typingsPackageName": "swagger-parser",
            "sourceRepoURL": "https://apidevtools.org/swagger-parser/",
            "asOfVersion": "7.0.0"
        },
        {
            "libraryName": "swap-case",
            "typingsPackageName": "swap-case",
            "sourceRepoURL": "https://github.com/blakeembrey/swap-case",
            "asOfVersion": "1.1.2"
        },
        {
            "libraryName": "SweetAlert",
            "typingsPackageName": "sweetalert",
            "sourceRepoURL": "https://github.com/t4t5/sweetalert/",
            "asOfVersion": "2.0.4"
        },
        {
            "libraryName": "systeminformation",
            "typingsPackageName": "systeminformation",
            "sourceRepoURL": "https://github.com/sebhildebrandt/systeminformation",
            "asOfVersion": "3.54.0"
        },
        {
            "libraryName": "Tabris.js",
            "typingsPackageName": "tabris",
            "sourceRepoURL": "http://tabrisjs.com",
            "asOfVersion": "1.8.0"
        },
        {
            "libraryName": "tabris-plugin-firebase",
            "typingsPackageName": "tabris-plugin-firebase",
            "sourceRepoURL": "https://github.com/eclipsesource/tabris-plugin-firebase",
            "asOfVersion": "2.1.0"
        },
        {
            "libraryName": "tcomb",
            "typingsPackageName": "tcomb",
            "sourceRepoURL": "http://gcanti.github.io/tcomb/guide/index.html",
            "asOfVersion": "2.6.0"
        },
        {
            "libraryName": "temp-dir",
            "typingsPackageName": "temp-dir",
            "sourceRepoURL": "https://github.com/sindresorhus/temp-dir",
            "asOfVersion": "2.0.0"
        },
        {
            "libraryName": "temp-write",
            "typingsPackageName": "temp-write",
            "sourceRepoURL": "https://github.com/sindresorhus/temp-write",
            "asOfVersion": "4.0.0"
        },
        {
            "libraryName": "tempfile",
            "typingsPackageName": "tempfile",
            "sourceRepoURL": "https://github.com/sindresorhus/tempfile",
            "asOfVersion": "3.0.0"
        },
        {
            "libraryName": "tempy",
            "typingsPackageName": "tempy",
            "sourceRepoURL": "https://github.com/sindresorhus/tempy",
            "asOfVersion": "0.3.0"
        },
        {
            "libraryName": "term-size",
            "typingsPackageName": "term-size",
            "sourceRepoURL": "https://github.com/sindresorhus/term-size",
            "asOfVersion": "2.0.0"
        },
        {
            "libraryName": "terminal-image",
            "typingsPackageName": "terminal-image",
            "sourceRepoURL": "https://github.com/sindresorhus/terminal-image",
            "asOfVersion": "0.2.0"
        },
        {
            "libraryName": "terminal-link",
            "typingsPackageName": "terminal-link",
            "sourceRepoURL": "https://github.com/sindresorhus/terminal-link",
            "asOfVersion": "1.2.0"
        },
        {
            "libraryName": "terser",
            "typingsPackageName": "terser",
            "sourceRepoURL": "https://github.com/terser-js/terser",
            "asOfVersion": "3.12.0"
        },
        {
            "libraryName": "theming",
            "typingsPackageName": "theming",
            "sourceRepoURL": "https://github.com/cssinjs/theming",
            "asOfVersion": "2.0.0"
        },
        {
            "libraryName": "text-clipper",
            "typingsPackageName": "text-clipper",
            "sourceRepoURL": "https://github.com/arendjr/text-clipper",
            "asOfVersion": "1.3.0"
        },
        {
            "libraryName": "three",
            "typingsPackageName": "three",
            "sourceRepoURL": "https://github.com/mrdoob/three.js",
            "asOfVersion": "0.103.0"
        },
        {
            "libraryName": "tildify",
            "typingsPackageName": "tildify",
            "sourceRepoURL": "https://github.com/sindresorhus/tildify",
            "asOfVersion": "2.0.0"
        },
        {
            "libraryName": "time-span",
            "typingsPackageName": "time-span",
            "sourceRepoURL": "https://github.com/sindresorhus/time-span",
            "asOfVersion": "3.0.1"
        },
        {
            "libraryName": "timezonecomplete",
            "typingsPackageName": "timezonecomplete",
            "sourceRepoURL": "https://github.com/SpiritIT/timezonecomplete",
            "asOfVersion": "5.5.0"
        },
        {
            "libraryName": "title-case",
            "typingsPackageName": "title-case",
            "sourceRepoURL": "https://github.com/blakeembrey/title-case",
            "asOfVersion": "1.1.2"
        },
        {
            "libraryName": "to-semver",
            "typingsPackageName": "to-semver",
            "sourceRepoURL": "https://github.com/sindresorhus/to-semver",
            "asOfVersion": "2.0.0"
        },
        {
            "libraryName": "transliteration",
            "typingsPackageName": "transliteration",
            "sourceRepoURL": "https://github.com/dzcpy/transliteration",
            "asOfVersion": "1.6.6"
        },
        {
            "libraryName": "trash",
            "typingsPackageName": "trash",
            "sourceRepoURL": "https://github.com/sindresorhus/trash",
            "asOfVersion": "5.0.1"
        },
        {
            "libraryName": "trim-newlines",
            "typingsPackageName": "trim-newlines",
            "sourceRepoURL": "https://github.com/sindresorhus/trim-newlines",
            "asOfVersion": "3.0.0"
        },
        {
            "libraryName": "ts3-nodejs-library",
            "typingsPackageName": "ts3-nodejs-library",
            "sourceRepoURL": "https://github.com/Multivit4min/TS3-NodeJS-Library",
            "asOfVersion": "2.0.0"
        },
        {
            "libraryName": "TsMonad",
            "typingsPackageName": "tsmonad",
            "sourceRepoURL": "https://github.com/cbowdon/TsMonad",
            "asOfVersion": "0.5.0"
        },
        {
            "libraryName": "tstl",
            "typingsPackageName": "tstl",
            "sourceRepoURL": "https://github.com/samchon/tstl",
            "asOfVersion": "1.5.7"
        },
        {
            "libraryName": "typed.js",
            "typingsPackageName": "typed.js",
            "sourceRepoURL": "https://github.com/mattboldt/typed.js",
            "asOfVersion": "2.0.9"
        },
        {
            "libraryName": "TypeScript",
            "typingsPackageName": "typescript",
            "sourceRepoURL": "https://github.com/Microsoft/TypeScript",
            "asOfVersion": "2.0.0"
        },
        {
            "libraryName": "TypeScript",
            "typingsPackageName": "typescript-services",
            "sourceRepoURL": "https://github.com/Microsoft/TypeScript",
            "asOfVersion": "2.0.0"
        },
        {
            "libraryName": "ua-string",
            "typingsPackageName": "ua-string",
            "sourceRepoURL": "https://github.com/sindresorhus/ua-string",
            "asOfVersion": "3.0.0"
        },
        {
            "libraryName": "ui-box",
            "typingsPackageName": "ui-box",
            "sourceRepoURL": "https://github.com/segmentio/ui-box",
            "asOfVersion": "2.0.0"
        },
        {
            "libraryName": "uk.co.workingedge.phonegap.plugin.istablet",
            "typingsPackageName": "uk.co.workingedge.phonegap.plugin.istablet",
            "sourceRepoURL": "https://github.com/dpa99c/phonegap-istablet",
            "asOfVersion": "1.1.3"
        },
        {
            "libraryName": "uk.co.workingedge.phonegap.plugin.launchnavigator",
            "typingsPackageName": "uk.co.workingedge.phonegap.plugin.launchnavigator",
            "sourceRepoURL": "https://github.com/dpa99c/phonegap-launch-navigator",
            "asOfVersion": "4.0.0"
        },
        {
            "libraryName": "unique-random",
            "typingsPackageName": "unique-random",
            "sourceRepoURL": "https://github.com/sindresorhus/unique-random",
            "asOfVersion": "2.1.0"
        },
        {
            "libraryName": "unique-random-array",
            "typingsPackageName": "unique-random-array",
            "sourceRepoURL": "https://github.com/sindresorhus/unique-random-array",
            "asOfVersion": "2.0.0"
        },
        {
            "libraryName": "unique-string",
            "typingsPackageName": "unique-string",
            "sourceRepoURL": "https://github.com/sindresorhus/unique-string",
            "asOfVersion": "2.0.0"
        },
        {
            "libraryName": "unist-util-is",
            "typingsPackageName": "unist-util-is",
            "sourceRepoURL": "https://github.com/syntax-tree/unist-util-is",
            "asOfVersion": "4.0.0"
        },
        {
            "libraryName": "Universal Router",
            "typingsPackageName": "universal-router",
            "sourceRepoURL": "https://github.com/kriasoft/universal-router",
            "asOfVersion": "8.0.0"
        },
        {
            "libraryName": "untildify",
            "typingsPackageName": "untildify",
            "sourceRepoURL": "https://github.com/sindresorhus/untildify",
            "asOfVersion": "4.0.0"
        },
        {
            "libraryName": "unused-filename",
            "typingsPackageName": "unused-filename",
            "sourceRepoURL": "https://github.com/sindresorhus/unused-filename",
            "asOfVersion": "2.0.0"
        },
        {
            "libraryName": "upper-case",
            "typingsPackageName": "upper-case",
            "sourceRepoURL": "https://github.com/blakeembrey/upper-case",
            "asOfVersion": "1.1.3"
        },
        {
            "libraryName": "upper-case-first",
            "typingsPackageName": "upper-case-first",
            "sourceRepoURL": "https://github.com/blakeembrey/upper-case-first",
            "asOfVersion": "1.1.2"
        },
        {
            "libraryName": "url-regex",
            "typingsPackageName": "url-regex",
            "sourceRepoURL": "https://github.com/kevva/url-regex",
            "asOfVersion": "5.0.0"
        },
        {
            "libraryName": "urllib",
            "typingsPackageName": "urllib",
            "sourceRepoURL": "https://github.com/node-modules/urllib",
            "asOfVersion": "2.33.0"
        },
        {
            "libraryName": "use-dark-mode",
            "typingsPackageName": "use-dark-mode",
            "sourceRepoURL": "https://github.com/donavon/use-dark-mode#readme",
            "asOfVersion": "2.3.1"
        },
        {
            "libraryName": "UUID.js",
            "typingsPackageName": "uuidjs",
            "sourceRepoURL": "https://github.com/LiosK/UUID.js",
            "asOfVersion": "3.6.0"
        },
        {
            "libraryName": "uuidv4",
            "typingsPackageName": "uuidv4",
            "sourceRepoURL": "https://github.com/thenativeweb/uuidv4#readme",
            "asOfVersion": "5.0.0"
        },
        {
            "libraryName": "Validate.js",
            "typingsPackageName": "validate.js",
            "sourceRepoURL": "https://github.com/ansman/validate.js",
            "asOfVersion": "0.11.0"
        },
        {
            "libraryName": "vanilla-tilt",
            "typingsPackageName": "vanilla-tilt",
            "sourceRepoURL": "https://github.com/micku7zu/vanilla-tilt.js",
            "asOfVersion": "1.6.2"
        },
        {
            "libraryName": "vega",
            "typingsPackageName": "vega",
            "sourceRepoURL": "https://github.com/vega/vega",
            "asOfVersion": "3.2.0"
        },
        {
            "libraryName": "vfile-message",
            "typingsPackageName": "vfile-message",
            "sourceRepoURL": "https://github.com/vfile/vfile-message#readme",
            "asOfVersion": "2.0.0"
        },
        {
            "libraryName": "vfile",
            "typingsPackageName": "vfile",
            "sourceRepoURL": "https://github.com/vfile/vfile",
            "asOfVersion": "4.0.0"
        },
        {
            "libraryName": "viewerjs",
            "typingsPackageName": "viewerjs",
            "sourceRepoURL": "https://fengyuanchen.github.io/viewerjs",
            "asOfVersion": "1.0.0"
        },
        {
            "libraryName": "vso-node-api",
            "typingsPackageName": "vso-node-api",
            "sourceRepoURL": "https://github.com/Microsoft/vso-node-api",
            "asOfVersion": "4.0.0"
        },
        {
            "libraryName": "vuejs",
            "typingsPackageName": "vue",
            "sourceRepoURL": "https://github.com/vuejs/vue",
            "asOfVersion": "2.0.0"
        },
        {
            "libraryName": "vue-i18n",
            "typingsPackageName": "vue-i18n",
            "sourceRepoURL": "https://github.com/kazupon/vue-i18n",
            "asOfVersion": "7.0.0"
        },
        {
            "libraryName": "vue-resource",
            "typingsPackageName": "vue-resource",
            "sourceRepoURL": "https://github.com/vuejs/vue-resource",
            "asOfVersion": "1.3.6"
        },
        {
            "libraryName": "vue-router",
            "typingsPackageName": "vue-router",
            "sourceRepoURL": "https://github.com/vuejs/vue-router",
            "asOfVersion": "2.0.0"
        },
        {
            "libraryName": "vue-scrollto",
            "typingsPackageName": "vue-scrollto",
            "sourceRepoURL": "https://github.com/rigor789/vue-scrollto",
            "asOfVersion": "2.17.1"
        },
        {
            "libraryName": "vuex-i18n",
            "typingsPackageName": "vuex-i18n",
            "sourceRepoURL": "https://github.com/dkfbasel/vuex-i18n",
            "asOfVersion": "1.13.0"
        },
        {
            "libraryName": "typescript",
            "typingsPackageName": "w3c-permissions",
            "sourceRepoURL": "https://www.w3.org/TR/permissions/",
            "asOfVersion": "2.0.0"
        },
        {
            "libraryName": "wait-for-localhost",
            "typingsPackageName": "wait-for-localhost",
            "sourceRepoURL": "https://github.com/sindresorhus/wait-for-localhost",
            "asOfVersion": "3.1.0"
        },
        {
            "libraryName": "wallpaper",
            "typingsPackageName": "wallpaper",
            "sourceRepoURL": "https://github.com/sindresorhus/wallpaper",
            "asOfVersion": "4.3.0"
        },
        {
            "libraryName": "watson-developer-cloud",
            "typingsPackageName": "watson-developer-cloud",
            "sourceRepoURL": "https://github.com/watson-developer-cloud/node-sdk",
            "asOfVersion": "3.0.1"
        },
        {
            "libraryName": "web3-eth-abi",
            "typingsPackageName": "web3-eth-abi",
            "sourceRepoURL": "https://github.com/ethereum/web3.js/tree/1.0/packages/web3-eth-abi",
            "asOfVersion": "1.2.2"
        },
        {
            "libraryName": "web3",
            "typingsPackageName": "web3",
            "sourceRepoURL": "https://github.com/ethereum/web3.js",
            "asOfVersion": "1.2.2"
        },
        {
            "libraryName": "typescript",
            "typingsPackageName": "webassembly-js-api",
            "sourceRepoURL": "https://github.com/winksaville/test-webassembly-js-ts",
            "asOfVersion": "2.0.0"
        },
        {
            "libraryName": "webcola",
            "typingsPackageName": "webcola",
            "sourceRepoURL": "https://github.com/tgdwyer/WebCola",
            "asOfVersion": "3.2.0"
        },
        {
            "libraryName": "WebdriverIO",
            "typingsPackageName": "webdriverio",
            "sourceRepoURL": "git@github.com:webdriverio/webdriverio.git",
            "asOfVersion": "5.0.0"
        },
        {
            "libraryName": "webgme",
            "typingsPackageName": "webgme",
            "sourceRepoURL": "https://webgme.org",
            "asOfVersion": "2.11.0"
        },
        {
            "libraryName": "Webix UI",
            "typingsPackageName": "webix",
            "sourceRepoURL": "http://webix.com",
            "asOfVersion": "5.1.1"
        },
        {
            "libraryName": "webpack-chain",
            "typingsPackageName": "webpack-chain",
            "sourceRepoURL": "https://github.com/neutrinojs/webpack-chain",
            "asOfVersion": "5.2.0"
        },
        {
            "libraryName": "typescript",
            "typingsPackageName": "whatwg-streams",
            "sourceRepoURL": "https://streams.spec.whatwg.org",
            "asOfVersion": "3.2.1"
        },
        {
            "libraryName": "wikidata-sdk",
            "typingsPackageName": "wikidata-sdk",
            "sourceRepoURL": "https://github.com/maxlath/wikidata-sdk",
            "asOfVersion": "6.1.0"
        },
        {
            "libraryName": "which-pm",
            "typingsPackageName": "which-pm",
            "sourceRepoURL": "https://github.com/zkochan/which-pm#readme",
            "asOfVersion": "1.1.0"
        },
        {
            "libraryName": "winston",
            "typingsPackageName": "winston",
            "sourceRepoURL": "https://github.com/winstonjs/winston.git",
            "asOfVersion": "2.4.4"
        },
        {
            "libraryName": "wolfy87-eventemitter",
            "typingsPackageName": "wolfy87-eventemitter",
            "sourceRepoURL": "https://github.com/Wolfy87/EventEmitter",
            "asOfVersion": "5.2.0"
        },
        {
            "libraryName": "wonder-commonlib",
            "typingsPackageName": "wonder-commonlib",
            "sourceRepoURL": "https://github.com/yyc-git/Wonder-CommonLib",
            "asOfVersion": "0.1.12"
        },
        {
            "libraryName": "wonder-frp",
            "typingsPackageName": "wonder-frp",
            "sourceRepoURL": "https://github.com/yyc-git/Wonder-FRP",
            "asOfVersion": "0.1.25"
        },
        {
            "libraryName": "word-list",
            "typingsPackageName": "word-list-json",
            "sourceRepoURL": "https://github.com/sindresorhus/word-list",
            "asOfVersion": "3.0.0"
        },
        {
            "libraryName": "word-wrap",
            "typingsPackageName": "word-wrap",
            "sourceRepoURL": "https://github.com/jonschlinkert/word-wrap",
            "asOfVersion": "1.2.1"
        },
        {
            "libraryName": "wouter",
            "typingsPackageName": "wouter",
            "sourceRepoURL": "https://github.com/molefrog/wouter#readme",
            "asOfVersion": "2.2.0"
        },
        {
            "libraryName": "write-json-file",
            "typingsPackageName": "write-json-file",
            "sourceRepoURL": "https://github.com/sindresorhus/write-json-file",
            "asOfVersion": "3.2.0"
        },
        {
            "libraryName": "write-pkg",
            "typingsPackageName": "write-pkg",
            "sourceRepoURL": "https://github.com/sindresorhus/write-pkg",
            "asOfVersion": "4.0.0"
        },
        {
            "libraryName": "x2js",
            "typingsPackageName": "x2js",
            "sourceRepoURL": "https://code.google.com/p/x2js/",
            "asOfVersion": "3.1.0"
        },
        {
            "libraryName": "xadesjs",
            "typingsPackageName": "xadesjs",
            "sourceRepoURL": "https://github.com/PeculiarVentures/xadesjs",
            "asOfVersion": "2.0.2"
        },
        {
            "libraryName": "xdg-basedir",
            "typingsPackageName": "xdg-basedir",
            "sourceRepoURL": "https://github.com/sindresorhus/xdg-basedir",
            "asOfVersion": "4.0.0"
        },
        {
            "libraryName": "xhr-mock",
            "typingsPackageName": "xhr-mock",
            "sourceRepoURL": "https://github.com/jameslnewell/xhr-mock#readme",
            "asOfVersion": "2.0.0"
        },
        {
            "libraryName": "xlsx",
            "typingsPackageName": "xlsx",
            "sourceRepoURL": "https://github.com/sheetjs/js-xlsx",
            "asOfVersion": "0.0.36"
        },
        {
            "libraryName": "xml-js",
            "typingsPackageName": "xml-js",
            "sourceRepoURL": "https://github.com/nashwaan/xml-js",
            "asOfVersion": "1.0.0"
        },
        {
            "libraryName": "xmlbuilder",
            "typingsPackageName": "xmlbuilder",
            "sourceRepoURL": "https://github.com/oozcitak/xmlbuilder-js",
            "asOfVersion": "11.0.1"
        },
        {
            "libraryName": "xterm.js",
            "typingsPackageName": "xterm",
            "sourceRepoURL": "https://github.com/sourcelair/xterm.js/",
            "asOfVersion": "3.0.0"
        },
        {
            "libraryName": "year-days",
            "typingsPackageName": "year-days",
            "sourceRepoURL": "https://github.com/sindresorhus/year-days",
            "asOfVersion": "3.0.0"
        },
        {
            "libraryName": "yFiles for HTML",
            "typingsPackageName": "yfiles",
            "sourceRepoURL": "none",
            "asOfVersion": "2.1.0"
        },
        {
            "libraryName": "yn",
            "typingsPackageName": "yn",
            "sourceRepoURL": "https://github.com/sindresorhus/yn",
            "asOfVersion": "3.1.0"
        },
        {
            "libraryName": "z-schema",
            "typingsPackageName": "z-schema",
            "sourceRepoURL": "https://github.com/zaggino/z-schema",
            "asOfVersion": "3.24.0"
        },
        {
            "libraryName": "zapier-platform-core",
            "typingsPackageName": "zapier-platform-core",
            "sourceRepoURL": "https://github.com/zapier/zapier-platform-core",
            "asOfVersion": "6.1.1"
        },
        {
            "libraryName": "zetapush-js",
            "typingsPackageName": "zetapush-js",
            "sourceRepoURL": "https://github.com/zetapush/zetapush-js",
            "asOfVersion": "3.1.2"
        },
        {
            "libraryName": "zipkin-transport-http",
            "typingsPackageName": "zipkin-transport-http",
            "sourceRepoURL": "https://github.com/openzipkin/zipkin-js#readme",
            "asOfVersion": "0.12.0"
        },
        {
            "libraryName": "zipkin-instrumentation-express",
            "typingsPackageName": "zipkin-instrumentation-express",
            "sourceRepoURL": "https://github.com/openzipkin/zipkin-js#readme",
            "asOfVersion": "0.12.0"
        },
        {
            "libraryName": "Zone.js",
            "typingsPackageName": "zone.js",
            "sourceRepoURL": "https://github.com/angular/zone.js",
            "asOfVersion": "0.5.12"
        }
    ]
}<|MERGE_RESOLUTION|>--- conflicted
+++ resolved
@@ -547,17 +547,16 @@
             "asOfVersion": "2.12.2"
         },
         {
-<<<<<<< HEAD
             "libraryName": "commons-validator-js",
             "typingsPackageName": "commons-validator-js",
             "sourceRepoURL": "https://github.com/wix/commons-validator-js",
             "asOfVersion": "1.0.1266"
-=======
+        },
+        {
             "libraryName": "composer-concerto",
             "typingsPackageName": "composer-concerto",
             "sourceRepoURL": "https://github.com/hyperledger/composer-concerto#readme",
             "asOfVersion": "0.71.1"
->>>>>>> c74f860f
         },
         {
             "libraryName": "compare-versions",
