{
    "packages": [
        {
            "libraryName": "3d-bin-packing",
            "typingsPackageName": "3d-bin-packing",
            "sourceRepoURL": "https://github.com/betterwaysystems/packer",
            "asOfVersion": "1.1.3"
        },
        {
            "libraryName": "Ably Realtime and Rest client library",
            "typingsPackageName": "ably",
            "sourceRepoURL": "https://www.ably.io/",
            "asOfVersion": "1.0.0"
        },
        {
            "libraryName": "actions-on-google",
            "typingsPackageName": "actions-on-google",
            "sourceRepoURL": "https://github.com/actions-on-google/actions-on-google-nodejs",
            "asOfVersion": "2.0.0"
        },
        {
            "libraryName": "active-win",
            "typingsPackageName": "active-win",
            "sourceRepoURL": "https://github.com/sindresorhus/active-win",
            "asOfVersion": "5.1.0"
        },
        {
            "libraryName": "ag-grid",
            "typingsPackageName": "ag-grid",
            "sourceRepoURL": "https://github.com/ceolter/ag-grid",
            "asOfVersion": "3.2.0"
        },
        {
            "libraryName": "aggregate-error",
            "typingsPackageName": "aggregate-error",
            "sourceRepoURL": "https://github.com/sindresorhus/aggregate-error",
            "asOfVersion": "2.2.0"
        },
        {
            "libraryName": "ajv",
            "typingsPackageName": "ajv",
            "sourceRepoURL": "https://github.com/epoberezkin/ajv",
            "asOfVersion": "1.0.0"
        },
        {
            "libraryName": "all-keys",
            "typingsPackageName": "all-keys",
            "sourceRepoURL": "https://github.com/sindresorhus/all-keys",
            "asOfVersion": "3.0.0"
        },
        {
            "libraryName": "all-keys",
            "typingsPackageName": "all-property-names",
            "sourceRepoURL": "https://github.com/sindresorhus/all-keys",
            "asOfVersion": "3.0.0"
        },
        {
            "libraryName": "angular-dynamic-locale",
            "typingsPackageName": "angular-dynamic-locale",
            "sourceRepoURL": "https://github.com/lgalfaso/angular-dynamic-locale",
            "asOfVersion": "0.1.35"
        },
        {
            "libraryName": "angular-touchspin",
            "typingsPackageName": "angular-touchspin",
            "sourceRepoURL": "https://github.com/nkovacic/angular-touchspin",
            "asOfVersion": "1.8.2"
        },
        {
            "libraryName": "angular-ui-router-default",
            "typingsPackageName": "angular-ui-router-default",
            "sourceRepoURL": "https://github.com/nonplus/angular-ui-router-default",
            "asOfVersion": "0.0.5"
        },
        {
            "libraryName": "angular-ui-router-uib-modal",
            "typingsPackageName": "angular-ui-router-uib-modal",
            "sourceRepoURL": "https://github.com/nonplus/angular-ui-router-uib-modal",
            "asOfVersion": "0.0.11"
        },
        {
            "libraryName": "ansi-colors",
            "typingsPackageName": "ansi-colors",
            "sourceRepoURL": "https://github.com/doowb/ansi-colors",
            "asOfVersion": "3.2.1"
        },
        {
            "libraryName": "ansi-escapes",
            "typingsPackageName": "ansi-escapes",
            "sourceRepoURL": "https://github.com/sindresorhus/ansi-escapes",
            "asOfVersion": "4.0.0"
        },
        {
            "libraryName": "ansi-regex",
            "typingsPackageName": "ansi-regex",
            "sourceRepoURL": "https://github.com/chalk/ansi-regex",
            "asOfVersion": "5.0.0"
        },
        {
            "libraryName": "antd",
            "typingsPackageName": "antd",
            "sourceRepoURL": "https://github.com/ant-design/ant-design",
            "asOfVersion": "1.0.0"
        },
        {
            "libraryName": "anybar",
            "typingsPackageName": "anybar",
            "sourceRepoURL": "https://github.com/sindresorhus/anybar",
            "asOfVersion": "4.0.0"
        },
        {
            "libraryName": "anydb-sql",
            "typingsPackageName": "anydb-sql",
            "sourceRepoURL": "https://github.com/doxout/anydb-sql",
            "asOfVersion": "0.6.46"
        },
        {
            "libraryName": "anydb-sql-migrations",
            "typingsPackageName": "anydb-sql-migrations",
            "sourceRepoURL": "https://github.com/spion/anydb-sql-migrations",
            "asOfVersion": "2.1.1"
        },
        {
            "libraryName": "aphrodite",
            "typingsPackageName": "aphrodite",
            "sourceRepoURL": "https://github.com/Khan/aphrodite",
            "asOfVersion": "2.0.0"
        },
        {
            "libraryName": "apn",
            "typingsPackageName": "apn",
            "sourceRepoURL": "https://github.com/node-apn/node-apn",
            "asOfVersion": "2.1.2"
        },
        {
            "libraryName": "Application Insights",
            "typingsPackageName": "applicationinsights",
            "sourceRepoURL": "https://github.com/Microsoft/ApplicationInsights-node.js",
            "asOfVersion": "0.20.0"
        },
        {
            "libraryName": "Argon2",
            "typingsPackageName": "argon2",
            "sourceRepoURL": "https://github.com/ranisalt/node-argon2",
            "asOfVersion": "0.15.0"
        },
        {
            "libraryName": "array-move",
            "typingsPackageName": "array-move",
            "sourceRepoURL": "https://github.com/sindresorhus/array-move",
            "asOfVersion": "2.0.0"
        },
        {
            "libraryName": "array-uniq",
            "typingsPackageName": "array-uniq",
            "sourceRepoURL": "https://github.com/sindresorhus/array-uniq",
            "asOfVersion": "2.1.0"
        },
        {
            "libraryName": "arrify",
            "typingsPackageName": "arrify",
            "sourceRepoURL": "https://github.com/sindresorhus/arrify",
            "asOfVersion": "2.0.0"
        },
        {
            "libraryName": "artyom.js",
            "typingsPackageName": "artyom.js",
            "sourceRepoURL": "https://github.com/sdkcarlos/artyom.js",
            "asOfVersion": "1.0.6"
        },
        {
            "libraryName": "askmethat-rating",
            "typingsPackageName": "askmethat-rating",
            "sourceRepoURL": "https://github.com/AlexTeixeira/Askmethat-Rating",
            "asOfVersion": "0.4.0"
        },
        {
            "libraryName": "assertion-error",
            "typingsPackageName": "assertion-error",
            "sourceRepoURL": "https://github.com/chaijs/assertion-error",
            "asOfVersion": "1.1.0"
        },
        {
            "libraryName": "asyncblock",
            "typingsPackageName": "asyncblock",
            "sourceRepoURL": "https://github.com/scriby/asyncblock",
            "asOfVersion": "2.2.11"
        },
        {
            "libraryName": "aurelia-knockout",
            "typingsPackageName": "aurelia-knockout",
            "sourceRepoURL": "https://github.com/code-chris/aurelia-knockout",
            "asOfVersion": "2.1.0"
        },
        {
            "libraryName": "auto-bind",
            "typingsPackageName": "auto-bind",
            "sourceRepoURL": "https://github.com/sindresorhus/auto-bind",
            "asOfVersion": "2.1.0"
        },
        {
            "libraryName": "autobind-decorator",
            "typingsPackageName": "autobind-decorator",
            "sourceRepoURL": "https://github.com/andreypopp/autobind-decorator",
            "asOfVersion": "2.1.0"
        },
        {
            "libraryName": "autolinker",
            "typingsPackageName": "autolinker",
            "sourceRepoURL": "https://github.com/gregjacobs/Autolinker.js",
            "asOfVersion": "2.0.0"
        },
        {
            "libraryName": "aws-lambda-mock-context",
            "typingsPackageName": "aws-lambda-mock-context",
            "sourceRepoURL": "https://github.com/moskalyk/typed-aws-lambda-mock-context",
            "asOfVersion": "3.2.0"
        },
        {
            "libraryName": "aws-sdk",
            "typingsPackageName": "aws-sdk",
            "sourceRepoURL": "https://github.com/aws/aws-sdk-js",
            "asOfVersion": "2.7.0"
        },
        {
            "libraryName": "axe-core",
            "typingsPackageName": "axe-core",
            "sourceRepoURL": "https://github.com/dequelabs/axe-core",
            "asOfVersion": "3.0.3"
        },
        {
            "libraryName": "axios",
            "typingsPackageName": "axios",
            "sourceRepoURL": "https://github.com/mzabriskie/axios",
            "asOfVersion": "0.14.0"
        },
        {
            "libraryName": "axios-mock-adapter",
            "typingsPackageName": "axios-mock-adapter",
            "sourceRepoURL": "https://github.com/ctimmerm/axios-mock-adapter",
            "asOfVersion": "1.10.0"
        },
        {
            "libraryName": "azure-mobile-apps",
            "typingsPackageName": "azure-mobile-apps",
            "sourceRepoURL": "https://github.com/Azure/azure-mobile-apps-node/",
            "asOfVersion": "3.0.0"
        },
        {
            "libraryName": "@babel/parser",
            "typingsPackageName": "babel__parser",
            "sourceRepoURL": "https://github.com/babel/babel",
            "asOfVersion": "7.1.0"
        },
        {
            "libraryName": "BabylonJS",
            "typingsPackageName": "babylonjs",
            "sourceRepoURL": "http://www.babylonjs.com/",
            "asOfVersion": "2.4.1"
        },
        {
            "libraryName": "baconjs",
            "typingsPackageName": "baconjs",
            "sourceRepoURL": "https://baconjs.github.io/",
            "asOfVersion": "3.0.0"
        },
        {
            "libraryName": "badgen",
            "typingsPackageName": "badgen",
            "sourceRepoURL": "https://github.com/amio/badgen",
            "asOfVersion": "2.7.1"
        },
        {
            "libraryName": "base-x",
            "typingsPackageName": "base-x",
            "sourceRepoURL": "https://github.com/cryptocoinjs/base-x",
            "asOfVersion": "3.0.6"
        },
        {
            "libraryName": "base64url",
            "typingsPackageName": "base64url",
            "sourceRepoURL": "https://github.com/brianloveswords/base64url",
            "asOfVersion": "2.0.0"
        },
        {
            "libraryName": "baseui",
            "typingsPackageName": "baseui",
            "sourceRepoURL": "https://github.com/uber-web/baseui",
            "asOfVersion": "8.0.0"
        },
        {
            "libraryName": "beeper",
            "typingsPackageName": "beeper",
            "sourceRepoURL": "https://github.com/sindresorhus/beeper",
            "asOfVersion": "2.0.0"
        },
        {
            "libraryName": "bem-cn",
            "typingsPackageName": "bem-cn",
            "sourceRepoURL": "https://github.com/albburtsev/bem-cn",
            "asOfVersion": "3.0.0"
        },
        {
            "libraryName": "bezier-easing",
            "typingsPackageName": "bezier-easing",
            "sourceRepoURL": "https://github.com/gre/bezier-easing",
            "asOfVersion": "2.1.0"
        },
        {
            "libraryName": "BigInteger.js",
            "typingsPackageName": "big-integer",
            "sourceRepoURL": "https://github.com/peterolson/BigInteger.js",
            "asOfVersion": "0.0.31"
        },
        {
            "libraryName": "bignumber.js",
            "typingsPackageName": "bignumber.js",
            "sourceRepoURL": "https://github.com/MikeMcl/bignumber.js/",
            "asOfVersion": "5.0.0"
        },
        {
            "libraryName": "bin-version",
            "typingsPackageName": "bin-version",
            "sourceRepoURL": "https://github.com/sindresorhus/bin-version",
            "asOfVersion": "3.1.0"
        },
        {
            "libraryName": "bingmaps",
            "typingsPackageName": "bingmaps",
            "sourceRepoURL": "https://github.com/Microsoft/Bing-Maps-V8-TypeScript-Definitions",
            "asOfVersion": "2.0.15"
        },
        {
            "libraryName": "bip32",
            "typingsPackageName": "bip32",
            "sourceRepoURL": "https://github.com/bitcoinjs/bip32#readme",
            "asOfVersion": "2.0.0"
        },
        {
            "libraryName": "bip39",
            "typingsPackageName": "bip39",
            "sourceRepoURL": "https://github.com/bitcoinjs/bip39",
            "asOfVersion": "3.0.0"
        },
        {
            "libraryName": "bitcoinjs-lib",
            "typingsPackageName": "bitcoinjs-lib",
            "sourceRepoURL": "https://github.com/bitcoinjs/bitcoinjs-lib",
            "asOfVersion": "5.0.0"
        },
        {
            "libraryName": "bitwise",
            "typingsPackageName": "bitwise",
            "sourceRepoURL": "https://github.com/dodekeract/bitwise",
            "asOfVersion": "2.0.0"
        },
        {
            "libraryName": "blob-util",
            "typingsPackageName": "blob-util",
            "sourceRepoURL": "https://github.com/nolanlawson/blob-util#readme",
            "asOfVersion": "2.0.0"
        },
        {
            "libraryName": "bootstrap-table",
            "typingsPackageName": "bootstrap-table",
            "sourceRepoURL": "http://bootstrap-table.wenzhixin.net.cn/",
            "asOfVersion": "1.12.0"
        },
        {
            "libraryName": "botvs",
            "typingsPackageName": "botvs",
            "sourceRepoURL": "https://www.botvs.com/",
            "asOfVersion": "1.0.0"
        },
        {
            "libraryName": "Bowser",
            "typingsPackageName": "bowser",
            "sourceRepoURL": "https://github.com/ded/bowser",
            "asOfVersion": "1.1.1"
        },
        {
            "libraryName": "boxen",
            "typingsPackageName": "boxen",
            "sourceRepoURL": "https://github.com/sindresorhus/boxen",
            "asOfVersion": "3.0.1"
        },
        {
            "libraryName": "braft-editor",
            "typingsPackageName": "braft-editor",
            "sourceRepoURL": "https://github.com/margox/braft#readme",
            "asOfVersion": "2.2.0"
        },
        {
            "libraryName": "broccoli-plugin",
            "typingsPackageName": "broccoli-plugin",
            "sourceRepoURL": "https://github.com/broccolijs/broccoli-plugin",
            "asOfVersion": "3.0.0"
        },
        {
            "libraryName": "Bugsnag Browser",
            "typingsPackageName": "bugsnag-js",
            "sourceRepoURL": "https://github.com/bugsnag/bugsnag-js",
            "asOfVersion": "3.1.0"
        },
        {
            "libraryName": "builtin-modules",
            "typingsPackageName": "builtin-modules",
            "sourceRepoURL": "https://github.com/sindresorhus/builtin-modules",
            "asOfVersion": "3.1.0"
        },
        {
            "libraryName": "bunyan-bugsnag",
            "typingsPackageName": "bunyan-bugsnag",
            "sourceRepoURL": "https://github.com/marnusw/bunyan-bugsnag",
            "asOfVersion": "3.0.0"
        },
        {
            "libraryName": "CacheFactory",
            "typingsPackageName": "cachefactory",
            "sourceRepoURL": "https://github.com/jmdobry/CacheFactory",
            "asOfVersion": "3.0.0"
        },
        {
            "libraryName": "callsites",
            "typingsPackageName": "callsites",
            "sourceRepoURL": "https://github.com/sindresorhus/callsites",
            "asOfVersion": "3.0.0"
        },
        {
            "libraryName": "camaro",
            "typingsPackageName": "camaro",
            "sourceRepoURL": "https://github.com/tuananh/camaro",
            "asOfVersion": "2.2.4"
        },
        {
            "libraryName": "camel-case",
            "typingsPackageName": "camel-case",
            "sourceRepoURL": "https://github.com/blakeembrey/camel-case",
            "asOfVersion": "1.2.1"
        },
        {
            "libraryName": "camelcase",
            "typingsPackageName": "camelcase",
            "sourceRepoURL": "https://github.com/sindresorhus/camelcase",
            "asOfVersion": "5.2.0"
        },
        {
            "libraryName": "camelcase-keys",
            "typingsPackageName": "camelcase-keys",
            "sourceRepoURL": "https://github.com/sindresorhus/camelcase-keys",
            "asOfVersion": "5.1.0"
        },
        {
            "libraryName": "camljs",
            "typingsPackageName": "camljs",
            "sourceRepoURL": "https://github.com/andrei-markeev/camljs",
            "asOfVersion": "2.8.1"
        },
        {
            "libraryName": "cassandra-driver",
            "typingsPackageName": "cassandra-driver",
            "sourceRepoURL": "https://github.com/datastax/nodejs-driver",
            "asOfVersion": "4.2.0"
        },
        {
            "libraryName": "catalog",
            "typingsPackageName": "catalog",
            "sourceRepoURL": "https://github.com/interactivethings/catalog",
            "asOfVersion": "3.5.0"
        },
        {
            "libraryName": "chai-http",
            "typingsPackageName": "chai-http",
            "sourceRepoURL": "https://github.com/chaijs/chai-http",
            "asOfVersion": "4.2.0"
        },
        {
            "libraryName": "chai-webdriverio",
            "typingsPackageName": "chai-webdriverio",
            "sourceRepoURL": "https://github.com/marcodejongh/chai-webdriverio",
            "asOfVersion": "1.0.0"
        },
        {
            "libraryName": "chalk",
            "typingsPackageName": "chalk",
            "sourceRepoURL": "https://github.com/chalk/chalk",
            "asOfVersion": "2.2.0"
        },
        {
            "libraryName": "change-case",
            "typingsPackageName": "change-case",
            "sourceRepoURL": "https://github.com/blakeembrey/change-case",
            "asOfVersion": "2.3.1"
        },
        {
            "libraryName": "cheap-ruler",
            "typingsPackageName": "cheap-ruler",
            "sourceRepoURL": "https://github.com/mapbox/cheap-ruler",
            "asOfVersion": "2.5.0"
        },
        {
            "libraryName": "chokidar",
            "typingsPackageName": "chokidar",
            "sourceRepoURL": "https://github.com/paulmillr/chokidar",
            "asOfVersion": "2.1.3"
        },
        {
            "libraryName": "chunked-dc",
            "typingsPackageName": "chunked-dc",
            "sourceRepoURL": "https://github.com/saltyrtc/chunked-dc-js",
            "asOfVersion": "0.2.2"
        },
        {
            "libraryName": "clean-stack",
            "typingsPackageName": "clean-stack",
            "sourceRepoURL": "https://github.com/sindresorhus/clean-stack",
            "asOfVersion": "2.1.0"
        },
        {
            "libraryName": "clean-webpack-plugin",
            "typingsPackageName": "clean-webpack-plugin",
            "sourceRepoURL": "https://github.com/johnagan/clean-webpack-plugin",
            "asOfVersion": "2.0.0"
        },
        {
            "libraryName": "clear-module",
            "typingsPackageName": "clear-require",
            "sourceRepoURL": "https://github.com/sindresorhus/clear-module",
            "asOfVersion": "3.2.0"
        },
        {
            "libraryName": "cli-boxes",
            "typingsPackageName": "cli-boxes",
            "sourceRepoURL": "https://github.com/sindresorhus/cli-boxes",
            "asOfVersion": "2.0.0"
        },
        {
            "libraryName": "cli-cursor",
            "typingsPackageName": "cli-cursor",
            "sourceRepoURL": "https://github.com/sindresorhus/cli-cursor",
            "asOfVersion": "3.0.0"
        },
        {
            "libraryName": "cli-truncate",
            "typingsPackageName": "cli-truncate",
            "sourceRepoURL": "https://github.com/sindresorhus/cli-truncate",
            "asOfVersion": "2.0.0"
        },
        {
            "libraryName": "clipboardy",
            "typingsPackageName": "clipboardy",
            "sourceRepoURL": "https://github.com/sindresorhus/clipboardy",
            "asOfVersion": "2.0.0"
        },
        {
            "libraryName": "colors.js (colors)",
            "typingsPackageName": "colors",
            "sourceRepoURL": "https://github.com/Marak/colors.js",
            "asOfVersion": "1.2.1"
        },
        {
            "libraryName": "commander",
            "typingsPackageName": "commander",
            "sourceRepoURL": "https://github.com/tj/commander.js",
            "asOfVersion": "2.12.2"
        },
        {
            "libraryName": "commons-validator-js",
            "typingsPackageName": "commons-validator-js",
            "sourceRepoURL": "https://github.com/wix/commons-validator-js",
            "asOfVersion": "1.0.1266"
        },
        {
            "libraryName": "compare-versions",
            "typingsPackageName": "compare-versions",
            "sourceRepoURL": "https://github.com/omichelsen/compare-versions",
            "asOfVersion": "3.3.0"
        },
        {
            "libraryName": "composer-concerto",
            "typingsPackageName": "composer-concerto",
            "sourceRepoURL": "https://github.com/hyperledger/composer-concerto#readme",
            "asOfVersion": "0.71.1"
        },
        {
            "libraryName": "condense-whitespace",
            "typingsPackageName": "condense-whitespace",
            "sourceRepoURL": "https://github.com/sindresorhus/condense-whitespace",
            "asOfVersion": "2.0.0"
        },
        {
            "libraryName": "conf",
            "typingsPackageName": "conf",
            "sourceRepoURL": "https://github.com/sindresorhus/conf",
            "asOfVersion": "3.0.0"
        },
        {
            "libraryName": "confirmdialog",
            "typingsPackageName": "confirmdialog",
            "sourceRepoURL": "https://github.com/allipierre/Type-definitions-for-jquery-confirm/tree/master/types/confirmDialog-js",
            "asOfVersion": "1.0.0"
        },
        {
            "libraryName": "consola",
            "typingsPackageName": "consola",
            "sourceRepoURL": "https://github.com/nuxt/consola",
            "asOfVersion": "2.2.5"
        },
        {
            "libraryName": "constant-case",
            "typingsPackageName": "constant-case",
            "sourceRepoURL": "https://github.com/blakeembrey/constant-case",
            "asOfVersion": "1.1.2"
        },
        {
            "libraryName": "convert-hrtime",
            "typingsPackageName": "convert-hrtime",
            "sourceRepoURL": "https://github.com/sindresorhus/convert-hrtime",
            "asOfVersion": "3.0.0"
        },
        {
            "libraryName": "copy-text-to-clipboard",
            "typingsPackageName": "copy-text-to-clipboard",
            "sourceRepoURL": "https://github.com/sindresorhus/copy-text-to-clipboard",
            "asOfVersion": "2.0.1"
        },
        {
            "libraryName": "cordova-plugin-battery-status",
            "typingsPackageName": "cordova-plugin-battery-status",
            "sourceRepoURL": "https://github.com/apache/cordova-plugin-battery-status",
            "asOfVersion": "1.2.3"
        },
        {
            "libraryName": "cordova-plugin-camera",
            "typingsPackageName": "cordova-plugin-camera",
            "sourceRepoURL": "https://github.com/apache/cordova-plugin-camera",
            "asOfVersion": "2.4.0"
        },
        {
            "libraryName": "cordova-plugin-contacts",
            "typingsPackageName": "cordova-plugin-contacts",
            "sourceRepoURL": "https://github.com/apache/cordova-plugin-contacts",
            "asOfVersion": "2.3.0"
        },
        {
            "libraryName": "cordova-plugin-device",
            "typingsPackageName": "cordova-plugin-device",
            "sourceRepoURL": "https://github.com/apache/cordova-plugin-device",
            "asOfVersion": "1.1.5"
        },
        {
            "libraryName": "cordova-plugin-device-motion",
            "typingsPackageName": "cordova-plugin-device-motion",
            "sourceRepoURL": "https://github.com/apache/cordova-plugin-device-motion",
            "asOfVersion": "1.2.4"
        },
        {
            "libraryName": "Apache Cordova Device Orientation plugin",
            "typingsPackageName": "cordova-plugin-device-orientation",
            "sourceRepoURL": "https://github.com/apache/cordova-plugin-device-orientation",
            "asOfVersion": "1.0.6"
        },
        {
            "libraryName": "cordova-plugin-dialogs",
            "typingsPackageName": "cordova-plugin-dialogs",
            "sourceRepoURL": "https://github.com/apache/cordova-plugin-dialogs",
            "asOfVersion": "1.3.2"
        },
        {
            "libraryName": "Apache Cordova File System plugin",
            "typingsPackageName": "cordova-plugin-file",
            "sourceRepoURL": "https://github.com/apache/cordova-plugin-file",
            "asOfVersion": "4.3.2"
        },
        {
            "libraryName": "cordova-plugin-file-transfer",
            "typingsPackageName": "cordova-plugin-file-transfer",
            "sourceRepoURL": "https://github.com/apache/cordova-plugin-file-transfer",
            "asOfVersion": "1.6.2"
        },
        {
            "libraryName": "cordova-plugin-globalization",
            "typingsPackageName": "cordova-plugin-globalization",
            "sourceRepoURL": "https://github.com/apache/cordova-plugin-globalization",
            "asOfVersion": "1.0.6"
        },
        {
            "libraryName": "cordova-plugin-inappbrowser",
            "typingsPackageName": "cordova-plugin-inappbrowser",
            "sourceRepoURL": "https://github.com/apache/cordova-plugin-inappbrowser",
            "asOfVersion": "2.0.0"
        },
        {
            "libraryName": "cordova-plugin-media",
            "typingsPackageName": "cordova-plugin-media",
            "sourceRepoURL": "https://github.com/apache/cordova-plugin-media",
            "asOfVersion": "3.0.0"
        },
        {
            "libraryName": "cordova-plugin-media-capture",
            "typingsPackageName": "cordova-plugin-media-capture",
            "sourceRepoURL": "https://github.com/apache/cordova-plugin-media-capture",
            "asOfVersion": "1.4.2"
        },
        {
            "libraryName": "cordova-plugin-network-information",
            "typingsPackageName": "cordova-plugin-network-information",
            "sourceRepoURL": "https://github.com/apache/cordova-plugin-network-information",
            "asOfVersion": "1.3.2"
        },
        {
            "libraryName": "cordova-plugin-splashscreen",
            "typingsPackageName": "cordova-plugin-splashscreen",
            "sourceRepoURL": "https://github.com/apache/cordova-plugin-splashscreen",
            "asOfVersion": "4.0.2"
        },
        {
            "libraryName": "Apache Cordova StatusBar plugin",
            "typingsPackageName": "cordova-plugin-statusbar",
            "sourceRepoURL": "https://github.com/apache/cordova-plugin-statusbar",
            "asOfVersion": "2.2.2"
        },
        {
            "libraryName": "Apache Cordova Vibration plugin",
            "typingsPackageName": "cordova-plugin-vibration",
            "sourceRepoURL": "https://github.com/apache/cordova-plugin-vibration",
            "asOfVersion": "2.1.4"
        },
        {
            "libraryName": "cordova-plugin-x-socialsharing",
            "typingsPackageName": "cordova-plugin-x-socialsharing",
            "sourceRepoURL": "https://github.com/EddyVerbruggen/SocialSharing-PhoneGap-Plugin",
            "asOfVersion": "5.4.5"
        },
        {
            "libraryName": "cordova.plugins.diagnostic",
            "typingsPackageName": "cordova.plugins.diagnostic",
            "sourceRepoURL": "https://github.com/dpa99c/cordova-diagnostic-plugin",
            "asOfVersion": "3.7.0"
        },
        {
            "libraryName": "core-decorators.js",
            "typingsPackageName": "core-decorators",
            "sourceRepoURL": "https://github.com/jayphelps/core-decorators.js",
            "asOfVersion": "0.20.0"
        },
        {
            "libraryName": "cosmiconfig",
            "typingsPackageName": "cosmiconfig",
            "sourceRepoURL": "https://github.com/davidtheclark/cosmiconfig",
            "asOfVersion": "6.0.0"
        },
        {
            "libraryName": "countup.js",
            "typingsPackageName": "countup.js",
            "sourceRepoURL": "https://github.com/inorganik/CountUp.js",
            "asOfVersion": "2.0.3"
        },
        {
            "libraryName": "cp-file",
            "typingsPackageName": "cp-file",
            "sourceRepoURL": "https://github.com/sindresorhus/cp-file",
            "asOfVersion": "6.1.1"
        },
        {
            "libraryName": "cpy",
            "typingsPackageName": "cpy",
            "sourceRepoURL": "https://github.com/sindresorhus/cpy",
            "asOfVersion": "7.1.1"
        },
        {
            "libraryName": "create-html-element",
            "typingsPackageName": "create-html-element",
            "sourceRepoURL": "https://github.com/sindresorhus/create-html-element",
            "asOfVersion": "2.1.0"
        },
        {
            "libraryName": "cropperjs",
            "typingsPackageName": "cropperjs",
            "sourceRepoURL": "https://github.com/fengyuanchen/cropperjs",
            "asOfVersion": "1.3.0"
        },
        {
            "libraryName": "crypto-hash",
            "typingsPackageName": "crypto-hash",
            "sourceRepoURL": "https://github.com/sindresorhus/crypto-hash",
            "asOfVersion": "1.1.0"
        },
        {
            "libraryName": "crypto-random-string",
            "typingsPackageName": "crypto-random-string",
            "sourceRepoURL": "https://github.com/sindresorhus/crypto-random-string",
            "asOfVersion": "2.0.0"
        },
        {
            "libraryName": "cson-parser",
            "typingsPackageName": "cson-parser",
            "sourceRepoURL": "https://github.com/groupon/cson-parser",
            "asOfVersion": "4.0.3"
        },
        {
            "libraryName": "csv-parse",
            "typingsPackageName": "csv-parse",
            "sourceRepoURL": "https://github.com/adaltas/node-csv-parse",
            "asOfVersion": "1.2.2"
        },
        {
            "libraryName": "csv-stringify",
            "typingsPackageName": "csv-stringify",
            "sourceRepoURL": "https://github.com/wdavidw/node-csv-stringify",
            "asOfVersion": "3.1.0"
        },
        {
            "libraryName": "cucumber-html-reporter",
            "typingsPackageName": "cucumber-html-reporter",
            "sourceRepoURL": "https://github.com/gkushang/cucumber-html-reporter",
            "asOfVersion": "5.0.1"
        },
        {
            "libraryName": "cycled",
            "typingsPackageName": "cycled",
            "sourceRepoURL": "https://github.com/sindresorhus/cycled",
            "asOfVersion": "1.1.0"
        },
        {
            "libraryName": "cypress",
            "typingsPackageName": "cypress",
            "sourceRepoURL": "https://cypress.io",
            "asOfVersion": "1.1.3"
        },
        {
            "libraryName": "dargs",
            "typingsPackageName": "dargs",
            "sourceRepoURL": "https://github.com/sindresorhus/dargs",
            "asOfVersion": "6.1.0"
        },
        {
            "libraryName": "date-fns",
            "typingsPackageName": "date-fns",
            "sourceRepoURL": "https://github.com/date-fns/date-fns",
            "asOfVersion": "2.6.0"
        },
        {
            "libraryName": "dd-trace",
            "typingsPackageName": "dd-trace",
            "sourceRepoURL": "https://github.com/DataDog/dd-trace-js",
            "asOfVersion": "0.9.0"
        },
        {
            "libraryName": "debounce-fn",
            "typingsPackageName": "debounce-fn",
            "sourceRepoURL": "https://github.com/sindresorhus/debounce-fn",
            "asOfVersion": "3.0.0"
        },
        {
            "libraryName": "decamelize",
            "typingsPackageName": "decamelize",
            "sourceRepoURL": "https://github.com/sindresorhus/decamelize",
            "asOfVersion": "3.0.1"
        },
        {
            "libraryName": "decimal.js",
            "typingsPackageName": "decimal.js",
            "sourceRepoURL": "https://github.com/MikeMcl/decimal.js",
            "asOfVersion": "7.4.0"
        },
        {
            "libraryName": "decompress-response",
            "typingsPackageName": "decompress-response",
            "sourceRepoURL": "https://github.com/sindresorhus/decompress-response",
            "asOfVersion": "4.1.0"
        },
        {
            "libraryName": "deep-freeze-es6",
            "typingsPackageName": "deep-freeze-es6",
            "sourceRepoURL": "https://github.com/christophehurpeau/deep-freeze-es6",
            "asOfVersion": "1.1.0"
        },
        {
            "libraryName": "deepmerge",
            "typingsPackageName": "deepmerge",
            "sourceRepoURL": "git@github.com:KyleAMathews/deepmerge.git",
            "asOfVersion": "2.2.0"
        },
        {
            "libraryName": "define-lazy-prop",
            "typingsPackageName": "define-lazy-prop",
            "sourceRepoURL": "https://github.com/sindresorhus/define-lazy-prop",
            "asOfVersion": "2.0.0"
        },
        {
            "libraryName": "del",
            "typingsPackageName": "del",
            "sourceRepoURL": "https://github.com/sindresorhus/del",
            "asOfVersion": "4.0.0"
        },
        {
            "libraryName": "delay",
            "typingsPackageName": "delay",
            "sourceRepoURL": "https://github.com/sindresorhus/delay",
            "asOfVersion": "3.1.0"
        },
        {
            "libraryName": "delegated-events",
            "typingsPackageName": "delegated-events",
            "sourceRepoURL": "https://github.com/dgraham/delegated-events#readme",
            "asOfVersion": "1.1.0"
        },
        {
            "libraryName": "depcheck",
            "typingsPackageName": "depcheck",
            "sourceRepoURL": "https://github.com/depcheck/depcheck",
            "asOfVersion": "0.9.1"
        },
        {
            "libraryName": "detect-browser",
            "typingsPackageName": "detect-browser",
            "sourceRepoURL": "https://github.com/DamonOehlman/detect-browser",
            "asOfVersion": "4.0.0"
        },
        {
            "libraryName": "detect-indent",
            "typingsPackageName": "detect-indent",
            "sourceRepoURL": "https://github.com/sindresorhus/detect-indent",
            "asOfVersion": "6.0.0"
        },
        {
            "libraryName": "detect-newline",
            "typingsPackageName": "detect-newline",
            "sourceRepoURL": "https://github.com/sindresorhus/detect-newline",
            "asOfVersion": "3.0.0"
        },
        {
            "libraryName": "DevExtreme",
            "typingsPackageName": "devextreme",
            "sourceRepoURL": "http://js.devexpress.com/",
            "asOfVersion": "16.2.1"
        },
        {
            "libraryName": "devtools-detect",
            "typingsPackageName": "devtools-detect",
            "sourceRepoURL": "https://github.com/sindresorhus/devtools-detect",
            "asOfVersion": "3.0.0"
        },
        {
            "libraryName": "Dexie.js",
            "typingsPackageName": "dexie",
            "sourceRepoURL": "https://github.com/dfahlander/Dexie.js",
            "asOfVersion": "1.3.1"
        },
        {
            "libraryName": "dialogflow",
            "typingsPackageName": "dialogflow",
            "sourceRepoURL": "https://github.com/googleapis/nodejs-dialogflow",
            "asOfVersion": "4.0.3"
        },
        {
            "libraryName": "docker-file-parser",
            "typingsPackageName": "docker-file-parser",
            "sourceRepoURL": "https://github.com/joyent/docker-file-parser",
            "asOfVersion": "1.0.3"
        },
        {
            "libraryName": "document-promises",
            "typingsPackageName": "document-promises",
            "sourceRepoURL": "https://github.com/jonathantneal/document-promises#readme",
            "asOfVersion": "4.0.0"
        },
        {
            "libraryName": "dom-helpers",
            "typingsPackageName": "dom-helpers",
            "sourceRepoURL": "https://github.com/react-bootstrap/dom-helpers",
            "asOfVersion": "5.0.1"
        },
        {
            "libraryName": "dom-loaded",
            "typingsPackageName": "dom-loaded",
            "sourceRepoURL": "https://github.com/sindresorhus/dom-loaded",
            "asOfVersion": "1.1.0"
        },
        {
            "libraryName": "domelementtype",
            "typingsPackageName": "domelementtype",
            "sourceRepoURL": "https://github.com/fb55/domelementtype#readme",
            "asOfVersion": "2.0.1"
        },
        {
            "libraryName": "dot-case",
            "typingsPackageName": "dot-case",
            "sourceRepoURL": "https://github.com/blakeembrey/dot-case",
            "asOfVersion": "1.1.2"
        },
        {
            "libraryName": "dot-prop",
            "typingsPackageName": "dot-prop",
            "sourceRepoURL": "https://github.com/sindresorhus/dot-prop",
            "asOfVersion": "5.0.0"
        },
        {
            "libraryName": "dotenv",
            "typingsPackageName": "dotenv",
            "sourceRepoURL": "https://github.com/motdotla/dotenv",
            "asOfVersion": "8.2.0"
        },
        {
            "libraryName": "dva",
            "typingsPackageName": "dva",
            "sourceRepoURL": "https://github.com/dvajs/dva",
            "asOfVersion": "1.1.0"
        },
        {
            "libraryName": "easy-x-headers",
            "typingsPackageName": "easy-x-headers",
            "sourceRepoURL": "https://github.com/DeadAlready/easy-x-headers",
            "asOfVersion": "1.0.0"
        },
        {
            "libraryName": "easy-xapi-supertest",
            "typingsPackageName": "easy-xapi-supertest",
            "sourceRepoURL": "https://github.com/DeadAlready/easy-xapi-supertest",
            "asOfVersion": "1.0.0"
        },
        {
            "libraryName": "EasyStar.js",
            "typingsPackageName": "easystarjs",
            "sourceRepoURL": "http://easystarjs.com/",
            "asOfVersion": "0.3.1"
        },
        {
            "libraryName": "ecmarkup",
            "typingsPackageName": "ecmarkup",
            "sourceRepoURL": "https://github.com/bterlson/ecmarkup",
            "asOfVersion": "3.4.0"
        },
        {
            "libraryName": "Egg",
            "typingsPackageName": "egg",
            "sourceRepoURL": "https://github.com/eggjs/egg",
            "asOfVersion": "1.5.0"
        },
        {
            "libraryName": "elastic-apm-node",
            "typingsPackageName": "elastic-apm-node",
            "sourceRepoURL": "https://github.com/elastic/apm-agent-nodejs",
            "asOfVersion": "2.7.0"
        },
        {
            "libraryName": "electron",
            "typingsPackageName": "electron",
            "sourceRepoURL": "https://github.com/electron/electron",
            "asOfVersion": "1.6.10"
        },
        {
            "libraryName": "electron-builder",
            "typingsPackageName": "electron-builder",
            "sourceRepoURL": "https://github.com/loopline-systems/electron-builder",
            "asOfVersion": "2.8.0"
        },
        {
            "libraryName": "electron-store",
            "typingsPackageName": "electron-config",
            "sourceRepoURL": "https://github.com/sindresorhus/electron-store",
            "asOfVersion": "3.2.0"
        },
        {
            "libraryName": "electron-debug",
            "typingsPackageName": "electron-debug",
            "sourceRepoURL": "https://github.com/sindresorhus/electron-debug",
            "asOfVersion": "2.1.0"
        },
        {
            "libraryName": "electron-is-dev",
            "typingsPackageName": "electron-is-dev",
            "sourceRepoURL": "https://github.com/sindresorhus/electron-is-dev",
            "asOfVersion": "1.1.0"
        },
        {
            "libraryName": "electron-store",
            "typingsPackageName": "electron-store",
            "sourceRepoURL": "https://github.com/sindresorhus/electron-store",
            "asOfVersion": "3.2.0"
        },
        {
            "libraryName": "electron-unhandled",
            "typingsPackageName": "electron-unhandled",
            "sourceRepoURL": "https://github.com/sindresorhus/electron-unhandled",
            "asOfVersion": "2.2.0"
        },
        {
            "libraryName": "electron-util",
            "typingsPackageName": "electron-util",
            "sourceRepoURL": "https://github.com/sindresorhus/electron-util",
            "asOfVersion": "0.11.0"
        },
        {
            "libraryName": "electron-winstaller",
            "typingsPackageName": "electron-winstaller",
            "sourceRepoURL": "https://github.com/electron/windows-installer",
            "asOfVersion": "4.0.0"
        },
        {
            "libraryName": "elegant-spinner",
            "typingsPackageName": "elegant-spinner",
            "sourceRepoURL": "https://github.com/sindresorhus/elegant-spinner",
            "asOfVersion": "2.0.0"
        },
        {
            "libraryName": "element-ready",
            "typingsPackageName": "element-ready",
            "sourceRepoURL": "https://github.com/sindresorhus/element-ready",
            "asOfVersion": "3.1.0"
        },
        {
            "libraryName": "email-addresses",
            "typingsPackageName": "email-addresses",
            "sourceRepoURL": "https://github.com/jackbowman/email-addresses",
            "asOfVersion": "3.0.0"
        },
        {
            "libraryName": "email-validator",
            "typingsPackageName": "email-validator",
            "sourceRepoURL": "https://github.com/Sembiance/email-validator",
            "asOfVersion": "1.0.6"
        },
        {
            "libraryName": "empty-trash",
            "typingsPackageName": "empty-trash",
            "sourceRepoURL": "https://github.com/sindresorhus/empty-trash",
            "asOfVersion": "3.0.0"
        },
        {
            "libraryName": "ensure-error",
            "typingsPackageName": "ensure-error",
            "sourceRepoURL": "https://github.com/sindresorhus/ensure-error",
            "asOfVersion": "2.0.0"
        },
        {
            "libraryName": "env-editor",
            "typingsPackageName": "env-editor",
            "sourceRepoURL": "https://github.com/sindresorhus/env-editor",
            "asOfVersion": "0.4.0"
        },
        {
            "libraryName": "env-paths",
            "typingsPackageName": "env-paths",
            "sourceRepoURL": "https://github.com/sindresorhus/env-paths",
            "asOfVersion": "2.1.0"
        },
        {
            "libraryName": "error-stack-parser",
            "typingsPackageName": "error-stack-parser",
            "sourceRepoURL": "https://github.com/stacktracejs/error-stack-parser",
            "asOfVersion": "2.0.0"
        },
        {
            "libraryName": "es6-error",
            "typingsPackageName": "es6-error",
            "sourceRepoURL": "https://github.com/bjyoungblood/es6-error",
            "asOfVersion": "4.0.2"
        },
        {
            "libraryName": "es6-promise",
            "typingsPackageName": "es6-promise",
            "sourceRepoURL": "https://github.com/jakearchibald/ES6-Promise",
            "asOfVersion": "3.3.0"
        },
        {
            "libraryName": "escape-goat",
            "typingsPackageName": "escape-goat",
            "sourceRepoURL": "https://github.com/sindresorhus/escape-goat",
            "asOfVersion": "2.0.0"
        },
        {
            "libraryName": "escape-string-regexp",
            "typingsPackageName": "escape-string-regexp",
            "sourceRepoURL": "https://github.com/sindresorhus/escape-string-regexp",
            "asOfVersion": "2.0.0"
        },
        {
            "libraryName": "ethereumjs-tx",
            "typingsPackageName": "ethereumjs-tx",
            "sourceRepoURL": "https://github.com/ethereumjs/ethereumjs-tx",
            "asOfVersion": "2.0.0"
        },
        {
            "libraryName": "ethereumjs-util",
            "typingsPackageName": "ethereumjs-util",
            "sourceRepoURL": "https://github.com/ethereumjs/ethereumjs-util#readme",
            "asOfVersion": "6.1.0"
        },
        {
            "libraryName": "eventemitter2",
            "typingsPackageName": "eventemitter2",
            "sourceRepoURL": "https://github.com/asyncly/EventEmitter2",
            "asOfVersion": "4.1.0"
        },
        {
            "libraryName": "EventEmitter3",
            "typingsPackageName": "eventemitter3",
            "sourceRepoURL": "https://github.com/primus/eventemitter3",
            "asOfVersion": "2.0.2"
        },
        {
            "libraryName": "ex-react-native-i18n",
            "typingsPackageName": "ex-react-native-i18n",
            "sourceRepoURL": "https://github.com/xcarpentier/ex-react-native-i18n/",
            "asOfVersion": "0.0.6"
        },
        {
            "libraryName": "exceljs",
            "typingsPackageName": "exceljs",
            "sourceRepoURL": "https://github.com/exceljs/exceljs",
            "asOfVersion": "1.3.0"
        },
        {
            "libraryName": "execa",
            "typingsPackageName": "execa",
            "sourceRepoURL": "https://github.com/sindresorhus/execa",
            "asOfVersion": "2.0.0"
        },
        {
            "libraryName": "execall",
            "typingsPackageName": "execall",
            "sourceRepoURL": "https://github.com/sindresorhus/execall",
            "asOfVersion": "2.0.0"
        },
        {
            "libraryName": "exit-hook",
            "typingsPackageName": "exit-hook",
            "sourceRepoURL": "https://github.com/sindresorhus/exit-hook",
            "asOfVersion": "2.2.0"
        },
        {
            "libraryName": "expect",
            "typingsPackageName": "expect",
            "sourceRepoURL": "https://github.com/facebook/jest",
            "asOfVersion": "24.3.0"
        },
        {
            "libraryName": "expo",
            "typingsPackageName": "expo",
            "sourceRepoURL": "https://github.com/expo/expo/tree/master/packages/expo",
            "asOfVersion": "33.0.0"
        },
        {
            "libraryName": "expo-localization",
            "typingsPackageName": "expo-localization",
            "sourceRepoURL": "https://docs.expo.io/versions/latest/sdk/localization",
            "asOfVersion": "3.0.0"
        },
        {
            "libraryName": "expr-eval",
            "typingsPackageName": "expr-eval",
            "sourceRepoURL": "https://github.com/silentmatt/expr-eval",
            "asOfVersion": "1.1.0"
        },
        {
            "libraryName": "express-graphql",
            "typingsPackageName": "express-graphql",
            "sourceRepoURL": "https://github.com/graphql/express-graphql",
            "asOfVersion": "0.9.0"
        },
        {
            "libraryName": "express-openapi",
            "typingsPackageName": "express-openapi",
            "sourceRepoURL": "https://github.com/kogosoftwarellc/express-openapi",
            "asOfVersion": "1.9.0"
        },
        {
            "libraryName": "express-promise-router",
            "typingsPackageName": "express-promise-router",
            "sourceRepoURL": "https://github.com/express-promise-router/express-promise-router",
            "asOfVersion": "3.0.0"
        },
        {
            "libraryName": "express-validator",
            "typingsPackageName": "express-validator",
            "sourceRepoURL": "https://github.com/ctavan/express-validator",
            "asOfVersion": "3.0.0"
        },
        {
            "libraryName": "express-winston",
            "typingsPackageName": "express-winston",
            "sourceRepoURL": "https://github.com/bithavoc/express-winston#readme",
            "asOfVersion": "4.0.0"
        },
        {
            "libraryName": "extended-listbox",
            "typingsPackageName": "extended-listbox",
            "sourceRepoURL": "https://github.com/code-chris/extended-listbox",
            "asOfVersion": "4.0.1"
        },
        {
            "libraryName": "extract-stack",
            "typingsPackageName": "extract-stack",
            "sourceRepoURL": "https://github.com/sindresorhus/extract-stack",
            "asOfVersion": "2.0.0"
        },
        {
            "libraryName": "fast-diff",
            "typingsPackageName": "fast-diff",
            "sourceRepoURL": "https://github.com/jhchen/fast-diff",
            "asOfVersion": "1.2.0"
        },
        {
            "libraryName": "JSON-Patch",
            "typingsPackageName": "fast-json-patch",
            "sourceRepoURL": "https://github.com/Starcounter-Jack/JSON-Patch",
            "asOfVersion": "1.1.5"
        },
        {
            "libraryName": "FastSimplexNoise",
            "typingsPackageName": "fast-simplex-noise",
            "sourceRepoURL": "https://www.npmjs.com/package/fast-simplex-noise",
            "asOfVersion": "3.0.0"
        },
        {
            "libraryName": "fastify-cors",
            "typingsPackageName": "fastify-cors",
            "sourceRepoURL": "https://github.com/fastify/fastify-cors",
            "asOfVersion": "2.1.0"
        },
        {
            "libraryName": "Fastify-JWT",
            "typingsPackageName": "fastify-jwt",
            "sourceRepoURL": "https://github.com/fastify/fastify-jwt",
            "asOfVersion": "0.8.1"
        },
        {
            "libraryName": "fastify-multipart",
            "typingsPackageName": "fastify-multipart",
            "sourceRepoURL": "https://github.com/fastify/fastify-multipart",
            "asOfVersion": "0.7.0"
        },
        {
            "libraryName": "fastify-static",
            "typingsPackageName": "fastify-static",
            "sourceRepoURL": "https://github.com/fastify/fastify-static",
            "asOfVersion": "2.2.1"
        },
        {
            "libraryName": "fecha",
            "typingsPackageName": "fecha",
            "sourceRepoURL": "https://github.com/taylorhakes/fecha",
            "asOfVersion": "2.3.1"
        },
        {
            "libraryName": "figures",
            "typingsPackageName": "figures",
            "sourceRepoURL": "https://github.com/sindresorhus/figures",
            "asOfVersion": "3.0.0"
        },
        {
            "libraryName": "file-type",
            "typingsPackageName": "file-type",
            "sourceRepoURL": "https://github.com/sindresorhus/file-type",
            "asOfVersion": "10.9.1"
        },
        {
            "libraryName": "file-url",
            "typingsPackageName": "file-url",
            "sourceRepoURL": "https://github.com/sindresorhus/file-url",
            "asOfVersion": "3.0.0"
        },
        {
            "libraryName": "filenamify",
            "typingsPackageName": "filenamify",
            "sourceRepoURL": "https://github.com/sindresorhus/filenamify",
            "asOfVersion": "3.0.0"
        },
        {
            "libraryName": "filenamify-url",
            "typingsPackageName": "filenamify-url",
            "sourceRepoURL": "https://github.com/sindresorhus/filenamify-url",
            "asOfVersion": "2.0.0"
        },
        {
            "libraryName": "filesize",
            "typingsPackageName": "filesize",
            "sourceRepoURL": "https://github.com/avoidwork/filesize.js",
            "asOfVersion": "5.0.0"
        },
        {
            "libraryName": "filter-console",
            "typingsPackageName": "filter-console",
            "sourceRepoURL": "https://github.com/sindresorhus/filter-console",
            "asOfVersion": "0.1.1"
        },
        {
            "libraryName": "find-java-home",
            "typingsPackageName": "find-java-home",
            "sourceRepoURL": "https://github.com/jsdevel/node-find-java-home",
            "asOfVersion": "1.0.0"
        },
        {
            "libraryName": "find-process",
            "typingsPackageName": "find-process",
            "sourceRepoURL": "https://github.com/yibn2008/find-process",
            "asOfVersion": "1.2.0"
        },
        {
            "libraryName": "find-up",
            "typingsPackageName": "find-up",
            "sourceRepoURL": "https://github.com/sindresorhus/find-up",
            "asOfVersion": "4.0.0"
        },
        {
            "libraryName": "find-versions",
            "typingsPackageName": "find-versions",
            "sourceRepoURL": "https://github.com/sindresorhus/find-versions",
            "asOfVersion": "3.1.0"
        },
        {
            "libraryName": "FineUploader",
            "typingsPackageName": "fine-uploader",
            "sourceRepoURL": "http://fineuploader.com/",
            "asOfVersion": "5.14.0"
        },
        {
            "libraryName": "Firebase API",
            "typingsPackageName": "firebase",
            "sourceRepoURL": "https://www.firebase.com/docs/javascript/firebase",
            "asOfVersion": "3.2.1"
        },
        {
            "libraryName": "first-run",
            "typingsPackageName": "first-run",
            "sourceRepoURL": "https://github.com/sindresorhus/first-run",
            "asOfVersion": "2.0.0"
        },
        {
            "libraryName": "fkill",
            "typingsPackageName": "fkill",
            "sourceRepoURL": "https://github.com/sindresorhus/fkill",
            "asOfVersion": "6.0.0"
        },
        {
            "libraryName": "flatpickr",
            "typingsPackageName": "flatpickr",
            "sourceRepoURL": "https://github.com/chmln/flatpickr",
            "asOfVersion": "3.1.2"
        },
        {
            "libraryName": "flux-standard-action",
            "typingsPackageName": "flux-standard-action",
            "sourceRepoURL": "https://github.com/acdlite/flux-standard-action",
            "asOfVersion": "1.1.0"
        },
        {
            "libraryName": "forge-di",
            "typingsPackageName": "forge-di",
            "sourceRepoURL": "https://github.com/nkohari/forge",
            "asOfVersion": "12.0.2"
        },
        {
            "libraryName": "fork-ts-checker-webpack-plugin",
            "typingsPackageName": "fork-ts-checker-webpack-plugin",
            "sourceRepoURL": "https://github.com/Realytics/fork-ts-checker-webpack-plugin",
            "asOfVersion": "0.4.5"
        },
        {
            "libraryName": "form-data",
            "typingsPackageName": "form-data",
            "sourceRepoURL": "https://github.com/form-data/form-data",
            "asOfVersion": "2.5.0"
        },
        {
            "libraryName": "format-number",
            "typingsPackageName": "format-number",
            "sourceRepoURL": "https://github.com/componitable/format-number",
            "asOfVersion": "3.0.0"
        },
        {
            "libraryName": "Foundation Sites",
            "typingsPackageName": "foundation-sites",
            "sourceRepoURL": "http://foundation.zurb.com/",
            "asOfVersion": "6.4.3"
        },
        {
            "libraryName": "fromnow",
            "typingsPackageName": "fromnow",
            "sourceRepoURL": "https://github.com/lukeed/fromNow",
            "asOfVersion": "3.0.1"
        },
        {
            "libraryName": "fs-promise",
            "typingsPackageName": "fs-promise",
            "sourceRepoURL": "https://github.com/kevinbeaty/fs-promise",
            "asOfVersion": "2.0.0"
        },
        {
            "libraryName": "fsevents",
            "typingsPackageName": "fsevents",
            "sourceRepoURL": "https://github.com/fsevents/fsevents",
            "asOfVersion": "2.1.2"
        },
        {
            "libraryName": "FullCalendar",
            "typingsPackageName": "fullcalendar",
            "sourceRepoURL": "http://arshaw.com/fullcalendar/",
            "asOfVersion": "3.8.0"
        },
        {
            "libraryName": "fuse",
            "typingsPackageName": "fuse",
            "sourceRepoURL": "https://github.com/krisk/Fuse",
            "asOfVersion": "2.6.0"
        },
        {
            "libraryName": "gaea-model",
            "typingsPackageName": "gaea-model",
            "sourceRepoURL": "https://github.com/ascoders/gaea-model",
            "asOfVersion": "0.0.0"
        },
        {
            "libraryName": "ganache-core",
            "typingsPackageName": "ganache-core",
            "sourceRepoURL": "https://github.com/trufflesuite/ganache-core#readme",
            "asOfVersion": "2.7.0"
        },
        {
            "libraryName": "geolib",
            "typingsPackageName": "geolib",
            "sourceRepoURL": "https://github.com/manuelbieh/Geolib",
            "asOfVersion": "2.0.23"
        },
        {
            "libraryName": "get-emails",
            "typingsPackageName": "get-emails",
            "sourceRepoURL": "https://github.com/sindresorhus/get-emails",
            "asOfVersion": "3.0.0"
        },
        {
            "libraryName": "get-port",
            "typingsPackageName": "get-port",
            "sourceRepoURL": "https://github.com/sindresorhus/get-port",
            "asOfVersion": "4.2.0"
        },
        {
            "libraryName": "get-range",
            "typingsPackageName": "get-range",
            "sourceRepoURL": "https://github.com/sindresorhus/get-range",
            "asOfVersion": "2.0.1"
        },
        {
            "libraryName": "get-stdin",
            "typingsPackageName": "get-stdin",
            "sourceRepoURL": "https://github.com/sindresorhus/get-stdin",
            "asOfVersion": "7.0.0"
        },
        {
            "libraryName": "get-stream",
            "typingsPackageName": "get-stream",
            "sourceRepoURL": "https://github.com/sindresorhus/get-stream",
            "asOfVersion": "5.0.0"
        },
        {
            "libraryName": "get-urls",
            "typingsPackageName": "get-urls",
            "sourceRepoURL": "https://github.com/sindresorhus/get-urls",
            "asOfVersion": "9.1.0"
        },
        {
            "libraryName": "getopts",
            "typingsPackageName": "getopts",
            "sourceRepoURL": "https://github.com/jorgebucaran/getopts",
            "asOfVersion": "2.1.0"
        },
        {
            "libraryName": "git-remote-origin-url",
            "typingsPackageName": "git-remote-origin-url",
            "sourceRepoURL": "https://github.com/sindresorhus/git-remote-origin-url",
            "asOfVersion": "3.0.0"
        },
        {
            "libraryName": "github",
            "typingsPackageName": "github",
            "sourceRepoURL": "https://github.com/mikedeboer/node-github",
            "asOfVersion": "7.1.0"
        },
        {
            "libraryName": "github-username",
            "typingsPackageName": "github-username",
            "sourceRepoURL": "https://github.com/sindresorhus/github-username",
            "asOfVersion": "5.0.0"
        },
        {
            "libraryName": "gitlab",
            "typingsPackageName": "gitlab",
            "sourceRepoURL": "https://github.com/jdalrymple/node-gitlab",
            "asOfVersion": "2.0.0"
        },
        {
            "libraryName": "global-dirs",
            "typingsPackageName": "global-dirs",
            "sourceRepoURL": "https://github.com/sindresorhus/global-dirs",
            "asOfVersion": "1.0.0"
        },
        {
            "libraryName": "globby",
            "typingsPackageName": "globby",
            "sourceRepoURL": "https://github.com/sindresorhus/globby",
            "asOfVersion": "9.1.0"
        },
        {
            "libraryName": "@google-cloud/pubsub",
            "typingsPackageName": "google-cloud__pubsub",
            "sourceRepoURL": "https://github.com/googleapis/nodejs-pubsub",
            "asOfVersion": "0.26.0"
        },
        {
            "libraryName": "Google Cloud Storage",
            "typingsPackageName": "google-cloud__storage",
            "sourceRepoURL": "https://github.com/googleapis/nodejs-storage",
            "asOfVersion": "2.3.0"
        },
        {
            "libraryName": "graphene-pk11",
            "typingsPackageName": "graphene-pk11",
            "sourceRepoURL": "https://github.com/PeculiarVentures/graphene",
            "asOfVersion": "2.0.31"
        },
        {
            "libraryName": "graphql",
            "typingsPackageName": "graphql",
            "sourceRepoURL": "https://github.com/graphql/graphql-js",
            "asOfVersion": "14.5.0"
        },
        {
            "libraryName": "graphql-query-complexity",
            "typingsPackageName": "graphql-query-complexity",
            "sourceRepoURL": "https://github.com/slicknode/graphql-query-complexity",
            "asOfVersion": "0.2.0"
        },
        {
            "libraryName": "gravatar-url",
            "typingsPackageName": "gravatar-url",
            "sourceRepoURL": "https://github.com/sindresorhus/gravatar-url",
            "asOfVersion": "3.0.0"
        },
        {
            "libraryName": "griddle-react",
            "typingsPackageName": "griddle-react",
            "sourceRepoURL": "https://github.com/griddlegriddle/griddle",
            "asOfVersion": "1.3.0"
        },
        {
            "libraryName": "gulp-pug",
            "typingsPackageName": "gulp-pug",
            "sourceRepoURL": "https://github.com/gulp-community/gulp-pug",
            "asOfVersion": "4.0.0"
        },
        {
            "libraryName": "gulp-shell",
            "typingsPackageName": "gulp-shell",
            "sourceRepoURL": "https://github.com/sun-zheng-an/gulp-shell",
            "asOfVersion": "0.7.0"
        },
        {
            "libraryName": "gulp-tslint",
            "typingsPackageName": "gulp-tslint",
            "sourceRepoURL": "https://github.com/panuhorsmalahti/gulp-tslint",
            "asOfVersion": "4.2.0"
        },
        {
            "libraryName": "gulp-typedoc",
            "typingsPackageName": "gulp-typedoc",
            "sourceRepoURL": "https://github.com/rogierschouten/gulp-typedoc",
            "asOfVersion": "2.2.0"
        },
        {
            "libraryName": "gulp-typescript",
            "typingsPackageName": "gulp-typescript",
            "sourceRepoURL": "https://github.com/ivogabe/gulp-typescript",
            "asOfVersion": "2.13.0"
        },
        {
            "libraryName": "gzip-size",
            "typingsPackageName": "gzip-size",
            "sourceRepoURL": "https://github.com/sindresorhus/gzip-size",
            "asOfVersion": "5.1.0"
        },
        {
            "libraryName": "handlebars",
            "typingsPackageName": "handlebars",
            "sourceRepoURL": "https://github.com/wycats/handlebars.js",
            "asOfVersion": "4.1.0"
        },
        {
            "libraryName": "handsontable",
            "typingsPackageName": "handsontable",
            "sourceRepoURL": "https://handsontable.com/",
            "asOfVersion": "0.35.0"
        },
        {
            "libraryName": "hapi-auth-jwt2",
            "typingsPackageName": "hapi-auth-jwt2",
            "sourceRepoURL": "https://github.com/dwyl/hapi-auth-jwt2/",
            "asOfVersion": "8.6.1"
        },
        {
            "libraryName": "hard-rejection",
            "typingsPackageName": "hard-rejection",
            "sourceRepoURL": "https://github.com/sindresorhus/hard-rejection",
            "asOfVersion": "2.0.0"
        },
        {
            "libraryName": "has-emoji",
            "typingsPackageName": "has-emoji",
            "sourceRepoURL": "https://github.com/sindresorhus/has-emoji",
            "asOfVersion": "1.1.0"
        },
        {
            "libraryName": "has-yarn",
            "typingsPackageName": "has-yarn",
            "sourceRepoURL": "https://github.com/sindresorhus/has-yarn",
            "asOfVersion": "2.0.0"
        },
        {
            "libraryName": "hasha",
            "typingsPackageName": "hasha",
            "sourceRepoURL": "https://github.com/sindresorhus/hasha",
            "asOfVersion": "4.0.0"
        },
        {
            "libraryName": "hex-rgb",
            "typingsPackageName": "hex-rgb",
            "sourceRepoURL": "https://github.com/sindresorhus/hex-rgb",
            "asOfVersion": "4.1.0"
        },
        {
            "libraryName": "hibp",
            "typingsPackageName": "hibp",
            "sourceRepoURL": "https://github.com/wKovacs64/hibp",
            "asOfVersion": "7.3.0"
        },
        {
            "libraryName": "highcharts",
            "typingsPackageName": "highcharts",
            "sourceRepoURL": "http://www.highcharts.com/",
            "asOfVersion": "7.0.0"
        },
        {
            "libraryName": "homeworks",
            "typingsPackageName": "homeworks",
            "sourceRepoURL": "https://github.com/IGAWorksDev/homeworks/",
            "asOfVersion": "1.0.19"
        },
        {
            "libraryName": "html-tags",
            "typingsPackageName": "html-tags",
            "sourceRepoURL": "https://github.com/sindresorhus/html-tags",
            "asOfVersion": "3.0.0"
        },
        {
            "libraryName": "html-webpack-tags-plugin",
            "typingsPackageName": "html-webpack-tags-plugin",
            "sourceRepoURL": "https://github.com/jharris4/html-webpack-tags-plugin",
            "asOfVersion": "2.0.16"
        },
        {
            "libraryName": "http-graceful-shutdown",
            "typingsPackageName": "http-graceful-shutdown",
            "sourceRepoURL": "https://github.com/sebhildebrandt/http-graceful-shutdown",
            "asOfVersion": "2.3.0"
        },
        {
            "libraryName": "http-status",
            "typingsPackageName": "http-status",
            "sourceRepoURL": "https://github.com/wdavidw/node-http-status",
            "asOfVersion": "1.1.1"
        },
        {
            "libraryName": "http-status-codes",
            "typingsPackageName": "http-status-codes",
            "sourceRepoURL": "https://github.com/prettymuchbryce/node-http-status",
            "asOfVersion": "1.2.0"
        },
        {
            "libraryName": "humanize-string",
            "typingsPackageName": "humanize-string",
            "sourceRepoURL": "https://github.com/sindresorhus/humanize-string",
            "asOfVersion": "2.0.1"
        },
        {
            "libraryName": "humanize-url",
            "typingsPackageName": "humanize-url",
            "sourceRepoURL": "https://github.com/sindresorhus/humanize-url",
            "asOfVersion": "2.1.0"
        },
        {
            "libraryName": "i18next",
            "typingsPackageName": "i18next",
            "sourceRepoURL": "https://github.com/i18next/i18next",
            "asOfVersion": "13.0.0"
        },
        {
            "libraryName": "i18next-browser-languagedetector",
            "typingsPackageName": "i18next-browser-languagedetector",
            "sourceRepoURL": "https://github.com/i18next/i18next-browser-languagedetector",
            "asOfVersion": "3.0.0"
        },
        {
            "libraryName": "i18next-express-middleware",
            "typingsPackageName": "i18next-express-middleware",
            "sourceRepoURL": "https://github.com/i18next/i18next-express-middleware",
            "asOfVersion": "1.7.0"
        },
        {
            "libraryName": "i18next-xhr-backend",
            "typingsPackageName": "i18next-xhr-backend",
            "sourceRepoURL": "https://github.com/i18next/i18next-xhr-backend",
            "asOfVersion": "1.4.2"
        },
        {
            "libraryName": "iconv-lite",
            "typingsPackageName": "iconv-lite",
            "sourceRepoURL": "https://github.com/ashtuchkin/iconv-lite",
            "asOfVersion": "0.4.14"
        },
        {
            "libraryName": "ids",
            "typingsPackageName": "ids",
            "sourceRepoURL": "https://github.com/bpmn-io/ids",
            "asOfVersion": "0.2.2"
        },
        {
            "libraryName": "image-size",
            "typingsPackageName": "image-size",
            "sourceRepoURL": "https://github.com/image-size/image-size",
            "asOfVersion": "0.8.0"
        },
        {
            "libraryName": "image-type",
            "typingsPackageName": "image-type",
            "sourceRepoURL": "https://github.com/sindresorhus/image-type",
            "asOfVersion": "4.0.1"
        },
        {
            "libraryName": "immutability-helper",
            "typingsPackageName": "immutability-helper",
            "sourceRepoURL": "https://github.com/kolodny/immutability-helper",
            "asOfVersion": "2.6.3"
        },
        {
            "libraryName": "Facebook's Immutable",
            "typingsPackageName": "immutable",
            "sourceRepoURL": "https://github.com/facebook/immutable-js",
            "asOfVersion": "3.8.7"
        },
        {
            "libraryName": "in-range",
            "typingsPackageName": "in-range",
            "sourceRepoURL": "https://github.com/sindresorhus/in-range",
            "asOfVersion": "2.0.0"
        },
        {
            "libraryName": "indent-string",
            "typingsPackageName": "indent-string",
            "sourceRepoURL": "https://github.com/sindresorhus/indent-string",
            "asOfVersion": "4.0.0"
        },
        {
            "libraryName": "ink",
            "typingsPackageName": "ink",
            "sourceRepoURL": "https://github.com/vadimdemedes/ink#readme",
            "asOfVersion": "2.0.2"
        },
        {
            "libraryName": "instabug-reactnative",
            "typingsPackageName": "instabug-reactnative",
            "sourceRepoURL": "https://github.com/Instabug/instabug-reactnative#readme",
            "asOfVersion": "8.1.0"
        },
        {
            "libraryName": "interactjs",
            "typingsPackageName": "interact.js",
            "sourceRepoURL": "https://github.com/taye/interact.js",
            "asOfVersion": "1.3.0"
        },
        {
            "libraryName": "internal-ip",
            "typingsPackageName": "internal-ip",
            "sourceRepoURL": "https://github.com/sindresorhus/internal-ip",
            "asOfVersion": "4.1.0"
        },
        {
            "libraryName": "intl-locales-supported",
            "typingsPackageName": "intl-locales-supported",
            "sourceRepoURL": "https://github.com/formatjs/formatjs",
            "asOfVersion": "1.0.6"
        },
        {
            "libraryName": "intl-messageformat",
            "typingsPackageName": "intl-messageformat",
            "sourceRepoURL": "https://github.com/formatjs/formatjs",
            "asOfVersion": "3.0.0"
        },
        {
            "libraryName": "intl-relativeformat",
            "typingsPackageName": "intl-relativeformat",
            "sourceRepoURL": "https://github.com/formatjs/formatjs",
            "asOfVersion": "3.0.1"
        },
        {
            "libraryName": "into-stream",
            "typingsPackageName": "into-stream",
            "sourceRepoURL": "https://github.com/sindresorhus/into-stream",
            "asOfVersion": "5.0.0"
        },
        {
            "libraryName": "inversify",
            "typingsPackageName": "inversify",
            "sourceRepoURL": "http://inversify.io",
            "asOfVersion": "2.0.33"
        },
        {
            "libraryName": "inversify-binding-decorators",
            "typingsPackageName": "inversify-binding-decorators",
            "sourceRepoURL": "https://github.com/inversify/inversify-binding-decorators",
            "asOfVersion": "2.0.0"
        },
        {
            "libraryName": "inversify-express-utils",
            "typingsPackageName": "inversify-express-utils",
            "sourceRepoURL": "https://github.com/inversify/inversify-express-utils",
            "asOfVersion": "2.0.0"
        },
        {
            "libraryName": "inversify-inject-decorators",
            "typingsPackageName": "inversify-inject-decorators",
            "sourceRepoURL": "https://github.com/inversify/inversify-inject-decorators",
            "asOfVersion": "2.0.0"
        },
        {
            "libraryName": "inversify-logger-middleware",
            "typingsPackageName": "inversify-logger-middleware",
            "sourceRepoURL": "https://github.com/inversify/inversify-logger-middleware",
            "asOfVersion": "2.0.0"
        },
        {
            "libraryName": "inversify-restify-utils",
            "typingsPackageName": "inversify-restify-utils",
            "sourceRepoURL": "https://github.com/inversify/inversify-restify-utils",
            "asOfVersion": "2.0.0"
        },
        {
            "libraryName": "Ionic",
            "typingsPackageName": "ionic",
            "sourceRepoURL": "http://ionicframework.com",
            "asOfVersion": "3.19.0"
        },
        {
            "libraryName": "ip-regex",
            "typingsPackageName": "ip-regex",
            "sourceRepoURL": "https://github.com/sindresorhus/ip-regex",
            "asOfVersion": "4.1.0"
        },
        {
            "libraryName": "ipify",
            "typingsPackageName": "ipify",
            "sourceRepoURL": "https://github.com/sindresorhus/ipify",
            "asOfVersion": "3.0.0"
        },
        {
            "libraryName": "is-absolute-url",
            "typingsPackageName": "is-absolute-url",
            "sourceRepoURL": "https://github.com/sindresorhus/is-absolute-url",
            "asOfVersion": "3.0.0"
        },
        {
            "libraryName": "is-archive",
            "typingsPackageName": "is-archive",
            "sourceRepoURL": "https://github.com/sindresorhus/is-archive",
            "asOfVersion": "2.0.0"
        },
        {
            "libraryName": "is-array-sorted",
            "typingsPackageName": "is-array-sorted",
            "sourceRepoURL": "https://github.com/sindresorhus/is-array-sorted",
            "asOfVersion": "2.0.0"
        },
        {
            "libraryName": "is-binary-path",
            "typingsPackageName": "is-binary-path",
            "sourceRepoURL": "https://github.com/sindresorhus/is-binary-path",
            "asOfVersion": "2.1.0"
        },
        {
            "libraryName": "is-compressed",
            "typingsPackageName": "is-compressed",
            "sourceRepoURL": "https://github.com/sindresorhus/is-compressed",
            "asOfVersion": "2.0.0"
        },
        {
            "libraryName": "is-docker",
            "typingsPackageName": "is-docker",
            "sourceRepoURL": "https://github.com/sindresorhus/is-docker",
            "asOfVersion": "2.0.0"
        },
        {
            "libraryName": "is-elevated",
            "typingsPackageName": "is-elevated",
            "sourceRepoURL": "https://github.com/sindresorhus/is-elevated",
            "asOfVersion": "3.0.0"
        },
        {
            "libraryName": "is-fullwidth-code-point",
            "typingsPackageName": "is-fullwidth-code-point",
            "sourceRepoURL": "https://github.com/sindresorhus/is-fullwidth-code-point",
            "asOfVersion": "3.0.0"
        },
        {
            "libraryName": "is-image",
            "typingsPackageName": "is-image",
            "sourceRepoURL": "https://github.com/sindresorhus/is-image",
            "asOfVersion": "3.0.0"
        },
        {
            "libraryName": "is-installed-globally",
            "typingsPackageName": "is-installed-globally",
            "sourceRepoURL": "https://github.com/sindresorhus/is-installed-globally.git",
            "asOfVersion": "0.2.0"
        },
        {
            "libraryName": "is-ip",
            "typingsPackageName": "is-ip",
            "sourceRepoURL": "https://github.com/sindresorhus/is-ip",
            "asOfVersion": "3.0.0"
        },
        {
            "libraryName": "is-lower-case",
            "typingsPackageName": "is-lower-case",
            "sourceRepoURL": "https://github.com/blakeembrey/is-lower-case",
            "asOfVersion": "1.1.2"
        },
        {
            "libraryName": "is-mobile",
            "typingsPackageName": "is-mobile",
            "sourceRepoURL": "https://github.com/juliangruber/is-mobile",
            "asOfVersion": "2.1.0"
        },
        {
            "libraryName": "is-obj",
            "typingsPackageName": "is-obj",
            "sourceRepoURL": "https://github.com/sindresorhus/is-obj",
            "asOfVersion": "2.0.0"
        },
        {
            "libraryName": "is-online",
            "typingsPackageName": "is-online",
            "sourceRepoURL": "https://github.com/sindresorhus/is-online",
            "asOfVersion": "8.1.0"
        },
        {
            "libraryName": "is-path-cwd",
            "typingsPackageName": "is-path-cwd",
            "sourceRepoURL": "https://github.com/sindresorhus/is-path-cwd",
            "asOfVersion": "2.1.0"
        },
        {
            "libraryName": "is-path-in-cwd",
            "typingsPackageName": "is-path-in-cwd",
            "sourceRepoURL": "https://github.com/sindresorhus/is-path-in-cwd",
            "asOfVersion": "2.1.0"
        },
        {
            "libraryName": "is-plain-obj",
            "typingsPackageName": "is-plain-obj",
            "sourceRepoURL": "https://github.com/sindresorhus/is-plain-obj",
            "asOfVersion": "2.0.0"
        },
        {
            "libraryName": "is-plain-object",
            "typingsPackageName": "is-plain-object",
            "sourceRepoURL": "https://github.com/jonschlinkert/is-plain-object",
            "asOfVersion": "2.0.4"
        },
        {
            "libraryName": "is-png",
            "typingsPackageName": "is-png",
            "sourceRepoURL": "https://github.com/sindresorhus/is-png",
            "asOfVersion": "2.0.0"
        },
        {
            "libraryName": "is-reachable",
            "typingsPackageName": "is-reachable",
            "sourceRepoURL": "https://github.com/sindresorhus/is-reachable",
            "asOfVersion": "3.1.0"
        },
        {
            "libraryName": "is-regexp",
            "typingsPackageName": "is-regexp",
            "sourceRepoURL": "https://github.com/sindresorhus/is-regexp",
            "asOfVersion": "2.1.0"
        },
        {
            "libraryName": "is-relative-url",
            "typingsPackageName": "is-relative-url",
            "sourceRepoURL": "https://github.com/sindresorhus/is-relative-url",
            "asOfVersion": "3.0.0"
        },
        {
            "libraryName": "is-root",
            "typingsPackageName": "is-root",
            "sourceRepoURL": "https://github.com/sindresorhus/is-root",
            "asOfVersion": "2.1.0"
        },
        {
            "libraryName": "is-root-path",
            "typingsPackageName": "is-root-path",
            "sourceRepoURL": "https://github.com/sindresorhus/is-root-path",
            "asOfVersion": "2.0.0"
        },
        {
            "libraryName": "is-scoped",
            "typingsPackageName": "is-scoped",
            "sourceRepoURL": "https://github.com/sindresorhus/is-scoped",
            "asOfVersion": "2.0.0"
        },
        {
            "libraryName": "is-stream",
            "typingsPackageName": "is-stream",
            "sourceRepoURL": "https://github.com/sindresorhus/is-stream",
            "asOfVersion": "2.0.0"
        },
        {
            "libraryName": "is-svg",
            "typingsPackageName": "is-svg",
            "sourceRepoURL": "https://github.com/sindresorhus/is-svg",
            "asOfVersion": "4.0.1"
        },
        {
            "libraryName": "is-text-path",
            "typingsPackageName": "is-text-path",
            "sourceRepoURL": "https://github.com/sindresorhus/is-text-path",
            "asOfVersion": "2.0.0"
        },
        {
            "libraryName": "is-upper-case",
            "typingsPackageName": "is-upper-case",
            "sourceRepoURL": "https://github.com/blakeembrey/is-upper-case",
            "asOfVersion": "1.1.2"
        },
        {
            "libraryName": "is-url-superb",
            "typingsPackageName": "is-url-superb",
            "sourceRepoURL": "https://github.com/sindresorhus/is-url-superb",
            "asOfVersion": "3.0.0"
        },
        {
            "libraryName": "ismobilejs",
            "typingsPackageName": "ismobilejs",
            "sourceRepoURL": "https://github.com/kaimallea/isMobile",
            "asOfVersion": "1.0.0"
        },
        {
            "libraryName": "issue-regex",
            "typingsPackageName": "issue-regex",
            "sourceRepoURL": "https://github.com/sindresorhus/issue-regex",
            "asOfVersion": "3.1.0"
        },
        {
            "libraryName": "jasmine-expect",
            "typingsPackageName": "jasmine-expect",
            "sourceRepoURL": "https://github.com/JamieMason/Jasmine-Matchers",
            "asOfVersion": "3.8.1"
        },
        {
            "libraryName": "javascript-obfuscator",
            "typingsPackageName": "javascript-obfuscator",
            "sourceRepoURL": "https://github.com/sanex3339/javascript-obfuscator",
            "asOfVersion": "0.17.0"
        },
        {
            "libraryName": "jdenticon",
            "typingsPackageName": "jdenticon",
            "sourceRepoURL": "https://github.com/dmester/jdenticon",
            "asOfVersion": "2.2.0"
        },
        {
            "libraryName": "jest-cli",
            "typingsPackageName": "jest-cli",
            "sourceRepoURL": "https://jestjs.io/",
            "asOfVersion": "24.3.0"
        },
        {
            "libraryName": "jest-diff",
            "typingsPackageName": "jest-diff",
            "sourceRepoURL": "https://github.com/facebook/jest/tree/master/packages/jest-diff",
            "asOfVersion": "24.3.0"
        },
        {
            "libraryName": "jest-each",
            "typingsPackageName": "jest-each",
            "sourceRepoURL": "https://github.com/facebook/jest",
            "asOfVersion": "24.3.0"
        },
        {
            "libraryName": "jest-get-type",
            "typingsPackageName": "jest-get-type",
            "sourceRepoURL": "https://github.com/facebook/jest/tree/master/packages/jest-get-type",
            "asOfVersion": "24.2.0"
        },
        {
            "libraryName": "jimp",
            "typingsPackageName": "jimp",
            "sourceRepoURL": "https://github.com/oliver-moran/jimp#readme",
            "asOfVersion": "0.2.28"
        },
        {
            "libraryName": "joData",
            "typingsPackageName": "jodata",
            "sourceRepoURL": "https://github.com/mccow002/joData",
            "asOfVersion": "1.0.13"
        },
        {
            "libraryName": "JointJS",
            "typingsPackageName": "jointjs",
            "sourceRepoURL": "http://www.jointjs.com/",
            "asOfVersion": "2.0.0"
        },
        {
            "libraryName": "jpeg-js",
            "typingsPackageName": "jpeg-js",
            "sourceRepoURL": "https://github.com/eugeneware/jpeg-js",
            "asOfVersion": "0.3.6"
        },
        {
            "libraryName": "jpush-react-native",
            "typingsPackageName": "jpush-react-native",
            "sourceRepoURL": "https://github.com/jpush/jpush-react-native",
            "asOfVersion": "2.0.0"
        },
        {
            "libraryName": "typescript",
            "typingsPackageName": "jquery-notifier",
            "sourceRepoURL": "https://github.com/Microsoft/TypeScript",
            "asOfVersion": "1.3.0"
        },
        {
            "libraryName": "jquery.ajaxfile",
            "typingsPackageName": "jquery.ajaxfile",
            "sourceRepoURL": "https://github.com/fpellet/jquery.ajaxFile",
            "asOfVersion": "0.2.29"
        },
        {
            "libraryName": "js-data",
            "typingsPackageName": "js-data",
            "sourceRepoURL": "https://github.com/js-data/js-data",
            "asOfVersion": "3.0.0"
        },
        {
            "libraryName": "JSData Http Adapter",
            "typingsPackageName": "js-data-http",
            "sourceRepoURL": "https://github.com/js-data/js-data-http",
            "asOfVersion": "3.0.0"
        },
        {
            "libraryName": "js-types",
            "typingsPackageName": "js-types",
            "sourceRepoURL": "https://github.com/sindresorhus/js-types",
            "asOfVersion": "2.1.0"
        },
        {
            "libraryName": "JSNLog",
            "typingsPackageName": "jsnlog",
            "sourceRepoURL": "https://github.com/mperdeck/jsnlog.js",
            "asOfVersion": "2.17.2"
        },
        {
            "libraryName": "json-rules-engine",
            "typingsPackageName": "json-rules-engine",
            "sourceRepoURL": "https://github.com/cachecontrol/json-rules-engine",
            "asOfVersion": "4.1.0"
        },
        {
            "libraryName": "jsonata",
            "typingsPackageName": "jsonata",
            "sourceRepoURL": "https://github.com/jsonata-js/jsonata",
            "asOfVersion": "1.5.0"
        },
        {
            "libraryName": "jsonschema",
            "typingsPackageName": "jsonschema",
            "sourceRepoURL": "https://github.com/tdegrunt/jsonschema",
            "asOfVersion": "1.1.1"
        },
        {
            "libraryName": "jsplumb",
            "typingsPackageName": "jsplumb",
            "sourceRepoURL": "https://github.com/jsplumb/jsPlumb",
            "asOfVersion": "2.5.7"
        },
        {
            "libraryName": "jsrender",
            "typingsPackageName": "jsrender",
            "sourceRepoURL": "https://github.com/BorisMoore/jsrender",
            "asOfVersion": "1.0.5"
        },
        {
            "libraryName": "jss",
            "typingsPackageName": "jss",
            "sourceRepoURL": "https://github.com/cssinjs/jss#readme",
            "asOfVersion": "10.0.0"
        },
        {
            "libraryName": "junk",
            "typingsPackageName": "junk",
            "sourceRepoURL": "https://github.com/sindresorhus/junk",
            "asOfVersion": "3.0.0"
        },
        {
            "libraryName": "kafka-node",
            "typingsPackageName": "kafka-node",
            "sourceRepoURL": "https://github.com/SOHU-Co/kafka-node/",
            "asOfVersion": "3.0.0"
        },
        {
            "libraryName": "kafkajs",
            "typingsPackageName": "kafkajs",
            "sourceRepoURL": "https://github.com/tulios/kafkajs",
            "asOfVersion": "1.9.0"
        },
        {
            "libraryName": "karma-viewport",
            "typingsPackageName": "karma-viewport",
            "sourceRepoURL": "https://github.com/squidfunk/karma-viewport",
            "asOfVersion": "1.0.0"
        },
        {
            "libraryName": "keycloak-js",
            "typingsPackageName": "keycloak-js",
            "sourceRepoURL": "https://github.com/keycloak/keycloak",
            "asOfVersion": "3.4.1"
        },
        {
            "libraryName": "keytar",
            "typingsPackageName": "keytar",
            "sourceRepoURL": "http://atom.github.io/node-keytar/",
            "asOfVersion": "4.4.2"
        },
        {
            "libraryName": "knex",
            "typingsPackageName": "knex",
            "sourceRepoURL": "https://github.com/tgriesser/knex",
            "asOfVersion": "0.16.1"
        },
        {
            "libraryName": "knockout-paging",
            "typingsPackageName": "knockout-paging",
            "sourceRepoURL": "https://github.com/ErikSchierboom/knockout-paging",
            "asOfVersion": "0.3.1"
        },
        {
            "libraryName": "knockout-pre-rendered",
            "typingsPackageName": "knockout-pre-rendered",
            "sourceRepoURL": "https://github.com/ErikSchierboom/knockout-pre-rendered",
            "asOfVersion": "0.7.1"
        },
        {
            "libraryName": "known",
            "typingsPackageName": "known",
            "sourceRepoURL": "https://github.com/sindresorhus/known",
            "asOfVersion": "3.0.0"
        },
        {
            "libraryName": "koa-better-body",
            "typingsPackageName": "koa-better-body",
            "sourceRepoURL": "https://github.com/tunnckoCore/koa-better-body",
            "asOfVersion": "3.1.0"
        },
        {
            "libraryName": "koa-jwt",
            "typingsPackageName": "koa-jwt",
            "sourceRepoURL": "https://github.com/koajs/jwt",
            "asOfVersion": "3.3.0"
        },
        {
            "libraryName": "koa-pug",
            "typingsPackageName": "koa-pug",
            "sourceRepoURL": "https://github.com/chrisyip/koa-pug",
            "asOfVersion": "4.0.0"
        },
        {
            "libraryName": "koa-requestid",
            "typingsPackageName": "koa-requestid",
            "sourceRepoURL": "https://github.com/seegno/koa-requestid/",
            "asOfVersion": "2.0.2"
        },
        {
            "libraryName": "koa-useragent",
            "typingsPackageName": "koa-useragent",
            "sourceRepoURL": "https://github.com/rvboris/koa-useragent",
            "asOfVersion": "2.1.1"
        },
        {
            "libraryName": "ladda",
            "typingsPackageName": "ladda",
            "sourceRepoURL": "https://github.com/hakimel/Ladda",
            "asOfVersion": "2.0.0"
        },
        {
            "libraryName": "lambda-phi",
            "typingsPackageName": "lambda-phi",
            "sourceRepoURL": "https://github.com/elitechance/lambda-phi",
            "asOfVersion": "1.0.1"
        },
        {
            "libraryName": "latest-semver",
            "typingsPackageName": "latest-semver",
            "sourceRepoURL": "https://github.com/sindresorhus/latest-semver",
            "asOfVersion": "2.0.0"
        },
        {
            "libraryName": "latest-version",
            "typingsPackageName": "latest-version",
            "sourceRepoURL": "https://github.com/sindresorhus/latest-version",
            "asOfVersion": "5.0.0"
        },
        {
            "libraryName": "lazy-value",
            "typingsPackageName": "lazy-value",
            "sourceRepoURL": "https://github.com/sindresorhus/lazy-value",
            "asOfVersion": "2.0.0"
        },
        {
            "libraryName": "ldclient-js",
            "typingsPackageName": "ldclient-js",
            "sourceRepoURL": "https://github.com/launchdarkly/js-client",
            "asOfVersion": "1.1.11"
        },
        {
            "libraryName": "leap-year",
            "typingsPackageName": "leap-year",
            "sourceRepoURL": "https://github.com/sindresorhus/leap-year",
            "asOfVersion": "3.0.0"
        },
        {
            "libraryName": "left-pad",
            "typingsPackageName": "left-pad",
            "sourceRepoURL": "https://github.com/stevemao/left-pad",
            "asOfVersion": "1.2.0"
        },
        {
            "libraryName": "leven",
            "typingsPackageName": "leven",
            "sourceRepoURL": "https://github.com/sindresorhus/leven",
            "asOfVersion": "3.0.0"
        },
        {
            "libraryName": "libra-core",
            "typingsPackageName": "libra-core",
            "sourceRepoURL": "https://github.com/perfectmak/libra-core#readme",
            "asOfVersion": "1.0.5"
        },
        {
            "libraryName": "line-column-path",
            "typingsPackageName": "line-column-path",
            "sourceRepoURL": "https://github.com/sindresorhus/line-column-path",
            "asOfVersion": "2.0.0"
        },
        {
            "libraryName": "linkify-issues",
            "typingsPackageName": "linkify-issues",
            "sourceRepoURL": "https://github.com/sindresorhus/linkify-issues",
            "asOfVersion": "2.0.0"
        },
        {
            "libraryName": "linkify-urls",
            "typingsPackageName": "linkify-urls",
            "sourceRepoURL": "https://github.com/sindresorhus/linkify-urls",
            "asOfVersion": "3.1.0"
        },
        {
            "libraryName": "Linq.JS",
            "typingsPackageName": "linq",
            "sourceRepoURL": "https://linqjs.codeplex.com/",
            "asOfVersion": "2.2.33"
        },
        {
            "libraryName": "Linq4JS",
            "typingsPackageName": "linq4js",
            "sourceRepoURL": "https://github.com/morrisjdev/Linq4JS",
            "asOfVersion": "2.1.8"
        },
        {
            "libraryName": "LinqSharp",
            "typingsPackageName": "linqsharp",
            "sourceRepoURL": "https://github.com/brunolm/LinqSharp",
            "asOfVersion": "1.0.0"
        },
        {
            "libraryName": "load-json-file",
            "typingsPackageName": "load-json-file",
            "sourceRepoURL": "https://github.com/sindresorhus/load-json-file",
            "asOfVersion": "5.1.0"
        },
        {
            "libraryName": "localforage",
            "typingsPackageName": "localforage",
            "sourceRepoURL": "https://github.com/localForage/localForage",
            "asOfVersion": "0.0.34"
        },
        {
            "libraryName": "localforage-cordovasqlitedriver",
            "typingsPackageName": "localforage-cordovasqlitedriver",
            "sourceRepoURL": "https://github.com/thgreasi/localForage-cordovaSQLiteDriver",
            "asOfVersion": "1.5.0"
        },
        {
            "libraryName": "locate-path",
            "typingsPackageName": "locate-path",
            "sourceRepoURL": "https://github.com/sindresorhus/locate-path",
            "asOfVersion": "4.0.0"
        },
        {
            "libraryName": "lock-system",
            "typingsPackageName": "lock-system",
            "sourceRepoURL": "https://github.com/sindresorhus/lock-system",
            "asOfVersion": "2.0.0"
        },
        {
            "libraryName": "lodash-decorators",
            "typingsPackageName": "lodash-decorators",
            "sourceRepoURL": "https://github.com/steelsojka/lodash-decorators",
            "asOfVersion": "4.0.0"
        },
        {
            "libraryName": "log-symbols",
            "typingsPackageName": "log-symbols",
            "sourceRepoURL": "https://github.com/sindresorhus/log-symbols",
            "asOfVersion": "3.0.0"
        },
        {
            "libraryName": "log-update",
            "typingsPackageName": "log-update",
            "sourceRepoURL": "https://github.com/sindresorhus/log-update",
            "asOfVersion": "3.1.0"
        },
        {
            "libraryName": "log4javascript",
            "typingsPackageName": "log4javascript",
            "sourceRepoURL": "http://log4javascript.org/",
            "asOfVersion": "1.4.15"
        },
        {
            "libraryName": "log4js",
            "typingsPackageName": "log4js",
            "sourceRepoURL": "https://github.com/nomiddlename/log4js-node",
            "asOfVersion": "2.3.5"
        },
        {
            "libraryName": "logform",
            "typingsPackageName": "logform",
            "sourceRepoURL": "https://github.com/winstonjs/logform",
            "asOfVersion": "1.10.0"
        },
        {
            "libraryName": "loglevel",
            "typingsPackageName": "loglevel",
            "sourceRepoURL": "https://github.com/pimterry/loglevel/",
            "asOfVersion": "1.6.2"
        },
        {
            "libraryName": "looks-same",
            "typingsPackageName": "looks-same",
            "sourceRepoURL": "https://github.com/gemini-testing/looks-same",
            "asOfVersion": "4.1.0"
        },
        {
            "libraryName": "lorem-ipsum",
            "typingsPackageName": "lorem-ipsum",
            "sourceRepoURL": "https://github.com/knicklabs/node-lorem-ipsum",
            "asOfVersion": "2.0.0"
        },
        {
            "libraryName": "loud-rejection",
            "typingsPackageName": "loud-rejection",
            "sourceRepoURL": "https://github.com/sindresorhus/loud-rejection",
            "asOfVersion": "2.0.0"
        },
        {
            "libraryName": "lower-case",
            "typingsPackageName": "lower-case",
            "sourceRepoURL": "https://github.com/blakeembrey/lower-case",
            "asOfVersion": "1.1.3"
        },
        {
            "libraryName": "lower-case-first",
            "typingsPackageName": "lower-case-first",
            "sourceRepoURL": "https://github.com/blakeembrey/lower-case-first",
            "asOfVersion": "1.0.1"
        },
        {
            "libraryName": "make-dir",
            "typingsPackageName": "make-dir",
            "sourceRepoURL": "https://github.com/sindresorhus/make-dir",
            "asOfVersion": "2.1.0"
        },
        {
            "libraryName": "mali",
            "typingsPackageName": "mali",
            "sourceRepoURL": "https://github.com/malijs/mali",
            "asOfVersion": "0.9.2"
        },
        {
<<<<<<< HEAD
            "libraryName": "mali-compose",
            "typingsPackageName": "mali-compose",
            "sourceRepoURL": "https://github.com/malijs/mali-compose",
            "asOfVersion": "1.2.0"
=======
            "libraryName": "@malijs/compose",
            "typingsPackageName": "mali-compose",
            "sourceRepoURL": "https://github.com/malijs/mali-compose",
            "asOfVersion": "1.3.0"
>>>>>>> b6857e61
        },
        {
            "libraryName": "mali-onerror",
            "typingsPackageName": "mali-onerror",
            "sourceRepoURL": "https://github.com/malijs/onerror",
            "asOfVersion": "0.2.0"
        },
        {
<<<<<<< HEAD
=======
            "libraryName": "map-obj",
            "typingsPackageName": "map-obj",
            "sourceRepoURL": "https://github.com/sindresorhus/map-obj",
            "asOfVersion": "3.1.0"
        },
        {
>>>>>>> b6857e61
            "libraryName": "maquette",
            "typingsPackageName": "maquette",
            "sourceRepoURL": "http://maquettejs.org/",
            "asOfVersion": "2.1.6"
        },
        {
            "libraryName": "matcher",
            "typingsPackageName": "matcher",
            "sourceRepoURL": "https://github.com/sindresorhus/matcher",
            "asOfVersion": "2.0.0"
        },
        {
            "libraryName": "material-components-web",
            "typingsPackageName": "material-components-web",
            "sourceRepoURL": "https://material.io/components",
            "asOfVersion": "1.0.0"
        },
        {
            "libraryName": "maxmind",
            "typingsPackageName": "maxmind",
            "sourceRepoURL": "https://github.com/runk/node-maxmind",
            "asOfVersion": "2.0.5"
        },
        {
            "libraryName": "mem",
            "typingsPackageName": "mem",
            "sourceRepoURL": "https://github.com/sindresorhus/mem",
            "asOfVersion": "4.2.0"
        },
        {
            "libraryName": "memoize-one",
            "typingsPackageName": "memoize-one",
            "sourceRepoURL": "https://github.com/alexreardon/memoize-one#readme",
            "asOfVersion": "5.1.0"
        },
        {
            "libraryName": "mendixmodelsdk",
            "typingsPackageName": "mendixmodelsdk",
            "sourceRepoURL": "http://www.mendix.com",
            "asOfVersion": "0.8.1"
        },
        {
            "libraryName": "menubar",
            "typingsPackageName": "menubar",
            "sourceRepoURL": "https://github.com/maxogden/menubar",
            "asOfVersion": "6.0.0"
        },
        {
            "libraryName": "metisMenu",
            "typingsPackageName": "metismenu",
            "sourceRepoURL": "https://github.com/onokumus/metisMenu",
            "asOfVersion": "2.7.1"
        },
        {
            "libraryName": "microgears",
            "typingsPackageName": "microgears",
            "sourceRepoURL": "https://github.com/marcusdb/microgears",
            "asOfVersion": "4.0.5"
        },
        {
            "libraryName": "mnemonic-words",
            "typingsPackageName": "mnemonic-words",
            "sourceRepoURL": "https://github.com/sindresorhus/mnemonic-words",
            "asOfVersion": "1.1.0"
        },
        {
            "libraryName": "mobile-detect",
            "typingsPackageName": "mobile-detect",
            "sourceRepoURL": "http://hgoebl.github.io/mobile-detect.js/",
            "asOfVersion": "1.3.4"
        },
        {
            "libraryName": "mobservable",
            "typingsPackageName": "mobservable",
            "sourceRepoURL": "github.com/mweststrate/mobservable",
            "asOfVersion": "1.2.5"
        },
        {
            "libraryName": "mobservable-react",
            "typingsPackageName": "mobservable-react",
            "sourceRepoURL": "https://github.com/mweststrate/mobservable-react",
            "asOfVersion": "1.0.0"
        },
        {
            "libraryName": "Mobx Cookie",
            "typingsPackageName": "mobx-cookie",
            "sourceRepoURL": "https://github.com/will-stone/mobx-cookie",
            "asOfVersion": "1.1.1"
        },
        {
            "libraryName": "mobx-devtools-mst",
            "typingsPackageName": "mobx-devtools-mst",
            "sourceRepoURL": "https://mobxjs.github.io/mobx",
            "asOfVersion": "0.9.7"
        },
        {
            "libraryName": "mobx-task",
            "typingsPackageName": "mobx-task",
            "sourceRepoURL": "https://github.com/jeffijoe/mobx-task#readme",
            "asOfVersion": "2.0.0"
        },
        {
            "libraryName": "mockingoose",
            "typingsPackageName": "mockingoose",
            "sourceRepoURL": "https://github.com/alonronin/mockingoose#readme",
            "asOfVersion": "2.13.0"
        },
        {
            "libraryName": "Moment",
            "typingsPackageName": "moment",
            "sourceRepoURL": "https://github.com/moment/moment",
            "asOfVersion": "2.13.0"
        },
        {
            "libraryName": "moment-range",
            "typingsPackageName": "moment-range",
            "sourceRepoURL": "https://github.com/rotaready/moment-range",
            "asOfVersion": "4.0.0"
        },
        {
            "libraryName": "mongodb-memory-server",
            "typingsPackageName": "mongodb-memory-server",
            "sourceRepoURL": "https://github.com/nodkz/mongodb-memory-server",
            "asOfVersion": "2.3.0"
        },
        {
            "libraryName": "Monk",
            "typingsPackageName": "monk",
            "sourceRepoURL": "https://github.com/LearnBoost/monk.git",
            "asOfVersion": "6.0.0"
        },
        {
            "libraryName": "month-days",
            "typingsPackageName": "month-days",
            "sourceRepoURL": "https://github.com/sindresorhus/month-days",
            "asOfVersion": "3.0.0"
        },
        {
            "libraryName": "morphdom",
            "typingsPackageName": "morphdom",
            "sourceRepoURL": "https://github.com/patrick-steele-idem/morphdom",
            "asOfVersion": "2.4.0"
        },
        {
            "libraryName": "move-file",
            "typingsPackageName": "move-file",
            "sourceRepoURL": "https://github.com/sindresorhus/move-file",
            "asOfVersion": "1.1.0"
        },
        {
            "libraryName": "MQTT",
            "typingsPackageName": "mqtt",
            "sourceRepoURL": "https://github.com/mqttjs/MQTT.js",
            "asOfVersion": "2.5.0"
        },
        {
            "libraryName": "msportalfx-test",
            "typingsPackageName": "msportalfx-test",
            "sourceRepoURL": "https://msazure.visualstudio.com/DefaultCollection/AzureUX/_git/portalfx-msportalfx-test",
            "asOfVersion": "0.7.2"
        },
        {
            "libraryName": "multimatch",
            "typingsPackageName": "multimatch",
            "sourceRepoURL": "https://github.com/sindresorhus/multimatch",
            "asOfVersion": "4.0.0"
        },
        {
            "libraryName": "nano",
            "typingsPackageName": "nano",
            "sourceRepoURL": "https://github.com/apache/couchdb-nano",
            "asOfVersion": "7.0.0"
        },
        {
            "libraryName": "nats-hemera",
            "typingsPackageName": "nats-hemera",
            "sourceRepoURL": "https://github.com/hemerajs/hemera",
            "asOfVersion": "5.0.0"
        },
        {
            "libraryName": "natsort",
            "typingsPackageName": "natsort",
            "sourceRepoURL": "https://github.com/netop/natsort",
            "asOfVersion": "2.0.0"
        },
        {
            "libraryName": "navigation",
            "typingsPackageName": "navigation",
            "sourceRepoURL": "http://grahammendick.github.io/navigation/",
            "asOfVersion": "5.1.0"
        },
        {
            "libraryName": "navigation-react",
            "typingsPackageName": "navigation-react",
            "sourceRepoURL": "http://grahammendick.github.io/navigation/",
            "asOfVersion": "4.0.0"
        },
        {
            "libraryName": "typescript",
            "typingsPackageName": "navigator-permissions",
            "sourceRepoURL": "https://developer.mozilla.org/en-US/docs/Web/API/Permissions",
            "asOfVersion": "2.0.0"
        },
        {
            "libraryName": "nblas",
            "typingsPackageName": "nblas",
            "sourceRepoURL": "https://github.com/mateogianolio/nblas",
            "asOfVersion": "2.1.6"
        },
        {
            "libraryName": "neffos.js",
            "typingsPackageName": "neffos.js",
            "sourceRepoURL": "https://github.com/kataras/neffos.js",
            "asOfVersion": "0.1.2"
        },
        {
            "libraryName": "negative-array",
            "typingsPackageName": "negative-array",
            "sourceRepoURL": "https://github.com/sindresorhus/negative-array",
            "asOfVersion": "2.1.0"
        },
        {
            "libraryName": "negative-zero",
            "typingsPackageName": "negative-zero",
            "sourceRepoURL": "https://github.com/sindresorhus/negative-zero",
            "asOfVersion": "3.0.0"
        },
        {
            "libraryName": "new-github-issue-url",
            "typingsPackageName": "new-github-issue-url",
            "sourceRepoURL": "https://github.com/sindresorhus/new-github-issue-url",
            "asOfVersion": "0.2.1"
        },
        {
            "libraryName": "new-github-release-url",
            "typingsPackageName": "new-github-release-url",
            "sourceRepoURL": "https://github.com/sindresorhus/new-github-release-url",
            "asOfVersion": "1.0.0"
        },
        {
            "libraryName": "next",
            "typingsPackageName": "next",
            "sourceRepoURL": "https://github.com/zeit/next.js",
            "asOfVersion": "9.0.0"
        },
        {
            "libraryName": "next-redux-wrapper",
            "typingsPackageName": "next-redux-wrapper",
            "sourceRepoURL": "https://github.com/kirill-konshin/next-redux-wrapper",
            "asOfVersion": "3.0.0"
        },
        {
            "libraryName": "next-server",
            "typingsPackageName": "next-server",
            "sourceRepoURL": "https://github.com/zeit/next.js",
            "asOfVersion": "9.0.0"
        },
        {
            "libraryName": "ng-table",
            "typingsPackageName": "ng-table",
            "sourceRepoURL": "https://github.com/esvit/ng-table",
            "asOfVersion": "2.0.1"
        },
        {
            "libraryName": "nock",
            "typingsPackageName": "nock",
            "sourceRepoURL": "https://github.com/nock/nock",
            "asOfVersion": "11.1.0"
        },
        {
            "libraryName": "node-cache",
            "typingsPackageName": "node-cache",
            "sourceRepoURL": "https://github.com/mpneuried/nodecache",
            "asOfVersion": "4.2.0"
        },
        {
            "libraryName": "node-json-db",
            "typingsPackageName": "node-json-db",
            "sourceRepoURL": "https://github.com/Belphemur/node-json-db",
            "asOfVersion": "0.9.2"
        },
        {
            "libraryName": "node-pg-migrate",
            "typingsPackageName": "node-pg-migrate",
            "sourceRepoURL": "https://github.com/theoephraim/node-pg-migrate#readme",
            "asOfVersion": "2.15.0"
        },
        {
            "libraryName": "node-sql-parser",
            "typingsPackageName": "node-sql-parser",
            "sourceRepoURL": "https://github.com/taozhi8833998/node-sql-parser#readme",
            "asOfVersion": "1.1.0"
        },
        {
            "libraryName": "node-waves",
            "typingsPackageName": "node-waves",
            "sourceRepoURL": "http://fian.my.id/Waves",
            "asOfVersion": "0.7.6"
        },
        {
            "libraryName": "nookies",
            "typingsPackageName": "nookies",
            "sourceRepoURL": "https://github.com/maticzav/nookies#readme",
            "asOfVersion": "2.0.3"
        },
        {
            "libraryName": "normalize-url",
            "typingsPackageName": "normalize-url",
            "sourceRepoURL": "https://github.com/sindresorhus/normalize-url",
            "asOfVersion": "4.2.0"
        },
        {
            "libraryName": "Normalizr",
            "typingsPackageName": "normalizr",
            "sourceRepoURL": "https://github.com/paularmstrong/normalizr",
            "asOfVersion": "2.0.18"
        },
        {
            "libraryName": "notyf",
            "typingsPackageName": "notyf",
            "sourceRepoURL": "https://github.com/caroso1222/notyf",
            "asOfVersion": "3.0.0"
        },
        {
            "libraryName": "npm-email",
            "typingsPackageName": "npm-email",
            "sourceRepoURL": "https://github.com/sindresorhus/npm-email",
            "asOfVersion": "3.1.0"
        },
        {
            "libraryName": "npm-keyword",
            "typingsPackageName": "npm-keyword",
            "sourceRepoURL": "https://github.com/sindresorhus/npm-keyword",
            "asOfVersion": "6.0.0"
        },
        {
            "libraryName": "npm-name",
            "typingsPackageName": "npm-name",
            "sourceRepoURL": "https://github.com/sindresorhus/npm-name",
            "asOfVersion": "5.2.1"
        },
        {
            "libraryName": "npm-run-path",
            "typingsPackageName": "npm-run-path",
            "sourceRepoURL": "https://github.com/sindresorhus/npm-run-path",
            "asOfVersion": "3.0.1"
        },
        {
            "libraryName": "npm-user",
            "typingsPackageName": "npm-user",
            "sourceRepoURL": "https://github.com/sindresorhus/npm-user",
            "asOfVersion": "4.0.0"
        },
        {
            "libraryName": "Nuka Carousel",
            "typingsPackageName": "nuka-carousel",
            "sourceRepoURL": "https://github.com/FormidableLabs/nuka-carousel/",
            "asOfVersion": "4.4.6"
        },
        {
            "libraryName": "Numbro",
            "typingsPackageName": "numbro",
            "sourceRepoURL": "https://github.com/foretagsplatsen/numbro/",
            "asOfVersion": "1.9.3"
        },
        {
            "libraryName": "o.js",
            "typingsPackageName": "o.js",
            "sourceRepoURL": "https://github.com/janhommes/o.js",
            "asOfVersion": "1.0.3"
        },
        {
            "libraryName": "odata",
            "typingsPackageName": "odata",
            "sourceRepoURL": "https://github.com/janhommes/odata",
            "asOfVersion": "1.0.3"
        },
        {
            "libraryName": "oembed-parser",
            "typingsPackageName": "oembed-parser",
            "sourceRepoURL": "https://www.npmjs.com/package/oembed-parser",
            "asOfVersion": "1.2.2"
        },
        {
            "libraryName": "on-change",
            "typingsPackageName": "on-change",
            "sourceRepoURL": "https://github.com/sindresorhus/on-change",
            "asOfVersion": "1.1.0"
        },
        {
            "libraryName": "onetime",
            "typingsPackageName": "onetime",
            "sourceRepoURL": "https://github.com/sindresorhus/onetime",
            "asOfVersion": "4.0.0"
        },
        {
            "libraryName": "onoff",
            "typingsPackageName": "onoff",
            "sourceRepoURL": "https://github.com/fivdi/onoff",
            "asOfVersion": "4.1.0"
        },
        {
            "libraryName": "Onsen UI",
            "typingsPackageName": "onsenui",
            "sourceRepoURL": "http://onsen.io",
            "asOfVersion": "2.0.0"
        },
        {
            "libraryName": "open",
            "typingsPackageName": "open",
            "sourceRepoURL": "https://github.com/sindresorhus/open",
            "asOfVersion": "6.2.0"
        },
        {
            "libraryName": "open-editor",
            "typingsPackageName": "open-editor",
            "sourceRepoURL": "https://github.com/sindresorhus/open-editor",
            "asOfVersion": "2.0.0"
        },
        {
            "libraryName": "openid-client",
            "typingsPackageName": "openid-client",
            "sourceRepoURL": "https://github.com/panva/node-openid-client",
            "asOfVersion": "3.7.0"
        },
        {
            "libraryName": "opn",
            "typingsPackageName": "opn",
            "sourceRepoURL": "https://github.com/sindresorhus/opn",
            "asOfVersion": "5.5.0"
        },
        {
            "libraryName": "ora",
            "typingsPackageName": "ora",
            "sourceRepoURL": "https://github.com/sindresorhus/ora",
            "asOfVersion": "3.2.0"
        },
        {
            "libraryName": "os-locale",
            "typingsPackageName": "os-locale",
            "sourceRepoURL": "https://github.com/sindresorhus/os-locale",
            "asOfVersion": "4.0.0"
        },
        {
            "libraryName": "os-name",
            "typingsPackageName": "os-name",
            "sourceRepoURL": "https://github.com/sindresorhus/os-name",
            "asOfVersion": "3.1.0"
        },
        {
            "libraryName": "otplib",
            "typingsPackageName": "otplib",
            "sourceRepoURL": "https://github.com/yeojz/otplib",
            "asOfVersion": "10.0.0"
        },
        {
            "libraryName": "overwatch-api",
            "typingsPackageName": "overwatch-api",
            "sourceRepoURL": "https://github.com/alfg/overwatch-api",
            "asOfVersion": "0.7.1"
        },
        {
            "libraryName": "p-all",
            "typingsPackageName": "p-all",
            "sourceRepoURL": "https://github.com/sindresorhus/p-all",
            "asOfVersion": "2.0.0"
        },
        {
            "libraryName": "p-any",
            "typingsPackageName": "p-any",
            "sourceRepoURL": "https://github.com/sindresorhus/p-any",
            "asOfVersion": "2.0.0"
        },
        {
            "libraryName": "p-cancelable",
            "typingsPackageName": "p-cancelable",
            "sourceRepoURL": "https://github.com/sindresorhus/p-cancelable",
            "asOfVersion": "1.1.0"
        },
        {
            "libraryName": "p-catch-if",
            "typingsPackageName": "p-catch-if",
            "sourceRepoURL": "https://github.com/sindresorhus/p-catch-if",
            "asOfVersion": "2.0.0"
        },
        {
            "libraryName": "p-debounce",
            "typingsPackageName": "p-debounce",
            "sourceRepoURL": "https://github.com/sindresorhus/p-debounce",
            "asOfVersion": "2.0.0"
        },
        {
            "libraryName": "p-defer",
            "typingsPackageName": "p-defer",
            "sourceRepoURL": "https://github.com/sindresorhus/p-defer",
            "asOfVersion": "2.0.0"
        },
        {
            "libraryName": "p-do-whilst",
            "typingsPackageName": "p-do-whilst",
            "sourceRepoURL": "https://github.com/sindresorhus/p-do-whilst",
            "asOfVersion": "1.0.0"
        },
        {
            "libraryName": "p-each-series",
            "typingsPackageName": "p-each-series",
            "sourceRepoURL": "https://github.com/sindresorhus/p-each-series",
            "asOfVersion": "2.0.0"
        },
        {
            "libraryName": "p-event",
            "typingsPackageName": "p-event",
            "sourceRepoURL": "https://github.com/sindresorhus/p-event",
            "asOfVersion": "3.0.0"
        },
        {
            "libraryName": "p-every",
            "typingsPackageName": "p-every",
            "sourceRepoURL": "https://github.com/kevva/p-every",
            "asOfVersion": "2.0.0"
        },
        {
            "libraryName": "p-forever",
            "typingsPackageName": "p-forever",
            "sourceRepoURL": "https://github.com/sindresorhus/p-forever",
            "asOfVersion": "2.0.0"
        },
        {
            "libraryName": "p-is-promise",
            "typingsPackageName": "p-is-promise",
            "sourceRepoURL": "https://github.com/sindresorhus/p-is-promise",
            "asOfVersion": "2.1.0"
        },
        {
            "libraryName": "p-lazy",
            "typingsPackageName": "p-lazy",
            "sourceRepoURL": "https://github.com/sindresorhus/p-lazy",
            "asOfVersion": "2.0.0"
        },
        {
            "libraryName": "p-limit",
            "typingsPackageName": "p-limit",
            "sourceRepoURL": "https://github.com/sindresorhus/p-limit",
            "asOfVersion": "2.2.0"
        },
        {
            "libraryName": "p-locate",
            "typingsPackageName": "p-locate",
            "sourceRepoURL": "https://github.com/sindresorhus/p-locate",
            "asOfVersion": "4.0.0"
        },
        {
            "libraryName": "p-log",
            "typingsPackageName": "p-log",
            "sourceRepoURL": "https://github.com/sindresorhus/p-log",
            "asOfVersion": "2.0.0"
        },
        {
            "libraryName": "p-map",
            "typingsPackageName": "p-map",
            "sourceRepoURL": "https://github.com/sindresorhus/p-map",
            "asOfVersion": "2.0.0"
        },
        {
            "libraryName": "p-map-series",
            "typingsPackageName": "p-map-series",
            "sourceRepoURL": "https://github.com/sindresorhus/p-map-series",
            "asOfVersion": "2.0.0"
        },
        {
            "libraryName": "p-memoize",
            "typingsPackageName": "p-memoize",
            "sourceRepoURL": "https://github.com/sindresorhus/p-memoize",
            "asOfVersion": "3.0.0"
        },
        {
            "libraryName": "p-min-delay",
            "typingsPackageName": "p-min-delay",
            "sourceRepoURL": "https://github.com/sindresorhus/p-min-delay",
            "asOfVersion": "3.0.0"
        },
        {
            "libraryName": "p-one",
            "typingsPackageName": "p-one",
            "sourceRepoURL": "https://github.com/kevva/p-one",
            "asOfVersion": "2.0.0"
        },
        {
            "libraryName": "p-pipe",
            "typingsPackageName": "p-pipe",
            "sourceRepoURL": "https://github.com/sindresorhus/p-pipe",
            "asOfVersion": "2.0.1"
        },
        {
            "libraryName": "p-progress",
            "typingsPackageName": "p-progress",
            "sourceRepoURL": "https://github.com/sindresorhus/p-progress",
            "asOfVersion": "0.3.0"
        },
        {
            "libraryName": "p-props",
            "typingsPackageName": "p-props",
            "sourceRepoURL": "https://github.com/sindresorhus/p-props",
            "asOfVersion": "2.0.0"
        },
        {
            "libraryName": "p-queue",
            "typingsPackageName": "p-queue",
            "sourceRepoURL": "https://github.com/sindresorhus/p-queue",
            "asOfVersion": "3.2.1"
        },
        {
            "libraryName": "p-reduce",
            "typingsPackageName": "p-reduce",
            "sourceRepoURL": "https://github.com/sindresorhus/p-reduce",
            "asOfVersion": "2.0.0"
        },
        {
            "libraryName": "p-reflect",
            "typingsPackageName": "p-reflect",
            "sourceRepoURL": "https://github.com/sindresorhus/p-reflect",
            "asOfVersion": "2.0.0"
        },
        {
            "libraryName": "p-retry",
            "typingsPackageName": "p-retry",
            "sourceRepoURL": "https://github.com/sindresorhus/p-retry",
            "asOfVersion": "4.0.0"
        },
        {
            "libraryName": "p-series",
            "typingsPackageName": "p-series",
            "sourceRepoURL": "https://github.com/sindresorhus/p-series",
            "asOfVersion": "2.0.0"
        },
        {
            "libraryName": "p-settle",
            "typingsPackageName": "p-settle",
            "sourceRepoURL": "https://github.com/sindresorhus/p-settle",
            "asOfVersion": "3.0.0"
        },
        {
            "libraryName": "p-some",
            "typingsPackageName": "p-some",
            "sourceRepoURL": "https://github.com/sindresorhus/p-some",
            "asOfVersion": "4.0.1"
        },
        {
            "libraryName": "p-tap",
            "typingsPackageName": "p-tap",
            "sourceRepoURL": "https://github.com/sindresorhus/p-tap",
            "asOfVersion": "2.0.0"
        },
        {
            "libraryName": "p-throttle",
            "typingsPackageName": "p-throttle",
            "sourceRepoURL": "https://github.com/sindresorhus/p-throttle",
            "asOfVersion": "2.1.0"
        },
        {
            "libraryName": "p-time",
            "typingsPackageName": "p-time",
            "sourceRepoURL": "https://github.com/sindresorhus/p-time",
            "asOfVersion": "2.0.0"
        },
        {
            "libraryName": "p-timeout",
            "typingsPackageName": "p-timeout",
            "sourceRepoURL": "https://github.com/sindresorhus/p-timeout",
            "asOfVersion": "3.0.0"
        },
        {
            "libraryName": "p-times",
            "typingsPackageName": "p-times",
            "sourceRepoURL": "https://github.com/sindresorhus/p-times",
            "asOfVersion": "2.0.0"
        },
        {
            "libraryName": "p-try",
            "typingsPackageName": "p-try",
            "sourceRepoURL": "https://github.com/sindresorhus/p-try",
            "asOfVersion": "2.1.0"
        },
        {
            "libraryName": "p-wait-for",
            "typingsPackageName": "p-wait-for",
            "sourceRepoURL": "https://github.com/sindresorhus/p-wait-for",
            "asOfVersion": "3.0.0"
        },
        {
            "libraryName": "p-waterfall",
            "typingsPackageName": "p-waterfall",
            "sourceRepoURL": "https://github.com/sindresorhus/p-waterfall",
            "asOfVersion": "2.0.0"
        },
        {
            "libraryName": "p-whilst",
            "typingsPackageName": "p-whilst",
            "sourceRepoURL": "https://github.com/sindresorhus/p-whilst",
            "asOfVersion": "2.0.0"
        },
        {
            "libraryName": "package-json",
            "typingsPackageName": "package-json",
            "sourceRepoURL": "https://github.com/sindresorhus/package-json",
            "asOfVersion": "6.1.0"
        },
        {
            "libraryName": "pad",
            "typingsPackageName": "pad",
            "sourceRepoURL": "https://github.com/adaltas/node-pad",
            "asOfVersion": "2.1.0"
        },
        {
            "libraryName": "paper",
            "typingsPackageName": "paper",
            "sourceRepoURL": "https://github.com/paperjs/paper.js",
            "asOfVersion": "0.12.3"
        },
        {
            "libraryName": "param-case",
            "typingsPackageName": "param-case",
            "sourceRepoURL": "https://github.com/blakeembrey/param-case",
            "asOfVersion": "1.1.2"
        },
        {
            "libraryName": "park-miller",
            "typingsPackageName": "park-miller",
            "sourceRepoURL": "https://github.com/sindresorhus/park-miller",
            "asOfVersion": "1.1.0"
        },
        {
            "libraryName": "parse-columns",
            "typingsPackageName": "parse-columns",
            "sourceRepoURL": "https://github.com/sindresorhus/parse-columns",
            "asOfVersion": "2.0.0"
        },
        {
            "libraryName": "parse-ms",
            "typingsPackageName": "parse-ms",
            "sourceRepoURL": "https://github.com/sindresorhus/parse-ms",
            "asOfVersion": "2.1.0"
        },
        {
            "libraryName": "pascal-case",
            "typingsPackageName": "pascal-case",
            "sourceRepoURL": "https://github.com/blakeembrey/pascal-case",
            "asOfVersion": "1.1.2"
        },
        {
            "libraryName": "passport-client-cert",
            "typingsPackageName": "passport-client-cert",
            "sourceRepoURL": "https://github.com/ripjar/passport-client-cert",
            "asOfVersion": "2.1.0"
        },
        {
            "libraryName": "path-case",
            "typingsPackageName": "path-case",
            "sourceRepoURL": "https://github.com/blakeembrey/path-case",
            "asOfVersion": "1.1.2"
        },
        {
            "libraryName": "path-exists",
            "typingsPackageName": "path-exists",
            "sourceRepoURL": "https://github.com/sindresorhus/path-exists",
            "asOfVersion": "4.0.0"
        },
        {
            "libraryName": "path-key",
            "typingsPackageName": "path-key",
            "sourceRepoURL": "https://github.com/sindresorhus/path-key",
            "asOfVersion": "3.0.1"
        },
        {
            "libraryName": "path-to-regexp",
            "typingsPackageName": "path-to-regexp",
            "sourceRepoURL": "https://github.com/pillarjs/path-to-regexp",
            "asOfVersion": "1.7.0"
        },
        {
            "libraryName": "path-type",
            "typingsPackageName": "path-type",
            "sourceRepoURL": "https://github.com/sindresorhus/path-type",
            "asOfVersion": "4.0.0"
        },
        {
            "libraryName": "peerjs",
            "typingsPackageName": "peerjs",
            "sourceRepoURL": "http://peerjs.com/",
            "asOfVersion": "1.1.0"
        },
        {
            "libraryName": "perfect-scrollbar",
            "typingsPackageName": "perfect-scrollbar",
            "sourceRepoURL": "https://github.com/noraesae/perfect-scrollbar",
            "asOfVersion": "1.3.0"
        },
        {
            "libraryName": "pg-connection-string",
            "typingsPackageName": "pg-connection-string",
            "sourceRepoURL": "https://github.com/iceddev/pg-connection-string",
            "asOfVersion": "2.0.0"
        },
        {
            "libraryName": "pg-promise",
            "typingsPackageName": "pg-promise",
            "sourceRepoURL": "https://github.com/vitaly-t/pg-promise",
            "asOfVersion": "5.4.3"
        },
        {
            "libraryName": "phin",
            "typingsPackageName": "phin",
            "sourceRepoURL": "https://github.com/ethanent/phin",
            "asOfVersion": "3.4.0"
        },
        {
            "libraryName": "phonegap-plugin-push",
            "typingsPackageName": "phonegap-plugin-push",
            "sourceRepoURL": "https://github.com/phonegap/phonegap-plugin-push",
            "asOfVersion": "2.1.2"
        },
        {
            "libraryName": "pixi-spine",
            "typingsPackageName": "pixi-spine",
            "sourceRepoURL": "https://github.com/pixijs/pixi-spine",
            "asOfVersion": "1.4.2"
        },
        {
            "libraryName": "pixi.js",
            "typingsPackageName": "pixi.js",
            "sourceRepoURL": "https://github.com/pixijs/pixi.js/tree/v4.x",
            "asOfVersion": "5.0.0"
        },
        {
            "libraryName": "pkcs11js",
            "typingsPackageName": "pkcs11js",
            "sourceRepoURL": "https://github.com/PeculiarVentures/pkcs11js",
            "asOfVersion": "1.0.4"
        },
        {
            "libraryName": "pkg-conf",
            "typingsPackageName": "pkg-conf",
            "sourceRepoURL": "https://github.com/sindresorhus/pkg-conf",
            "asOfVersion": "3.0.0"
        },
        {
            "libraryName": "pkg-dir",
            "typingsPackageName": "pkg-dir",
            "sourceRepoURL": "https://github.com/sindresorhus/pkg-dir",
            "asOfVersion": "4.0.0"
        },
        {
            "libraryName": "pkg-up",
            "typingsPackageName": "pkg-up",
            "sourceRepoURL": "https://github.com/sindresorhus/pkg-up",
            "asOfVersion": "3.1.0"
        },
        {
            "libraryName": "pkg-versions",
            "typingsPackageName": "pkg-versions",
            "sourceRepoURL": "https://github.com/sindresorhus/pkg-versions",
            "asOfVersion": "2.0.0"
        },
        {
            "libraryName": "playcanvas",
            "typingsPackageName": "playcanvas",
            "sourceRepoURL": "https://github.com/playcanvas/engine",
            "asOfVersion": "1.23.0"
        },
        {
            "libraryName": "plottable",
            "typingsPackageName": "plottable",
            "sourceRepoURL": "http://plottablejs.org/",
            "asOfVersion": "3.7.0"
        },
        {
            "libraryName": "plur",
            "typingsPackageName": "plur",
            "sourceRepoURL": "https://github.com/sindresorhus/plur",
            "asOfVersion": "3.1.0"
        },
        {
            "libraryName": "png-async",
            "typingsPackageName": "png-async",
            "sourceRepoURL": "https://github.com/kanreisa/node-png-async",
            "asOfVersion": "0.9.4"
        },
        {
            "libraryName": "poly2tri.js",
            "typingsPackageName": "poly2tri",
            "sourceRepoURL": "https://github.com/r3mi/poly2tri.js",
            "asOfVersion": "1.4.0"
        },
        {
            "libraryName": "popper.js",
            "typingsPackageName": "popper.js",
            "sourceRepoURL": "https://github.com/FezVrasta/popper.js/",
            "asOfVersion": "1.11.0"
        },
        {
            "libraryName": "positive-zero",
            "typingsPackageName": "positive-zero",
            "sourceRepoURL": "https://github.com/sindresorhus/positive-zero",
            "asOfVersion": "3.0.0"
        },
        {
            "libraryName": "postmark",
            "typingsPackageName": "postmark",
            "sourceRepoURL": "http://wildbit.github.io/postmark.js",
            "asOfVersion": "2.0.0"
        },
        {
            "libraryName": "Prando",
            "typingsPackageName": "prando",
            "sourceRepoURL": "https://github.com/zeh/prando",
            "asOfVersion": "1.0.0"
        },
        {
            "libraryName": "pretty-bytes",
            "typingsPackageName": "pretty-bytes",
            "sourceRepoURL": "https://github.com/sindresorhus/pretty-bytes",
            "asOfVersion": "5.2.0"
        },
        {
            "libraryName": "pretty-format",
            "typingsPackageName": "pretty-format",
            "sourceRepoURL": "https://github.com/facebook/jest/tree/master/packages/pretty-format",
            "asOfVersion": "24.3.0"
        },
        {
            "libraryName": "pretty-ms",
            "typingsPackageName": "pretty-ms",
            "sourceRepoURL": "https://github.com/sindresorhus/pretty-ms",
            "asOfVersion": "5.0.0"
        },
        {
            "libraryName": "printf",
            "typingsPackageName": "printf",
            "sourceRepoURL": "https://github.com/adaltas/node-printf",
            "asOfVersion": "0.3.0"
        },
        {
            "libraryName": "prosemirror-tables",
            "typingsPackageName": "prosemirror-tables",
            "sourceRepoURL": "https://github.com/ProseMirror/prosemirror-tables",
            "asOfVersion": "0.9.1"
        },
        {
            "libraryName": "ProtoBuf.js",
            "typingsPackageName": "protobufjs",
            "sourceRepoURL": "https://github.com/dcodeIO/ProtoBuf.js",
            "asOfVersion": "6.0.0"
        },
        {
            "libraryName": "Protractor",
            "typingsPackageName": "protractor",
            "sourceRepoURL": "https://github.com/angular/protractor",
            "asOfVersion": "4.0.0"
        },
        {
            "libraryName": "ps-list",
            "typingsPackageName": "ps-list",
            "sourceRepoURL": "https://github.com/sindresorhus/ps-list",
            "asOfVersion": "6.2.1"
        },
        {
            "libraryName": "public-ip",
            "typingsPackageName": "public-ip",
            "sourceRepoURL": "https://github.com/sindresorhus/public-ip",
            "asOfVersion": "3.1.0"
        },
        {
            "libraryName": "pupa",
            "typingsPackageName": "pupa",
            "sourceRepoURL": "https://github.com/sindresorhus/pupa",
            "asOfVersion": "2.0.0"
        },
        {
            "libraryName": "qiniu",
            "typingsPackageName": "qiniu",
            "sourceRepoURL": "https://github.com/qiniu/nodejs-sdk",
            "asOfVersion": "7.0.1"
        },
        {
            "libraryName": "qrcode-generator",
            "typingsPackageName": "qrcode-generator",
            "sourceRepoURL": "https://github.com/kazuhikoarase/qrcode-generator",
            "asOfVersion": "1.0.6"
        },
        {
            "libraryName": "query-string",
            "typingsPackageName": "query-string",
            "sourceRepoURL": "https://github.com/sindresorhus/query-string",
            "asOfVersion": "6.3.0"
        },
        {
            "libraryName": "quick-lru",
            "typingsPackageName": "quick-lru",
            "sourceRepoURL": "https://github.com/sindresorhus/quick-lru",
            "asOfVersion": "3.0.0"
        },
        {
            "libraryName": "qunit-dom",
            "typingsPackageName": "qunit-dom",
            "sourceRepoURL": "https://github.com/simplabs/qunit-dom#readme",
            "asOfVersion": "0.7.0"
        },
        {
            "libraryName": "ractive",
            "typingsPackageName": "ractive",
            "sourceRepoURL": "https://ractive.js.org",
            "asOfVersion": "0.10.0"
        },
        {
            "libraryName": "random-float",
            "typingsPackageName": "random-float",
            "sourceRepoURL": "https://github.com/sindresorhus/random-float",
            "asOfVersion": "2.0.0"
        },
        {
            "libraryName": "random-int",
            "typingsPackageName": "random-int",
            "sourceRepoURL": "https://github.com/sindresorhus/random-int",
            "asOfVersion": "2.0.0"
        },
        {
            "libraryName": "random-item",
            "typingsPackageName": "random-item",
            "sourceRepoURL": "https://github.com/sindresorhus/random-item",
            "asOfVersion": "2.0.0"
        },
        {
            "libraryName": "random-js",
            "typingsPackageName": "random-js",
            "sourceRepoURL": "https://github.com/ckknight/random-js",
            "asOfVersion": "2.0.0"
        },
        {
            "libraryName": "random-obj-key",
            "typingsPackageName": "random-obj-key",
            "sourceRepoURL": "https://github.com/sindresorhus/random-obj-key",
            "asOfVersion": "2.0.0"
        },
        {
            "libraryName": "random-obj-prop",
            "typingsPackageName": "random-obj-prop",
            "sourceRepoURL": "https://github.com/sindresorhus/random-obj-prop",
            "asOfVersion": "2.0.0"
        },
        {
            "libraryName": "randoma",
            "typingsPackageName": "randoma",
            "sourceRepoURL": "https://github.com/sindresorhus/randoma",
            "asOfVersion": "1.3.0"
        },
        {
            "libraryName": "Raven JS",
            "typingsPackageName": "raven-js",
            "sourceRepoURL": "https://github.com/getsentry/raven-js",
            "asOfVersion": "3.10.0"
        },
        {
            "libraryName": "raw-body",
            "typingsPackageName": "raw-body",
            "sourceRepoURL": "https://github.com/stream-utils/raw-body",
            "asOfVersion": "2.3.0"
        },
        {
            "libraryName": "rc-progress",
            "typingsPackageName": "rc-progress",
            "sourceRepoURL": "http://github.com/react-component/progress",
            "asOfVersion": "2.4.0"
        },
        {
            "libraryName": "rdflib",
            "typingsPackageName": "rdflib",
            "sourceRepoURL": "http://github.com/linkeddata/rdflib.js",
            "asOfVersion": "1.0.5"
        },
        {
            "libraryName": "re2",
            "typingsPackageName": "re2",
            "sourceRepoURL": "https://github.com/uhop/node-re2",
            "asOfVersion": "1.10.3"
        },
        {
            "libraryName": "react-alice-carousel",
            "typingsPackageName": "react-alice-carousel",
            "sourceRepoURL": "https://github.com/maxmarinich/react-alice-carousel",
            "asOfVersion": "1.15.3"
        },
        {
            "libraryName": "react-chartjs-2",
            "typingsPackageName": "react-chartjs-2",
            "sourceRepoURL": "https://github.com/gor181/react-chartjs-2",
            "asOfVersion": "2.5.7"
        },
        {
            "libraryName": "react-circular-progressbar",
            "typingsPackageName": "react-circular-progressbar",
            "sourceRepoURL": "https://github.com/kevinsqi/react-circular-progressbar#readme",
            "asOfVersion": "1.1.0"
        },
        {
            "libraryName": "react-collapsible",
            "typingsPackageName": "react-collapsible",
            "sourceRepoURL": "https://github.com/glennflanagan/react-collapsible#readme",
            "asOfVersion": "2.3.0"
        },
        {
            "libraryName": "react-content-loader",
            "typingsPackageName": "react-content-loader",
            "sourceRepoURL": "https://github.com/danilowoz/react-content-loader",
            "asOfVersion": "4.0.0"
        },
        {
            "libraryName": "react-daum-postcode",
            "typingsPackageName": "react-daum-postcode",
            "sourceRepoURL": "https://github.com/kimminsik-bernard/react-daum-postcode",
            "asOfVersion": "1.6.1"
        },
        {
            "libraryName": "react-day-picker",
            "typingsPackageName": "react-day-picker",
            "sourceRepoURL": "https://github.com/gpbl/react-day-picker",
            "asOfVersion": "5.3.0"
        },
        {
            "libraryName": "react-dnd",
            "typingsPackageName": "react-dnd",
            "sourceRepoURL": "https://github.com/react-dnd/react-dnd",
            "asOfVersion": "3.0.2"
        },
        {
            "libraryName": "react-dnd-html5-backend",
            "typingsPackageName": "react-dnd-html5-backend",
            "sourceRepoURL": "https://github.com/react-dnd/react-dnd",
            "asOfVersion": "3.0.2"
        },
        {
            "libraryName": "react-dnd-test-backend",
            "typingsPackageName": "react-dnd-test-backend",
            "sourceRepoURL": "https://github.com/react-dnd/react-dnd",
            "asOfVersion": "3.0.2"
        },
        {
            "libraryName": "react-dnd-touch-backend",
            "typingsPackageName": "react-dnd-touch-backend",
            "sourceRepoURL": "https://github.com/react-dnd/react-dnd",
            "asOfVersion": "0.5.0"
        },
        {
            "libraryName": "react-dotdotdot",
            "typingsPackageName": "react-dotdotdot",
            "sourceRepoURL": "https://github.com/CezaryDanielNowak/React-dotdotdot",
            "asOfVersion": "1.2.4"
        },
        {
            "libraryName": "react-dropzone",
            "typingsPackageName": "react-dropzone",
            "sourceRepoURL": "https://github.com/react-dropzone/react-dropzone",
            "asOfVersion": "5.1.0"
        },
        {
            "libraryName": "react-flip-move",
            "typingsPackageName": "react-flip-move",
            "sourceRepoURL": "https://github.com/joshwcomeau/react-flip-move",
            "asOfVersion": "2.9.12"
        },
        {
            "libraryName": "react-ga",
            "typingsPackageName": "react-ga",
            "sourceRepoURL": "https://github.com/react-ga/react-ga",
            "asOfVersion": "2.3.0"
        },
        {
            "libraryName": "react-helmet-async",
            "typingsPackageName": "react-helmet-async",
            "sourceRepoURL": "https://github.com/staylor/react-helmet-async",
            "asOfVersion": "1.0.2"
        },
        {
            "libraryName": "react-hot-loader",
            "typingsPackageName": "react-hot-loader",
            "sourceRepoURL": "https://github.com/gaearon/react-hot-loader",
            "asOfVersion": "4.1.1"
        },
        {
            "libraryName": "react-i18next",
            "typingsPackageName": "react-i18next",
            "sourceRepoURL": "https://github.com/i18next/react-i18next",
            "asOfVersion": "8.1.0"
        },
        {
            "libraryName": "React Icons",
            "typingsPackageName": "react-icons",
            "sourceRepoURL": "https://www.npmjs.com/package/react-icons",
            "asOfVersion": "3.0.0"
        },
        {
            "libraryName": "react-inlinesvg",
            "typingsPackageName": "react-inlinesvg",
            "sourceRepoURL": "https://github.com/gilbarbara/react-inlinesvg#readme",
            "asOfVersion": "1.0.0"
        },
        {
            "libraryName": "react-intl",
            "typingsPackageName": "react-intl",
            "sourceRepoURL": "https://github.com/formatjs/react-intl",
            "asOfVersion": "3.0.0"
        },
        {
            "libraryName": "react-joyride",
            "typingsPackageName": "react-joyride",
            "sourceRepoURL": "https://github.com/gilbarbara/react-joyride",
            "asOfVersion": "2.0.3"
        },
        {
            "libraryName": "react-json-pretty",
            "typingsPackageName": "react-json-pretty",
            "sourceRepoURL": "https://github.com/chenckang/react-json-pretty",
            "asOfVersion": "2.2.0"
        },
        {
            "libraryName": "react-jss",
            "typingsPackageName": "react-jss",
            "sourceRepoURL": "https://github.com/cssinjs/react-jss#readme",
            "asOfVersion": "10.0.0"
        },
        {
            "libraryName": "react-monaco-editor",
            "typingsPackageName": "react-monaco-editor",
            "sourceRepoURL": "https://github.com/superRaytin/react-monaco-editor",
            "asOfVersion": "0.16.0"
        },
        {
            "libraryName": "react-native-collapsible",
            "typingsPackageName": "react-native-collapsible",
            "sourceRepoURL": "https://github.com/oblador/react-native-collapsible",
            "asOfVersion": "0.11.0"
        },
        {
            "libraryName": "react-native-elements",
            "typingsPackageName": "react-native-elements",
            "sourceRepoURL": "https://github.com/react-native-training/react-native-elements",
            "asOfVersion": "0.18.0"
        },
        {
            "libraryName": "react-native-fabric",
            "typingsPackageName": "react-native-fabric",
            "sourceRepoURL": "https://github.com/corymsmith/react-native-fabric",
            "asOfVersion": "0.5.2"
        },
        {
            "libraryName": "react-native-fs",
            "typingsPackageName": "react-native-fs",
            "sourceRepoURL": "https://github.com/itinance/react-native-fs",
            "asOfVersion": "2.13.0"
        },
        {
            "libraryName": "react-native-goby",
            "typingsPackageName": "react-native-goby",
            "sourceRepoURL": "https://gitlab.com/MessageDream/react-native-goby",
            "asOfVersion": "0.0.5"
        },
        {
            "libraryName": "react-native-google-analytics-bridge",
            "typingsPackageName": "react-native-google-analytics-bridge",
            "sourceRepoURL": "https://github.com/idehub/react-native-google-analytics-bridge",
            "asOfVersion": "5.3.3"
        },
        {
            "libraryName": "react-native-keychain",
            "typingsPackageName": "react-native-keychain",
            "sourceRepoURL": "https://github.com/oblador/react-native-keychain",
            "asOfVersion": "3.1.0"
        },
        {
            "libraryName": "react-native-linear-gradient",
            "typingsPackageName": "react-native-linear-gradient",
            "sourceRepoURL": "https://github.com/react-native-community/react-native-linear-gradient",
            "asOfVersion": "2.4.0"
        },
        {
            "libraryName": "@mauron85/react-native-background-geolocation",
            "typingsPackageName": "react-native-mauron85-background-geolocation",
            "sourceRepoURL": "https://github.com/mauron85/react-native-background-geolocation#readme",
            "asOfVersion": "0.5.3"
        },
        {
            "libraryName": "react-native-modal",
            "typingsPackageName": "react-native-modal",
            "sourceRepoURL": "https://github.com/react-native-community/react-native-modal",
            "asOfVersion": "4.1.1"
        },
        {
            "libraryName": "react-native-navigation",
            "typingsPackageName": "react-native-navigation",
            "sourceRepoURL": "https://github.com/wix/react-native-navigation",
            "asOfVersion": "2.0.0"
        },
        {
            "libraryName": "react-native-permissions",
            "typingsPackageName": "react-native-permissions",
            "sourceRepoURL": "https://github.com/yonahforst/react-native-permissions",
            "asOfVersion": "2.0.0"
        },
        {
            "libraryName": "react-native-safe-area",
            "typingsPackageName": "react-native-safe-area",
            "sourceRepoURL": "https://github.com/miyabi/react-native-safe-area#readme",
            "asOfVersion": "0.5.1"
        },
        {
            "libraryName": "react-native-swipe-gestures",
            "typingsPackageName": "react-native-swipe-gestures",
            "sourceRepoURL": "https://github.com/glepur/react-native-swipe-gestures",
            "asOfVersion": "1.0.4"
        },
        {
            "libraryName": "react-native-tab-view",
            "typingsPackageName": "react-native-tab-view",
            "sourceRepoURL": "https://github.com/react-native-community/react-native-tab-view",
            "asOfVersion": "2.3.0"
        },
        {
            "libraryName": "react-navigation",
            "typingsPackageName": "react-navigation",
            "sourceRepoURL": "https://github.com/react-navigation/react-navigation",
            "asOfVersion": "3.4.0"
        },
        {
            "libraryName": "react-navigation-material-bottom-tabs",
            "typingsPackageName": "react-navigation-material-bottom-tabs",
            "sourceRepoURL": "https://github.com/react-navigation/material-bottom-tabs",
            "asOfVersion": "2.0.0"
        },
        {
            "libraryName": "react-owl-carousel",
            "typingsPackageName": "react-owl-carousel",
            "sourceRepoURL": "https://github.com/seal789ie/react-owl-carousel",
            "asOfVersion": "2.3.0"
        },
        {
            "libraryName": "react-rnd",
            "typingsPackageName": "react-rnd",
            "sourceRepoURL": "https://github.com/bokuweb/react-rnd",
            "asOfVersion": "8.0.0"
        },
        {
            "libraryName": "react-sortable-hoc",
            "typingsPackageName": "react-sortable-hoc",
            "sourceRepoURL": "https://github.com/clauderic/react-sortable-hoc",
            "asOfVersion": "0.7.1"
        },
        {
            "libraryName": "react-sortable-pane",
            "typingsPackageName": "react-sortable-pane",
            "sourceRepoURL": "https://github.com/bokuweb/react-sortable-pane",
            "asOfVersion": "1.0.0"
        },
        {
            "libraryName": "react-split-pane",
            "typingsPackageName": "react-split-pane",
            "sourceRepoURL": "https://github.com/tomkp/react-split-pane",
            "asOfVersion": "0.1.67"
        },
        {
            "libraryName": "react-sticky-box",
            "typingsPackageName": "react-sticky-box",
            "sourceRepoURL": "https://github.com/codecks-io/react-sticky-box",
            "asOfVersion": "0.8.0"
        },
        {
            "libraryName": "react-svg",
            "typingsPackageName": "react-svg",
            "sourceRepoURL": "https://github.com/tanem/react-svg",
            "asOfVersion": "5.0.0"
        },
        {
            "libraryName": "react-swipeable",
            "typingsPackageName": "react-swipeable",
            "sourceRepoURL": "https://github.com/dogfessional/react-swipeable",
            "asOfVersion": "5.2.0"
        },
        {
            "libraryName": "react-tether",
            "typingsPackageName": "react-tether",
            "sourceRepoURL": "https://github.com/danreeves/react-tether",
            "asOfVersion": "1.0.0"
        },
        {
            "libraryName": "react-toastify",
            "typingsPackageName": "react-toastify",
            "sourceRepoURL": "https://github.com/fkhadra/react-toastify#readme",
            "asOfVersion": "4.1.0"
        },
        {
            "libraryName": "react-webcam",
            "typingsPackageName": "react-webcam",
            "sourceRepoURL": "https://github.com/mozmorris/react-webcam",
            "asOfVersion": "3.0.0"
        },
        {
            "libraryName": "read-chunk",
            "typingsPackageName": "read-chunk",
            "sourceRepoURL": "https://github.com/sindresorhus/read-chunk",
            "asOfVersion": "3.1.0"
        },
        {
            "libraryName": "read-pkg",
            "typingsPackageName": "read-pkg",
            "sourceRepoURL": "https://github.com/sindresorhus/read-pkg",
            "asOfVersion": "5.1.0"
        },
        {
            "libraryName": "read-pkg-up",
            "typingsPackageName": "read-pkg-up",
            "sourceRepoURL": "https://github.com/sindresorhus/read-pkg-up",
            "asOfVersion": "6.0.0"
        },
        {
            "libraryName": "readdir-enhanced",
            "typingsPackageName": "readdir-enhanced",
            "sourceRepoURL": "https://github.com/bigstickcarpet/readdir-enhanced",
            "asOfVersion": "3.0.0"
        },
        {
            "libraryName": "realm",
            "typingsPackageName": "realm",
            "sourceRepoURL": "https://github.com/realm/realm-js",
            "asOfVersion": "1.13.0"
        },
        {
            "libraryName": "redent",
            "typingsPackageName": "redent",
            "sourceRepoURL": "https://github.com/sindresorhus/redent",
            "asOfVersion": "3.0.0"
        },
        {
            "libraryName": "redom",
            "typingsPackageName": "redom",
            "sourceRepoURL": "https://github.com/redom/redom/",
            "asOfVersion": "3.23.0"
        },
        {
            "libraryName": "reduce-reducers",
            "typingsPackageName": "reduce-reducers",
            "sourceRepoURL": "https://github.com/redux-utilities/reduce-reducers",
            "asOfVersion": "1.0.0"
        },
        {
            "libraryName": "Redux",
            "typingsPackageName": "redux",
            "sourceRepoURL": "https://github.com/reactjs/redux",
            "asOfVersion": "3.6.0"
        },
        {
            "libraryName": "redux-batched-actions",
            "typingsPackageName": "redux-batched-actions",
            "sourceRepoURL": "https://github.com/tshelburne/redux-batched-actions",
            "asOfVersion": "0.1.5"
        },
        {
            "libraryName": "redux-bootstrap",
            "typingsPackageName": "redux-bootstrap",
            "sourceRepoURL": "https://github.com/remojansen/redux-bootstrap",
            "asOfVersion": "1.1.0"
        },
        {
            "libraryName": "redux-devtools-extension",
            "typingsPackageName": "redux-devtools-extension",
            "sourceRepoURL": "https://github.com/zalmoxisus/redux-devtools-extension",
            "asOfVersion": "2.13.2"
        },
        {
            "libraryName": "redux-little-router",
            "typingsPackageName": "redux-little-router",
            "sourceRepoURL": "https://github.com/FormidableLabs/redux-little-router",
            "asOfVersion": "15.1.0"
        },
        {
            "libraryName": "redux-persist",
            "typingsPackageName": "redux-persist",
            "sourceRepoURL": "https://github.com/rt2zz/redux-persist",
            "asOfVersion": "4.3.1"
        },
        {
            "libraryName": "redux-persist-transform-compress",
            "typingsPackageName": "redux-persist-transform-compress",
            "sourceRepoURL": "https://github.com/rt2zz/redux-persist-transform-compress",
            "asOfVersion": "4.2.0"
        },
        {
            "libraryName": "redux-promise-middleware",
            "typingsPackageName": "redux-promise-middleware",
            "sourceRepoURL": "https://github.com/pburtchaell/redux-promise-middleware",
            "asOfVersion": "6.0.0"
        },
        {
            "libraryName": "redux-saga",
            "typingsPackageName": "redux-saga",
            "sourceRepoURL": "https://github.com/redux-saga/redux-saga",
            "asOfVersion": "0.10.5"
        },
        {
            "libraryName": "Redux Thunk",
            "typingsPackageName": "redux-thunk",
            "sourceRepoURL": "https://github.com/gaearon/redux-thunk",
            "asOfVersion": "2.1.0"
        },
        {
            "libraryName": "reflect-metadata",
            "typingsPackageName": "reflect-metadata",
            "sourceRepoURL": "https://github.com/rbuckton/ReflectDecorators",
            "asOfVersion": "0.1.0"
        },
        {
            "libraryName": "replace-string",
            "typingsPackageName": "replace-string",
            "sourceRepoURL": "https://github.com/sindresorhus/replace-string",
            "asOfVersion": "3.0.0"
        },
        {
            "libraryName": "import-cwd",
            "typingsPackageName": "req-cwd",
            "sourceRepoURL": "https://github.com/sindresorhus/import-cwd",
            "asOfVersion": "3.0.0"
        },
        {
            "libraryName": "reselect",
            "typingsPackageName": "reselect",
            "sourceRepoURL": "https://github.com/rackt/reselect",
            "asOfVersion": "2.2.0"
        },
        {
            "libraryName": "resolve-cwd",
            "typingsPackageName": "resolve-cwd",
            "sourceRepoURL": "https://github.com/sindresorhus/resolve-cwd",
            "asOfVersion": "3.0.0"
        },
        {
            "libraryName": "resolve-from",
            "typingsPackageName": "resolve-from",
            "sourceRepoURL": "https://github.com/sindresorhus/resolve-from",
            "asOfVersion": "5.0.0"
        },
        {
            "libraryName": "resolve-global",
            "typingsPackageName": "resolve-global",
            "sourceRepoURL": "https://github.com/sindresorhus/resolve-global",
            "asOfVersion": "1.0.0"
        },
        {
            "libraryName": "resolve-pkg",
            "typingsPackageName": "resolve-pkg",
            "sourceRepoURL": "https://github.com/sindresorhus/resolve-pkg",
            "asOfVersion": "2.0.0"
        },
        {
            "libraryName": "rest-io",
            "typingsPackageName": "rest-io",
            "sourceRepoURL": "https://github.com/EnoF/rest-io",
            "asOfVersion": "4.1.0"
        },
        {
            "libraryName": "restore-cursor",
            "typingsPackageName": "restore-cursor",
            "sourceRepoURL": "https://github.com/sindresorhus/restore-cursor",
            "asOfVersion": "3.1.0"
        },
        {
            "libraryName": "resumablejs",
            "typingsPackageName": "resumablejs",
            "sourceRepoURL": "https://github.com/23/resumable.js",
            "asOfVersion": "1.1.0"
        },
        {
            "libraryName": "rev-hash",
            "typingsPackageName": "rev-hash",
            "sourceRepoURL": "https://github.com/sindresorhus/rev-hash",
            "asOfVersion": "3.0.0"
        },
        {
            "libraryName": "rfc4648",
            "typingsPackageName": "rfc4648",
            "sourceRepoURL": "https://github.com/swansontec/rfc4648",
            "asOfVersion": "1.3.0"
        },
        {
            "libraryName": "rgb-hex",
            "typingsPackageName": "rgb-hex",
            "sourceRepoURL": "https://github.com/sindresorhus/rgb-hex",
            "asOfVersion": "3.0.0"
        },
        {
            "libraryName": "riot",
            "typingsPackageName": "riot",
            "sourceRepoURL": "https://github.com/riot/riot",
            "asOfVersion": "4.1.0"
        },
        {
            "libraryName": "rollup",
            "typingsPackageName": "rollup",
            "sourceRepoURL": "https://github.com/rollup/rollup",
            "asOfVersion": "0.54.0"
        },
        {
            "libraryName": "rollup-plugin-commonjs",
            "typingsPackageName": "rollup-plugin-commonjs",
            "sourceRepoURL": "https://github.com/rollup/rollup-plugin-commonjs",
            "asOfVersion": "9.3.1"
        },
        {
            "libraryName": "rollup-plugin-delete",
            "typingsPackageName": "rollup-plugin-delete",
            "sourceRepoURL": "https://github.com/vladshcherbin/rollup-plugin-delete",
            "asOfVersion": "1.0.0"
        },
        {
            "libraryName": "rollup-plugin-node-resolve",
            "typingsPackageName": "rollup-plugin-node-resolve",
            "sourceRepoURL": "https://github.com/rollup/rollup-plugin-node-resolve",
            "asOfVersion": "4.1.0"
        },
        {
            "libraryName": "rot-js",
            "typingsPackageName": "rot-js",
            "sourceRepoURL": "https://github.com/ondras/rot.js",
            "asOfVersion": "2.0.1"
        },
        {
            "libraryName": "round-to",
            "typingsPackageName": "round-to",
            "sourceRepoURL": "https://github.com/sindresorhus/round-to",
            "asOfVersion": "4.0.0"
        },
        {
            "libraryName": "route-recognizer",
            "typingsPackageName": "route-recognizer",
            "sourceRepoURL": "https://github.com/tildeio/route-recognizer",
            "asOfVersion": "0.3.0"
        },
        {
            "libraryName": "router5",
            "typingsPackageName": "router5",
            "sourceRepoURL": "https://github.com/router5/router5",
            "asOfVersion": "5.0.0"
        },
        {
            "libraryName": "rrule",
            "typingsPackageName": "rrule",
            "sourceRepoURL": "https://github.com/jakubroztocil/rrule",
            "asOfVersion": "2.2.9"
        },
        {
            "libraryName": "rsmq",
            "typingsPackageName": "rsmq",
            "sourceRepoURL": "http://smrchy.github.io/rsmq/",
            "asOfVersion": "0.8.4"
        },
        {
            "libraryName": "rvo2",
            "typingsPackageName": "rvo2",
            "sourceRepoURL": "https://github.com/TNOCS/rvo2",
            "asOfVersion": "1.1.0"
        },
        {
            "libraryName": "rword",
            "typingsPackageName": "rword",
            "sourceRepoURL": "https://github.com/Xyfir/rword#readme",
            "asOfVersion": "3.0.0"
        },
        {
            "libraryName": "samchon",
            "typingsPackageName": "samchon",
            "sourceRepoURL": "https://github.com/samchon/framework",
            "asOfVersion": "2.0.22"
        },
        {
            "libraryName": "samchon-framework",
            "typingsPackageName": "samchon-framework",
            "sourceRepoURL": "https://github.com/samchon/framework",
            "asOfVersion": "2.0.21"
        },
        {
            "libraryName": "samchon-library",
            "typingsPackageName": "samchon-library",
            "sourceRepoURL": "https://github.com/samchon/framework",
            "asOfVersion": "0.1.0"
        },
        {
            "libraryName": "sanitize-filename",
            "typingsPackageName": "sanitize-filename",
            "sourceRepoURL": "https://github.com/parshap/node-sanitize-filename",
            "asOfVersion": "1.6.3"
        },
        {
            "libraryName": "sass-webpack-plugin",
            "typingsPackageName": "sass-webpack-plugin",
            "sourceRepoURL": "https://github.com/jalkoby/sass-webpack-plugin",
            "asOfVersion": "1.0.2"
        },
        {
            "libraryName": "sauronjs",
            "typingsPackageName": "sauronjs",
            "sourceRepoURL": "https://github.com/Fullscript/sauronjs",
            "asOfVersion": "0.1.3"
        },
        {
            "libraryName": "node-scanf",
            "typingsPackageName": "scanf",
            "sourceRepoURL": "https://github.com/Lellansin/node-scanf",
            "asOfVersion": "0.7.3"
        },
        {
            "libraryName": "schema-utils",
            "typingsPackageName": "schema-utils",
            "sourceRepoURL": "https://github.com/webpack-contrib/schema-utils",
            "asOfVersion": "2.4.0"
        },
        {
            "libraryName": "screenfull",
            "typingsPackageName": "screenfull",
            "sourceRepoURL": "https://github.com/sindresorhus/screenfull.js",
            "asOfVersion": "4.1.0"
        },
        {
            "libraryName": "sdbm",
            "typingsPackageName": "sdbm",
            "sourceRepoURL": "https://github.com/sindresorhus/sdbm",
            "asOfVersion": "1.1.0"
        },
        {
            "libraryName": "semver-diff",
            "typingsPackageName": "semver-diff",
            "sourceRepoURL": "https://github.com/sindresorhus/semver-diff",
            "asOfVersion": "3.0.0"
        },
        {
            "libraryName": "semver-regex",
            "typingsPackageName": "semver-regex",
            "sourceRepoURL": "https://github.com/sindresorhus/semver-regex",
            "asOfVersion": "3.1.0"
        },
        {
            "libraryName": "semver-truncate",
            "typingsPackageName": "semver-truncate",
            "sourceRepoURL": "https://github.com/sindresorhus/semver-truncate",
            "asOfVersion": "2.0.0"
        },
        {
            "libraryName": "sendgrid",
            "typingsPackageName": "sendgrid",
            "sourceRepoURL": "https://github.com/sendgrid/sendgrid-nodejs",
            "asOfVersion": "4.3.0"
        },
        {
            "libraryName": "sentence-case",
            "typingsPackageName": "sentence-case",
            "sourceRepoURL": "https://github.com/blakeembrey/sentence-case",
            "asOfVersion": "1.1.3"
        },
        {
            "libraryName": "serialize-error",
            "typingsPackageName": "serialize-error",
            "sourceRepoURL": "https://github.com/sindresorhus/serialize-error",
            "asOfVersion": "4.0.0"
        },
        {
            "libraryName": "sharp-timer",
            "typingsPackageName": "sharp-timer",
            "sourceRepoURL": "https://github.com/afractal/SharpTimer",
            "asOfVersion": "0.1.3"
        },
        {
            "libraryName": "shebang-regex",
            "typingsPackageName": "shebang-regex",
            "sourceRepoURL": "https://github.com/sindresorhus/shebang-regex",
            "asOfVersion": "3.0.0"
        },
        {
            "libraryName": "Shopify Prime",
            "typingsPackageName": "shopify-prime",
            "sourceRepoURL": "https://github.com/nozzlegear/shopify-prime",
            "asOfVersion": "2.0.0"
        },
        {
            "libraryName": "should.js",
            "typingsPackageName": "should",
            "sourceRepoURL": "https://github.com/shouldjs/should.js",
            "asOfVersion": "13.0.0"
        },
        {
            "libraryName": "SimpleSignal",
            "typingsPackageName": "simplesignal",
            "sourceRepoURL": "https://github.com/zeh/simplesignal",
            "asOfVersion": "1.0.0"
        },
        {
            "libraryName": "@sindresorhus/class-names",
            "typingsPackageName": "sindresorhus__class-names",
            "sourceRepoURL": "https://github.com/sindresorhus/class-names",
            "asOfVersion": "1.1.0"
        },
        {
            "libraryName": "@sindresorhus/df",
            "typingsPackageName": "sindresorhus__df",
            "sourceRepoURL": "https://github.com/sindresorhus/df",
            "asOfVersion": "3.0.0"
        },
        {
            "libraryName": "djb2a",
            "typingsPackageName": "sindresorhus__djb2a",
            "sourceRepoURL": "https://github.com/sindresorhus/djb2a",
            "asOfVersion": "1.1.0"
        },
        {
            "libraryName": "@sindresorhus/fnv1a",
            "typingsPackageName": "sindresorhus__fnv1a",
            "sourceRepoURL": "https://github.com/sindresorhus/fnv1a",
            "asOfVersion": "1.1.0"
        },
        {
            "libraryName": "@sindresorhus/slugify",
            "typingsPackageName": "sindresorhus__slugify",
            "sourceRepoURL": "https://github.com/sindresorhus/slugify",
            "asOfVersion": "0.9.1"
        },
        {
            "libraryName": "@sindresorhus/string-hash",
            "typingsPackageName": "sindresorhus__string-hash",
            "sourceRepoURL": "https://github.com/sindresorhus/string-hash",
            "asOfVersion": "1.1.0"
        },
        {
            "libraryName": "@sindresorhus/to-milliseconds",
            "typingsPackageName": "sindresorhus__to-milliseconds",
            "sourceRepoURL": "https://github.com/sindresorhus/to-milliseconds",
            "asOfVersion": "1.1.0"
        },
        {
            "libraryName": "sip.js",
            "typingsPackageName": "sip.js",
            "sourceRepoURL": "https://github.com/onsip/SIP.js",
            "asOfVersion": "0.12.0"
        },
        {
            "libraryName": "skin-tone",
            "typingsPackageName": "skin-tone",
            "sourceRepoURL": "https://github.com/sindresorhus/skin-tone",
            "asOfVersion": "2.0.0"
        },
        {
            "libraryName": "slash",
            "typingsPackageName": "slash",
            "sourceRepoURL": "https://github.com/sindresorhus/slash",
            "asOfVersion": "3.0.0"
        },
        {
            "libraryName": "smooth-scrollbar",
            "typingsPackageName": "smooth-scrollbar",
            "sourceRepoURL": "https://github.com/idiotWu/smooth-scrollbar",
            "asOfVersion": "8.2.5"
        },
        {
            "libraryName": "Smoothie Charts",
            "typingsPackageName": "smoothie",
            "sourceRepoURL": "https://github.com/joewalnes/smoothie",
            "asOfVersion": "1.29.1"
        },
        {
            "libraryName": "snake-case",
            "typingsPackageName": "snake-case",
            "sourceRepoURL": "https://github.com/blakeembrey/snake-case",
            "asOfVersion": "1.1.2"
        },
        {
            "libraryName": "snoowrap",
            "typingsPackageName": "snoowrap",
            "sourceRepoURL": "https://github.com/not-an-aardvark/snoowrap",
            "asOfVersion": "1.19.0"
        },
        {
            "libraryName": "snowboy",
            "typingsPackageName": "snowboy",
            "sourceRepoURL": "https://github.com/Kitt-AI/snowboy",
            "asOfVersion": "1.3.1"
        },
        {
            "libraryName": "soap",
            "typingsPackageName": "soap",
            "sourceRepoURL": "https://www.npmjs.com/package/soap",
            "asOfVersion": "0.21.0"
        },
        {
            "libraryName": "solidity-parser-antlr",
            "typingsPackageName": "solidity-parser-antlr",
            "sourceRepoURL": "https://github.com/federicobond/solidity-parser-antlr",
            "asOfVersion": "0.4.2"
        },
        {
            "libraryName": "source-map",
            "typingsPackageName": "source-map",
            "sourceRepoURL": "https://github.com/mozilla/source-map",
            "asOfVersion": "0.5.7"
        },
        {
            "libraryName": "sparkly",
            "typingsPackageName": "sparkly",
            "sourceRepoURL": "https://github.com/sindresorhus/sparkly",
            "asOfVersion": "5.0.0"
        },
        {
            "libraryName": "Spectacle",
            "typingsPackageName": "spectacle",
            "sourceRepoURL": "http://github.com/FormidableLabs/spectacle/",
            "asOfVersion": "5.2.3"
        },
        {
            "libraryName": "Spin.js",
            "typingsPackageName": "spin.js",
            "sourceRepoURL": "http://fgnass.github.com/spin.js/",
            "asOfVersion": "3.0.0"
        },
        {
            "libraryName": "spotify-web-api-js",
            "typingsPackageName": "spotify-web-api-js",
            "sourceRepoURL": "https://github.com/JMPerez/spotify-web-api-js",
            "asOfVersion": "0.21.0"
        },
        {
            "libraryName": "sqs-consumer",
            "typingsPackageName": "sqs-consumer",
            "sourceRepoURL": "https://github.com/BBC/sqs-consumer",
            "asOfVersion": "5.0.0"
        },
        {
            "libraryName": "srcset",
            "typingsPackageName": "srcset",
            "sourceRepoURL": "https://github.com/sindresorhus/srcset",
            "asOfVersion": "2.0.0"
        },
        {
            "libraryName": "ServiceStack Utils",
            "typingsPackageName": "ss-utils",
            "sourceRepoURL": "https://servicestack.net/",
            "asOfVersion": "0.1.5"
        },
        {
            "libraryName": "stacktrace-js",
            "typingsPackageName": "stacktrace-js",
            "sourceRepoURL": "https://github.com/stacktracejs/stacktrace.js",
            "asOfVersion": "2.0.1"
        },
        {
            "libraryName": "stellar-base",
            "typingsPackageName": "stellar-base",
            "sourceRepoURL": "https://github.com/stellar/js-stellar-base",
            "asOfVersion": "0.13.2"
        },
        {
            "libraryName": "stellar-sdk",
            "typingsPackageName": "stellar-sdk",
            "sourceRepoURL": "https://github.com/stellar/js-stellar-sdk",
            "asOfVersion": "0.15.1"
        },
        {
            "libraryName": "@storybook/addon-a11y",
            "typingsPackageName": "storybook__addon-a11y",
            "sourceRepoURL": "https://github.com/storybooks/storybook",
            "asOfVersion": "5.1.1"
        },
        {
            "libraryName": "@storybook/addon-actions",
            "typingsPackageName": "storybook__addon-actions",
            "sourceRepoURL": "https://github.com/storybooks/storybook",
            "asOfVersion": "5.2.0"
        },
        {
            "libraryName": "@storybook/addon-backgrounds",
            "typingsPackageName": "storybook__addon-backgrounds",
            "sourceRepoURL": "https://github.com/storybooks/storybook",
            "asOfVersion": "5.2.0"
        },
        {
            "libraryName": "@storybook/addon-centered",
            "typingsPackageName": "storybook__addon-centered",
            "sourceRepoURL": "https://github.com/storybooks/storybook",
            "asOfVersion": "5.2.0"
        },
        {
            "libraryName": "@storybook/addon-jest",
            "typingsPackageName": "storybook__addon-jest",
            "sourceRepoURL": "https://github.com/storybooks/storybook",
            "asOfVersion": "5.2.0"
        },
        {
            "libraryName": "@storybook/addon-knobs",
            "typingsPackageName": "storybook__addon-knobs",
            "sourceRepoURL": "https://github.com/storybooks/storybook",
            "asOfVersion": "5.2.0"
        },
        {
            "libraryName": "@storybook/addon-links",
            "typingsPackageName": "storybook__addon-links",
            "sourceRepoURL": "https://github.com/storybooks/storybook",
            "asOfVersion": "5.2.0"
        },
        {
            "libraryName": "@storybook/addon-notes",
            "typingsPackageName": "storybook__addon-notes",
            "sourceRepoURL": "https://github.com/storybooks/storybook",
            "asOfVersion": "5.0.0"
        },
        {
            "libraryName": "@storybook/addon-options",
            "typingsPackageName": "storybook__addon-options",
            "sourceRepoURL": "https://github.com/storybooks/storybook",
            "asOfVersion": "5.2.0"
        },
        {
            "libraryName": "@storybook/addon-viewport",
            "typingsPackageName": "storybook__addon-viewport",
            "sourceRepoURL": "https://github.com/storybooks/storybook",
            "asOfVersion": "5.2.0"
        },
        {
            "libraryName": "@storybook/addons",
            "typingsPackageName": "storybook__addons",
            "sourceRepoURL": "https://github.com/storybooks/storybook",
            "asOfVersion": "5.2.0"
        },
        {
            "libraryName": "@storybook/channels",
            "typingsPackageName": "storybook__channels",
            "sourceRepoURL": "https://github.com/storybooks/storybook",
            "asOfVersion": "5.2.0"
        },
        {
            "libraryName": "@storybook/html",
            "typingsPackageName": "storybook__html",
            "sourceRepoURL": "https://github.com/storybooks/storybook",
            "asOfVersion": "5.2.0"
        },
        {
            "libraryName": "@storybook/preact",
            "typingsPackageName": "storybook__preact",
            "sourceRepoURL": "https://github.com/storybooks/storybook",
            "asOfVersion": "5.2.1"
        },
        {
            "libraryName": "@storybook/react",
            "typingsPackageName": "storybook__react",
            "sourceRepoURL": "https://github.com/storybooks/storybook",
            "asOfVersion": "5.2.0"
        },
        {
            "libraryName": "@storybook/react-native",
            "typingsPackageName": "storybook__react-native",
            "sourceRepoURL": "https://github.com/storybooks/storybook",
            "asOfVersion": "5.2.0"
        },
        {
            "libraryName": "@storybook/vue",
            "typingsPackageName": "storybook__vue",
            "sourceRepoURL": "https://github.com/storybooks/storybook",
            "asOfVersion": "5.2.0"
        },
        {
            "libraryName": "stream-mock",
            "typingsPackageName": "stream-mock",
            "sourceRepoURL": "https://github.com/b4nst/stream-mock",
            "asOfVersion": "2.0.1"
        },
        {
            "libraryName": "string-argv",
            "typingsPackageName": "string-argv",
            "sourceRepoURL": "https://github.com/mccormicka/string-argv",
            "asOfVersion": "0.3.0"
        },
        {
            "libraryName": "string-length",
            "typingsPackageName": "string-length",
            "sourceRepoURL": "https://github.com/sindresorhus/string-length",
            "asOfVersion": "3.0.0"
        },
        {
            "libraryName": "string-width",
            "typingsPackageName": "string-width",
            "sourceRepoURL": "https://github.com/sindresorhus/string-width",
            "asOfVersion": "4.0.0"
        },
        {
            "libraryName": "stringify-attributes",
            "typingsPackageName": "stringify-attributes",
            "sourceRepoURL": "https://github.com/sindresorhus/stringify-attributes",
            "asOfVersion": "2.0.0"
        },
        {
            "libraryName": "strip-ansi",
            "typingsPackageName": "strip-ansi",
            "sourceRepoURL": "https://github.com/chalk/strip-ansi",
            "asOfVersion": "5.2.0"
        },
        {
            "libraryName": "strip-bom",
            "typingsPackageName": "strip-bom",
            "sourceRepoURL": "https://github.com/sindresorhus/strip-bom",
            "asOfVersion": "4.0.0"
        },
        {
            "libraryName": "strip-indent",
            "typingsPackageName": "strip-indent",
            "sourceRepoURL": "https://github.com/sindresorhus/strip-indent",
            "asOfVersion": "3.0.0"
        },
        {
            "libraryName": "strip-json-comments",
            "typingsPackageName": "strip-json-comments",
            "sourceRepoURL": "https://github.com/sindresorhus/strip-json-comments",
            "asOfVersion": "3.0.0"
        },
        {
            "libraryName": "striptags",
            "typingsPackageName": "striptags",
            "sourceRepoURL": "https://github.com/ericnorris/striptags",
            "asOfVersion": "3.1.1"
        },
        {
            "libraryName": "subsume",
            "typingsPackageName": "subsume",
            "sourceRepoURL": "https://github.com/sindresorhus/subsume",
            "asOfVersion": "2.1.0"
        },
        {
            "libraryName": "sudo-block",
            "typingsPackageName": "sudo-block",
            "sourceRepoURL": "https://github.com/sindresorhus/sudo-block",
            "asOfVersion": "3.0.0"
        },
        {
            "libraryName": "Sugar",
            "typingsPackageName": "sugar",
            "sourceRepoURL": "https://github.com/andrewplummer/Sugar",
            "asOfVersion": "2.0.2"
        },
        {
            "libraryName": "superstruct",
            "typingsPackageName": "superstruct",
            "sourceRepoURL": "https://github.com/ianstormtaylor/superstruct#readme",
            "asOfVersion": "0.8.0"
        },
        {
            "libraryName": "survey-knockout",
            "typingsPackageName": "survey-knockout",
            "sourceRepoURL": "http://surveyjs.org/",
            "asOfVersion": "0.10.0"
        },
        {
            "libraryName": "svg-pan-zoom",
            "typingsPackageName": "svg-pan-zoom",
            "sourceRepoURL": "https://github.com/ariutta/svg-pan-zoom",
            "asOfVersion": "3.4.0"
        },
        {
            "libraryName": "svg.js",
            "typingsPackageName": "svg.js",
            "sourceRepoURL": "http://www.svgjs.com/",
            "asOfVersion": "2.3.1"
        },
        {
            "libraryName": "swagger-parser",
            "typingsPackageName": "swagger-parser",
            "sourceRepoURL": "https://apidevtools.org/swagger-parser/",
            "asOfVersion": "7.0.0"
        },
        {
            "libraryName": "swap-case",
            "typingsPackageName": "swap-case",
            "sourceRepoURL": "https://github.com/blakeembrey/swap-case",
            "asOfVersion": "1.1.2"
        },
        {
            "libraryName": "SweetAlert",
            "typingsPackageName": "sweetalert",
            "sourceRepoURL": "https://github.com/t4t5/sweetalert/",
            "asOfVersion": "2.0.4"
        },
        {
            "libraryName": "systeminformation",
            "typingsPackageName": "systeminformation",
            "sourceRepoURL": "https://github.com/sebhildebrandt/systeminformation",
            "asOfVersion": "3.54.0"
        },
        {
            "libraryName": "Tabris.js",
            "typingsPackageName": "tabris",
            "sourceRepoURL": "http://tabrisjs.com",
            "asOfVersion": "1.8.0"
        },
        {
            "libraryName": "tabris-plugin-firebase",
            "typingsPackageName": "tabris-plugin-firebase",
            "sourceRepoURL": "https://github.com/eclipsesource/tabris-plugin-firebase",
            "asOfVersion": "2.1.0"
        },
        {
            "libraryName": "tcomb",
            "typingsPackageName": "tcomb",
            "sourceRepoURL": "http://gcanti.github.io/tcomb/guide/index.html",
            "asOfVersion": "2.6.0"
        },
        {
            "libraryName": "temp-dir",
            "typingsPackageName": "temp-dir",
            "sourceRepoURL": "https://github.com/sindresorhus/temp-dir",
            "asOfVersion": "2.0.0"
        },
        {
            "libraryName": "temp-write",
            "typingsPackageName": "temp-write",
            "sourceRepoURL": "https://github.com/sindresorhus/temp-write",
            "asOfVersion": "4.0.0"
        },
        {
            "libraryName": "tempfile",
            "typingsPackageName": "tempfile",
            "sourceRepoURL": "https://github.com/sindresorhus/tempfile",
            "asOfVersion": "3.0.0"
        },
        {
            "libraryName": "tempy",
            "typingsPackageName": "tempy",
            "sourceRepoURL": "https://github.com/sindresorhus/tempy",
            "asOfVersion": "0.3.0"
        },
        {
            "libraryName": "term-size",
            "typingsPackageName": "term-size",
            "sourceRepoURL": "https://github.com/sindresorhus/term-size",
            "asOfVersion": "2.0.0"
        },
        {
            "libraryName": "terminal-image",
            "typingsPackageName": "terminal-image",
            "sourceRepoURL": "https://github.com/sindresorhus/terminal-image",
            "asOfVersion": "0.2.0"
        },
        {
            "libraryName": "terminal-link",
            "typingsPackageName": "terminal-link",
            "sourceRepoURL": "https://github.com/sindresorhus/terminal-link",
            "asOfVersion": "1.2.0"
        },
        {
            "libraryName": "terser",
            "typingsPackageName": "terser",
            "sourceRepoURL": "https://github.com/terser-js/terser",
            "asOfVersion": "3.12.0"
        },
        {
            "libraryName": "text-clipper",
            "typingsPackageName": "text-clipper",
            "sourceRepoURL": "https://github.com/arendjr/text-clipper",
            "asOfVersion": "1.3.0"
        },
        {
            "libraryName": "theming",
            "typingsPackageName": "theming",
            "sourceRepoURL": "https://github.com/cssinjs/theming",
            "asOfVersion": "2.0.0"
        },
        {
            "libraryName": "three",
            "typingsPackageName": "three",
            "sourceRepoURL": "https://github.com/mrdoob/three.js",
            "asOfVersion": "0.103.0"
        },
        {
            "libraryName": "tildify",
            "typingsPackageName": "tildify",
            "sourceRepoURL": "https://github.com/sindresorhus/tildify",
            "asOfVersion": "2.0.0"
        },
        {
            "libraryName": "time-span",
            "typingsPackageName": "time-span",
            "sourceRepoURL": "https://github.com/sindresorhus/time-span",
            "asOfVersion": "3.0.1"
        },
        {
            "libraryName": "timezonecomplete",
            "typingsPackageName": "timezonecomplete",
            "sourceRepoURL": "https://github.com/SpiritIT/timezonecomplete",
            "asOfVersion": "5.5.0"
        },
        {
            "libraryName": "title-case",
            "typingsPackageName": "title-case",
            "sourceRepoURL": "https://github.com/blakeembrey/title-case",
            "asOfVersion": "1.1.2"
        },
        {
            "libraryName": "to-semver",
            "typingsPackageName": "to-semver",
            "sourceRepoURL": "https://github.com/sindresorhus/to-semver",
            "asOfVersion": "2.0.0"
        },
        {
            "libraryName": "transliteration",
            "typingsPackageName": "transliteration",
            "sourceRepoURL": "https://github.com/dzcpy/transliteration",
            "asOfVersion": "1.6.6"
        },
        {
            "libraryName": "trash",
            "typingsPackageName": "trash",
            "sourceRepoURL": "https://github.com/sindresorhus/trash",
            "asOfVersion": "5.0.1"
        },
        {
            "libraryName": "trim-newlines",
            "typingsPackageName": "trim-newlines",
            "sourceRepoURL": "https://github.com/sindresorhus/trim-newlines",
            "asOfVersion": "3.0.0"
        },
        {
            "libraryName": "ts3-nodejs-library",
            "typingsPackageName": "ts3-nodejs-library",
            "sourceRepoURL": "https://github.com/Multivit4min/TS3-NodeJS-Library",
            "asOfVersion": "2.0.0"
        },
        {
            "libraryName": "TsMonad",
            "typingsPackageName": "tsmonad",
            "sourceRepoURL": "https://github.com/cbowdon/TsMonad",
            "asOfVersion": "0.5.0"
        },
        {
            "libraryName": "tstl",
            "typingsPackageName": "tstl",
            "sourceRepoURL": "https://github.com/samchon/tstl",
            "asOfVersion": "1.5.7"
        },
        {
            "libraryName": "typed.js",
            "typingsPackageName": "typed.js",
            "sourceRepoURL": "https://github.com/mattboldt/typed.js",
            "asOfVersion": "2.0.9"
        },
        {
            "libraryName": "TypeScript",
            "typingsPackageName": "typescript",
            "sourceRepoURL": "https://github.com/Microsoft/TypeScript",
            "asOfVersion": "2.0.0"
        },
        {
            "libraryName": "TypeScript",
            "typingsPackageName": "typescript-services",
            "sourceRepoURL": "https://github.com/Microsoft/TypeScript",
            "asOfVersion": "2.0.0"
        },
        {
            "libraryName": "ua-string",
            "typingsPackageName": "ua-string",
            "sourceRepoURL": "https://github.com/sindresorhus/ua-string",
            "asOfVersion": "3.0.0"
        },
        {
            "libraryName": "ui-box",
            "typingsPackageName": "ui-box",
            "sourceRepoURL": "https://github.com/segmentio/ui-box",
            "asOfVersion": "2.0.0"
        },
        {
            "libraryName": "uk.co.workingedge.phonegap.plugin.istablet",
            "typingsPackageName": "uk.co.workingedge.phonegap.plugin.istablet",
            "sourceRepoURL": "https://github.com/dpa99c/phonegap-istablet",
            "asOfVersion": "1.1.3"
        },
        {
            "libraryName": "uk.co.workingedge.phonegap.plugin.launchnavigator",
            "typingsPackageName": "uk.co.workingedge.phonegap.plugin.launchnavigator",
            "sourceRepoURL": "https://github.com/dpa99c/phonegap-launch-navigator",
            "asOfVersion": "4.0.0"
        },
        {
            "libraryName": "unique-random",
            "typingsPackageName": "unique-random",
            "sourceRepoURL": "https://github.com/sindresorhus/unique-random",
            "asOfVersion": "2.1.0"
        },
        {
            "libraryName": "unique-random-array",
            "typingsPackageName": "unique-random-array",
            "sourceRepoURL": "https://github.com/sindresorhus/unique-random-array",
            "asOfVersion": "2.0.0"
        },
        {
            "libraryName": "unique-string",
            "typingsPackageName": "unique-string",
            "sourceRepoURL": "https://github.com/sindresorhus/unique-string",
            "asOfVersion": "2.0.0"
        },
        {
            "libraryName": "unist-util-is",
            "typingsPackageName": "unist-util-is",
            "sourceRepoURL": "https://github.com/syntax-tree/unist-util-is",
            "asOfVersion": "4.0.0"
        },
        {
            "libraryName": "Universal Router",
            "typingsPackageName": "universal-router",
            "sourceRepoURL": "https://github.com/kriasoft/universal-router",
            "asOfVersion": "8.0.0"
        },
        {
            "libraryName": "untildify",
            "typingsPackageName": "untildify",
            "sourceRepoURL": "https://github.com/sindresorhus/untildify",
            "asOfVersion": "4.0.0"
        },
        {
            "libraryName": "unused-filename",
            "typingsPackageName": "unused-filename",
            "sourceRepoURL": "https://github.com/sindresorhus/unused-filename",
            "asOfVersion": "2.0.0"
        },
        {
            "libraryName": "upper-case",
            "typingsPackageName": "upper-case",
            "sourceRepoURL": "https://github.com/blakeembrey/upper-case",
            "asOfVersion": "1.1.3"
        },
        {
            "libraryName": "upper-case-first",
            "typingsPackageName": "upper-case-first",
            "sourceRepoURL": "https://github.com/blakeembrey/upper-case-first",
            "asOfVersion": "1.1.2"
        },
        {
            "libraryName": "url-regex",
            "typingsPackageName": "url-regex",
            "sourceRepoURL": "https://github.com/kevva/url-regex",
            "asOfVersion": "5.0.0"
        },
        {
            "libraryName": "urllib",
            "typingsPackageName": "urllib",
            "sourceRepoURL": "https://github.com/node-modules/urllib",
            "asOfVersion": "2.33.0"
        },
        {
            "libraryName": "use-dark-mode",
            "typingsPackageName": "use-dark-mode",
            "sourceRepoURL": "https://github.com/donavon/use-dark-mode#readme",
            "asOfVersion": "2.3.1"
        },
        {
            "libraryName": "UUID.js",
            "typingsPackageName": "uuidjs",
            "sourceRepoURL": "https://github.com/LiosK/UUID.js",
            "asOfVersion": "3.6.0"
        },
        {
            "libraryName": "uuidv4",
            "typingsPackageName": "uuidv4",
            "sourceRepoURL": "https://github.com/thenativeweb/uuidv4#readme",
            "asOfVersion": "5.0.0"
        },
        {
            "libraryName": "Validate.js",
            "typingsPackageName": "validate.js",
            "sourceRepoURL": "https://github.com/ansman/validate.js",
            "asOfVersion": "0.11.0"
        },
        {
            "libraryName": "vanilla-tilt",
            "typingsPackageName": "vanilla-tilt",
            "sourceRepoURL": "https://github.com/micku7zu/vanilla-tilt.js",
            "asOfVersion": "1.6.2"
        },
        {
            "libraryName": "vega",
            "typingsPackageName": "vega",
            "sourceRepoURL": "https://github.com/vega/vega",
            "asOfVersion": "3.2.0"
        },
        {
            "libraryName": "velocity-animate",
            "typingsPackageName": "velocity-animate",
            "sourceRepoURL": "http://velocityjs.org/",
            "asOfVersion": "2.0.1"
        },
        {
            "libraryName": "vexdb",
            "typingsPackageName": "vexdb",
            "sourceRepoURL": "https://github.com/MayorMonty/vexdb#readme",
            "asOfVersion": "1.7.1"
        },
        {
            "libraryName": "vfile",
            "typingsPackageName": "vfile",
            "sourceRepoURL": "https://github.com/vfile/vfile",
            "asOfVersion": "4.0.0"
        },
        {
            "libraryName": "vfile-message",
            "typingsPackageName": "vfile-message",
            "sourceRepoURL": "https://github.com/vfile/vfile-message#readme",
            "asOfVersion": "2.0.0"
        },
        {
            "libraryName": "viewerjs",
            "typingsPackageName": "viewerjs",
            "sourceRepoURL": "https://fengyuanchen.github.io/viewerjs",
            "asOfVersion": "1.0.0"
        },
        {
            "libraryName": "vso-node-api",
            "typingsPackageName": "vso-node-api",
            "sourceRepoURL": "https://github.com/Microsoft/vso-node-api",
            "asOfVersion": "4.0.0"
        },
        {
            "libraryName": "vuejs",
            "typingsPackageName": "vue",
            "sourceRepoURL": "https://github.com/vuejs/vue",
            "asOfVersion": "2.0.0"
        },
        {
            "libraryName": "vue-i18n",
            "typingsPackageName": "vue-i18n",
            "sourceRepoURL": "https://github.com/kazupon/vue-i18n",
            "asOfVersion": "7.0.0"
        },
        {
            "libraryName": "vue-resource",
            "typingsPackageName": "vue-resource",
            "sourceRepoURL": "https://github.com/vuejs/vue-resource",
            "asOfVersion": "1.3.6"
        },
        {
            "libraryName": "vue-router",
            "typingsPackageName": "vue-router",
            "sourceRepoURL": "https://github.com/vuejs/vue-router",
            "asOfVersion": "2.0.0"
        },
        {
            "libraryName": "vue-scrollto",
            "typingsPackageName": "vue-scrollto",
            "sourceRepoURL": "https://github.com/rigor789/vue-scrollto",
            "asOfVersion": "2.17.1"
        },
        {
            "libraryName": "vuex-i18n",
            "typingsPackageName": "vuex-i18n",
            "sourceRepoURL": "https://github.com/dkfbasel/vuex-i18n",
            "asOfVersion": "1.13.0"
        },
        {
            "libraryName": "typescript",
            "typingsPackageName": "w3c-permissions",
            "sourceRepoURL": "https://www.w3.org/TR/permissions/",
            "asOfVersion": "2.0.0"
        },
        {
            "libraryName": "wait-for-localhost",
            "typingsPackageName": "wait-for-localhost",
            "sourceRepoURL": "https://github.com/sindresorhus/wait-for-localhost",
            "asOfVersion": "3.1.0"
        },
        {
            "libraryName": "wallpaper",
            "typingsPackageName": "wallpaper",
            "sourceRepoURL": "https://github.com/sindresorhus/wallpaper",
            "asOfVersion": "4.3.0"
        },
        {
            "libraryName": "watson-developer-cloud",
            "typingsPackageName": "watson-developer-cloud",
            "sourceRepoURL": "https://github.com/watson-developer-cloud/node-sdk",
            "asOfVersion": "3.0.1"
        },
        {
            "libraryName": "web3",
            "typingsPackageName": "web3",
            "sourceRepoURL": "https://github.com/ethereum/web3.js",
            "asOfVersion": "1.2.2"
        },
        {
            "libraryName": "web3-eth-abi",
            "typingsPackageName": "web3-eth-abi",
            "sourceRepoURL": "https://github.com/ethereum/web3.js/tree/1.0/packages/web3-eth-abi",
            "asOfVersion": "1.2.2"
        },
        {
            "libraryName": "typescript",
            "typingsPackageName": "webassembly-js-api",
            "sourceRepoURL": "https://github.com/winksaville/test-webassembly-js-ts",
            "asOfVersion": "2.0.0"
        },
        {
            "libraryName": "webcola",
            "typingsPackageName": "webcola",
            "sourceRepoURL": "https://github.com/tgdwyer/WebCola",
            "asOfVersion": "3.2.0"
        },
        {
            "libraryName": "WebdriverIO",
            "typingsPackageName": "webdriverio",
            "sourceRepoURL": "git@github.com:webdriverio/webdriverio.git",
            "asOfVersion": "5.0.0"
        },
        {
            "libraryName": "webgme",
            "typingsPackageName": "webgme",
            "sourceRepoURL": "https://webgme.org",
            "asOfVersion": "2.11.0"
        },
        {
            "libraryName": "Webix UI",
            "typingsPackageName": "webix",
            "sourceRepoURL": "http://webix.com",
            "asOfVersion": "5.1.1"
        },
        {
            "libraryName": "webpack-chain",
            "typingsPackageName": "webpack-chain",
            "sourceRepoURL": "https://github.com/neutrinojs/webpack-chain",
            "asOfVersion": "5.2.0"
        },
        {
            "libraryName": "typescript",
            "typingsPackageName": "whatwg-streams",
            "sourceRepoURL": "https://streams.spec.whatwg.org",
            "asOfVersion": "3.2.1"
        },
        {
            "libraryName": "which-pm",
            "typingsPackageName": "which-pm",
            "sourceRepoURL": "https://github.com/zkochan/which-pm#readme",
            "asOfVersion": "1.1.0"
        },
        {
            "libraryName": "wikidata-sdk",
            "typingsPackageName": "wikidata-sdk",
            "sourceRepoURL": "https://github.com/maxlath/wikidata-sdk",
            "asOfVersion": "6.1.0"
        },
        {
            "libraryName": "winston",
            "typingsPackageName": "winston",
            "sourceRepoURL": "https://github.com/winstonjs/winston.git",
            "asOfVersion": "2.4.4"
        },
        {
            "libraryName": "wolfy87-eventemitter",
            "typingsPackageName": "wolfy87-eventemitter",
            "sourceRepoURL": "https://github.com/Wolfy87/EventEmitter",
            "asOfVersion": "5.2.0"
        },
        {
            "libraryName": "wonder-commonlib",
            "typingsPackageName": "wonder-commonlib",
            "sourceRepoURL": "https://github.com/yyc-git/Wonder-CommonLib",
            "asOfVersion": "0.1.12"
        },
        {
            "libraryName": "wonder-frp",
            "typingsPackageName": "wonder-frp",
            "sourceRepoURL": "https://github.com/yyc-git/Wonder-FRP",
            "asOfVersion": "0.1.25"
        },
        {
            "libraryName": "word-list",
            "typingsPackageName": "word-list-json",
            "sourceRepoURL": "https://github.com/sindresorhus/word-list",
            "asOfVersion": "3.0.0"
        },
        {
            "libraryName": "word-wrap",
            "typingsPackageName": "word-wrap",
            "sourceRepoURL": "https://github.com/jonschlinkert/word-wrap",
            "asOfVersion": "1.2.1"
        },
        {
            "libraryName": "wouter",
            "typingsPackageName": "wouter",
            "sourceRepoURL": "https://github.com/molefrog/wouter#readme",
            "asOfVersion": "2.2.0"
        },
        {
            "libraryName": "write-json-file",
            "typingsPackageName": "write-json-file",
            "sourceRepoURL": "https://github.com/sindresorhus/write-json-file",
            "asOfVersion": "3.2.0"
        },
        {
            "libraryName": "write-pkg",
            "typingsPackageName": "write-pkg",
            "sourceRepoURL": "https://github.com/sindresorhus/write-pkg",
            "asOfVersion": "4.0.0"
        },
        {
            "libraryName": "x2js",
            "typingsPackageName": "x2js",
            "sourceRepoURL": "https://code.google.com/p/x2js/",
            "asOfVersion": "3.1.0"
        },
        {
            "libraryName": "xadesjs",
            "typingsPackageName": "xadesjs",
            "sourceRepoURL": "https://github.com/PeculiarVentures/xadesjs",
            "asOfVersion": "2.0.2"
        },
        {
            "libraryName": "xdg-basedir",
            "typingsPackageName": "xdg-basedir",
            "sourceRepoURL": "https://github.com/sindresorhus/xdg-basedir",
            "asOfVersion": "4.0.0"
        },
        {
            "libraryName": "xhr-mock",
            "typingsPackageName": "xhr-mock",
            "sourceRepoURL": "https://github.com/jameslnewell/xhr-mock#readme",
            "asOfVersion": "2.0.0"
        },
        {
            "libraryName": "xlsx",
            "typingsPackageName": "xlsx",
            "sourceRepoURL": "https://github.com/sheetjs/js-xlsx",
            "asOfVersion": "0.0.36"
        },
        {
            "libraryName": "xml-js",
            "typingsPackageName": "xml-js",
            "sourceRepoURL": "https://github.com/nashwaan/xml-js",
            "asOfVersion": "1.0.0"
        },
        {
            "libraryName": "xmlbuilder",
            "typingsPackageName": "xmlbuilder",
            "sourceRepoURL": "https://github.com/oozcitak/xmlbuilder-js",
            "asOfVersion": "11.0.1"
        },
        {
            "libraryName": "xterm.js",
            "typingsPackageName": "xterm",
            "sourceRepoURL": "https://github.com/sourcelair/xterm.js/",
            "asOfVersion": "3.0.0"
        },
        {
            "libraryName": "year-days",
            "typingsPackageName": "year-days",
            "sourceRepoURL": "https://github.com/sindresorhus/year-days",
            "asOfVersion": "3.0.0"
        },
        {
            "libraryName": "yFiles for HTML",
            "typingsPackageName": "yfiles",
            "sourceRepoURL": "none",
            "asOfVersion": "2.1.0"
        },
        {
            "libraryName": "yn",
            "typingsPackageName": "yn",
            "sourceRepoURL": "https://github.com/sindresorhus/yn",
            "asOfVersion": "3.1.0"
        },
        {
            "libraryName": "z-schema",
            "typingsPackageName": "z-schema",
            "sourceRepoURL": "https://github.com/zaggino/z-schema",
            "asOfVersion": "3.24.0"
        },
        {
            "libraryName": "zapier-platform-core",
            "typingsPackageName": "zapier-platform-core",
            "sourceRepoURL": "https://github.com/zapier/zapier-platform-core",
            "asOfVersion": "6.1.1"
        },
        {
            "libraryName": "zetapush-js",
            "typingsPackageName": "zetapush-js",
            "sourceRepoURL": "https://github.com/zetapush/zetapush-js",
            "asOfVersion": "3.1.2"
        },
        {
            "libraryName": "zipkin-instrumentation-express",
            "typingsPackageName": "zipkin-instrumentation-express",
            "sourceRepoURL": "https://github.com/openzipkin/zipkin-js#readme",
            "asOfVersion": "0.12.0"
        },
        {
            "libraryName": "zipkin-transport-http",
            "typingsPackageName": "zipkin-transport-http",
            "sourceRepoURL": "https://github.com/openzipkin/zipkin-js#readme",
            "asOfVersion": "0.12.0"
        },
        {
            "libraryName": "Zone.js",
            "typingsPackageName": "zone.js",
            "sourceRepoURL": "https://github.com/angular/zone.js",
            "asOfVersion": "0.5.12"
        }
    ]
}<|MERGE_RESOLUTION|>--- conflicted
+++ resolved
@@ -2605,17 +2605,16 @@
             "asOfVersion": "0.9.2"
         },
         {
-<<<<<<< HEAD
             "libraryName": "mali-compose",
             "typingsPackageName": "mali-compose",
             "sourceRepoURL": "https://github.com/malijs/mali-compose",
             "asOfVersion": "1.2.0"
-=======
+        },
+        {
             "libraryName": "@malijs/compose",
             "typingsPackageName": "mali-compose",
             "sourceRepoURL": "https://github.com/malijs/mali-compose",
             "asOfVersion": "1.3.0"
->>>>>>> b6857e61
         },
         {
             "libraryName": "mali-onerror",
@@ -2624,15 +2623,12 @@
             "asOfVersion": "0.2.0"
         },
         {
-<<<<<<< HEAD
-=======
             "libraryName": "map-obj",
             "typingsPackageName": "map-obj",
             "sourceRepoURL": "https://github.com/sindresorhus/map-obj",
             "asOfVersion": "3.1.0"
         },
         {
->>>>>>> b6857e61
             "libraryName": "maquette",
             "typingsPackageName": "maquette",
             "sourceRepoURL": "http://maquettejs.org/",
