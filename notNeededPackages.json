{
    "packages": [
        {
            "libraryName": "3d-bin-packing",
            "typingsPackageName": "3d-bin-packing",
            "sourceRepoURL": "https://github.com/betterwaysystems/packer",
            "asOfVersion": "1.1.3"
        },
        {
            "libraryName": "Ably Realtime and Rest client library",
            "typingsPackageName": "ably",
            "sourceRepoURL": "https://www.ably.io/",
            "asOfVersion": "1.0.0"
        },
        {
            "libraryName": "actions-on-google",
            "typingsPackageName": "actions-on-google",
            "sourceRepoURL": "https://github.com/actions-on-google/actions-on-google-nodejs",
            "asOfVersion": "2.0.0"
        },
        {
            "libraryName": "active-win",
            "typingsPackageName": "active-win",
            "sourceRepoURL": "https://github.com/sindresorhus/active-win",
            "asOfVersion": "5.1.0"
        },
        {
            "libraryName": "ag-grid",
            "typingsPackageName": "ag-grid",
            "sourceRepoURL": "https://github.com/ceolter/ag-grid",
            "asOfVersion": "3.2.0"
        },
        {
            "libraryName": "aggregate-error",
            "typingsPackageName": "aggregate-error",
            "sourceRepoURL": "https://github.com/sindresorhus/aggregate-error",
            "asOfVersion": "2.2.0"
        },
        {
            "libraryName": "ajv",
            "typingsPackageName": "ajv",
            "sourceRepoURL": "https://github.com/epoberezkin/ajv",
            "asOfVersion": "1.0.0"
        },
        {
            "libraryName": "all-keys",
            "typingsPackageName": "all-keys",
            "sourceRepoURL": "https://github.com/sindresorhus/all-keys",
            "asOfVersion": "3.0.0"
        },
        {
            "libraryName": "all-keys",
            "typingsPackageName": "all-property-names",
            "sourceRepoURL": "https://github.com/sindresorhus/all-keys",
            "asOfVersion": "3.0.0"
        },
        {
            "libraryName": "angular-touchspin",
            "typingsPackageName": "angular-touchspin",
            "sourceRepoURL": "https://github.com/nkovacic/angular-touchspin",
            "asOfVersion": "1.8.2"
        },
        {
            "libraryName": "angular-ui-router-default",
            "typingsPackageName": "angular-ui-router-default",
            "sourceRepoURL": "https://github.com/nonplus/angular-ui-router-default",
            "asOfVersion": "0.0.5"
        },
        {
            "libraryName": "angular-ui-router-uib-modal",
            "typingsPackageName": "angular-ui-router-uib-modal",
            "sourceRepoURL": "https://github.com/nonplus/angular-ui-router-uib-modal",
            "asOfVersion": "0.0.11"
        },
        {
            "libraryName": "ansi-escapes",
            "typingsPackageName": "ansi-escapes",
            "sourceRepoURL": "https://github.com/sindresorhus/ansi-escapes",
            "asOfVersion": "4.0.0"
        },
        {
            "libraryName": "ansi-regex",
            "typingsPackageName": "ansi-regex",
            "sourceRepoURL": "https://github.com/chalk/ansi-regex",
            "asOfVersion": "5.0.0"
        },
        {
            "libraryName": "antd",
            "typingsPackageName": "antd",
            "sourceRepoURL": "https://github.com/ant-design/ant-design",
            "asOfVersion": "1.0.0"
        },
        {
            "libraryName": "anybar",
            "typingsPackageName": "anybar",
            "sourceRepoURL": "https://github.com/sindresorhus/anybar",
            "asOfVersion": "4.0.0"
        },
        {
            "libraryName": "anydb-sql",
            "typingsPackageName": "anydb-sql",
            "sourceRepoURL": "https://github.com/doxout/anydb-sql",
            "asOfVersion": "0.6.46"
        },
        {
            "libraryName": "anydb-sql-migrations",
            "typingsPackageName": "anydb-sql-migrations",
            "sourceRepoURL": "https://github.com/spion/anydb-sql-migrations",
            "asOfVersion": "2.1.1"
        },
        {
            "libraryName": "apn",
            "typingsPackageName": "apn",
            "sourceRepoURL": "https://github.com/node-apn/node-apn",
            "asOfVersion": "2.1.2"
        },
        {
            "libraryName": "Application Insights",
            "typingsPackageName": "applicationinsights",
            "sourceRepoURL": "https://github.com/Microsoft/ApplicationInsights-node.js",
            "asOfVersion": "0.20.0"
        },
        {
            "libraryName": "Argon2",
            "typingsPackageName": "argon2",
            "sourceRepoURL": "https://github.com/ranisalt/node-argon2",
            "asOfVersion": "0.15.0"
        },
        {
            "libraryName": "array-move",
            "typingsPackageName": "array-move",
            "sourceRepoURL": "https://github.com/sindresorhus/array-move",
            "asOfVersion": "2.0.0"
        },
        {
            "libraryName": "array-uniq",
            "typingsPackageName": "array-uniq",
            "sourceRepoURL": "https://github.com/sindresorhus/array-uniq",
            "asOfVersion": "2.1.0"
        },
        {
            "libraryName": "arrify",
            "typingsPackageName": "arrify",
            "sourceRepoURL": "https://github.com/sindresorhus/arrify",
            "asOfVersion": "2.0.0"
        },
        {
            "libraryName": "artyom.js",
            "typingsPackageName": "artyom.js",
            "sourceRepoURL": "https://github.com/sdkcarlos/artyom.js",
            "asOfVersion": "1.0.6"
        },
        {
            "libraryName": "askmethat-rating",
            "typingsPackageName": "askmethat-rating",
            "sourceRepoURL": "https://github.com/AlexTeixeira/Askmethat-Rating",
            "asOfVersion": "0.4.0"
        },
        {
            "libraryName": "assertion-error",
            "typingsPackageName": "assertion-error",
            "sourceRepoURL": "https://github.com/chaijs/assertion-error",
            "asOfVersion": "1.1.0"
        },
        {
            "libraryName": "asyncblock",
            "typingsPackageName": "asyncblock",
            "sourceRepoURL": "https://github.com/scriby/asyncblock",
            "asOfVersion": "2.2.11"
        },
        {
            "libraryName": "aurelia-knockout",
            "typingsPackageName": "aurelia-knockout",
            "sourceRepoURL": "https://github.com/code-chris/aurelia-knockout",
            "asOfVersion": "2.1.0"
        },
        {
            "libraryName": "auto-bind",
            "typingsPackageName": "auto-bind",
            "sourceRepoURL": "https://github.com/sindresorhus/auto-bind",
            "asOfVersion": "2.1.0"
        },
        {
            "libraryName": "autobind-decorator",
            "typingsPackageName": "autobind-decorator",
            "sourceRepoURL": "https://github.com/andreypopp/autobind-decorator",
            "asOfVersion": "2.1.0"
        },
        {
            "libraryName": "aws-sdk",
            "typingsPackageName": "aws-sdk",
            "sourceRepoURL": "https://github.com/aws/aws-sdk-js",
            "asOfVersion": "2.7.0"
        },
        {
            "libraryName": "axe-core",
            "typingsPackageName": "axe-core",
            "sourceRepoURL": "https://github.com/dequelabs/axe-core",
            "asOfVersion": "3.0.3"
        },
        {
            "libraryName": "axios",
            "typingsPackageName": "axios",
            "sourceRepoURL": "https://github.com/mzabriskie/axios",
            "asOfVersion": "0.14.0"
        },
        {
            "libraryName": "axios-mock-adapter",
            "typingsPackageName": "axios-mock-adapter",
            "sourceRepoURL": "https://github.com/ctimmerm/axios-mock-adapter",
            "asOfVersion": "1.10.0"
        },
        {
            "libraryName": "azure-mobile-apps",
            "typingsPackageName": "azure-mobile-apps",
            "sourceRepoURL": "https://github.com/Azure/azure-mobile-apps-node/",
            "asOfVersion": "3.0.0"
        },
        {
            "libraryName": "@babel/parser",
            "typingsPackageName": "babel__parser",
            "sourceRepoURL": "https://github.com/babel/babel",
            "asOfVersion": "7.1.0"
        },
        {
            "libraryName": "BabylonJS",
            "typingsPackageName": "babylonjs",
            "sourceRepoURL": "http://www.babylonjs.com/",
            "asOfVersion": "2.4.1"
        },
        {
            "libraryName": "badgen",
            "typingsPackageName": "badgen",
            "sourceRepoURL": "https://github.com/amio/badgen",
            "asOfVersion": "2.7.1"
        },
        {
            "libraryName": "base64url",
            "typingsPackageName": "base64url",
            "sourceRepoURL": "https://github.com/brianloveswords/base64url",
            "asOfVersion": "2.0.0"
        },
        {
            "libraryName": "baseui",
            "typingsPackageName": "baseui",
            "sourceRepoURL": "https://github.com/uber-web/baseui",
            "asOfVersion": "8.0.0"
        },
        {
            "libraryName": "beeper",
            "typingsPackageName": "beeper",
            "sourceRepoURL": "https://github.com/sindresorhus/beeper",
            "asOfVersion": "2.0.0"
        },
        {
            "libraryName": "bezier-easing",
            "typingsPackageName": "bezier-easing",
            "sourceRepoURL": "https://github.com/gre/bezier-easing",
            "asOfVersion": "2.1.0"
        },
        {
            "libraryName": "bem-cn",
            "typingsPackageName": "bem-cn",
            "sourceRepoURL": "https://github.com/albburtsev/bem-cn",
            "asOfVersion": "3.0.0"
        },
        {
            "libraryName": "BigInteger.js",
            "typingsPackageName": "big-integer",
            "sourceRepoURL": "https://github.com/peterolson/BigInteger.js",
            "asOfVersion": "0.0.31"
        },
        {
            "libraryName": "bignumber.js",
            "typingsPackageName": "bignumber.js",
            "sourceRepoURL": "https://github.com/MikeMcl/bignumber.js/",
            "asOfVersion": "5.0.0"
        },
        {
            "libraryName": "bin-version",
            "typingsPackageName": "bin-version",
            "sourceRepoURL": "https://github.com/sindresorhus/bin-version",
            "asOfVersion": "3.1.0"
        },
        {
            "libraryName": "bingmaps",
            "typingsPackageName": "bingmaps",
            "sourceRepoURL": "https://github.com/Microsoft/Bing-Maps-V8-TypeScript-Definitions",
            "asOfVersion": "2.0.15"
        },
        {
            "libraryName": "bitcoinjs-lib",
            "typingsPackageName": "bitcoinjs-lib",
            "sourceRepoURL": "https://github.com/bitcoinjs/bitcoinjs-lib",
            "asOfVersion": "5.0.0"
        },
        {
            "libraryName": "bip32",
            "typingsPackageName": "bip32",
            "sourceRepoURL": "https://github.com/bitcoinjs/bip32#readme",
            "asOfVersion": "2.0.0"
        },
        {
            "libraryName": "bitwise",
            "typingsPackageName": "bitwise",
            "sourceRepoURL": "https://github.com/dodekeract/bitwise",
            "asOfVersion": "2.0.0"
        },
        {
            "libraryName": "blob-util",
            "typingsPackageName": "blob-util",
            "sourceRepoURL": "https://github.com/nolanlawson/blob-util#readme",
            "asOfVersion": "2.0.0"
        },
        {
            "libraryName": "botvs",
            "typingsPackageName": "botvs",
            "sourceRepoURL": "https://www.botvs.com/",
            "asOfVersion": "1.0.0"
        },
        {
            "libraryName": "Bowser",
            "typingsPackageName": "bowser",
            "sourceRepoURL": "https://github.com/ded/bowser",
            "asOfVersion": "1.1.1"
        },
        {
            "libraryName": "boxen",
            "typingsPackageName": "boxen",
            "sourceRepoURL": "https://github.com/sindresorhus/boxen",
            "asOfVersion": "3.0.1"
        },
        {
            "libraryName": "broccoli-plugin",
            "typingsPackageName": "broccoli-plugin",
            "sourceRepoURL": "https://github.com/broccolijs/broccoli-plugin",
            "asOfVersion": "3.0.0"
        },
        {
            "libraryName": "Bugsnag Browser",
            "typingsPackageName": "bugsnag-js",
            "sourceRepoURL": "https://github.com/bugsnag/bugsnag-js",
            "asOfVersion": "3.1.0"
        },
        {
            "libraryName": "builtin-modules",
            "typingsPackageName": "builtin-modules",
            "sourceRepoURL": "https://github.com/sindresorhus/builtin-modules",
            "asOfVersion": "3.1.0"
        },
        {
            "libraryName": "bunyan-bugsnag",
            "typingsPackageName": "bunyan-bugsnag",
            "sourceRepoURL": "https://github.com/marnusw/bunyan-bugsnag",
            "asOfVersion": "3.0.0"
        },
        {
            "libraryName": "CacheFactory",
            "typingsPackageName": "cachefactory",
            "sourceRepoURL": "https://github.com/jmdobry/CacheFactory",
            "asOfVersion": "3.0.0"
        },
        {
            "libraryName": "callsites",
            "typingsPackageName": "callsites",
            "sourceRepoURL": "https://github.com/sindresorhus/callsites",
            "asOfVersion": "3.0.0"
        },
        {
            "libraryName": "camel-case",
            "typingsPackageName": "camel-case",
            "sourceRepoURL": "https://github.com/blakeembrey/camel-case",
            "asOfVersion": "1.2.1"
        },
        {
            "libraryName": "camelcase",
            "typingsPackageName": "camelcase",
            "sourceRepoURL": "https://github.com/sindresorhus/camelcase",
            "asOfVersion": "5.2.0"
        },
        {
            "libraryName": "camelcase-keys",
            "typingsPackageName": "camelcase-keys",
            "sourceRepoURL": "https://github.com/sindresorhus/camelcase-keys",
            "asOfVersion": "5.1.0"
        },
        {
            "libraryName": "camljs",
            "typingsPackageName": "camljs",
            "sourceRepoURL": "https://github.com/andrei-markeev/camljs",
            "asOfVersion": "2.8.1"
        },
        {
            "libraryName": "catalog",
            "typingsPackageName": "catalog",
            "sourceRepoURL": "https://github.com/interactivethings/catalog",
            "asOfVersion": "3.5.0"
        },
        {
            "libraryName": "chai-http",
            "typingsPackageName": "chai-http",
            "sourceRepoURL": "https://github.com/chaijs/chai-http",
            "asOfVersion": "4.2.0"
        },
        {
            "libraryName": "chai-webdriverio",
            "typingsPackageName": "chai-webdriverio",
            "sourceRepoURL": "https://github.com/marcodejongh/chai-webdriverio",
            "asOfVersion": "1.0.0"
        },
        {
            "libraryName": "chalk",
            "typingsPackageName": "chalk",
            "sourceRepoURL": "https://github.com/chalk/chalk",
            "asOfVersion": "2.2.0"
        },
        {
            "libraryName": "change-case",
            "typingsPackageName": "change-case",
            "sourceRepoURL": "https://github.com/blakeembrey/change-case",
            "asOfVersion": "2.3.1"
        },
        {
            "libraryName": "cheap-ruler",
            "typingsPackageName": "cheap-ruler",
            "sourceRepoURL": "https://github.com/mapbox/cheap-ruler",
            "asOfVersion": "2.5.0"
        },
        {
            "libraryName": "chokidar",
            "typingsPackageName": "chokidar",
            "sourceRepoURL": "https://github.com/paulmillr/chokidar",
            "asOfVersion": "2.1.3"
        },
        {
            "libraryName": "chunked-dc",
            "typingsPackageName": "chunked-dc",
            "sourceRepoURL": "https://github.com/saltyrtc/chunked-dc-js",
            "asOfVersion": "0.2.2"
        },
        {
            "libraryName": "clean-stack",
            "typingsPackageName": "clean-stack",
            "sourceRepoURL": "https://github.com/sindresorhus/clean-stack",
            "asOfVersion": "2.1.0"
        },
        {
            "libraryName": "clean-webpack-plugin",
            "typingsPackageName": "clean-webpack-plugin",
            "sourceRepoURL": "https://github.com/johnagan/clean-webpack-plugin",
            "asOfVersion": "2.0.0"
        },
        {
            "libraryName": "clear-module",
            "typingsPackageName": "clear-require",
            "sourceRepoURL": "https://github.com/sindresorhus/clear-module",
            "asOfVersion": "3.2.0"
        },
        {
            "libraryName": "cli-boxes",
            "typingsPackageName": "cli-boxes",
            "sourceRepoURL": "https://github.com/sindresorhus/cli-boxes",
            "asOfVersion": "2.0.0"
        },
        {
            "libraryName": "cli-cursor",
            "typingsPackageName": "cli-cursor",
            "sourceRepoURL": "https://github.com/sindresorhus/cli-cursor",
            "asOfVersion": "3.0.0"
        },
        {
            "libraryName": "cli-truncate",
            "typingsPackageName": "cli-truncate",
            "sourceRepoURL": "https://github.com/sindresorhus/cli-truncate",
            "asOfVersion": "2.0.0"
        },
        {
            "libraryName": "clipboardy",
            "typingsPackageName": "clipboardy",
            "sourceRepoURL": "https://github.com/sindresorhus/clipboardy",
            "asOfVersion": "2.0.0"
        },
        {
            "libraryName": "colors.js (colors)",
            "typingsPackageName": "colors",
            "sourceRepoURL": "https://github.com/Marak/colors.js",
            "asOfVersion": "1.2.1"
        },
        {
            "libraryName": "commander",
            "typingsPackageName": "commander",
            "sourceRepoURL": "https://github.com/tj/commander.js",
            "asOfVersion": "2.12.2"
        },
        {
            "libraryName": "condense-whitespace",
            "typingsPackageName": "condense-whitespace",
            "sourceRepoURL": "https://github.com/sindresorhus/condense-whitespace",
            "asOfVersion": "2.0.0"
        },
        {
            "libraryName": "conf",
            "typingsPackageName": "conf",
            "sourceRepoURL": "https://github.com/sindresorhus/conf",
            "asOfVersion": "3.0.0"
        },
        {
            "libraryName": "confirmdialog",
            "typingsPackageName": "confirmdialog",
            "sourceRepoURL": "https://github.com/allipierre/Type-definitions-for-jquery-confirm/tree/master/types/confirmDialog-js",
            "asOfVersion": "1.0.0"
        },
        {
            "libraryName": "consola",
            "typingsPackageName": "consola",
            "sourceRepoURL": "https://github.com/nuxt/consola",
            "asOfVersion": "2.2.5"
        },
        {
            "libraryName": "constant-case",
            "typingsPackageName": "constant-case",
            "sourceRepoURL": "https://github.com/blakeembrey/constant-case",
            "asOfVersion": "1.1.2"
        },
        {
            "libraryName": "convert-hrtime",
            "typingsPackageName": "convert-hrtime",
            "sourceRepoURL": "https://github.com/sindresorhus/convert-hrtime",
            "asOfVersion": "3.0.0"
        },
        {
            "libraryName": "copy-text-to-clipboard",
            "typingsPackageName": "copy-text-to-clipboard",
            "sourceRepoURL": "https://github.com/sindresorhus/copy-text-to-clipboard",
            "asOfVersion": "2.0.1"
        },
        {
            "libraryName": "cordova-plugin-battery-status",
            "typingsPackageName": "cordova-plugin-battery-status",
            "sourceRepoURL": "https://github.com/apache/cordova-plugin-battery-status",
            "asOfVersion": "1.2.3"
        },
        {
            "libraryName": "cordova-plugin-camera",
            "typingsPackageName": "cordova-plugin-camera",
            "sourceRepoURL": "https://github.com/apache/cordova-plugin-camera",
            "asOfVersion": "2.4.0"
        },
        {
            "libraryName": "cordova-plugin-contacts",
            "typingsPackageName": "cordova-plugin-contacts",
            "sourceRepoURL": "https://github.com/apache/cordova-plugin-contacts",
            "asOfVersion": "2.3.0"
        },
        {
            "libraryName": "cordova-plugin-device",
            "typingsPackageName": "cordova-plugin-device",
            "sourceRepoURL": "https://github.com/apache/cordova-plugin-device",
            "asOfVersion": "1.1.5"
        },
        {
            "libraryName": "cordova-plugin-device-motion",
            "typingsPackageName": "cordova-plugin-device-motion",
            "sourceRepoURL": "https://github.com/apache/cordova-plugin-device-motion",
            "asOfVersion": "1.2.4"
        },
        {
            "libraryName": "Apache Cordova Device Orientation plugin",
            "typingsPackageName": "cordova-plugin-device-orientation",
            "sourceRepoURL": "https://github.com/apache/cordova-plugin-device-orientation",
            "asOfVersion": "1.0.6"
        },
        {
            "libraryName": "cordova-plugin-dialogs",
            "typingsPackageName": "cordova-plugin-dialogs",
            "sourceRepoURL": "https://github.com/apache/cordova-plugin-dialogs",
            "asOfVersion": "1.3.2"
        },
        {
            "libraryName": "Apache Cordova File System plugin",
            "typingsPackageName": "cordova-plugin-file",
            "sourceRepoURL": "https://github.com/apache/cordova-plugin-file",
            "asOfVersion": "4.3.2"
        },
        {
            "libraryName": "cordova-plugin-file-transfer",
            "typingsPackageName": "cordova-plugin-file-transfer",
            "sourceRepoURL": "https://github.com/apache/cordova-plugin-file-transfer",
            "asOfVersion": "1.6.2"
        },
        {
            "libraryName": "cordova-plugin-globalization",
            "typingsPackageName": "cordova-plugin-globalization",
            "sourceRepoURL": "https://github.com/apache/cordova-plugin-globalization",
            "asOfVersion": "1.0.6"
        },
        {
            "libraryName": "cordova-plugin-inappbrowser",
            "typingsPackageName": "cordova-plugin-inappbrowser",
            "sourceRepoURL": "https://github.com/apache/cordova-plugin-inappbrowser",
            "asOfVersion": "2.0.0"
        },
        {
            "libraryName": "cordova-plugin-media",
            "typingsPackageName": "cordova-plugin-media",
            "sourceRepoURL": "https://github.com/apache/cordova-plugin-media",
            "asOfVersion": "3.0.0"
        },
        {
            "libraryName": "cordova-plugin-media-capture",
            "typingsPackageName": "cordova-plugin-media-capture",
            "sourceRepoURL": "https://github.com/apache/cordova-plugin-media-capture",
            "asOfVersion": "1.4.2"
        },
        {
            "libraryName": "cordova-plugin-network-information",
            "typingsPackageName": "cordova-plugin-network-information",
            "sourceRepoURL": "https://github.com/apache/cordova-plugin-network-information",
            "asOfVersion": "1.3.2"
        },
        {
            "libraryName": "cordova-plugin-splashscreen",
            "typingsPackageName": "cordova-plugin-splashscreen",
            "sourceRepoURL": "https://github.com/apache/cordova-plugin-splashscreen",
            "asOfVersion": "4.0.2"
        },
        {
            "libraryName": "Apache Cordova StatusBar plugin",
            "typingsPackageName": "cordova-plugin-statusbar",
            "sourceRepoURL": "https://github.com/apache/cordova-plugin-statusbar",
            "asOfVersion": "2.2.2"
        },
        {
            "libraryName": "Apache Cordova Vibration plugin",
            "typingsPackageName": "cordova-plugin-vibration",
            "sourceRepoURL": "https://github.com/apache/cordova-plugin-vibration",
            "asOfVersion": "2.1.4"
        },
        {
            "libraryName": "cordova.plugins.diagnostic",
            "typingsPackageName": "cordova.plugins.diagnostic",
            "sourceRepoURL": "https://github.com/dpa99c/cordova-diagnostic-plugin",
            "asOfVersion": "3.7.0"
        },
        {
            "libraryName": "core-decorators.js",
            "typingsPackageName": "core-decorators",
            "sourceRepoURL": "https://github.com/jayphelps/core-decorators.js",
            "asOfVersion": "0.20.0"
        },
        {
            "libraryName": "cp-file",
            "typingsPackageName": "cp-file",
            "sourceRepoURL": "https://github.com/sindresorhus/cp-file",
            "asOfVersion": "6.1.1"
        },
        {
            "libraryName": "cpy",
            "typingsPackageName": "cpy",
            "sourceRepoURL": "https://github.com/sindresorhus/cpy",
            "asOfVersion": "7.1.1"
        },
        {
            "libraryName": "create-html-element",
            "typingsPackageName": "create-html-element",
            "sourceRepoURL": "https://github.com/sindresorhus/create-html-element",
            "asOfVersion": "2.1.0"
        },
        {
            "libraryName": "crypto-hash",
            "typingsPackageName": "crypto-hash",
            "sourceRepoURL": "https://github.com/sindresorhus/crypto-hash",
            "asOfVersion": "1.1.0"
        },
        {
            "libraryName": "crypto-random-string",
            "typingsPackageName": "crypto-random-string",
            "sourceRepoURL": "https://github.com/sindresorhus/crypto-random-string",
            "asOfVersion": "2.0.0"
        },
        {
            "libraryName": "csv-parse",
            "typingsPackageName": "csv-parse",
            "sourceRepoURL": "https://github.com/adaltas/node-csv-parse",
            "asOfVersion": "1.2.2"
        },
        {
            "libraryName": "csv-stringify",
            "typingsPackageName": "csv-stringify",
            "sourceRepoURL": "https://github.com/wdavidw/node-csv-stringify",
            "asOfVersion": "3.1.0"
        },
        {
            "libraryName": "cycled",
            "typingsPackageName": "cycled",
            "sourceRepoURL": "https://github.com/sindresorhus/cycled",
            "asOfVersion": "1.1.0"
        },
        {
            "libraryName": "cypress",
            "typingsPackageName": "cypress",
            "sourceRepoURL": "https://cypress.io",
            "asOfVersion": "1.1.3"
        },
        {
            "libraryName": "dargs",
            "typingsPackageName": "dargs",
            "sourceRepoURL": "https://github.com/sindresorhus/dargs",
            "asOfVersion": "6.1.0"
        },
        {
            "libraryName": "date-fns",
            "typingsPackageName": "date-fns",
            "sourceRepoURL": "https://github.com/date-fns/date-fns",
            "asOfVersion": "2.6.0"
        },
        {
            "libraryName": "dd-trace",
            "typingsPackageName": "dd-trace",
            "sourceRepoURL": "https://github.com/DataDog/dd-trace-js",
            "asOfVersion": "0.9.0"
        },
        {
            "libraryName": "debounce-fn",
            "typingsPackageName": "debounce-fn",
            "sourceRepoURL": "https://github.com/sindresorhus/debounce-fn",
            "asOfVersion": "3.0.0"
        },
        {
            "libraryName": "decamelize",
            "typingsPackageName": "decamelize",
            "sourceRepoURL": "https://github.com/sindresorhus/decamelize",
            "asOfVersion": "3.0.1"
        },
        {
            "libraryName": "decimal.js",
            "typingsPackageName": "decimal.js",
            "sourceRepoURL": "https://github.com/MikeMcl/decimal.js",
            "asOfVersion": "7.4.0"
        },
        {
            "libraryName": "decompress-response",
            "typingsPackageName": "decompress-response",
            "sourceRepoURL": "https://github.com/sindresorhus/decompress-response",
            "asOfVersion": "4.1.0"
        },
        {
            "libraryName": "deep-freeze-es6",
            "typingsPackageName": "deep-freeze-es6",
            "sourceRepoURL": "https://github.com/christophehurpeau/deep-freeze-es6",
            "asOfVersion": "1.1.0"
        },
        {
            "libraryName": "deepmerge",
            "typingsPackageName": "deepmerge",
            "sourceRepoURL": "git@github.com:KyleAMathews/deepmerge.git",
            "asOfVersion": "2.2.0"
        },
        {
            "libraryName": "define-lazy-prop",
            "typingsPackageName": "define-lazy-prop",
            "sourceRepoURL": "https://github.com/sindresorhus/define-lazy-prop",
            "asOfVersion": "2.0.0"
        },
        {
            "libraryName": "del",
            "typingsPackageName": "del",
            "sourceRepoURL": "https://github.com/sindresorhus/del",
            "asOfVersion": "4.0.0"
        },
        {
            "libraryName": "delay",
            "typingsPackageName": "delay",
            "sourceRepoURL": "https://github.com/sindresorhus/delay",
            "asOfVersion": "3.1.0"
        },
        {
            "libraryName": "delegated-events",
            "typingsPackageName": "delegated-events",
            "sourceRepoURL": "https://github.com/dgraham/delegated-events#readme",
            "asOfVersion": "1.1.0"
        },
        {
            "libraryName": "detect-browser",
            "typingsPackageName": "detect-browser",
            "sourceRepoURL": "https://github.com/DamonOehlman/detect-browser",
            "asOfVersion": "4.0.0"
        },
        {
            "libraryName": "detect-indent",
            "typingsPackageName": "detect-indent",
            "sourceRepoURL": "https://github.com/sindresorhus/detect-indent",
            "asOfVersion": "6.0.0"
        },
        {
            "libraryName": "detect-newline",
            "typingsPackageName": "detect-newline",
            "sourceRepoURL": "https://github.com/sindresorhus/detect-newline",
            "asOfVersion": "3.0.0"
        },
        {
            "libraryName": "DevExtreme",
            "typingsPackageName": "devextreme",
            "sourceRepoURL": "http://js.devexpress.com/",
            "asOfVersion": "16.2.1"
        },
        {
            "libraryName": "devtools-detect",
            "typingsPackageName": "devtools-detect",
            "sourceRepoURL": "https://github.com/sindresorhus/devtools-detect",
            "asOfVersion": "3.0.0"
        },
        {
            "libraryName": "Dexie.js",
            "typingsPackageName": "dexie",
            "sourceRepoURL": "https://github.com/dfahlander/Dexie.js",
            "asOfVersion": "1.3.1"
        },
        {
            "libraryName": "docker-file-parser",
            "typingsPackageName": "docker-file-parser",
            "sourceRepoURL": "https://github.com/joyent/docker-file-parser",
            "asOfVersion": "1.0.3"
        },
        {
            "libraryName": "document-promises",
            "typingsPackageName": "document-promises",
            "sourceRepoURL": "https://github.com/jonathantneal/document-promises#readme",
            "asOfVersion": "4.0.0"
        },
        {
            "libraryName": "dom-helpers",
            "typingsPackageName": "dom-helpers",
            "sourceRepoURL": "https://github.com/react-bootstrap/dom-helpers",
            "asOfVersion": "5.0.1"
        },
        {
            "libraryName": "dom-loaded",
            "typingsPackageName": "dom-loaded",
            "sourceRepoURL": "https://github.com/sindresorhus/dom-loaded",
            "asOfVersion": "1.1.0"
        },
        {
            "libraryName": "dot-case",
            "typingsPackageName": "dot-case",
            "sourceRepoURL": "https://github.com/blakeembrey/dot-case",
            "asOfVersion": "1.1.2"
        },
        {
            "libraryName": "dot-prop",
            "typingsPackageName": "dot-prop",
            "sourceRepoURL": "https://github.com/sindresorhus/dot-prop",
            "asOfVersion": "5.0.0"
        },
        {
            "libraryName": "dotenv",
            "typingsPackageName": "dotenv",
            "sourceRepoURL": "https://github.com/motdotla/dotenv",
            "asOfVersion": "8.2.0"
        },
        {
            "libraryName": "dva",
            "typingsPackageName": "dva",
            "sourceRepoURL": "https://github.com/dvajs/dva",
            "asOfVersion": "1.1.0"
        },
        {
            "libraryName": "easy-x-headers",
            "typingsPackageName": "easy-x-headers",
            "sourceRepoURL": "https://github.com/DeadAlready/easy-x-headers",
            "asOfVersion": "1.0.0"
        },
        {
            "libraryName": "easy-xapi-supertest",
            "typingsPackageName": "easy-xapi-supertest",
            "sourceRepoURL": "https://github.com/DeadAlready/easy-xapi-supertest",
            "asOfVersion": "1.0.0"
        },
        {
            "libraryName": "EasyStar.js",
            "typingsPackageName": "easystarjs",
            "sourceRepoURL": "http://easystarjs.com/",
            "asOfVersion": "0.3.1"
        },
        {
            "libraryName": "ecmarkup",
            "typingsPackageName": "ecmarkup",
            "sourceRepoURL": "https://github.com/bterlson/ecmarkup",
            "asOfVersion": "3.4.0"
        },
        {
            "libraryName": "Egg",
            "typingsPackageName": "egg",
            "sourceRepoURL": "https://github.com/eggjs/egg",
            "asOfVersion": "1.5.0"
        },
        {
            "libraryName": "elastic-apm-node",
            "typingsPackageName": "elastic-apm-node",
            "sourceRepoURL": "https://github.com/elastic/apm-agent-nodejs",
            "asOfVersion": "2.7.0"
        },
        {
            "libraryName": "electron",
            "typingsPackageName": "electron",
            "sourceRepoURL": "https://github.com/electron/electron",
            "asOfVersion": "1.6.10"
        },
        {
            "libraryName": "electron-builder",
            "typingsPackageName": "electron-builder",
            "sourceRepoURL": "https://github.com/loopline-systems/electron-builder",
            "asOfVersion": "2.8.0"
        },
        {
            "libraryName": "electron-store",
            "typingsPackageName": "electron-config",
            "sourceRepoURL": "https://github.com/sindresorhus/electron-store",
            "asOfVersion": "3.2.0"
        },
        {
            "libraryName": "electron-debug",
            "typingsPackageName": "electron-debug",
            "sourceRepoURL": "https://github.com/sindresorhus/electron-debug",
            "asOfVersion": "2.1.0"
        },
        {
            "libraryName": "electron-is-dev",
            "typingsPackageName": "electron-is-dev",
            "sourceRepoURL": "https://github.com/sindresorhus/electron-is-dev",
            "asOfVersion": "1.1.0"
        },
        {
            "libraryName": "electron-store",
            "typingsPackageName": "electron-store",
            "sourceRepoURL": "https://github.com/sindresorhus/electron-store",
            "asOfVersion": "3.2.0"
        },
        {
            "libraryName": "electron-unhandled",
            "typingsPackageName": "electron-unhandled",
            "sourceRepoURL": "https://github.com/sindresorhus/electron-unhandled",
            "asOfVersion": "2.2.0"
        },
        {
            "libraryName": "electron-util",
            "typingsPackageName": "electron-util",
            "sourceRepoURL": "https://github.com/sindresorhus/electron-util",
            "asOfVersion": "0.11.0"
        },
        {
            "libraryName": "electron-winstaller",
            "typingsPackageName": "electron-winstaller",
            "sourceRepoURL": "https://github.com/electron/windows-installer",
            "asOfVersion": "4.0.0"
        },
        {
            "libraryName": "elegant-spinner",
            "typingsPackageName": "elegant-spinner",
            "sourceRepoURL": "https://github.com/sindresorhus/elegant-spinner",
            "asOfVersion": "2.0.0"
        },
        {
            "libraryName": "element-ready",
            "typingsPackageName": "element-ready",
            "sourceRepoURL": "https://github.com/sindresorhus/element-ready",
            "asOfVersion": "3.1.0"
        },
        {
            "libraryName": "email-addresses",
            "typingsPackageName": "email-addresses",
            "sourceRepoURL": "https://github.com/jackbowman/email-addresses",
            "asOfVersion": "3.0.0"
        },
        {
            "libraryName": "email-validator",
            "typingsPackageName": "email-validator",
            "sourceRepoURL": "https://github.com/Sembiance/email-validator",
            "asOfVersion": "1.0.6"
        },
        {
            "libraryName": "empty-trash",
            "typingsPackageName": "empty-trash",
            "sourceRepoURL": "https://github.com/sindresorhus/empty-trash",
            "asOfVersion": "3.0.0"
        },
        {
            "libraryName": "ensure-error",
            "typingsPackageName": "ensure-error",
            "sourceRepoURL": "https://github.com/sindresorhus/ensure-error",
            "asOfVersion": "2.0.0"
        },
        {
            "libraryName": "env-editor",
            "typingsPackageName": "env-editor",
            "sourceRepoURL": "https://github.com/sindresorhus/env-editor",
            "asOfVersion": "0.4.0"
        },
        {
            "libraryName": "env-paths",
            "typingsPackageName": "env-paths",
            "sourceRepoURL": "https://github.com/sindresorhus/env-paths",
            "asOfVersion": "2.1.0"
        },
        {
            "libraryName": "error-stack-parser",
            "typingsPackageName": "error-stack-parser",
            "sourceRepoURL": "https://github.com/stacktracejs/error-stack-parser",
            "asOfVersion": "2.0.0"
        },
        {
            "libraryName": "es6-error",
            "typingsPackageName": "es6-error",
            "sourceRepoURL": "https://github.com/bjyoungblood/es6-error",
            "asOfVersion": "4.0.2"
        },
        {
            "libraryName": "es6-promise",
            "typingsPackageName": "es6-promise",
            "sourceRepoURL": "https://github.com/jakearchibald/ES6-Promise",
            "asOfVersion": "3.3.0"
        },
        {
            "libraryName": "escape-goat",
            "typingsPackageName": "escape-goat",
            "sourceRepoURL": "https://github.com/sindresorhus/escape-goat",
            "asOfVersion": "2.0.0"
        },
        {
            "libraryName": "escape-string-regexp",
            "typingsPackageName": "escape-string-regexp",
            "sourceRepoURL": "https://github.com/sindresorhus/escape-string-regexp",
            "asOfVersion": "2.0.0"
        },
        {
            "libraryName": "eventemitter2",
            "typingsPackageName": "eventemitter2",
            "sourceRepoURL": "https://github.com/asyncly/EventEmitter2",
            "asOfVersion": "4.1.0"
        },
        {
            "libraryName": "EventEmitter3",
            "typingsPackageName": "eventemitter3",
            "sourceRepoURL": "https://github.com/primus/eventemitter3",
            "asOfVersion": "2.0.2"
        },
        {
            "libraryName": "exceljs",
            "typingsPackageName": "exceljs",
            "sourceRepoURL": "https://github.com/exceljs/exceljs",
            "asOfVersion": "1.3.0"
        },
        {
            "libraryName": "execa",
            "typingsPackageName": "execa",
            "sourceRepoURL": "https://github.com/sindresorhus/execa",
            "asOfVersion": "2.0.0"
        },
        {
            "libraryName": "execall",
            "typingsPackageName": "execall",
            "sourceRepoURL": "https://github.com/sindresorhus/execall",
            "asOfVersion": "2.0.0"
        },
        {
            "libraryName": "exit-hook",
            "typingsPackageName": "exit-hook",
            "sourceRepoURL": "https://github.com/sindresorhus/exit-hook",
            "asOfVersion": "2.2.0"
        },
        {
            "libraryName": "expo-localization",
            "typingsPackageName": "expo-localization",
            "sourceRepoURL": "https://docs.expo.io/versions/latest/sdk/localization",
            "asOfVersion": "3.0.0"
        },
        {
            "libraryName": "expo",
            "typingsPackageName": "expo",
            "sourceRepoURL": "https://github.com/expo/expo/tree/master/packages/expo",
            "asOfVersion": "33.0.0"
        },
        {
            "libraryName": "expr-eval",
            "typingsPackageName": "expr-eval",
            "sourceRepoURL": "https://github.com/silentmatt/expr-eval",
            "asOfVersion": "1.1.0"
        },
        {
            "libraryName": "express-graphql",
            "typingsPackageName": "express-graphql",
            "sourceRepoURL": "https://github.com/graphql/express-graphql",
            "asOfVersion": "0.9.0"
        },
        {
            "libraryName": "express-promise-router",
            "typingsPackageName": "express-promise-router",
            "sourceRepoURL": "https://github.com/express-promise-router/express-promise-router",
            "asOfVersion": "3.0.0"
        },
        {
            "libraryName": "express-validator",
            "typingsPackageName": "express-validator",
            "sourceRepoURL": "https://github.com/ctavan/express-validator",
            "asOfVersion": "3.0.0"
        },
        {
            "libraryName": "express-winston",
            "typingsPackageName": "express-winston",
            "sourceRepoURL": "https://github.com/bithavoc/express-winston#readme",
            "asOfVersion": "4.0.0"
        },
        {
            "libraryName": "extended-listbox",
            "typingsPackageName": "extended-listbox",
            "sourceRepoURL": "https://github.com/code-chris/extended-listbox",
            "asOfVersion": "4.0.1"
        },
        {
            "libraryName": "extract-stack",
            "typingsPackageName": "extract-stack",
            "sourceRepoURL": "https://github.com/sindresorhus/extract-stack",
            "asOfVersion": "2.0.0"
        },
        {
            "libraryName": "fast-diff",
            "typingsPackageName": "fast-diff",
            "sourceRepoURL": "https://github.com/jhchen/fast-diff",
            "asOfVersion": "1.2.0"
        },
        {
            "libraryName": "JSON-Patch",
            "typingsPackageName": "fast-json-patch",
            "sourceRepoURL": "https://github.com/Starcounter-Jack/JSON-Patch",
            "asOfVersion": "1.1.5"
        },
        {
            "libraryName": "FastSimplexNoise",
            "typingsPackageName": "fast-simplex-noise",
            "sourceRepoURL": "https://www.npmjs.com/package/fast-simplex-noise",
            "asOfVersion": "3.0.0"
        },
        {
            "libraryName": "fastify-cors",
            "typingsPackageName": "fastify-cors",
            "sourceRepoURL": "https://github.com/fastify/fastify-cors",
            "asOfVersion": "2.1.0"
        },
        {
            "libraryName": "Fastify-JWT",
            "typingsPackageName": "fastify-jwt",
            "sourceRepoURL": "https://github.com/fastify/fastify-jwt",
            "asOfVersion": "0.8.1"
        },
        {
            "libraryName": "fastify-multipart",
            "typingsPackageName": "fastify-multipart",
            "sourceRepoURL": "https://github.com/fastify/fastify-multipart",
            "asOfVersion": "0.7.0"
        },
        {
            "libraryName": "fastify-static",
            "typingsPackageName": "fastify-static",
            "sourceRepoURL": "https://github.com/fastify/fastify-static",
            "asOfVersion": "2.2.1"
        },
        {
            "libraryName": "fecha",
            "typingsPackageName": "fecha",
            "sourceRepoURL": "https://github.com/taylorhakes/fecha",
            "asOfVersion": "2.3.1"
        },
        {
            "libraryName": "figures",
            "typingsPackageName": "figures",
            "sourceRepoURL": "https://github.com/sindresorhus/figures",
            "asOfVersion": "3.0.0"
        },
        {
            "libraryName": "file-type",
            "typingsPackageName": "file-type",
            "sourceRepoURL": "https://github.com/sindresorhus/file-type",
            "asOfVersion": "10.9.1"
        },
        {
            "libraryName": "file-url",
            "typingsPackageName": "file-url",
            "sourceRepoURL": "https://github.com/sindresorhus/file-url",
            "asOfVersion": "3.0.0"
        },
        {
            "libraryName": "filenamify",
            "typingsPackageName": "filenamify",
            "sourceRepoURL": "https://github.com/sindresorhus/filenamify",
            "asOfVersion": "3.0.0"
        },
        {
            "libraryName": "filenamify-url",
            "typingsPackageName": "filenamify-url",
            "sourceRepoURL": "https://github.com/sindresorhus/filenamify-url",
            "asOfVersion": "2.0.0"
        },
        {
            "libraryName": "filesize",
            "typingsPackageName": "filesize",
            "sourceRepoURL": "https://github.com/avoidwork/filesize.js",
            "asOfVersion": "5.0.0"
        },
        {
            "libraryName": "filter-console",
            "typingsPackageName": "filter-console",
            "sourceRepoURL": "https://github.com/sindresorhus/filter-console",
            "asOfVersion": "0.1.1"
        },
        {
            "libraryName": "find-java-home",
            "typingsPackageName": "find-java-home",
            "sourceRepoURL": "https://github.com/jsdevel/node-find-java-home",
            "asOfVersion": "1.0.0"
        },
        {
            "libraryName": "find-up",
            "typingsPackageName": "find-up",
            "sourceRepoURL": "https://github.com/sindresorhus/find-up",
            "asOfVersion": "4.0.0"
        },
        {
            "libraryName": "find-versions",
            "typingsPackageName": "find-versions",
            "sourceRepoURL": "https://github.com/sindresorhus/find-versions",
            "asOfVersion": "3.1.0"
        },
        {
            "libraryName": "FineUploader",
            "typingsPackageName": "fine-uploader",
            "sourceRepoURL": "http://fineuploader.com/",
            "asOfVersion": "5.14.0"
        },
        {
            "libraryName": "Firebase API",
            "typingsPackageName": "firebase",
            "sourceRepoURL": "https://www.firebase.com/docs/javascript/firebase",
            "asOfVersion": "3.2.1"
        },
        {
            "libraryName": "first-run",
            "typingsPackageName": "first-run",
            "sourceRepoURL": "https://github.com/sindresorhus/first-run",
            "asOfVersion": "2.0.0"
        },
        {
            "libraryName": "fkill",
            "typingsPackageName": "fkill",
            "sourceRepoURL": "https://github.com/sindresorhus/fkill",
            "asOfVersion": "6.0.0"
        },
        {
            "libraryName": "flatpickr",
            "typingsPackageName": "flatpickr",
            "sourceRepoURL": "https://github.com/chmln/flatpickr",
            "asOfVersion": "3.1.2"
        },
        {
            "libraryName": "flux-standard-action",
            "typingsPackageName": "flux-standard-action",
            "sourceRepoURL": "https://github.com/acdlite/flux-standard-action",
            "asOfVersion": "1.1.0"
        },
        {
            "libraryName": "forge-di",
            "typingsPackageName": "forge-di",
            "sourceRepoURL": "https://github.com/nkohari/forge",
            "asOfVersion": "12.0.2"
        },
        {
            "libraryName": "fork-ts-checker-webpack-plugin",
            "typingsPackageName": "fork-ts-checker-webpack-plugin",
            "sourceRepoURL": "https://github.com/Realytics/fork-ts-checker-webpack-plugin",
            "asOfVersion": "0.4.5"
        },
        {
            "libraryName": "form-data",
            "typingsPackageName": "form-data",
            "sourceRepoURL": "https://github.com/form-data/form-data",
            "asOfVersion": "2.5.0"
        },
        {
            "libraryName": "Foundation Sites",
            "typingsPackageName": "foundation-sites",
            "sourceRepoURL": "http://foundation.zurb.com/",
            "asOfVersion": "6.4.3"
        },
        {
            "libraryName": "fs-promise",
            "typingsPackageName": "fs-promise",
            "sourceRepoURL": "https://github.com/kevinbeaty/fs-promise",
            "asOfVersion": "2.0.0"
        },
        {
            "libraryName": "FullCalendar",
            "typingsPackageName": "fullcalendar",
            "sourceRepoURL": "http://arshaw.com/fullcalendar/",
            "asOfVersion": "3.8.0"
        },
        {
            "libraryName": "fuse",
            "typingsPackageName": "fuse",
            "sourceRepoURL": "https://github.com/krisk/Fuse",
            "asOfVersion": "2.6.0"
        },
        {
            "libraryName": "gaea-model",
            "typingsPackageName": "gaea-model",
            "sourceRepoURL": "https://github.com/ascoders/gaea-model",
            "asOfVersion": "0.0.0"
        },
        {
            "libraryName": "geolib",
            "typingsPackageName": "geolib",
            "sourceRepoURL": "https://github.com/manuelbieh/Geolib",
            "asOfVersion": "2.0.23"
        },
        {
            "libraryName": "get-emails",
            "typingsPackageName": "get-emails",
            "sourceRepoURL": "https://github.com/sindresorhus/get-emails",
            "asOfVersion": "3.0.0"
        },
        {
            "libraryName": "get-port",
            "typingsPackageName": "get-port",
            "sourceRepoURL": "https://github.com/sindresorhus/get-port",
            "asOfVersion": "4.2.0"
        },
        {
            "libraryName": "get-range",
            "typingsPackageName": "get-range",
            "sourceRepoURL": "https://github.com/sindresorhus/get-range",
            "asOfVersion": "2.0.1"
        },
        {
            "libraryName": "get-stdin",
            "typingsPackageName": "get-stdin",
            "sourceRepoURL": "https://github.com/sindresorhus/get-stdin",
            "asOfVersion": "7.0.0"
        },
        {
            "libraryName": "get-stream",
            "typingsPackageName": "get-stream",
            "sourceRepoURL": "https://github.com/sindresorhus/get-stream",
            "asOfVersion": "5.0.0"
        },
        {
            "libraryName": "get-urls",
            "typingsPackageName": "get-urls",
            "sourceRepoURL": "https://github.com/sindresorhus/get-urls",
            "asOfVersion": "9.1.0"
        },
        {
            "libraryName": "getopts",
            "typingsPackageName": "getopts",
            "sourceRepoURL": "https://github.com/jorgebucaran/getopts",
            "asOfVersion": "2.1.0"
        },
        {
            "libraryName": "git-remote-origin-url",
            "typingsPackageName": "git-remote-origin-url",
            "sourceRepoURL": "https://github.com/sindresorhus/git-remote-origin-url",
            "asOfVersion": "3.0.0"
        },
        {
            "libraryName": "github",
            "typingsPackageName": "github",
            "sourceRepoURL": "https://github.com/mikedeboer/node-github",
            "asOfVersion": "7.1.0"
        },
        {
            "libraryName": "github-username",
            "typingsPackageName": "github-username",
            "sourceRepoURL": "https://github.com/sindresorhus/github-username",
            "asOfVersion": "5.0.0"
        },
        {
            "libraryName": "gitlab",
            "typingsPackageName": "gitlab",
            "sourceRepoURL": "https://github.com/jdalrymple/node-gitlab",
            "asOfVersion": "2.0.0"
        },
        {
            "libraryName": "global-dirs",
            "typingsPackageName": "global-dirs",
            "sourceRepoURL": "https://github.com/sindresorhus/global-dirs",
            "asOfVersion": "1.0.0"
        },
        {
            "libraryName": "globby",
            "typingsPackageName": "globby",
            "sourceRepoURL": "https://github.com/sindresorhus/globby",
            "asOfVersion": "9.1.0"
        },
        {
            "libraryName": "@google-cloud/pubsub",
            "typingsPackageName": "google-cloud__pubsub",
            "sourceRepoURL": "https://github.com/googleapis/nodejs-pubsub",
            "asOfVersion": "0.26.0"
        },
        {
            "libraryName": "Google Cloud Storage",
            "typingsPackageName": "google-cloud__storage",
            "sourceRepoURL": "https://github.com/googleapis/nodejs-storage",
            "asOfVersion": "2.3.0"
        },
        {
            "libraryName": "graphene-pk11",
            "typingsPackageName": "graphene-pk11",
            "sourceRepoURL": "https://github.com/PeculiarVentures/graphene",
            "asOfVersion": "2.0.31"
        },
        {
            "libraryName": "graphql",
            "typingsPackageName": "graphql",
            "sourceRepoURL": "https://github.com/graphql/graphql-js",
            "asOfVersion": "14.5.0"
        },
        {
            "libraryName": "gravatar-url",
            "typingsPackageName": "gravatar-url",
            "sourceRepoURL": "https://github.com/sindresorhus/gravatar-url",
            "asOfVersion": "3.0.0"
        },
        {
            "libraryName": "griddle-react",
            "typingsPackageName": "griddle-react",
            "sourceRepoURL": "https://github.com/griddlegriddle/griddle",
            "asOfVersion": "1.3.0"
        },
        {
            "libraryName": "gulp-tslint",
            "typingsPackageName": "gulp-tslint",
            "sourceRepoURL": "https://github.com/panuhorsmalahti/gulp-tslint",
            "asOfVersion": "4.2.0"
        },
        {
            "libraryName": "gulp-typedoc",
            "typingsPackageName": "gulp-typedoc",
            "sourceRepoURL": "https://github.com/rogierschouten/gulp-typedoc",
            "asOfVersion": "2.2.0"
        },
        {
            "libraryName": "gulp-typescript",
            "typingsPackageName": "gulp-typescript",
            "sourceRepoURL": "https://github.com/ivogabe/gulp-typescript",
            "asOfVersion": "2.13.0"
        },
        {
            "libraryName": "gzip-size",
            "typingsPackageName": "gzip-size",
            "sourceRepoURL": "https://github.com/sindresorhus/gzip-size",
            "asOfVersion": "5.1.0"
        },
        {
            "libraryName": "handlebars",
            "typingsPackageName": "handlebars",
            "sourceRepoURL": "https://github.com/wycats/handlebars.js",
            "asOfVersion": "4.1.0"
        },
        {
            "libraryName": "handsontable",
            "typingsPackageName": "handsontable",
            "sourceRepoURL": "https://handsontable.com/",
            "asOfVersion": "0.35.0"
        },
        {
            "libraryName": "hapi-auth-jwt2",
            "typingsPackageName": "hapi-auth-jwt2",
            "sourceRepoURL": "https://github.com/dwyl/hapi-auth-jwt2/",
            "asOfVersion": "8.6.1"
        },
        {
            "libraryName": "hard-rejection",
            "typingsPackageName": "hard-rejection",
            "sourceRepoURL": "https://github.com/sindresorhus/hard-rejection",
            "asOfVersion": "2.0.0"
        },
        {
            "libraryName": "has-emoji",
            "typingsPackageName": "has-emoji",
            "sourceRepoURL": "https://github.com/sindresorhus/has-emoji",
            "asOfVersion": "1.1.0"
        },
        {
            "libraryName": "has-yarn",
            "typingsPackageName": "has-yarn",
            "sourceRepoURL": "https://github.com/sindresorhus/has-yarn",
            "asOfVersion": "2.0.0"
        },
        {
            "libraryName": "hasha",
            "typingsPackageName": "hasha",
            "sourceRepoURL": "https://github.com/sindresorhus/hasha",
            "asOfVersion": "4.0.0"
        },
        {
            "libraryName": "hex-rgb",
            "typingsPackageName": "hex-rgb",
            "sourceRepoURL": "https://github.com/sindresorhus/hex-rgb",
            "asOfVersion": "4.1.0"
        },
        {
            "libraryName": "hibp",
            "typingsPackageName": "hibp",
            "sourceRepoURL": "https://github.com/wKovacs64/hibp",
            "asOfVersion": "7.3.0"
        },
        {
            "libraryName": "homeworks",
            "typingsPackageName": "homeworks",
            "sourceRepoURL": "https://github.com/IGAWorksDev/homeworks/",
            "asOfVersion": "1.0.19"
        },
        {
            "libraryName": "html-tags",
            "typingsPackageName": "html-tags",
            "sourceRepoURL": "https://github.com/sindresorhus/html-tags",
            "asOfVersion": "3.0.0"
        },
        {
            "libraryName": "html-webpack-tags-plugin",
            "typingsPackageName": "html-webpack-tags-plugin",
            "sourceRepoURL": "https://github.com/jharris4/html-webpack-tags-plugin",
            "asOfVersion": "2.0.16"
        },
        {
            "libraryName": "http-status-codes",
            "typingsPackageName": "http-status-codes",
            "sourceRepoURL": "https://github.com/prettymuchbryce/node-http-status",
            "asOfVersion": "1.2.0"
        },
        {
            "libraryName": "humanize-string",
            "typingsPackageName": "humanize-string",
            "sourceRepoURL": "https://github.com/sindresorhus/humanize-string",
            "asOfVersion": "2.0.1"
        },
        {
            "libraryName": "humanize-url",
            "typingsPackageName": "humanize-url",
            "sourceRepoURL": "https://github.com/sindresorhus/humanize-url",
            "asOfVersion": "2.1.0"
        },
        {
            "libraryName": "i18next",
            "typingsPackageName": "i18next",
            "sourceRepoURL": "https://github.com/i18next/i18next",
            "asOfVersion": "13.0.0"
        },
        {
            "libraryName": "i18next-browser-languagedetector",
            "typingsPackageName": "i18next-browser-languagedetector",
            "sourceRepoURL": "https://github.com/i18next/i18next-browser-languagedetector",
            "asOfVersion": "3.0.0"
        },
        {
            "libraryName": "i18next-express-middleware",
            "typingsPackageName": "i18next-express-middleware",
            "sourceRepoURL": "https://github.com/i18next/i18next-express-middleware",
            "asOfVersion": "1.7.0"
        },
        {
            "libraryName": "i18next-xhr-backend",
            "typingsPackageName": "i18next-xhr-backend",
            "sourceRepoURL": "https://github.com/i18next/i18next-xhr-backend",
            "asOfVersion": "1.4.2"
        },
        {
            "libraryName": "iconv-lite",
            "typingsPackageName": "iconv-lite",
            "sourceRepoURL": "https://github.com/ashtuchkin/iconv-lite",
            "asOfVersion": "0.4.14"
        },
        {
            "libraryName": "ids",
            "typingsPackageName": "ids",
            "sourceRepoURL": "https://github.com/bpmn-io/ids",
            "asOfVersion": "0.2.2"
        },
        {
            "libraryName": "image-size",
            "typingsPackageName": "image-size",
            "sourceRepoURL": "https://github.com/image-size/image-size",
            "asOfVersion": "0.8.0"
        },
        {
            "libraryName": "image-type",
            "typingsPackageName": "image-type",
            "sourceRepoURL": "https://github.com/sindresorhus/image-type",
            "asOfVersion": "4.0.1"
        },
        {
            "libraryName": "immutability-helper",
            "typingsPackageName": "immutability-helper",
            "sourceRepoURL": "https://github.com/kolodny/immutability-helper",
            "asOfVersion": "2.6.3"
        },
        {
            "libraryName": "Facebook's Immutable",
            "typingsPackageName": "immutable",
            "sourceRepoURL": "https://github.com/facebook/immutable-js",
            "asOfVersion": "3.8.7"
        },
        {
            "libraryName": "in-range",
            "typingsPackageName": "in-range",
            "sourceRepoURL": "https://github.com/sindresorhus/in-range",
            "asOfVersion": "2.0.0"
        },
        {
            "libraryName": "indent-string",
            "typingsPackageName": "indent-string",
            "sourceRepoURL": "https://github.com/sindresorhus/indent-string",
            "asOfVersion": "4.0.0"
        },
        {
            "libraryName": "instabug-reactnative",
            "typingsPackageName": "instabug-reactnative",
            "sourceRepoURL": "https://github.com/Instabug/instabug-reactnative#readme",
            "asOfVersion": "8.1.0"
        },
        {
            "libraryName": "interactjs",
            "typingsPackageName": "interact.js",
            "sourceRepoURL": "https://github.com/taye/interact.js",
            "asOfVersion": "1.3.0"
        },
        {
            "libraryName": "internal-ip",
            "typingsPackageName": "internal-ip",
            "sourceRepoURL": "https://github.com/sindresorhus/internal-ip",
            "asOfVersion": "4.1.0"
        },
        {
            "libraryName": "intl-locales-supported",
            "typingsPackageName": "intl-locales-supported",
            "sourceRepoURL": "https://github.com/formatjs/formatjs",
            "asOfVersion": "1.0.6"
        },
        {
            "libraryName": "intl-messageformat",
            "typingsPackageName": "intl-messageformat",
            "sourceRepoURL": "https://github.com/formatjs/formatjs",
            "asOfVersion": "3.0.0"
        },
        {
            "libraryName": "intl-relativeformat",
            "typingsPackageName": "intl-relativeformat",
            "sourceRepoURL": "https://github.com/formatjs/formatjs",
            "asOfVersion": "3.0.1"
        },
        {
            "libraryName": "into-stream",
            "typingsPackageName": "into-stream",
            "sourceRepoURL": "https://github.com/sindresorhus/into-stream",
            "asOfVersion": "5.0.0"
        },
        {
            "libraryName": "inversify",
            "typingsPackageName": "inversify",
            "sourceRepoURL": "http://inversify.io",
            "asOfVersion": "2.0.33"
        },
        {
            "libraryName": "inversify-binding-decorators",
            "typingsPackageName": "inversify-binding-decorators",
            "sourceRepoURL": "https://github.com/inversify/inversify-binding-decorators",
            "asOfVersion": "2.0.0"
        },
        {
            "libraryName": "inversify-express-utils",
            "typingsPackageName": "inversify-express-utils",
            "sourceRepoURL": "https://github.com/inversify/inversify-express-utils",
            "asOfVersion": "2.0.0"
        },
        {
            "libraryName": "inversify-inject-decorators",
            "typingsPackageName": "inversify-inject-decorators",
            "sourceRepoURL": "https://github.com/inversify/inversify-inject-decorators",
            "asOfVersion": "2.0.0"
        },
        {
            "libraryName": "inversify-logger-middleware",
            "typingsPackageName": "inversify-logger-middleware",
            "sourceRepoURL": "https://github.com/inversify/inversify-logger-middleware",
            "asOfVersion": "2.0.0"
        },
        {
            "libraryName": "inversify-restify-utils",
            "typingsPackageName": "inversify-restify-utils",
            "sourceRepoURL": "https://github.com/inversify/inversify-restify-utils",
            "asOfVersion": "2.0.0"
        },
        {
            "libraryName": "Ionic",
            "typingsPackageName": "ionic",
            "sourceRepoURL": "http://ionicframework.com",
            "asOfVersion": "3.19.0"
        },
        {
            "libraryName": "ip-regex",
            "typingsPackageName": "ip-regex",
            "sourceRepoURL": "https://github.com/sindresorhus/ip-regex",
            "asOfVersion": "4.1.0"
        },
        {
            "libraryName": "ipify",
            "typingsPackageName": "ipify",
            "sourceRepoURL": "https://github.com/sindresorhus/ipify",
            "asOfVersion": "3.0.0"
        },
        {
            "libraryName": "is-absolute-url",
            "typingsPackageName": "is-absolute-url",
            "sourceRepoURL": "https://github.com/sindresorhus/is-absolute-url",
            "asOfVersion": "3.0.0"
        },
        {
            "libraryName": "is-archive",
            "typingsPackageName": "is-archive",
            "sourceRepoURL": "https://github.com/sindresorhus/is-archive",
            "asOfVersion": "2.0.0"
        },
        {
            "libraryName": "is-array-sorted",
            "typingsPackageName": "is-array-sorted",
            "sourceRepoURL": "https://github.com/sindresorhus/is-array-sorted",
            "asOfVersion": "2.0.0"
        },
        {
            "libraryName": "is-binary-path",
            "typingsPackageName": "is-binary-path",
            "sourceRepoURL": "https://github.com/sindresorhus/is-binary-path",
            "asOfVersion": "2.1.0"
        },
        {
            "libraryName": "is-compressed",
            "typingsPackageName": "is-compressed",
            "sourceRepoURL": "https://github.com/sindresorhus/is-compressed",
            "asOfVersion": "2.0.0"
        },
        {
            "libraryName": "is-docker",
            "typingsPackageName": "is-docker",
            "sourceRepoURL": "https://github.com/sindresorhus/is-docker",
            "asOfVersion": "2.0.0"
        },
        {
            "libraryName": "is-elevated",
            "typingsPackageName": "is-elevated",
            "sourceRepoURL": "https://github.com/sindresorhus/is-elevated",
            "asOfVersion": "3.0.0"
        },
        {
            "libraryName": "is-fullwidth-code-point",
            "typingsPackageName": "is-fullwidth-code-point",
            "sourceRepoURL": "https://github.com/sindresorhus/is-fullwidth-code-point",
            "asOfVersion": "3.0.0"
        },
        {
            "libraryName": "is-image",
            "typingsPackageName": "is-image",
            "sourceRepoURL": "https://github.com/sindresorhus/is-image",
            "asOfVersion": "3.0.0"
        },
        {
            "libraryName": "is-installed-globally",
            "typingsPackageName": "is-installed-globally",
            "sourceRepoURL": "https://github.com/sindresorhus/is-installed-globally.git",
            "asOfVersion": "0.2.0"
        },
        {
            "libraryName": "is-ip",
            "typingsPackageName": "is-ip",
            "sourceRepoURL": "https://github.com/sindresorhus/is-ip",
            "asOfVersion": "3.0.0"
        },
        {
            "libraryName": "is-lower-case",
            "typingsPackageName": "is-lower-case",
            "sourceRepoURL": "https://github.com/blakeembrey/is-lower-case",
            "asOfVersion": "1.1.2"
        },
        {
            "libraryName": "is-obj",
            "typingsPackageName": "is-obj",
            "sourceRepoURL": "https://github.com/sindresorhus/is-obj",
            "asOfVersion": "2.0.0"
        },
        {
            "libraryName": "is-online",
            "typingsPackageName": "is-online",
            "sourceRepoURL": "https://github.com/sindresorhus/is-online",
            "asOfVersion": "8.1.0"
        },
        {
            "libraryName": "is-path-cwd",
            "typingsPackageName": "is-path-cwd",
            "sourceRepoURL": "https://github.com/sindresorhus/is-path-cwd",
            "asOfVersion": "2.1.0"
        },
        {
            "libraryName": "is-path-in-cwd",
            "typingsPackageName": "is-path-in-cwd",
            "sourceRepoURL": "https://github.com/sindresorhus/is-path-in-cwd",
            "asOfVersion": "2.1.0"
        },
        {
            "libraryName": "is-plain-obj",
            "typingsPackageName": "is-plain-obj",
            "sourceRepoURL": "https://github.com/sindresorhus/is-plain-obj",
            "asOfVersion": "2.0.0"
        },
        {
            "libraryName": "is-plain-object",
            "typingsPackageName": "is-plain-object",
            "sourceRepoURL": "https://github.com/jonschlinkert/is-plain-object",
            "asOfVersion": "2.0.4"
        },
        {
            "libraryName": "is-png",
            "typingsPackageName": "is-png",
            "sourceRepoURL": "https://github.com/sindresorhus/is-png",
            "asOfVersion": "2.0.0"
        },
        {
            "libraryName": "is-reachable",
            "typingsPackageName": "is-reachable",
            "sourceRepoURL": "https://github.com/sindresorhus/is-reachable",
            "asOfVersion": "3.1.0"
        },
        {
            "libraryName": "is-regexp",
            "typingsPackageName": "is-regexp",
            "sourceRepoURL": "https://github.com/sindresorhus/is-regexp",
            "asOfVersion": "2.1.0"
        },
        {
            "libraryName": "is-relative-url",
            "typingsPackageName": "is-relative-url",
            "sourceRepoURL": "https://github.com/sindresorhus/is-relative-url",
            "asOfVersion": "3.0.0"
        },
        {
            "libraryName": "is-root",
            "typingsPackageName": "is-root",
            "sourceRepoURL": "https://github.com/sindresorhus/is-root",
            "asOfVersion": "2.1.0"
        },
        {
            "libraryName": "is-root-path",
            "typingsPackageName": "is-root-path",
            "sourceRepoURL": "https://github.com/sindresorhus/is-root-path",
            "asOfVersion": "2.0.0"
        },
        {
            "libraryName": "is-scoped",
            "typingsPackageName": "is-scoped",
            "sourceRepoURL": "https://github.com/sindresorhus/is-scoped",
            "asOfVersion": "2.0.0"
        },
        {
            "libraryName": "is-stream",
            "typingsPackageName": "is-stream",
            "sourceRepoURL": "https://github.com/sindresorhus/is-stream",
            "asOfVersion": "2.0.0"
        },
        {
            "libraryName": "is-svg",
            "typingsPackageName": "is-svg",
            "sourceRepoURL": "https://github.com/sindresorhus/is-svg",
            "asOfVersion": "4.0.1"
        },
        {
            "libraryName": "is-text-path",
            "typingsPackageName": "is-text-path",
            "sourceRepoURL": "https://github.com/sindresorhus/is-text-path",
            "asOfVersion": "2.0.0"
        },
        {
            "libraryName": "is-upper-case",
            "typingsPackageName": "is-upper-case",
            "sourceRepoURL": "https://github.com/blakeembrey/is-upper-case",
            "asOfVersion": "1.1.2"
        },
        {
            "libraryName": "is-url-superb",
            "typingsPackageName": "is-url-superb",
            "sourceRepoURL": "https://github.com/sindresorhus/is-url-superb",
            "asOfVersion": "3.0.0"
        },
        {
            "libraryName": "issue-regex",
            "typingsPackageName": "issue-regex",
            "sourceRepoURL": "https://github.com/sindresorhus/issue-regex",
            "asOfVersion": "3.1.0"
        },
        {
            "libraryName": "jasmine-expect",
            "typingsPackageName": "jasmine-expect",
            "sourceRepoURL": "https://github.com/JamieMason/Jasmine-Matchers",
            "asOfVersion": "3.8.1"
        },
        {
            "libraryName": "javascript-obfuscator",
            "typingsPackageName": "javascript-obfuscator",
            "sourceRepoURL": "https://github.com/sanex3339/javascript-obfuscator",
            "asOfVersion": "0.17.0"
        },
        {
            "libraryName": "jdenticon",
            "typingsPackageName": "jdenticon",
            "sourceRepoURL": "https://github.com/dmester/jdenticon",
            "asOfVersion": "2.2.0"
        },
        {
            "libraryName": "jest-each",
            "typingsPackageName": "jest-each",
            "sourceRepoURL": "https://github.com/facebook/jest",
            "asOfVersion": "24.3.0"
        },
        {
            "libraryName": "jimp",
            "typingsPackageName": "jimp",
            "sourceRepoURL": "https://github.com/oliver-moran/jimp#readme",
            "asOfVersion": "0.2.28"
        },
        {
            "libraryName": "joData",
            "typingsPackageName": "jodata",
            "sourceRepoURL": "https://github.com/mccow002/joData",
            "asOfVersion": "1.0.13"
        },
        {
            "libraryName": "JointJS",
            "typingsPackageName": "jointjs",
            "sourceRepoURL": "http://www.jointjs.com/",
            "asOfVersion": "2.0.0"
        },
        {
            "libraryName": "jpeg-js",
            "typingsPackageName": "jpeg-js",
            "sourceRepoURL": "https://github.com/eugeneware/jpeg-js",
            "asOfVersion": "0.3.6"
        },
        {
            "libraryName": "jpush-react-native",
            "typingsPackageName": "jpush-react-native",
            "sourceRepoURL": "https://github.com/jpush/jpush-react-native",
            "asOfVersion": "2.0.0"
        },
        {
            "libraryName": "typescript",
            "typingsPackageName": "jquery-notifier",
            "sourceRepoURL": "https://github.com/Microsoft/TypeScript",
            "asOfVersion": "1.3.0"
        },
        {
            "libraryName": "jquery.ajaxfile",
            "typingsPackageName": "jquery.ajaxfile",
            "sourceRepoURL": "https://github.com/fpellet/jquery.ajaxFile",
            "asOfVersion": "0.2.29"
        },
        {
            "libraryName": "js-data",
            "typingsPackageName": "js-data",
            "sourceRepoURL": "https://github.com/js-data/js-data",
            "asOfVersion": "3.0.0"
        },
        {
            "libraryName": "JSData Http Adapter",
            "typingsPackageName": "js-data-http",
            "sourceRepoURL": "https://github.com/js-data/js-data-http",
            "asOfVersion": "3.0.0"
        },
        {
            "libraryName": "js-types",
            "typingsPackageName": "js-types",
            "sourceRepoURL": "https://github.com/sindresorhus/js-types",
            "asOfVersion": "2.1.0"
        },
        {
            "libraryName": "JSNLog",
            "typingsPackageName": "jsnlog",
            "sourceRepoURL": "https://github.com/mperdeck/jsnlog.js",
            "asOfVersion": "2.17.2"
        },
        {
            "libraryName": "jsonschema",
            "typingsPackageName": "jsonschema",
            "sourceRepoURL": "https://github.com/tdegrunt/jsonschema",
            "asOfVersion": "1.1.1"
        },
        {
            "libraryName": "jsplumb",
            "typingsPackageName": "jsplumb",
            "sourceRepoURL": "https://github.com/jsplumb/jsPlumb",
            "asOfVersion": "2.5.7"
        },
        {
            "libraryName": "jsrender",
            "typingsPackageName": "jsrender",
            "sourceRepoURL": "https://github.com/BorisMoore/jsrender",
            "asOfVersion": "1.0.5"
        },
        {
            "libraryName": "junk",
            "typingsPackageName": "junk",
            "sourceRepoURL": "https://github.com/sindresorhus/junk",
            "asOfVersion": "3.0.0"
        },
        {
            "libraryName": "karma-viewport",
            "typingsPackageName": "karma-viewport",
            "sourceRepoURL": "https://github.com/squidfunk/karma-viewport",
            "asOfVersion": "1.0.0"
        },
        {
            "libraryName": "kafkajs",
            "typingsPackageName": "kafkajs",
            "sourceRepoURL": "https://github.com/tulios/kafkajs",
            "asOfVersion": "1.9.0"
        },
        {
            "libraryName": "keycloak-js",
            "typingsPackageName": "keycloak-js",
            "sourceRepoURL": "https://github.com/keycloak/keycloak",
            "asOfVersion": "3.4.1"
        },
        {
            "libraryName": "keytar",
            "typingsPackageName": "keytar",
            "sourceRepoURL": "http://atom.github.io/node-keytar/",
            "asOfVersion": "4.4.2"
        },
        {
            "libraryName": "knex",
            "typingsPackageName": "knex",
            "sourceRepoURL": "https://github.com/tgriesser/knex",
            "asOfVersion": "0.16.1"
        },
        {
            "libraryName": "knockout-paging",
            "typingsPackageName": "knockout-paging",
            "sourceRepoURL": "https://github.com/ErikSchierboom/knockout-paging",
            "asOfVersion": "0.3.1"
        },
        {
            "libraryName": "knockout-pre-rendered",
            "typingsPackageName": "knockout-pre-rendered",
            "sourceRepoURL": "https://github.com/ErikSchierboom/knockout-pre-rendered",
            "asOfVersion": "0.7.1"
        },
        {
            "libraryName": "known",
            "typingsPackageName": "known",
            "sourceRepoURL": "https://github.com/sindresorhus/known",
            "asOfVersion": "3.0.0"
        },
        {
            "libraryName": "koa-jwt",
            "typingsPackageName": "koa-jwt",
            "sourceRepoURL": "https://github.com/koajs/jwt",
            "asOfVersion": "3.3.0"
        },
        {
            "libraryName": "koa-useragent",
            "typingsPackageName": "koa-useragent",
            "sourceRepoURL": "https://github.com/rvboris/koa-useragent",
            "asOfVersion": "2.1.1"
        },
        {
            "libraryName": "koa-pug",
            "typingsPackageName": "koa-pug",
            "sourceRepoURL": "https://github.com/chrisyip/koa-pug",
            "asOfVersion": "4.0.0"
        },
        {
            "libraryName": "lambda-phi",
            "typingsPackageName": "lambda-phi",
            "sourceRepoURL": "https://github.com/elitechance/lambda-phi",
            "asOfVersion": "1.0.1"
        },
        {
            "libraryName": "latest-semver",
            "typingsPackageName": "latest-semver",
            "sourceRepoURL": "https://github.com/sindresorhus/latest-semver",
            "asOfVersion": "2.0.0"
        },
        {
            "libraryName": "latest-version",
            "typingsPackageName": "latest-version",
            "sourceRepoURL": "https://github.com/sindresorhus/latest-version",
            "asOfVersion": "5.0.0"
        },
        {
            "libraryName": "lazy-value",
            "typingsPackageName": "lazy-value",
            "sourceRepoURL": "https://github.com/sindresorhus/lazy-value",
            "asOfVersion": "2.0.0"
        },
        {
            "libraryName": "ldclient-js",
            "typingsPackageName": "ldclient-js",
            "sourceRepoURL": "https://github.com/launchdarkly/js-client",
            "asOfVersion": "1.1.11"
        },
        {
            "libraryName": "leap-year",
            "typingsPackageName": "leap-year",
            "sourceRepoURL": "https://github.com/sindresorhus/leap-year",
            "asOfVersion": "3.0.0"
        },
        {
            "libraryName": "left-pad",
            "typingsPackageName": "left-pad",
            "sourceRepoURL": "https://github.com/stevemao/left-pad",
            "asOfVersion": "1.2.0"
        },
        {
            "libraryName": "leven",
            "typingsPackageName": "leven",
            "sourceRepoURL": "https://github.com/sindresorhus/leven",
            "asOfVersion": "3.0.0"
        },
        {
            "libraryName": "line-column-path",
            "typingsPackageName": "line-column-path",
            "sourceRepoURL": "https://github.com/sindresorhus/line-column-path",
            "asOfVersion": "2.0.0"
        },
        {
            "libraryName": "linkify-issues",
            "typingsPackageName": "linkify-issues",
            "sourceRepoURL": "https://github.com/sindresorhus/linkify-issues",
            "asOfVersion": "2.0.0"
        },
        {
            "libraryName": "linkify-urls",
            "typingsPackageName": "linkify-urls",
            "sourceRepoURL": "https://github.com/sindresorhus/linkify-urls",
            "asOfVersion": "3.1.0"
        },
        {
            "libraryName": "Linq.JS",
            "typingsPackageName": "linq",
            "sourceRepoURL": "https://linqjs.codeplex.com/",
            "asOfVersion": "2.2.33"
        },
        {
            "libraryName": "Linq4JS",
            "typingsPackageName": "linq4js",
            "sourceRepoURL": "https://github.com/morrisjdev/Linq4JS",
            "asOfVersion": "2.1.8"
        },
        {
            "libraryName": "LinqSharp",
            "typingsPackageName": "linqsharp",
            "sourceRepoURL": "https://github.com/brunolm/LinqSharp",
            "asOfVersion": "1.0.0"
        },
        {
            "libraryName": "load-json-file",
            "typingsPackageName": "load-json-file",
            "sourceRepoURL": "https://github.com/sindresorhus/load-json-file",
            "asOfVersion": "5.1.0"
        },
        {
            "libraryName": "localforage",
            "typingsPackageName": "localforage",
            "sourceRepoURL": "https://github.com/localForage/localForage",
            "asOfVersion": "0.0.34"
        },
        {
            "libraryName": "localforage-cordovasqlitedriver",
            "typingsPackageName": "localforage-cordovasqlitedriver",
            "sourceRepoURL": "https://github.com/thgreasi/localForage-cordovaSQLiteDriver",
            "asOfVersion": "1.5.0"
        },
        {
            "libraryName": "locate-path",
            "typingsPackageName": "locate-path",
            "sourceRepoURL": "https://github.com/sindresorhus/locate-path",
            "asOfVersion": "4.0.0"
        },
        {
            "libraryName": "lock-system",
            "typingsPackageName": "lock-system",
            "sourceRepoURL": "https://github.com/sindresorhus/lock-system",
            "asOfVersion": "2.0.0"
        },
        {
            "libraryName": "lodash-decorators",
            "typingsPackageName": "lodash-decorators",
            "sourceRepoURL": "https://github.com/steelsojka/lodash-decorators",
            "asOfVersion": "4.0.0"
        },
        {
            "libraryName": "log-symbols",
            "typingsPackageName": "log-symbols",
            "sourceRepoURL": "https://github.com/sindresorhus/log-symbols",
            "asOfVersion": "3.0.0"
        },
        {
            "libraryName": "log-update",
            "typingsPackageName": "log-update",
            "sourceRepoURL": "https://github.com/sindresorhus/log-update",
            "asOfVersion": "3.1.0"
        },
        {
            "libraryName": "log4javascript",
            "typingsPackageName": "log4javascript",
            "sourceRepoURL": "http://log4javascript.org/",
            "asOfVersion": "1.4.15"
        },
        {
            "libraryName": "log4js",
            "typingsPackageName": "log4js",
            "sourceRepoURL": "https://github.com/nomiddlename/log4js-node",
            "asOfVersion": "2.3.5"
        },
        {
            "libraryName": "logform",
            "typingsPackageName": "logform",
            "sourceRepoURL": "https://github.com/winstonjs/logform",
            "asOfVersion": "1.10.0"
        },
        {
            "libraryName": "loglevel",
            "typingsPackageName": "loglevel",
            "sourceRepoURL": "https://github.com/pimterry/loglevel/",
            "asOfVersion": "1.6.2"
        },
        {
            "libraryName": "looks-same",
            "typingsPackageName": "looks-same",
            "sourceRepoURL": "https://github.com/gemini-testing/looks-same",
            "asOfVersion": "4.1.0"
        },
        {
            "libraryName": "lorem-ipsum",
            "typingsPackageName": "lorem-ipsum",
            "sourceRepoURL": "https://github.com/knicklabs/node-lorem-ipsum",
            "asOfVersion": "2.0.0"
        },
        {
            "libraryName": "loud-rejection",
            "typingsPackageName": "loud-rejection",
            "sourceRepoURL": "https://github.com/sindresorhus/loud-rejection",
            "asOfVersion": "2.0.0"
        },
        {
            "libraryName": "lower-case",
            "typingsPackageName": "lower-case",
            "sourceRepoURL": "https://github.com/blakeembrey/lower-case",
            "asOfVersion": "1.1.3"
        },
        {
            "libraryName": "lower-case-first",
            "typingsPackageName": "lower-case-first",
            "sourceRepoURL": "https://github.com/blakeembrey/lower-case-first",
            "asOfVersion": "1.0.1"
        },
        {
            "libraryName": "make-dir",
            "typingsPackageName": "make-dir",
            "sourceRepoURL": "https://github.com/sindresorhus/make-dir",
            "asOfVersion": "2.1.0"
        },
        {
            "libraryName": "mali",
            "typingsPackageName": "mali",
            "sourceRepoURL": "https://github.com/malijs/mali",
            "asOfVersion": "0.9.2"
        },
        {
            "libraryName": "map-obj",
            "typingsPackageName": "map-obj",
            "sourceRepoURL": "https://github.com/sindresorhus/map-obj",
            "asOfVersion": "3.1.0"
        },
        {
            "libraryName": "maquette",
            "typingsPackageName": "maquette",
            "sourceRepoURL": "http://maquettejs.org/",
            "asOfVersion": "2.1.6"
        },
        {
            "libraryName": "matcher",
            "typingsPackageName": "matcher",
            "sourceRepoURL": "https://github.com/sindresorhus/matcher",
            "asOfVersion": "2.0.0"
        },
        {
            "libraryName": "maxmind",
            "typingsPackageName": "maxmind",
            "sourceRepoURL": "https://github.com/runk/node-maxmind",
            "asOfVersion": "2.0.5"
        },
        {
            "libraryName": "mem",
            "typingsPackageName": "mem",
            "sourceRepoURL": "https://github.com/sindresorhus/mem",
            "asOfVersion": "4.2.0"
        },
        {
            "libraryName": "memoize-one",
            "typingsPackageName": "memoize-one",
            "sourceRepoURL": "https://github.com/alexreardon/memoize-one#readme",
            "asOfVersion": "5.1.0"
        },
        {
            "libraryName": "mendixmodelsdk",
            "typingsPackageName": "mendixmodelsdk",
            "sourceRepoURL": "http://www.mendix.com",
            "asOfVersion": "0.8.1"
        },
        {
            "libraryName": "menubar",
            "typingsPackageName": "menubar",
            "sourceRepoURL": "https://github.com/maxogden/menubar",
            "asOfVersion": "6.0.0"
        },
        {
            "libraryName": "metisMenu",
            "typingsPackageName": "metismenu",
            "sourceRepoURL": "https://github.com/onokumus/metisMenu",
            "asOfVersion": "2.7.1"
        },
        {
            "libraryName": "microgears",
            "typingsPackageName": "microgears",
            "sourceRepoURL": "https://github.com/marcusdb/microgears",
            "asOfVersion": "4.0.5"
        },
        {
            "libraryName": "mnemonic-words",
            "typingsPackageName": "mnemonic-words",
            "sourceRepoURL": "https://github.com/sindresorhus/mnemonic-words",
            "asOfVersion": "1.1.0"
        },
        {
            "libraryName": "mobile-detect",
            "typingsPackageName": "mobile-detect",
            "sourceRepoURL": "http://hgoebl.github.io/mobile-detect.js/",
            "asOfVersion": "1.3.4"
        },
        {
            "libraryName": "mobservable",
            "typingsPackageName": "mobservable",
            "sourceRepoURL": "github.com/mweststrate/mobservable",
            "asOfVersion": "1.2.5"
        },
        {
            "libraryName": "mobservable-react",
            "typingsPackageName": "mobservable-react",
            "sourceRepoURL": "https://github.com/mweststrate/mobservable-react",
            "asOfVersion": "1.0.0"
        },
        {
            "libraryName": "Mobx Cookie",
            "typingsPackageName": "mobx-cookie",
            "sourceRepoURL": "https://github.com/will-stone/mobx-cookie",
            "asOfVersion": "1.1.1"
        },
        {
            "libraryName": "mobx-task",
            "typingsPackageName": "mobx-task",
            "sourceRepoURL": "https://github.com/jeffijoe/mobx-task#readme",
            "asOfVersion": "2.0.0"
        },
        {
            "libraryName": "mockingoose",
            "typingsPackageName": "mockingoose",
            "sourceRepoURL": "https://github.com/alonronin/mockingoose#readme",
            "asOfVersion": "2.13.0"
        },
        {
            "libraryName": "Moment",
            "typingsPackageName": "moment",
            "sourceRepoURL": "https://github.com/moment/moment",
            "asOfVersion": "2.13.0"
        },
        {
            "libraryName": "mongodb-memory-server",
            "typingsPackageName": "mongodb-memory-server",
            "sourceRepoURL": "https://github.com/nodkz/mongodb-memory-server",
            "asOfVersion": "2.3.0"
        },
        {
            "libraryName": "Monk",
            "typingsPackageName": "monk",
            "sourceRepoURL": "https://github.com/LearnBoost/monk.git",
            "asOfVersion": "6.0.0"
        },
        {
            "libraryName": "month-days",
            "typingsPackageName": "month-days",
            "sourceRepoURL": "https://github.com/sindresorhus/month-days",
            "asOfVersion": "3.0.0"
        },
        {
            "libraryName": "morphdom",
            "typingsPackageName": "morphdom",
            "sourceRepoURL": "https://github.com/patrick-steele-idem/morphdom",
            "asOfVersion": "2.4.0"
        },
        {
            "libraryName": "move-file",
            "typingsPackageName": "move-file",
            "sourceRepoURL": "https://github.com/sindresorhus/move-file",
            "asOfVersion": "1.1.0"
        },
        {
            "libraryName": "MQTT",
            "typingsPackageName": "mqtt",
            "sourceRepoURL": "https://github.com/mqttjs/MQTT.js",
            "asOfVersion": "2.5.0"
        },
        {
            "libraryName": "multimatch",
            "typingsPackageName": "multimatch",
            "sourceRepoURL": "https://github.com/sindresorhus/multimatch",
            "asOfVersion": "4.0.0"
        },
        {
            "libraryName": "nano",
            "typingsPackageName": "nano",
            "sourceRepoURL": "https://github.com/apache/couchdb-nano",
            "asOfVersion": "7.0.0"
        },
        {
<<<<<<< HEAD
            "libraryName": "navigation-react",
            "typingsPackageName": "navigation-react",
            "sourceRepoURL": "http://grahammendick.github.io/navigation/",
            "asOfVersion": "4.0.0"
=======
            "libraryName": "natsort",
            "typingsPackageName": "natsort",
            "sourceRepoURL": "https://github.com/netop/natsort",
            "asOfVersion": "2.0.0"
>>>>>>> 23ebe086
        },
        {
            "libraryName": "typescript",
            "typingsPackageName": "navigator-permissions",
            "sourceRepoURL": "https://developer.mozilla.org/en-US/docs/Web/API/Permissions",
            "asOfVersion": "2.0.0"
        },
        {
            "libraryName": "negative-array",
            "typingsPackageName": "negative-array",
            "sourceRepoURL": "https://github.com/sindresorhus/negative-array",
            "asOfVersion": "2.1.0"
        },
        {
            "libraryName": "negative-zero",
            "typingsPackageName": "negative-zero",
            "sourceRepoURL": "https://github.com/sindresorhus/negative-zero",
            "asOfVersion": "3.0.0"
        },
        {
            "libraryName": "new-github-issue-url",
            "typingsPackageName": "new-github-issue-url",
            "sourceRepoURL": "https://github.com/sindresorhus/new-github-issue-url",
            "asOfVersion": "0.2.1"
        },
        {
            "libraryName": "new-github-release-url",
            "typingsPackageName": "new-github-release-url",
            "sourceRepoURL": "https://github.com/sindresorhus/new-github-release-url",
            "asOfVersion": "1.0.0"
        },
        {
            "libraryName": "ng-table",
            "typingsPackageName": "ng-table",
            "sourceRepoURL": "https://github.com/esvit/ng-table",
            "asOfVersion": "2.0.1"
        },
        {
            "libraryName": "nock",
            "typingsPackageName": "nock",
            "sourceRepoURL": "https://github.com/nock/nock",
            "asOfVersion": "11.1.0"
        },
        {
            "libraryName": "node-pg-migrate",
            "typingsPackageName": "node-pg-migrate",
            "sourceRepoURL": "https://github.com/theoephraim/node-pg-migrate#readme",
            "asOfVersion": "2.15.0"
        },
        {
            "libraryName": "node-sql-parser",
            "typingsPackageName": "node-sql-parser",
            "sourceRepoURL": "https://github.com/taozhi8833998/node-sql-parser#readme",
            "asOfVersion": "1.1.0"
        },
        {
            "libraryName": "node-waves",
            "typingsPackageName": "node-waves",
            "sourceRepoURL": "http://fian.my.id/Waves",
            "asOfVersion": "0.7.6"
        },
        {
            "libraryName": "normalize-url",
            "typingsPackageName": "normalize-url",
            "sourceRepoURL": "https://github.com/sindresorhus/normalize-url",
            "asOfVersion": "4.2.0"
        },
        {
            "libraryName": "Normalizr",
            "typingsPackageName": "normalizr",
            "sourceRepoURL": "https://github.com/paularmstrong/normalizr",
            "asOfVersion": "2.0.18"
        },
        {
            "libraryName": "npm-email",
            "typingsPackageName": "npm-email",
            "sourceRepoURL": "https://github.com/sindresorhus/npm-email",
            "asOfVersion": "3.1.0"
        },
        {
            "libraryName": "npm-keyword",
            "typingsPackageName": "npm-keyword",
            "sourceRepoURL": "https://github.com/sindresorhus/npm-keyword",
            "asOfVersion": "6.0.0"
        },
        {
            "libraryName": "npm-name",
            "typingsPackageName": "npm-name",
            "sourceRepoURL": "https://github.com/sindresorhus/npm-name",
            "asOfVersion": "5.2.1"
        },
        {
            "libraryName": "npm-run-path",
            "typingsPackageName": "npm-run-path",
            "sourceRepoURL": "https://github.com/sindresorhus/npm-run-path",
            "asOfVersion": "3.0.1"
        },
        {
            "libraryName": "npm-user",
            "typingsPackageName": "npm-user",
            "sourceRepoURL": "https://github.com/sindresorhus/npm-user",
            "asOfVersion": "4.0.0"
        },
        {
            "libraryName": "Nuka Carousel",
            "typingsPackageName": "nuka-carousel",
            "sourceRepoURL": "https://github.com/FormidableLabs/nuka-carousel/",
            "asOfVersion": "4.4.6"
        },
        {
            "libraryName": "Numbro",
            "typingsPackageName": "numbro",
            "sourceRepoURL": "https://github.com/foretagsplatsen/numbro/",
            "asOfVersion": "1.9.3"
        },
        {
            "libraryName": "odata",
            "typingsPackageName": "odata",
            "sourceRepoURL": "https://github.com/janhommes/odata",
            "asOfVersion": "1.0.3"
        },
        {
            "libraryName": "o.js",
            "typingsPackageName": "o.js",
            "sourceRepoURL": "https://github.com/janhommes/o.js",
            "asOfVersion": "1.0.3"
        },
        {
            "libraryName": "on-change",
            "typingsPackageName": "on-change",
            "sourceRepoURL": "https://github.com/sindresorhus/on-change",
            "asOfVersion": "1.1.0"
        },
        {
            "libraryName": "onetime",
            "typingsPackageName": "onetime",
            "sourceRepoURL": "https://github.com/sindresorhus/onetime",
            "asOfVersion": "4.0.0"
        },
        {
            "libraryName": "Onsen UI",
            "typingsPackageName": "onsenui",
            "sourceRepoURL": "http://onsen.io",
            "asOfVersion": "2.0.0"
        },
        {
            "libraryName": "open",
            "typingsPackageName": "open",
            "sourceRepoURL": "https://github.com/sindresorhus/open",
            "asOfVersion": "6.2.0"
        },
        {
            "libraryName": "open-editor",
            "typingsPackageName": "open-editor",
            "sourceRepoURL": "https://github.com/sindresorhus/open-editor",
            "asOfVersion": "2.0.0"
        },
        {
            "libraryName": "openid-client",
            "typingsPackageName": "openid-client",
            "sourceRepoURL": "https://github.com/panva/node-openid-client",
            "asOfVersion": "3.7.0"
        },
        {
            "libraryName": "opn",
            "typingsPackageName": "opn",
            "sourceRepoURL": "https://github.com/sindresorhus/opn",
            "asOfVersion": "5.5.0"
        },
        {
            "libraryName": "ora",
            "typingsPackageName": "ora",
            "sourceRepoURL": "https://github.com/sindresorhus/ora",
            "asOfVersion": "3.2.0"
        },
        {
            "libraryName": "os-locale",
            "typingsPackageName": "os-locale",
            "sourceRepoURL": "https://github.com/sindresorhus/os-locale",
            "asOfVersion": "4.0.0"
        },
        {
            "libraryName": "os-name",
            "typingsPackageName": "os-name",
            "sourceRepoURL": "https://github.com/sindresorhus/os-name",
            "asOfVersion": "3.1.0"
        },
        {
            "libraryName": "otplib",
            "typingsPackageName": "otplib",
            "sourceRepoURL": "https://github.com/yeojz/otplib",
            "asOfVersion": "10.0.0"
        },
        {
            "libraryName": "overwatch-api",
            "typingsPackageName": "overwatch-api",
            "sourceRepoURL": "https://github.com/alfg/overwatch-api",
            "asOfVersion": "0.7.1"
        },
        {
            "libraryName": "p-all",
            "typingsPackageName": "p-all",
            "sourceRepoURL": "https://github.com/sindresorhus/p-all",
            "asOfVersion": "2.0.0"
        },
        {
            "libraryName": "p-any",
            "typingsPackageName": "p-any",
            "sourceRepoURL": "https://github.com/sindresorhus/p-any",
            "asOfVersion": "2.0.0"
        },
        {
            "libraryName": "p-cancelable",
            "typingsPackageName": "p-cancelable",
            "sourceRepoURL": "https://github.com/sindresorhus/p-cancelable",
            "asOfVersion": "1.1.0"
        },
        {
            "libraryName": "p-catch-if",
            "typingsPackageName": "p-catch-if",
            "sourceRepoURL": "https://github.com/sindresorhus/p-catch-if",
            "asOfVersion": "2.0.0"
        },
        {
            "libraryName": "p-debounce",
            "typingsPackageName": "p-debounce",
            "sourceRepoURL": "https://github.com/sindresorhus/p-debounce",
            "asOfVersion": "2.0.0"
        },
        {
            "libraryName": "p-defer",
            "typingsPackageName": "p-defer",
            "sourceRepoURL": "https://github.com/sindresorhus/p-defer",
            "asOfVersion": "2.0.0"
        },
        {
            "libraryName": "p-do-whilst",
            "typingsPackageName": "p-do-whilst",
            "sourceRepoURL": "https://github.com/sindresorhus/p-do-whilst",
            "asOfVersion": "1.0.0"
        },
        {
            "libraryName": "p-each-series",
            "typingsPackageName": "p-each-series",
            "sourceRepoURL": "https://github.com/sindresorhus/p-each-series",
            "asOfVersion": "2.0.0"
        },
        {
            "libraryName": "p-event",
            "typingsPackageName": "p-event",
            "sourceRepoURL": "https://github.com/sindresorhus/p-event",
            "asOfVersion": "3.0.0"
        },
        {
            "libraryName": "p-every",
            "typingsPackageName": "p-every",
            "sourceRepoURL": "https://github.com/kevva/p-every",
            "asOfVersion": "2.0.0"
        },
        {
            "libraryName": "p-forever",
            "typingsPackageName": "p-forever",
            "sourceRepoURL": "https://github.com/sindresorhus/p-forever",
            "asOfVersion": "2.0.0"
        },
        {
            "libraryName": "p-is-promise",
            "typingsPackageName": "p-is-promise",
            "sourceRepoURL": "https://github.com/sindresorhus/p-is-promise",
            "asOfVersion": "2.1.0"
        },
        {
            "libraryName": "p-lazy",
            "typingsPackageName": "p-lazy",
            "sourceRepoURL": "https://github.com/sindresorhus/p-lazy",
            "asOfVersion": "2.0.0"
        },
        {
            "libraryName": "p-limit",
            "typingsPackageName": "p-limit",
            "sourceRepoURL": "https://github.com/sindresorhus/p-limit",
            "asOfVersion": "2.2.0"
        },
        {
            "libraryName": "p-locate",
            "typingsPackageName": "p-locate",
            "sourceRepoURL": "https://github.com/sindresorhus/p-locate",
            "asOfVersion": "4.0.0"
        },
        {
            "libraryName": "p-log",
            "typingsPackageName": "p-log",
            "sourceRepoURL": "https://github.com/sindresorhus/p-log",
            "asOfVersion": "2.0.0"
        },
        {
            "libraryName": "p-map",
            "typingsPackageName": "p-map",
            "sourceRepoURL": "https://github.com/sindresorhus/p-map",
            "asOfVersion": "2.0.0"
        },
        {
            "libraryName": "p-map-series",
            "typingsPackageName": "p-map-series",
            "sourceRepoURL": "https://github.com/sindresorhus/p-map-series",
            "asOfVersion": "2.0.0"
        },
        {
            "libraryName": "p-memoize",
            "typingsPackageName": "p-memoize",
            "sourceRepoURL": "https://github.com/sindresorhus/p-memoize",
            "asOfVersion": "3.0.0"
        },
        {
            "libraryName": "p-min-delay",
            "typingsPackageName": "p-min-delay",
            "sourceRepoURL": "https://github.com/sindresorhus/p-min-delay",
            "asOfVersion": "3.0.0"
        },
        {
            "libraryName": "p-one",
            "typingsPackageName": "p-one",
            "sourceRepoURL": "https://github.com/kevva/p-one",
            "asOfVersion": "2.0.0"
        },
        {
            "libraryName": "p-pipe",
            "typingsPackageName": "p-pipe",
            "sourceRepoURL": "https://github.com/sindresorhus/p-pipe",
            "asOfVersion": "2.0.1"
        },
        {
            "libraryName": "p-progress",
            "typingsPackageName": "p-progress",
            "sourceRepoURL": "https://github.com/sindresorhus/p-progress",
            "asOfVersion": "0.3.0"
        },
        {
            "libraryName": "p-props",
            "typingsPackageName": "p-props",
            "sourceRepoURL": "https://github.com/sindresorhus/p-props",
            "asOfVersion": "2.0.0"
        },
        {
            "libraryName": "p-queue",
            "typingsPackageName": "p-queue",
            "sourceRepoURL": "https://github.com/sindresorhus/p-queue",
            "asOfVersion": "3.2.1"
        },
        {
            "libraryName": "p-reduce",
            "typingsPackageName": "p-reduce",
            "sourceRepoURL": "https://github.com/sindresorhus/p-reduce",
            "asOfVersion": "2.0.0"
        },
        {
            "libraryName": "p-reflect",
            "typingsPackageName": "p-reflect",
            "sourceRepoURL": "https://github.com/sindresorhus/p-reflect",
            "asOfVersion": "2.0.0"
        },
        {
            "libraryName": "p-retry",
            "typingsPackageName": "p-retry",
            "sourceRepoURL": "https://github.com/sindresorhus/p-retry",
            "asOfVersion": "4.0.0"
        },
        {
            "libraryName": "p-series",
            "typingsPackageName": "p-series",
            "sourceRepoURL": "https://github.com/sindresorhus/p-series",
            "asOfVersion": "2.0.0"
        },
        {
            "libraryName": "p-settle",
            "typingsPackageName": "p-settle",
            "sourceRepoURL": "https://github.com/sindresorhus/p-settle",
            "asOfVersion": "3.0.0"
        },
        {
            "libraryName": "p-some",
            "typingsPackageName": "p-some",
            "sourceRepoURL": "https://github.com/sindresorhus/p-some",
            "asOfVersion": "4.0.1"
        },
        {
            "libraryName": "p-tap",
            "typingsPackageName": "p-tap",
            "sourceRepoURL": "https://github.com/sindresorhus/p-tap",
            "asOfVersion": "2.0.0"
        },
        {
            "libraryName": "p-throttle",
            "typingsPackageName": "p-throttle",
            "sourceRepoURL": "https://github.com/sindresorhus/p-throttle",
            "asOfVersion": "2.1.0"
        },
        {
            "libraryName": "p-time",
            "typingsPackageName": "p-time",
            "sourceRepoURL": "https://github.com/sindresorhus/p-time",
            "asOfVersion": "2.0.0"
        },
        {
            "libraryName": "p-timeout",
            "typingsPackageName": "p-timeout",
            "sourceRepoURL": "https://github.com/sindresorhus/p-timeout",
            "asOfVersion": "3.0.0"
        },
        {
            "libraryName": "p-times",
            "typingsPackageName": "p-times",
            "sourceRepoURL": "https://github.com/sindresorhus/p-times",
            "asOfVersion": "2.0.0"
        },
        {
            "libraryName": "p-try",
            "typingsPackageName": "p-try",
            "sourceRepoURL": "https://github.com/sindresorhus/p-try",
            "asOfVersion": "2.1.0"
        },
        {
            "libraryName": "p-wait-for",
            "typingsPackageName": "p-wait-for",
            "sourceRepoURL": "https://github.com/sindresorhus/p-wait-for",
            "asOfVersion": "3.0.0"
        },
        {
            "libraryName": "p-waterfall",
            "typingsPackageName": "p-waterfall",
            "sourceRepoURL": "https://github.com/sindresorhus/p-waterfall",
            "asOfVersion": "2.0.0"
        },
        {
            "libraryName": "p-whilst",
            "typingsPackageName": "p-whilst",
            "sourceRepoURL": "https://github.com/sindresorhus/p-whilst",
            "asOfVersion": "2.0.0"
        },
        {
            "libraryName": "package-json",
            "typingsPackageName": "package-json",
            "sourceRepoURL": "https://github.com/sindresorhus/package-json",
            "asOfVersion": "6.1.0"
        },
        {
            "libraryName": "paper",
            "typingsPackageName": "paper",
            "sourceRepoURL": "https://github.com/paperjs/paper.js",
            "asOfVersion": "0.12.3"
        },
        {
            "libraryName": "param-case",
            "typingsPackageName": "param-case",
            "sourceRepoURL": "https://github.com/blakeembrey/param-case",
            "asOfVersion": "1.1.2"
        },
        {
            "libraryName": "park-miller",
            "typingsPackageName": "park-miller",
            "sourceRepoURL": "https://github.com/sindresorhus/park-miller",
            "asOfVersion": "1.1.0"
        },
        {
            "libraryName": "parse-columns",
            "typingsPackageName": "parse-columns",
            "sourceRepoURL": "https://github.com/sindresorhus/parse-columns",
            "asOfVersion": "2.0.0"
        },
        {
            "libraryName": "parse-ms",
            "typingsPackageName": "parse-ms",
            "sourceRepoURL": "https://github.com/sindresorhus/parse-ms",
            "asOfVersion": "2.1.0"
        },
        {
            "libraryName": "pascal-case",
            "typingsPackageName": "pascal-case",
            "sourceRepoURL": "https://github.com/blakeembrey/pascal-case",
            "asOfVersion": "1.1.2"
        },
        {
            "libraryName": "passport-client-cert",
            "typingsPackageName": "passport-client-cert",
            "sourceRepoURL": "https://github.com/ripjar/passport-client-cert",
            "asOfVersion": "2.1.0"
        },
        {
            "libraryName": "path-case",
            "typingsPackageName": "path-case",
            "sourceRepoURL": "https://github.com/blakeembrey/path-case",
            "asOfVersion": "1.1.2"
        },
        {
            "libraryName": "path-exists",
            "typingsPackageName": "path-exists",
            "sourceRepoURL": "https://github.com/sindresorhus/path-exists",
            "asOfVersion": "4.0.0"
        },
        {
            "libraryName": "path-key",
            "typingsPackageName": "path-key",
            "sourceRepoURL": "https://github.com/sindresorhus/path-key",
            "asOfVersion": "3.0.1"
        },
        {
            "libraryName": "path-to-regexp",
            "typingsPackageName": "path-to-regexp",
            "sourceRepoURL": "https://github.com/pillarjs/path-to-regexp",
            "asOfVersion": "1.7.0"
        },
        {
            "libraryName": "path-type",
            "typingsPackageName": "path-type",
            "sourceRepoURL": "https://github.com/sindresorhus/path-type",
            "asOfVersion": "4.0.0"
        },
        {
            "libraryName": "perfect-scrollbar",
            "typingsPackageName": "perfect-scrollbar",
            "sourceRepoURL": "https://github.com/noraesae/perfect-scrollbar",
            "asOfVersion": "1.3.0"
        },
        {
            "libraryName": "pg-connection-string",
            "typingsPackageName": "pg-connection-string",
            "sourceRepoURL": "https://github.com/iceddev/pg-connection-string",
            "asOfVersion": "2.0.0"
        },
        {
            "libraryName": "pg-promise",
            "typingsPackageName": "pg-promise",
            "sourceRepoURL": "https://github.com/vitaly-t/pg-promise",
            "asOfVersion": "5.4.3"
        },
        {
            "libraryName": "phin",
            "typingsPackageName": "phin",
            "sourceRepoURL": "https://github.com/ethanent/phin",
            "asOfVersion": "3.4.0"
        },
        {
            "libraryName": "phonegap-plugin-push",
            "typingsPackageName": "phonegap-plugin-push",
            "sourceRepoURL": "https://github.com/phonegap/phonegap-plugin-push",
            "asOfVersion": "2.1.2"
        },
        {
            "libraryName": "pixi-spine",
            "typingsPackageName": "pixi-spine",
            "sourceRepoURL": "https://github.com/pixijs/pixi-spine",
            "asOfVersion": "1.4.2"
        },
        {
            "libraryName": "pixi.js",
            "typingsPackageName": "pixi.js",
            "sourceRepoURL": "https://github.com/pixijs/pixi.js/tree/v4.x",
            "asOfVersion": "5.0.0"
        },
        {
            "libraryName": "pkcs11js",
            "typingsPackageName": "pkcs11js",
            "sourceRepoURL": "https://github.com/PeculiarVentures/pkcs11js",
            "asOfVersion": "1.0.4"
        },
        {
            "libraryName": "pkg-conf",
            "typingsPackageName": "pkg-conf",
            "sourceRepoURL": "https://github.com/sindresorhus/pkg-conf",
            "asOfVersion": "3.0.0"
        },
        {
            "libraryName": "pkg-dir",
            "typingsPackageName": "pkg-dir",
            "sourceRepoURL": "https://github.com/sindresorhus/pkg-dir",
            "asOfVersion": "4.0.0"
        },
        {
            "libraryName": "pkg-up",
            "typingsPackageName": "pkg-up",
            "sourceRepoURL": "https://github.com/sindresorhus/pkg-up",
            "asOfVersion": "3.1.0"
        },
        {
            "libraryName": "pkg-versions",
            "typingsPackageName": "pkg-versions",
            "sourceRepoURL": "https://github.com/sindresorhus/pkg-versions",
            "asOfVersion": "2.0.0"
        },
        {
            "libraryName": "playcanvas",
            "typingsPackageName": "playcanvas",
            "sourceRepoURL": "https://github.com/playcanvas/engine",
            "asOfVersion": "1.23.0"
        },
        {
            "libraryName": "plottable",
            "typingsPackageName": "plottable",
            "sourceRepoURL": "http://plottablejs.org/",
            "asOfVersion": "3.7.0"
        },
        {
            "libraryName": "plur",
            "typingsPackageName": "plur",
            "sourceRepoURL": "https://github.com/sindresorhus/plur",
            "asOfVersion": "3.1.0"
        },
        {
            "libraryName": "png-async",
            "typingsPackageName": "png-async",
            "sourceRepoURL": "https://github.com/kanreisa/node-png-async",
            "asOfVersion": "0.9.4"
        },
        {
            "libraryName": "poly2tri.js",
            "typingsPackageName": "poly2tri",
            "sourceRepoURL": "https://github.com/r3mi/poly2tri.js",
            "asOfVersion": "1.4.0"
        },
        {
            "libraryName": "popper.js",
            "typingsPackageName": "popper.js",
            "sourceRepoURL": "https://github.com/FezVrasta/popper.js/",
            "asOfVersion": "1.11.0"
        },
        {
            "libraryName": "positive-zero",
            "typingsPackageName": "positive-zero",
            "sourceRepoURL": "https://github.com/sindresorhus/positive-zero",
            "asOfVersion": "3.0.0"
        },
        {
            "libraryName": "Prando",
            "typingsPackageName": "prando",
            "sourceRepoURL": "https://github.com/zeh/prando",
            "asOfVersion": "1.0.0"
        },
        {
            "libraryName": "pretty-bytes",
            "typingsPackageName": "pretty-bytes",
            "sourceRepoURL": "https://github.com/sindresorhus/pretty-bytes",
            "asOfVersion": "5.2.0"
        },
        {
            "libraryName": "pretty-format",
            "typingsPackageName": "pretty-format",
            "sourceRepoURL": "https://github.com/facebook/jest/tree/master/packages/pretty-format",
            "asOfVersion": "24.3.0"
        },
        {
            "libraryName": "pretty-ms",
            "typingsPackageName": "pretty-ms",
            "sourceRepoURL": "https://github.com/sindresorhus/pretty-ms",
            "asOfVersion": "5.0.0"
        },
        {
            "libraryName": "printf",
            "typingsPackageName": "printf",
            "sourceRepoURL": "https://github.com/adaltas/node-printf",
            "asOfVersion": "0.3.0"
        },
        {
            "libraryName": "ProtoBuf.js",
            "typingsPackageName": "protobufjs",
            "sourceRepoURL": "https://github.com/dcodeIO/ProtoBuf.js",
            "asOfVersion": "6.0.0"
        },
        {
            "libraryName": "Protractor",
            "typingsPackageName": "protractor",
            "sourceRepoURL": "https://github.com/angular/protractor",
            "asOfVersion": "4.0.0"
        },
        {
            "libraryName": "ps-list",
            "typingsPackageName": "ps-list",
            "sourceRepoURL": "https://github.com/sindresorhus/ps-list",
            "asOfVersion": "6.2.1"
        },
        {
            "libraryName": "public-ip",
            "typingsPackageName": "public-ip",
            "sourceRepoURL": "https://github.com/sindresorhus/public-ip",
            "asOfVersion": "3.1.0"
        },
        {
            "libraryName": "pupa",
            "typingsPackageName": "pupa",
            "sourceRepoURL": "https://github.com/sindresorhus/pupa",
            "asOfVersion": "2.0.0"
        },
        {
            "libraryName": "qiniu",
            "typingsPackageName": "qiniu",
            "sourceRepoURL": "https://github.com/qiniu/nodejs-sdk",
            "asOfVersion": "7.0.1"
        },
        {
            "libraryName": "qrcode-generator",
            "typingsPackageName": "qrcode-generator",
            "sourceRepoURL": "https://github.com/kazuhikoarase/qrcode-generator",
            "asOfVersion": "1.0.6"
        },
        {
            "libraryName": "query-string",
            "typingsPackageName": "query-string",
            "sourceRepoURL": "https://github.com/sindresorhus/query-string",
            "asOfVersion": "6.3.0"
        },
        {
            "libraryName": "quick-lru",
            "typingsPackageName": "quick-lru",
            "sourceRepoURL": "https://github.com/sindresorhus/quick-lru",
            "asOfVersion": "3.0.0"
        },
        {
            "libraryName": "qunit-dom",
            "typingsPackageName": "qunit-dom",
            "sourceRepoURL": "https://github.com/simplabs/qunit-dom#readme",
            "asOfVersion": "0.7.0"
        },
        {
            "libraryName": "random-float",
            "typingsPackageName": "random-float",
            "sourceRepoURL": "https://github.com/sindresorhus/random-float",
            "asOfVersion": "2.0.0"
        },
        {
            "libraryName": "random-int",
            "typingsPackageName": "random-int",
            "sourceRepoURL": "https://github.com/sindresorhus/random-int",
            "asOfVersion": "2.0.0"
        },
        {
            "libraryName": "random-item",
            "typingsPackageName": "random-item",
            "sourceRepoURL": "https://github.com/sindresorhus/random-item",
            "asOfVersion": "2.0.0"
        },
        {
            "libraryName": "random-js",
            "typingsPackageName": "random-js",
            "sourceRepoURL": "https://github.com/ckknight/random-js",
            "asOfVersion": "2.0.0"
        },
        {
            "libraryName": "random-obj-key",
            "typingsPackageName": "random-obj-key",
            "sourceRepoURL": "https://github.com/sindresorhus/random-obj-key",
            "asOfVersion": "2.0.0"
        },
        {
            "libraryName": "random-obj-prop",
            "typingsPackageName": "random-obj-prop",
            "sourceRepoURL": "https://github.com/sindresorhus/random-obj-prop",
            "asOfVersion": "2.0.0"
        },
        {
            "libraryName": "randoma",
            "typingsPackageName": "randoma",
            "sourceRepoURL": "https://github.com/sindresorhus/randoma",
            "asOfVersion": "1.3.0"
        },
        {
            "libraryName": "Raven JS",
            "typingsPackageName": "raven-js",
            "sourceRepoURL": "https://github.com/getsentry/raven-js",
            "asOfVersion": "3.10.0"
        },
        {
            "libraryName": "raw-body",
            "typingsPackageName": "raw-body",
            "sourceRepoURL": "https://github.com/stream-utils/raw-body",
            "asOfVersion": "2.3.0"
        },
        {
            "libraryName": "re2",
            "typingsPackageName": "re2",
            "sourceRepoURL": "https://github.com/uhop/node-re2",
            "asOfVersion": "1.10.3"
        },
        {
            "libraryName": "react-chartjs-2",
            "typingsPackageName": "react-chartjs-2",
            "sourceRepoURL": "https://github.com/gor181/react-chartjs-2",
            "asOfVersion": "2.5.7"
        },
        {
            "libraryName": "react-collapsible",
            "typingsPackageName": "react-collapsible",
            "sourceRepoURL": "https://github.com/glennflanagan/react-collapsible#readme",
            "asOfVersion": "2.3.0"
        },
        {
            "libraryName": "react-circular-progressbar",
            "typingsPackageName": "react-circular-progressbar",
            "sourceRepoURL": "https://github.com/kevinsqi/react-circular-progressbar#readme",
            "asOfVersion": "1.1.0"
        },
        {
            "libraryName": "react-content-loader",
            "typingsPackageName": "react-content-loader",
            "sourceRepoURL": "https://github.com/danilowoz/react-content-loader",
            "asOfVersion": "4.0.0"
        },
        {
            "libraryName": "react-day-picker",
            "typingsPackageName": "react-day-picker",
            "sourceRepoURL": "https://github.com/gpbl/react-day-picker",
            "asOfVersion": "5.3.0"
        },
        {
            "libraryName": "react-dnd",
            "typingsPackageName": "react-dnd",
            "sourceRepoURL": "https://github.com/react-dnd/react-dnd",
            "asOfVersion": "3.0.2"
        },
        {
            "libraryName": "react-dnd-html5-backend",
            "typingsPackageName": "react-dnd-html5-backend",
            "sourceRepoURL": "https://github.com/react-dnd/react-dnd",
            "asOfVersion": "3.0.2"
        },
        {
            "libraryName": "react-dnd-test-backend",
            "typingsPackageName": "react-dnd-test-backend",
            "sourceRepoURL": "https://github.com/react-dnd/react-dnd",
            "asOfVersion": "3.0.2"
        },
        {
            "libraryName": "react-dnd-touch-backend",
            "typingsPackageName": "react-dnd-touch-backend",
            "sourceRepoURL": "https://github.com/react-dnd/react-dnd",
            "asOfVersion": "0.5.0"
        },
        {
            "libraryName": "react-dropzone",
            "typingsPackageName": "react-dropzone",
            "sourceRepoURL": "https://github.com/react-dropzone/react-dropzone",
            "asOfVersion": "5.1.0"
        },
        {
            "libraryName": "react-flip-move",
            "typingsPackageName": "react-flip-move",
            "sourceRepoURL": "https://github.com/joshwcomeau/react-flip-move",
            "asOfVersion": "2.9.12"
        },
        {
            "libraryName": "react-ga",
            "typingsPackageName": "react-ga",
            "sourceRepoURL": "https://github.com/react-ga/react-ga",
            "asOfVersion": "2.3.0"
        },
        {
            "libraryName": "react-i18next",
            "typingsPackageName": "react-i18next",
            "sourceRepoURL": "https://github.com/i18next/react-i18next",
            "asOfVersion": "8.1.0"
        },
        {
            "libraryName": "React Icons",
            "typingsPackageName": "react-icons",
            "sourceRepoURL": "https://www.npmjs.com/package/react-icons",
            "asOfVersion": "3.0.0"
        },
        {
            "libraryName": "react-inlinesvg",
            "typingsPackageName": "react-inlinesvg",
            "sourceRepoURL": "https://github.com/gilbarbara/react-inlinesvg#readme",
            "asOfVersion": "1.0.0"
        },
        {
            "libraryName": "react-intl",
            "typingsPackageName": "react-intl",
            "sourceRepoURL": "https://github.com/formatjs/react-intl",
            "asOfVersion": "3.0.0"
        },
        {
            "libraryName": "react-jss",
            "typingsPackageName": "react-jss",
            "sourceRepoURL": "https://github.com/cssinjs/react-jss#readme",
            "asOfVersion": "10.0.0"
        },
        {
            "libraryName": "react-monaco-editor",
            "typingsPackageName": "react-monaco-editor",
            "sourceRepoURL": "https://github.com/superRaytin/react-monaco-editor",
            "asOfVersion": "0.16.0"
        },
        {
            "libraryName": "react-native-collapsible",
            "typingsPackageName": "react-native-collapsible",
            "sourceRepoURL": "https://github.com/oblador/react-native-collapsible",
            "asOfVersion": "0.11.0"
        },
        {
            "libraryName": "react-native-elements",
            "typingsPackageName": "react-native-elements",
            "sourceRepoURL": "https://github.com/react-native-training/react-native-elements",
            "asOfVersion": "0.18.0"
        },
        {
            "libraryName": "react-native-goby",
            "typingsPackageName": "react-native-goby",
            "sourceRepoURL": "https://gitlab.com/MessageDream/react-native-goby",
            "asOfVersion": "0.0.5"
        },
        {
            "libraryName": "react-native-google-analytics-bridge",
            "typingsPackageName": "react-native-google-analytics-bridge",
            "sourceRepoURL": "https://github.com/idehub/react-native-google-analytics-bridge",
            "asOfVersion": "5.3.3"
        },
        {
            "libraryName": "react-native-linear-gradient",
            "typingsPackageName": "react-native-linear-gradient",
            "sourceRepoURL": "https://github.com/react-native-community/react-native-linear-gradient",
            "asOfVersion": "2.4.0"
        },
        {
            "libraryName": "react-native-modal",
            "typingsPackageName": "react-native-modal",
            "sourceRepoURL": "https://github.com/react-native-community/react-native-modal",
            "asOfVersion": "4.1.1"
        },
        {
            "libraryName": "react-native-navigation",
            "typingsPackageName": "react-native-navigation",
            "sourceRepoURL": "https://github.com/wix/react-native-navigation",
            "asOfVersion": "2.0.0"
        },
        {
            "libraryName": "react-native-safe-area",
            "typingsPackageName": "react-native-safe-area",
            "sourceRepoURL": "https://github.com/miyabi/react-native-safe-area#readme",
            "asOfVersion": "0.5.1"
        },
        {
            "libraryName": "react-native-permissions",
            "typingsPackageName": "react-native-permissions",
            "sourceRepoURL": "https://github.com/yonahforst/react-native-permissions",
            "asOfVersion": "2.0.0"
        },
        {
            "libraryName": "react-navigation-material-bottom-tabs",
            "typingsPackageName": "react-navigation-material-bottom-tabs",
            "sourceRepoURL": "https://github.com/react-navigation/material-bottom-tabs",
            "asOfVersion": "2.0.0"
        },
        {
            "libraryName": "react-sortable-pane",
            "typingsPackageName": "react-sortable-pane",
            "sourceRepoURL": "https://github.com/bokuweb/react-sortable-pane",
            "asOfVersion": "1.0.0"
        },
        {
            "libraryName": "react-split-pane",
            "typingsPackageName": "react-split-pane",
            "sourceRepoURL": "https://github.com/tomkp/react-split-pane",
            "asOfVersion": "0.1.67"
        },
        {
            "libraryName": "react-sticky-box",
            "typingsPackageName": "react-sticky-box",
            "sourceRepoURL": "https://github.com/codecks-io/react-sticky-box",
            "asOfVersion": "0.8.0"
        },
        {
            "libraryName": "react-svg",
            "typingsPackageName": "react-svg",
            "sourceRepoURL": "https://github.com/tanem/react-svg",
            "asOfVersion": "5.0.0"
        },
        {
            "libraryName": "react-tether",
            "typingsPackageName": "react-tether",
            "sourceRepoURL": "https://github.com/danreeves/react-tether",
            "asOfVersion": "1.0.0"
        },
        {
            "libraryName": "react-webcam",
            "typingsPackageName": "react-webcam",
            "sourceRepoURL": "https://github.com/mozmorris/react-webcam",
            "asOfVersion": "3.0.0"
        },
        {
            "libraryName": "read-chunk",
            "typingsPackageName": "read-chunk",
            "sourceRepoURL": "https://github.com/sindresorhus/read-chunk",
            "asOfVersion": "3.1.0"
        },
        {
            "libraryName": "read-pkg",
            "typingsPackageName": "read-pkg",
            "sourceRepoURL": "https://github.com/sindresorhus/read-pkg",
            "asOfVersion": "5.1.0"
        },
        {
            "libraryName": "read-pkg-up",
            "typingsPackageName": "read-pkg-up",
            "sourceRepoURL": "https://github.com/sindresorhus/read-pkg-up",
            "asOfVersion": "6.0.0"
        },
        {
            "libraryName": "readdir-enhanced",
            "typingsPackageName": "readdir-enhanced",
            "sourceRepoURL": "https://github.com/bigstickcarpet/readdir-enhanced",
            "asOfVersion": "3.0.0"
        },
        {
            "libraryName": "realm",
            "typingsPackageName": "realm",
            "sourceRepoURL": "https://github.com/realm/realm-js",
            "asOfVersion": "1.13.0"
        },
        {
            "libraryName": "redent",
            "typingsPackageName": "redent",
            "sourceRepoURL": "https://github.com/sindresorhus/redent",
            "asOfVersion": "3.0.0"
        },
        {
            "libraryName": "redom",
            "typingsPackageName": "redom",
            "sourceRepoURL": "https://github.com/redom/redom/",
            "asOfVersion": "3.23.0"
        },
        {
            "libraryName": "reduce-reducers",
            "typingsPackageName": "reduce-reducers",
            "sourceRepoURL": "https://github.com/redux-utilities/reduce-reducers",
            "asOfVersion": "1.0.0"
        },
        {
            "libraryName": "Redux",
            "typingsPackageName": "redux",
            "sourceRepoURL": "https://github.com/reactjs/redux",
            "asOfVersion": "3.6.0"
        },
        {
            "libraryName": "redux-batched-actions",
            "typingsPackageName": "redux-batched-actions",
            "sourceRepoURL": "https://github.com/tshelburne/redux-batched-actions",
            "asOfVersion": "0.1.5"
        },
        {
            "libraryName": "redux-bootstrap",
            "typingsPackageName": "redux-bootstrap",
            "sourceRepoURL": "https://github.com/remojansen/redux-bootstrap",
            "asOfVersion": "1.1.0"
        },
        {
            "libraryName": "redux-devtools-extension",
            "typingsPackageName": "redux-devtools-extension",
            "sourceRepoURL": "https://github.com/zalmoxisus/redux-devtools-extension",
            "asOfVersion": "2.13.2"
        },
        {
            "libraryName": "redux-little-router",
            "typingsPackageName": "redux-little-router",
            "sourceRepoURL": "https://github.com/FormidableLabs/redux-little-router",
            "asOfVersion": "15.1.0"
        },
        {
            "libraryName": "redux-persist",
            "typingsPackageName": "redux-persist",
            "sourceRepoURL": "https://github.com/rt2zz/redux-persist",
            "asOfVersion": "4.3.1"
        },
        {
            "libraryName": "redux-persist-transform-compress",
            "typingsPackageName": "redux-persist-transform-compress",
            "sourceRepoURL": "https://github.com/rt2zz/redux-persist-transform-compress",
            "asOfVersion": "4.2.0"
        },
        {
            "libraryName": "redux-saga",
            "typingsPackageName": "redux-saga",
            "sourceRepoURL": "https://github.com/redux-saga/redux-saga",
            "asOfVersion": "0.10.5"
        },
        {
            "libraryName": "Redux Thunk",
            "typingsPackageName": "redux-thunk",
            "sourceRepoURL": "https://github.com/gaearon/redux-thunk",
            "asOfVersion": "2.1.0"
        },
        {
            "libraryName": "reflect-metadata",
            "typingsPackageName": "reflect-metadata",
            "sourceRepoURL": "https://github.com/rbuckton/ReflectDecorators",
            "asOfVersion": "0.1.0"
        },
        {
            "libraryName": "replace-string",
            "typingsPackageName": "replace-string",
            "sourceRepoURL": "https://github.com/sindresorhus/replace-string",
            "asOfVersion": "3.0.0"
        },
        {
            "libraryName": "import-cwd",
            "typingsPackageName": "req-cwd",
            "sourceRepoURL": "https://github.com/sindresorhus/import-cwd",
            "asOfVersion": "3.0.0"
        },
        {
            "libraryName": "reselect",
            "typingsPackageName": "reselect",
            "sourceRepoURL": "https://github.com/rackt/reselect",
            "asOfVersion": "2.2.0"
        },
        {
            "libraryName": "resolve-cwd",
            "typingsPackageName": "resolve-cwd",
            "sourceRepoURL": "https://github.com/sindresorhus/resolve-cwd",
            "asOfVersion": "3.0.0"
        },
        {
            "libraryName": "resolve-from",
            "typingsPackageName": "resolve-from",
            "sourceRepoURL": "https://github.com/sindresorhus/resolve-from",
            "asOfVersion": "5.0.0"
        },
        {
            "libraryName": "resolve-global",
            "typingsPackageName": "resolve-global",
            "sourceRepoURL": "https://github.com/sindresorhus/resolve-global",
            "asOfVersion": "1.0.0"
        },
        {
            "libraryName": "resolve-pkg",
            "typingsPackageName": "resolve-pkg",
            "sourceRepoURL": "https://github.com/sindresorhus/resolve-pkg",
            "asOfVersion": "2.0.0"
        },
        {
            "libraryName": "rest-io",
            "typingsPackageName": "rest-io",
            "sourceRepoURL": "https://github.com/EnoF/rest-io",
            "asOfVersion": "4.1.0"
        },
        {
            "libraryName": "restore-cursor",
            "typingsPackageName": "restore-cursor",
            "sourceRepoURL": "https://github.com/sindresorhus/restore-cursor",
            "asOfVersion": "3.1.0"
        },
        {
            "libraryName": "rev-hash",
            "typingsPackageName": "rev-hash",
            "sourceRepoURL": "https://github.com/sindresorhus/rev-hash",
            "asOfVersion": "3.0.0"
        },
        {
            "libraryName": "rgb-hex",
            "typingsPackageName": "rgb-hex",
            "sourceRepoURL": "https://github.com/sindresorhus/rgb-hex",
            "asOfVersion": "3.0.0"
        },
        {
            "libraryName": "riot",
            "typingsPackageName": "riot",
            "sourceRepoURL": "https://github.com/riot/riot",
            "asOfVersion": "4.1.0"
        },
        {
            "libraryName": "rollup",
            "typingsPackageName": "rollup",
            "sourceRepoURL": "https://github.com/rollup/rollup",
            "asOfVersion": "0.54.0"
        },
        {
            "libraryName": "rollup-plugin-commonjs",
            "typingsPackageName": "rollup-plugin-commonjs",
            "sourceRepoURL": "https://github.com/rollup/rollup-plugin-commonjs",
            "asOfVersion": "9.3.1"
        },
        {
            "libraryName": "rollup-plugin-delete",
            "typingsPackageName": "rollup-plugin-delete",
            "sourceRepoURL": "https://github.com/vladshcherbin/rollup-plugin-delete",
            "asOfVersion": "1.0.0"
        },
        {
            "libraryName": "rollup-plugin-node-resolve",
            "typingsPackageName": "rollup-plugin-node-resolve",
            "sourceRepoURL": "https://github.com/rollup/rollup-plugin-node-resolve",
            "asOfVersion": "4.1.0"
        },
        {
            "libraryName": "rot-js",
            "typingsPackageName": "rot-js",
            "sourceRepoURL": "https://github.com/ondras/rot.js",
            "asOfVersion": "2.0.1"
        },
        {
            "libraryName": "round-to",
            "typingsPackageName": "round-to",
            "sourceRepoURL": "https://github.com/sindresorhus/round-to",
            "asOfVersion": "4.0.0"
        },
        {
            "libraryName": "route-recognizer",
            "typingsPackageName": "route-recognizer",
            "sourceRepoURL": "https://github.com/tildeio/route-recognizer",
            "asOfVersion": "0.3.0"
        },
        {
            "libraryName": "router5",
            "typingsPackageName": "router5",
            "sourceRepoURL": "https://github.com/router5/router5",
            "asOfVersion": "5.0.0"
        },
        {
            "libraryName": "rrule",
            "typingsPackageName": "rrule",
            "sourceRepoURL": "https://github.com/jakubroztocil/rrule",
            "asOfVersion": "2.2.9"
        },
        {
            "libraryName": "rvo2",
            "typingsPackageName": "rvo2",
            "sourceRepoURL": "https://github.com/TNOCS/rvo2",
            "asOfVersion": "1.1.0"
        },
        {
            "libraryName": "rword",
            "typingsPackageName": "rword",
            "sourceRepoURL": "https://github.com/Xyfir/rword#readme",
            "asOfVersion": "3.0.0"
        },
        {
            "libraryName": "samchon",
            "typingsPackageName": "samchon",
            "sourceRepoURL": "https://github.com/samchon/framework",
            "asOfVersion": "2.0.22"
        },
        {
            "libraryName": "samchon-framework",
            "typingsPackageName": "samchon-framework",
            "sourceRepoURL": "https://github.com/samchon/framework",
            "asOfVersion": "2.0.21"
        },
        {
            "libraryName": "samchon-library",
            "typingsPackageName": "samchon-library",
            "sourceRepoURL": "https://github.com/samchon/framework",
            "asOfVersion": "0.1.0"
        },
        {
            "libraryName": "sanitize-filename",
            "typingsPackageName": "sanitize-filename",
            "sourceRepoURL": "https://github.com/parshap/node-sanitize-filename",
            "asOfVersion": "1.6.3"
        },
        {
            "libraryName": "node-scanf",
            "typingsPackageName": "scanf",
            "sourceRepoURL": "https://github.com/Lellansin/node-scanf",
            "asOfVersion": "0.7.3"
        },
        {
            "libraryName": "screenfull",
            "typingsPackageName": "screenfull",
            "sourceRepoURL": "https://github.com/sindresorhus/screenfull.js",
            "asOfVersion": "4.1.0"
        },
        {
            "libraryName": "sdbm",
            "typingsPackageName": "sdbm",
            "sourceRepoURL": "https://github.com/sindresorhus/sdbm",
            "asOfVersion": "1.1.0"
        },
        {
            "libraryName": "semver-diff",
            "typingsPackageName": "semver-diff",
            "sourceRepoURL": "https://github.com/sindresorhus/semver-diff",
            "asOfVersion": "3.0.0"
        },
        {
            "libraryName": "semver-regex",
            "typingsPackageName": "semver-regex",
            "sourceRepoURL": "https://github.com/sindresorhus/semver-regex",
            "asOfVersion": "3.1.0"
        },
        {
            "libraryName": "semver-truncate",
            "typingsPackageName": "semver-truncate",
            "sourceRepoURL": "https://github.com/sindresorhus/semver-truncate",
            "asOfVersion": "2.0.0"
        },
        {
            "libraryName": "sendgrid",
            "typingsPackageName": "sendgrid",
            "sourceRepoURL": "https://github.com/sendgrid/sendgrid-nodejs",
            "asOfVersion": "4.3.0"
        },
        {
            "libraryName": "sentence-case",
            "typingsPackageName": "sentence-case",
            "sourceRepoURL": "https://github.com/blakeembrey/sentence-case",
            "asOfVersion": "1.1.3"
        },
        {
            "libraryName": "serialize-error",
            "typingsPackageName": "serialize-error",
            "sourceRepoURL": "https://github.com/sindresorhus/serialize-error",
            "asOfVersion": "4.0.0"
        },
        {
            "libraryName": "sharp-timer",
            "typingsPackageName": "sharp-timer",
            "sourceRepoURL": "https://github.com/afractal/SharpTimer",
            "asOfVersion": "0.1.3"
        },
        {
            "libraryName": "shebang-regex",
            "typingsPackageName": "shebang-regex",
            "sourceRepoURL": "https://github.com/sindresorhus/shebang-regex",
            "asOfVersion": "3.0.0"
        },
        {
            "libraryName": "Shopify Prime",
            "typingsPackageName": "shopify-prime",
            "sourceRepoURL": "https://github.com/nozzlegear/shopify-prime",
            "asOfVersion": "2.0.0"
        },
        {
            "libraryName": "should.js",
            "typingsPackageName": "should",
            "sourceRepoURL": "https://github.com/shouldjs/should.js",
            "asOfVersion": "13.0.0"
        },
        {
            "libraryName": "SimpleSignal",
            "typingsPackageName": "simplesignal",
            "sourceRepoURL": "https://github.com/zeh/simplesignal",
            "asOfVersion": "1.0.0"
        },
        {
            "libraryName": "@sindresorhus/class-names",
            "typingsPackageName": "sindresorhus__class-names",
            "sourceRepoURL": "https://github.com/sindresorhus/class-names",
            "asOfVersion": "1.1.0"
        },
        {
            "libraryName": "@sindresorhus/df",
            "typingsPackageName": "sindresorhus__df",
            "sourceRepoURL": "https://github.com/sindresorhus/df",
            "asOfVersion": "3.0.0"
        },
        {
            "libraryName": "djb2a",
            "typingsPackageName": "sindresorhus__djb2a",
            "sourceRepoURL": "https://github.com/sindresorhus/djb2a",
            "asOfVersion": "1.1.0"
        },
        {
            "libraryName": "@sindresorhus/fnv1a",
            "typingsPackageName": "sindresorhus__fnv1a",
            "sourceRepoURL": "https://github.com/sindresorhus/fnv1a",
            "asOfVersion": "1.1.0"
        },
        {
            "libraryName": "@sindresorhus/slugify",
            "typingsPackageName": "sindresorhus__slugify",
            "sourceRepoURL": "https://github.com/sindresorhus/slugify",
            "asOfVersion": "0.9.1"
        },
        {
            "libraryName": "@sindresorhus/string-hash",
            "typingsPackageName": "sindresorhus__string-hash",
            "sourceRepoURL": "https://github.com/sindresorhus/string-hash",
            "asOfVersion": "1.1.0"
        },
        {
            "libraryName": "@sindresorhus/to-milliseconds",
            "typingsPackageName": "sindresorhus__to-milliseconds",
            "sourceRepoURL": "https://github.com/sindresorhus/to-milliseconds",
            "asOfVersion": "1.1.0"
        },
        {
            "libraryName": "sip.js",
            "typingsPackageName": "sip.js",
            "sourceRepoURL": "https://github.com/onsip/SIP.js",
            "asOfVersion": "0.12.0"
        },
        {
            "libraryName": "skin-tone",
            "typingsPackageName": "skin-tone",
            "sourceRepoURL": "https://github.com/sindresorhus/skin-tone",
            "asOfVersion": "2.0.0"
        },
        {
            "libraryName": "slash",
            "typingsPackageName": "slash",
            "sourceRepoURL": "https://github.com/sindresorhus/slash",
            "asOfVersion": "3.0.0"
        },
        {
            "libraryName": "smooth-scrollbar",
            "typingsPackageName": "smooth-scrollbar",
            "sourceRepoURL": "https://github.com/idiotWu/smooth-scrollbar",
            "asOfVersion": "8.2.5"
        },
        {
            "libraryName": "Smoothie Charts",
            "typingsPackageName": "smoothie",
            "sourceRepoURL": "https://github.com/joewalnes/smoothie",
            "asOfVersion": "1.29.1"
        },
        {
            "libraryName": "snake-case",
            "typingsPackageName": "snake-case",
            "sourceRepoURL": "https://github.com/blakeembrey/snake-case",
            "asOfVersion": "1.1.2"
        },
        {
            "libraryName": "snoowrap",
            "typingsPackageName": "snoowrap",
            "sourceRepoURL": "https://github.com/not-an-aardvark/snoowrap",
            "asOfVersion": "1.19.0"
        },
        {
            "libraryName": "snowboy",
            "typingsPackageName": "snowboy",
            "sourceRepoURL": "https://github.com/Kitt-AI/snowboy",
            "asOfVersion": "1.3.1"
        },
        {
            "libraryName": "soap",
            "typingsPackageName": "soap",
            "sourceRepoURL": "https://www.npmjs.com/package/soap",
            "asOfVersion": "0.21.0"
        },
        {
            "libraryName": "solidity-parser-antlr",
            "typingsPackageName": "solidity-parser-antlr",
            "sourceRepoURL": "https://github.com/federicobond/solidity-parser-antlr",
            "asOfVersion": "0.4.2"
        },
        {
            "libraryName": "source-map",
            "typingsPackageName": "source-map",
            "sourceRepoURL": "https://github.com/mozilla/source-map",
            "asOfVersion": "0.5.7"
        },
        {
            "libraryName": "sparkly",
            "typingsPackageName": "sparkly",
            "sourceRepoURL": "https://github.com/sindresorhus/sparkly",
            "asOfVersion": "5.0.0"
        },
        {
            "libraryName": "Spectacle",
            "typingsPackageName": "spectacle",
            "sourceRepoURL": "http://github.com/FormidableLabs/spectacle/",
            "asOfVersion": "5.2.3"
        },
        {
            "libraryName": "Spin.js",
            "typingsPackageName": "spin.js",
            "sourceRepoURL": "http://fgnass.github.com/spin.js/",
            "asOfVersion": "3.0.0"
        },
        {
            "libraryName": "spotify-web-api-js",
            "typingsPackageName": "spotify-web-api-js",
            "sourceRepoURL": "https://github.com/JMPerez/spotify-web-api-js",
            "asOfVersion": "0.21.0"
        },
        {
            "libraryName": "srcset",
            "typingsPackageName": "srcset",
            "sourceRepoURL": "https://github.com/sindresorhus/srcset",
            "asOfVersion": "2.0.0"
        },
        {
            "libraryName": "ServiceStack Utils",
            "typingsPackageName": "ss-utils",
            "sourceRepoURL": "https://servicestack.net/",
            "asOfVersion": "0.1.5"
        },
        {
            "libraryName": "stacktrace-js",
            "typingsPackageName": "stacktrace-js",
            "sourceRepoURL": "https://github.com/stacktracejs/stacktrace.js",
            "asOfVersion": "2.0.1"
        },
        {
            "libraryName": "stellar-sdk",
            "typingsPackageName": "stellar-sdk",
            "sourceRepoURL": "https://github.com/stellar/js-stellar-sdk",
            "asOfVersion": "0.15.1"
        },
        {
            "libraryName": "@storybook/addon-a11y",
            "typingsPackageName": "storybook__addon-a11y",
            "sourceRepoURL": "https://github.com/storybooks/storybook",
            "asOfVersion": "5.1.1"
        },
        {
            "libraryName": "@storybook/addon-actions",
            "typingsPackageName": "storybook__addon-actions",
            "sourceRepoURL": "https://github.com/storybooks/storybook",
            "asOfVersion": "5.2.0"
        },
        {
            "libraryName": "@storybook/addon-backgrounds",
            "typingsPackageName": "storybook__addon-backgrounds",
            "sourceRepoURL": "https://github.com/storybooks/storybook",
            "asOfVersion": "5.2.0"
        },
        {
            "libraryName": "@storybook/addon-centered",
            "typingsPackageName": "storybook__addon-centered",
            "sourceRepoURL": "https://github.com/storybooks/storybook",
            "asOfVersion": "5.2.0"
        },
        {
            "libraryName": "@storybook/addon-jest",
            "typingsPackageName": "storybook__addon-jest",
            "sourceRepoURL": "https://github.com/storybooks/storybook",
            "asOfVersion": "5.2.0"
        },
        {
            "libraryName": "@storybook/addon-knobs",
            "typingsPackageName": "storybook__addon-knobs",
            "sourceRepoURL": "https://github.com/storybooks/storybook",
            "asOfVersion": "5.2.0"
        },
        {
            "libraryName": "@storybook/addon-links",
            "typingsPackageName": "storybook__addon-links",
            "sourceRepoURL": "https://github.com/storybooks/storybook",
            "asOfVersion": "5.2.0"
        },
        {
            "libraryName": "@storybook/addon-notes",
            "typingsPackageName": "storybook__addon-notes",
            "sourceRepoURL": "https://github.com/storybooks/storybook",
            "asOfVersion": "5.0.0"
        },
        {
            "libraryName": "@storybook/addon-options",
            "typingsPackageName": "storybook__addon-options",
            "sourceRepoURL": "https://github.com/storybooks/storybook",
            "asOfVersion": "5.2.0"
        },
        {
            "libraryName": "@storybook/addon-viewport",
            "typingsPackageName": "storybook__addon-viewport",
            "sourceRepoURL": "https://github.com/storybooks/storybook",
            "asOfVersion": "5.2.0"
        },
        {
            "libraryName": "@storybook/addons",
            "typingsPackageName": "storybook__addons",
            "sourceRepoURL": "https://github.com/storybooks/storybook",
            "asOfVersion": "5.2.0"
        },
        {
            "libraryName": "@storybook/channels",
            "typingsPackageName": "storybook__channels",
            "sourceRepoURL": "https://github.com/storybooks/storybook",
            "asOfVersion": "5.2.0"
        },
        {
            "libraryName": "@storybook/html",
            "typingsPackageName": "storybook__html",
            "sourceRepoURL": "https://github.com/storybooks/storybook",
            "asOfVersion": "5.2.0"
        },
        {
            "libraryName": "@storybook/preact",
            "typingsPackageName": "storybook__preact",
            "sourceRepoURL": "https://github.com/storybooks/storybook",
            "asOfVersion": "5.2.1"
        },
        {
            "libraryName": "@storybook/react-native",
            "typingsPackageName": "storybook__react-native",
            "sourceRepoURL": "https://github.com/storybooks/storybook",
            "asOfVersion": "5.2.0"
        },
        {
            "libraryName": "@storybook/vue",
            "typingsPackageName": "storybook__vue",
            "sourceRepoURL": "https://github.com/storybooks/storybook",
            "asOfVersion": "5.2.0"
        },
        {
            "libraryName": "stream-mock",
            "typingsPackageName": "stream-mock",
            "sourceRepoURL": "https://github.com/b4nst/stream-mock",
            "asOfVersion": "2.0.1"
        },
        {
            "libraryName": "string-argv",
            "typingsPackageName": "string-argv",
            "sourceRepoURL": "https://github.com/mccormicka/string-argv",
            "asOfVersion": "0.3.0"
        },
        {
            "libraryName": "string-length",
            "typingsPackageName": "string-length",
            "sourceRepoURL": "https://github.com/sindresorhus/string-length",
            "asOfVersion": "3.0.0"
        },
        {
            "libraryName": "string-width",
            "typingsPackageName": "string-width",
            "sourceRepoURL": "https://github.com/sindresorhus/string-width",
            "asOfVersion": "4.0.0"
        },
        {
            "libraryName": "stringify-attributes",
            "typingsPackageName": "stringify-attributes",
            "sourceRepoURL": "https://github.com/sindresorhus/stringify-attributes",
            "asOfVersion": "2.0.0"
        },
        {
            "libraryName": "strip-ansi",
            "typingsPackageName": "strip-ansi",
            "sourceRepoURL": "https://github.com/chalk/strip-ansi",
            "asOfVersion": "5.2.0"
        },
        {
            "libraryName": "strip-bom",
            "typingsPackageName": "strip-bom",
            "sourceRepoURL": "https://github.com/sindresorhus/strip-bom",
            "asOfVersion": "4.0.0"
        },
        {
            "libraryName": "strip-indent",
            "typingsPackageName": "strip-indent",
            "sourceRepoURL": "https://github.com/sindresorhus/strip-indent",
            "asOfVersion": "3.0.0"
        },
        {
            "libraryName": "strip-json-comments",
            "typingsPackageName": "strip-json-comments",
            "sourceRepoURL": "https://github.com/sindresorhus/strip-json-comments",
            "asOfVersion": "3.0.0"
        },
        {
            "libraryName": "striptags",
            "typingsPackageName": "striptags",
            "sourceRepoURL": "https://github.com/ericnorris/striptags",
            "asOfVersion": "3.1.1"
        },
        {
            "libraryName": "subsume",
            "typingsPackageName": "subsume",
            "sourceRepoURL": "https://github.com/sindresorhus/subsume",
            "asOfVersion": "2.1.0"
        },
        {
            "libraryName": "sudo-block",
            "typingsPackageName": "sudo-block",
            "sourceRepoURL": "https://github.com/sindresorhus/sudo-block",
            "asOfVersion": "3.0.0"
        },
        {
            "libraryName": "Sugar",
            "typingsPackageName": "sugar",
            "sourceRepoURL": "https://github.com/andrewplummer/Sugar",
            "asOfVersion": "2.0.2"
        },
        {
            "libraryName": "survey-knockout",
            "typingsPackageName": "survey-knockout",
            "sourceRepoURL": "http://surveyjs.org/",
            "asOfVersion": "0.10.0"
        },
        {
            "libraryName": "svg-pan-zoom",
            "typingsPackageName": "svg-pan-zoom",
            "sourceRepoURL": "https://github.com/ariutta/svg-pan-zoom",
            "asOfVersion": "3.4.0"
        },
        {
            "libraryName": "svg.js",
            "typingsPackageName": "svg.js",
            "sourceRepoURL": "http://www.svgjs.com/",
            "asOfVersion": "2.3.1"
        },
        {
            "libraryName": "swagger-parser",
            "typingsPackageName": "swagger-parser",
            "sourceRepoURL": "https://apidevtools.org/swagger-parser/",
            "asOfVersion": "7.0.0"
        },
        {
            "libraryName": "swap-case",
            "typingsPackageName": "swap-case",
            "sourceRepoURL": "https://github.com/blakeembrey/swap-case",
            "asOfVersion": "1.1.2"
        },
        {
            "libraryName": "SweetAlert",
            "typingsPackageName": "sweetalert",
            "sourceRepoURL": "https://github.com/t4t5/sweetalert/",
            "asOfVersion": "2.0.4"
        },
        {
            "libraryName": "Tabris.js",
            "typingsPackageName": "tabris",
            "sourceRepoURL": "http://tabrisjs.com",
            "asOfVersion": "1.8.0"
        },
        {
            "libraryName": "tabris-plugin-firebase",
            "typingsPackageName": "tabris-plugin-firebase",
            "sourceRepoURL": "https://github.com/eclipsesource/tabris-plugin-firebase",
            "asOfVersion": "2.1.0"
        },
        {
            "libraryName": "tcomb",
            "typingsPackageName": "tcomb",
            "sourceRepoURL": "http://gcanti.github.io/tcomb/guide/index.html",
            "asOfVersion": "2.6.0"
        },
        {
            "libraryName": "temp-dir",
            "typingsPackageName": "temp-dir",
            "sourceRepoURL": "https://github.com/sindresorhus/temp-dir",
            "asOfVersion": "2.0.0"
        },
        {
            "libraryName": "temp-write",
            "typingsPackageName": "temp-write",
            "sourceRepoURL": "https://github.com/sindresorhus/temp-write",
            "asOfVersion": "4.0.0"
        },
        {
            "libraryName": "tempfile",
            "typingsPackageName": "tempfile",
            "sourceRepoURL": "https://github.com/sindresorhus/tempfile",
            "asOfVersion": "3.0.0"
        },
        {
            "libraryName": "tempy",
            "typingsPackageName": "tempy",
            "sourceRepoURL": "https://github.com/sindresorhus/tempy",
            "asOfVersion": "0.3.0"
        },
        {
            "libraryName": "term-size",
            "typingsPackageName": "term-size",
            "sourceRepoURL": "https://github.com/sindresorhus/term-size",
            "asOfVersion": "2.0.0"
        },
        {
            "libraryName": "terminal-image",
            "typingsPackageName": "terminal-image",
            "sourceRepoURL": "https://github.com/sindresorhus/terminal-image",
            "asOfVersion": "0.2.0"
        },
        {
            "libraryName": "terminal-link",
            "typingsPackageName": "terminal-link",
            "sourceRepoURL": "https://github.com/sindresorhus/terminal-link",
            "asOfVersion": "1.2.0"
        },
        {
            "libraryName": "terser",
            "typingsPackageName": "terser",
            "sourceRepoURL": "https://github.com/terser-js/terser",
            "asOfVersion": "3.12.0"
        },
        {
            "libraryName": "text-clipper",
            "typingsPackageName": "text-clipper",
            "sourceRepoURL": "https://github.com/arendjr/text-clipper",
            "asOfVersion": "1.3.0"
        },
        {
            "libraryName": "three",
            "typingsPackageName": "three",
            "sourceRepoURL": "https://github.com/mrdoob/three.js",
            "asOfVersion": "0.103.0"
        },
        {
            "libraryName": "tildify",
            "typingsPackageName": "tildify",
            "sourceRepoURL": "https://github.com/sindresorhus/tildify",
            "asOfVersion": "2.0.0"
        },
        {
            "libraryName": "time-span",
            "typingsPackageName": "time-span",
            "sourceRepoURL": "https://github.com/sindresorhus/time-span",
            "asOfVersion": "3.0.1"
        },
        {
            "libraryName": "timezonecomplete",
            "typingsPackageName": "timezonecomplete",
            "sourceRepoURL": "https://github.com/SpiritIT/timezonecomplete",
            "asOfVersion": "5.5.0"
        },
        {
            "libraryName": "title-case",
            "typingsPackageName": "title-case",
            "sourceRepoURL": "https://github.com/blakeembrey/title-case",
            "asOfVersion": "1.1.2"
        },
        {
            "libraryName": "to-semver",
            "typingsPackageName": "to-semver",
            "sourceRepoURL": "https://github.com/sindresorhus/to-semver",
            "asOfVersion": "2.0.0"
        },
        {
            "libraryName": "transliteration",
            "typingsPackageName": "transliteration",
            "sourceRepoURL": "https://github.com/dzcpy/transliteration",
            "asOfVersion": "1.6.6"
        },
        {
            "libraryName": "trash",
            "typingsPackageName": "trash",
            "sourceRepoURL": "https://github.com/sindresorhus/trash",
            "asOfVersion": "5.0.1"
        },
        {
            "libraryName": "trim-newlines",
            "typingsPackageName": "trim-newlines",
            "sourceRepoURL": "https://github.com/sindresorhus/trim-newlines",
            "asOfVersion": "3.0.0"
        },
        {
            "libraryName": "ts3-nodejs-library",
            "typingsPackageName": "ts3-nodejs-library",
            "sourceRepoURL": "https://github.com/Multivit4min/TS3-NodeJS-Library",
            "asOfVersion": "2.0.0"
        },
        {
            "libraryName": "TsMonad",
            "typingsPackageName": "tsmonad",
            "sourceRepoURL": "https://github.com/cbowdon/TsMonad",
            "asOfVersion": "0.5.0"
        },
        {
            "libraryName": "tstl",
            "typingsPackageName": "tstl",
            "sourceRepoURL": "https://github.com/samchon/tstl",
            "asOfVersion": "1.5.7"
        },
        {
            "libraryName": "typed.js",
            "typingsPackageName": "typed.js",
            "sourceRepoURL": "https://github.com/mattboldt/typed.js",
            "asOfVersion": "2.0.9"
        },
        {
            "libraryName": "TypeScript",
            "typingsPackageName": "typescript",
            "sourceRepoURL": "https://github.com/Microsoft/TypeScript",
            "asOfVersion": "2.0.0"
        },
        {
            "libraryName": "TypeScript",
            "typingsPackageName": "typescript-services",
            "sourceRepoURL": "https://github.com/Microsoft/TypeScript",
            "asOfVersion": "2.0.0"
        },
        {
            "libraryName": "ua-string",
            "typingsPackageName": "ua-string",
            "sourceRepoURL": "https://github.com/sindresorhus/ua-string",
            "asOfVersion": "3.0.0"
        },
        {
            "libraryName": "ui-box",
            "typingsPackageName": "ui-box",
            "sourceRepoURL": "https://github.com/segmentio/ui-box",
            "asOfVersion": "2.0.0"
        },
        {
            "libraryName": "uk.co.workingedge.phonegap.plugin.istablet",
            "typingsPackageName": "uk.co.workingedge.phonegap.plugin.istablet",
            "sourceRepoURL": "https://github.com/dpa99c/phonegap-istablet",
            "asOfVersion": "1.1.3"
        },
        {
            "libraryName": "uk.co.workingedge.phonegap.plugin.launchnavigator",
            "typingsPackageName": "uk.co.workingedge.phonegap.plugin.launchnavigator",
            "sourceRepoURL": "https://github.com/dpa99c/phonegap-launch-navigator",
            "asOfVersion": "4.0.0"
        },
        {
            "libraryName": "unique-random",
            "typingsPackageName": "unique-random",
            "sourceRepoURL": "https://github.com/sindresorhus/unique-random",
            "asOfVersion": "2.1.0"
        },
        {
            "libraryName": "unique-random-array",
            "typingsPackageName": "unique-random-array",
            "sourceRepoURL": "https://github.com/sindresorhus/unique-random-array",
            "asOfVersion": "2.0.0"
        },
        {
            "libraryName": "unique-string",
            "typingsPackageName": "unique-string",
            "sourceRepoURL": "https://github.com/sindresorhus/unique-string",
            "asOfVersion": "2.0.0"
        },
        {
            "libraryName": "unist-util-is",
            "typingsPackageName": "unist-util-is",
            "sourceRepoURL": "https://github.com/syntax-tree/unist-util-is",
            "asOfVersion": "4.0.0"
        },
        {
            "libraryName": "Universal Router",
            "typingsPackageName": "universal-router",
            "sourceRepoURL": "https://github.com/kriasoft/universal-router",
            "asOfVersion": "8.0.0"
        },
        {
            "libraryName": "untildify",
            "typingsPackageName": "untildify",
            "sourceRepoURL": "https://github.com/sindresorhus/untildify",
            "asOfVersion": "4.0.0"
        },
        {
            "libraryName": "unused-filename",
            "typingsPackageName": "unused-filename",
            "sourceRepoURL": "https://github.com/sindresorhus/unused-filename",
            "asOfVersion": "2.0.0"
        },
        {
            "libraryName": "upper-case",
            "typingsPackageName": "upper-case",
            "sourceRepoURL": "https://github.com/blakeembrey/upper-case",
            "asOfVersion": "1.1.3"
        },
        {
            "libraryName": "upper-case-first",
            "typingsPackageName": "upper-case-first",
            "sourceRepoURL": "https://github.com/blakeembrey/upper-case-first",
            "asOfVersion": "1.1.2"
        },
        {
            "libraryName": "url-regex",
            "typingsPackageName": "url-regex",
            "sourceRepoURL": "https://github.com/kevva/url-regex",
            "asOfVersion": "5.0.0"
        },
        {
            "libraryName": "urllib",
            "typingsPackageName": "urllib",
            "sourceRepoURL": "https://github.com/node-modules/urllib",
            "asOfVersion": "2.33.0"
        },
        {
            "libraryName": "UUID.js",
            "typingsPackageName": "uuidjs",
            "sourceRepoURL": "https://github.com/LiosK/UUID.js",
            "asOfVersion": "3.6.0"
        },
        {
            "libraryName": "Validate.js",
            "typingsPackageName": "validate.js",
            "sourceRepoURL": "https://github.com/ansman/validate.js",
            "asOfVersion": "0.11.0"
        },
        {
            "libraryName": "vanilla-tilt",
            "typingsPackageName": "vanilla-tilt",
            "sourceRepoURL": "https://github.com/micku7zu/vanilla-tilt.js",
            "asOfVersion": "1.6.2"
        },
        {
            "libraryName": "vega",
            "typingsPackageName": "vega",
            "sourceRepoURL": "https://github.com/vega/vega",
            "asOfVersion": "3.2.0"
        },
        {
            "libraryName": "vso-node-api",
            "typingsPackageName": "vso-node-api",
            "sourceRepoURL": "https://github.com/Microsoft/vso-node-api",
            "asOfVersion": "4.0.0"
        },
        {
            "libraryName": "vuejs",
            "typingsPackageName": "vue",
            "sourceRepoURL": "https://github.com/vuejs/vue",
            "asOfVersion": "2.0.0"
        },
        {
            "libraryName": "vue-i18n",
            "typingsPackageName": "vue-i18n",
            "sourceRepoURL": "https://github.com/kazupon/vue-i18n",
            "asOfVersion": "7.0.0"
        },
        {
            "libraryName": "vue-resource",
            "typingsPackageName": "vue-resource",
            "sourceRepoURL": "https://github.com/vuejs/vue-resource",
            "asOfVersion": "1.3.6"
        },
        {
            "libraryName": "vue-router",
            "typingsPackageName": "vue-router",
            "sourceRepoURL": "https://github.com/vuejs/vue-router",
            "asOfVersion": "2.0.0"
        },
        {
            "libraryName": "vue-scrollto",
            "typingsPackageName": "vue-scrollto",
            "sourceRepoURL": "https://github.com/rigor789/vue-scrollto",
            "asOfVersion": "2.17.1"
        },
        {
            "libraryName": "typescript",
            "typingsPackageName": "w3c-permissions",
            "sourceRepoURL": "https://www.w3.org/TR/permissions/",
            "asOfVersion": "2.0.0"
        },
        {
            "libraryName": "wait-for-localhost",
            "typingsPackageName": "wait-for-localhost",
            "sourceRepoURL": "https://github.com/sindresorhus/wait-for-localhost",
            "asOfVersion": "3.1.0"
        },
        {
            "libraryName": "wallpaper",
            "typingsPackageName": "wallpaper",
            "sourceRepoURL": "https://github.com/sindresorhus/wallpaper",
            "asOfVersion": "4.3.0"
        },
        {
            "libraryName": "watson-developer-cloud",
            "typingsPackageName": "watson-developer-cloud",
            "sourceRepoURL": "https://github.com/watson-developer-cloud/node-sdk",
            "asOfVersion": "3.0.1"
        },
        {
            "libraryName": "web3",
            "typingsPackageName": "web3",
            "sourceRepoURL": "https://github.com/ethereum/web3.js",
            "asOfVersion": "1.2.2"
        },
        {
            "libraryName": "typescript",
            "typingsPackageName": "webassembly-js-api",
            "sourceRepoURL": "https://github.com/winksaville/test-webassembly-js-ts",
            "asOfVersion": "2.0.0"
        },
        {
            "libraryName": "webcola",
            "typingsPackageName": "webcola",
            "sourceRepoURL": "https://github.com/tgdwyer/WebCola",
            "asOfVersion": "3.2.0"
        },
        {
            "libraryName": "WebdriverIO",
            "typingsPackageName": "webdriverio",
            "sourceRepoURL": "git@github.com:webdriverio/webdriverio.git",
            "asOfVersion": "5.0.0"
        },
        {
            "libraryName": "webgme",
            "typingsPackageName": "webgme",
            "sourceRepoURL": "https://webgme.org",
            "asOfVersion": "2.11.0"
        },
        {
            "libraryName": "Webix UI",
            "typingsPackageName": "webix",
            "sourceRepoURL": "http://webix.com",
            "asOfVersion": "5.1.1"
        },
        {
            "libraryName": "webpack-chain",
            "typingsPackageName": "webpack-chain",
            "sourceRepoURL": "https://github.com/neutrinojs/webpack-chain",
            "asOfVersion": "5.2.0"
        },
        {
            "libraryName": "typescript",
            "typingsPackageName": "whatwg-streams",
            "sourceRepoURL": "https://streams.spec.whatwg.org",
            "asOfVersion": "3.2.1"
        },
        {
            "libraryName": "which-pm",
            "typingsPackageName": "which-pm",
            "sourceRepoURL": "https://github.com/zkochan/which-pm#readme",
            "asOfVersion": "1.1.0"
        },
        {
            "libraryName": "winston",
            "typingsPackageName": "winston",
            "sourceRepoURL": "https://github.com/winstonjs/winston.git",
            "asOfVersion": "2.4.4"
        },
        {
            "libraryName": "wolfy87-eventemitter",
            "typingsPackageName": "wolfy87-eventemitter",
            "sourceRepoURL": "https://github.com/Wolfy87/EventEmitter",
            "asOfVersion": "5.2.0"
        },
        {
            "libraryName": "wonder-commonlib",
            "typingsPackageName": "wonder-commonlib",
            "sourceRepoURL": "https://github.com/yyc-git/Wonder-CommonLib",
            "asOfVersion": "0.1.12"
        },
        {
            "libraryName": "wonder-frp",
            "typingsPackageName": "wonder-frp",
            "sourceRepoURL": "https://github.com/yyc-git/Wonder-FRP",
            "asOfVersion": "0.1.25"
        },
        {
            "libraryName": "word-list",
            "typingsPackageName": "word-list-json",
            "sourceRepoURL": "https://github.com/sindresorhus/word-list",
            "asOfVersion": "3.0.0"
        },
        {
            "libraryName": "word-wrap",
            "typingsPackageName": "word-wrap",
            "sourceRepoURL": "https://github.com/jonschlinkert/word-wrap",
            "asOfVersion": "1.2.1"
        },
        {
            "libraryName": "wouter",
            "typingsPackageName": "wouter",
            "sourceRepoURL": "https://github.com/molefrog/wouter#readme",
            "asOfVersion": "2.2.0"
        },
        {
            "libraryName": "write-json-file",
            "typingsPackageName": "write-json-file",
            "sourceRepoURL": "https://github.com/sindresorhus/write-json-file",
            "asOfVersion": "3.2.0"
        },
        {
            "libraryName": "write-pkg",
            "typingsPackageName": "write-pkg",
            "sourceRepoURL": "https://github.com/sindresorhus/write-pkg",
            "asOfVersion": "4.0.0"
        },
        {
            "libraryName": "x2js",
            "typingsPackageName": "x2js",
            "sourceRepoURL": "https://code.google.com/p/x2js/",
            "asOfVersion": "3.1.0"
        },
        {
            "libraryName": "xadesjs",
            "typingsPackageName": "xadesjs",
            "sourceRepoURL": "https://github.com/PeculiarVentures/xadesjs",
            "asOfVersion": "2.0.2"
        },
        {
            "libraryName": "xdg-basedir",
            "typingsPackageName": "xdg-basedir",
            "sourceRepoURL": "https://github.com/sindresorhus/xdg-basedir",
            "asOfVersion": "4.0.0"
        },
        {
            "libraryName": "xhr-mock",
            "typingsPackageName": "xhr-mock",
            "sourceRepoURL": "https://github.com/jameslnewell/xhr-mock#readme",
            "asOfVersion": "2.0.0"
        },
        {
            "libraryName": "xlsx",
            "typingsPackageName": "xlsx",
            "sourceRepoURL": "https://github.com/sheetjs/js-xlsx",
            "asOfVersion": "0.0.36"
        },
        {
            "libraryName": "xml-js",
            "typingsPackageName": "xml-js",
            "sourceRepoURL": "https://github.com/nashwaan/xml-js",
            "asOfVersion": "1.0.0"
        },
        {
            "libraryName": "xmlbuilder",
            "typingsPackageName": "xmlbuilder",
            "sourceRepoURL": "https://github.com/oozcitak/xmlbuilder-js",
            "asOfVersion": "11.0.1"
        },
        {
            "libraryName": "xterm.js",
            "typingsPackageName": "xterm",
            "sourceRepoURL": "https://github.com/sourcelair/xterm.js/",
            "asOfVersion": "3.0.0"
        },
        {
            "libraryName": "year-days",
            "typingsPackageName": "year-days",
            "sourceRepoURL": "https://github.com/sindresorhus/year-days",
            "asOfVersion": "3.0.0"
        },
        {
            "libraryName": "yFiles for HTML",
            "typingsPackageName": "yfiles",
            "sourceRepoURL": "none",
            "asOfVersion": "2.1.0"
        },
        {
            "libraryName": "yn",
            "typingsPackageName": "yn",
            "sourceRepoURL": "https://github.com/sindresorhus/yn",
            "asOfVersion": "3.1.0"
        },
        {
            "libraryName": "z-schema",
            "typingsPackageName": "z-schema",
            "sourceRepoURL": "https://github.com/zaggino/z-schema",
            "asOfVersion": "3.24.0"
        },
        {
            "libraryName": "zapier-platform-core",
            "typingsPackageName": "zapier-platform-core",
            "sourceRepoURL": "https://github.com/zapier/zapier-platform-core",
            "asOfVersion": "6.1.1"
        },
        {
            "libraryName": "zetapush-js",
            "typingsPackageName": "zetapush-js",
            "sourceRepoURL": "https://github.com/zetapush/zetapush-js",
            "asOfVersion": "3.1.2"
        },
        {
            "libraryName": "Zone.js",
            "typingsPackageName": "zone.js",
            "sourceRepoURL": "https://github.com/angular/zone.js",
            "asOfVersion": "0.5.12"
        }
    ]
}<|MERGE_RESOLUTION|>--- conflicted
+++ resolved
@@ -2437,17 +2437,16 @@
             "asOfVersion": "7.0.0"
         },
         {
-<<<<<<< HEAD
             "libraryName": "navigation-react",
             "typingsPackageName": "navigation-react",
             "sourceRepoURL": "http://grahammendick.github.io/navigation/",
             "asOfVersion": "4.0.0"
-=======
+        },
+        {
             "libraryName": "natsort",
             "typingsPackageName": "natsort",
             "sourceRepoURL": "https://github.com/netop/natsort",
             "asOfVersion": "2.0.0"
->>>>>>> 23ebe086
         },
         {
             "libraryName": "typescript",
