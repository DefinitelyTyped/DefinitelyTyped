--- conflicted
+++ resolved
@@ -1591,17 +1591,16 @@
             "asOfVersion": "3.0.0"
         },
         {
-<<<<<<< HEAD
             "libraryName": "http-graceful-shutdown",
             "typingsPackageName": "http-graceful-shutdown",
             "sourceRepoURL": "https://github.com/sebhildebrandt/http-graceful-shutdown",
             "asOfVersion": "2.3.0"
-=======
+        },
+        {
             "libraryName": "http-status",
             "typingsPackageName": "http-status",
             "sourceRepoURL": "https://github.com/wdavidw/node-http-status",
             "asOfVersion": "1.1.1"
->>>>>>> 3af37581
         },
         {
             "libraryName": "html-webpack-tags-plugin",
