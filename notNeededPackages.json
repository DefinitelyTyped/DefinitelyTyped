{
    "packages": [
        {
            "libraryName": "3d-bin-packing",
            "typingsPackageName": "3d-bin-packing",
            "sourceRepoURL": "https://github.com/betterwaysystems/packer",
            "asOfVersion": "1.1.3"
        },
        {
            "libraryName": "Ably Realtime and Rest client library",
            "typingsPackageName": "ably",
            "sourceRepoURL": "https://www.ably.io/",
            "asOfVersion": "1.0.0"
        },
        {
            "libraryName": "actions-on-google",
            "typingsPackageName": "actions-on-google",
            "sourceRepoURL": "https://github.com/actions-on-google/actions-on-google-nodejs",
            "asOfVersion": "2.0.0"
        },
        {
            "libraryName": "active-win",
            "typingsPackageName": "active-win",
            "sourceRepoURL": "https://github.com/sindresorhus/active-win",
            "asOfVersion": "5.1.0"
        },
        {
            "libraryName": "ag-grid",
            "typingsPackageName": "ag-grid",
            "sourceRepoURL": "https://github.com/ceolter/ag-grid",
            "asOfVersion": "3.2.0"
        },
        {
            "libraryName": "aggregate-error",
            "typingsPackageName": "aggregate-error",
            "sourceRepoURL": "https://github.com/sindresorhus/aggregate-error",
            "asOfVersion": "2.2.0"
        },
        {
            "libraryName": "ajv",
            "typingsPackageName": "ajv",
            "sourceRepoURL": "https://github.com/epoberezkin/ajv",
            "asOfVersion": "1.0.0"
        },
        {
            "libraryName": "all-keys",
            "typingsPackageName": "all-keys",
            "sourceRepoURL": "https://github.com/sindresorhus/all-keys",
            "asOfVersion": "3.0.0"
        },
        {
            "libraryName": "all-keys",
            "typingsPackageName": "all-property-names",
            "sourceRepoURL": "https://github.com/sindresorhus/all-keys",
            "asOfVersion": "3.0.0"
        },
        {
            "libraryName": "angular-touchspin",
            "typingsPackageName": "angular-touchspin",
            "sourceRepoURL": "https://github.com/nkovacic/angular-touchspin",
            "asOfVersion": "1.8.2"
        },
        {
            "libraryName": "angular-ui-router-default",
            "typingsPackageName": "angular-ui-router-default",
            "sourceRepoURL": "https://github.com/nonplus/angular-ui-router-default",
            "asOfVersion": "0.0.5"
        },
        {
            "libraryName": "angular-ui-router-uib-modal",
            "typingsPackageName": "angular-ui-router-uib-modal",
            "sourceRepoURL": "https://github.com/nonplus/angular-ui-router-uib-modal",
            "asOfVersion": "0.0.11"
        },
        {
            "libraryName": "ansi-escapes",
            "typingsPackageName": "ansi-escapes",
            "sourceRepoURL": "https://github.com/sindresorhus/ansi-escapes",
            "asOfVersion": "4.0.0"
        },
        {
            "libraryName": "ansi-regex",
            "typingsPackageName": "ansi-regex",
            "sourceRepoURL": "https://github.com/chalk/ansi-regex",
            "asOfVersion": "5.0.0"
        },
        {
            "libraryName": "antd",
            "typingsPackageName": "antd",
            "sourceRepoURL": "https://github.com/ant-design/ant-design",
            "asOfVersion": "1.0.0"
        },
        {
            "libraryName": "anybar",
            "typingsPackageName": "anybar",
            "sourceRepoURL": "https://github.com/sindresorhus/anybar",
            "asOfVersion": "4.0.0"
        },
        {
            "libraryName": "anydb-sql",
            "typingsPackageName": "anydb-sql",
            "sourceRepoURL": "https://github.com/doxout/anydb-sql",
            "asOfVersion": "0.6.46"
        },
        {
            "libraryName": "anydb-sql-migrations",
            "typingsPackageName": "anydb-sql-migrations",
            "sourceRepoURL": "https://github.com/spion/anydb-sql-migrations",
            "asOfVersion": "2.1.1"
        },
        {
            "libraryName": "apn",
            "typingsPackageName": "apn",
            "sourceRepoURL": "https://github.com/node-apn/node-apn",
            "asOfVersion": "2.1.2"
        },
        {
            "libraryName": "Application Insights",
            "typingsPackageName": "applicationinsights",
            "sourceRepoURL": "https://github.com/Microsoft/ApplicationInsights-node.js",
            "asOfVersion": "0.20.0"
        },
        {
            "libraryName": "Argon2",
            "typingsPackageName": "argon2",
            "sourceRepoURL": "https://github.com/ranisalt/node-argon2",
            "asOfVersion": "0.15.0"
        },
        {
            "libraryName": "array-move",
            "typingsPackageName": "array-move",
            "sourceRepoURL": "https://github.com/sindresorhus/array-move",
            "asOfVersion": "2.0.0"
        },
        {
            "libraryName": "array-uniq",
            "typingsPackageName": "array-uniq",
            "sourceRepoURL": "https://github.com/sindresorhus/array-uniq",
            "asOfVersion": "2.1.0"
        },
        {
            "libraryName": "arrify",
            "typingsPackageName": "arrify",
            "sourceRepoURL": "https://github.com/sindresorhus/arrify",
            "asOfVersion": "2.0.0"
        },
        {
            "libraryName": "artyom.js",
            "typingsPackageName": "artyom.js",
            "sourceRepoURL": "https://github.com/sdkcarlos/artyom.js",
            "asOfVersion": "1.0.6"
        },
        {
            "libraryName": "askmethat-rating",
            "typingsPackageName": "askmethat-rating",
            "sourceRepoURL": "https://github.com/AlexTeixeira/Askmethat-Rating",
            "asOfVersion": "0.4.0"
        },
        {
            "libraryName": "assertion-error",
            "typingsPackageName": "assertion-error",
            "sourceRepoURL": "https://github.com/chaijs/assertion-error",
            "asOfVersion": "1.1.0"
        },
        {
            "libraryName": "asyncblock",
            "typingsPackageName": "asyncblock",
            "sourceRepoURL": "https://github.com/scriby/asyncblock",
            "asOfVersion": "2.2.11"
        },
        {
            "libraryName": "aurelia-knockout",
            "typingsPackageName": "aurelia-knockout",
            "sourceRepoURL": "https://github.com/code-chris/aurelia-knockout",
            "asOfVersion": "2.1.0"
        },
        {
            "libraryName": "auto-bind",
            "typingsPackageName": "auto-bind",
            "sourceRepoURL": "https://github.com/sindresorhus/auto-bind",
            "asOfVersion": "2.1.0"
        },
        {
            "libraryName": "autobind-decorator",
            "typingsPackageName": "autobind-decorator",
            "sourceRepoURL": "https://github.com/andreypopp/autobind-decorator",
            "asOfVersion": "2.1.0"
        },
        {
            "libraryName": "autolinker",
            "typingsPackageName": "autolinker",
            "sourceRepoURL": "https://github.com/gregjacobs/Autolinker.js",
            "asOfVersion": "2.0.0"
        },
        {
            "libraryName": "aws-sdk",
            "typingsPackageName": "aws-sdk",
            "sourceRepoURL": "https://github.com/aws/aws-sdk-js",
            "asOfVersion": "2.7.0"
        },
        {
            "libraryName": "axe-core",
            "typingsPackageName": "axe-core",
            "sourceRepoURL": "https://github.com/dequelabs/axe-core",
            "asOfVersion": "3.0.3"
        },
        {
            "libraryName": "axios",
            "typingsPackageName": "axios",
            "sourceRepoURL": "https://github.com/mzabriskie/axios",
            "asOfVersion": "0.14.0"
        },
        {
            "libraryName": "axios-mock-adapter",
            "typingsPackageName": "axios-mock-adapter",
            "sourceRepoURL": "https://github.com/ctimmerm/axios-mock-adapter",
            "asOfVersion": "1.10.0"
        },
        {
            "libraryName": "azure-mobile-apps",
            "typingsPackageName": "azure-mobile-apps",
            "sourceRepoURL": "https://github.com/Azure/azure-mobile-apps-node/",
            "asOfVersion": "3.0.0"
        },
        {
            "libraryName": "@babel/parser",
            "typingsPackageName": "babel__parser",
            "sourceRepoURL": "https://github.com/babel/babel",
            "asOfVersion": "7.1.0"
        },
        {
            "libraryName": "BabylonJS",
            "typingsPackageName": "babylonjs",
            "sourceRepoURL": "http://www.babylonjs.com/",
            "asOfVersion": "2.4.1"
        },
        {
            "libraryName": "badgen",
            "typingsPackageName": "badgen",
            "sourceRepoURL": "https://github.com/amio/badgen",
            "asOfVersion": "2.7.1"
        },
        {
            "libraryName": "base64url",
            "typingsPackageName": "base64url",
            "sourceRepoURL": "https://github.com/brianloveswords/base64url",
            "asOfVersion": "2.0.0"
        },
        {
            "libraryName": "baseui",
            "typingsPackageName": "baseui",
            "sourceRepoURL": "https://github.com/uber-web/baseui",
            "asOfVersion": "8.0.0"
        },
        {
            "libraryName": "beeper",
            "typingsPackageName": "beeper",
            "sourceRepoURL": "https://github.com/sindresorhus/beeper",
            "asOfVersion": "2.0.0"
        },
        {
            "libraryName": "bezier-easing",
            "typingsPackageName": "bezier-easing",
            "sourceRepoURL": "https://github.com/gre/bezier-easing",
            "asOfVersion": "2.1.0"
        },
        {
            "libraryName": "bem-cn",
            "typingsPackageName": "bem-cn",
            "sourceRepoURL": "https://github.com/albburtsev/bem-cn",
            "asOfVersion": "3.0.0"
        },
        {
            "libraryName": "BigInteger.js",
            "typingsPackageName": "big-integer",
            "sourceRepoURL": "https://github.com/peterolson/BigInteger.js",
            "asOfVersion": "0.0.31"
        },
        {
            "libraryName": "bignumber.js",
            "typingsPackageName": "bignumber.js",
            "sourceRepoURL": "https://github.com/MikeMcl/bignumber.js/",
            "asOfVersion": "5.0.0"
        },
        {
            "libraryName": "bin-version",
            "typingsPackageName": "bin-version",
            "sourceRepoURL": "https://github.com/sindresorhus/bin-version",
            "asOfVersion": "3.1.0"
        },
        {
            "libraryName": "bingmaps",
            "typingsPackageName": "bingmaps",
            "sourceRepoURL": "https://github.com/Microsoft/Bing-Maps-V8-TypeScript-Definitions",
            "asOfVersion": "2.0.15"
        },
        {
            "libraryName": "bitcoinjs-lib",
            "typingsPackageName": "bitcoinjs-lib",
            "sourceRepoURL": "https://github.com/bitcoinjs/bitcoinjs-lib",
            "asOfVersion": "5.0.0"
        },
        {
            "libraryName": "bip32",
            "typingsPackageName": "bip32",
            "sourceRepoURL": "https://github.com/bitcoinjs/bip32#readme",
            "asOfVersion": "2.0.0"
        },
        {
            "libraryName": "bitwise",
            "typingsPackageName": "bitwise",
            "sourceRepoURL": "https://github.com/dodekeract/bitwise",
            "asOfVersion": "2.0.0"
        },
        {
            "libraryName": "blob-util",
            "typingsPackageName": "blob-util",
            "sourceRepoURL": "https://github.com/nolanlawson/blob-util#readme",
            "asOfVersion": "2.0.0"
        },
        {
            "libraryName": "botvs",
            "typingsPackageName": "botvs",
            "sourceRepoURL": "https://www.botvs.com/",
            "asOfVersion": "1.0.0"
        },
        {
            "libraryName": "Bowser",
            "typingsPackageName": "bowser",
            "sourceRepoURL": "https://github.com/ded/bowser",
            "asOfVersion": "1.1.1"
        },
        {
            "libraryName": "boxen",
            "typingsPackageName": "boxen",
            "sourceRepoURL": "https://github.com/sindresorhus/boxen",
            "asOfVersion": "3.0.1"
        },
        {
            "libraryName": "broccoli-plugin",
            "typingsPackageName": "broccoli-plugin",
            "sourceRepoURL": "https://github.com/broccolijs/broccoli-plugin",
            "asOfVersion": "3.0.0"
        },
        {
            "libraryName": "Bugsnag Browser",
            "typingsPackageName": "bugsnag-js",
            "sourceRepoURL": "https://github.com/bugsnag/bugsnag-js",
            "asOfVersion": "3.1.0"
        },
        {
            "libraryName": "builtin-modules",
            "typingsPackageName": "builtin-modules",
            "sourceRepoURL": "https://github.com/sindresorhus/builtin-modules",
            "asOfVersion": "3.1.0"
        },
        {
            "libraryName": "bunyan-bugsnag",
            "typingsPackageName": "bunyan-bugsnag",
            "sourceRepoURL": "https://github.com/marnusw/bunyan-bugsnag",
            "asOfVersion": "3.0.0"
        },
        {
            "libraryName": "CacheFactory",
            "typingsPackageName": "cachefactory",
            "sourceRepoURL": "https://github.com/jmdobry/CacheFactory",
            "asOfVersion": "3.0.0"
        },
        {
            "libraryName": "callsites",
            "typingsPackageName": "callsites",
            "sourceRepoURL": "https://github.com/sindresorhus/callsites",
            "asOfVersion": "3.0.0"
        },
        {
            "libraryName": "camaro",
            "typingsPackageName": "camaro",
            "sourceRepoURL": "https://github.com/tuananh/camaro",
            "asOfVersion": "2.2.4"
        },
        {
            "libraryName": "camel-case",
            "typingsPackageName": "camel-case",
            "sourceRepoURL": "https://github.com/blakeembrey/camel-case",
            "asOfVersion": "1.2.1"
        },
        {
            "libraryName": "camelcase",
            "typingsPackageName": "camelcase",
            "sourceRepoURL": "https://github.com/sindresorhus/camelcase",
            "asOfVersion": "5.2.0"
        },
        {
            "libraryName": "camelcase-keys",
            "typingsPackageName": "camelcase-keys",
            "sourceRepoURL": "https://github.com/sindresorhus/camelcase-keys",
            "asOfVersion": "5.1.0"
        },
        {
            "libraryName": "camljs",
            "typingsPackageName": "camljs",
            "sourceRepoURL": "https://github.com/andrei-markeev/camljs",
            "asOfVersion": "2.8.1"
        },
        {
            "libraryName": "catalog",
            "typingsPackageName": "catalog",
            "sourceRepoURL": "https://github.com/interactivethings/catalog",
            "asOfVersion": "3.5.0"
        },
        {
            "libraryName": "chai-http",
            "typingsPackageName": "chai-http",
            "sourceRepoURL": "https://github.com/chaijs/chai-http",
            "asOfVersion": "4.2.0"
        },
        {
            "libraryName": "chai-webdriverio",
            "typingsPackageName": "chai-webdriverio",
            "sourceRepoURL": "https://github.com/marcodejongh/chai-webdriverio",
            "asOfVersion": "1.0.0"
        },
        {
            "libraryName": "chalk",
            "typingsPackageName": "chalk",
            "sourceRepoURL": "https://github.com/chalk/chalk",
            "asOfVersion": "2.2.0"
        },
        {
            "libraryName": "change-case",
            "typingsPackageName": "change-case",
            "sourceRepoURL": "https://github.com/blakeembrey/change-case",
            "asOfVersion": "2.3.1"
        },
        {
            "libraryName": "cheap-ruler",
            "typingsPackageName": "cheap-ruler",
            "sourceRepoURL": "https://github.com/mapbox/cheap-ruler",
            "asOfVersion": "2.5.0"
        },
        {
            "libraryName": "chokidar",
            "typingsPackageName": "chokidar",
            "sourceRepoURL": "https://github.com/paulmillr/chokidar",
            "asOfVersion": "2.1.3"
        },
        {
            "libraryName": "chunked-dc",
            "typingsPackageName": "chunked-dc",
            "sourceRepoURL": "https://github.com/saltyrtc/chunked-dc-js",
            "asOfVersion": "0.2.2"
        },
        {
            "libraryName": "clean-stack",
            "typingsPackageName": "clean-stack",
            "sourceRepoURL": "https://github.com/sindresorhus/clean-stack",
            "asOfVersion": "2.1.0"
        },
        {
            "libraryName": "clean-webpack-plugin",
            "typingsPackageName": "clean-webpack-plugin",
            "sourceRepoURL": "https://github.com/johnagan/clean-webpack-plugin",
            "asOfVersion": "2.0.0"
        },
        {
            "libraryName": "clear-module",
            "typingsPackageName": "clear-require",
            "sourceRepoURL": "https://github.com/sindresorhus/clear-module",
            "asOfVersion": "3.2.0"
        },
        {
            "libraryName": "cli-boxes",
            "typingsPackageName": "cli-boxes",
            "sourceRepoURL": "https://github.com/sindresorhus/cli-boxes",
            "asOfVersion": "2.0.0"
        },
        {
            "libraryName": "cli-cursor",
            "typingsPackageName": "cli-cursor",
            "sourceRepoURL": "https://github.com/sindresorhus/cli-cursor",
            "asOfVersion": "3.0.0"
        },
        {
            "libraryName": "cli-truncate",
            "typingsPackageName": "cli-truncate",
            "sourceRepoURL": "https://github.com/sindresorhus/cli-truncate",
            "asOfVersion": "2.0.0"
        },
        {
            "libraryName": "clipboardy",
            "typingsPackageName": "clipboardy",
            "sourceRepoURL": "https://github.com/sindresorhus/clipboardy",
            "asOfVersion": "2.0.0"
        },
        {
            "libraryName": "colors.js (colors)",
            "typingsPackageName": "colors",
            "sourceRepoURL": "https://github.com/Marak/colors.js",
            "asOfVersion": "1.2.1"
        },
        {
            "libraryName": "commander",
            "typingsPackageName": "commander",
            "sourceRepoURL": "https://github.com/tj/commander.js",
            "asOfVersion": "2.12.2"
        },
        {
            "libraryName": "compare-versions",
            "typingsPackageName": "compare-versions",
            "sourceRepoURL": "https://github.com/omichelsen/compare-versions",
            "asOfVersion": "3.3.0"
        },
        {
            "libraryName": "condense-whitespace",
            "typingsPackageName": "condense-whitespace",
            "sourceRepoURL": "https://github.com/sindresorhus/condense-whitespace",
            "asOfVersion": "2.0.0"
        },
        {
            "libraryName": "conf",
            "typingsPackageName": "conf",
            "sourceRepoURL": "https://github.com/sindresorhus/conf",
            "asOfVersion": "3.0.0"
        },
        {
            "libraryName": "confirmdialog",
            "typingsPackageName": "confirmdialog",
            "sourceRepoURL": "https://github.com/allipierre/Type-definitions-for-jquery-confirm/tree/master/types/confirmDialog-js",
            "asOfVersion": "1.0.0"
        },
        {
            "libraryName": "consola",
            "typingsPackageName": "consola",
            "sourceRepoURL": "https://github.com/nuxt/consola",
            "asOfVersion": "2.2.5"
        },
        {
            "libraryName": "constant-case",
            "typingsPackageName": "constant-case",
            "sourceRepoURL": "https://github.com/blakeembrey/constant-case",
            "asOfVersion": "1.1.2"
        },
        {
            "libraryName": "convert-hrtime",
            "typingsPackageName": "convert-hrtime",
            "sourceRepoURL": "https://github.com/sindresorhus/convert-hrtime",
            "asOfVersion": "3.0.0"
        },
        {
            "libraryName": "copy-text-to-clipboard",
            "typingsPackageName": "copy-text-to-clipboard",
            "sourceRepoURL": "https://github.com/sindresorhus/copy-text-to-clipboard",
            "asOfVersion": "2.0.1"
        },
        {
            "libraryName": "cordova-plugin-battery-status",
            "typingsPackageName": "cordova-plugin-battery-status",
            "sourceRepoURL": "https://github.com/apache/cordova-plugin-battery-status",
            "asOfVersion": "1.2.3"
        },
        {
            "libraryName": "cordova-plugin-camera",
            "typingsPackageName": "cordova-plugin-camera",
            "sourceRepoURL": "https://github.com/apache/cordova-plugin-camera",
            "asOfVersion": "2.4.0"
        },
        {
            "libraryName": "cordova-plugin-contacts",
            "typingsPackageName": "cordova-plugin-contacts",
            "sourceRepoURL": "https://github.com/apache/cordova-plugin-contacts",
            "asOfVersion": "2.3.0"
        },
        {
            "libraryName": "cordova-plugin-device",
            "typingsPackageName": "cordova-plugin-device",
            "sourceRepoURL": "https://github.com/apache/cordova-plugin-device",
            "asOfVersion": "1.1.5"
        },
        {
            "libraryName": "cordova-plugin-device-motion",
            "typingsPackageName": "cordova-plugin-device-motion",
            "sourceRepoURL": "https://github.com/apache/cordova-plugin-device-motion",
            "asOfVersion": "1.2.4"
        },
        {
            "libraryName": "Apache Cordova Device Orientation plugin",
            "typingsPackageName": "cordova-plugin-device-orientation",
            "sourceRepoURL": "https://github.com/apache/cordova-plugin-device-orientation",
            "asOfVersion": "1.0.6"
        },
        {
            "libraryName": "cordova-plugin-dialogs",
            "typingsPackageName": "cordova-plugin-dialogs",
            "sourceRepoURL": "https://github.com/apache/cordova-plugin-dialogs",
            "asOfVersion": "1.3.2"
        },
        {
            "libraryName": "Apache Cordova File System plugin",
            "typingsPackageName": "cordova-plugin-file",
            "sourceRepoURL": "https://github.com/apache/cordova-plugin-file",
            "asOfVersion": "4.3.2"
        },
        {
            "libraryName": "cordova-plugin-file-transfer",
            "typingsPackageName": "cordova-plugin-file-transfer",
            "sourceRepoURL": "https://github.com/apache/cordova-plugin-file-transfer",
            "asOfVersion": "1.6.2"
        },
        {
            "libraryName": "cordova-plugin-globalization",
            "typingsPackageName": "cordova-plugin-globalization",
            "sourceRepoURL": "https://github.com/apache/cordova-plugin-globalization",
            "asOfVersion": "1.0.6"
        },
        {
            "libraryName": "cordova-plugin-inappbrowser",
            "typingsPackageName": "cordova-plugin-inappbrowser",
            "sourceRepoURL": "https://github.com/apache/cordova-plugin-inappbrowser",
            "asOfVersion": "2.0.0"
        },
        {
            "libraryName": "cordova-plugin-media",
            "typingsPackageName": "cordova-plugin-media",
            "sourceRepoURL": "https://github.com/apache/cordova-plugin-media",
            "asOfVersion": "3.0.0"
        },
        {
            "libraryName": "cordova-plugin-media-capture",
            "typingsPackageName": "cordova-plugin-media-capture",
            "sourceRepoURL": "https://github.com/apache/cordova-plugin-media-capture",
            "asOfVersion": "1.4.2"
        },
        {
            "libraryName": "cordova-plugin-network-information",
            "typingsPackageName": "cordova-plugin-network-information",
            "sourceRepoURL": "https://github.com/apache/cordova-plugin-network-information",
            "asOfVersion": "1.3.2"
        },
        {
            "libraryName": "cordova-plugin-splashscreen",
            "typingsPackageName": "cordova-plugin-splashscreen",
            "sourceRepoURL": "https://github.com/apache/cordova-plugin-splashscreen",
            "asOfVersion": "4.0.2"
        },
        {
            "libraryName": "Apache Cordova StatusBar plugin",
            "typingsPackageName": "cordova-plugin-statusbar",
            "sourceRepoURL": "https://github.com/apache/cordova-plugin-statusbar",
            "asOfVersion": "2.2.2"
        },
        {
            "libraryName": "Apache Cordova Vibration plugin",
            "typingsPackageName": "cordova-plugin-vibration",
            "sourceRepoURL": "https://github.com/apache/cordova-plugin-vibration",
            "asOfVersion": "2.1.4"
        },
        {
            "libraryName": "cordova.plugins.diagnostic",
            "typingsPackageName": "cordova.plugins.diagnostic",
            "sourceRepoURL": "https://github.com/dpa99c/cordova-diagnostic-plugin",
            "asOfVersion": "3.7.0"
        },
        {
            "libraryName": "core-decorators.js",
            "typingsPackageName": "core-decorators",
            "sourceRepoURL": "https://github.com/jayphelps/core-decorators.js",
            "asOfVersion": "0.20.0"
        },
        {
            "libraryName": "countup.js",
            "typingsPackageName": "countup.js",
            "sourceRepoURL": "https://github.com/inorganik/CountUp.js",
            "asOfVersion": "2.0.3"
        },
        {
            "libraryName": "cp-file",
            "typingsPackageName": "cp-file",
            "sourceRepoURL": "https://github.com/sindresorhus/cp-file",
            "asOfVersion": "6.1.1"
        },
        {
            "libraryName": "cpy",
            "typingsPackageName": "cpy",
            "sourceRepoURL": "https://github.com/sindresorhus/cpy",
            "asOfVersion": "7.1.1"
        },
        {
            "libraryName": "create-html-element",
            "typingsPackageName": "create-html-element",
            "sourceRepoURL": "https://github.com/sindresorhus/create-html-element",
            "asOfVersion": "2.1.0"
        },
        {
            "libraryName": "crypto-hash",
            "typingsPackageName": "crypto-hash",
            "sourceRepoURL": "https://github.com/sindresorhus/crypto-hash",
            "asOfVersion": "1.1.0"
        },
        {
            "libraryName": "crypto-random-string",
            "typingsPackageName": "crypto-random-string",
            "sourceRepoURL": "https://github.com/sindresorhus/crypto-random-string",
            "asOfVersion": "2.0.0"
        },
        {
            "libraryName": "cson-parser",
            "typingsPackageName": "cson-parser",
            "sourceRepoURL": "https://github.com/groupon/cson-parser",
            "asOfVersion": "4.0.3"
        },
        {
            "libraryName": "csv-parse",
            "typingsPackageName": "csv-parse",
            "sourceRepoURL": "https://github.com/adaltas/node-csv-parse",
            "asOfVersion": "1.2.2"
        },
        {
            "libraryName": "csv-stringify",
            "typingsPackageName": "csv-stringify",
            "sourceRepoURL": "https://github.com/wdavidw/node-csv-stringify",
            "asOfVersion": "3.1.0"
        },
        {
            "libraryName": "cycled",
            "typingsPackageName": "cycled",
            "sourceRepoURL": "https://github.com/sindresorhus/cycled",
            "asOfVersion": "1.1.0"
        },
        {
            "libraryName": "cypress",
            "typingsPackageName": "cypress",
            "sourceRepoURL": "https://cypress.io",
            "asOfVersion": "1.1.3"
        },
        {
            "libraryName": "dargs",
            "typingsPackageName": "dargs",
            "sourceRepoURL": "https://github.com/sindresorhus/dargs",
            "asOfVersion": "6.1.0"
        },
        {
            "libraryName": "date-fns",
            "typingsPackageName": "date-fns",
            "sourceRepoURL": "https://github.com/date-fns/date-fns",
            "asOfVersion": "2.6.0"
        },
        {
            "libraryName": "dd-trace",
            "typingsPackageName": "dd-trace",
            "sourceRepoURL": "https://github.com/DataDog/dd-trace-js",
            "asOfVersion": "0.9.0"
        },
        {
            "libraryName": "debounce-fn",
            "typingsPackageName": "debounce-fn",
            "sourceRepoURL": "https://github.com/sindresorhus/debounce-fn",
            "asOfVersion": "3.0.0"
        },
        {
            "libraryName": "decamelize",
            "typingsPackageName": "decamelize",
            "sourceRepoURL": "https://github.com/sindresorhus/decamelize",
            "asOfVersion": "3.0.1"
        },
        {
            "libraryName": "decimal.js",
            "typingsPackageName": "decimal.js",
            "sourceRepoURL": "https://github.com/MikeMcl/decimal.js",
            "asOfVersion": "7.4.0"
        },
        {
            "libraryName": "decompress-response",
            "typingsPackageName": "decompress-response",
            "sourceRepoURL": "https://github.com/sindresorhus/decompress-response",
            "asOfVersion": "4.1.0"
        },
        {
            "libraryName": "deep-freeze-es6",
            "typingsPackageName": "deep-freeze-es6",
            "sourceRepoURL": "https://github.com/christophehurpeau/deep-freeze-es6",
            "asOfVersion": "1.1.0"
        },
        {
            "libraryName": "deepmerge",
            "typingsPackageName": "deepmerge",
            "sourceRepoURL": "git@github.com:KyleAMathews/deepmerge.git",
            "asOfVersion": "2.2.0"
        },
        {
            "libraryName": "define-lazy-prop",
            "typingsPackageName": "define-lazy-prop",
            "sourceRepoURL": "https://github.com/sindresorhus/define-lazy-prop",
            "asOfVersion": "2.0.0"
        },
        {
            "libraryName": "del",
            "typingsPackageName": "del",
            "sourceRepoURL": "https://github.com/sindresorhus/del",
            "asOfVersion": "4.0.0"
        },
        {
            "libraryName": "delay",
            "typingsPackageName": "delay",
            "sourceRepoURL": "https://github.com/sindresorhus/delay",
            "asOfVersion": "3.1.0"
        },
        {
            "libraryName": "delegated-events",
            "typingsPackageName": "delegated-events",
            "sourceRepoURL": "https://github.com/dgraham/delegated-events#readme",
            "asOfVersion": "1.1.0"
        },
        {
            "libraryName": "detect-browser",
            "typingsPackageName": "detect-browser",
            "sourceRepoURL": "https://github.com/DamonOehlman/detect-browser",
            "asOfVersion": "4.0.0"
        },
        {
            "libraryName": "detect-indent",
            "typingsPackageName": "detect-indent",
            "sourceRepoURL": "https://github.com/sindresorhus/detect-indent",
            "asOfVersion": "6.0.0"
        },
        {
            "libraryName": "detect-newline",
            "typingsPackageName": "detect-newline",
            "sourceRepoURL": "https://github.com/sindresorhus/detect-newline",
            "asOfVersion": "3.0.0"
        },
        {
            "libraryName": "DevExtreme",
            "typingsPackageName": "devextreme",
            "sourceRepoURL": "http://js.devexpress.com/",
            "asOfVersion": "16.2.1"
        },
        {
            "libraryName": "devtools-detect",
            "typingsPackageName": "devtools-detect",
            "sourceRepoURL": "https://github.com/sindresorhus/devtools-detect",
            "asOfVersion": "3.0.0"
        },
        {
            "libraryName": "Dexie.js",
            "typingsPackageName": "dexie",
            "sourceRepoURL": "https://github.com/dfahlander/Dexie.js",
            "asOfVersion": "1.3.1"
        },
        {
            "libraryName": "dialogflow",
            "typingsPackageName": "dialogflow",
            "sourceRepoURL": "https://github.com/googleapis/nodejs-dialogflow",
            "asOfVersion": "4.0.3"
        },
        {
            "libraryName": "docker-file-parser",
            "typingsPackageName": "docker-file-parser",
            "sourceRepoURL": "https://github.com/joyent/docker-file-parser",
            "asOfVersion": "1.0.3"
        },
        {
            "libraryName": "document-promises",
            "typingsPackageName": "document-promises",
            "sourceRepoURL": "https://github.com/jonathantneal/document-promises#readme",
            "asOfVersion": "4.0.0"
        },
        {
            "libraryName": "dom-helpers",
            "typingsPackageName": "dom-helpers",
            "sourceRepoURL": "https://github.com/react-bootstrap/dom-helpers",
            "asOfVersion": "5.0.1"
        },
        {
            "libraryName": "dom-loaded",
            "typingsPackageName": "dom-loaded",
            "sourceRepoURL": "https://github.com/sindresorhus/dom-loaded",
            "asOfVersion": "1.1.0"
        },
        {
            "libraryName": "dot-case",
            "typingsPackageName": "dot-case",
            "sourceRepoURL": "https://github.com/blakeembrey/dot-case",
            "asOfVersion": "1.1.2"
        },
        {
            "libraryName": "dot-prop",
            "typingsPackageName": "dot-prop",
            "sourceRepoURL": "https://github.com/sindresorhus/dot-prop",
            "asOfVersion": "5.0.0"
        },
        {
            "libraryName": "dotenv",
            "typingsPackageName": "dotenv",
            "sourceRepoURL": "https://github.com/motdotla/dotenv",
            "asOfVersion": "8.2.0"
        },
        {
            "libraryName": "dva",
            "typingsPackageName": "dva",
            "sourceRepoURL": "https://github.com/dvajs/dva",
            "asOfVersion": "1.1.0"
        },
        {
            "libraryName": "easy-x-headers",
            "typingsPackageName": "easy-x-headers",
            "sourceRepoURL": "https://github.com/DeadAlready/easy-x-headers",
            "asOfVersion": "1.0.0"
        },
        {
            "libraryName": "easy-xapi-supertest",
            "typingsPackageName": "easy-xapi-supertest",
            "sourceRepoURL": "https://github.com/DeadAlready/easy-xapi-supertest",
            "asOfVersion": "1.0.0"
        },
        {
            "libraryName": "EasyStar.js",
            "typingsPackageName": "easystarjs",
            "sourceRepoURL": "http://easystarjs.com/",
            "asOfVersion": "0.3.1"
        },
        {
            "libraryName": "ecmarkup",
            "typingsPackageName": "ecmarkup",
            "sourceRepoURL": "https://github.com/bterlson/ecmarkup",
            "asOfVersion": "3.4.0"
        },
        {
            "libraryName": "Egg",
            "typingsPackageName": "egg",
            "sourceRepoURL": "https://github.com/eggjs/egg",
            "asOfVersion": "1.5.0"
        },
        {
            "libraryName": "elastic-apm-node",
            "typingsPackageName": "elastic-apm-node",
            "sourceRepoURL": "https://github.com/elastic/apm-agent-nodejs",
            "asOfVersion": "2.7.0"
        },
        {
            "libraryName": "electron",
            "typingsPackageName": "electron",
            "sourceRepoURL": "https://github.com/electron/electron",
            "asOfVersion": "1.6.10"
        },
        {
            "libraryName": "electron-builder",
            "typingsPackageName": "electron-builder",
            "sourceRepoURL": "https://github.com/loopline-systems/electron-builder",
            "asOfVersion": "2.8.0"
        },
        {
            "libraryName": "electron-store",
            "typingsPackageName": "electron-config",
            "sourceRepoURL": "https://github.com/sindresorhus/electron-store",
            "asOfVersion": "3.2.0"
        },
        {
            "libraryName": "electron-debug",
            "typingsPackageName": "electron-debug",
            "sourceRepoURL": "https://github.com/sindresorhus/electron-debug",
            "asOfVersion": "2.1.0"
        },
        {
            "libraryName": "electron-is-dev",
            "typingsPackageName": "electron-is-dev",
            "sourceRepoURL": "https://github.com/sindresorhus/electron-is-dev",
            "asOfVersion": "1.1.0"
        },
        {
            "libraryName": "electron-store",
            "typingsPackageName": "electron-store",
            "sourceRepoURL": "https://github.com/sindresorhus/electron-store",
            "asOfVersion": "3.2.0"
        },
        {
            "libraryName": "electron-unhandled",
            "typingsPackageName": "electron-unhandled",
            "sourceRepoURL": "https://github.com/sindresorhus/electron-unhandled",
            "asOfVersion": "2.2.0"
        },
        {
            "libraryName": "electron-util",
            "typingsPackageName": "electron-util",
            "sourceRepoURL": "https://github.com/sindresorhus/electron-util",
            "asOfVersion": "0.11.0"
        },
        {
            "libraryName": "electron-winstaller",
            "typingsPackageName": "electron-winstaller",
            "sourceRepoURL": "https://github.com/electron/windows-installer",
            "asOfVersion": "4.0.0"
        },
        {
            "libraryName": "elegant-spinner",
            "typingsPackageName": "elegant-spinner",
            "sourceRepoURL": "https://github.com/sindresorhus/elegant-spinner",
            "asOfVersion": "2.0.0"
        },
        {
            "libraryName": "element-ready",
            "typingsPackageName": "element-ready",
            "sourceRepoURL": "https://github.com/sindresorhus/element-ready",
            "asOfVersion": "3.1.0"
        },
        {
            "libraryName": "email-addresses",
            "typingsPackageName": "email-addresses",
            "sourceRepoURL": "https://github.com/jackbowman/email-addresses",
            "asOfVersion": "3.0.0"
        },
        {
            "libraryName": "email-validator",
            "typingsPackageName": "email-validator",
            "sourceRepoURL": "https://github.com/Sembiance/email-validator",
            "asOfVersion": "1.0.6"
        },
        {
            "libraryName": "empty-trash",
            "typingsPackageName": "empty-trash",
            "sourceRepoURL": "https://github.com/sindresorhus/empty-trash",
            "asOfVersion": "3.0.0"
        },
        {
            "libraryName": "ensure-error",
            "typingsPackageName": "ensure-error",
            "sourceRepoURL": "https://github.com/sindresorhus/ensure-error",
            "asOfVersion": "2.0.0"
        },
        {
            "libraryName": "env-editor",
            "typingsPackageName": "env-editor",
            "sourceRepoURL": "https://github.com/sindresorhus/env-editor",
            "asOfVersion": "0.4.0"
        },
        {
            "libraryName": "env-paths",
            "typingsPackageName": "env-paths",
            "sourceRepoURL": "https://github.com/sindresorhus/env-paths",
            "asOfVersion": "2.1.0"
        },
        {
            "libraryName": "error-stack-parser",
            "typingsPackageName": "error-stack-parser",
            "sourceRepoURL": "https://github.com/stacktracejs/error-stack-parser",
            "asOfVersion": "2.0.0"
        },
        {
            "libraryName": "es6-error",
            "typingsPackageName": "es6-error",
            "sourceRepoURL": "https://github.com/bjyoungblood/es6-error",
            "asOfVersion": "4.0.2"
        },
        {
            "libraryName": "es6-promise",
            "typingsPackageName": "es6-promise",
            "sourceRepoURL": "https://github.com/jakearchibald/ES6-Promise",
            "asOfVersion": "3.3.0"
        },
        {
            "libraryName": "escape-goat",
            "typingsPackageName": "escape-goat",
            "sourceRepoURL": "https://github.com/sindresorhus/escape-goat",
            "asOfVersion": "2.0.0"
        },
        {
            "libraryName": "escape-string-regexp",
            "typingsPackageName": "escape-string-regexp",
            "sourceRepoURL": "https://github.com/sindresorhus/escape-string-regexp",
            "asOfVersion": "2.0.0"
        },
        {
            "libraryName": "ethereumjs-tx",
            "typingsPackageName": "ethereumjs-tx",
            "sourceRepoURL": "https://github.com/ethereumjs/ethereumjs-tx",
            "asOfVersion": "2.0.0"
        },
        {
            "libraryName": "eventemitter2",
            "typingsPackageName": "eventemitter2",
            "sourceRepoURL": "https://github.com/asyncly/EventEmitter2",
            "asOfVersion": "4.1.0"
        },
        {
            "libraryName": "EventEmitter3",
            "typingsPackageName": "eventemitter3",
            "sourceRepoURL": "https://github.com/primus/eventemitter3",
            "asOfVersion": "2.0.2"
        },
        {
            "libraryName": "exceljs",
            "typingsPackageName": "exceljs",
            "sourceRepoURL": "https://github.com/exceljs/exceljs",
            "asOfVersion": "1.3.0"
        },
        {
            "libraryName": "execa",
            "typingsPackageName": "execa",
            "sourceRepoURL": "https://github.com/sindresorhus/execa",
            "asOfVersion": "2.0.0"
        },
        {
            "libraryName": "execall",
            "typingsPackageName": "execall",
            "sourceRepoURL": "https://github.com/sindresorhus/execall",
            "asOfVersion": "2.0.0"
        },
        {
            "libraryName": "exit-hook",
            "typingsPackageName": "exit-hook",
            "sourceRepoURL": "https://github.com/sindresorhus/exit-hook",
            "asOfVersion": "2.2.0"
        },
        {
            "libraryName": "expo-localization",
            "typingsPackageName": "expo-localization",
            "sourceRepoURL": "https://docs.expo.io/versions/latest/sdk/localization",
            "asOfVersion": "3.0.0"
        },
        {
            "libraryName": "expo",
            "typingsPackageName": "expo",
            "sourceRepoURL": "https://github.com/expo/expo/tree/master/packages/expo",
            "asOfVersion": "33.0.0"
        },
        {
            "libraryName": "expr-eval",
            "typingsPackageName": "expr-eval",
            "sourceRepoURL": "https://github.com/silentmatt/expr-eval",
            "asOfVersion": "1.1.0"
        },
        {
            "libraryName": "express-graphql",
            "typingsPackageName": "express-graphql",
            "sourceRepoURL": "https://github.com/graphql/express-graphql",
            "asOfVersion": "0.9.0"
        },
        {
            "libraryName": "express-promise-router",
            "typingsPackageName": "express-promise-router",
            "sourceRepoURL": "https://github.com/express-promise-router/express-promise-router",
            "asOfVersion": "3.0.0"
        },
        {
            "libraryName": "express-validator",
            "typingsPackageName": "express-validator",
            "sourceRepoURL": "https://github.com/ctavan/express-validator",
            "asOfVersion": "3.0.0"
        },
        {
            "libraryName": "express-winston",
            "typingsPackageName": "express-winston",
            "sourceRepoURL": "https://github.com/bithavoc/express-winston#readme",
            "asOfVersion": "4.0.0"
        },
        {
            "libraryName": "extended-listbox",
            "typingsPackageName": "extended-listbox",
            "sourceRepoURL": "https://github.com/code-chris/extended-listbox",
            "asOfVersion": "4.0.1"
        },
        {
            "libraryName": "extract-stack",
            "typingsPackageName": "extract-stack",
            "sourceRepoURL": "https://github.com/sindresorhus/extract-stack",
            "asOfVersion": "2.0.0"
        },
        {
            "libraryName": "fast-diff",
            "typingsPackageName": "fast-diff",
            "sourceRepoURL": "https://github.com/jhchen/fast-diff",
            "asOfVersion": "1.2.0"
        },
        {
            "libraryName": "JSON-Patch",
            "typingsPackageName": "fast-json-patch",
            "sourceRepoURL": "https://github.com/Starcounter-Jack/JSON-Patch",
            "asOfVersion": "1.1.5"
        },
        {
            "libraryName": "FastSimplexNoise",
            "typingsPackageName": "fast-simplex-noise",
            "sourceRepoURL": "https://www.npmjs.com/package/fast-simplex-noise",
            "asOfVersion": "3.0.0"
        },
        {
            "libraryName": "fastify-cors",
            "typingsPackageName": "fastify-cors",
            "sourceRepoURL": "https://github.com/fastify/fastify-cors",
            "asOfVersion": "2.1.0"
        },
        {
            "libraryName": "Fastify-JWT",
            "typingsPackageName": "fastify-jwt",
            "sourceRepoURL": "https://github.com/fastify/fastify-jwt",
            "asOfVersion": "0.8.1"
        },
        {
            "libraryName": "fastify-multipart",
            "typingsPackageName": "fastify-multipart",
            "sourceRepoURL": "https://github.com/fastify/fastify-multipart",
            "asOfVersion": "0.7.0"
        },
        {
            "libraryName": "fastify-static",
            "typingsPackageName": "fastify-static",
            "sourceRepoURL": "https://github.com/fastify/fastify-static",
            "asOfVersion": "2.2.1"
        },
        {
            "libraryName": "fecha",
            "typingsPackageName": "fecha",
            "sourceRepoURL": "https://github.com/taylorhakes/fecha",
            "asOfVersion": "2.3.1"
        },
        {
            "libraryName": "figures",
            "typingsPackageName": "figures",
            "sourceRepoURL": "https://github.com/sindresorhus/figures",
            "asOfVersion": "3.0.0"
        },
        {
            "libraryName": "file-type",
            "typingsPackageName": "file-type",
            "sourceRepoURL": "https://github.com/sindresorhus/file-type",
            "asOfVersion": "10.9.1"
        },
        {
            "libraryName": "file-url",
            "typingsPackageName": "file-url",
            "sourceRepoURL": "https://github.com/sindresorhus/file-url",
            "asOfVersion": "3.0.0"
        },
        {
            "libraryName": "filenamify",
            "typingsPackageName": "filenamify",
            "sourceRepoURL": "https://github.com/sindresorhus/filenamify",
            "asOfVersion": "3.0.0"
        },
        {
            "libraryName": "filenamify-url",
            "typingsPackageName": "filenamify-url",
            "sourceRepoURL": "https://github.com/sindresorhus/filenamify-url",
            "asOfVersion": "2.0.0"
        },
        {
            "libraryName": "filesize",
            "typingsPackageName": "filesize",
            "sourceRepoURL": "https://github.com/avoidwork/filesize.js",
            "asOfVersion": "5.0.0"
        },
        {
            "libraryName": "filter-console",
            "typingsPackageName": "filter-console",
            "sourceRepoURL": "https://github.com/sindresorhus/filter-console",
            "asOfVersion": "0.1.1"
        },
        {
            "libraryName": "find-java-home",
            "typingsPackageName": "find-java-home",
            "sourceRepoURL": "https://github.com/jsdevel/node-find-java-home",
            "asOfVersion": "1.0.0"
        },
        {
            "libraryName": "find-up",
            "typingsPackageName": "find-up",
            "sourceRepoURL": "https://github.com/sindresorhus/find-up",
            "asOfVersion": "4.0.0"
        },
        {
            "libraryName": "find-versions",
            "typingsPackageName": "find-versions",
            "sourceRepoURL": "https://github.com/sindresorhus/find-versions",
            "asOfVersion": "3.1.0"
        },
        {
            "libraryName": "FineUploader",
            "typingsPackageName": "fine-uploader",
            "sourceRepoURL": "http://fineuploader.com/",
            "asOfVersion": "5.14.0"
        },
        {
            "libraryName": "Firebase API",
            "typingsPackageName": "firebase",
            "sourceRepoURL": "https://www.firebase.com/docs/javascript/firebase",
            "asOfVersion": "3.2.1"
        },
        {
            "libraryName": "first-run",
            "typingsPackageName": "first-run",
            "sourceRepoURL": "https://github.com/sindresorhus/first-run",
            "asOfVersion": "2.0.0"
        },
        {
            "libraryName": "fkill",
            "typingsPackageName": "fkill",
            "sourceRepoURL": "https://github.com/sindresorhus/fkill",
            "asOfVersion": "6.0.0"
        },
        {
            "libraryName": "flatpickr",
            "typingsPackageName": "flatpickr",
            "sourceRepoURL": "https://github.com/chmln/flatpickr",
            "asOfVersion": "3.1.2"
        },
        {
            "libraryName": "flux-standard-action",
            "typingsPackageName": "flux-standard-action",
            "sourceRepoURL": "https://github.com/acdlite/flux-standard-action",
            "asOfVersion": "1.1.0"
        },
        {
            "libraryName": "forge-di",
            "typingsPackageName": "forge-di",
            "sourceRepoURL": "https://github.com/nkohari/forge",
            "asOfVersion": "12.0.2"
        },
        {
            "libraryName": "fork-ts-checker-webpack-plugin",
            "typingsPackageName": "fork-ts-checker-webpack-plugin",
            "sourceRepoURL": "https://github.com/Realytics/fork-ts-checker-webpack-plugin",
            "asOfVersion": "0.4.5"
        },
        {
            "libraryName": "form-data",
            "typingsPackageName": "form-data",
            "sourceRepoURL": "https://github.com/form-data/form-data",
            "asOfVersion": "2.5.0"
        },
        {
            "libraryName": "format-number",
            "typingsPackageName": "format-number",
            "sourceRepoURL": "https://github.com/componitable/format-number",
            "asOfVersion": "3.0.0"
        },
        {
            "libraryName": "Foundation Sites",
            "typingsPackageName": "foundation-sites",
            "sourceRepoURL": "http://foundation.zurb.com/",
            "asOfVersion": "6.4.3"
        },
        {
            "libraryName": "fs-promise",
            "typingsPackageName": "fs-promise",
            "sourceRepoURL": "https://github.com/kevinbeaty/fs-promise",
            "asOfVersion": "2.0.0"
        },
        {
            "libraryName": "FullCalendar",
            "typingsPackageName": "fullcalendar",
            "sourceRepoURL": "http://arshaw.com/fullcalendar/",
            "asOfVersion": "3.8.0"
        },
        {
            "libraryName": "fuse",
            "typingsPackageName": "fuse",
            "sourceRepoURL": "https://github.com/krisk/Fuse",
            "asOfVersion": "2.6.0"
        },
        {
            "libraryName": "gaea-model",
            "typingsPackageName": "gaea-model",
            "sourceRepoURL": "https://github.com/ascoders/gaea-model",
            "asOfVersion": "0.0.0"
        },
        {
            "libraryName": "ganache-core",
            "typingsPackageName": "ganache-core",
            "sourceRepoURL": "https://github.com/trufflesuite/ganache-core#readme",
            "asOfVersion": "2.7.0"
        },
        {
            "libraryName": "geolib",
            "typingsPackageName": "geolib",
            "sourceRepoURL": "https://github.com/manuelbieh/Geolib",
            "asOfVersion": "2.0.23"
        },
        {
            "libraryName": "get-emails",
            "typingsPackageName": "get-emails",
            "sourceRepoURL": "https://github.com/sindresorhus/get-emails",
            "asOfVersion": "3.0.0"
        },
        {
            "libraryName": "get-port",
            "typingsPackageName": "get-port",
            "sourceRepoURL": "https://github.com/sindresorhus/get-port",
            "asOfVersion": "4.2.0"
        },
        {
            "libraryName": "get-range",
            "typingsPackageName": "get-range",
            "sourceRepoURL": "https://github.com/sindresorhus/get-range",
            "asOfVersion": "2.0.1"
        },
        {
            "libraryName": "get-stdin",
            "typingsPackageName": "get-stdin",
            "sourceRepoURL": "https://github.com/sindresorhus/get-stdin",
            "asOfVersion": "7.0.0"
        },
        {
            "libraryName": "get-stream",
            "typingsPackageName": "get-stream",
            "sourceRepoURL": "https://github.com/sindresorhus/get-stream",
            "asOfVersion": "5.0.0"
        },
        {
            "libraryName": "get-urls",
            "typingsPackageName": "get-urls",
            "sourceRepoURL": "https://github.com/sindresorhus/get-urls",
            "asOfVersion": "9.1.0"
        },
        {
            "libraryName": "getopts",
            "typingsPackageName": "getopts",
            "sourceRepoURL": "https://github.com/jorgebucaran/getopts",
            "asOfVersion": "2.1.0"
        },
        {
            "libraryName": "git-remote-origin-url",
            "typingsPackageName": "git-remote-origin-url",
            "sourceRepoURL": "https://github.com/sindresorhus/git-remote-origin-url",
            "asOfVersion": "3.0.0"
        },
        {
            "libraryName": "github",
            "typingsPackageName": "github",
            "sourceRepoURL": "https://github.com/mikedeboer/node-github",
            "asOfVersion": "7.1.0"
        },
        {
            "libraryName": "github-username",
            "typingsPackageName": "github-username",
            "sourceRepoURL": "https://github.com/sindresorhus/github-username",
            "asOfVersion": "5.0.0"
        },
        {
            "libraryName": "gitlab",
            "typingsPackageName": "gitlab",
            "sourceRepoURL": "https://github.com/jdalrymple/node-gitlab",
            "asOfVersion": "2.0.0"
        },
        {
            "libraryName": "global-dirs",
            "typingsPackageName": "global-dirs",
            "sourceRepoURL": "https://github.com/sindresorhus/global-dirs",
            "asOfVersion": "1.0.0"
        },
        {
            "libraryName": "globby",
            "typingsPackageName": "globby",
            "sourceRepoURL": "https://github.com/sindresorhus/globby",
            "asOfVersion": "9.1.0"
        },
        {
            "libraryName": "@google-cloud/pubsub",
            "typingsPackageName": "google-cloud__pubsub",
            "sourceRepoURL": "https://github.com/googleapis/nodejs-pubsub",
            "asOfVersion": "0.26.0"
        },
        {
            "libraryName": "Google Cloud Storage",
            "typingsPackageName": "google-cloud__storage",
            "sourceRepoURL": "https://github.com/googleapis/nodejs-storage",
            "asOfVersion": "2.3.0"
        },
        {
            "libraryName": "graphene-pk11",
            "typingsPackageName": "graphene-pk11",
            "sourceRepoURL": "https://github.com/PeculiarVentures/graphene",
            "asOfVersion": "2.0.31"
        },
        {
            "libraryName": "graphql",
            "typingsPackageName": "graphql",
            "sourceRepoURL": "https://github.com/graphql/graphql-js",
            "asOfVersion": "14.5.0"
        },
        {
            "libraryName": "graphql-query-complexity",
            "typingsPackageName": "graphql-query-complexity",
            "sourceRepoURL": "https://github.com/slicknode/graphql-query-complexity",
            "asOfVersion": "0.2.0"
        },
        {
            "libraryName": "gravatar-url",
            "typingsPackageName": "gravatar-url",
            "sourceRepoURL": "https://github.com/sindresorhus/gravatar-url",
            "asOfVersion": "3.0.0"
        },
        {
            "libraryName": "griddle-react",
            "typingsPackageName": "griddle-react",
            "sourceRepoURL": "https://github.com/griddlegriddle/griddle",
            "asOfVersion": "1.3.0"
        },
        {
            "libraryName": "gulp-shell",
            "typingsPackageName": "gulp-shell",
            "sourceRepoURL": "https://github.com/sun-zheng-an/gulp-shell",
            "asOfVersion": "0.7.0"
        },
        {
            "libraryName": "gulp-tslint",
            "typingsPackageName": "gulp-tslint",
            "sourceRepoURL": "https://github.com/panuhorsmalahti/gulp-tslint",
            "asOfVersion": "4.2.0"
        },
        {
            "libraryName": "gulp-typedoc",
            "typingsPackageName": "gulp-typedoc",
            "sourceRepoURL": "https://github.com/rogierschouten/gulp-typedoc",
            "asOfVersion": "2.2.0"
        },
        {
            "libraryName": "gulp-typescript",
            "typingsPackageName": "gulp-typescript",
            "sourceRepoURL": "https://github.com/ivogabe/gulp-typescript",
            "asOfVersion": "2.13.0"
        },
        {
            "libraryName": "gzip-size",
            "typingsPackageName": "gzip-size",
            "sourceRepoURL": "https://github.com/sindresorhus/gzip-size",
            "asOfVersion": "5.1.0"
        },
        {
            "libraryName": "handlebars",
            "typingsPackageName": "handlebars",
            "sourceRepoURL": "https://github.com/wycats/handlebars.js",
            "asOfVersion": "4.1.0"
        },
        {
            "libraryName": "handsontable",
            "typingsPackageName": "handsontable",
            "sourceRepoURL": "https://handsontable.com/",
            "asOfVersion": "0.35.0"
        },
        {
            "libraryName": "hapi-auth-jwt2",
            "typingsPackageName": "hapi-auth-jwt2",
            "sourceRepoURL": "https://github.com/dwyl/hapi-auth-jwt2/",
            "asOfVersion": "8.6.1"
        },
        {
            "libraryName": "hard-rejection",
            "typingsPackageName": "hard-rejection",
            "sourceRepoURL": "https://github.com/sindresorhus/hard-rejection",
            "asOfVersion": "2.0.0"
        },
        {
            "libraryName": "has-emoji",
            "typingsPackageName": "has-emoji",
            "sourceRepoURL": "https://github.com/sindresorhus/has-emoji",
            "asOfVersion": "1.1.0"
        },
        {
            "libraryName": "has-yarn",
            "typingsPackageName": "has-yarn",
            "sourceRepoURL": "https://github.com/sindresorhus/has-yarn",
            "asOfVersion": "2.0.0"
        },
        {
            "libraryName": "hasha",
            "typingsPackageName": "hasha",
            "sourceRepoURL": "https://github.com/sindresorhus/hasha",
            "asOfVersion": "4.0.0"
        },
        {
            "libraryName": "hex-rgb",
            "typingsPackageName": "hex-rgb",
            "sourceRepoURL": "https://github.com/sindresorhus/hex-rgb",
            "asOfVersion": "4.1.0"
        },
        {
            "libraryName": "hibp",
            "typingsPackageName": "hibp",
            "sourceRepoURL": "https://github.com/wKovacs64/hibp",
            "asOfVersion": "7.3.0"
        },
        {
            "libraryName": "homeworks",
            "typingsPackageName": "homeworks",
            "sourceRepoURL": "https://github.com/IGAWorksDev/homeworks/",
            "asOfVersion": "1.0.19"
        },
        {
            "libraryName": "html-tags",
            "typingsPackageName": "html-tags",
            "sourceRepoURL": "https://github.com/sindresorhus/html-tags",
            "asOfVersion": "3.0.0"
        },
        {
            "libraryName": "html-webpack-tags-plugin",
            "typingsPackageName": "html-webpack-tags-plugin",
            "sourceRepoURL": "https://github.com/jharris4/html-webpack-tags-plugin",
            "asOfVersion": "2.0.16"
        },
        {
            "libraryName": "http-status-codes",
            "typingsPackageName": "http-status-codes",
            "sourceRepoURL": "https://github.com/prettymuchbryce/node-http-status",
            "asOfVersion": "1.2.0"
        },
        {
            "libraryName": "humanize-string",
            "typingsPackageName": "humanize-string",
            "sourceRepoURL": "https://github.com/sindresorhus/humanize-string",
            "asOfVersion": "2.0.1"
        },
        {
            "libraryName": "humanize-url",
            "typingsPackageName": "humanize-url",
            "sourceRepoURL": "https://github.com/sindresorhus/humanize-url",
            "asOfVersion": "2.1.0"
        },
        {
            "libraryName": "i18next",
            "typingsPackageName": "i18next",
            "sourceRepoURL": "https://github.com/i18next/i18next",
            "asOfVersion": "13.0.0"
        },
        {
            "libraryName": "i18next-browser-languagedetector",
            "typingsPackageName": "i18next-browser-languagedetector",
            "sourceRepoURL": "https://github.com/i18next/i18next-browser-languagedetector",
            "asOfVersion": "3.0.0"
        },
        {
            "libraryName": "i18next-express-middleware",
            "typingsPackageName": "i18next-express-middleware",
            "sourceRepoURL": "https://github.com/i18next/i18next-express-middleware",
            "asOfVersion": "1.7.0"
        },
        {
            "libraryName": "i18next-xhr-backend",
            "typingsPackageName": "i18next-xhr-backend",
            "sourceRepoURL": "https://github.com/i18next/i18next-xhr-backend",
            "asOfVersion": "1.4.2"
        },
        {
            "libraryName": "iconv-lite",
            "typingsPackageName": "iconv-lite",
            "sourceRepoURL": "https://github.com/ashtuchkin/iconv-lite",
            "asOfVersion": "0.4.14"
        },
        {
            "libraryName": "ids",
            "typingsPackageName": "ids",
            "sourceRepoURL": "https://github.com/bpmn-io/ids",
            "asOfVersion": "0.2.2"
        },
        {
            "libraryName": "image-size",
            "typingsPackageName": "image-size",
            "sourceRepoURL": "https://github.com/image-size/image-size",
            "asOfVersion": "0.8.0"
        },
        {
            "libraryName": "image-type",
            "typingsPackageName": "image-type",
            "sourceRepoURL": "https://github.com/sindresorhus/image-type",
            "asOfVersion": "4.0.1"
        },
        {
            "libraryName": "immutability-helper",
            "typingsPackageName": "immutability-helper",
            "sourceRepoURL": "https://github.com/kolodny/immutability-helper",
            "asOfVersion": "2.6.3"
        },
        {
            "libraryName": "Facebook's Immutable",
            "typingsPackageName": "immutable",
            "sourceRepoURL": "https://github.com/facebook/immutable-js",
            "asOfVersion": "3.8.7"
        },
        {
            "libraryName": "in-range",
            "typingsPackageName": "in-range",
            "sourceRepoURL": "https://github.com/sindresorhus/in-range",
            "asOfVersion": "2.0.0"
        },
        {
            "libraryName": "indent-string",
            "typingsPackageName": "indent-string",
            "sourceRepoURL": "https://github.com/sindresorhus/indent-string",
            "asOfVersion": "4.0.0"
        },
        {
            "libraryName": "instabug-reactnative",
            "typingsPackageName": "instabug-reactnative",
            "sourceRepoURL": "https://github.com/Instabug/instabug-reactnative#readme",
            "asOfVersion": "8.1.0"
        },
        {
            "libraryName": "interactjs",
            "typingsPackageName": "interact.js",
            "sourceRepoURL": "https://github.com/taye/interact.js",
            "asOfVersion": "1.3.0"
        },
        {
            "libraryName": "internal-ip",
            "typingsPackageName": "internal-ip",
            "sourceRepoURL": "https://github.com/sindresorhus/internal-ip",
            "asOfVersion": "4.1.0"
        },
        {
            "libraryName": "intl-locales-supported",
            "typingsPackageName": "intl-locales-supported",
            "sourceRepoURL": "https://github.com/formatjs/formatjs",
            "asOfVersion": "1.0.6"
        },
        {
            "libraryName": "intl-messageformat",
            "typingsPackageName": "intl-messageformat",
            "sourceRepoURL": "https://github.com/formatjs/formatjs",
            "asOfVersion": "3.0.0"
        },
        {
            "libraryName": "intl-relativeformat",
            "typingsPackageName": "intl-relativeformat",
            "sourceRepoURL": "https://github.com/formatjs/formatjs",
            "asOfVersion": "3.0.1"
        },
        {
            "libraryName": "into-stream",
            "typingsPackageName": "into-stream",
            "sourceRepoURL": "https://github.com/sindresorhus/into-stream",
            "asOfVersion": "5.0.0"
        },
        {
            "libraryName": "inversify",
            "typingsPackageName": "inversify",
            "sourceRepoURL": "http://inversify.io",
            "asOfVersion": "2.0.33"
        },
        {
            "libraryName": "inversify-binding-decorators",
            "typingsPackageName": "inversify-binding-decorators",
            "sourceRepoURL": "https://github.com/inversify/inversify-binding-decorators",
            "asOfVersion": "2.0.0"
        },
        {
            "libraryName": "inversify-express-utils",
            "typingsPackageName": "inversify-express-utils",
            "sourceRepoURL": "https://github.com/inversify/inversify-express-utils",
            "asOfVersion": "2.0.0"
        },
        {
            "libraryName": "inversify-inject-decorators",
            "typingsPackageName": "inversify-inject-decorators",
            "sourceRepoURL": "https://github.com/inversify/inversify-inject-decorators",
            "asOfVersion": "2.0.0"
        },
        {
            "libraryName": "inversify-logger-middleware",
            "typingsPackageName": "inversify-logger-middleware",
            "sourceRepoURL": "https://github.com/inversify/inversify-logger-middleware",
            "asOfVersion": "2.0.0"
        },
        {
            "libraryName": "inversify-restify-utils",
            "typingsPackageName": "inversify-restify-utils",
            "sourceRepoURL": "https://github.com/inversify/inversify-restify-utils",
            "asOfVersion": "2.0.0"
        },
        {
            "libraryName": "Ionic",
            "typingsPackageName": "ionic",
            "sourceRepoURL": "http://ionicframework.com",
            "asOfVersion": "3.19.0"
        },
        {
            "libraryName": "ip-regex",
            "typingsPackageName": "ip-regex",
            "sourceRepoURL": "https://github.com/sindresorhus/ip-regex",
            "asOfVersion": "4.1.0"
        },
        {
            "libraryName": "ipify",
            "typingsPackageName": "ipify",
            "sourceRepoURL": "https://github.com/sindresorhus/ipify",
            "asOfVersion": "3.0.0"
        },
        {
            "libraryName": "is-absolute-url",
            "typingsPackageName": "is-absolute-url",
            "sourceRepoURL": "https://github.com/sindresorhus/is-absolute-url",
            "asOfVersion": "3.0.0"
        },
        {
            "libraryName": "is-archive",
            "typingsPackageName": "is-archive",
            "sourceRepoURL": "https://github.com/sindresorhus/is-archive",
            "asOfVersion": "2.0.0"
        },
        {
            "libraryName": "is-array-sorted",
            "typingsPackageName": "is-array-sorted",
            "sourceRepoURL": "https://github.com/sindresorhus/is-array-sorted",
            "asOfVersion": "2.0.0"
        },
        {
            "libraryName": "is-binary-path",
            "typingsPackageName": "is-binary-path",
            "sourceRepoURL": "https://github.com/sindresorhus/is-binary-path",
            "asOfVersion": "2.1.0"
        },
        {
            "libraryName": "is-compressed",
            "typingsPackageName": "is-compressed",
            "sourceRepoURL": "https://github.com/sindresorhus/is-compressed",
            "asOfVersion": "2.0.0"
        },
        {
            "libraryName": "is-docker",
            "typingsPackageName": "is-docker",
            "sourceRepoURL": "https://github.com/sindresorhus/is-docker",
            "asOfVersion": "2.0.0"
        },
        {
            "libraryName": "is-elevated",
            "typingsPackageName": "is-elevated",
            "sourceRepoURL": "https://github.com/sindresorhus/is-elevated",
            "asOfVersion": "3.0.0"
        },
        {
            "libraryName": "is-fullwidth-code-point",
            "typingsPackageName": "is-fullwidth-code-point",
            "sourceRepoURL": "https://github.com/sindresorhus/is-fullwidth-code-point",
            "asOfVersion": "3.0.0"
        },
        {
            "libraryName": "is-image",
            "typingsPackageName": "is-image",
            "sourceRepoURL": "https://github.com/sindresorhus/is-image",
            "asOfVersion": "3.0.0"
        },
        {
            "libraryName": "is-installed-globally",
            "typingsPackageName": "is-installed-globally",
            "sourceRepoURL": "https://github.com/sindresorhus/is-installed-globally.git",
            "asOfVersion": "0.2.0"
        },
        {
            "libraryName": "is-ip",
            "typingsPackageName": "is-ip",
            "sourceRepoURL": "https://github.com/sindresorhus/is-ip",
            "asOfVersion": "3.0.0"
        },
        {
            "libraryName": "is-lower-case",
            "typingsPackageName": "is-lower-case",
            "sourceRepoURL": "https://github.com/blakeembrey/is-lower-case",
            "asOfVersion": "1.1.2"
        },
        {
            "libraryName": "is-mobile",
            "typingsPackageName": "is-mobile",
            "sourceRepoURL": "https://github.com/juliangruber/is-mobile",
            "asOfVersion": "2.1.0"
        },
        {
            "libraryName": "is-obj",
            "typingsPackageName": "is-obj",
            "sourceRepoURL": "https://github.com/sindresorhus/is-obj",
            "asOfVersion": "2.0.0"
        },
        {
            "libraryName": "is-online",
            "typingsPackageName": "is-online",
            "sourceRepoURL": "https://github.com/sindresorhus/is-online",
            "asOfVersion": "8.1.0"
        },
        {
            "libraryName": "is-path-cwd",
            "typingsPackageName": "is-path-cwd",
            "sourceRepoURL": "https://github.com/sindresorhus/is-path-cwd",
            "asOfVersion": "2.1.0"
        },
        {
            "libraryName": "is-path-in-cwd",
            "typingsPackageName": "is-path-in-cwd",
            "sourceRepoURL": "https://github.com/sindresorhus/is-path-in-cwd",
            "asOfVersion": "2.1.0"
        },
        {
            "libraryName": "is-plain-obj",
            "typingsPackageName": "is-plain-obj",
            "sourceRepoURL": "https://github.com/sindresorhus/is-plain-obj",
            "asOfVersion": "2.0.0"
        },
        {
            "libraryName": "is-plain-object",
            "typingsPackageName": "is-plain-object",
            "sourceRepoURL": "https://github.com/jonschlinkert/is-plain-object",
            "asOfVersion": "2.0.4"
        },
        {
            "libraryName": "is-png",
            "typingsPackageName": "is-png",
            "sourceRepoURL": "https://github.com/sindresorhus/is-png",
            "asOfVersion": "2.0.0"
        },
        {
            "libraryName": "is-reachable",
            "typingsPackageName": "is-reachable",
            "sourceRepoURL": "https://github.com/sindresorhus/is-reachable",
            "asOfVersion": "3.1.0"
        },
        {
            "libraryName": "is-regexp",
            "typingsPackageName": "is-regexp",
            "sourceRepoURL": "https://github.com/sindresorhus/is-regexp",
            "asOfVersion": "2.1.0"
        },
        {
            "libraryName": "is-relative-url",
            "typingsPackageName": "is-relative-url",
            "sourceRepoURL": "https://github.com/sindresorhus/is-relative-url",
            "asOfVersion": "3.0.0"
        },
        {
            "libraryName": "is-root",
            "typingsPackageName": "is-root",
            "sourceRepoURL": "https://github.com/sindresorhus/is-root",
            "asOfVersion": "2.1.0"
        },
        {
            "libraryName": "is-root-path",
            "typingsPackageName": "is-root-path",
            "sourceRepoURL": "https://github.com/sindresorhus/is-root-path",
            "asOfVersion": "2.0.0"
        },
        {
            "libraryName": "is-scoped",
            "typingsPackageName": "is-scoped",
            "sourceRepoURL": "https://github.com/sindresorhus/is-scoped",
            "asOfVersion": "2.0.0"
        },
        {
            "libraryName": "is-stream",
            "typingsPackageName": "is-stream",
            "sourceRepoURL": "https://github.com/sindresorhus/is-stream",
            "asOfVersion": "2.0.0"
        },
        {
            "libraryName": "is-svg",
            "typingsPackageName": "is-svg",
            "sourceRepoURL": "https://github.com/sindresorhus/is-svg",
            "asOfVersion": "4.0.1"
        },
        {
            "libraryName": "is-text-path",
            "typingsPackageName": "is-text-path",
            "sourceRepoURL": "https://github.com/sindresorhus/is-text-path",
            "asOfVersion": "2.0.0"
        },
        {
            "libraryName": "is-upper-case",
            "typingsPackageName": "is-upper-case",
            "sourceRepoURL": "https://github.com/blakeembrey/is-upper-case",
            "asOfVersion": "1.1.2"
        },
        {
            "libraryName": "is-url-superb",
            "typingsPackageName": "is-url-superb",
            "sourceRepoURL": "https://github.com/sindresorhus/is-url-superb",
            "asOfVersion": "3.0.0"
        },
        {
            "libraryName": "ismobilejs",
            "typingsPackageName": "ismobilejs",
            "sourceRepoURL": "https://github.com/kaimallea/isMobile",
            "asOfVersion": "1.0.0"
        },
        {
            "libraryName": "issue-regex",
            "typingsPackageName": "issue-regex",
            "sourceRepoURL": "https://github.com/sindresorhus/issue-regex",
            "asOfVersion": "3.1.0"
        },
        {
            "libraryName": "jasmine-expect",
            "typingsPackageName": "jasmine-expect",
            "sourceRepoURL": "https://github.com/JamieMason/Jasmine-Matchers",
            "asOfVersion": "3.8.1"
        },
        {
            "libraryName": "javascript-obfuscator",
            "typingsPackageName": "javascript-obfuscator",
            "sourceRepoURL": "https://github.com/sanex3339/javascript-obfuscator",
            "asOfVersion": "0.17.0"
        },
        {
            "libraryName": "jdenticon",
            "typingsPackageName": "jdenticon",
            "sourceRepoURL": "https://github.com/dmester/jdenticon",
            "asOfVersion": "2.2.0"
        },
        {
            "libraryName": "jest-each",
            "typingsPackageName": "jest-each",
            "sourceRepoURL": "https://github.com/facebook/jest",
            "asOfVersion": "24.3.0"
        },
        {
            "libraryName": "jimp",
            "typingsPackageName": "jimp",
            "sourceRepoURL": "https://github.com/oliver-moran/jimp#readme",
            "asOfVersion": "0.2.28"
        },
        {
            "libraryName": "joData",
            "typingsPackageName": "jodata",
            "sourceRepoURL": "https://github.com/mccow002/joData",
            "asOfVersion": "1.0.13"
        },
        {
            "libraryName": "JointJS",
            "typingsPackageName": "jointjs",
            "sourceRepoURL": "http://www.jointjs.com/",
            "asOfVersion": "2.0.0"
        },
        {
            "libraryName": "jpeg-js",
            "typingsPackageName": "jpeg-js",
            "sourceRepoURL": "https://github.com/eugeneware/jpeg-js",
            "asOfVersion": "0.3.6"
        },
        {
            "libraryName": "jpush-react-native",
            "typingsPackageName": "jpush-react-native",
            "sourceRepoURL": "https://github.com/jpush/jpush-react-native",
            "asOfVersion": "2.0.0"
        },
        {
            "libraryName": "typescript",
            "typingsPackageName": "jquery-notifier",
            "sourceRepoURL": "https://github.com/Microsoft/TypeScript",
            "asOfVersion": "1.3.0"
        },
        {
            "libraryName": "jquery.ajaxfile",
            "typingsPackageName": "jquery.ajaxfile",
            "sourceRepoURL": "https://github.com/fpellet/jquery.ajaxFile",
            "asOfVersion": "0.2.29"
        },
        {
            "libraryName": "js-data",
            "typingsPackageName": "js-data",
            "sourceRepoURL": "https://github.com/js-data/js-data",
            "asOfVersion": "3.0.0"
        },
        {
            "libraryName": "JSData Http Adapter",
            "typingsPackageName": "js-data-http",
            "sourceRepoURL": "https://github.com/js-data/js-data-http",
            "asOfVersion": "3.0.0"
        },
        {
            "libraryName": "js-types",
            "typingsPackageName": "js-types",
            "sourceRepoURL": "https://github.com/sindresorhus/js-types",
            "asOfVersion": "2.1.0"
        },
        {
            "libraryName": "JSNLog",
            "typingsPackageName": "jsnlog",
            "sourceRepoURL": "https://github.com/mperdeck/jsnlog.js",
            "asOfVersion": "2.17.2"
        },
        {
            "libraryName": "jsonata",
            "typingsPackageName": "jsonata",
            "sourceRepoURL": "https://github.com/jsonata-js/jsonata",
            "asOfVersion": "1.5.0"
        },
        {
            "libraryName": "jsonschema",
            "typingsPackageName": "jsonschema",
            "sourceRepoURL": "https://github.com/tdegrunt/jsonschema",
            "asOfVersion": "1.1.1"
        },
        {
            "libraryName": "jsplumb",
            "typingsPackageName": "jsplumb",
            "sourceRepoURL": "https://github.com/jsplumb/jsPlumb",
            "asOfVersion": "2.5.7"
        },
        {
            "libraryName": "jsrender",
            "typingsPackageName": "jsrender",
            "sourceRepoURL": "https://github.com/BorisMoore/jsrender",
            "asOfVersion": "1.0.5"
        },
        {
            "libraryName": "junk",
            "typingsPackageName": "junk",
            "sourceRepoURL": "https://github.com/sindresorhus/junk",
            "asOfVersion": "3.0.0"
        },
        {
            "libraryName": "karma-viewport",
            "typingsPackageName": "karma-viewport",
            "sourceRepoURL": "https://github.com/squidfunk/karma-viewport",
            "asOfVersion": "1.0.0"
        },
        {
            "libraryName": "kafkajs",
            "typingsPackageName": "kafkajs",
            "sourceRepoURL": "https://github.com/tulios/kafkajs",
            "asOfVersion": "1.9.0"
        },
        {
            "libraryName": "keycloak-js",
            "typingsPackageName": "keycloak-js",
            "sourceRepoURL": "https://github.com/keycloak/keycloak",
            "asOfVersion": "3.4.1"
        },
        {
            "libraryName": "keytar",
            "typingsPackageName": "keytar",
            "sourceRepoURL": "http://atom.github.io/node-keytar/",
            "asOfVersion": "4.4.2"
        },
        {
            "libraryName": "knex",
            "typingsPackageName": "knex",
            "sourceRepoURL": "https://github.com/tgriesser/knex",
            "asOfVersion": "0.16.1"
        },
        {
            "libraryName": "knockout-paging",
            "typingsPackageName": "knockout-paging",
            "sourceRepoURL": "https://github.com/ErikSchierboom/knockout-paging",
            "asOfVersion": "0.3.1"
        },
        {
            "libraryName": "knockout-pre-rendered",
            "typingsPackageName": "knockout-pre-rendered",
            "sourceRepoURL": "https://github.com/ErikSchierboom/knockout-pre-rendered",
            "asOfVersion": "0.7.1"
        },
        {
            "libraryName": "known",
            "typingsPackageName": "known",
            "sourceRepoURL": "https://github.com/sindresorhus/known",
            "asOfVersion": "3.0.0"
        },
        {
            "libraryName": "koa-better-body",
            "typingsPackageName": "koa-better-body",
            "sourceRepoURL": "https://github.com/tunnckoCore/koa-better-body",
            "asOfVersion": "3.1.0"
        },
        {
            "libraryName": "koa-jwt",
            "typingsPackageName": "koa-jwt",
            "sourceRepoURL": "https://github.com/koajs/jwt",
            "asOfVersion": "3.3.0"
        },
        {
            "libraryName": "koa-requestid",
            "typingsPackageName": "koa-requestid",
            "sourceRepoURL": "https://github.com/seegno/koa-requestid/",
            "asOfVersion": "2.0.2"
        },
        {
            "libraryName": "koa-useragent",
            "typingsPackageName": "koa-useragent",
            "sourceRepoURL": "https://github.com/rvboris/koa-useragent",
            "asOfVersion": "2.1.1"
        },
        {
            "libraryName": "koa-pug",
            "typingsPackageName": "koa-pug",
            "sourceRepoURL": "https://github.com/chrisyip/koa-pug",
            "asOfVersion": "4.0.0"
        },
        {
            "libraryName": "lambda-phi",
            "typingsPackageName": "lambda-phi",
            "sourceRepoURL": "https://github.com/elitechance/lambda-phi",
            "asOfVersion": "1.0.1"
        },
        {
            "libraryName": "latest-semver",
            "typingsPackageName": "latest-semver",
            "sourceRepoURL": "https://github.com/sindresorhus/latest-semver",
            "asOfVersion": "2.0.0"
        },
        {
            "libraryName": "latest-version",
            "typingsPackageName": "latest-version",
            "sourceRepoURL": "https://github.com/sindresorhus/latest-version",
            "asOfVersion": "5.0.0"
        },
        {
            "libraryName": "lazy-value",
            "typingsPackageName": "lazy-value",
            "sourceRepoURL": "https://github.com/sindresorhus/lazy-value",
            "asOfVersion": "2.0.0"
        },
        {
            "libraryName": "ldclient-js",
            "typingsPackageName": "ldclient-js",
            "sourceRepoURL": "https://github.com/launchdarkly/js-client",
            "asOfVersion": "1.1.11"
        },
        {
            "libraryName": "leap-year",
            "typingsPackageName": "leap-year",
            "sourceRepoURL": "https://github.com/sindresorhus/leap-year",
            "asOfVersion": "3.0.0"
        },
        {
            "libraryName": "left-pad",
            "typingsPackageName": "left-pad",
            "sourceRepoURL": "https://github.com/stevemao/left-pad",
            "asOfVersion": "1.2.0"
        },
        {
            "libraryName": "leven",
            "typingsPackageName": "leven",
            "sourceRepoURL": "https://github.com/sindresorhus/leven",
            "asOfVersion": "3.0.0"
        },
        {
            "libraryName": "line-column-path",
            "typingsPackageName": "line-column-path",
            "sourceRepoURL": "https://github.com/sindresorhus/line-column-path",
            "asOfVersion": "2.0.0"
        },
        {
            "libraryName": "linkify-issues",
            "typingsPackageName": "linkify-issues",
            "sourceRepoURL": "https://github.com/sindresorhus/linkify-issues",
            "asOfVersion": "2.0.0"
        },
        {
            "libraryName": "linkify-urls",
            "typingsPackageName": "linkify-urls",
            "sourceRepoURL": "https://github.com/sindresorhus/linkify-urls",
            "asOfVersion": "3.1.0"
        },
        {
            "libraryName": "Linq.JS",
            "typingsPackageName": "linq",
            "sourceRepoURL": "https://linqjs.codeplex.com/",
            "asOfVersion": "2.2.33"
        },
        {
            "libraryName": "Linq4JS",
            "typingsPackageName": "linq4js",
            "sourceRepoURL": "https://github.com/morrisjdev/Linq4JS",
            "asOfVersion": "2.1.8"
        },
        {
            "libraryName": "LinqSharp",
            "typingsPackageName": "linqsharp",
            "sourceRepoURL": "https://github.com/brunolm/LinqSharp",
            "asOfVersion": "1.0.0"
        },
        {
            "libraryName": "load-json-file",
            "typingsPackageName": "load-json-file",
            "sourceRepoURL": "https://github.com/sindresorhus/load-json-file",
            "asOfVersion": "5.1.0"
        },
        {
            "libraryName": "localforage",
            "typingsPackageName": "localforage",
            "sourceRepoURL": "https://github.com/localForage/localForage",
            "asOfVersion": "0.0.34"
        },
        {
            "libraryName": "localforage-cordovasqlitedriver",
            "typingsPackageName": "localforage-cordovasqlitedriver",
            "sourceRepoURL": "https://github.com/thgreasi/localForage-cordovaSQLiteDriver",
            "asOfVersion": "1.5.0"
        },
        {
            "libraryName": "locate-path",
            "typingsPackageName": "locate-path",
            "sourceRepoURL": "https://github.com/sindresorhus/locate-path",
            "asOfVersion": "4.0.0"
        },
        {
            "libraryName": "lock-system",
            "typingsPackageName": "lock-system",
            "sourceRepoURL": "https://github.com/sindresorhus/lock-system",
            "asOfVersion": "2.0.0"
        },
        {
            "libraryName": "lodash-decorators",
            "typingsPackageName": "lodash-decorators",
            "sourceRepoURL": "https://github.com/steelsojka/lodash-decorators",
            "asOfVersion": "4.0.0"
        },
        {
            "libraryName": "log-symbols",
            "typingsPackageName": "log-symbols",
            "sourceRepoURL": "https://github.com/sindresorhus/log-symbols",
            "asOfVersion": "3.0.0"
        },
        {
            "libraryName": "log-update",
            "typingsPackageName": "log-update",
            "sourceRepoURL": "https://github.com/sindresorhus/log-update",
            "asOfVersion": "3.1.0"
        },
        {
            "libraryName": "log4javascript",
            "typingsPackageName": "log4javascript",
            "sourceRepoURL": "http://log4javascript.org/",
            "asOfVersion": "1.4.15"
        },
        {
            "libraryName": "log4js",
            "typingsPackageName": "log4js",
            "sourceRepoURL": "https://github.com/nomiddlename/log4js-node",
            "asOfVersion": "2.3.5"
        },
        {
            "libraryName": "logform",
            "typingsPackageName": "logform",
            "sourceRepoURL": "https://github.com/winstonjs/logform",
            "asOfVersion": "1.10.0"
        },
        {
            "libraryName": "loglevel",
            "typingsPackageName": "loglevel",
            "sourceRepoURL": "https://github.com/pimterry/loglevel/",
            "asOfVersion": "1.6.2"
        },
        {
            "libraryName": "looks-same",
            "typingsPackageName": "looks-same",
            "sourceRepoURL": "https://github.com/gemini-testing/looks-same",
            "asOfVersion": "4.1.0"
        },
        {
            "libraryName": "lorem-ipsum",
            "typingsPackageName": "lorem-ipsum",
            "sourceRepoURL": "https://github.com/knicklabs/node-lorem-ipsum",
            "asOfVersion": "2.0.0"
        },
        {
            "libraryName": "loud-rejection",
            "typingsPackageName": "loud-rejection",
            "sourceRepoURL": "https://github.com/sindresorhus/loud-rejection",
            "asOfVersion": "2.0.0"
        },
        {
            "libraryName": "lower-case",
            "typingsPackageName": "lower-case",
            "sourceRepoURL": "https://github.com/blakeembrey/lower-case",
            "asOfVersion": "1.1.3"
        },
        {
            "libraryName": "lower-case-first",
            "typingsPackageName": "lower-case-first",
            "sourceRepoURL": "https://github.com/blakeembrey/lower-case-first",
            "asOfVersion": "1.0.1"
        },
        {
            "libraryName": "make-dir",
            "typingsPackageName": "make-dir",
            "sourceRepoURL": "https://github.com/sindresorhus/make-dir",
            "asOfVersion": "2.1.0"
        },
        {
            "libraryName": "mali",
            "typingsPackageName": "mali",
            "sourceRepoURL": "https://github.com/malijs/mali",
            "asOfVersion": "0.9.2"
        },
        {
            "libraryName": "mali-onerror",
            "typingsPackageName": "mali-onerror",
            "sourceRepoURL": "https://github.com/malijs/onerror",
            "asOfVersion": "0.2.0"
        },
        {
            "libraryName": "map-obj",
            "typingsPackageName": "map-obj",
            "sourceRepoURL": "https://github.com/sindresorhus/map-obj",
            "asOfVersion": "3.1.0"
        },
        {
            "libraryName": "maquette",
            "typingsPackageName": "maquette",
            "sourceRepoURL": "http://maquettejs.org/",
            "asOfVersion": "2.1.6"
        },
        {
            "libraryName": "matcher",
            "typingsPackageName": "matcher",
            "sourceRepoURL": "https://github.com/sindresorhus/matcher",
            "asOfVersion": "2.0.0"
        },
        {
            "libraryName": "material-components-web",
            "typingsPackageName": "material-components-web",
            "sourceRepoURL": "https://material.io/components",
            "asOfVersion": "1.0.0"
        },
        {
            "libraryName": "maxmind",
            "typingsPackageName": "maxmind",
            "sourceRepoURL": "https://github.com/runk/node-maxmind",
            "asOfVersion": "2.0.5"
        },
        {
            "libraryName": "mem",
            "typingsPackageName": "mem",
            "sourceRepoURL": "https://github.com/sindresorhus/mem",
            "asOfVersion": "4.2.0"
        },
        {
            "libraryName": "memoize-one",
            "typingsPackageName": "memoize-one",
            "sourceRepoURL": "https://github.com/alexreardon/memoize-one#readme",
            "asOfVersion": "5.1.0"
        },
        {
            "libraryName": "mendixmodelsdk",
            "typingsPackageName": "mendixmodelsdk",
            "sourceRepoURL": "http://www.mendix.com",
            "asOfVersion": "0.8.1"
        },
        {
            "libraryName": "menubar",
            "typingsPackageName": "menubar",
            "sourceRepoURL": "https://github.com/maxogden/menubar",
            "asOfVersion": "6.0.0"
        },
        {
            "libraryName": "metisMenu",
            "typingsPackageName": "metismenu",
            "sourceRepoURL": "https://github.com/onokumus/metisMenu",
            "asOfVersion": "2.7.1"
        },
        {
            "libraryName": "microgears",
            "typingsPackageName": "microgears",
            "sourceRepoURL": "https://github.com/marcusdb/microgears",
            "asOfVersion": "4.0.5"
        },
        {
            "libraryName": "mnemonic-words",
            "typingsPackageName": "mnemonic-words",
            "sourceRepoURL": "https://github.com/sindresorhus/mnemonic-words",
            "asOfVersion": "1.1.0"
        },
        {
            "libraryName": "mobile-detect",
            "typingsPackageName": "mobile-detect",
            "sourceRepoURL": "http://hgoebl.github.io/mobile-detect.js/",
            "asOfVersion": "1.3.4"
        },
        {
            "libraryName": "mobservable",
            "typingsPackageName": "mobservable",
            "sourceRepoURL": "github.com/mweststrate/mobservable",
            "asOfVersion": "1.2.5"
        },
        {
            "libraryName": "mobservable-react",
            "typingsPackageName": "mobservable-react",
            "sourceRepoURL": "https://github.com/mweststrate/mobservable-react",
            "asOfVersion": "1.0.0"
        },
        {
            "libraryName": "Mobx Cookie",
            "typingsPackageName": "mobx-cookie",
            "sourceRepoURL": "https://github.com/will-stone/mobx-cookie",
            "asOfVersion": "1.1.1"
        },
        {
            "libraryName": "mobx-devtools-mst",
            "typingsPackageName": "mobx-devtools-mst",
            "sourceRepoURL": "https://mobxjs.github.io/mobx",
            "asOfVersion": "0.9.7"
        },
        {
            "libraryName": "mobx-task",
            "typingsPackageName": "mobx-task",
            "sourceRepoURL": "https://github.com/jeffijoe/mobx-task#readme",
            "asOfVersion": "2.0.0"
        },
        {
            "libraryName": "mockingoose",
            "typingsPackageName": "mockingoose",
            "sourceRepoURL": "https://github.com/alonronin/mockingoose#readme",
            "asOfVersion": "2.13.0"
        },
        {
            "libraryName": "Moment",
            "typingsPackageName": "moment",
            "sourceRepoURL": "https://github.com/moment/moment",
            "asOfVersion": "2.13.0"
        },
        {
            "libraryName": "mongodb-memory-server",
            "typingsPackageName": "mongodb-memory-server",
            "sourceRepoURL": "https://github.com/nodkz/mongodb-memory-server",
            "asOfVersion": "2.3.0"
        },
        {
            "libraryName": "Monk",
            "typingsPackageName": "monk",
            "sourceRepoURL": "https://github.com/LearnBoost/monk.git",
            "asOfVersion": "6.0.0"
        },
        {
            "libraryName": "month-days",
            "typingsPackageName": "month-days",
            "sourceRepoURL": "https://github.com/sindresorhus/month-days",
            "asOfVersion": "3.0.0"
        },
        {
            "libraryName": "morphdom",
            "typingsPackageName": "morphdom",
            "sourceRepoURL": "https://github.com/patrick-steele-idem/morphdom",
            "asOfVersion": "2.4.0"
        },
        {
            "libraryName": "move-file",
            "typingsPackageName": "move-file",
            "sourceRepoURL": "https://github.com/sindresorhus/move-file",
            "asOfVersion": "1.1.0"
        },
        {
            "libraryName": "MQTT",
            "typingsPackageName": "mqtt",
            "sourceRepoURL": "https://github.com/mqttjs/MQTT.js",
            "asOfVersion": "2.5.0"
        },
        {
            "libraryName": "msportalfx-test",
            "typingsPackageName": "msportalfx-test",
            "sourceRepoURL": "https://msazure.visualstudio.com/DefaultCollection/AzureUX/_git/portalfx-msportalfx-test",
            "asOfVersion": "0.7.2"
        },
        {
            "libraryName": "multimatch",
            "typingsPackageName": "multimatch",
            "sourceRepoURL": "https://github.com/sindresorhus/multimatch",
            "asOfVersion": "4.0.0"
        },
        {
            "libraryName": "nano",
            "typingsPackageName": "nano",
            "sourceRepoURL": "https://github.com/apache/couchdb-nano",
            "asOfVersion": "7.0.0"
        },
        {
            "libraryName": "navigation",
            "typingsPackageName": "navigation",
            "sourceRepoURL": "http://grahammendick.github.io/navigation/",
            "asOfVersion": "5.1.0"
        },
        {
            "libraryName": "navigation-react",
            "typingsPackageName": "navigation-react",
            "sourceRepoURL": "http://grahammendick.github.io/navigation/",
            "asOfVersion": "4.0.0"
        },
        {
            "libraryName": "natsort",
            "typingsPackageName": "natsort",
            "sourceRepoURL": "https://github.com/netop/natsort",
            "asOfVersion": "2.0.0"
        },
        {
            "libraryName": "typescript",
            "typingsPackageName": "navigator-permissions",
            "sourceRepoURL": "https://developer.mozilla.org/en-US/docs/Web/API/Permissions",
            "asOfVersion": "2.0.0"
        },
        {
            "libraryName": "nblas",
            "typingsPackageName": "nblas",
            "sourceRepoURL": "https://github.com/mateogianolio/nblas",
            "asOfVersion": "2.1.6"
        },
        {
            "libraryName": "negative-array",
            "typingsPackageName": "negative-array",
            "sourceRepoURL": "https://github.com/sindresorhus/negative-array",
            "asOfVersion": "2.1.0"
        },
        {
            "libraryName": "negative-zero",
            "typingsPackageName": "negative-zero",
            "sourceRepoURL": "https://github.com/sindresorhus/negative-zero",
            "asOfVersion": "3.0.0"
        },
        {
            "libraryName": "new-github-issue-url",
            "typingsPackageName": "new-github-issue-url",
            "sourceRepoURL": "https://github.com/sindresorhus/new-github-issue-url",
            "asOfVersion": "0.2.1"
        },
        {
            "libraryName": "new-github-release-url",
            "typingsPackageName": "new-github-release-url",
            "sourceRepoURL": "https://github.com/sindresorhus/new-github-release-url",
            "asOfVersion": "1.0.0"
        },
        {
            "libraryName": "ng-table",
            "typingsPackageName": "ng-table",
            "sourceRepoURL": "https://github.com/esvit/ng-table",
            "asOfVersion": "2.0.1"
        },
        {
            "libraryName": "nock",
            "typingsPackageName": "nock",
            "sourceRepoURL": "https://github.com/nock/nock",
            "asOfVersion": "11.1.0"
        },
        {
            "libraryName": "node-cache",
            "typingsPackageName": "node-cache",
            "sourceRepoURL": "https://github.com/mpneuried/nodecache",
            "asOfVersion": "4.2.0"
        },
        {
            "libraryName": "node-pg-migrate",
            "typingsPackageName": "node-pg-migrate",
            "sourceRepoURL": "https://github.com/theoephraim/node-pg-migrate#readme",
            "asOfVersion": "2.15.0"
        },
        {
            "libraryName": "node-sql-parser",
            "typingsPackageName": "node-sql-parser",
            "sourceRepoURL": "https://github.com/taozhi8833998/node-sql-parser#readme",
            "asOfVersion": "1.1.0"
        },
        {
            "libraryName": "node-waves",
            "typingsPackageName": "node-waves",
            "sourceRepoURL": "http://fian.my.id/Waves",
            "asOfVersion": "0.7.6"
        },
        {
            "libraryName": "nookies",
            "typingsPackageName": "nookies",
            "sourceRepoURL": "https://github.com/maticzav/nookies#readme",
            "asOfVersion": "2.0.3"
        },
        {
            "libraryName": "normalize-url",
            "typingsPackageName": "normalize-url",
            "sourceRepoURL": "https://github.com/sindresorhus/normalize-url",
            "asOfVersion": "4.2.0"
        },
        {
            "libraryName": "Normalizr",
            "typingsPackageName": "normalizr",
            "sourceRepoURL": "https://github.com/paularmstrong/normalizr",
            "asOfVersion": "2.0.18"
        },
        {
            "libraryName": "notyf",
            "typingsPackageName": "notyf",
            "sourceRepoURL": "https://github.com/caroso1222/notyf",
            "asOfVersion": "3.0.0"
        },
        {
            "libraryName": "npm-email",
            "typingsPackageName": "npm-email",
            "sourceRepoURL": "https://github.com/sindresorhus/npm-email",
            "asOfVersion": "3.1.0"
        },
        {
            "libraryName": "npm-keyword",
            "typingsPackageName": "npm-keyword",
            "sourceRepoURL": "https://github.com/sindresorhus/npm-keyword",
            "asOfVersion": "6.0.0"
        },
        {
            "libraryName": "npm-name",
            "typingsPackageName": "npm-name",
            "sourceRepoURL": "https://github.com/sindresorhus/npm-name",
            "asOfVersion": "5.2.1"
        },
        {
            "libraryName": "npm-run-path",
            "typingsPackageName": "npm-run-path",
            "sourceRepoURL": "https://github.com/sindresorhus/npm-run-path",
            "asOfVersion": "3.0.1"
        },
        {
            "libraryName": "npm-user",
            "typingsPackageName": "npm-user",
            "sourceRepoURL": "https://github.com/sindresorhus/npm-user",
            "asOfVersion": "4.0.0"
        },
        {
            "libraryName": "Nuka Carousel",
            "typingsPackageName": "nuka-carousel",
            "sourceRepoURL": "https://github.com/FormidableLabs/nuka-carousel/",
            "asOfVersion": "4.4.6"
        },
        {
            "libraryName": "Numbro",
            "typingsPackageName": "numbro",
            "sourceRepoURL": "https://github.com/foretagsplatsen/numbro/",
            "asOfVersion": "1.9.3"
        },
        {
            "libraryName": "oembed-parser",
            "typingsPackageName": "oembed-parser",
            "sourceRepoURL": "https://www.npmjs.com/package/oembed-parser",
            "asOfVersion": "1.2.2"
        },
        {
            "libraryName": "odata",
            "typingsPackageName": "odata",
            "sourceRepoURL": "https://github.com/janhommes/odata",
            "asOfVersion": "1.0.3"
        },
        {
            "libraryName": "o.js",
            "typingsPackageName": "o.js",
            "sourceRepoURL": "https://github.com/janhommes/o.js",
            "asOfVersion": "1.0.3"
        },
        {
            "libraryName": "on-change",
            "typingsPackageName": "on-change",
            "sourceRepoURL": "https://github.com/sindresorhus/on-change",
            "asOfVersion": "1.1.0"
        },
        {
            "libraryName": "onetime",
            "typingsPackageName": "onetime",
            "sourceRepoURL": "https://github.com/sindresorhus/onetime",
            "asOfVersion": "4.0.0"
        },
        {
            "libraryName": "onoff",
            "typingsPackageName": "onoff",
            "sourceRepoURL": "https://github.com/fivdi/onoff",
            "asOfVersion": "4.1.0"
        },
        {
            "libraryName": "Onsen UI",
            "typingsPackageName": "onsenui",
            "sourceRepoURL": "http://onsen.io",
            "asOfVersion": "2.0.0"
        },
        {
            "libraryName": "open",
            "typingsPackageName": "open",
            "sourceRepoURL": "https://github.com/sindresorhus/open",
            "asOfVersion": "6.2.0"
        },
        {
            "libraryName": "open-editor",
            "typingsPackageName": "open-editor",
            "sourceRepoURL": "https://github.com/sindresorhus/open-editor",
            "asOfVersion": "2.0.0"
        },
        {
            "libraryName": "openid-client",
            "typingsPackageName": "openid-client",
            "sourceRepoURL": "https://github.com/panva/node-openid-client",
            "asOfVersion": "3.7.0"
        },
        {
            "libraryName": "opn",
            "typingsPackageName": "opn",
            "sourceRepoURL": "https://github.com/sindresorhus/opn",
            "asOfVersion": "5.5.0"
        },
        {
            "libraryName": "ora",
            "typingsPackageName": "ora",
            "sourceRepoURL": "https://github.com/sindresorhus/ora",
            "asOfVersion": "3.2.0"
        },
        {
            "libraryName": "os-locale",
            "typingsPackageName": "os-locale",
            "sourceRepoURL": "https://github.com/sindresorhus/os-locale",
            "asOfVersion": "4.0.0"
        },
        {
            "libraryName": "os-name",
            "typingsPackageName": "os-name",
            "sourceRepoURL": "https://github.com/sindresorhus/os-name",
            "asOfVersion": "3.1.0"
        },
        {
            "libraryName": "otplib",
            "typingsPackageName": "otplib",
            "sourceRepoURL": "https://github.com/yeojz/otplib",
            "asOfVersion": "10.0.0"
        },
        {
            "libraryName": "overwatch-api",
            "typingsPackageName": "overwatch-api",
            "sourceRepoURL": "https://github.com/alfg/overwatch-api",
            "asOfVersion": "0.7.1"
        },
        {
            "libraryName": "p-all",
            "typingsPackageName": "p-all",
            "sourceRepoURL": "https://github.com/sindresorhus/p-all",
            "asOfVersion": "2.0.0"
        },
        {
            "libraryName": "p-any",
            "typingsPackageName": "p-any",
            "sourceRepoURL": "https://github.com/sindresorhus/p-any",
            "asOfVersion": "2.0.0"
        },
        {
            "libraryName": "p-cancelable",
            "typingsPackageName": "p-cancelable",
            "sourceRepoURL": "https://github.com/sindresorhus/p-cancelable",
            "asOfVersion": "1.1.0"
        },
        {
            "libraryName": "p-catch-if",
            "typingsPackageName": "p-catch-if",
            "sourceRepoURL": "https://github.com/sindresorhus/p-catch-if",
            "asOfVersion": "2.0.0"
        },
        {
            "libraryName": "p-debounce",
            "typingsPackageName": "p-debounce",
            "sourceRepoURL": "https://github.com/sindresorhus/p-debounce",
            "asOfVersion": "2.0.0"
        },
        {
            "libraryName": "p-defer",
            "typingsPackageName": "p-defer",
            "sourceRepoURL": "https://github.com/sindresorhus/p-defer",
            "asOfVersion": "2.0.0"
        },
        {
            "libraryName": "p-do-whilst",
            "typingsPackageName": "p-do-whilst",
            "sourceRepoURL": "https://github.com/sindresorhus/p-do-whilst",
            "asOfVersion": "1.0.0"
        },
        {
            "libraryName": "p-each-series",
            "typingsPackageName": "p-each-series",
            "sourceRepoURL": "https://github.com/sindresorhus/p-each-series",
            "asOfVersion": "2.0.0"
        },
        {
            "libraryName": "p-event",
            "typingsPackageName": "p-event",
            "sourceRepoURL": "https://github.com/sindresorhus/p-event",
            "asOfVersion": "3.0.0"
        },
        {
            "libraryName": "p-every",
            "typingsPackageName": "p-every",
            "sourceRepoURL": "https://github.com/kevva/p-every",
            "asOfVersion": "2.0.0"
        },
        {
            "libraryName": "p-forever",
            "typingsPackageName": "p-forever",
            "sourceRepoURL": "https://github.com/sindresorhus/p-forever",
            "asOfVersion": "2.0.0"
        },
        {
            "libraryName": "p-is-promise",
            "typingsPackageName": "p-is-promise",
            "sourceRepoURL": "https://github.com/sindresorhus/p-is-promise",
            "asOfVersion": "2.1.0"
        },
        {
            "libraryName": "p-lazy",
            "typingsPackageName": "p-lazy",
            "sourceRepoURL": "https://github.com/sindresorhus/p-lazy",
            "asOfVersion": "2.0.0"
        },
        {
            "libraryName": "p-limit",
            "typingsPackageName": "p-limit",
            "sourceRepoURL": "https://github.com/sindresorhus/p-limit",
            "asOfVersion": "2.2.0"
        },
        {
            "libraryName": "p-locate",
            "typingsPackageName": "p-locate",
            "sourceRepoURL": "https://github.com/sindresorhus/p-locate",
            "asOfVersion": "4.0.0"
        },
        {
            "libraryName": "p-log",
            "typingsPackageName": "p-log",
            "sourceRepoURL": "https://github.com/sindresorhus/p-log",
            "asOfVersion": "2.0.0"
        },
        {
            "libraryName": "p-map",
            "typingsPackageName": "p-map",
            "sourceRepoURL": "https://github.com/sindresorhus/p-map",
            "asOfVersion": "2.0.0"
        },
        {
            "libraryName": "p-map-series",
            "typingsPackageName": "p-map-series",
            "sourceRepoURL": "https://github.com/sindresorhus/p-map-series",
            "asOfVersion": "2.0.0"
        },
        {
            "libraryName": "p-memoize",
            "typingsPackageName": "p-memoize",
            "sourceRepoURL": "https://github.com/sindresorhus/p-memoize",
            "asOfVersion": "3.0.0"
        },
        {
            "libraryName": "p-min-delay",
            "typingsPackageName": "p-min-delay",
            "sourceRepoURL": "https://github.com/sindresorhus/p-min-delay",
            "asOfVersion": "3.0.0"
        },
        {
            "libraryName": "p-one",
            "typingsPackageName": "p-one",
            "sourceRepoURL": "https://github.com/kevva/p-one",
            "asOfVersion": "2.0.0"
        },
        {
            "libraryName": "p-pipe",
            "typingsPackageName": "p-pipe",
            "sourceRepoURL": "https://github.com/sindresorhus/p-pipe",
            "asOfVersion": "2.0.1"
        },
        {
            "libraryName": "p-progress",
            "typingsPackageName": "p-progress",
            "sourceRepoURL": "https://github.com/sindresorhus/p-progress",
            "asOfVersion": "0.3.0"
        },
        {
            "libraryName": "p-props",
            "typingsPackageName": "p-props",
            "sourceRepoURL": "https://github.com/sindresorhus/p-props",
            "asOfVersion": "2.0.0"
        },
        {
            "libraryName": "p-queue",
            "typingsPackageName": "p-queue",
            "sourceRepoURL": "https://github.com/sindresorhus/p-queue",
            "asOfVersion": "3.2.1"
        },
        {
            "libraryName": "p-reduce",
            "typingsPackageName": "p-reduce",
            "sourceRepoURL": "https://github.com/sindresorhus/p-reduce",
            "asOfVersion": "2.0.0"
        },
        {
            "libraryName": "p-reflect",
            "typingsPackageName": "p-reflect",
            "sourceRepoURL": "https://github.com/sindresorhus/p-reflect",
            "asOfVersion": "2.0.0"
        },
        {
            "libraryName": "p-retry",
            "typingsPackageName": "p-retry",
            "sourceRepoURL": "https://github.com/sindresorhus/p-retry",
            "asOfVersion": "4.0.0"
        },
        {
            "libraryName": "p-series",
            "typingsPackageName": "p-series",
            "sourceRepoURL": "https://github.com/sindresorhus/p-series",
            "asOfVersion": "2.0.0"
        },
        {
            "libraryName": "p-settle",
            "typingsPackageName": "p-settle",
            "sourceRepoURL": "https://github.com/sindresorhus/p-settle",
            "asOfVersion": "3.0.0"
        },
        {
            "libraryName": "p-some",
            "typingsPackageName": "p-some",
            "sourceRepoURL": "https://github.com/sindresorhus/p-some",
            "asOfVersion": "4.0.1"
        },
        {
            "libraryName": "p-tap",
            "typingsPackageName": "p-tap",
            "sourceRepoURL": "https://github.com/sindresorhus/p-tap",
            "asOfVersion": "2.0.0"
        },
        {
            "libraryName": "p-throttle",
            "typingsPackageName": "p-throttle",
            "sourceRepoURL": "https://github.com/sindresorhus/p-throttle",
            "asOfVersion": "2.1.0"
        },
        {
            "libraryName": "p-time",
            "typingsPackageName": "p-time",
            "sourceRepoURL": "https://github.com/sindresorhus/p-time",
            "asOfVersion": "2.0.0"
        },
        {
            "libraryName": "p-timeout",
            "typingsPackageName": "p-timeout",
            "sourceRepoURL": "https://github.com/sindresorhus/p-timeout",
            "asOfVersion": "3.0.0"
        },
        {
            "libraryName": "p-times",
            "typingsPackageName": "p-times",
            "sourceRepoURL": "https://github.com/sindresorhus/p-times",
            "asOfVersion": "2.0.0"
        },
        {
            "libraryName": "p-try",
            "typingsPackageName": "p-try",
            "sourceRepoURL": "https://github.com/sindresorhus/p-try",
            "asOfVersion": "2.1.0"
        },
        {
            "libraryName": "p-wait-for",
            "typingsPackageName": "p-wait-for",
            "sourceRepoURL": "https://github.com/sindresorhus/p-wait-for",
            "asOfVersion": "3.0.0"
        },
        {
            "libraryName": "p-waterfall",
            "typingsPackageName": "p-waterfall",
            "sourceRepoURL": "https://github.com/sindresorhus/p-waterfall",
            "asOfVersion": "2.0.0"
        },
        {
            "libraryName": "p-whilst",
            "typingsPackageName": "p-whilst",
            "sourceRepoURL": "https://github.com/sindresorhus/p-whilst",
            "asOfVersion": "2.0.0"
        },
        {
            "libraryName": "package-json",
            "typingsPackageName": "package-json",
            "sourceRepoURL": "https://github.com/sindresorhus/package-json",
            "asOfVersion": "6.1.0"
        },
        {
            "libraryName": "pad",
            "typingsPackageName": "pad",
            "sourceRepoURL": "https://github.com/adaltas/node-pad",
            "asOfVersion": "2.1.0"
        },
        {
            "libraryName": "paper",
            "typingsPackageName": "paper",
            "sourceRepoURL": "https://github.com/paperjs/paper.js",
            "asOfVersion": "0.12.3"
        },
        {
            "libraryName": "param-case",
            "typingsPackageName": "param-case",
            "sourceRepoURL": "https://github.com/blakeembrey/param-case",
            "asOfVersion": "1.1.2"
        },
        {
            "libraryName": "park-miller",
            "typingsPackageName": "park-miller",
            "sourceRepoURL": "https://github.com/sindresorhus/park-miller",
            "asOfVersion": "1.1.0"
        },
        {
            "libraryName": "parse-columns",
            "typingsPackageName": "parse-columns",
            "sourceRepoURL": "https://github.com/sindresorhus/parse-columns",
            "asOfVersion": "2.0.0"
        },
        {
            "libraryName": "parse-ms",
            "typingsPackageName": "parse-ms",
            "sourceRepoURL": "https://github.com/sindresorhus/parse-ms",
            "asOfVersion": "2.1.0"
        },
        {
            "libraryName": "pascal-case",
            "typingsPackageName": "pascal-case",
            "sourceRepoURL": "https://github.com/blakeembrey/pascal-case",
            "asOfVersion": "1.1.2"
        },
        {
            "libraryName": "passport-client-cert",
            "typingsPackageName": "passport-client-cert",
            "sourceRepoURL": "https://github.com/ripjar/passport-client-cert",
            "asOfVersion": "2.1.0"
        },
        {
            "libraryName": "path-case",
            "typingsPackageName": "path-case",
            "sourceRepoURL": "https://github.com/blakeembrey/path-case",
            "asOfVersion": "1.1.2"
        },
        {
            "libraryName": "path-exists",
            "typingsPackageName": "path-exists",
            "sourceRepoURL": "https://github.com/sindresorhus/path-exists",
            "asOfVersion": "4.0.0"
        },
        {
            "libraryName": "path-key",
            "typingsPackageName": "path-key",
            "sourceRepoURL": "https://github.com/sindresorhus/path-key",
            "asOfVersion": "3.0.1"
        },
        {
            "libraryName": "path-to-regexp",
            "typingsPackageName": "path-to-regexp",
            "sourceRepoURL": "https://github.com/pillarjs/path-to-regexp",
            "asOfVersion": "1.7.0"
        },
        {
            "libraryName": "path-type",
            "typingsPackageName": "path-type",
            "sourceRepoURL": "https://github.com/sindresorhus/path-type",
            "asOfVersion": "4.0.0"
        },
        {
            "libraryName": "peerjs",
            "typingsPackageName": "peerjs",
            "sourceRepoURL": "http://peerjs.com/",
            "asOfVersion": "1.1.0"
        },
        {
            "libraryName": "perfect-scrollbar",
            "typingsPackageName": "perfect-scrollbar",
            "sourceRepoURL": "https://github.com/noraesae/perfect-scrollbar",
            "asOfVersion": "1.3.0"
        },
        {
            "libraryName": "pg-connection-string",
            "typingsPackageName": "pg-connection-string",
            "sourceRepoURL": "https://github.com/iceddev/pg-connection-string",
            "asOfVersion": "2.0.0"
        },
        {
            "libraryName": "pg-promise",
            "typingsPackageName": "pg-promise",
            "sourceRepoURL": "https://github.com/vitaly-t/pg-promise",
            "asOfVersion": "5.4.3"
        },
        {
            "libraryName": "phin",
            "typingsPackageName": "phin",
            "sourceRepoURL": "https://github.com/ethanent/phin",
            "asOfVersion": "3.4.0"
        },
        {
            "libraryName": "phonegap-plugin-push",
            "typingsPackageName": "phonegap-plugin-push",
            "sourceRepoURL": "https://github.com/phonegap/phonegap-plugin-push",
            "asOfVersion": "2.1.2"
        },
        {
            "libraryName": "pixi-spine",
            "typingsPackageName": "pixi-spine",
            "sourceRepoURL": "https://github.com/pixijs/pixi-spine",
            "asOfVersion": "1.4.2"
        },
        {
            "libraryName": "pixi.js",
            "typingsPackageName": "pixi.js",
            "sourceRepoURL": "https://github.com/pixijs/pixi.js/tree/v4.x",
            "asOfVersion": "5.0.0"
        },
        {
            "libraryName": "pkcs11js",
            "typingsPackageName": "pkcs11js",
            "sourceRepoURL": "https://github.com/PeculiarVentures/pkcs11js",
            "asOfVersion": "1.0.4"
        },
        {
            "libraryName": "pkg-conf",
            "typingsPackageName": "pkg-conf",
            "sourceRepoURL": "https://github.com/sindresorhus/pkg-conf",
            "asOfVersion": "3.0.0"
        },
        {
            "libraryName": "pkg-dir",
            "typingsPackageName": "pkg-dir",
            "sourceRepoURL": "https://github.com/sindresorhus/pkg-dir",
            "asOfVersion": "4.0.0"
        },
        {
            "libraryName": "pkg-up",
            "typingsPackageName": "pkg-up",
            "sourceRepoURL": "https://github.com/sindresorhus/pkg-up",
            "asOfVersion": "3.1.0"
        },
        {
            "libraryName": "pkg-versions",
            "typingsPackageName": "pkg-versions",
            "sourceRepoURL": "https://github.com/sindresorhus/pkg-versions",
            "asOfVersion": "2.0.0"
        },
        {
            "libraryName": "playcanvas",
            "typingsPackageName": "playcanvas",
            "sourceRepoURL": "https://github.com/playcanvas/engine",
            "asOfVersion": "1.23.0"
        },
        {
            "libraryName": "plottable",
            "typingsPackageName": "plottable",
            "sourceRepoURL": "http://plottablejs.org/",
            "asOfVersion": "3.7.0"
        },
        {
            "libraryName": "plur",
            "typingsPackageName": "plur",
            "sourceRepoURL": "https://github.com/sindresorhus/plur",
            "asOfVersion": "3.1.0"
        },
        {
            "libraryName": "png-async",
            "typingsPackageName": "png-async",
            "sourceRepoURL": "https://github.com/kanreisa/node-png-async",
            "asOfVersion": "0.9.4"
        },
        {
            "libraryName": "poly2tri.js",
            "typingsPackageName": "poly2tri",
            "sourceRepoURL": "https://github.com/r3mi/poly2tri.js",
            "asOfVersion": "1.4.0"
        },
        {
            "libraryName": "popper.js",
            "typingsPackageName": "popper.js",
            "sourceRepoURL": "https://github.com/FezVrasta/popper.js/",
            "asOfVersion": "1.11.0"
        },
        {
            "libraryName": "positive-zero",
            "typingsPackageName": "positive-zero",
            "sourceRepoURL": "https://github.com/sindresorhus/positive-zero",
            "asOfVersion": "3.0.0"
        },
        {
            "libraryName": "postmark",
            "typingsPackageName": "postmark",
            "sourceRepoURL": "http://wildbit.github.io/postmark.js",
            "asOfVersion": "2.0.0"
        },
        {
            "libraryName": "Prando",
            "typingsPackageName": "prando",
            "sourceRepoURL": "https://github.com/zeh/prando",
            "asOfVersion": "1.0.0"
        },
        {
            "libraryName": "pretty-bytes",
            "typingsPackageName": "pretty-bytes",
            "sourceRepoURL": "https://github.com/sindresorhus/pretty-bytes",
            "asOfVersion": "5.2.0"
        },
        {
            "libraryName": "pretty-format",
            "typingsPackageName": "pretty-format",
            "sourceRepoURL": "https://github.com/facebook/jest/tree/master/packages/pretty-format",
            "asOfVersion": "24.3.0"
        },
        {
            "libraryName": "pretty-ms",
            "typingsPackageName": "pretty-ms",
            "sourceRepoURL": "https://github.com/sindresorhus/pretty-ms",
            "asOfVersion": "5.0.0"
        },
        {
            "libraryName": "prosemirror-tables",
            "typingsPackageName": "prosemirror-tables",
            "sourceRepoURL": "https://github.com/ProseMirror/prosemirror-tables",
            "asOfVersion": "0.9.1"
        },
        {
            "libraryName": "printf",
            "typingsPackageName": "printf",
            "sourceRepoURL": "https://github.com/adaltas/node-printf",
            "asOfVersion": "0.3.0"
        },
        {
            "libraryName": "ProtoBuf.js",
            "typingsPackageName": "protobufjs",
            "sourceRepoURL": "https://github.com/dcodeIO/ProtoBuf.js",
            "asOfVersion": "6.0.0"
        },
        {
            "libraryName": "Protractor",
            "typingsPackageName": "protractor",
            "sourceRepoURL": "https://github.com/angular/protractor",
            "asOfVersion": "4.0.0"
        },
        {
            "libraryName": "ps-list",
            "typingsPackageName": "ps-list",
            "sourceRepoURL": "https://github.com/sindresorhus/ps-list",
            "asOfVersion": "6.2.1"
        },
        {
            "libraryName": "public-ip",
            "typingsPackageName": "public-ip",
            "sourceRepoURL": "https://github.com/sindresorhus/public-ip",
            "asOfVersion": "3.1.0"
        },
        {
            "libraryName": "pupa",
            "typingsPackageName": "pupa",
            "sourceRepoURL": "https://github.com/sindresorhus/pupa",
            "asOfVersion": "2.0.0"
        },
        {
            "libraryName": "qiniu",
            "typingsPackageName": "qiniu",
            "sourceRepoURL": "https://github.com/qiniu/nodejs-sdk",
            "asOfVersion": "7.0.1"
        },
        {
            "libraryName": "qrcode-generator",
            "typingsPackageName": "qrcode-generator",
            "sourceRepoURL": "https://github.com/kazuhikoarase/qrcode-generator",
            "asOfVersion": "1.0.6"
        },
        {
            "libraryName": "query-string",
            "typingsPackageName": "query-string",
            "sourceRepoURL": "https://github.com/sindresorhus/query-string",
            "asOfVersion": "6.3.0"
        },
        {
            "libraryName": "quick-lru",
            "typingsPackageName": "quick-lru",
            "sourceRepoURL": "https://github.com/sindresorhus/quick-lru",
            "asOfVersion": "3.0.0"
        },
        {
            "libraryName": "qunit-dom",
            "typingsPackageName": "qunit-dom",
            "sourceRepoURL": "https://github.com/simplabs/qunit-dom#readme",
            "asOfVersion": "0.7.0"
        },
        {
            "libraryName": "random-float",
            "typingsPackageName": "random-float",
            "sourceRepoURL": "https://github.com/sindresorhus/random-float",
            "asOfVersion": "2.0.0"
        },
        {
            "libraryName": "random-int",
            "typingsPackageName": "random-int",
            "sourceRepoURL": "https://github.com/sindresorhus/random-int",
            "asOfVersion": "2.0.0"
        },
        {
            "libraryName": "random-item",
            "typingsPackageName": "random-item",
            "sourceRepoURL": "https://github.com/sindresorhus/random-item",
            "asOfVersion": "2.0.0"
        },
        {
            "libraryName": "random-js",
            "typingsPackageName": "random-js",
            "sourceRepoURL": "https://github.com/ckknight/random-js",
            "asOfVersion": "2.0.0"
        },
        {
            "libraryName": "random-obj-key",
            "typingsPackageName": "random-obj-key",
            "sourceRepoURL": "https://github.com/sindresorhus/random-obj-key",
            "asOfVersion": "2.0.0"
        },
        {
            "libraryName": "random-obj-prop",
            "typingsPackageName": "random-obj-prop",
            "sourceRepoURL": "https://github.com/sindresorhus/random-obj-prop",
            "asOfVersion": "2.0.0"
        },
        {
            "libraryName": "randoma",
            "typingsPackageName": "randoma",
            "sourceRepoURL": "https://github.com/sindresorhus/randoma",
            "asOfVersion": "1.3.0"
        },
        {
            "libraryName": "Raven JS",
            "typingsPackageName": "raven-js",
            "sourceRepoURL": "https://github.com/getsentry/raven-js",
            "asOfVersion": "3.10.0"
        },
        {
            "libraryName": "raw-body",
            "typingsPackageName": "raw-body",
            "sourceRepoURL": "https://github.com/stream-utils/raw-body",
            "asOfVersion": "2.3.0"
        },
        {
            "libraryName": "rc-progress",
            "typingsPackageName": "rc-progress",
            "sourceRepoURL": "http://github.com/react-component/progress",
            "asOfVersion": "2.4.0"
        },
        {
            "libraryName": "re2",
            "typingsPackageName": "re2",
            "sourceRepoURL": "https://github.com/uhop/node-re2",
            "asOfVersion": "1.10.3"
        },
        {
            "libraryName": "react-alice-carousel",
            "typingsPackageName": "react-alice-carousel",
            "sourceRepoURL": "https://github.com/maxmarinich/react-alice-carousel",
            "asOfVersion": "1.15.3"
        },
        {
            "libraryName": "react-chartjs-2",
            "typingsPackageName": "react-chartjs-2",
            "sourceRepoURL": "https://github.com/gor181/react-chartjs-2",
            "asOfVersion": "2.5.7"
        },
        {
            "libraryName": "react-collapsible",
            "typingsPackageName": "react-collapsible",
            "sourceRepoURL": "https://github.com/glennflanagan/react-collapsible#readme",
            "asOfVersion": "2.3.0"
        },
        {
            "libraryName": "react-circular-progressbar",
            "typingsPackageName": "react-circular-progressbar",
            "sourceRepoURL": "https://github.com/kevinsqi/react-circular-progressbar#readme",
            "asOfVersion": "1.1.0"
        },
        {
            "libraryName": "react-content-loader",
            "typingsPackageName": "react-content-loader",
            "sourceRepoURL": "https://github.com/danilowoz/react-content-loader",
            "asOfVersion": "4.0.0"
        },
        {
            "libraryName": "react-day-picker",
            "typingsPackageName": "react-day-picker",
            "sourceRepoURL": "https://github.com/gpbl/react-day-picker",
            "asOfVersion": "5.3.0"
        },
        {
            "libraryName": "react-dnd",
            "typingsPackageName": "react-dnd",
            "sourceRepoURL": "https://github.com/react-dnd/react-dnd",
            "asOfVersion": "3.0.2"
        },
        {
            "libraryName": "react-dnd-html5-backend",
            "typingsPackageName": "react-dnd-html5-backend",
            "sourceRepoURL": "https://github.com/react-dnd/react-dnd",
            "asOfVersion": "3.0.2"
        },
        {
            "libraryName": "react-dnd-test-backend",
            "typingsPackageName": "react-dnd-test-backend",
            "sourceRepoURL": "https://github.com/react-dnd/react-dnd",
            "asOfVersion": "3.0.2"
        },
        {
            "libraryName": "react-dnd-touch-backend",
            "typingsPackageName": "react-dnd-touch-backend",
            "sourceRepoURL": "https://github.com/react-dnd/react-dnd",
            "asOfVersion": "0.5.0"
        },
        {
            "libraryName": "react-dotdotdot",
            "typingsPackageName": "react-dotdotdot",
            "sourceRepoURL": "https://github.com/CezaryDanielNowak/React-dotdotdot",
            "asOfVersion": "1.2.4"
        },
        {
            "libraryName": "react-dropzone",
            "typingsPackageName": "react-dropzone",
            "sourceRepoURL": "https://github.com/react-dropzone/react-dropzone",
            "asOfVersion": "5.1.0"
        },
        {
            "libraryName": "react-flip-move",
            "typingsPackageName": "react-flip-move",
            "sourceRepoURL": "https://github.com/joshwcomeau/react-flip-move",
            "asOfVersion": "2.9.12"
        },
        {
            "libraryName": "react-ga",
            "typingsPackageName": "react-ga",
            "sourceRepoURL": "https://github.com/react-ga/react-ga",
            "asOfVersion": "2.3.0"
        },
        {
            "libraryName": "react-helmet-async",
            "typingsPackageName": "react-helmet-async",
            "sourceRepoURL": "https://github.com/staylor/react-helmet-async",
            "asOfVersion": "1.0.2"
        },
        {
            "libraryName": "react-i18next",
            "typingsPackageName": "react-i18next",
            "sourceRepoURL": "https://github.com/i18next/react-i18next",
            "asOfVersion": "8.1.0"
        },
        {
            "libraryName": "React Icons",
            "typingsPackageName": "react-icons",
            "sourceRepoURL": "https://www.npmjs.com/package/react-icons",
            "asOfVersion": "3.0.0"
        },
        {
            "libraryName": "react-inlinesvg",
            "typingsPackageName": "react-inlinesvg",
            "sourceRepoURL": "https://github.com/gilbarbara/react-inlinesvg#readme",
            "asOfVersion": "1.0.0"
        },
        {
            "libraryName": "react-intl",
            "typingsPackageName": "react-intl",
            "sourceRepoURL": "https://github.com/formatjs/react-intl",
            "asOfVersion": "3.0.0"
        },
        {
            "libraryName": "react-joyride",
            "typingsPackageName": "react-joyride",
            "sourceRepoURL": "https://github.com/gilbarbara/react-joyride",
            "asOfVersion": "2.0.3"
        },
        {
            "libraryName": "react-jss",
            "typingsPackageName": "react-jss",
            "sourceRepoURL": "https://github.com/cssinjs/react-jss#readme",
            "asOfVersion": "10.0.0"
        },
        {
            "libraryName": "react-monaco-editor",
            "typingsPackageName": "react-monaco-editor",
            "sourceRepoURL": "https://github.com/superRaytin/react-monaco-editor",
            "asOfVersion": "0.16.0"
        },
        {
            "libraryName": "react-native-collapsible",
            "typingsPackageName": "react-native-collapsible",
            "sourceRepoURL": "https://github.com/oblador/react-native-collapsible",
            "asOfVersion": "0.11.0"
        },
        {
            "libraryName": "react-native-elements",
            "typingsPackageName": "react-native-elements",
            "sourceRepoURL": "https://github.com/react-native-training/react-native-elements",
            "asOfVersion": "0.18.0"
        },
        {
            "libraryName": "react-native-fabric",
            "typingsPackageName": "react-native-fabric",
            "sourceRepoURL": "https://github.com/corymsmith/react-native-fabric",
            "asOfVersion": "0.5.2"
        },
        {
            "libraryName": "react-native-goby",
            "typingsPackageName": "react-native-goby",
            "sourceRepoURL": "https://gitlab.com/MessageDream/react-native-goby",
            "asOfVersion": "0.0.5"
        },
        {
            "libraryName": "react-native-google-analytics-bridge",
            "typingsPackageName": "react-native-google-analytics-bridge",
            "sourceRepoURL": "https://github.com/idehub/react-native-google-analytics-bridge",
            "asOfVersion": "5.3.3"
        },
        {
            "libraryName": "react-native-linear-gradient",
            "typingsPackageName": "react-native-linear-gradient",
            "sourceRepoURL": "https://github.com/react-native-community/react-native-linear-gradient",
            "asOfVersion": "2.4.0"
        },
        {
            "libraryName": "@mauron85/react-native-background-geolocation",
            "typingsPackageName": "react-native-mauron85-background-geolocation",
            "sourceRepoURL": "https://github.com/mauron85/react-native-background-geolocation#readme",
            "asOfVersion": "0.5.3"
        },
        {
            "libraryName": "react-native-modal",
            "typingsPackageName": "react-native-modal",
            "sourceRepoURL": "https://github.com/react-native-community/react-native-modal",
            "asOfVersion": "4.1.1"
        },
        {
            "libraryName": "react-native-navigation",
            "typingsPackageName": "react-native-navigation",
            "sourceRepoURL": "https://github.com/wix/react-native-navigation",
            "asOfVersion": "2.0.0"
        },
        {
            "libraryName": "react-native-safe-area",
            "typingsPackageName": "react-native-safe-area",
            "sourceRepoURL": "https://github.com/miyabi/react-native-safe-area#readme",
            "asOfVersion": "0.5.1"
        },
        {
            "libraryName": "react-native-permissions",
            "typingsPackageName": "react-native-permissions",
            "sourceRepoURL": "https://github.com/yonahforst/react-native-permissions",
            "asOfVersion": "2.0.0"
        },
        {
            "libraryName": "react-navigation-material-bottom-tabs",
            "typingsPackageName": "react-navigation-material-bottom-tabs",
            "sourceRepoURL": "https://github.com/react-navigation/material-bottom-tabs",
            "asOfVersion": "2.0.0"
        },
        {
<<<<<<< HEAD
            "libraryName": "react-rnd",
            "typingsPackageName": "react-rnd",
            "sourceRepoURL": "https://github.com/bokuweb/react-rnd",
            "asOfVersion": "8.0.0"
=======
            "libraryName": "react-owl-carousel",
            "typingsPackageName": "react-owl-carousel",
            "sourceRepoURL": "https://github.com/seal789ie/react-owl-carousel",
            "asOfVersion": "2.3.0"
>>>>>>> 279b53d3
        },
        {
            "libraryName": "react-sortable-pane",
            "typingsPackageName": "react-sortable-pane",
            "sourceRepoURL": "https://github.com/bokuweb/react-sortable-pane",
            "asOfVersion": "1.0.0"
        },
        {
            "libraryName": "react-split-pane",
            "typingsPackageName": "react-split-pane",
            "sourceRepoURL": "https://github.com/tomkp/react-split-pane",
            "asOfVersion": "0.1.67"
        },
        {
            "libraryName": "react-sticky-box",
            "typingsPackageName": "react-sticky-box",
            "sourceRepoURL": "https://github.com/codecks-io/react-sticky-box",
            "asOfVersion": "0.8.0"
        },
        {
            "libraryName": "react-svg",
            "typingsPackageName": "react-svg",
            "sourceRepoURL": "https://github.com/tanem/react-svg",
            "asOfVersion": "5.0.0"
        },
        {
            "libraryName": "react-toastify",
            "typingsPackageName": "react-toastify",
            "sourceRepoURL": "https://github.com/fkhadra/react-toastify#readme",
            "asOfVersion": "4.1.0"
        },
        {
            "libraryName": "react-tether",
            "typingsPackageName": "react-tether",
            "sourceRepoURL": "https://github.com/danreeves/react-tether",
            "asOfVersion": "1.0.0"
        },
        {
            "libraryName": "react-webcam",
            "typingsPackageName": "react-webcam",
            "sourceRepoURL": "https://github.com/mozmorris/react-webcam",
            "asOfVersion": "3.0.0"
        },
        {
            "libraryName": "read-chunk",
            "typingsPackageName": "read-chunk",
            "sourceRepoURL": "https://github.com/sindresorhus/read-chunk",
            "asOfVersion": "3.1.0"
        },
        {
            "libraryName": "read-pkg",
            "typingsPackageName": "read-pkg",
            "sourceRepoURL": "https://github.com/sindresorhus/read-pkg",
            "asOfVersion": "5.1.0"
        },
        {
            "libraryName": "read-pkg-up",
            "typingsPackageName": "read-pkg-up",
            "sourceRepoURL": "https://github.com/sindresorhus/read-pkg-up",
            "asOfVersion": "6.0.0"
        },
        {
            "libraryName": "readdir-enhanced",
            "typingsPackageName": "readdir-enhanced",
            "sourceRepoURL": "https://github.com/bigstickcarpet/readdir-enhanced",
            "asOfVersion": "3.0.0"
        },
        {
            "libraryName": "realm",
            "typingsPackageName": "realm",
            "sourceRepoURL": "https://github.com/realm/realm-js",
            "asOfVersion": "1.13.0"
        },
        {
            "libraryName": "redent",
            "typingsPackageName": "redent",
            "sourceRepoURL": "https://github.com/sindresorhus/redent",
            "asOfVersion": "3.0.0"
        },
        {
            "libraryName": "redom",
            "typingsPackageName": "redom",
            "sourceRepoURL": "https://github.com/redom/redom/",
            "asOfVersion": "3.23.0"
        },
        {
            "libraryName": "reduce-reducers",
            "typingsPackageName": "reduce-reducers",
            "sourceRepoURL": "https://github.com/redux-utilities/reduce-reducers",
            "asOfVersion": "1.0.0"
        },
        {
            "libraryName": "Redux",
            "typingsPackageName": "redux",
            "sourceRepoURL": "https://github.com/reactjs/redux",
            "asOfVersion": "3.6.0"
        },
        {
            "libraryName": "redux-batched-actions",
            "typingsPackageName": "redux-batched-actions",
            "sourceRepoURL": "https://github.com/tshelburne/redux-batched-actions",
            "asOfVersion": "0.1.5"
        },
        {
            "libraryName": "redux-bootstrap",
            "typingsPackageName": "redux-bootstrap",
            "sourceRepoURL": "https://github.com/remojansen/redux-bootstrap",
            "asOfVersion": "1.1.0"
        },
        {
            "libraryName": "redux-devtools-extension",
            "typingsPackageName": "redux-devtools-extension",
            "sourceRepoURL": "https://github.com/zalmoxisus/redux-devtools-extension",
            "asOfVersion": "2.13.2"
        },
        {
            "libraryName": "redux-little-router",
            "typingsPackageName": "redux-little-router",
            "sourceRepoURL": "https://github.com/FormidableLabs/redux-little-router",
            "asOfVersion": "15.1.0"
        },
        {
            "libraryName": "redux-persist",
            "typingsPackageName": "redux-persist",
            "sourceRepoURL": "https://github.com/rt2zz/redux-persist",
            "asOfVersion": "4.3.1"
        },
        {
            "libraryName": "redux-persist-transform-compress",
            "typingsPackageName": "redux-persist-transform-compress",
            "sourceRepoURL": "https://github.com/rt2zz/redux-persist-transform-compress",
            "asOfVersion": "4.2.0"
        },
        {
            "libraryName": "redux-promise-middleware",
            "typingsPackageName": "redux-promise-middleware",
            "sourceRepoURL": "https://github.com/pburtchaell/redux-promise-middleware",
            "asOfVersion": "6.0.0"
        },
        {
            "libraryName": "redux-saga",
            "typingsPackageName": "redux-saga",
            "sourceRepoURL": "https://github.com/redux-saga/redux-saga",
            "asOfVersion": "0.10.5"
        },
        {
            "libraryName": "Redux Thunk",
            "typingsPackageName": "redux-thunk",
            "sourceRepoURL": "https://github.com/gaearon/redux-thunk",
            "asOfVersion": "2.1.0"
        },
        {
            "libraryName": "reflect-metadata",
            "typingsPackageName": "reflect-metadata",
            "sourceRepoURL": "https://github.com/rbuckton/ReflectDecorators",
            "asOfVersion": "0.1.0"
        },
        {
            "libraryName": "replace-string",
            "typingsPackageName": "replace-string",
            "sourceRepoURL": "https://github.com/sindresorhus/replace-string",
            "asOfVersion": "3.0.0"
        },
        {
            "libraryName": "import-cwd",
            "typingsPackageName": "req-cwd",
            "sourceRepoURL": "https://github.com/sindresorhus/import-cwd",
            "asOfVersion": "3.0.0"
        },
        {
            "libraryName": "reselect",
            "typingsPackageName": "reselect",
            "sourceRepoURL": "https://github.com/rackt/reselect",
            "asOfVersion": "2.2.0"
        },
        {
            "libraryName": "resolve-cwd",
            "typingsPackageName": "resolve-cwd",
            "sourceRepoURL": "https://github.com/sindresorhus/resolve-cwd",
            "asOfVersion": "3.0.0"
        },
        {
            "libraryName": "resolve-from",
            "typingsPackageName": "resolve-from",
            "sourceRepoURL": "https://github.com/sindresorhus/resolve-from",
            "asOfVersion": "5.0.0"
        },
        {
            "libraryName": "resolve-global",
            "typingsPackageName": "resolve-global",
            "sourceRepoURL": "https://github.com/sindresorhus/resolve-global",
            "asOfVersion": "1.0.0"
        },
        {
            "libraryName": "resolve-pkg",
            "typingsPackageName": "resolve-pkg",
            "sourceRepoURL": "https://github.com/sindresorhus/resolve-pkg",
            "asOfVersion": "2.0.0"
        },
        {
            "libraryName": "rest-io",
            "typingsPackageName": "rest-io",
            "sourceRepoURL": "https://github.com/EnoF/rest-io",
            "asOfVersion": "4.1.0"
        },
        {
            "libraryName": "restore-cursor",
            "typingsPackageName": "restore-cursor",
            "sourceRepoURL": "https://github.com/sindresorhus/restore-cursor",
            "asOfVersion": "3.1.0"
        },
        {
            "libraryName": "rev-hash",
            "typingsPackageName": "rev-hash",
            "sourceRepoURL": "https://github.com/sindresorhus/rev-hash",
            "asOfVersion": "3.0.0"
        },
        {
            "libraryName": "rgb-hex",
            "typingsPackageName": "rgb-hex",
            "sourceRepoURL": "https://github.com/sindresorhus/rgb-hex",
            "asOfVersion": "3.0.0"
        },
        {
            "libraryName": "riot",
            "typingsPackageName": "riot",
            "sourceRepoURL": "https://github.com/riot/riot",
            "asOfVersion": "4.1.0"
        },
        {
            "libraryName": "rollup",
            "typingsPackageName": "rollup",
            "sourceRepoURL": "https://github.com/rollup/rollup",
            "asOfVersion": "0.54.0"
        },
        {
            "libraryName": "rollup-plugin-commonjs",
            "typingsPackageName": "rollup-plugin-commonjs",
            "sourceRepoURL": "https://github.com/rollup/rollup-plugin-commonjs",
            "asOfVersion": "9.3.1"
        },
        {
            "libraryName": "rollup-plugin-delete",
            "typingsPackageName": "rollup-plugin-delete",
            "sourceRepoURL": "https://github.com/vladshcherbin/rollup-plugin-delete",
            "asOfVersion": "1.0.0"
        },
        {
            "libraryName": "rollup-plugin-node-resolve",
            "typingsPackageName": "rollup-plugin-node-resolve",
            "sourceRepoURL": "https://github.com/rollup/rollup-plugin-node-resolve",
            "asOfVersion": "4.1.0"
        },
        {
            "libraryName": "rot-js",
            "typingsPackageName": "rot-js",
            "sourceRepoURL": "https://github.com/ondras/rot.js",
            "asOfVersion": "2.0.1"
        },
        {
            "libraryName": "round-to",
            "typingsPackageName": "round-to",
            "sourceRepoURL": "https://github.com/sindresorhus/round-to",
            "asOfVersion": "4.0.0"
        },
        {
            "libraryName": "route-recognizer",
            "typingsPackageName": "route-recognizer",
            "sourceRepoURL": "https://github.com/tildeio/route-recognizer",
            "asOfVersion": "0.3.0"
        },
        {
            "libraryName": "router5",
            "typingsPackageName": "router5",
            "sourceRepoURL": "https://github.com/router5/router5",
            "asOfVersion": "5.0.0"
        },
        {
            "libraryName": "rrule",
            "typingsPackageName": "rrule",
            "sourceRepoURL": "https://github.com/jakubroztocil/rrule",
            "asOfVersion": "2.2.9"
        },
        {
            "libraryName": "rvo2",
            "typingsPackageName": "rvo2",
            "sourceRepoURL": "https://github.com/TNOCS/rvo2",
            "asOfVersion": "1.1.0"
        },
        {
            "libraryName": "rword",
            "typingsPackageName": "rword",
            "sourceRepoURL": "https://github.com/Xyfir/rword#readme",
            "asOfVersion": "3.0.0"
        },
        {
            "libraryName": "samchon",
            "typingsPackageName": "samchon",
            "sourceRepoURL": "https://github.com/samchon/framework",
            "asOfVersion": "2.0.22"
        },
        {
            "libraryName": "samchon-framework",
            "typingsPackageName": "samchon-framework",
            "sourceRepoURL": "https://github.com/samchon/framework",
            "asOfVersion": "2.0.21"
        },
        {
            "libraryName": "samchon-library",
            "typingsPackageName": "samchon-library",
            "sourceRepoURL": "https://github.com/samchon/framework",
            "asOfVersion": "0.1.0"
        },
        {
            "libraryName": "sanitize-filename",
            "typingsPackageName": "sanitize-filename",
            "sourceRepoURL": "https://github.com/parshap/node-sanitize-filename",
            "asOfVersion": "1.6.3"
        },
        {
            "libraryName": "sauronjs",
            "typingsPackageName": "sauronjs",
            "sourceRepoURL": "https://github.com/Fullscript/sauronjs",
            "asOfVersion": "0.1.3"
        },
        {
            "libraryName": "node-scanf",
            "typingsPackageName": "scanf",
            "sourceRepoURL": "https://github.com/Lellansin/node-scanf",
            "asOfVersion": "0.7.3"
        },
        {
            "libraryName": "screenfull",
            "typingsPackageName": "screenfull",
            "sourceRepoURL": "https://github.com/sindresorhus/screenfull.js",
            "asOfVersion": "4.1.0"
        },
        {
            "libraryName": "sdbm",
            "typingsPackageName": "sdbm",
            "sourceRepoURL": "https://github.com/sindresorhus/sdbm",
            "asOfVersion": "1.1.0"
        },
        {
            "libraryName": "semver-diff",
            "typingsPackageName": "semver-diff",
            "sourceRepoURL": "https://github.com/sindresorhus/semver-diff",
            "asOfVersion": "3.0.0"
        },
        {
            "libraryName": "semver-regex",
            "typingsPackageName": "semver-regex",
            "sourceRepoURL": "https://github.com/sindresorhus/semver-regex",
            "asOfVersion": "3.1.0"
        },
        {
            "libraryName": "semver-truncate",
            "typingsPackageName": "semver-truncate",
            "sourceRepoURL": "https://github.com/sindresorhus/semver-truncate",
            "asOfVersion": "2.0.0"
        },
        {
            "libraryName": "sendgrid",
            "typingsPackageName": "sendgrid",
            "sourceRepoURL": "https://github.com/sendgrid/sendgrid-nodejs",
            "asOfVersion": "4.3.0"
        },
        {
            "libraryName": "sentence-case",
            "typingsPackageName": "sentence-case",
            "sourceRepoURL": "https://github.com/blakeembrey/sentence-case",
            "asOfVersion": "1.1.3"
        },
        {
            "libraryName": "serialize-error",
            "typingsPackageName": "serialize-error",
            "sourceRepoURL": "https://github.com/sindresorhus/serialize-error",
            "asOfVersion": "4.0.0"
        },
        {
            "libraryName": "sharp-timer",
            "typingsPackageName": "sharp-timer",
            "sourceRepoURL": "https://github.com/afractal/SharpTimer",
            "asOfVersion": "0.1.3"
        },
        {
            "libraryName": "shebang-regex",
            "typingsPackageName": "shebang-regex",
            "sourceRepoURL": "https://github.com/sindresorhus/shebang-regex",
            "asOfVersion": "3.0.0"
        },
        {
            "libraryName": "Shopify Prime",
            "typingsPackageName": "shopify-prime",
            "sourceRepoURL": "https://github.com/nozzlegear/shopify-prime",
            "asOfVersion": "2.0.0"
        },
        {
            "libraryName": "should.js",
            "typingsPackageName": "should",
            "sourceRepoURL": "https://github.com/shouldjs/should.js",
            "asOfVersion": "13.0.0"
        },
        {
            "libraryName": "SimpleSignal",
            "typingsPackageName": "simplesignal",
            "sourceRepoURL": "https://github.com/zeh/simplesignal",
            "asOfVersion": "1.0.0"
        },
        {
            "libraryName": "@sindresorhus/class-names",
            "typingsPackageName": "sindresorhus__class-names",
            "sourceRepoURL": "https://github.com/sindresorhus/class-names",
            "asOfVersion": "1.1.0"
        },
        {
            "libraryName": "@sindresorhus/df",
            "typingsPackageName": "sindresorhus__df",
            "sourceRepoURL": "https://github.com/sindresorhus/df",
            "asOfVersion": "3.0.0"
        },
        {
            "libraryName": "djb2a",
            "typingsPackageName": "sindresorhus__djb2a",
            "sourceRepoURL": "https://github.com/sindresorhus/djb2a",
            "asOfVersion": "1.1.0"
        },
        {
            "libraryName": "@sindresorhus/fnv1a",
            "typingsPackageName": "sindresorhus__fnv1a",
            "sourceRepoURL": "https://github.com/sindresorhus/fnv1a",
            "asOfVersion": "1.1.0"
        },
        {
            "libraryName": "@sindresorhus/slugify",
            "typingsPackageName": "sindresorhus__slugify",
            "sourceRepoURL": "https://github.com/sindresorhus/slugify",
            "asOfVersion": "0.9.1"
        },
        {
            "libraryName": "@sindresorhus/string-hash",
            "typingsPackageName": "sindresorhus__string-hash",
            "sourceRepoURL": "https://github.com/sindresorhus/string-hash",
            "asOfVersion": "1.1.0"
        },
        {
            "libraryName": "@sindresorhus/to-milliseconds",
            "typingsPackageName": "sindresorhus__to-milliseconds",
            "sourceRepoURL": "https://github.com/sindresorhus/to-milliseconds",
            "asOfVersion": "1.1.0"
        },
        {
            "libraryName": "sip.js",
            "typingsPackageName": "sip.js",
            "sourceRepoURL": "https://github.com/onsip/SIP.js",
            "asOfVersion": "0.12.0"
        },
        {
            "libraryName": "skin-tone",
            "typingsPackageName": "skin-tone",
            "sourceRepoURL": "https://github.com/sindresorhus/skin-tone",
            "asOfVersion": "2.0.0"
        },
        {
            "libraryName": "slash",
            "typingsPackageName": "slash",
            "sourceRepoURL": "https://github.com/sindresorhus/slash",
            "asOfVersion": "3.0.0"
        },
        {
            "libraryName": "smooth-scrollbar",
            "typingsPackageName": "smooth-scrollbar",
            "sourceRepoURL": "https://github.com/idiotWu/smooth-scrollbar",
            "asOfVersion": "8.2.5"
        },
        {
            "libraryName": "Smoothie Charts",
            "typingsPackageName": "smoothie",
            "sourceRepoURL": "https://github.com/joewalnes/smoothie",
            "asOfVersion": "1.29.1"
        },
        {
            "libraryName": "snake-case",
            "typingsPackageName": "snake-case",
            "sourceRepoURL": "https://github.com/blakeembrey/snake-case",
            "asOfVersion": "1.1.2"
        },
        {
            "libraryName": "snoowrap",
            "typingsPackageName": "snoowrap",
            "sourceRepoURL": "https://github.com/not-an-aardvark/snoowrap",
            "asOfVersion": "1.19.0"
        },
        {
            "libraryName": "snowboy",
            "typingsPackageName": "snowboy",
            "sourceRepoURL": "https://github.com/Kitt-AI/snowboy",
            "asOfVersion": "1.3.1"
        },
        {
            "libraryName": "soap",
            "typingsPackageName": "soap",
            "sourceRepoURL": "https://www.npmjs.com/package/soap",
            "asOfVersion": "0.21.0"
        },
        {
            "libraryName": "solidity-parser-antlr",
            "typingsPackageName": "solidity-parser-antlr",
            "sourceRepoURL": "https://github.com/federicobond/solidity-parser-antlr",
            "asOfVersion": "0.4.2"
        },
        {
            "libraryName": "source-map",
            "typingsPackageName": "source-map",
            "sourceRepoURL": "https://github.com/mozilla/source-map",
            "asOfVersion": "0.5.7"
        },
        {
            "libraryName": "sparkly",
            "typingsPackageName": "sparkly",
            "sourceRepoURL": "https://github.com/sindresorhus/sparkly",
            "asOfVersion": "5.0.0"
        },
        {
            "libraryName": "Spectacle",
            "typingsPackageName": "spectacle",
            "sourceRepoURL": "http://github.com/FormidableLabs/spectacle/",
            "asOfVersion": "5.2.3"
        },
        {
            "libraryName": "Spin.js",
            "typingsPackageName": "spin.js",
            "sourceRepoURL": "http://fgnass.github.com/spin.js/",
            "asOfVersion": "3.0.0"
        },
        {
            "libraryName": "spotify-web-api-js",
            "typingsPackageName": "spotify-web-api-js",
            "sourceRepoURL": "https://github.com/JMPerez/spotify-web-api-js",
            "asOfVersion": "0.21.0"
        },
        {
            "libraryName": "srcset",
            "typingsPackageName": "srcset",
            "sourceRepoURL": "https://github.com/sindresorhus/srcset",
            "asOfVersion": "2.0.0"
        },
        {
            "libraryName": "ServiceStack Utils",
            "typingsPackageName": "ss-utils",
            "sourceRepoURL": "https://servicestack.net/",
            "asOfVersion": "0.1.5"
        },
        {
            "libraryName": "stellar-base",
            "typingsPackageName": "stellar-base",
            "sourceRepoURL": "https://github.com/stellar/js-stellar-base",
            "asOfVersion": "0.13.2"
        },
        {
            "libraryName": "stacktrace-js",
            "typingsPackageName": "stacktrace-js",
            "sourceRepoURL": "https://github.com/stacktracejs/stacktrace.js",
            "asOfVersion": "2.0.1"
        },
        {
            "libraryName": "stellar-sdk",
            "typingsPackageName": "stellar-sdk",
            "sourceRepoURL": "https://github.com/stellar/js-stellar-sdk",
            "asOfVersion": "0.15.1"
        },
        {
            "libraryName": "@storybook/addon-a11y",
            "typingsPackageName": "storybook__addon-a11y",
            "sourceRepoURL": "https://github.com/storybooks/storybook",
            "asOfVersion": "5.1.1"
        },
        {
            "libraryName": "@storybook/addon-actions",
            "typingsPackageName": "storybook__addon-actions",
            "sourceRepoURL": "https://github.com/storybooks/storybook",
            "asOfVersion": "5.2.0"
        },
        {
            "libraryName": "@storybook/addon-backgrounds",
            "typingsPackageName": "storybook__addon-backgrounds",
            "sourceRepoURL": "https://github.com/storybooks/storybook",
            "asOfVersion": "5.2.0"
        },
        {
            "libraryName": "@storybook/addon-centered",
            "typingsPackageName": "storybook__addon-centered",
            "sourceRepoURL": "https://github.com/storybooks/storybook",
            "asOfVersion": "5.2.0"
        },
        {
            "libraryName": "@storybook/addon-jest",
            "typingsPackageName": "storybook__addon-jest",
            "sourceRepoURL": "https://github.com/storybooks/storybook",
            "asOfVersion": "5.2.0"
        },
        {
            "libraryName": "@storybook/addon-knobs",
            "typingsPackageName": "storybook__addon-knobs",
            "sourceRepoURL": "https://github.com/storybooks/storybook",
            "asOfVersion": "5.2.0"
        },
        {
            "libraryName": "@storybook/addon-links",
            "typingsPackageName": "storybook__addon-links",
            "sourceRepoURL": "https://github.com/storybooks/storybook",
            "asOfVersion": "5.2.0"
        },
        {
            "libraryName": "@storybook/addon-notes",
            "typingsPackageName": "storybook__addon-notes",
            "sourceRepoURL": "https://github.com/storybooks/storybook",
            "asOfVersion": "5.0.0"
        },
        {
            "libraryName": "@storybook/addon-options",
            "typingsPackageName": "storybook__addon-options",
            "sourceRepoURL": "https://github.com/storybooks/storybook",
            "asOfVersion": "5.2.0"
        },
        {
            "libraryName": "@storybook/addon-viewport",
            "typingsPackageName": "storybook__addon-viewport",
            "sourceRepoURL": "https://github.com/storybooks/storybook",
            "asOfVersion": "5.2.0"
        },
        {
            "libraryName": "@storybook/addons",
            "typingsPackageName": "storybook__addons",
            "sourceRepoURL": "https://github.com/storybooks/storybook",
            "asOfVersion": "5.2.0"
        },
        {
            "libraryName": "@storybook/channels",
            "typingsPackageName": "storybook__channels",
            "sourceRepoURL": "https://github.com/storybooks/storybook",
            "asOfVersion": "5.2.0"
        },
        {
            "libraryName": "@storybook/html",
            "typingsPackageName": "storybook__html",
            "sourceRepoURL": "https://github.com/storybooks/storybook",
            "asOfVersion": "5.2.0"
        },
        {
            "libraryName": "@storybook/preact",
            "typingsPackageName": "storybook__preact",
            "sourceRepoURL": "https://github.com/storybooks/storybook",
            "asOfVersion": "5.2.1"
        },
        {
            "libraryName": "@storybook/react-native",
            "typingsPackageName": "storybook__react-native",
            "sourceRepoURL": "https://github.com/storybooks/storybook",
            "asOfVersion": "5.2.0"
        },
        {
            "libraryName": "@storybook/vue",
            "typingsPackageName": "storybook__vue",
            "sourceRepoURL": "https://github.com/storybooks/storybook",
            "asOfVersion": "5.2.0"
        },
        {
            "libraryName": "stream-mock",
            "typingsPackageName": "stream-mock",
            "sourceRepoURL": "https://github.com/b4nst/stream-mock",
            "asOfVersion": "2.0.1"
        },
        {
            "libraryName": "string-argv",
            "typingsPackageName": "string-argv",
            "sourceRepoURL": "https://github.com/mccormicka/string-argv",
            "asOfVersion": "0.3.0"
        },
        {
            "libraryName": "string-length",
            "typingsPackageName": "string-length",
            "sourceRepoURL": "https://github.com/sindresorhus/string-length",
            "asOfVersion": "3.0.0"
        },
        {
            "libraryName": "string-width",
            "typingsPackageName": "string-width",
            "sourceRepoURL": "https://github.com/sindresorhus/string-width",
            "asOfVersion": "4.0.0"
        },
        {
            "libraryName": "stringify-attributes",
            "typingsPackageName": "stringify-attributes",
            "sourceRepoURL": "https://github.com/sindresorhus/stringify-attributes",
            "asOfVersion": "2.0.0"
        },
        {
            "libraryName": "strip-ansi",
            "typingsPackageName": "strip-ansi",
            "sourceRepoURL": "https://github.com/chalk/strip-ansi",
            "asOfVersion": "5.2.0"
        },
        {
            "libraryName": "strip-bom",
            "typingsPackageName": "strip-bom",
            "sourceRepoURL": "https://github.com/sindresorhus/strip-bom",
            "asOfVersion": "4.0.0"
        },
        {
            "libraryName": "strip-indent",
            "typingsPackageName": "strip-indent",
            "sourceRepoURL": "https://github.com/sindresorhus/strip-indent",
            "asOfVersion": "3.0.0"
        },
        {
            "libraryName": "strip-json-comments",
            "typingsPackageName": "strip-json-comments",
            "sourceRepoURL": "https://github.com/sindresorhus/strip-json-comments",
            "asOfVersion": "3.0.0"
        },
        {
            "libraryName": "striptags",
            "typingsPackageName": "striptags",
            "sourceRepoURL": "https://github.com/ericnorris/striptags",
            "asOfVersion": "3.1.1"
        },
        {
            "libraryName": "subsume",
            "typingsPackageName": "subsume",
            "sourceRepoURL": "https://github.com/sindresorhus/subsume",
            "asOfVersion": "2.1.0"
        },
        {
            "libraryName": "sudo-block",
            "typingsPackageName": "sudo-block",
            "sourceRepoURL": "https://github.com/sindresorhus/sudo-block",
            "asOfVersion": "3.0.0"
        },
        {
            "libraryName": "Sugar",
            "typingsPackageName": "sugar",
            "sourceRepoURL": "https://github.com/andrewplummer/Sugar",
            "asOfVersion": "2.0.2"
        },
        {
            "libraryName": "superstruct",
            "typingsPackageName": "superstruct",
            "sourceRepoURL": "https://github.com/ianstormtaylor/superstruct#readme",
            "asOfVersion": "0.8.0"
        },
        {
            "libraryName": "survey-knockout",
            "typingsPackageName": "survey-knockout",
            "sourceRepoURL": "http://surveyjs.org/",
            "asOfVersion": "0.10.0"
        },
        {
            "libraryName": "svg-pan-zoom",
            "typingsPackageName": "svg-pan-zoom",
            "sourceRepoURL": "https://github.com/ariutta/svg-pan-zoom",
            "asOfVersion": "3.4.0"
        },
        {
            "libraryName": "svg.js",
            "typingsPackageName": "svg.js",
            "sourceRepoURL": "http://www.svgjs.com/",
            "asOfVersion": "2.3.1"
        },
        {
            "libraryName": "swagger-parser",
            "typingsPackageName": "swagger-parser",
            "sourceRepoURL": "https://apidevtools.org/swagger-parser/",
            "asOfVersion": "7.0.0"
        },
        {
            "libraryName": "swap-case",
            "typingsPackageName": "swap-case",
            "sourceRepoURL": "https://github.com/blakeembrey/swap-case",
            "asOfVersion": "1.1.2"
        },
        {
            "libraryName": "SweetAlert",
            "typingsPackageName": "sweetalert",
            "sourceRepoURL": "https://github.com/t4t5/sweetalert/",
            "asOfVersion": "2.0.4"
        },
        {
            "libraryName": "systeminformation",
            "typingsPackageName": "systeminformation",
            "sourceRepoURL": "https://github.com/sebhildebrandt/systeminformation",
            "asOfVersion": "3.54.0"
        },
        {
            "libraryName": "Tabris.js",
            "typingsPackageName": "tabris",
            "sourceRepoURL": "http://tabrisjs.com",
            "asOfVersion": "1.8.0"
        },
        {
            "libraryName": "tabris-plugin-firebase",
            "typingsPackageName": "tabris-plugin-firebase",
            "sourceRepoURL": "https://github.com/eclipsesource/tabris-plugin-firebase",
            "asOfVersion": "2.1.0"
        },
        {
            "libraryName": "tcomb",
            "typingsPackageName": "tcomb",
            "sourceRepoURL": "http://gcanti.github.io/tcomb/guide/index.html",
            "asOfVersion": "2.6.0"
        },
        {
            "libraryName": "temp-dir",
            "typingsPackageName": "temp-dir",
            "sourceRepoURL": "https://github.com/sindresorhus/temp-dir",
            "asOfVersion": "2.0.0"
        },
        {
            "libraryName": "temp-write",
            "typingsPackageName": "temp-write",
            "sourceRepoURL": "https://github.com/sindresorhus/temp-write",
            "asOfVersion": "4.0.0"
        },
        {
            "libraryName": "tempfile",
            "typingsPackageName": "tempfile",
            "sourceRepoURL": "https://github.com/sindresorhus/tempfile",
            "asOfVersion": "3.0.0"
        },
        {
            "libraryName": "tempy",
            "typingsPackageName": "tempy",
            "sourceRepoURL": "https://github.com/sindresorhus/tempy",
            "asOfVersion": "0.3.0"
        },
        {
            "libraryName": "term-size",
            "typingsPackageName": "term-size",
            "sourceRepoURL": "https://github.com/sindresorhus/term-size",
            "asOfVersion": "2.0.0"
        },
        {
            "libraryName": "terminal-image",
            "typingsPackageName": "terminal-image",
            "sourceRepoURL": "https://github.com/sindresorhus/terminal-image",
            "asOfVersion": "0.2.0"
        },
        {
            "libraryName": "terminal-link",
            "typingsPackageName": "terminal-link",
            "sourceRepoURL": "https://github.com/sindresorhus/terminal-link",
            "asOfVersion": "1.2.0"
        },
        {
            "libraryName": "terser",
            "typingsPackageName": "terser",
            "sourceRepoURL": "https://github.com/terser-js/terser",
            "asOfVersion": "3.12.0"
        },
        {
            "libraryName": "text-clipper",
            "typingsPackageName": "text-clipper",
            "sourceRepoURL": "https://github.com/arendjr/text-clipper",
            "asOfVersion": "1.3.0"
        },
        {
            "libraryName": "three",
            "typingsPackageName": "three",
            "sourceRepoURL": "https://github.com/mrdoob/three.js",
            "asOfVersion": "0.103.0"
        },
        {
            "libraryName": "tildify",
            "typingsPackageName": "tildify",
            "sourceRepoURL": "https://github.com/sindresorhus/tildify",
            "asOfVersion": "2.0.0"
        },
        {
            "libraryName": "time-span",
            "typingsPackageName": "time-span",
            "sourceRepoURL": "https://github.com/sindresorhus/time-span",
            "asOfVersion": "3.0.1"
        },
        {
            "libraryName": "timezonecomplete",
            "typingsPackageName": "timezonecomplete",
            "sourceRepoURL": "https://github.com/SpiritIT/timezonecomplete",
            "asOfVersion": "5.5.0"
        },
        {
            "libraryName": "title-case",
            "typingsPackageName": "title-case",
            "sourceRepoURL": "https://github.com/blakeembrey/title-case",
            "asOfVersion": "1.1.2"
        },
        {
            "libraryName": "to-semver",
            "typingsPackageName": "to-semver",
            "sourceRepoURL": "https://github.com/sindresorhus/to-semver",
            "asOfVersion": "2.0.0"
        },
        {
            "libraryName": "transliteration",
            "typingsPackageName": "transliteration",
            "sourceRepoURL": "https://github.com/dzcpy/transliteration",
            "asOfVersion": "1.6.6"
        },
        {
            "libraryName": "trash",
            "typingsPackageName": "trash",
            "sourceRepoURL": "https://github.com/sindresorhus/trash",
            "asOfVersion": "5.0.1"
        },
        {
            "libraryName": "trim-newlines",
            "typingsPackageName": "trim-newlines",
            "sourceRepoURL": "https://github.com/sindresorhus/trim-newlines",
            "asOfVersion": "3.0.0"
        },
        {
            "libraryName": "ts3-nodejs-library",
            "typingsPackageName": "ts3-nodejs-library",
            "sourceRepoURL": "https://github.com/Multivit4min/TS3-NodeJS-Library",
            "asOfVersion": "2.0.0"
        },
        {
            "libraryName": "TsMonad",
            "typingsPackageName": "tsmonad",
            "sourceRepoURL": "https://github.com/cbowdon/TsMonad",
            "asOfVersion": "0.5.0"
        },
        {
            "libraryName": "tstl",
            "typingsPackageName": "tstl",
            "sourceRepoURL": "https://github.com/samchon/tstl",
            "asOfVersion": "1.5.7"
        },
        {
            "libraryName": "typed.js",
            "typingsPackageName": "typed.js",
            "sourceRepoURL": "https://github.com/mattboldt/typed.js",
            "asOfVersion": "2.0.9"
        },
        {
            "libraryName": "TypeScript",
            "typingsPackageName": "typescript",
            "sourceRepoURL": "https://github.com/Microsoft/TypeScript",
            "asOfVersion": "2.0.0"
        },
        {
            "libraryName": "TypeScript",
            "typingsPackageName": "typescript-services",
            "sourceRepoURL": "https://github.com/Microsoft/TypeScript",
            "asOfVersion": "2.0.0"
        },
        {
            "libraryName": "ua-string",
            "typingsPackageName": "ua-string",
            "sourceRepoURL": "https://github.com/sindresorhus/ua-string",
            "asOfVersion": "3.0.0"
        },
        {
            "libraryName": "ui-box",
            "typingsPackageName": "ui-box",
            "sourceRepoURL": "https://github.com/segmentio/ui-box",
            "asOfVersion": "2.0.0"
        },
        {
            "libraryName": "uk.co.workingedge.phonegap.plugin.istablet",
            "typingsPackageName": "uk.co.workingedge.phonegap.plugin.istablet",
            "sourceRepoURL": "https://github.com/dpa99c/phonegap-istablet",
            "asOfVersion": "1.1.3"
        },
        {
            "libraryName": "uk.co.workingedge.phonegap.plugin.launchnavigator",
            "typingsPackageName": "uk.co.workingedge.phonegap.plugin.launchnavigator",
            "sourceRepoURL": "https://github.com/dpa99c/phonegap-launch-navigator",
            "asOfVersion": "4.0.0"
        },
        {
            "libraryName": "unique-random",
            "typingsPackageName": "unique-random",
            "sourceRepoURL": "https://github.com/sindresorhus/unique-random",
            "asOfVersion": "2.1.0"
        },
        {
            "libraryName": "unique-random-array",
            "typingsPackageName": "unique-random-array",
            "sourceRepoURL": "https://github.com/sindresorhus/unique-random-array",
            "asOfVersion": "2.0.0"
        },
        {
            "libraryName": "unique-string",
            "typingsPackageName": "unique-string",
            "sourceRepoURL": "https://github.com/sindresorhus/unique-string",
            "asOfVersion": "2.0.0"
        },
        {
            "libraryName": "unist-util-is",
            "typingsPackageName": "unist-util-is",
            "sourceRepoURL": "https://github.com/syntax-tree/unist-util-is",
            "asOfVersion": "4.0.0"
        },
        {
            "libraryName": "Universal Router",
            "typingsPackageName": "universal-router",
            "sourceRepoURL": "https://github.com/kriasoft/universal-router",
            "asOfVersion": "8.0.0"
        },
        {
            "libraryName": "untildify",
            "typingsPackageName": "untildify",
            "sourceRepoURL": "https://github.com/sindresorhus/untildify",
            "asOfVersion": "4.0.0"
        },
        {
            "libraryName": "unused-filename",
            "typingsPackageName": "unused-filename",
            "sourceRepoURL": "https://github.com/sindresorhus/unused-filename",
            "asOfVersion": "2.0.0"
        },
        {
            "libraryName": "upper-case",
            "typingsPackageName": "upper-case",
            "sourceRepoURL": "https://github.com/blakeembrey/upper-case",
            "asOfVersion": "1.1.3"
        },
        {
            "libraryName": "upper-case-first",
            "typingsPackageName": "upper-case-first",
            "sourceRepoURL": "https://github.com/blakeembrey/upper-case-first",
            "asOfVersion": "1.1.2"
        },
        {
            "libraryName": "url-regex",
            "typingsPackageName": "url-regex",
            "sourceRepoURL": "https://github.com/kevva/url-regex",
            "asOfVersion": "5.0.0"
        },
        {
            "libraryName": "urllib",
            "typingsPackageName": "urllib",
            "sourceRepoURL": "https://github.com/node-modules/urllib",
            "asOfVersion": "2.33.0"
        },
        {
            "libraryName": "UUID.js",
            "typingsPackageName": "uuidjs",
            "sourceRepoURL": "https://github.com/LiosK/UUID.js",
            "asOfVersion": "3.6.0"
        },
        {
            "libraryName": "uuidv4",
            "typingsPackageName": "uuidv4",
            "sourceRepoURL": "https://github.com/thenativeweb/uuidv4#readme",
            "asOfVersion": "5.0.0"
        },
        {
            "libraryName": "Validate.js",
            "typingsPackageName": "validate.js",
            "sourceRepoURL": "https://github.com/ansman/validate.js",
            "asOfVersion": "0.11.0"
        },
        {
            "libraryName": "vanilla-tilt",
            "typingsPackageName": "vanilla-tilt",
            "sourceRepoURL": "https://github.com/micku7zu/vanilla-tilt.js",
            "asOfVersion": "1.6.2"
        },
        {
            "libraryName": "vega",
            "typingsPackageName": "vega",
            "sourceRepoURL": "https://github.com/vega/vega",
            "asOfVersion": "3.2.0"
        },
        {
            "libraryName": "viewerjs",
            "typingsPackageName": "viewerjs",
            "sourceRepoURL": "https://fengyuanchen.github.io/viewerjs",
            "asOfVersion": "1.0.0"
        },
        {
            "libraryName": "vso-node-api",
            "typingsPackageName": "vso-node-api",
            "sourceRepoURL": "https://github.com/Microsoft/vso-node-api",
            "asOfVersion": "4.0.0"
        },
        {
            "libraryName": "vuejs",
            "typingsPackageName": "vue",
            "sourceRepoURL": "https://github.com/vuejs/vue",
            "asOfVersion": "2.0.0"
        },
        {
            "libraryName": "vue-i18n",
            "typingsPackageName": "vue-i18n",
            "sourceRepoURL": "https://github.com/kazupon/vue-i18n",
            "asOfVersion": "7.0.0"
        },
        {
            "libraryName": "vue-resource",
            "typingsPackageName": "vue-resource",
            "sourceRepoURL": "https://github.com/vuejs/vue-resource",
            "asOfVersion": "1.3.6"
        },
        {
            "libraryName": "vue-router",
            "typingsPackageName": "vue-router",
            "sourceRepoURL": "https://github.com/vuejs/vue-router",
            "asOfVersion": "2.0.0"
        },
        {
            "libraryName": "vue-scrollto",
            "typingsPackageName": "vue-scrollto",
            "sourceRepoURL": "https://github.com/rigor789/vue-scrollto",
            "asOfVersion": "2.17.1"
        },
        {
            "libraryName": "vuex-i18n",
            "typingsPackageName": "vuex-i18n",
            "sourceRepoURL": "https://github.com/dkfbasel/vuex-i18n",
            "asOfVersion": "1.13.0"
        },
        {
            "libraryName": "typescript",
            "typingsPackageName": "w3c-permissions",
            "sourceRepoURL": "https://www.w3.org/TR/permissions/",
            "asOfVersion": "2.0.0"
        },
        {
            "libraryName": "wait-for-localhost",
            "typingsPackageName": "wait-for-localhost",
            "sourceRepoURL": "https://github.com/sindresorhus/wait-for-localhost",
            "asOfVersion": "3.1.0"
        },
        {
            "libraryName": "wallpaper",
            "typingsPackageName": "wallpaper",
            "sourceRepoURL": "https://github.com/sindresorhus/wallpaper",
            "asOfVersion": "4.3.0"
        },
        {
            "libraryName": "watson-developer-cloud",
            "typingsPackageName": "watson-developer-cloud",
            "sourceRepoURL": "https://github.com/watson-developer-cloud/node-sdk",
            "asOfVersion": "3.0.1"
        },
        {
            "libraryName": "web3",
            "typingsPackageName": "web3",
            "sourceRepoURL": "https://github.com/ethereum/web3.js",
            "asOfVersion": "1.2.2"
        },
        {
            "libraryName": "typescript",
            "typingsPackageName": "webassembly-js-api",
            "sourceRepoURL": "https://github.com/winksaville/test-webassembly-js-ts",
            "asOfVersion": "2.0.0"
        },
        {
            "libraryName": "webcola",
            "typingsPackageName": "webcola",
            "sourceRepoURL": "https://github.com/tgdwyer/WebCola",
            "asOfVersion": "3.2.0"
        },
        {
            "libraryName": "WebdriverIO",
            "typingsPackageName": "webdriverio",
            "sourceRepoURL": "git@github.com:webdriverio/webdriverio.git",
            "asOfVersion": "5.0.0"
        },
        {
            "libraryName": "webgme",
            "typingsPackageName": "webgme",
            "sourceRepoURL": "https://webgme.org",
            "asOfVersion": "2.11.0"
        },
        {
            "libraryName": "Webix UI",
            "typingsPackageName": "webix",
            "sourceRepoURL": "http://webix.com",
            "asOfVersion": "5.1.1"
        },
        {
            "libraryName": "webpack-chain",
            "typingsPackageName": "webpack-chain",
            "sourceRepoURL": "https://github.com/neutrinojs/webpack-chain",
            "asOfVersion": "5.2.0"
        },
        {
            "libraryName": "typescript",
            "typingsPackageName": "whatwg-streams",
            "sourceRepoURL": "https://streams.spec.whatwg.org",
            "asOfVersion": "3.2.1"
        },
        {
            "libraryName": "which-pm",
            "typingsPackageName": "which-pm",
            "sourceRepoURL": "https://github.com/zkochan/which-pm#readme",
            "asOfVersion": "1.1.0"
        },
        {
            "libraryName": "winston",
            "typingsPackageName": "winston",
            "sourceRepoURL": "https://github.com/winstonjs/winston.git",
            "asOfVersion": "2.4.4"
        },
        {
            "libraryName": "wolfy87-eventemitter",
            "typingsPackageName": "wolfy87-eventemitter",
            "sourceRepoURL": "https://github.com/Wolfy87/EventEmitter",
            "asOfVersion": "5.2.0"
        },
        {
            "libraryName": "wonder-commonlib",
            "typingsPackageName": "wonder-commonlib",
            "sourceRepoURL": "https://github.com/yyc-git/Wonder-CommonLib",
            "asOfVersion": "0.1.12"
        },
        {
            "libraryName": "wonder-frp",
            "typingsPackageName": "wonder-frp",
            "sourceRepoURL": "https://github.com/yyc-git/Wonder-FRP",
            "asOfVersion": "0.1.25"
        },
        {
            "libraryName": "word-list",
            "typingsPackageName": "word-list-json",
            "sourceRepoURL": "https://github.com/sindresorhus/word-list",
            "asOfVersion": "3.0.0"
        },
        {
            "libraryName": "word-wrap",
            "typingsPackageName": "word-wrap",
            "sourceRepoURL": "https://github.com/jonschlinkert/word-wrap",
            "asOfVersion": "1.2.1"
        },
        {
            "libraryName": "wouter",
            "typingsPackageName": "wouter",
            "sourceRepoURL": "https://github.com/molefrog/wouter#readme",
            "asOfVersion": "2.2.0"
        },
        {
            "libraryName": "write-json-file",
            "typingsPackageName": "write-json-file",
            "sourceRepoURL": "https://github.com/sindresorhus/write-json-file",
            "asOfVersion": "3.2.0"
        },
        {
            "libraryName": "write-pkg",
            "typingsPackageName": "write-pkg",
            "sourceRepoURL": "https://github.com/sindresorhus/write-pkg",
            "asOfVersion": "4.0.0"
        },
        {
            "libraryName": "x2js",
            "typingsPackageName": "x2js",
            "sourceRepoURL": "https://code.google.com/p/x2js/",
            "asOfVersion": "3.1.0"
        },
        {
            "libraryName": "xadesjs",
            "typingsPackageName": "xadesjs",
            "sourceRepoURL": "https://github.com/PeculiarVentures/xadesjs",
            "asOfVersion": "2.0.2"
        },
        {
            "libraryName": "xdg-basedir",
            "typingsPackageName": "xdg-basedir",
            "sourceRepoURL": "https://github.com/sindresorhus/xdg-basedir",
            "asOfVersion": "4.0.0"
        },
        {
            "libraryName": "xhr-mock",
            "typingsPackageName": "xhr-mock",
            "sourceRepoURL": "https://github.com/jameslnewell/xhr-mock#readme",
            "asOfVersion": "2.0.0"
        },
        {
            "libraryName": "xlsx",
            "typingsPackageName": "xlsx",
            "sourceRepoURL": "https://github.com/sheetjs/js-xlsx",
            "asOfVersion": "0.0.36"
        },
        {
            "libraryName": "xml-js",
            "typingsPackageName": "xml-js",
            "sourceRepoURL": "https://github.com/nashwaan/xml-js",
            "asOfVersion": "1.0.0"
        },
        {
            "libraryName": "xmlbuilder",
            "typingsPackageName": "xmlbuilder",
            "sourceRepoURL": "https://github.com/oozcitak/xmlbuilder-js",
            "asOfVersion": "11.0.1"
        },
        {
            "libraryName": "xterm.js",
            "typingsPackageName": "xterm",
            "sourceRepoURL": "https://github.com/sourcelair/xterm.js/",
            "asOfVersion": "3.0.0"
        },
        {
            "libraryName": "year-days",
            "typingsPackageName": "year-days",
            "sourceRepoURL": "https://github.com/sindresorhus/year-days",
            "asOfVersion": "3.0.0"
        },
        {
            "libraryName": "yFiles for HTML",
            "typingsPackageName": "yfiles",
            "sourceRepoURL": "none",
            "asOfVersion": "2.1.0"
        },
        {
            "libraryName": "yn",
            "typingsPackageName": "yn",
            "sourceRepoURL": "https://github.com/sindresorhus/yn",
            "asOfVersion": "3.1.0"
        },
        {
            "libraryName": "z-schema",
            "typingsPackageName": "z-schema",
            "sourceRepoURL": "https://github.com/zaggino/z-schema",
            "asOfVersion": "3.24.0"
        },
        {
            "libraryName": "zapier-platform-core",
            "typingsPackageName": "zapier-platform-core",
            "sourceRepoURL": "https://github.com/zapier/zapier-platform-core",
            "asOfVersion": "6.1.1"
        },
        {
            "libraryName": "zetapush-js",
            "typingsPackageName": "zetapush-js",
            "sourceRepoURL": "https://github.com/zetapush/zetapush-js",
            "asOfVersion": "3.1.2"
        },
        {
            "libraryName": "zipkin-instrumentation-express",
            "typingsPackageName": "zipkin-instrumentation-express",
            "sourceRepoURL": "https://github.com/openzipkin/zipkin-js#readme",
            "asOfVersion": "0.12.0"
        },
        {
            "libraryName": "Zone.js",
            "typingsPackageName": "zone.js",
            "sourceRepoURL": "https://github.com/angular/zone.js",
            "asOfVersion": "0.5.12"
        }
    ]
}<|MERGE_RESOLUTION|>--- conflicted
+++ resolved
@@ -3625,17 +3625,16 @@
             "asOfVersion": "2.0.0"
         },
         {
-<<<<<<< HEAD
+            "libraryName": "react-owl-carousel",
+            "typingsPackageName": "react-owl-carousel",
+            "sourceRepoURL": "https://github.com/seal789ie/react-owl-carousel",
+            "asOfVersion": "2.3.0"
+        },
+        {
             "libraryName": "react-rnd",
             "typingsPackageName": "react-rnd",
             "sourceRepoURL": "https://github.com/bokuweb/react-rnd",
             "asOfVersion": "8.0.0"
-=======
-            "libraryName": "react-owl-carousel",
-            "typingsPackageName": "react-owl-carousel",
-            "sourceRepoURL": "https://github.com/seal789ie/react-owl-carousel",
-            "asOfVersion": "2.3.0"
->>>>>>> 279b53d3
         },
         {
             "libraryName": "react-sortable-pane",
