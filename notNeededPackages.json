{
    "packages": [
        {
            "libraryName": "ag-grid",
            "typingsPackageName": "ag-grid",
            "sourceRepoURL": "https://github.com/ceolter/ag-grid",
            "asOfVersion": "3.2.0"
        },
        {
            "libraryName": "ajv",
            "typingsPackageName": "ajv",
            "sourceRepoURL": "https://github.com/epoberezkin/ajv",
            "asOfVersion": "1.0.0"
        },
        {
<<<<<<< HEAD
            "libraryName": "angular-ui-router-uib-modal",
            "typingsPackageName": "angular-ui-router-uib-modal",
            "sourceRepoURL": "https://github.com/nonplus/angular-ui-router-uib-modal",
            "asOfVersion": "0.11.0"
=======
            "libraryName": "angular-ui-router-default",
            "typingsPackageName": "angular-ui-router-default",
            "sourceRepoURL": "https://github.com/nonplus/angular-ui-router-default",
            "asOfVersion": "0.0.5"
>>>>>>> e4aa15b7
        },
        {
            "libraryName": "antd",
            "typingsPackageName": "antd",
            "sourceRepoURL": "https://github.com/ant-design/ant-design",
            "asOfVersion": "1.0.0"
        },
        {
            "libraryName": "anydb-sql",
            "typingsPackageName": "anydb-sql",
            "sourceRepoURL": "https://github.com/doxout/anydb-sql",
            "asOfVersion": "0.6.46"
        },
        {
            "libraryName": "apn",
            "typingsPackageName": "apn",
            "sourceRepoURL": "https://github.com/node-apn/node-apn",
            "asOfVersion": "2.1.2"
        },
        {
            "libraryName": "Argon2",
            "typingsPackageName": "argon2",
            "sourceRepoURL": "https://github.com/ranisalt/node-argon2",
            "asOfVersion": "0.15.0"
        },
        {
            "libraryName": "aws-sdk",
            "typingsPackageName": "aws-sdk",
            "sourceRepoURL": "https://github.com/aws/aws-sdk-js",
            "asOfVersion": "2.7.0"
        },
        {
            "libraryName": "axe-core",
            "typingsPackageName": "axe-core",
            "sourceRepoURL": "https://github.com/dequelabs/axe-core",
            "asOfVersion": "2.0.7"
        },
        {
            "libraryName": "axios",
            "typingsPackageName": "axios",
            "sourceRepoURL": "https://github.com/mzabriskie/axios",
            "asOfVersion": "0.14.0"
        },
        {
            "libraryName": "azure-mobile-apps",
            "typingsPackageName": "azure-mobile-apps",
            "sourceRepoURL": "https://github.com/Azure/azure-mobile-apps-node/",
            "asOfVersion": "3.0.0"
        },
        {
            "libraryName": "BabylonJS",
            "typingsPackageName": "babylonjs",
            "sourceRepoURL": "http://www.babylonjs.com/",
            "asOfVersion": "2.4.1"
        },
        {
            "libraryName": "base64url",
            "typingsPackageName": "base64url",
            "sourceRepoURL": "https://github.com/brianloveswords/base64url",
            "asOfVersion": "2.0.0"
        },
        {
            "libraryName": "BigInteger.js",
            "typingsPackageName": "big-integer",
            "sourceRepoURL": "https://github.com/peterolson/BigInteger.js",
            "asOfVersion": "0.0.31"
        },
        {
            "libraryName": "Bugsnag Browser",
            "typingsPackageName": "bugsnag-js",
            "sourceRepoURL": "https://github.com/bugsnag/bugsnag-js",
            "asOfVersion": "3.1.0"
        },
        {
            "libraryName": "camel-case",
            "typingsPackageName": "camel-case",
            "sourceRepoURL": "https://github.com/blakeembrey/camel-case",
            "asOfVersion": "1.2.1"
        },
        {
            "libraryName": "change-case",
            "typingsPackageName": "change-case",
            "sourceRepoURL": "https://github.com/blakeembrey/change-case",
            "asOfVersion": "2.3.1"
        },
        {
            "libraryName": "cheap-ruler",
            "typingsPackageName": "cheap-ruler",
            "sourceRepoURL": "https://github.com/mapbox/cheap-ruler",
            "asOfVersion": "2.5.0"
        },
        {
            "libraryName": "constant-case",
            "typingsPackageName": "constant-case",
            "sourceRepoURL": "https://github.com/blakeembrey/constant-case",
            "asOfVersion": "1.1.2"
        },
        {
            "libraryName": "date-fns",
            "typingsPackageName": "date-fns",
            "sourceRepoURL": "https://github.com/date-fns/date-fns",
            "asOfVersion": "2.6.0"
        },
        {
            "libraryName": "DevExtreme",
            "typingsPackageName": "devextreme",
            "sourceRepoURL": "http://js.devexpress.com/",
            "asOfVersion": "16.2.1"
        },
        {
            "libraryName": "Dexie.js",
            "typingsPackageName": "dexie",
            "sourceRepoURL": "https://github.com/dfahlander/Dexie.js",
            "asOfVersion": "1.3.1"
        },
        {
            "libraryName": "dot-case",
            "typingsPackageName": "dot-case",
            "sourceRepoURL": "https://github.com/blakeembrey/dot-case",
            "asOfVersion": "1.1.2"
        },
        {
            "libraryName": "dva",
            "typingsPackageName": "dva",
            "sourceRepoURL": "https://github.com/dvajs/dva",
            "asOfVersion": "1.1.0"
        },
        {
            "libraryName": "ecmarkup",
            "typingsPackageName": "ecmarkup",
            "sourceRepoURL": "https://github.com/bterlson/ecmarkup",
            "asOfVersion": "3.4.0"
        },
        {
            "libraryName": "electron",
            "typingsPackageName": "electron",
            "sourceRepoURL": "https://github.com/electron/electron",
            "asOfVersion": "1.6.10"
        },
        {
            "libraryName": "electron-builder",
            "typingsPackageName": "electron-builder",
            "sourceRepoURL": "https://github.com/loopline-systems/electron-builder",
            "asOfVersion": "2.8.0"
        },
        {
            "libraryName": "eventemitter2",
            "typingsPackageName": "eventemitter2",
            "sourceRepoURL": "https://github.com/asyncly/EventEmitter2",
            "asOfVersion": "4.1.0"
        },
        {
            "libraryName": "EventEmitter3",
            "typingsPackageName": "eventemitter3",
            "sourceRepoURL": "https://github.com/primus/eventemitter3",
            "asOfVersion": "2.0.2"
        },
        {
            "libraryName": "express-validator",
            "typingsPackageName": "express-validator",
            "sourceRepoURL": "https://github.com/ctavan/express-validator",
            "asOfVersion": "3.0.0"
        },
        {
            "libraryName": "JSON-Patch",
            "typingsPackageName": "fast-json-patch",
            "sourceRepoURL": "https://github.com/Starcounter-Jack/JSON-Patch",
            "asOfVersion": "1.1.5"
        },
        {
            "libraryName": "FastSimplexNoise",
            "typingsPackageName": "fast-simplex-noise",
            "sourceRepoURL": "https://www.npmjs.com/package/fast-simplex-noise",
            "asOfVersion": "3.0.0"
        },
        {
            "libraryName": "FineUploader",
            "typingsPackageName": "fine-uploader",
            "sourceRepoURL": "http://fineuploader.com/",
            "asOfVersion": "5.14.0"
        },
        {
            "libraryName": "gaea-model",
            "typingsPackageName": "gaea-model",
            "sourceRepoURL": "https://github.com/ascoders/gaea-model",
            "asOfVersion": "0.0.0"
        },
        {
            "libraryName": "github",
            "typingsPackageName": "github",
            "sourceRepoURL": "https://github.com/mikedeboer/node-github",
            "asOfVersion": "7.1.0"
        },
        {
            "libraryName": "gulp-typescript",
            "typingsPackageName": "gulp-typescript",
            "sourceRepoURL": "https://github.com/ivogabe/gulp-typescript",
            "asOfVersion": "2.13.0"
        },
        {
            "libraryName": "Facebook's Immutable",
            "typingsPackageName": "immutable",
            "sourceRepoURL": "https://github.com/facebook/immutable-js",
            "asOfVersion": "3.8.7"
        },
        {
            "libraryName": "inversify",
            "typingsPackageName": "inversify",
            "sourceRepoURL": "http://inversify.io",
            "asOfVersion": "2.0.33"
        },
        {
            "libraryName": "inversify-binding-decorators",
            "typingsPackageName": "inversify-binding-decorators",
            "sourceRepoURL": "https://github.com/inversify/inversify-binding-decorators",
            "asOfVersion": "2.0.0"
        },
        {
            "libraryName": "inversify-express-utils",
            "typingsPackageName": "inversify-express-utils",
            "sourceRepoURL": "https://github.com/inversify/inversify-express-utils",
            "asOfVersion": "2.0.0"
        },
        {
            "libraryName": "inversify-inject-decorators",
            "typingsPackageName": "inversify-inject-decorators",
            "sourceRepoURL": "https://github.com/inversify/inversify-inject-decorators",
            "asOfVersion": "2.0.0"
        },
        {
            "libraryName": "inversify-logger-middleware",
            "typingsPackageName": "inversify-logger-middleware",
            "sourceRepoURL": "https://github.com/inversify/inversify-logger-middleware",
            "asOfVersion": "2.0.0"
        },
        {
            "libraryName": "inversify-restify-utils",
            "typingsPackageName": "inversify-restify-utils",
            "sourceRepoURL": "https://github.com/inversify/inversify-restify-utils",
            "asOfVersion": "2.0.0"
        },
        {
            "libraryName": "is-lower-case",
            "typingsPackageName": "is-lower-case",
            "sourceRepoURL": "https://github.com/blakeembrey/is-lower-case",
            "asOfVersion": "1.1.2"
        },
        {
            "libraryName": "is-upper-case",
            "typingsPackageName": "is-upper-case",
            "sourceRepoURL": "https://github.com/blakeembrey/is-upper-case",
            "asOfVersion": "1.1.2"
        },
        {
            "libraryName": "jquery.ajaxfile",
            "typingsPackageName": "jquery.ajaxfile",
            "sourceRepoURL": "https://github.com/fpellet/jquery.ajaxFile",
            "asOfVersion": "0.2.29"
        },
        {
            "libraryName": "JSNLog",
            "typingsPackageName": "jsnlog",
            "sourceRepoURL": "https://github.com/mperdeck/jsnlog.js",
            "asOfVersion": "2.17.2"
        },
        {
            "libraryName": "jsonschema",
            "typingsPackageName": "jsonschema",
            "sourceRepoURL": "https://github.com/tdegrunt/jsonschema",
            "asOfVersion": "1.1.1"
        },
        {
            "libraryName": "knockout-paging",
            "typingsPackageName": "knockout-paging",
            "sourceRepoURL": "https://github.com/ErikSchierboom/knockout-paging",
            "asOfVersion": "0.3.1"
        },
        {
            "libraryName": "knockout-pre-rendered",
            "typingsPackageName": "knockout-pre-rendered",
            "sourceRepoURL": "https://github.com/ErikSchierboom/knockout-pre-rendered",
            "asOfVersion": "0.7.1"
        },
        {
            "libraryName": "Linq.JS",
            "typingsPackageName": "linq",
            "sourceRepoURL": "https://linqjs.codeplex.com/",
            "asOfVersion": "2.2.33"
        },
        {
            "libraryName": "LinqSharp",
            "typingsPackageName": "linqsharp",
            "sourceRepoURL": "https://github.com/brunolm/LinqSharp",
            "asOfVersion": "1.0.0"
        },
        {
            "libraryName": "localforage",
            "typingsPackageName": "localforage",
            "sourceRepoURL": "https://github.com/localForage/localForage",
            "asOfVersion": "0.0.34"
        },
        {
            "libraryName": "lodash-decorators",
            "typingsPackageName": "lodash-decorators",
            "sourceRepoURL": "https://github.com/steelsojka/lodash-decorators",
            "asOfVersion": "4.0.0"
        },
        {
            "libraryName": "lower-case",
            "typingsPackageName": "lower-case",
            "sourceRepoURL": "https://github.com/blakeembrey/lower-case",
            "asOfVersion": "1.1.3"
        },
        {
            "libraryName": "lower-case-first",
            "typingsPackageName": "lower-case-first",
            "sourceRepoURL": "https://github.com/blakeembrey/lower-case-first",
            "asOfVersion": "1.0.1"
        },
        {
            "libraryName": "maquette",
            "typingsPackageName": "maquette",
            "sourceRepoURL": "http://maquettejs.org/",
            "asOfVersion": "2.1.6"
        },
        {
            "libraryName": "mendixmodelsdk",
            "typingsPackageName": "mendixmodelsdk",
            "sourceRepoURL": "http://www.mendix.com",
            "asOfVersion": "0.8.1"
        },
        {
            "libraryName": "mobservable",
            "typingsPackageName": "mobservable",
            "sourceRepoURL": "github.com/mweststrate/mobservable",
            "asOfVersion": "1.2.5"
        },
        {
            "libraryName": "mobservable-react",
            "typingsPackageName": "mobservable-react",
            "sourceRepoURL": "https://github.com/mweststrate/mobservable-react",
            "asOfVersion": "1.0.0"
        },
        {
            "libraryName": "Moment",
            "typingsPackageName": "moment",
            "sourceRepoURL": "https://github.com/moment/moment",
            "asOfVersion": "2.13.0"
        },
        {
            "libraryName": "ng-table",
            "typingsPackageName": "ng-table",
            "sourceRepoURL": "https://github.com/esvit/ng-table",
            "asOfVersion": "2.0.1"
        },
        {
            "libraryName": "Normalizr",
            "typingsPackageName": "normalizr",
            "sourceRepoURL": "https://github.com/paularmstrong/normalizr",
            "asOfVersion": "2.0.18"
        },
        {
            "libraryName": "Numbro",
            "typingsPackageName": "numbro",
            "sourceRepoURL": "https://github.com/foretagsplatsen/numbro/",
            "asOfVersion": "1.9.3"
        },
        {
            "libraryName": "Onsen UI",
            "typingsPackageName": "onsenui",
            "sourceRepoURL": "http://onsen.io",
            "asOfVersion": "2.0.0"
        },
        {
            "libraryName": "param-case",
            "typingsPackageName": "param-case",
            "sourceRepoURL": "https://github.com/blakeembrey/param-case",
            "asOfVersion": "1.1.2"
        },
        {
            "libraryName": "parse5",
            "typingsPackageName": "parse5",
            "sourceRepoURL": "https://github.com/inikulin/parse5",
            "asOfVersion": "3.0.0"
        },
        {
            "libraryName": "pascal-case",
            "typingsPackageName": "pascal-case",
            "sourceRepoURL": "https://github.com/blakeembrey/pascal-case",
            "asOfVersion": "1.1.2"
        },
        {
            "libraryName": "path-case",
            "typingsPackageName": "path-case",
            "sourceRepoURL": "https://github.com/blakeembrey/path-case",
            "asOfVersion": "1.1.2"
        },
        {
            "libraryName": "path-to-regexp",
            "typingsPackageName": "path-to-regexp",
            "sourceRepoURL": "https://github.com/pillarjs/path-to-regexp",
            "asOfVersion": "1.7.0"
        },
        {
            "libraryName": "pg-promise",
            "typingsPackageName": "pg-promise",
            "sourceRepoURL": "https://github.com/vitaly-t/pg-promise",
            "asOfVersion": "5.4.3"
        },
        {
            "libraryName": "pixi-spine",
            "typingsPackageName": "pixi-spine",
            "sourceRepoURL": "https://github.com/pixijs/pixi-spine",
            "asOfVersion": "1.4.2"
        },
        {
            "libraryName": "pkcs11js",
            "typingsPackageName": "pkcs11js",
            "sourceRepoURL": "https://github.com/PeculiarVentures/pkcs11js",
            "asOfVersion": "1.0.4"
        },
        {
            "libraryName": "poly2tri.js",
            "typingsPackageName": "poly2tri",
            "sourceRepoURL": "https://github.com/r3mi/poly2tri.js",
            "asOfVersion": "1.4.0"
        },
        {
            "libraryName": "Prando",
            "typingsPackageName": "prando",
            "sourceRepoURL": "https://github.com/zeh/prando",
            "asOfVersion": "1.0.0"
        },
        {
            "libraryName": "Protractor",
            "typingsPackageName": "protractor",
            "sourceRepoURL": "https://github.com/angular/protractor",
            "asOfVersion": "4.0.0"
        },
        {
            "libraryName": "qiniu",
            "typingsPackageName": "qiniu",
            "sourceRepoURL": "https://github.com/qiniu/nodejs-sdk",
            "asOfVersion": "7.0.1"
        },
        {
            "libraryName": "Raven JS",
            "typingsPackageName": "raven-js",
            "sourceRepoURL": "https://github.com/getsentry/raven-js",
            "asOfVersion": "3.10.0"
        },
        {
            "libraryName": "react-day-picker",
            "typingsPackageName": "react-day-picker",
            "sourceRepoURL": "https://github.com/gpbl/react-day-picker",
            "asOfVersion": "5.3.0"
        },
        {
            "libraryName": "Redux",
            "typingsPackageName": "redux",
            "sourceRepoURL": "https://github.com/reactjs/redux",
            "asOfVersion": "3.6.0"
        },
        {
            "libraryName": "redux-batched-actions",
            "typingsPackageName": "redux-batched-actions",
            "sourceRepoURL": "https://github.com/tshelburne/redux-batched-actions",
            "asOfVersion": "0.1.5"
        },
        {
            "libraryName": "redux-devtools-extension",
            "typingsPackageName": "redux-devtools-extension",
            "sourceRepoURL": "https://github.com/zalmoxisus/redux-devtools-extension",
            "asOfVersion": "2.13.2"
        },
        {
            "libraryName": "redux-persist",
            "typingsPackageName": "redux-persist",
            "sourceRepoURL": "https://github.com/rt2zz/redux-persist",
            "asOfVersion": "4.3.1"
        },
        {
            "libraryName": "redux-persist-transform-compress",
            "typingsPackageName": "redux-persist-transform-compress",
            "sourceRepoURL": "https://github.com/rt2zz/redux-persist-transform-compress",
            "asOfVersion": "4.2.0"
        },
        {
            "libraryName": "redux-saga",
            "typingsPackageName": "redux-saga",
            "sourceRepoURL": "https://github.com/redux-saga/redux-saga",
            "asOfVersion": "0.10.5"
        },
        {
            "libraryName": "Redux Thunk",
            "typingsPackageName": "redux-thunk",
            "sourceRepoURL": "https://github.com/gaearon/redux-thunk",
            "asOfVersion": "2.1.0"
        },
        {
            "libraryName": "reselect",
            "typingsPackageName": "reselect",
            "sourceRepoURL": "https://github.com/rackt/reselect",
            "asOfVersion": "2.2.0"
        },
        {
            "libraryName": "rest-io",
            "typingsPackageName": "rest-io",
            "sourceRepoURL": "https://github.com/EnoF/rest-io",
            "asOfVersion": "4.1.0"
        },
        {
            "libraryName": "route-recognizer",
            "typingsPackageName": "route-recognizer",
            "sourceRepoURL": "https://github.com/tildeio/route-recognizer",
            "asOfVersion": "0.3.0"
        },
        {
            "libraryName": "node-scanf",
            "typingsPackageName": "scanf",
            "sourceRepoURL": "https://github.com/Lellansin/node-scanf",
            "asOfVersion": "0.7.3"
        },
        {
            "libraryName": "sendgrid",
            "typingsPackageName": "sendgrid",
            "sourceRepoURL": "https://github.com/sendgrid/sendgrid-nodejs",
            "asOfVersion": "4.3.0"
        },
        {
            "libraryName": "sentence-case",
            "typingsPackageName": "sentence-case",
            "sourceRepoURL": "https://github.com/blakeembrey/sentence-case",
            "asOfVersion": "1.1.3"
        },
        {
            "libraryName": "Shopify Prime",
            "typingsPackageName": "shopify-prime",
            "sourceRepoURL": "https://github.com/nozzlegear/shopify-prime",
            "asOfVersion": "2.0.0"
        },
        {
            "libraryName": "SimpleSignal",
            "typingsPackageName": "simplesignal",
            "sourceRepoURL": "https://github.com/zeh/simplesignal",
            "asOfVersion": "1.0.0"
        },
        {
            "libraryName": "snake-case",
            "typingsPackageName": "snake-case",
            "sourceRepoURL": "https://github.com/blakeembrey/snake-case",
            "asOfVersion": "1.1.2"
        },
        {
            "libraryName": "spotify-web-api-js",
            "typingsPackageName": "spotify-web-api-js",
            "sourceRepoURL": "https://github.com/JMPerez/spotify-web-api-js",
            "asOfVersion": "0.21.0"
        },
        {
            "libraryName": "Sugar",
            "typingsPackageName": "sugar",
            "sourceRepoURL": "https://github.com/andrewplummer/Sugar",
            "asOfVersion": "2.0.2"
        },
        {
            "libraryName": "svg.js",
            "typingsPackageName": "svg.js",
            "sourceRepoURL": "http://www.svgjs.com/",
            "asOfVersion": "2.3.1"
        },
        {
            "libraryName": "swap-case",
            "typingsPackageName": "swap-case",
            "sourceRepoURL": "https://github.com/blakeembrey/swap-case",
            "asOfVersion": "1.1.2"
        },
        {
            "libraryName": "Tabris.js",
            "typingsPackageName": "tabris",
            "sourceRepoURL": "http://tabrisjs.com",
            "asOfVersion": "1.8.0"
        },
        {
            "libraryName": "tcomb",
            "typingsPackageName": "tcomb",
            "sourceRepoURL": "http://gcanti.github.io/tcomb/guide/index.html",
            "asOfVersion": "2.6.0"
        },
        {
            "libraryName": "title-case",
            "typingsPackageName": "title-case",
            "sourceRepoURL": "https://github.com/blakeembrey/title-case",
            "asOfVersion": "1.1.2"
        },
        {
            "libraryName": "TsMonad",
            "typingsPackageName": "tsmonad",
            "sourceRepoURL": "https://github.com/cbowdon/TsMonad",
            "asOfVersion": "0.5.0"
        },
        {
            "libraryName": "TypeScript",
            "typingsPackageName": "typescript",
            "sourceRepoURL": "https://github.com/Microsoft/TypeScript",
            "asOfVersion": "2.0.0"
        },
        {
            "libraryName": "TypeScript",
            "typingsPackageName": "typescript-services",
            "sourceRepoURL": "https://github.com/Microsoft/TypeScript",
            "asOfVersion": "2.0.0"
        },
        {
            "libraryName": "uk.co.workingedge.phonegap.plugin.istablet",
            "typingsPackageName": "uk.co.workingedge.phonegap.plugin.istablet",
            "sourceRepoURL": "https://github.com/dpa99c/phonegap-istablet",
            "asOfVersion": "1.1.3"
        },
        {
            "libraryName": "upper-case",
            "typingsPackageName": "upper-case",
            "sourceRepoURL": "https://github.com/blakeembrey/upper-case",
            "asOfVersion": "1.1.3"
        },
        {
            "libraryName": "upper-case-first",
            "typingsPackageName": "upper-case-first",
            "sourceRepoURL": "https://github.com/blakeembrey/upper-case-first",
            "asOfVersion": "1.1.2"
        },
        {
            "libraryName": "vso-node-api",
            "typingsPackageName": "vso-node-api",
            "sourceRepoURL": "https://github.com/Microsoft/vso-node-api",
            "asOfVersion": "4.0.0"
        },
        {
            "libraryName": "vuejs",
            "typingsPackageName": "vue",
            "sourceRepoURL": "https://github.com/vuejs/vue",
            "asOfVersion": "2.0.0"
        },
        {
            "libraryName": "vue-router",
            "typingsPackageName": "vue-router",
            "sourceRepoURL": "https://github.com/vuejs/vue-router",
            "asOfVersion": "2.0.0"
        },
        {
            "libraryName": "webcola",
            "typingsPackageName": "webcola",
            "sourceRepoURL": "https://github.com/tgdwyer/WebCola",
            "asOfVersion": "3.2.0"
        },
        {
            "libraryName": "x2js",
            "typingsPackageName": "x2js",
            "sourceRepoURL": "https://code.google.com/p/x2js/",
            "asOfVersion": "3.1.0"
        },
        {
            "libraryName": "xml-js",
            "typingsPackageName": "xml-js",
            "sourceRepoURL": "https://github.com/nashwaan/xml-js",
            "asOfVersion": "1.0.0"
        },
        {
            "libraryName": "@xmpp/jid",
            "typingsPackageName": "xmpp-jid",
            "sourceRepoURL": "github.com/node-xmpp/node-xmpp/",
            "asOfVersion": "1.2.0"
        },
        {
            "libraryName": "Zone.js",
            "typingsPackageName": "zone.js",
            "sourceRepoURL": "https://github.com/angular/zone.js",
            "asOfVersion": "0.5.12"
        }
    ]
}<|MERGE_RESOLUTION|>--- conflicted
+++ resolved
@@ -13,17 +13,16 @@
             "asOfVersion": "1.0.0"
         },
         {
-<<<<<<< HEAD
+            "libraryName": "angular-ui-router-default",
+            "typingsPackageName": "angular-ui-router-default",
+            "sourceRepoURL": "https://github.com/nonplus/angular-ui-router-default",
+            "asOfVersion": "0.0.5"
+        },
+        {
             "libraryName": "angular-ui-router-uib-modal",
             "typingsPackageName": "angular-ui-router-uib-modal",
             "sourceRepoURL": "https://github.com/nonplus/angular-ui-router-uib-modal",
             "asOfVersion": "0.11.0"
-=======
-            "libraryName": "angular-ui-router-default",
-            "typingsPackageName": "angular-ui-router-default",
-            "sourceRepoURL": "https://github.com/nonplus/angular-ui-router-default",
-            "asOfVersion": "0.0.5"
->>>>>>> e4aa15b7
         },
         {
             "libraryName": "antd",
