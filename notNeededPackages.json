{
    "packages": [
        {
            "libraryName": "3d-bin-packing",
            "typingsPackageName": "3d-bin-packing",
            "sourceRepoURL": "https://github.com/betterwaysystems/packer",
            "asOfVersion": "1.1.3"
        },
        {
            "libraryName": "Ably Realtime and Rest client library",
            "typingsPackageName": "ably",
            "sourceRepoURL": "https://www.ably.io/",
            "asOfVersion": "1.0.0"
        },
        {
            "libraryName": "actions-on-google",
            "typingsPackageName": "actions-on-google",
            "sourceRepoURL": "https://github.com/actions-on-google/actions-on-google-nodejs",
            "asOfVersion": "2.0.0"
        },
        {
            "libraryName": "active-win",
            "typingsPackageName": "active-win",
            "sourceRepoURL": "https://github.com/sindresorhus/active-win",
            "asOfVersion": "5.1.0"
        },
        {
            "libraryName": "ag-grid",
            "typingsPackageName": "ag-grid",
            "sourceRepoURL": "https://github.com/ceolter/ag-grid",
            "asOfVersion": "3.2.0"
        },
        {
            "libraryName": "aggregate-error",
            "typingsPackageName": "aggregate-error",
            "sourceRepoURL": "https://github.com/sindresorhus/aggregate-error",
            "asOfVersion": "2.2.0"
        },
        {
            "libraryName": "ajv",
            "typingsPackageName": "ajv",
            "sourceRepoURL": "https://github.com/epoberezkin/ajv",
            "asOfVersion": "1.0.0"
        },
        {
            "libraryName": "all-keys",
            "typingsPackageName": "all-keys",
            "sourceRepoURL": "https://github.com/sindresorhus/all-keys",
            "asOfVersion": "3.0.0"
        },
        {
            "libraryName": "all-keys",
            "typingsPackageName": "all-property-names",
            "sourceRepoURL": "https://github.com/sindresorhus/all-keys",
            "asOfVersion": "3.0.0"
        },
        {
            "libraryName": "angular-dynamic-locale",
            "typingsPackageName": "angular-dynamic-locale",
            "sourceRepoURL": "https://github.com/lgalfaso/angular-dynamic-locale",
            "asOfVersion": "0.1.35"
        },
        {
            "libraryName": "angular-touchspin",
            "typingsPackageName": "angular-touchspin",
            "sourceRepoURL": "https://github.com/nkovacic/angular-touchspin",
            "asOfVersion": "1.8.2"
        },
        {
            "libraryName": "angular-ui-router-default",
            "typingsPackageName": "angular-ui-router-default",
            "sourceRepoURL": "https://github.com/nonplus/angular-ui-router-default",
            "asOfVersion": "0.0.5"
        },
        {
            "libraryName": "angular-ui-router-uib-modal",
            "typingsPackageName": "angular-ui-router-uib-modal",
            "sourceRepoURL": "https://github.com/nonplus/angular-ui-router-uib-modal",
            "asOfVersion": "0.0.11"
        },
        {
            "libraryName": "ansi-colors",
            "typingsPackageName": "ansi-colors",
            "sourceRepoURL": "https://github.com/doowb/ansi-colors",
            "asOfVersion": "3.2.1"
        },
        {
            "libraryName": "ansi-escapes",
            "typingsPackageName": "ansi-escapes",
            "sourceRepoURL": "https://github.com/sindresorhus/ansi-escapes",
            "asOfVersion": "4.0.0"
        },
        {
            "libraryName": "ansi-regex",
            "typingsPackageName": "ansi-regex",
            "sourceRepoURL": "https://github.com/chalk/ansi-regex",
            "asOfVersion": "5.0.0"
        },
        {
            "libraryName": "antd",
            "typingsPackageName": "antd",
            "sourceRepoURL": "https://github.com/ant-design/ant-design",
            "asOfVersion": "1.0.0"
        },
        {
            "libraryName": "anybar",
            "typingsPackageName": "anybar",
            "sourceRepoURL": "https://github.com/sindresorhus/anybar",
            "asOfVersion": "4.0.0"
        },
        {
            "libraryName": "anydb-sql",
            "typingsPackageName": "anydb-sql",
            "sourceRepoURL": "https://github.com/doxout/anydb-sql",
            "asOfVersion": "0.6.46"
        },
        {
            "libraryName": "anydb-sql-migrations",
            "typingsPackageName": "anydb-sql-migrations",
            "sourceRepoURL": "https://github.com/spion/anydb-sql-migrations",
            "asOfVersion": "2.1.1"
        },
        {
            "libraryName": "aphrodite",
            "typingsPackageName": "aphrodite",
            "sourceRepoURL": "https://github.com/Khan/aphrodite",
            "asOfVersion": "2.0.0"
        },
        {
            "libraryName": "apn",
            "typingsPackageName": "apn",
            "sourceRepoURL": "https://github.com/node-apn/node-apn",
            "asOfVersion": "2.1.2"
        },
        {
            "libraryName": "Application Insights",
            "typingsPackageName": "applicationinsights",
            "sourceRepoURL": "https://github.com/Microsoft/ApplicationInsights-node.js",
            "asOfVersion": "0.20.0"
        },
        {
            "libraryName": "Argon2",
            "typingsPackageName": "argon2",
            "sourceRepoURL": "https://github.com/ranisalt/node-argon2",
            "asOfVersion": "0.15.0"
        },
        {
            "libraryName": "array-move",
            "typingsPackageName": "array-move",
            "sourceRepoURL": "https://github.com/sindresorhus/array-move",
            "asOfVersion": "2.0.0"
        },
        {
            "libraryName": "array-uniq",
            "typingsPackageName": "array-uniq",
            "sourceRepoURL": "https://github.com/sindresorhus/array-uniq",
            "asOfVersion": "2.1.0"
        },
        {
            "libraryName": "arrify",
            "typingsPackageName": "arrify",
            "sourceRepoURL": "https://github.com/sindresorhus/arrify",
            "asOfVersion": "2.0.0"
        },
        {
            "libraryName": "artyom.js",
            "typingsPackageName": "artyom.js",
            "sourceRepoURL": "https://github.com/sdkcarlos/artyom.js",
            "asOfVersion": "1.0.6"
        },
        {
            "libraryName": "askmethat-rating",
            "typingsPackageName": "askmethat-rating",
            "sourceRepoURL": "https://github.com/AlexTeixeira/Askmethat-Rating",
            "asOfVersion": "0.4.0"
        },
        {
            "libraryName": "assertion-error",
            "typingsPackageName": "assertion-error",
            "sourceRepoURL": "https://github.com/chaijs/assertion-error",
            "asOfVersion": "1.1.0"
        },
        {
            "libraryName": "asyncblock",
            "typingsPackageName": "asyncblock",
            "sourceRepoURL": "https://github.com/scriby/asyncblock",
            "asOfVersion": "2.2.11"
        },
        {
            "libraryName": "aurelia-knockout",
            "typingsPackageName": "aurelia-knockout",
            "sourceRepoURL": "https://github.com/code-chris/aurelia-knockout",
            "asOfVersion": "2.1.0"
        },
        {
            "libraryName": "auto-bind",
            "typingsPackageName": "auto-bind",
            "sourceRepoURL": "https://github.com/sindresorhus/auto-bind",
            "asOfVersion": "2.1.0"
        },
        {
            "libraryName": "autobind-decorator",
            "typingsPackageName": "autobind-decorator",
            "sourceRepoURL": "https://github.com/andreypopp/autobind-decorator",
            "asOfVersion": "2.1.0"
        },
        {
            "libraryName": "aws-lambda-mock-context",
            "typingsPackageName": "aws-lambda-mock-context",
            "sourceRepoURL": "https://github.com/moskalyk/typed-aws-lambda-mock-context",
            "asOfVersion": "3.2.0"
        },
        {
            "libraryName": "autolinker",
            "typingsPackageName": "autolinker",
            "sourceRepoURL": "https://github.com/gregjacobs/Autolinker.js",
            "asOfVersion": "2.0.0"
        },
        {
            "libraryName": "aws-sdk",
            "typingsPackageName": "aws-sdk",
            "sourceRepoURL": "https://github.com/aws/aws-sdk-js",
            "asOfVersion": "2.7.0"
        },
        {
            "libraryName": "axe-core",
            "typingsPackageName": "axe-core",
            "sourceRepoURL": "https://github.com/dequelabs/axe-core",
            "asOfVersion": "3.0.3"
        },
        {
            "libraryName": "axios",
            "typingsPackageName": "axios",
            "sourceRepoURL": "https://github.com/mzabriskie/axios",
            "asOfVersion": "0.14.0"
        },
        {
            "libraryName": "axios-mock-adapter",
            "typingsPackageName": "axios-mock-adapter",
            "sourceRepoURL": "https://github.com/ctimmerm/axios-mock-adapter",
            "asOfVersion": "1.10.0"
        },
        {
            "libraryName": "azure-mobile-apps",
            "typingsPackageName": "azure-mobile-apps",
            "sourceRepoURL": "https://github.com/Azure/azure-mobile-apps-node/",
            "asOfVersion": "3.0.0"
        },
        {
            "libraryName": "@babel/parser",
            "typingsPackageName": "babel__parser",
            "sourceRepoURL": "https://github.com/babel/babel",
            "asOfVersion": "7.1.0"
        },
        {
            "libraryName": "BabylonJS",
            "typingsPackageName": "babylonjs",
            "sourceRepoURL": "http://www.babylonjs.com/",
            "asOfVersion": "2.4.1"
        },
        {
            "libraryName": "baconjs",
            "typingsPackageName": "baconjs",
            "sourceRepoURL": "https://baconjs.github.io/",
            "asOfVersion": "3.0.0"
        },
        {
            "libraryName": "badgen",
            "typingsPackageName": "badgen",
            "sourceRepoURL": "https://github.com/amio/badgen",
            "asOfVersion": "2.7.1"
        },
        {
            "libraryName": "base64url",
            "typingsPackageName": "base64url",
            "sourceRepoURL": "https://github.com/brianloveswords/base64url",
            "asOfVersion": "2.0.0"
        },
        {
            "libraryName": "baseui",
            "typingsPackageName": "baseui",
            "sourceRepoURL": "https://github.com/uber-web/baseui",
            "asOfVersion": "8.0.0"
        },
        {
            "libraryName": "beeper",
            "typingsPackageName": "beeper",
            "sourceRepoURL": "https://github.com/sindresorhus/beeper",
            "asOfVersion": "2.0.0"
        },
        {
            "libraryName": "bezier-easing",
            "typingsPackageName": "bezier-easing",
            "sourceRepoURL": "https://github.com/gre/bezier-easing",
            "asOfVersion": "2.1.0"
        },
        {
            "libraryName": "bem-cn",
            "typingsPackageName": "bem-cn",
            "sourceRepoURL": "https://github.com/albburtsev/bem-cn",
            "asOfVersion": "3.0.0"
        },
        {
            "libraryName": "BigInteger.js",
            "typingsPackageName": "big-integer",
            "sourceRepoURL": "https://github.com/peterolson/BigInteger.js",
            "asOfVersion": "0.0.31"
        },
        {
            "libraryName": "bignumber.js",
            "typingsPackageName": "bignumber.js",
            "sourceRepoURL": "https://github.com/MikeMcl/bignumber.js/",
            "asOfVersion": "5.0.0"
        },
        {
            "libraryName": "bin-version",
            "typingsPackageName": "bin-version",
            "sourceRepoURL": "https://github.com/sindresorhus/bin-version",
            "asOfVersion": "3.1.0"
        },
        {
            "libraryName": "bingmaps",
            "typingsPackageName": "bingmaps",
            "sourceRepoURL": "https://github.com/Microsoft/Bing-Maps-V8-TypeScript-Definitions",
            "asOfVersion": "2.0.15"
        },
        {
            "libraryName": "bip39",
            "typingsPackageName": "bip39",
            "sourceRepoURL": "https://github.com/bitcoinjs/bip39",
            "asOfVersion": "3.0.0"
        },
        {
            "libraryName": "bitcoinjs-lib",
            "typingsPackageName": "bitcoinjs-lib",
            "sourceRepoURL": "https://github.com/bitcoinjs/bitcoinjs-lib",
            "asOfVersion": "5.0.0"
        },
        {
            "libraryName": "bip32",
            "typingsPackageName": "bip32",
            "sourceRepoURL": "https://github.com/bitcoinjs/bip32#readme",
            "asOfVersion": "2.0.0"
        },
        {
            "libraryName": "bitwise",
            "typingsPackageName": "bitwise",
            "sourceRepoURL": "https://github.com/dodekeract/bitwise",
            "asOfVersion": "2.0.0"
        },
        {
            "libraryName": "bootstrap-table",
            "typingsPackageName": "bootstrap-table",
            "sourceRepoURL": "http://bootstrap-table.wenzhixin.net.cn/",
            "asOfVersion": "1.12.0"
        },
        {
            "libraryName": "blob-util",
            "typingsPackageName": "blob-util",
            "sourceRepoURL": "https://github.com/nolanlawson/blob-util#readme",
            "asOfVersion": "2.0.0"
        },
        {
            "libraryName": "botvs",
            "typingsPackageName": "botvs",
            "sourceRepoURL": "https://www.botvs.com/",
            "asOfVersion": "1.0.0"
        },
        {
            "libraryName": "Bowser",
            "typingsPackageName": "bowser",
            "sourceRepoURL": "https://github.com/ded/bowser",
            "asOfVersion": "1.1.1"
        },
        {
            "libraryName": "boxen",
            "typingsPackageName": "boxen",
            "sourceRepoURL": "https://github.com/sindresorhus/boxen",
            "asOfVersion": "3.0.1"
        },
        {
            "libraryName": "braft-editor",
            "typingsPackageName": "braft-editor",
            "sourceRepoURL": "https://github.com/margox/braft#readme",
            "asOfVersion": "2.2.0"
        },
        {
            "libraryName": "broccoli-plugin",
            "typingsPackageName": "broccoli-plugin",
            "sourceRepoURL": "https://github.com/broccolijs/broccoli-plugin",
            "asOfVersion": "3.0.0"
        },
        {
            "libraryName": "Bugsnag Browser",
            "typingsPackageName": "bugsnag-js",
            "sourceRepoURL": "https://github.com/bugsnag/bugsnag-js",
            "asOfVersion": "3.1.0"
        },
        {
            "libraryName": "builtin-modules",
            "typingsPackageName": "builtin-modules",
            "sourceRepoURL": "https://github.com/sindresorhus/builtin-modules",
            "asOfVersion": "3.1.0"
        },
        {
            "libraryName": "bunyan-bugsnag",
            "typingsPackageName": "bunyan-bugsnag",
            "sourceRepoURL": "https://github.com/marnusw/bunyan-bugsnag",
            "asOfVersion": "3.0.0"
        },
        {
            "libraryName": "CacheFactory",
            "typingsPackageName": "cachefactory",
            "sourceRepoURL": "https://github.com/jmdobry/CacheFactory",
            "asOfVersion": "3.0.0"
        },
        {
            "libraryName": "callsites",
            "typingsPackageName": "callsites",
            "sourceRepoURL": "https://github.com/sindresorhus/callsites",
            "asOfVersion": "3.0.0"
        },
        {
            "libraryName": "camaro",
            "typingsPackageName": "camaro",
            "sourceRepoURL": "https://github.com/tuananh/camaro",
            "asOfVersion": "2.2.4"
        },
        {
            "libraryName": "camel-case",
            "typingsPackageName": "camel-case",
            "sourceRepoURL": "https://github.com/blakeembrey/camel-case",
            "asOfVersion": "1.2.1"
        },
        {
            "libraryName": "camelcase",
            "typingsPackageName": "camelcase",
            "sourceRepoURL": "https://github.com/sindresorhus/camelcase",
            "asOfVersion": "5.2.0"
        },
        {
            "libraryName": "camelcase-keys",
            "typingsPackageName": "camelcase-keys",
            "sourceRepoURL": "https://github.com/sindresorhus/camelcase-keys",
            "asOfVersion": "5.1.0"
        },
        {
            "libraryName": "cassandra-driver",
            "typingsPackageName": "cassandra-driver",
            "sourceRepoURL": "https://github.com/datastax/nodejs-driver",
            "asOfVersion": "4.2.0"
        },
        {
            "libraryName": "camljs",
            "typingsPackageName": "camljs",
            "sourceRepoURL": "https://github.com/andrei-markeev/camljs",
            "asOfVersion": "2.8.1"
        },
        {
            "libraryName": "catalog",
            "typingsPackageName": "catalog",
            "sourceRepoURL": "https://github.com/interactivethings/catalog",
            "asOfVersion": "3.5.0"
        },
        {
            "libraryName": "chai-http",
            "typingsPackageName": "chai-http",
            "sourceRepoURL": "https://github.com/chaijs/chai-http",
            "asOfVersion": "4.2.0"
        },
        {
            "libraryName": "chai-webdriverio",
            "typingsPackageName": "chai-webdriverio",
            "sourceRepoURL": "https://github.com/marcodejongh/chai-webdriverio",
            "asOfVersion": "1.0.0"
        },
        {
            "libraryName": "chalk",
            "typingsPackageName": "chalk",
            "sourceRepoURL": "https://github.com/chalk/chalk",
            "asOfVersion": "2.2.0"
        },
        {
            "libraryName": "change-case",
            "typingsPackageName": "change-case",
            "sourceRepoURL": "https://github.com/blakeembrey/change-case",
            "asOfVersion": "2.3.1"
        },
        {
            "libraryName": "cheap-ruler",
            "typingsPackageName": "cheap-ruler",
            "sourceRepoURL": "https://github.com/mapbox/cheap-ruler",
            "asOfVersion": "2.5.0"
        },
        {
            "libraryName": "chokidar",
            "typingsPackageName": "chokidar",
            "sourceRepoURL": "https://github.com/paulmillr/chokidar",
            "asOfVersion": "2.1.3"
        },
        {
            "libraryName": "chunked-dc",
            "typingsPackageName": "chunked-dc",
            "sourceRepoURL": "https://github.com/saltyrtc/chunked-dc-js",
            "asOfVersion": "0.2.2"
        },
        {
            "libraryName": "clean-stack",
            "typingsPackageName": "clean-stack",
            "sourceRepoURL": "https://github.com/sindresorhus/clean-stack",
            "asOfVersion": "2.1.0"
        },
        {
            "libraryName": "clean-webpack-plugin",
            "typingsPackageName": "clean-webpack-plugin",
            "sourceRepoURL": "https://github.com/johnagan/clean-webpack-plugin",
            "asOfVersion": "2.0.0"
        },
        {
            "libraryName": "clear-module",
            "typingsPackageName": "clear-require",
            "sourceRepoURL": "https://github.com/sindresorhus/clear-module",
            "asOfVersion": "3.2.0"
        },
        {
            "libraryName": "cli-boxes",
            "typingsPackageName": "cli-boxes",
            "sourceRepoURL": "https://github.com/sindresorhus/cli-boxes",
            "asOfVersion": "2.0.0"
        },
        {
            "libraryName": "cli-cursor",
            "typingsPackageName": "cli-cursor",
            "sourceRepoURL": "https://github.com/sindresorhus/cli-cursor",
            "asOfVersion": "3.0.0"
        },
        {
            "libraryName": "cli-truncate",
            "typingsPackageName": "cli-truncate",
            "sourceRepoURL": "https://github.com/sindresorhus/cli-truncate",
            "asOfVersion": "2.0.0"
        },
        {
            "libraryName": "clipboardy",
            "typingsPackageName": "clipboardy",
            "sourceRepoURL": "https://github.com/sindresorhus/clipboardy",
            "asOfVersion": "2.0.0"
        },
        {
            "libraryName": "colors.js (colors)",
            "typingsPackageName": "colors",
            "sourceRepoURL": "https://github.com/Marak/colors.js",
            "asOfVersion": "1.2.1"
        },
        {
            "libraryName": "commander",
            "typingsPackageName": "commander",
            "sourceRepoURL": "https://github.com/tj/commander.js",
            "asOfVersion": "2.12.2"
        },
        {
            "libraryName": "commons-validator-js",
            "typingsPackageName": "commons-validator-js",
            "sourceRepoURL": "https://github.com/wix/commons-validator-js",
            "asOfVersion": "1.0.1266"
        },
        {
            "libraryName": "composer-concerto",
            "typingsPackageName": "composer-concerto",
            "sourceRepoURL": "https://github.com/hyperledger/composer-concerto#readme",
            "asOfVersion": "0.71.1"
        },
        {
            "libraryName": "compare-versions",
            "typingsPackageName": "compare-versions",
            "sourceRepoURL": "https://github.com/omichelsen/compare-versions",
            "asOfVersion": "3.3.0"
        },
        {
            "libraryName": "condense-whitespace",
            "typingsPackageName": "condense-whitespace",
            "sourceRepoURL": "https://github.com/sindresorhus/condense-whitespace",
            "asOfVersion": "2.0.0"
        },
        {
            "libraryName": "conf",
            "typingsPackageName": "conf",
            "sourceRepoURL": "https://github.com/sindresorhus/conf",
            "asOfVersion": "3.0.0"
        },
        {
            "libraryName": "confirmdialog",
            "typingsPackageName": "confirmdialog",
            "sourceRepoURL": "https://github.com/allipierre/Type-definitions-for-jquery-confirm/tree/master/types/confirmDialog-js",
            "asOfVersion": "1.0.0"
        },
        {
            "libraryName": "consola",
            "typingsPackageName": "consola",
            "sourceRepoURL": "https://github.com/nuxt/consola",
            "asOfVersion": "2.2.5"
        },
        {
            "libraryName": "constant-case",
            "typingsPackageName": "constant-case",
            "sourceRepoURL": "https://github.com/blakeembrey/constant-case",
            "asOfVersion": "1.1.2"
        },
        {
            "libraryName": "convert-hrtime",
            "typingsPackageName": "convert-hrtime",
            "sourceRepoURL": "https://github.com/sindresorhus/convert-hrtime",
            "asOfVersion": "3.0.0"
        },
        {
            "libraryName": "copy-text-to-clipboard",
            "typingsPackageName": "copy-text-to-clipboard",
            "sourceRepoURL": "https://github.com/sindresorhus/copy-text-to-clipboard",
            "asOfVersion": "2.0.1"
        },
        {
            "libraryName": "cordova-plugin-battery-status",
            "typingsPackageName": "cordova-plugin-battery-status",
            "sourceRepoURL": "https://github.com/apache/cordova-plugin-battery-status",
            "asOfVersion": "1.2.3"
        },
        {
            "libraryName": "cordova-plugin-camera",
            "typingsPackageName": "cordova-plugin-camera",
            "sourceRepoURL": "https://github.com/apache/cordova-plugin-camera",
            "asOfVersion": "2.4.0"
        },
        {
            "libraryName": "cordova-plugin-contacts",
            "typingsPackageName": "cordova-plugin-contacts",
            "sourceRepoURL": "https://github.com/apache/cordova-plugin-contacts",
            "asOfVersion": "2.3.0"
        },
        {
            "libraryName": "cordova-plugin-device",
            "typingsPackageName": "cordova-plugin-device",
            "sourceRepoURL": "https://github.com/apache/cordova-plugin-device",
            "asOfVersion": "1.1.5"
        },
        {
            "libraryName": "cordova-plugin-device-motion",
            "typingsPackageName": "cordova-plugin-device-motion",
            "sourceRepoURL": "https://github.com/apache/cordova-plugin-device-motion",
            "asOfVersion": "1.2.4"
        },
        {
            "libraryName": "Apache Cordova Device Orientation plugin",
            "typingsPackageName": "cordova-plugin-device-orientation",
            "sourceRepoURL": "https://github.com/apache/cordova-plugin-device-orientation",
            "asOfVersion": "1.0.6"
        },
        {
            "libraryName": "cordova-plugin-dialogs",
            "typingsPackageName": "cordova-plugin-dialogs",
            "sourceRepoURL": "https://github.com/apache/cordova-plugin-dialogs",
            "asOfVersion": "1.3.2"
        },
        {
            "libraryName": "Apache Cordova File System plugin",
            "typingsPackageName": "cordova-plugin-file",
            "sourceRepoURL": "https://github.com/apache/cordova-plugin-file",
            "asOfVersion": "4.3.2"
        },
        {
            "libraryName": "cordova-plugin-file-transfer",
            "typingsPackageName": "cordova-plugin-file-transfer",
            "sourceRepoURL": "https://github.com/apache/cordova-plugin-file-transfer",
            "asOfVersion": "1.6.2"
        },
        {
            "libraryName": "cordova-plugin-globalization",
            "typingsPackageName": "cordova-plugin-globalization",
            "sourceRepoURL": "https://github.com/apache/cordova-plugin-globalization",
            "asOfVersion": "1.0.6"
        },
        {
            "libraryName": "cordova-plugin-inappbrowser",
            "typingsPackageName": "cordova-plugin-inappbrowser",
            "sourceRepoURL": "https://github.com/apache/cordova-plugin-inappbrowser",
            "asOfVersion": "2.0.0"
        },
        {
            "libraryName": "cordova-plugin-media",
            "typingsPackageName": "cordova-plugin-media",
            "sourceRepoURL": "https://github.com/apache/cordova-plugin-media",
            "asOfVersion": "3.0.0"
        },
        {
            "libraryName": "cordova-plugin-media-capture",
            "typingsPackageName": "cordova-plugin-media-capture",
            "sourceRepoURL": "https://github.com/apache/cordova-plugin-media-capture",
            "asOfVersion": "1.4.2"
        },
        {
            "libraryName": "cordova-plugin-network-information",
            "typingsPackageName": "cordova-plugin-network-information",
            "sourceRepoURL": "https://github.com/apache/cordova-plugin-network-information",
            "asOfVersion": "1.3.2"
        },
        {
            "libraryName": "cordova-plugin-splashscreen",
            "typingsPackageName": "cordova-plugin-splashscreen",
            "sourceRepoURL": "https://github.com/apache/cordova-plugin-splashscreen",
            "asOfVersion": "4.0.2"
        },
        {
            "libraryName": "Apache Cordova StatusBar plugin",
            "typingsPackageName": "cordova-plugin-statusbar",
            "sourceRepoURL": "https://github.com/apache/cordova-plugin-statusbar",
            "asOfVersion": "2.2.2"
        },
        {
            "libraryName": "Apache Cordova Vibration plugin",
            "typingsPackageName": "cordova-plugin-vibration",
            "sourceRepoURL": "https://github.com/apache/cordova-plugin-vibration",
            "asOfVersion": "2.1.4"
        },
        {
            "libraryName": "cordova-plugin-x-socialsharing",
            "typingsPackageName": "cordova-plugin-x-socialsharing",
            "sourceRepoURL": "https://github.com/EddyVerbruggen/SocialSharing-PhoneGap-Plugin",
            "asOfVersion": "5.4.5"
        },
        {
            "libraryName": "cordova.plugins.diagnostic",
            "typingsPackageName": "cordova.plugins.diagnostic",
            "sourceRepoURL": "https://github.com/dpa99c/cordova-diagnostic-plugin",
            "asOfVersion": "3.7.0"
        },
        {
            "libraryName": "core-decorators.js",
            "typingsPackageName": "core-decorators",
            "sourceRepoURL": "https://github.com/jayphelps/core-decorators.js",
            "asOfVersion": "0.20.0"
        },
        {
            "libraryName": "cosmiconfig",
            "typingsPackageName": "cosmiconfig",
            "sourceRepoURL": "https://github.com/davidtheclark/cosmiconfig",
            "asOfVersion": "6.0.0"
        },
        {
            "libraryName": "countup.js",
            "typingsPackageName": "countup.js",
            "sourceRepoURL": "https://github.com/inorganik/CountUp.js",
            "asOfVersion": "2.0.3"
        },
        {
            "libraryName": "cp-file",
            "typingsPackageName": "cp-file",
            "sourceRepoURL": "https://github.com/sindresorhus/cp-file",
            "asOfVersion": "6.1.1"
        },
        {
            "libraryName": "cpy",
            "typingsPackageName": "cpy",
            "sourceRepoURL": "https://github.com/sindresorhus/cpy",
            "asOfVersion": "7.1.1"
        },
        {
            "libraryName": "create-html-element",
            "typingsPackageName": "create-html-element",
            "sourceRepoURL": "https://github.com/sindresorhus/create-html-element",
            "asOfVersion": "2.1.0"
        },
        {
            "libraryName": "cropperjs",
            "typingsPackageName": "cropperjs",
            "sourceRepoURL": "https://github.com/fengyuanchen/cropperjs",
            "asOfVersion": "1.3.0"
        },
        {
            "libraryName": "crypto-hash",
            "typingsPackageName": "crypto-hash",
            "sourceRepoURL": "https://github.com/sindresorhus/crypto-hash",
            "asOfVersion": "1.1.0"
        },
        {
            "libraryName": "crypto-random-string",
            "typingsPackageName": "crypto-random-string",
            "sourceRepoURL": "https://github.com/sindresorhus/crypto-random-string",
            "asOfVersion": "2.0.0"
        },
        {
            "libraryName": "cson-parser",
            "typingsPackageName": "cson-parser",
            "sourceRepoURL": "https://github.com/groupon/cson-parser",
            "asOfVersion": "4.0.3"
        },
        {
            "libraryName": "csv-parse",
            "typingsPackageName": "csv-parse",
            "sourceRepoURL": "https://github.com/adaltas/node-csv-parse",
            "asOfVersion": "1.2.2"
        },
        {
            "libraryName": "cucumber-html-reporter",
            "typingsPackageName": "cucumber-html-reporter",
            "sourceRepoURL": "https://github.com/gkushang/cucumber-html-reporter",
            "asOfVersion": "5.0.1"
        },
        {
            "libraryName": "csv-stringify",
            "typingsPackageName": "csv-stringify",
            "sourceRepoURL": "https://github.com/wdavidw/node-csv-stringify",
            "asOfVersion": "3.1.0"
        },
        {
            "libraryName": "cycled",
            "typingsPackageName": "cycled",
            "sourceRepoURL": "https://github.com/sindresorhus/cycled",
            "asOfVersion": "1.1.0"
        },
        {
            "libraryName": "cypress",
            "typingsPackageName": "cypress",
            "sourceRepoURL": "https://cypress.io",
            "asOfVersion": "1.1.3"
        },
        {
            "libraryName": "dargs",
            "typingsPackageName": "dargs",
            "sourceRepoURL": "https://github.com/sindresorhus/dargs",
            "asOfVersion": "6.1.0"
        },
        {
            "libraryName": "date-fns",
            "typingsPackageName": "date-fns",
            "sourceRepoURL": "https://github.com/date-fns/date-fns",
            "asOfVersion": "2.6.0"
        },
        {
            "libraryName": "dd-trace",
            "typingsPackageName": "dd-trace",
            "sourceRepoURL": "https://github.com/DataDog/dd-trace-js",
            "asOfVersion": "0.9.0"
        },
        {
            "libraryName": "debounce-fn",
            "typingsPackageName": "debounce-fn",
            "sourceRepoURL": "https://github.com/sindresorhus/debounce-fn",
            "asOfVersion": "3.0.0"
        },
        {
            "libraryName": "decamelize",
            "typingsPackageName": "decamelize",
            "sourceRepoURL": "https://github.com/sindresorhus/decamelize",
            "asOfVersion": "3.0.1"
        },
        {
            "libraryName": "decimal.js",
            "typingsPackageName": "decimal.js",
            "sourceRepoURL": "https://github.com/MikeMcl/decimal.js",
            "asOfVersion": "7.4.0"
        },
        {
            "libraryName": "decompress-response",
            "typingsPackageName": "decompress-response",
            "sourceRepoURL": "https://github.com/sindresorhus/decompress-response",
            "asOfVersion": "4.1.0"
        },
        {
            "libraryName": "deep-freeze-es6",
            "typingsPackageName": "deep-freeze-es6",
            "sourceRepoURL": "https://github.com/christophehurpeau/deep-freeze-es6",
            "asOfVersion": "1.1.0"
        },
        {
            "libraryName": "deepmerge",
            "typingsPackageName": "deepmerge",
            "sourceRepoURL": "git@github.com:KyleAMathews/deepmerge.git",
            "asOfVersion": "2.2.0"
        },
        {
            "libraryName": "define-lazy-prop",
            "typingsPackageName": "define-lazy-prop",
            "sourceRepoURL": "https://github.com/sindresorhus/define-lazy-prop",
            "asOfVersion": "2.0.0"
        },
        {
            "libraryName": "del",
            "typingsPackageName": "del",
            "sourceRepoURL": "https://github.com/sindresorhus/del",
            "asOfVersion": "4.0.0"
        },
        {
            "libraryName": "delay",
            "typingsPackageName": "delay",
            "sourceRepoURL": "https://github.com/sindresorhus/delay",
            "asOfVersion": "3.1.0"
        },
        {
            "libraryName": "delegated-events",
            "typingsPackageName": "delegated-events",
            "sourceRepoURL": "https://github.com/dgraham/delegated-events#readme",
            "asOfVersion": "1.1.0"
        },
        {
            "libraryName": "depcheck",
            "typingsPackageName": "depcheck",
            "sourceRepoURL": "https://github.com/depcheck/depcheck",
            "asOfVersion": "0.9.1"
        },
        {
            "libraryName": "detect-browser",
            "typingsPackageName": "detect-browser",
            "sourceRepoURL": "https://github.com/DamonOehlman/detect-browser",
            "asOfVersion": "4.0.0"
        },
        {
            "libraryName": "detect-indent",
            "typingsPackageName": "detect-indent",
            "sourceRepoURL": "https://github.com/sindresorhus/detect-indent",
            "asOfVersion": "6.0.0"
        },
        {
            "libraryName": "detect-newline",
            "typingsPackageName": "detect-newline",
            "sourceRepoURL": "https://github.com/sindresorhus/detect-newline",
            "asOfVersion": "3.0.0"
        },
        {
            "libraryName": "DevExtreme",
            "typingsPackageName": "devextreme",
            "sourceRepoURL": "http://js.devexpress.com/",
            "asOfVersion": "16.2.1"
        },
        {
            "libraryName": "devtools-detect",
            "typingsPackageName": "devtools-detect",
            "sourceRepoURL": "https://github.com/sindresorhus/devtools-detect",
            "asOfVersion": "3.0.0"
        },
        {
            "libraryName": "Dexie.js",
            "typingsPackageName": "dexie",
            "sourceRepoURL": "https://github.com/dfahlander/Dexie.js",
            "asOfVersion": "1.3.1"
        },
        {
            "libraryName": "dialogflow",
            "typingsPackageName": "dialogflow",
            "sourceRepoURL": "https://github.com/googleapis/nodejs-dialogflow",
            "asOfVersion": "4.0.3"
        },
        {
            "libraryName": "docker-file-parser",
            "typingsPackageName": "docker-file-parser",
            "sourceRepoURL": "https://github.com/joyent/docker-file-parser",
            "asOfVersion": "1.0.3"
        },
        {
            "libraryName": "document-promises",
            "typingsPackageName": "document-promises",
            "sourceRepoURL": "https://github.com/jonathantneal/document-promises#readme",
            "asOfVersion": "4.0.0"
        },
        {
            "libraryName": "dom-helpers",
            "typingsPackageName": "dom-helpers",
            "sourceRepoURL": "https://github.com/react-bootstrap/dom-helpers",
            "asOfVersion": "5.0.1"
        },
        {
            "libraryName": "dom-loaded",
            "typingsPackageName": "dom-loaded",
            "sourceRepoURL": "https://github.com/sindresorhus/dom-loaded",
            "asOfVersion": "1.1.0"
        },
        {
            "libraryName": "domelementtype",
            "typingsPackageName": "domelementtype",
            "sourceRepoURL": "https://github.com/fb55/domelementtype#readme",
            "asOfVersion": "2.0.1"
        },
        {
            "libraryName": "dot-case",
            "typingsPackageName": "dot-case",
            "sourceRepoURL": "https://github.com/blakeembrey/dot-case",
            "asOfVersion": "1.1.2"
        },
        {
            "libraryName": "dot-prop",
            "typingsPackageName": "dot-prop",
            "sourceRepoURL": "https://github.com/sindresorhus/dot-prop",
            "asOfVersion": "5.0.0"
        },
        {
            "libraryName": "dotenv",
            "typingsPackageName": "dotenv",
            "sourceRepoURL": "https://github.com/motdotla/dotenv",
            "asOfVersion": "8.2.0"
        },
        {
            "libraryName": "dva",
            "typingsPackageName": "dva",
            "sourceRepoURL": "https://github.com/dvajs/dva",
            "asOfVersion": "1.1.0"
        },
        {
            "libraryName": "easy-x-headers",
            "typingsPackageName": "easy-x-headers",
            "sourceRepoURL": "https://github.com/DeadAlready/easy-x-headers",
            "asOfVersion": "1.0.0"
        },
        {
            "libraryName": "easy-xapi-supertest",
            "typingsPackageName": "easy-xapi-supertest",
            "sourceRepoURL": "https://github.com/DeadAlready/easy-xapi-supertest",
            "asOfVersion": "1.0.0"
        },
        {
            "libraryName": "EasyStar.js",
            "typingsPackageName": "easystarjs",
            "sourceRepoURL": "http://easystarjs.com/",
            "asOfVersion": "0.3.1"
        },
        {
            "libraryName": "ecmarkup",
            "typingsPackageName": "ecmarkup",
            "sourceRepoURL": "https://github.com/bterlson/ecmarkup",
            "asOfVersion": "3.4.0"
        },
        {
            "libraryName": "Egg",
            "typingsPackageName": "egg",
            "sourceRepoURL": "https://github.com/eggjs/egg",
            "asOfVersion": "1.5.0"
        },
        {
            "libraryName": "elastic-apm-node",
            "typingsPackageName": "elastic-apm-node",
            "sourceRepoURL": "https://github.com/elastic/apm-agent-nodejs",
            "asOfVersion": "2.7.0"
        },
        {
            "libraryName": "electron",
            "typingsPackageName": "electron",
            "sourceRepoURL": "https://github.com/electron/electron",
            "asOfVersion": "1.6.10"
        },
        {
            "libraryName": "electron-builder",
            "typingsPackageName": "electron-builder",
            "sourceRepoURL": "https://github.com/loopline-systems/electron-builder",
            "asOfVersion": "2.8.0"
        },
        {
            "libraryName": "electron-store",
            "typingsPackageName": "electron-config",
            "sourceRepoURL": "https://github.com/sindresorhus/electron-store",
            "asOfVersion": "3.2.0"
        },
        {
            "libraryName": "electron-debug",
            "typingsPackageName": "electron-debug",
            "sourceRepoURL": "https://github.com/sindresorhus/electron-debug",
            "asOfVersion": "2.1.0"
        },
        {
            "libraryName": "electron-is-dev",
            "typingsPackageName": "electron-is-dev",
            "sourceRepoURL": "https://github.com/sindresorhus/electron-is-dev",
            "asOfVersion": "1.1.0"
        },
        {
            "libraryName": "electron-store",
            "typingsPackageName": "electron-store",
            "sourceRepoURL": "https://github.com/sindresorhus/electron-store",
            "asOfVersion": "3.2.0"
        },
        {
            "libraryName": "electron-unhandled",
            "typingsPackageName": "electron-unhandled",
            "sourceRepoURL": "https://github.com/sindresorhus/electron-unhandled",
            "asOfVersion": "2.2.0"
        },
        {
            "libraryName": "electron-util",
            "typingsPackageName": "electron-util",
            "sourceRepoURL": "https://github.com/sindresorhus/electron-util",
            "asOfVersion": "0.11.0"
        },
        {
            "libraryName": "electron-winstaller",
            "typingsPackageName": "electron-winstaller",
            "sourceRepoURL": "https://github.com/electron/windows-installer",
            "asOfVersion": "4.0.0"
        },
        {
            "libraryName": "elegant-spinner",
            "typingsPackageName": "elegant-spinner",
            "sourceRepoURL": "https://github.com/sindresorhus/elegant-spinner",
            "asOfVersion": "2.0.0"
        },
        {
            "libraryName": "element-ready",
            "typingsPackageName": "element-ready",
            "sourceRepoURL": "https://github.com/sindresorhus/element-ready",
            "asOfVersion": "3.1.0"
        },
        {
            "libraryName": "email-addresses",
            "typingsPackageName": "email-addresses",
            "sourceRepoURL": "https://github.com/jackbowman/email-addresses",
            "asOfVersion": "3.0.0"
        },
        {
            "libraryName": "email-validator",
            "typingsPackageName": "email-validator",
            "sourceRepoURL": "https://github.com/Sembiance/email-validator",
            "asOfVersion": "1.0.6"
        },
        {
            "libraryName": "empty-trash",
            "typingsPackageName": "empty-trash",
            "sourceRepoURL": "https://github.com/sindresorhus/empty-trash",
            "asOfVersion": "3.0.0"
        },
        {
            "libraryName": "ensure-error",
            "typingsPackageName": "ensure-error",
            "sourceRepoURL": "https://github.com/sindresorhus/ensure-error",
            "asOfVersion": "2.0.0"
        },
        {
            "libraryName": "env-editor",
            "typingsPackageName": "env-editor",
            "sourceRepoURL": "https://github.com/sindresorhus/env-editor",
            "asOfVersion": "0.4.0"
        },
        {
            "libraryName": "env-paths",
            "typingsPackageName": "env-paths",
            "sourceRepoURL": "https://github.com/sindresorhus/env-paths",
            "asOfVersion": "2.1.0"
        },
        {
            "libraryName": "error-stack-parser",
            "typingsPackageName": "error-stack-parser",
            "sourceRepoURL": "https://github.com/stacktracejs/error-stack-parser",
            "asOfVersion": "2.0.0"
        },
        {
            "libraryName": "es6-error",
            "typingsPackageName": "es6-error",
            "sourceRepoURL": "https://github.com/bjyoungblood/es6-error",
            "asOfVersion": "4.0.2"
        },
        {
            "libraryName": "es6-promise",
            "typingsPackageName": "es6-promise",
            "sourceRepoURL": "https://github.com/jakearchibald/ES6-Promise",
            "asOfVersion": "3.3.0"
        },
        {
            "libraryName": "escape-goat",
            "typingsPackageName": "escape-goat",
            "sourceRepoURL": "https://github.com/sindresorhus/escape-goat",
            "asOfVersion": "2.0.0"
        },
        {
            "libraryName": "escape-string-regexp",
            "typingsPackageName": "escape-string-regexp",
            "sourceRepoURL": "https://github.com/sindresorhus/escape-string-regexp",
            "asOfVersion": "2.0.0"
        },
        {
            "libraryName": "ethereumjs-util",
            "typingsPackageName": "ethereumjs-util",
            "sourceRepoURL": "https://github.com/ethereumjs/ethereumjs-util#readme",
            "asOfVersion": "6.1.0"
        },
        {
            "libraryName": "ethereumjs-tx",
            "typingsPackageName": "ethereumjs-tx",
            "sourceRepoURL": "https://github.com/ethereumjs/ethereumjs-tx",
            "asOfVersion": "2.0.0"
        },
        {
            "libraryName": "eventemitter2",
            "typingsPackageName": "eventemitter2",
            "sourceRepoURL": "https://github.com/asyncly/EventEmitter2",
            "asOfVersion": "4.1.0"
        },
        {
            "libraryName": "EventEmitter3",
            "typingsPackageName": "eventemitter3",
            "sourceRepoURL": "https://github.com/primus/eventemitter3",
            "asOfVersion": "2.0.2"
        },
        {
            "libraryName": "ex-react-native-i18n",
            "typingsPackageName": "ex-react-native-i18n",
            "sourceRepoURL": "https://github.com/xcarpentier/ex-react-native-i18n/",
            "asOfVersion": "0.0.6"
        },
        {
            "libraryName": "exceljs",
            "typingsPackageName": "exceljs",
            "sourceRepoURL": "https://github.com/exceljs/exceljs",
            "asOfVersion": "1.3.0"
        },
        {
            "libraryName": "execa",
            "typingsPackageName": "execa",
            "sourceRepoURL": "https://github.com/sindresorhus/execa",
            "asOfVersion": "2.0.0"
        },
        {
            "libraryName": "execall",
            "typingsPackageName": "execall",
            "sourceRepoURL": "https://github.com/sindresorhus/execall",
            "asOfVersion": "2.0.0"
        },
        {
            "libraryName": "exit-hook",
            "typingsPackageName": "exit-hook",
            "sourceRepoURL": "https://github.com/sindresorhus/exit-hook",
            "asOfVersion": "2.2.0"
        },
        {
            "libraryName": "expect",
            "typingsPackageName": "expect",
            "sourceRepoURL": "https://github.com/facebook/jest",
            "asOfVersion": "24.3.0"
        },
        {
            "libraryName": "expo-localization",
            "typingsPackageName": "expo-localization",
            "sourceRepoURL": "https://docs.expo.io/versions/latest/sdk/localization",
            "asOfVersion": "3.0.0"
        },
        {
            "libraryName": "expo",
            "typingsPackageName": "expo",
            "sourceRepoURL": "https://github.com/expo/expo/tree/master/packages/expo",
            "asOfVersion": "33.0.0"
        },
        {
            "libraryName": "expr-eval",
            "typingsPackageName": "expr-eval",
            "sourceRepoURL": "https://github.com/silentmatt/expr-eval",
            "asOfVersion": "1.1.0"
        },
        {
            "libraryName": "express-graphql",
            "typingsPackageName": "express-graphql",
            "sourceRepoURL": "https://github.com/graphql/express-graphql",
            "asOfVersion": "0.9.0"
        },
        {
            "libraryName": "express-openapi",
            "typingsPackageName": "express-openapi",
            "sourceRepoURL": "https://github.com/kogosoftwarellc/express-openapi",
            "asOfVersion": "1.9.0"
        },
        {
            "libraryName": "express-promise-router",
            "typingsPackageName": "express-promise-router",
            "sourceRepoURL": "https://github.com/express-promise-router/express-promise-router",
            "asOfVersion": "3.0.0"
        },
        {
            "libraryName": "express-validator",
            "typingsPackageName": "express-validator",
            "sourceRepoURL": "https://github.com/ctavan/express-validator",
            "asOfVersion": "3.0.0"
        },
        {
            "libraryName": "express-winston",
            "typingsPackageName": "express-winston",
            "sourceRepoURL": "https://github.com/bithavoc/express-winston#readme",
            "asOfVersion": "4.0.0"
        },
        {
            "libraryName": "extended-listbox",
            "typingsPackageName": "extended-listbox",
            "sourceRepoURL": "https://github.com/code-chris/extended-listbox",
            "asOfVersion": "4.0.1"
        },
        {
            "libraryName": "extract-stack",
            "typingsPackageName": "extract-stack",
            "sourceRepoURL": "https://github.com/sindresorhus/extract-stack",
            "asOfVersion": "2.0.0"
        },
        {
            "libraryName": "fast-diff",
            "typingsPackageName": "fast-diff",
            "sourceRepoURL": "https://github.com/jhchen/fast-diff",
            "asOfVersion": "1.2.0"
        },
        {
            "libraryName": "JSON-Patch",
            "typingsPackageName": "fast-json-patch",
            "sourceRepoURL": "https://github.com/Starcounter-Jack/JSON-Patch",
            "asOfVersion": "1.1.5"
        },
        {
            "libraryName": "FastSimplexNoise",
            "typingsPackageName": "fast-simplex-noise",
            "sourceRepoURL": "https://www.npmjs.com/package/fast-simplex-noise",
            "asOfVersion": "3.0.0"
        },
        {
            "libraryName": "fastify-cors",
            "typingsPackageName": "fastify-cors",
            "sourceRepoURL": "https://github.com/fastify/fastify-cors",
            "asOfVersion": "2.1.0"
        },
        {
            "libraryName": "Fastify-JWT",
            "typingsPackageName": "fastify-jwt",
            "sourceRepoURL": "https://github.com/fastify/fastify-jwt",
            "asOfVersion": "0.8.1"
        },
        {
            "libraryName": "fastify-multipart",
            "typingsPackageName": "fastify-multipart",
            "sourceRepoURL": "https://github.com/fastify/fastify-multipart",
            "asOfVersion": "0.7.0"
        },
        {
            "libraryName": "fastify-static",
            "typingsPackageName": "fastify-static",
            "sourceRepoURL": "https://github.com/fastify/fastify-static",
            "asOfVersion": "2.2.1"
        },
        {
            "libraryName": "fecha",
            "typingsPackageName": "fecha",
            "sourceRepoURL": "https://github.com/taylorhakes/fecha",
            "asOfVersion": "2.3.1"
        },
        {
            "libraryName": "figures",
            "typingsPackageName": "figures",
            "sourceRepoURL": "https://github.com/sindresorhus/figures",
            "asOfVersion": "3.0.0"
        },
        {
            "libraryName": "file-type",
            "typingsPackageName": "file-type",
            "sourceRepoURL": "https://github.com/sindresorhus/file-type",
            "asOfVersion": "10.9.1"
        },
        {
            "libraryName": "file-url",
            "typingsPackageName": "file-url",
            "sourceRepoURL": "https://github.com/sindresorhus/file-url",
            "asOfVersion": "3.0.0"
        },
        {
            "libraryName": "filenamify",
            "typingsPackageName": "filenamify",
            "sourceRepoURL": "https://github.com/sindresorhus/filenamify",
            "asOfVersion": "3.0.0"
        },
        {
            "libraryName": "filenamify-url",
            "typingsPackageName": "filenamify-url",
            "sourceRepoURL": "https://github.com/sindresorhus/filenamify-url",
            "asOfVersion": "2.0.0"
        },
        {
            "libraryName": "filesize",
            "typingsPackageName": "filesize",
            "sourceRepoURL": "https://github.com/avoidwork/filesize.js",
            "asOfVersion": "5.0.0"
        },
        {
            "libraryName": "filter-console",
            "typingsPackageName": "filter-console",
            "sourceRepoURL": "https://github.com/sindresorhus/filter-console",
            "asOfVersion": "0.1.1"
        },
        {
            "libraryName": "find-process",
            "typingsPackageName": "find-process",
            "sourceRepoURL": "https://github.com/yibn2008/find-process",
            "asOfVersion": "1.2.0"
        },
        {
            "libraryName": "find-java-home",
            "typingsPackageName": "find-java-home",
            "sourceRepoURL": "https://github.com/jsdevel/node-find-java-home",
            "asOfVersion": "1.0.0"
        },
        {
            "libraryName": "find-up",
            "typingsPackageName": "find-up",
            "sourceRepoURL": "https://github.com/sindresorhus/find-up",
            "asOfVersion": "4.0.0"
        },
        {
            "libraryName": "find-versions",
            "typingsPackageName": "find-versions",
            "sourceRepoURL": "https://github.com/sindresorhus/find-versions",
            "asOfVersion": "3.1.0"
        },
        {
            "libraryName": "FineUploader",
            "typingsPackageName": "fine-uploader",
            "sourceRepoURL": "http://fineuploader.com/",
            "asOfVersion": "5.14.0"
        },
        {
            "libraryName": "Firebase API",
            "typingsPackageName": "firebase",
            "sourceRepoURL": "https://www.firebase.com/docs/javascript/firebase",
            "asOfVersion": "3.2.1"
        },
        {
            "libraryName": "first-run",
            "typingsPackageName": "first-run",
            "sourceRepoURL": "https://github.com/sindresorhus/first-run",
            "asOfVersion": "2.0.0"
        },
        {
            "libraryName": "fkill",
            "typingsPackageName": "fkill",
            "sourceRepoURL": "https://github.com/sindresorhus/fkill",
            "asOfVersion": "6.0.0"
        },
        {
            "libraryName": "flatpickr",
            "typingsPackageName": "flatpickr",
            "sourceRepoURL": "https://github.com/chmln/flatpickr",
            "asOfVersion": "3.1.2"
        },
        {
            "libraryName": "flux-standard-action",
            "typingsPackageName": "flux-standard-action",
            "sourceRepoURL": "https://github.com/acdlite/flux-standard-action",
            "asOfVersion": "1.1.0"
        },
        {
            "libraryName": "forge-di",
            "typingsPackageName": "forge-di",
            "sourceRepoURL": "https://github.com/nkohari/forge",
            "asOfVersion": "12.0.2"
        },
        {
            "libraryName": "fork-ts-checker-webpack-plugin",
            "typingsPackageName": "fork-ts-checker-webpack-plugin",
            "sourceRepoURL": "https://github.com/Realytics/fork-ts-checker-webpack-plugin",
            "asOfVersion": "0.4.5"
        },
        {
            "libraryName": "form-data",
            "typingsPackageName": "form-data",
            "sourceRepoURL": "https://github.com/form-data/form-data",
            "asOfVersion": "2.5.0"
        },
        {
            "libraryName": "format-number",
            "typingsPackageName": "format-number",
            "sourceRepoURL": "https://github.com/componitable/format-number",
            "asOfVersion": "3.0.0"
        },
        {
            "libraryName": "Foundation Sites",
            "typingsPackageName": "foundation-sites",
            "sourceRepoURL": "http://foundation.zurb.com/",
            "asOfVersion": "6.4.3"
        },
        {
            "libraryName": "fromnow",
            "typingsPackageName": "fromnow",
            "sourceRepoURL": "https://github.com/lukeed/fromNow",
            "asOfVersion": "3.0.1"
        },
        {
            "libraryName": "fs-promise",
            "typingsPackageName": "fs-promise",
            "sourceRepoURL": "https://github.com/kevinbeaty/fs-promise",
            "asOfVersion": "2.0.0"
        },
        {
            "libraryName": "FullCalendar",
            "typingsPackageName": "fullcalendar",
            "sourceRepoURL": "http://arshaw.com/fullcalendar/",
            "asOfVersion": "3.8.0"
        },
        {
            "libraryName": "fuse",
            "typingsPackageName": "fuse",
            "sourceRepoURL": "https://github.com/krisk/Fuse",
            "asOfVersion": "2.6.0"
        },
        {
            "libraryName": "gaea-model",
            "typingsPackageName": "gaea-model",
            "sourceRepoURL": "https://github.com/ascoders/gaea-model",
            "asOfVersion": "0.0.0"
        },
        {
            "libraryName": "ganache-core",
            "typingsPackageName": "ganache-core",
            "sourceRepoURL": "https://github.com/trufflesuite/ganache-core#readme",
            "asOfVersion": "2.7.0"
        },
        {
            "libraryName": "geolib",
            "typingsPackageName": "geolib",
            "sourceRepoURL": "https://github.com/manuelbieh/Geolib",
            "asOfVersion": "2.0.23"
        },
        {
            "libraryName": "get-emails",
            "typingsPackageName": "get-emails",
            "sourceRepoURL": "https://github.com/sindresorhus/get-emails",
            "asOfVersion": "3.0.0"
        },
        {
            "libraryName": "get-port",
            "typingsPackageName": "get-port",
            "sourceRepoURL": "https://github.com/sindresorhus/get-port",
            "asOfVersion": "4.2.0"
        },
        {
            "libraryName": "get-range",
            "typingsPackageName": "get-range",
            "sourceRepoURL": "https://github.com/sindresorhus/get-range",
            "asOfVersion": "2.0.1"
        },
        {
            "libraryName": "get-stdin",
            "typingsPackageName": "get-stdin",
            "sourceRepoURL": "https://github.com/sindresorhus/get-stdin",
            "asOfVersion": "7.0.0"
        },
        {
            "libraryName": "get-stream",
            "typingsPackageName": "get-stream",
            "sourceRepoURL": "https://github.com/sindresorhus/get-stream",
            "asOfVersion": "5.0.0"
        },
        {
            "libraryName": "get-urls",
            "typingsPackageName": "get-urls",
            "sourceRepoURL": "https://github.com/sindresorhus/get-urls",
            "asOfVersion": "9.1.0"
        },
        {
            "libraryName": "getopts",
            "typingsPackageName": "getopts",
            "sourceRepoURL": "https://github.com/jorgebucaran/getopts",
            "asOfVersion": "2.1.0"
        },
        {
            "libraryName": "git-remote-origin-url",
            "typingsPackageName": "git-remote-origin-url",
            "sourceRepoURL": "https://github.com/sindresorhus/git-remote-origin-url",
            "asOfVersion": "3.0.0"
        },
        {
            "libraryName": "github",
            "typingsPackageName": "github",
            "sourceRepoURL": "https://github.com/mikedeboer/node-github",
            "asOfVersion": "7.1.0"
        },
        {
            "libraryName": "github-username",
            "typingsPackageName": "github-username",
            "sourceRepoURL": "https://github.com/sindresorhus/github-username",
            "asOfVersion": "5.0.0"
        },
        {
            "libraryName": "gitlab",
            "typingsPackageName": "gitlab",
            "sourceRepoURL": "https://github.com/jdalrymple/node-gitlab",
            "asOfVersion": "2.0.0"
        },
        {
            "libraryName": "global-dirs",
            "typingsPackageName": "global-dirs",
            "sourceRepoURL": "https://github.com/sindresorhus/global-dirs",
            "asOfVersion": "1.0.0"
        },
        {
            "libraryName": "globby",
            "typingsPackageName": "globby",
            "sourceRepoURL": "https://github.com/sindresorhus/globby",
            "asOfVersion": "9.1.0"
        },
        {
            "libraryName": "@google-cloud/pubsub",
            "typingsPackageName": "google-cloud__pubsub",
            "sourceRepoURL": "https://github.com/googleapis/nodejs-pubsub",
            "asOfVersion": "0.26.0"
        },
        {
            "libraryName": "Google Cloud Storage",
            "typingsPackageName": "google-cloud__storage",
            "sourceRepoURL": "https://github.com/googleapis/nodejs-storage",
            "asOfVersion": "2.3.0"
        },
        {
            "libraryName": "graphene-pk11",
            "typingsPackageName": "graphene-pk11",
            "sourceRepoURL": "https://github.com/PeculiarVentures/graphene",
            "asOfVersion": "2.0.31"
        },
        {
            "libraryName": "graphql",
            "typingsPackageName": "graphql",
            "sourceRepoURL": "https://github.com/graphql/graphql-js",
            "asOfVersion": "14.5.0"
        },
        {
            "libraryName": "graphql-query-complexity",
            "typingsPackageName": "graphql-query-complexity",
            "sourceRepoURL": "https://github.com/slicknode/graphql-query-complexity",
            "asOfVersion": "0.2.0"
        },
        {
            "libraryName": "gravatar-url",
            "typingsPackageName": "gravatar-url",
            "sourceRepoURL": "https://github.com/sindresorhus/gravatar-url",
            "asOfVersion": "3.0.0"
        },
        {
            "libraryName": "griddle-react",
            "typingsPackageName": "griddle-react",
            "sourceRepoURL": "https://github.com/griddlegriddle/griddle",
            "asOfVersion": "1.3.0"
        },
        {
            "libraryName": "gulp-pug",
            "typingsPackageName": "gulp-pug",
            "sourceRepoURL": "https://github.com/gulp-community/gulp-pug",
            "asOfVersion": "4.0.0"
        },
        {
            "libraryName": "gulp-shell",
            "typingsPackageName": "gulp-shell",
            "sourceRepoURL": "https://github.com/sun-zheng-an/gulp-shell",
            "asOfVersion": "0.7.0"
        },
        {
            "libraryName": "gulp-tslint",
            "typingsPackageName": "gulp-tslint",
            "sourceRepoURL": "https://github.com/panuhorsmalahti/gulp-tslint",
            "asOfVersion": "4.2.0"
        },
        {
            "libraryName": "gulp-typedoc",
            "typingsPackageName": "gulp-typedoc",
            "sourceRepoURL": "https://github.com/rogierschouten/gulp-typedoc",
            "asOfVersion": "2.2.0"
        },
        {
            "libraryName": "gulp-typescript",
            "typingsPackageName": "gulp-typescript",
            "sourceRepoURL": "https://github.com/ivogabe/gulp-typescript",
            "asOfVersion": "2.13.0"
        },
        {
            "libraryName": "gzip-size",
            "typingsPackageName": "gzip-size",
            "sourceRepoURL": "https://github.com/sindresorhus/gzip-size",
            "asOfVersion": "5.1.0"
        },
        {
            "libraryName": "handlebars",
            "typingsPackageName": "handlebars",
            "sourceRepoURL": "https://github.com/wycats/handlebars.js",
            "asOfVersion": "4.1.0"
        },
        {
            "libraryName": "handsontable",
            "typingsPackageName": "handsontable",
            "sourceRepoURL": "https://handsontable.com/",
            "asOfVersion": "0.35.0"
        },
        {
            "libraryName": "hapi-auth-jwt2",
            "typingsPackageName": "hapi-auth-jwt2",
            "sourceRepoURL": "https://github.com/dwyl/hapi-auth-jwt2/",
            "asOfVersion": "8.6.1"
        },
        {
            "libraryName": "hard-rejection",
            "typingsPackageName": "hard-rejection",
            "sourceRepoURL": "https://github.com/sindresorhus/hard-rejection",
            "asOfVersion": "2.0.0"
        },
        {
            "libraryName": "has-emoji",
            "typingsPackageName": "has-emoji",
            "sourceRepoURL": "https://github.com/sindresorhus/has-emoji",
            "asOfVersion": "1.1.0"
        },
        {
            "libraryName": "has-yarn",
            "typingsPackageName": "has-yarn",
            "sourceRepoURL": "https://github.com/sindresorhus/has-yarn",
            "asOfVersion": "2.0.0"
        },
        {
            "libraryName": "hasha",
            "typingsPackageName": "hasha",
            "sourceRepoURL": "https://github.com/sindresorhus/hasha",
            "asOfVersion": "4.0.0"
        },
        {
            "libraryName": "hex-rgb",
            "typingsPackageName": "hex-rgb",
            "sourceRepoURL": "https://github.com/sindresorhus/hex-rgb",
            "asOfVersion": "4.1.0"
        },
        {
            "libraryName": "hibp",
            "typingsPackageName": "hibp",
            "sourceRepoURL": "https://github.com/wKovacs64/hibp",
            "asOfVersion": "7.3.0"
        },
        {
            "libraryName": "highcharts",
            "typingsPackageName": "highcharts",
            "sourceRepoURL": "http://www.highcharts.com/",
            "asOfVersion": "7.0.0"
        },
        {
            "libraryName": "homeworks",
            "typingsPackageName": "homeworks",
            "sourceRepoURL": "https://github.com/IGAWorksDev/homeworks/",
            "asOfVersion": "1.0.19"
        },
        {
            "libraryName": "html-tags",
            "typingsPackageName": "html-tags",
            "sourceRepoURL": "https://github.com/sindresorhus/html-tags",
            "asOfVersion": "3.0.0"
        },
        {
            "libraryName": "http-graceful-shutdown",
            "typingsPackageName": "http-graceful-shutdown",
            "sourceRepoURL": "https://github.com/sebhildebrandt/http-graceful-shutdown",
            "asOfVersion": "2.3.0"
        },
        {
            "libraryName": "http-status",
            "typingsPackageName": "http-status",
            "sourceRepoURL": "https://github.com/wdavidw/node-http-status",
            "asOfVersion": "1.1.1"
        },
        {
            "libraryName": "html-webpack-tags-plugin",
            "typingsPackageName": "html-webpack-tags-plugin",
            "sourceRepoURL": "https://github.com/jharris4/html-webpack-tags-plugin",
            "asOfVersion": "2.0.16"
        },
        {
            "libraryName": "http-status-codes",
            "typingsPackageName": "http-status-codes",
            "sourceRepoURL": "https://github.com/prettymuchbryce/node-http-status",
            "asOfVersion": "1.2.0"
        },
        {
            "libraryName": "humanize-string",
            "typingsPackageName": "humanize-string",
            "sourceRepoURL": "https://github.com/sindresorhus/humanize-string",
            "asOfVersion": "2.0.1"
        },
        {
            "libraryName": "humanize-url",
            "typingsPackageName": "humanize-url",
            "sourceRepoURL": "https://github.com/sindresorhus/humanize-url",
            "asOfVersion": "2.1.0"
        },
        {
            "libraryName": "i18next",
            "typingsPackageName": "i18next",
            "sourceRepoURL": "https://github.com/i18next/i18next",
            "asOfVersion": "13.0.0"
        },
        {
            "libraryName": "i18next-browser-languagedetector",
            "typingsPackageName": "i18next-browser-languagedetector",
            "sourceRepoURL": "https://github.com/i18next/i18next-browser-languagedetector",
            "asOfVersion": "3.0.0"
        },
        {
            "libraryName": "i18next-express-middleware",
            "typingsPackageName": "i18next-express-middleware",
            "sourceRepoURL": "https://github.com/i18next/i18next-express-middleware",
            "asOfVersion": "1.7.0"
        },
        {
            "libraryName": "i18next-xhr-backend",
            "typingsPackageName": "i18next-xhr-backend",
            "sourceRepoURL": "https://github.com/i18next/i18next-xhr-backend",
            "asOfVersion": "1.4.2"
        },
        {
            "libraryName": "iconv-lite",
            "typingsPackageName": "iconv-lite",
            "sourceRepoURL": "https://github.com/ashtuchkin/iconv-lite",
            "asOfVersion": "0.4.14"
        },
        {
            "libraryName": "ids",
            "typingsPackageName": "ids",
            "sourceRepoURL": "https://github.com/bpmn-io/ids",
            "asOfVersion": "0.2.2"
        },
        {
            "libraryName": "image-size",
            "typingsPackageName": "image-size",
            "sourceRepoURL": "https://github.com/image-size/image-size",
            "asOfVersion": "0.8.0"
        },
        {
            "libraryName": "image-type",
            "typingsPackageName": "image-type",
            "sourceRepoURL": "https://github.com/sindresorhus/image-type",
            "asOfVersion": "4.0.1"
        },
        {
            "libraryName": "immutability-helper",
            "typingsPackageName": "immutability-helper",
            "sourceRepoURL": "https://github.com/kolodny/immutability-helper",
            "asOfVersion": "2.6.3"
        },
        {
            "libraryName": "Facebook's Immutable",
            "typingsPackageName": "immutable",
            "sourceRepoURL": "https://github.com/facebook/immutable-js",
            "asOfVersion": "3.8.7"
        },
        {
            "libraryName": "in-range",
            "typingsPackageName": "in-range",
            "sourceRepoURL": "https://github.com/sindresorhus/in-range",
            "asOfVersion": "2.0.0"
        },
        {
            "libraryName": "indent-string",
            "typingsPackageName": "indent-string",
            "sourceRepoURL": "https://github.com/sindresorhus/indent-string",
            "asOfVersion": "4.0.0"
        },
        {
            "libraryName": "ink",
            "typingsPackageName": "ink",
            "sourceRepoURL": "https://github.com/vadimdemedes/ink#readme",
            "asOfVersion": "2.0.2"
        },
        {
            "libraryName": "instabug-reactnative",
            "typingsPackageName": "instabug-reactnative",
            "sourceRepoURL": "https://github.com/Instabug/instabug-reactnative#readme",
            "asOfVersion": "8.1.0"
        },
        {
            "libraryName": "interactjs",
            "typingsPackageName": "interact.js",
            "sourceRepoURL": "https://github.com/taye/interact.js",
            "asOfVersion": "1.3.0"
        },
        {
            "libraryName": "internal-ip",
            "typingsPackageName": "internal-ip",
            "sourceRepoURL": "https://github.com/sindresorhus/internal-ip",
            "asOfVersion": "4.1.0"
        },
        {
            "libraryName": "intl-locales-supported",
            "typingsPackageName": "intl-locales-supported",
            "sourceRepoURL": "https://github.com/formatjs/formatjs",
            "asOfVersion": "1.0.6"
        },
        {
            "libraryName": "intl-messageformat",
            "typingsPackageName": "intl-messageformat",
            "sourceRepoURL": "https://github.com/formatjs/formatjs",
            "asOfVersion": "3.0.0"
        },
        {
            "libraryName": "intl-relativeformat",
            "typingsPackageName": "intl-relativeformat",
            "sourceRepoURL": "https://github.com/formatjs/formatjs",
            "asOfVersion": "3.0.1"
        },
        {
            "libraryName": "into-stream",
            "typingsPackageName": "into-stream",
            "sourceRepoURL": "https://github.com/sindresorhus/into-stream",
            "asOfVersion": "5.0.0"
        },
        {
            "libraryName": "inversify",
            "typingsPackageName": "inversify",
            "sourceRepoURL": "http://inversify.io",
            "asOfVersion": "2.0.33"
        },
        {
            "libraryName": "inversify-binding-decorators",
            "typingsPackageName": "inversify-binding-decorators",
            "sourceRepoURL": "https://github.com/inversify/inversify-binding-decorators",
            "asOfVersion": "2.0.0"
        },
        {
            "libraryName": "inversify-express-utils",
            "typingsPackageName": "inversify-express-utils",
            "sourceRepoURL": "https://github.com/inversify/inversify-express-utils",
            "asOfVersion": "2.0.0"
        },
        {
            "libraryName": "inversify-inject-decorators",
            "typingsPackageName": "inversify-inject-decorators",
            "sourceRepoURL": "https://github.com/inversify/inversify-inject-decorators",
            "asOfVersion": "2.0.0"
        },
        {
            "libraryName": "inversify-logger-middleware",
            "typingsPackageName": "inversify-logger-middleware",
            "sourceRepoURL": "https://github.com/inversify/inversify-logger-middleware",
            "asOfVersion": "2.0.0"
        },
        {
            "libraryName": "inversify-restify-utils",
            "typingsPackageName": "inversify-restify-utils",
            "sourceRepoURL": "https://github.com/inversify/inversify-restify-utils",
            "asOfVersion": "2.0.0"
        },
        {
            "libraryName": "Ionic",
            "typingsPackageName": "ionic",
            "sourceRepoURL": "http://ionicframework.com",
            "asOfVersion": "3.19.0"
        },
        {
            "libraryName": "ip-regex",
            "typingsPackageName": "ip-regex",
            "sourceRepoURL": "https://github.com/sindresorhus/ip-regex",
            "asOfVersion": "4.1.0"
        },
        {
            "libraryName": "ipify",
            "typingsPackageName": "ipify",
            "sourceRepoURL": "https://github.com/sindresorhus/ipify",
            "asOfVersion": "3.0.0"
        },
        {
            "libraryName": "is-absolute-url",
            "typingsPackageName": "is-absolute-url",
            "sourceRepoURL": "https://github.com/sindresorhus/is-absolute-url",
            "asOfVersion": "3.0.0"
        },
        {
            "libraryName": "is-archive",
            "typingsPackageName": "is-archive",
            "sourceRepoURL": "https://github.com/sindresorhus/is-archive",
            "asOfVersion": "2.0.0"
        },
        {
            "libraryName": "is-array-sorted",
            "typingsPackageName": "is-array-sorted",
            "sourceRepoURL": "https://github.com/sindresorhus/is-array-sorted",
            "asOfVersion": "2.0.0"
        },
        {
            "libraryName": "is-binary-path",
            "typingsPackageName": "is-binary-path",
            "sourceRepoURL": "https://github.com/sindresorhus/is-binary-path",
            "asOfVersion": "2.1.0"
        },
        {
            "libraryName": "is-compressed",
            "typingsPackageName": "is-compressed",
            "sourceRepoURL": "https://github.com/sindresorhus/is-compressed",
            "asOfVersion": "2.0.0"
        },
        {
            "libraryName": "is-docker",
            "typingsPackageName": "is-docker",
            "sourceRepoURL": "https://github.com/sindresorhus/is-docker",
            "asOfVersion": "2.0.0"
        },
        {
            "libraryName": "is-elevated",
            "typingsPackageName": "is-elevated",
            "sourceRepoURL": "https://github.com/sindresorhus/is-elevated",
            "asOfVersion": "3.0.0"
        },
        {
            "libraryName": "is-fullwidth-code-point",
            "typingsPackageName": "is-fullwidth-code-point",
            "sourceRepoURL": "https://github.com/sindresorhus/is-fullwidth-code-point",
            "asOfVersion": "3.0.0"
        },
        {
            "libraryName": "is-image",
            "typingsPackageName": "is-image",
            "sourceRepoURL": "https://github.com/sindresorhus/is-image",
            "asOfVersion": "3.0.0"
        },
        {
            "libraryName": "is-installed-globally",
            "typingsPackageName": "is-installed-globally",
            "sourceRepoURL": "https://github.com/sindresorhus/is-installed-globally.git",
            "asOfVersion": "0.2.0"
        },
        {
            "libraryName": "is-ip",
            "typingsPackageName": "is-ip",
            "sourceRepoURL": "https://github.com/sindresorhus/is-ip",
            "asOfVersion": "3.0.0"
        },
        {
            "libraryName": "is-lower-case",
            "typingsPackageName": "is-lower-case",
            "sourceRepoURL": "https://github.com/blakeembrey/is-lower-case",
            "asOfVersion": "1.1.2"
        },
        {
            "libraryName": "is-mobile",
            "typingsPackageName": "is-mobile",
            "sourceRepoURL": "https://github.com/juliangruber/is-mobile",
            "asOfVersion": "2.1.0"
        },
        {
            "libraryName": "is-obj",
            "typingsPackageName": "is-obj",
            "sourceRepoURL": "https://github.com/sindresorhus/is-obj",
            "asOfVersion": "2.0.0"
        },
        {
            "libraryName": "is-online",
            "typingsPackageName": "is-online",
            "sourceRepoURL": "https://github.com/sindresorhus/is-online",
            "asOfVersion": "8.1.0"
        },
        {
            "libraryName": "is-path-cwd",
            "typingsPackageName": "is-path-cwd",
            "sourceRepoURL": "https://github.com/sindresorhus/is-path-cwd",
            "asOfVersion": "2.1.0"
        },
        {
            "libraryName": "is-path-in-cwd",
            "typingsPackageName": "is-path-in-cwd",
            "sourceRepoURL": "https://github.com/sindresorhus/is-path-in-cwd",
            "asOfVersion": "2.1.0"
        },
        {
            "libraryName": "is-plain-obj",
            "typingsPackageName": "is-plain-obj",
            "sourceRepoURL": "https://github.com/sindresorhus/is-plain-obj",
            "asOfVersion": "2.0.0"
        },
        {
            "libraryName": "is-plain-object",
            "typingsPackageName": "is-plain-object",
            "sourceRepoURL": "https://github.com/jonschlinkert/is-plain-object",
            "asOfVersion": "2.0.4"
        },
        {
            "libraryName": "is-png",
            "typingsPackageName": "is-png",
            "sourceRepoURL": "https://github.com/sindresorhus/is-png",
            "asOfVersion": "2.0.0"
        },
        {
            "libraryName": "is-reachable",
            "typingsPackageName": "is-reachable",
            "sourceRepoURL": "https://github.com/sindresorhus/is-reachable",
            "asOfVersion": "3.1.0"
        },
        {
            "libraryName": "is-regexp",
            "typingsPackageName": "is-regexp",
            "sourceRepoURL": "https://github.com/sindresorhus/is-regexp",
            "asOfVersion": "2.1.0"
        },
        {
            "libraryName": "is-relative-url",
            "typingsPackageName": "is-relative-url",
            "sourceRepoURL": "https://github.com/sindresorhus/is-relative-url",
            "asOfVersion": "3.0.0"
        },
        {
            "libraryName": "is-root",
            "typingsPackageName": "is-root",
            "sourceRepoURL": "https://github.com/sindresorhus/is-root",
            "asOfVersion": "2.1.0"
        },
        {
            "libraryName": "is-root-path",
            "typingsPackageName": "is-root-path",
            "sourceRepoURL": "https://github.com/sindresorhus/is-root-path",
            "asOfVersion": "2.0.0"
        },
        {
            "libraryName": "is-scoped",
            "typingsPackageName": "is-scoped",
            "sourceRepoURL": "https://github.com/sindresorhus/is-scoped",
            "asOfVersion": "2.0.0"
        },
        {
            "libraryName": "is-stream",
            "typingsPackageName": "is-stream",
            "sourceRepoURL": "https://github.com/sindresorhus/is-stream",
            "asOfVersion": "2.0.0"
        },
        {
            "libraryName": "is-svg",
            "typingsPackageName": "is-svg",
            "sourceRepoURL": "https://github.com/sindresorhus/is-svg",
            "asOfVersion": "4.0.1"
        },
        {
            "libraryName": "is-text-path",
            "typingsPackageName": "is-text-path",
            "sourceRepoURL": "https://github.com/sindresorhus/is-text-path",
            "asOfVersion": "2.0.0"
        },
        {
            "libraryName": "is-upper-case",
            "typingsPackageName": "is-upper-case",
            "sourceRepoURL": "https://github.com/blakeembrey/is-upper-case",
            "asOfVersion": "1.1.2"
        },
        {
            "libraryName": "is-url-superb",
            "typingsPackageName": "is-url-superb",
            "sourceRepoURL": "https://github.com/sindresorhus/is-url-superb",
            "asOfVersion": "3.0.0"
        },
        {
            "libraryName": "ismobilejs",
            "typingsPackageName": "ismobilejs",
            "sourceRepoURL": "https://github.com/kaimallea/isMobile",
            "asOfVersion": "1.0.0"
        },
        {
            "libraryName": "issue-regex",
            "typingsPackageName": "issue-regex",
            "sourceRepoURL": "https://github.com/sindresorhus/issue-regex",
            "asOfVersion": "3.1.0"
        },
        {
            "libraryName": "jasmine-expect",
            "typingsPackageName": "jasmine-expect",
            "sourceRepoURL": "https://github.com/JamieMason/Jasmine-Matchers",
            "asOfVersion": "3.8.1"
        },
        {
            "libraryName": "javascript-obfuscator",
            "typingsPackageName": "javascript-obfuscator",
            "sourceRepoURL": "https://github.com/sanex3339/javascript-obfuscator",
            "asOfVersion": "0.17.0"
        },
        {
            "libraryName": "jdenticon",
            "typingsPackageName": "jdenticon",
            "sourceRepoURL": "https://github.com/dmester/jdenticon",
            "asOfVersion": "2.2.0"
        },
        {
<<<<<<< HEAD
            "libraryName": "jest-cli",
            "typingsPackageName": "jest-cli",
            "sourceRepoURL": "https://jestjs.io/",
=======
            "libraryName": "jest-diff",
            "typingsPackageName": "jest-diff",
            "sourceRepoURL": "https://github.com/facebook/jest/tree/master/packages/jest-diff",
>>>>>>> 50adc95a
            "asOfVersion": "24.3.0"
        },
        {
            "libraryName": "jest-get-type",
            "typingsPackageName": "jest-get-type",
            "sourceRepoURL": "https://github.com/facebook/jest/tree/master/packages/jest-get-type",
            "asOfVersion": "24.2.0"
        },
        {
            "libraryName": "jest-each",
            "typingsPackageName": "jest-each",
            "sourceRepoURL": "https://github.com/facebook/jest",
            "asOfVersion": "24.3.0"
        },
        {
            "libraryName": "jimp",
            "typingsPackageName": "jimp",
            "sourceRepoURL": "https://github.com/oliver-moran/jimp#readme",
            "asOfVersion": "0.2.28"
        },
        {
            "libraryName": "joData",
            "typingsPackageName": "jodata",
            "sourceRepoURL": "https://github.com/mccow002/joData",
            "asOfVersion": "1.0.13"
        },
        {
            "libraryName": "JointJS",
            "typingsPackageName": "jointjs",
            "sourceRepoURL": "http://www.jointjs.com/",
            "asOfVersion": "2.0.0"
        },
        {
            "libraryName": "jpeg-js",
            "typingsPackageName": "jpeg-js",
            "sourceRepoURL": "https://github.com/eugeneware/jpeg-js",
            "asOfVersion": "0.3.6"
        },
        {
            "libraryName": "jpush-react-native",
            "typingsPackageName": "jpush-react-native",
            "sourceRepoURL": "https://github.com/jpush/jpush-react-native",
            "asOfVersion": "2.0.0"
        },
        {
            "libraryName": "typescript",
            "typingsPackageName": "jquery-notifier",
            "sourceRepoURL": "https://github.com/Microsoft/TypeScript",
            "asOfVersion": "1.3.0"
        },
        {
            "libraryName": "jquery.ajaxfile",
            "typingsPackageName": "jquery.ajaxfile",
            "sourceRepoURL": "https://github.com/fpellet/jquery.ajaxFile",
            "asOfVersion": "0.2.29"
        },
        {
            "libraryName": "js-data",
            "typingsPackageName": "js-data",
            "sourceRepoURL": "https://github.com/js-data/js-data",
            "asOfVersion": "3.0.0"
        },
        {
            "libraryName": "JSData Http Adapter",
            "typingsPackageName": "js-data-http",
            "sourceRepoURL": "https://github.com/js-data/js-data-http",
            "asOfVersion": "3.0.0"
        },
        {
            "libraryName": "js-types",
            "typingsPackageName": "js-types",
            "sourceRepoURL": "https://github.com/sindresorhus/js-types",
            "asOfVersion": "2.1.0"
        },
        {
            "libraryName": "JSNLog",
            "typingsPackageName": "jsnlog",
            "sourceRepoURL": "https://github.com/mperdeck/jsnlog.js",
            "asOfVersion": "2.17.2"
        },
        {
            "libraryName": "json-rules-engine",
            "typingsPackageName": "json-rules-engine",
            "sourceRepoURL": "https://github.com/cachecontrol/json-rules-engine",
            "asOfVersion": "4.1.0"
        },
        {
            "libraryName": "jsonata",
            "typingsPackageName": "jsonata",
            "sourceRepoURL": "https://github.com/jsonata-js/jsonata",
            "asOfVersion": "1.5.0"
        },
        {
            "libraryName": "jsonschema",
            "typingsPackageName": "jsonschema",
            "sourceRepoURL": "https://github.com/tdegrunt/jsonschema",
            "asOfVersion": "1.1.1"
        },
        {
            "libraryName": "jsplumb",
            "typingsPackageName": "jsplumb",
            "sourceRepoURL": "https://github.com/jsplumb/jsPlumb",
            "asOfVersion": "2.5.7"
        },
        {
            "libraryName": "jsrender",
            "typingsPackageName": "jsrender",
            "sourceRepoURL": "https://github.com/BorisMoore/jsrender",
            "asOfVersion": "1.0.5"
        },
        {
            "libraryName": "jss",
            "typingsPackageName": "jss",
            "sourceRepoURL": "https://github.com/cssinjs/jss#readme",
            "asOfVersion": "10.0.0"
        },
        {
            "libraryName": "junk",
            "typingsPackageName": "junk",
            "sourceRepoURL": "https://github.com/sindresorhus/junk",
            "asOfVersion": "3.0.0"
        },
        {
            "libraryName": "kafka-node",
            "typingsPackageName": "kafka-node",
            "sourceRepoURL": "https://github.com/SOHU-Co/kafka-node/",
            "asOfVersion": "3.0.0"
        },
        {
            "libraryName": "karma-viewport",
            "typingsPackageName": "karma-viewport",
            "sourceRepoURL": "https://github.com/squidfunk/karma-viewport",
            "asOfVersion": "1.0.0"
        },
        {
            "libraryName": "kafkajs",
            "typingsPackageName": "kafkajs",
            "sourceRepoURL": "https://github.com/tulios/kafkajs",
            "asOfVersion": "1.9.0"
        },
        {
            "libraryName": "keycloak-js",
            "typingsPackageName": "keycloak-js",
            "sourceRepoURL": "https://github.com/keycloak/keycloak",
            "asOfVersion": "3.4.1"
        },
        {
            "libraryName": "keytar",
            "typingsPackageName": "keytar",
            "sourceRepoURL": "http://atom.github.io/node-keytar/",
            "asOfVersion": "4.4.2"
        },
        {
            "libraryName": "knex",
            "typingsPackageName": "knex",
            "sourceRepoURL": "https://github.com/tgriesser/knex",
            "asOfVersion": "0.16.1"
        },
        {
            "libraryName": "knockout-paging",
            "typingsPackageName": "knockout-paging",
            "sourceRepoURL": "https://github.com/ErikSchierboom/knockout-paging",
            "asOfVersion": "0.3.1"
        },
        {
            "libraryName": "knockout-pre-rendered",
            "typingsPackageName": "knockout-pre-rendered",
            "sourceRepoURL": "https://github.com/ErikSchierboom/knockout-pre-rendered",
            "asOfVersion": "0.7.1"
        },
        {
            "libraryName": "known",
            "typingsPackageName": "known",
            "sourceRepoURL": "https://github.com/sindresorhus/known",
            "asOfVersion": "3.0.0"
        },
        {
            "libraryName": "koa-better-body",
            "typingsPackageName": "koa-better-body",
            "sourceRepoURL": "https://github.com/tunnckoCore/koa-better-body",
            "asOfVersion": "3.1.0"
        },
        {
            "libraryName": "koa-jwt",
            "typingsPackageName": "koa-jwt",
            "sourceRepoURL": "https://github.com/koajs/jwt",
            "asOfVersion": "3.3.0"
        },
        {
            "libraryName": "koa-requestid",
            "typingsPackageName": "koa-requestid",
            "sourceRepoURL": "https://github.com/seegno/koa-requestid/",
            "asOfVersion": "2.0.2"
        },
        {
            "libraryName": "koa-useragent",
            "typingsPackageName": "koa-useragent",
            "sourceRepoURL": "https://github.com/rvboris/koa-useragent",
            "asOfVersion": "2.1.1"
        },
        {
            "libraryName": "koa-pug",
            "typingsPackageName": "koa-pug",
            "sourceRepoURL": "https://github.com/chrisyip/koa-pug",
            "asOfVersion": "4.0.0"
        },
        {
            "libraryName": "lambda-phi",
            "typingsPackageName": "lambda-phi",
            "sourceRepoURL": "https://github.com/elitechance/lambda-phi",
            "asOfVersion": "1.0.1"
        },
        {
            "libraryName": "latest-semver",
            "typingsPackageName": "latest-semver",
            "sourceRepoURL": "https://github.com/sindresorhus/latest-semver",
            "asOfVersion": "2.0.0"
        },
        {
            "libraryName": "latest-version",
            "typingsPackageName": "latest-version",
            "sourceRepoURL": "https://github.com/sindresorhus/latest-version",
            "asOfVersion": "5.0.0"
        },
        {
            "libraryName": "lazy-value",
            "typingsPackageName": "lazy-value",
            "sourceRepoURL": "https://github.com/sindresorhus/lazy-value",
            "asOfVersion": "2.0.0"
        },
        {
            "libraryName": "ldclient-js",
            "typingsPackageName": "ldclient-js",
            "sourceRepoURL": "https://github.com/launchdarkly/js-client",
            "asOfVersion": "1.1.11"
        },
        {
            "libraryName": "leap-year",
            "typingsPackageName": "leap-year",
            "sourceRepoURL": "https://github.com/sindresorhus/leap-year",
            "asOfVersion": "3.0.0"
        },
        {
            "libraryName": "left-pad",
            "typingsPackageName": "left-pad",
            "sourceRepoURL": "https://github.com/stevemao/left-pad",
            "asOfVersion": "1.2.0"
        },
        {
            "libraryName": "leven",
            "typingsPackageName": "leven",
            "sourceRepoURL": "https://github.com/sindresorhus/leven",
            "asOfVersion": "3.0.0"
        },
        {
            "libraryName": "libra-core",
            "typingsPackageName": "libra-core",
            "sourceRepoURL": "https://github.com/perfectmak/libra-core#readme",
            "asOfVersion": "1.0.5"
        },
        {
            "libraryName": "line-column-path",
            "typingsPackageName": "line-column-path",
            "sourceRepoURL": "https://github.com/sindresorhus/line-column-path",
            "asOfVersion": "2.0.0"
        },
        {
            "libraryName": "linkify-issues",
            "typingsPackageName": "linkify-issues",
            "sourceRepoURL": "https://github.com/sindresorhus/linkify-issues",
            "asOfVersion": "2.0.0"
        },
        {
            "libraryName": "linkify-urls",
            "typingsPackageName": "linkify-urls",
            "sourceRepoURL": "https://github.com/sindresorhus/linkify-urls",
            "asOfVersion": "3.1.0"
        },
        {
            "libraryName": "Linq.JS",
            "typingsPackageName": "linq",
            "sourceRepoURL": "https://linqjs.codeplex.com/",
            "asOfVersion": "2.2.33"
        },
        {
            "libraryName": "Linq4JS",
            "typingsPackageName": "linq4js",
            "sourceRepoURL": "https://github.com/morrisjdev/Linq4JS",
            "asOfVersion": "2.1.8"
        },
        {
            "libraryName": "LinqSharp",
            "typingsPackageName": "linqsharp",
            "sourceRepoURL": "https://github.com/brunolm/LinqSharp",
            "asOfVersion": "1.0.0"
        },
        {
            "libraryName": "load-json-file",
            "typingsPackageName": "load-json-file",
            "sourceRepoURL": "https://github.com/sindresorhus/load-json-file",
            "asOfVersion": "5.1.0"
        },
        {
            "libraryName": "localforage",
            "typingsPackageName": "localforage",
            "sourceRepoURL": "https://github.com/localForage/localForage",
            "asOfVersion": "0.0.34"
        },
        {
            "libraryName": "localforage-cordovasqlitedriver",
            "typingsPackageName": "localforage-cordovasqlitedriver",
            "sourceRepoURL": "https://github.com/thgreasi/localForage-cordovaSQLiteDriver",
            "asOfVersion": "1.5.0"
        },
        {
            "libraryName": "locate-path",
            "typingsPackageName": "locate-path",
            "sourceRepoURL": "https://github.com/sindresorhus/locate-path",
            "asOfVersion": "4.0.0"
        },
        {
            "libraryName": "lock-system",
            "typingsPackageName": "lock-system",
            "sourceRepoURL": "https://github.com/sindresorhus/lock-system",
            "asOfVersion": "2.0.0"
        },
        {
            "libraryName": "lodash-decorators",
            "typingsPackageName": "lodash-decorators",
            "sourceRepoURL": "https://github.com/steelsojka/lodash-decorators",
            "asOfVersion": "4.0.0"
        },
        {
            "libraryName": "log-symbols",
            "typingsPackageName": "log-symbols",
            "sourceRepoURL": "https://github.com/sindresorhus/log-symbols",
            "asOfVersion": "3.0.0"
        },
        {
            "libraryName": "log-update",
            "typingsPackageName": "log-update",
            "sourceRepoURL": "https://github.com/sindresorhus/log-update",
            "asOfVersion": "3.1.0"
        },
        {
            "libraryName": "log4javascript",
            "typingsPackageName": "log4javascript",
            "sourceRepoURL": "http://log4javascript.org/",
            "asOfVersion": "1.4.15"
        },
        {
            "libraryName": "log4js",
            "typingsPackageName": "log4js",
            "sourceRepoURL": "https://github.com/nomiddlename/log4js-node",
            "asOfVersion": "2.3.5"
        },
        {
            "libraryName": "logform",
            "typingsPackageName": "logform",
            "sourceRepoURL": "https://github.com/winstonjs/logform",
            "asOfVersion": "1.10.0"
        },
        {
            "libraryName": "loglevel",
            "typingsPackageName": "loglevel",
            "sourceRepoURL": "https://github.com/pimterry/loglevel/",
            "asOfVersion": "1.6.2"
        },
        {
            "libraryName": "looks-same",
            "typingsPackageName": "looks-same",
            "sourceRepoURL": "https://github.com/gemini-testing/looks-same",
            "asOfVersion": "4.1.0"
        },
        {
            "libraryName": "lorem-ipsum",
            "typingsPackageName": "lorem-ipsum",
            "sourceRepoURL": "https://github.com/knicklabs/node-lorem-ipsum",
            "asOfVersion": "2.0.0"
        },
        {
            "libraryName": "loud-rejection",
            "typingsPackageName": "loud-rejection",
            "sourceRepoURL": "https://github.com/sindresorhus/loud-rejection",
            "asOfVersion": "2.0.0"
        },
        {
            "libraryName": "lower-case",
            "typingsPackageName": "lower-case",
            "sourceRepoURL": "https://github.com/blakeembrey/lower-case",
            "asOfVersion": "1.1.3"
        },
        {
            "libraryName": "lower-case-first",
            "typingsPackageName": "lower-case-first",
            "sourceRepoURL": "https://github.com/blakeembrey/lower-case-first",
            "asOfVersion": "1.0.1"
        },
        {
            "libraryName": "make-dir",
            "typingsPackageName": "make-dir",
            "sourceRepoURL": "https://github.com/sindresorhus/make-dir",
            "asOfVersion": "2.1.0"
        },
        {
            "libraryName": "mali",
            "typingsPackageName": "mali",
            "sourceRepoURL": "https://github.com/malijs/mali",
            "asOfVersion": "0.9.2"
        },
        {
            "libraryName": "@malijs/compose",
            "typingsPackageName": "mali-compose",
            "sourceRepoURL": "https://github.com/malijs/mali-compose",
            "asOfVersion": "1.3.0"
        },
        {
            "libraryName": "mali-onerror",
            "typingsPackageName": "mali-onerror",
            "sourceRepoURL": "https://github.com/malijs/onerror",
            "asOfVersion": "0.2.0"
        },
        {
            "libraryName": "map-obj",
            "typingsPackageName": "map-obj",
            "sourceRepoURL": "https://github.com/sindresorhus/map-obj",
            "asOfVersion": "3.1.0"
        },
        {
            "libraryName": "maquette",
            "typingsPackageName": "maquette",
            "sourceRepoURL": "http://maquettejs.org/",
            "asOfVersion": "2.1.6"
        },
        {
            "libraryName": "matcher",
            "typingsPackageName": "matcher",
            "sourceRepoURL": "https://github.com/sindresorhus/matcher",
            "asOfVersion": "2.0.0"
        },
        {
            "libraryName": "material-components-web",
            "typingsPackageName": "material-components-web",
            "sourceRepoURL": "https://material.io/components",
            "asOfVersion": "1.0.0"
        },
        {
            "libraryName": "maxmind",
            "typingsPackageName": "maxmind",
            "sourceRepoURL": "https://github.com/runk/node-maxmind",
            "asOfVersion": "2.0.5"
        },
        {
            "libraryName": "mem",
            "typingsPackageName": "mem",
            "sourceRepoURL": "https://github.com/sindresorhus/mem",
            "asOfVersion": "4.2.0"
        },
        {
            "libraryName": "memoize-one",
            "typingsPackageName": "memoize-one",
            "sourceRepoURL": "https://github.com/alexreardon/memoize-one#readme",
            "asOfVersion": "5.1.0"
        },
        {
            "libraryName": "mendixmodelsdk",
            "typingsPackageName": "mendixmodelsdk",
            "sourceRepoURL": "http://www.mendix.com",
            "asOfVersion": "0.8.1"
        },
        {
            "libraryName": "menubar",
            "typingsPackageName": "menubar",
            "sourceRepoURL": "https://github.com/maxogden/menubar",
            "asOfVersion": "6.0.0"
        },
        {
            "libraryName": "metisMenu",
            "typingsPackageName": "metismenu",
            "sourceRepoURL": "https://github.com/onokumus/metisMenu",
            "asOfVersion": "2.7.1"
        },
        {
            "libraryName": "microgears",
            "typingsPackageName": "microgears",
            "sourceRepoURL": "https://github.com/marcusdb/microgears",
            "asOfVersion": "4.0.5"
        },
        {
            "libraryName": "mnemonic-words",
            "typingsPackageName": "mnemonic-words",
            "sourceRepoURL": "https://github.com/sindresorhus/mnemonic-words",
            "asOfVersion": "1.1.0"
        },
        {
            "libraryName": "mobile-detect",
            "typingsPackageName": "mobile-detect",
            "sourceRepoURL": "http://hgoebl.github.io/mobile-detect.js/",
            "asOfVersion": "1.3.4"
        },
        {
            "libraryName": "mobservable",
            "typingsPackageName": "mobservable",
            "sourceRepoURL": "github.com/mweststrate/mobservable",
            "asOfVersion": "1.2.5"
        },
        {
            "libraryName": "mobservable-react",
            "typingsPackageName": "mobservable-react",
            "sourceRepoURL": "https://github.com/mweststrate/mobservable-react",
            "asOfVersion": "1.0.0"
        },
        {
            "libraryName": "Mobx Cookie",
            "typingsPackageName": "mobx-cookie",
            "sourceRepoURL": "https://github.com/will-stone/mobx-cookie",
            "asOfVersion": "1.1.1"
        },
        {
            "libraryName": "mobx-devtools-mst",
            "typingsPackageName": "mobx-devtools-mst",
            "sourceRepoURL": "https://mobxjs.github.io/mobx",
            "asOfVersion": "0.9.7"
        },
        {
            "libraryName": "mobx-task",
            "typingsPackageName": "mobx-task",
            "sourceRepoURL": "https://github.com/jeffijoe/mobx-task#readme",
            "asOfVersion": "2.0.0"
        },
        {
            "libraryName": "mockingoose",
            "typingsPackageName": "mockingoose",
            "sourceRepoURL": "https://github.com/alonronin/mockingoose#readme",
            "asOfVersion": "2.13.0"
        },
        {
            "libraryName": "Moment",
            "typingsPackageName": "moment",
            "sourceRepoURL": "https://github.com/moment/moment",
            "asOfVersion": "2.13.0"
        },
        {
            "libraryName": "moment-range",
            "typingsPackageName": "moment-range",
            "sourceRepoURL": "https://github.com/rotaready/moment-range",
            "asOfVersion": "4.0.0"
        },
        {
            "libraryName": "mongodb-memory-server",
            "typingsPackageName": "mongodb-memory-server",
            "sourceRepoURL": "https://github.com/nodkz/mongodb-memory-server",
            "asOfVersion": "2.3.0"
        },
        {
            "libraryName": "Monk",
            "typingsPackageName": "monk",
            "sourceRepoURL": "https://github.com/LearnBoost/monk.git",
            "asOfVersion": "6.0.0"
        },
        {
            "libraryName": "month-days",
            "typingsPackageName": "month-days",
            "sourceRepoURL": "https://github.com/sindresorhus/month-days",
            "asOfVersion": "3.0.0"
        },
        {
            "libraryName": "morphdom",
            "typingsPackageName": "morphdom",
            "sourceRepoURL": "https://github.com/patrick-steele-idem/morphdom",
            "asOfVersion": "2.4.0"
        },
        {
            "libraryName": "move-file",
            "typingsPackageName": "move-file",
            "sourceRepoURL": "https://github.com/sindresorhus/move-file",
            "asOfVersion": "1.1.0"
        },
        {
            "libraryName": "MQTT",
            "typingsPackageName": "mqtt",
            "sourceRepoURL": "https://github.com/mqttjs/MQTT.js",
            "asOfVersion": "2.5.0"
        },
        {
            "libraryName": "msportalfx-test",
            "typingsPackageName": "msportalfx-test",
            "sourceRepoURL": "https://msazure.visualstudio.com/DefaultCollection/AzureUX/_git/portalfx-msportalfx-test",
            "asOfVersion": "0.7.2"
        },
        {
            "libraryName": "multimatch",
            "typingsPackageName": "multimatch",
            "sourceRepoURL": "https://github.com/sindresorhus/multimatch",
            "asOfVersion": "4.0.0"
        },
        {
            "libraryName": "nano",
            "typingsPackageName": "nano",
            "sourceRepoURL": "https://github.com/apache/couchdb-nano",
            "asOfVersion": "7.0.0"
        },
        {
            "libraryName": "nats-hemera",
            "typingsPackageName": "nats-hemera",
            "sourceRepoURL": "https://github.com/hemerajs/hemera",
            "asOfVersion": "5.0.0"
        },
        {
            "libraryName": "navigation",
            "typingsPackageName": "navigation",
            "sourceRepoURL": "http://grahammendick.github.io/navigation/",
            "asOfVersion": "5.1.0"
        },
        {
            "libraryName": "navigation-react",
            "typingsPackageName": "navigation-react",
            "sourceRepoURL": "http://grahammendick.github.io/navigation/",
            "asOfVersion": "4.0.0"
        },
        {
            "libraryName": "natsort",
            "typingsPackageName": "natsort",
            "sourceRepoURL": "https://github.com/netop/natsort",
            "asOfVersion": "2.0.0"
        },
        {
            "libraryName": "typescript",
            "typingsPackageName": "navigator-permissions",
            "sourceRepoURL": "https://developer.mozilla.org/en-US/docs/Web/API/Permissions",
            "asOfVersion": "2.0.0"
        },
        {
            "libraryName": "neffos.js",
            "typingsPackageName": "neffos.js",
            "sourceRepoURL": "https://github.com/kataras/neffos.js",
            "asOfVersion": "0.1.2"
        },
        {
            "libraryName": "nblas",
            "typingsPackageName": "nblas",
            "sourceRepoURL": "https://github.com/mateogianolio/nblas",
            "asOfVersion": "2.1.6"
        },
        {
            "libraryName": "negative-array",
            "typingsPackageName": "negative-array",
            "sourceRepoURL": "https://github.com/sindresorhus/negative-array",
            "asOfVersion": "2.1.0"
        },
        {
            "libraryName": "negative-zero",
            "typingsPackageName": "negative-zero",
            "sourceRepoURL": "https://github.com/sindresorhus/negative-zero",
            "asOfVersion": "3.0.0"
        },
        {
            "libraryName": "new-github-issue-url",
            "typingsPackageName": "new-github-issue-url",
            "sourceRepoURL": "https://github.com/sindresorhus/new-github-issue-url",
            "asOfVersion": "0.2.1"
        },
        {
            "libraryName": "new-github-release-url",
            "typingsPackageName": "new-github-release-url",
            "sourceRepoURL": "https://github.com/sindresorhus/new-github-release-url",
            "asOfVersion": "1.0.0"
        },
        {
            "libraryName": "next",
            "typingsPackageName": "next",
            "sourceRepoURL": "https://github.com/zeit/next.js",
            "asOfVersion": "9.0.0"
        },
        {
            "libraryName": "next-server",
            "typingsPackageName": "next-server",
            "sourceRepoURL": "https://github.com/zeit/next.js",
            "asOfVersion": "9.0.0"
        },
        {
            "libraryName": "ng-table",
            "typingsPackageName": "ng-table",
            "sourceRepoURL": "https://github.com/esvit/ng-table",
            "asOfVersion": "2.0.1"
        },
        {
            "libraryName": "nock",
            "typingsPackageName": "nock",
            "sourceRepoURL": "https://github.com/nock/nock",
            "asOfVersion": "11.1.0"
        },
        {
            "libraryName": "node-json-db",
            "typingsPackageName": "node-json-db",
            "sourceRepoURL": "https://github.com/Belphemur/node-json-db",
            "asOfVersion": "0.9.2"
        },
        {
            "libraryName": "node-cache",
            "typingsPackageName": "node-cache",
            "sourceRepoURL": "https://github.com/mpneuried/nodecache",
            "asOfVersion": "4.2.0"
        },
        {
            "libraryName": "node-pg-migrate",
            "typingsPackageName": "node-pg-migrate",
            "sourceRepoURL": "https://github.com/theoephraim/node-pg-migrate#readme",
            "asOfVersion": "2.15.0"
        },
        {
            "libraryName": "node-sql-parser",
            "typingsPackageName": "node-sql-parser",
            "sourceRepoURL": "https://github.com/taozhi8833998/node-sql-parser#readme",
            "asOfVersion": "1.1.0"
        },
        {
            "libraryName": "node-waves",
            "typingsPackageName": "node-waves",
            "sourceRepoURL": "http://fian.my.id/Waves",
            "asOfVersion": "0.7.6"
        },
        {
            "libraryName": "nookies",
            "typingsPackageName": "nookies",
            "sourceRepoURL": "https://github.com/maticzav/nookies#readme",
            "asOfVersion": "2.0.3"
        },
        {
            "libraryName": "normalize-url",
            "typingsPackageName": "normalize-url",
            "sourceRepoURL": "https://github.com/sindresorhus/normalize-url",
            "asOfVersion": "4.2.0"
        },
        {
            "libraryName": "Normalizr",
            "typingsPackageName": "normalizr",
            "sourceRepoURL": "https://github.com/paularmstrong/normalizr",
            "asOfVersion": "2.0.18"
        },
        {
            "libraryName": "notyf",
            "typingsPackageName": "notyf",
            "sourceRepoURL": "https://github.com/caroso1222/notyf",
            "asOfVersion": "3.0.0"
        },
        {
            "libraryName": "npm-email",
            "typingsPackageName": "npm-email",
            "sourceRepoURL": "https://github.com/sindresorhus/npm-email",
            "asOfVersion": "3.1.0"
        },
        {
            "libraryName": "npm-keyword",
            "typingsPackageName": "npm-keyword",
            "sourceRepoURL": "https://github.com/sindresorhus/npm-keyword",
            "asOfVersion": "6.0.0"
        },
        {
            "libraryName": "npm-name",
            "typingsPackageName": "npm-name",
            "sourceRepoURL": "https://github.com/sindresorhus/npm-name",
            "asOfVersion": "5.2.1"
        },
        {
            "libraryName": "npm-run-path",
            "typingsPackageName": "npm-run-path",
            "sourceRepoURL": "https://github.com/sindresorhus/npm-run-path",
            "asOfVersion": "3.0.1"
        },
        {
            "libraryName": "npm-user",
            "typingsPackageName": "npm-user",
            "sourceRepoURL": "https://github.com/sindresorhus/npm-user",
            "asOfVersion": "4.0.0"
        },
        {
            "libraryName": "Nuka Carousel",
            "typingsPackageName": "nuka-carousel",
            "sourceRepoURL": "https://github.com/FormidableLabs/nuka-carousel/",
            "asOfVersion": "4.4.6"
        },
        {
            "libraryName": "Numbro",
            "typingsPackageName": "numbro",
            "sourceRepoURL": "https://github.com/foretagsplatsen/numbro/",
            "asOfVersion": "1.9.3"
        },
        {
            "libraryName": "oembed-parser",
            "typingsPackageName": "oembed-parser",
            "sourceRepoURL": "https://www.npmjs.com/package/oembed-parser",
            "asOfVersion": "1.2.2"
        },
        {
            "libraryName": "odata",
            "typingsPackageName": "odata",
            "sourceRepoURL": "https://github.com/janhommes/odata",
            "asOfVersion": "1.0.3"
        },
        {
            "libraryName": "o.js",
            "typingsPackageName": "o.js",
            "sourceRepoURL": "https://github.com/janhommes/o.js",
            "asOfVersion": "1.0.3"
        },
        {
            "libraryName": "on-change",
            "typingsPackageName": "on-change",
            "sourceRepoURL": "https://github.com/sindresorhus/on-change",
            "asOfVersion": "1.1.0"
        },
        {
            "libraryName": "onetime",
            "typingsPackageName": "onetime",
            "sourceRepoURL": "https://github.com/sindresorhus/onetime",
            "asOfVersion": "4.0.0"
        },
        {
            "libraryName": "onoff",
            "typingsPackageName": "onoff",
            "sourceRepoURL": "https://github.com/fivdi/onoff",
            "asOfVersion": "4.1.0"
        },
        {
            "libraryName": "Onsen UI",
            "typingsPackageName": "onsenui",
            "sourceRepoURL": "http://onsen.io",
            "asOfVersion": "2.0.0"
        },
        {
            "libraryName": "open",
            "typingsPackageName": "open",
            "sourceRepoURL": "https://github.com/sindresorhus/open",
            "asOfVersion": "6.2.0"
        },
        {
            "libraryName": "open-editor",
            "typingsPackageName": "open-editor",
            "sourceRepoURL": "https://github.com/sindresorhus/open-editor",
            "asOfVersion": "2.0.0"
        },
        {
            "libraryName": "openid-client",
            "typingsPackageName": "openid-client",
            "sourceRepoURL": "https://github.com/panva/node-openid-client",
            "asOfVersion": "3.7.0"
        },
        {
            "libraryName": "opn",
            "typingsPackageName": "opn",
            "sourceRepoURL": "https://github.com/sindresorhus/opn",
            "asOfVersion": "5.5.0"
        },
        {
            "libraryName": "ora",
            "typingsPackageName": "ora",
            "sourceRepoURL": "https://github.com/sindresorhus/ora",
            "asOfVersion": "3.2.0"
        },
        {
            "libraryName": "os-locale",
            "typingsPackageName": "os-locale",
            "sourceRepoURL": "https://github.com/sindresorhus/os-locale",
            "asOfVersion": "4.0.0"
        },
        {
            "libraryName": "os-name",
            "typingsPackageName": "os-name",
            "sourceRepoURL": "https://github.com/sindresorhus/os-name",
            "asOfVersion": "3.1.0"
        },
        {
            "libraryName": "otplib",
            "typingsPackageName": "otplib",
            "sourceRepoURL": "https://github.com/yeojz/otplib",
            "asOfVersion": "10.0.0"
        },
        {
            "libraryName": "overwatch-api",
            "typingsPackageName": "overwatch-api",
            "sourceRepoURL": "https://github.com/alfg/overwatch-api",
            "asOfVersion": "0.7.1"
        },
        {
            "libraryName": "p-all",
            "typingsPackageName": "p-all",
            "sourceRepoURL": "https://github.com/sindresorhus/p-all",
            "asOfVersion": "2.0.0"
        },
        {
            "libraryName": "p-any",
            "typingsPackageName": "p-any",
            "sourceRepoURL": "https://github.com/sindresorhus/p-any",
            "asOfVersion": "2.0.0"
        },
        {
            "libraryName": "p-cancelable",
            "typingsPackageName": "p-cancelable",
            "sourceRepoURL": "https://github.com/sindresorhus/p-cancelable",
            "asOfVersion": "1.1.0"
        },
        {
            "libraryName": "p-catch-if",
            "typingsPackageName": "p-catch-if",
            "sourceRepoURL": "https://github.com/sindresorhus/p-catch-if",
            "asOfVersion": "2.0.0"
        },
        {
            "libraryName": "p-debounce",
            "typingsPackageName": "p-debounce",
            "sourceRepoURL": "https://github.com/sindresorhus/p-debounce",
            "asOfVersion": "2.0.0"
        },
        {
            "libraryName": "p-defer",
            "typingsPackageName": "p-defer",
            "sourceRepoURL": "https://github.com/sindresorhus/p-defer",
            "asOfVersion": "2.0.0"
        },
        {
            "libraryName": "p-do-whilst",
            "typingsPackageName": "p-do-whilst",
            "sourceRepoURL": "https://github.com/sindresorhus/p-do-whilst",
            "asOfVersion": "1.0.0"
        },
        {
            "libraryName": "p-each-series",
            "typingsPackageName": "p-each-series",
            "sourceRepoURL": "https://github.com/sindresorhus/p-each-series",
            "asOfVersion": "2.0.0"
        },
        {
            "libraryName": "p-event",
            "typingsPackageName": "p-event",
            "sourceRepoURL": "https://github.com/sindresorhus/p-event",
            "asOfVersion": "3.0.0"
        },
        {
            "libraryName": "p-every",
            "typingsPackageName": "p-every",
            "sourceRepoURL": "https://github.com/kevva/p-every",
            "asOfVersion": "2.0.0"
        },
        {
            "libraryName": "p-forever",
            "typingsPackageName": "p-forever",
            "sourceRepoURL": "https://github.com/sindresorhus/p-forever",
            "asOfVersion": "2.0.0"
        },
        {
            "libraryName": "p-is-promise",
            "typingsPackageName": "p-is-promise",
            "sourceRepoURL": "https://github.com/sindresorhus/p-is-promise",
            "asOfVersion": "2.1.0"
        },
        {
            "libraryName": "p-lazy",
            "typingsPackageName": "p-lazy",
            "sourceRepoURL": "https://github.com/sindresorhus/p-lazy",
            "asOfVersion": "2.0.0"
        },
        {
            "libraryName": "p-limit",
            "typingsPackageName": "p-limit",
            "sourceRepoURL": "https://github.com/sindresorhus/p-limit",
            "asOfVersion": "2.2.0"
        },
        {
            "libraryName": "p-locate",
            "typingsPackageName": "p-locate",
            "sourceRepoURL": "https://github.com/sindresorhus/p-locate",
            "asOfVersion": "4.0.0"
        },
        {
            "libraryName": "p-log",
            "typingsPackageName": "p-log",
            "sourceRepoURL": "https://github.com/sindresorhus/p-log",
            "asOfVersion": "2.0.0"
        },
        {
            "libraryName": "p-map",
            "typingsPackageName": "p-map",
            "sourceRepoURL": "https://github.com/sindresorhus/p-map",
            "asOfVersion": "2.0.0"
        },
        {
            "libraryName": "p-map-series",
            "typingsPackageName": "p-map-series",
            "sourceRepoURL": "https://github.com/sindresorhus/p-map-series",
            "asOfVersion": "2.0.0"
        },
        {
            "libraryName": "p-memoize",
            "typingsPackageName": "p-memoize",
            "sourceRepoURL": "https://github.com/sindresorhus/p-memoize",
            "asOfVersion": "3.0.0"
        },
        {
            "libraryName": "p-min-delay",
            "typingsPackageName": "p-min-delay",
            "sourceRepoURL": "https://github.com/sindresorhus/p-min-delay",
            "asOfVersion": "3.0.0"
        },
        {
            "libraryName": "p-one",
            "typingsPackageName": "p-one",
            "sourceRepoURL": "https://github.com/kevva/p-one",
            "asOfVersion": "2.0.0"
        },
        {
            "libraryName": "p-pipe",
            "typingsPackageName": "p-pipe",
            "sourceRepoURL": "https://github.com/sindresorhus/p-pipe",
            "asOfVersion": "2.0.1"
        },
        {
            "libraryName": "p-progress",
            "typingsPackageName": "p-progress",
            "sourceRepoURL": "https://github.com/sindresorhus/p-progress",
            "asOfVersion": "0.3.0"
        },
        {
            "libraryName": "p-props",
            "typingsPackageName": "p-props",
            "sourceRepoURL": "https://github.com/sindresorhus/p-props",
            "asOfVersion": "2.0.0"
        },
        {
            "libraryName": "p-queue",
            "typingsPackageName": "p-queue",
            "sourceRepoURL": "https://github.com/sindresorhus/p-queue",
            "asOfVersion": "3.2.1"
        },
        {
            "libraryName": "p-reduce",
            "typingsPackageName": "p-reduce",
            "sourceRepoURL": "https://github.com/sindresorhus/p-reduce",
            "asOfVersion": "2.0.0"
        },
        {
            "libraryName": "p-reflect",
            "typingsPackageName": "p-reflect",
            "sourceRepoURL": "https://github.com/sindresorhus/p-reflect",
            "asOfVersion": "2.0.0"
        },
        {
            "libraryName": "p-retry",
            "typingsPackageName": "p-retry",
            "sourceRepoURL": "https://github.com/sindresorhus/p-retry",
            "asOfVersion": "4.0.0"
        },
        {
            "libraryName": "p-series",
            "typingsPackageName": "p-series",
            "sourceRepoURL": "https://github.com/sindresorhus/p-series",
            "asOfVersion": "2.0.0"
        },
        {
            "libraryName": "p-settle",
            "typingsPackageName": "p-settle",
            "sourceRepoURL": "https://github.com/sindresorhus/p-settle",
            "asOfVersion": "3.0.0"
        },
        {
            "libraryName": "p-some",
            "typingsPackageName": "p-some",
            "sourceRepoURL": "https://github.com/sindresorhus/p-some",
            "asOfVersion": "4.0.1"
        },
        {
            "libraryName": "p-tap",
            "typingsPackageName": "p-tap",
            "sourceRepoURL": "https://github.com/sindresorhus/p-tap",
            "asOfVersion": "2.0.0"
        },
        {
            "libraryName": "p-throttle",
            "typingsPackageName": "p-throttle",
            "sourceRepoURL": "https://github.com/sindresorhus/p-throttle",
            "asOfVersion": "2.1.0"
        },
        {
            "libraryName": "p-time",
            "typingsPackageName": "p-time",
            "sourceRepoURL": "https://github.com/sindresorhus/p-time",
            "asOfVersion": "2.0.0"
        },
        {
            "libraryName": "p-timeout",
            "typingsPackageName": "p-timeout",
            "sourceRepoURL": "https://github.com/sindresorhus/p-timeout",
            "asOfVersion": "3.0.0"
        },
        {
            "libraryName": "p-times",
            "typingsPackageName": "p-times",
            "sourceRepoURL": "https://github.com/sindresorhus/p-times",
            "asOfVersion": "2.0.0"
        },
        {
            "libraryName": "p-try",
            "typingsPackageName": "p-try",
            "sourceRepoURL": "https://github.com/sindresorhus/p-try",
            "asOfVersion": "2.1.0"
        },
        {
            "libraryName": "p-wait-for",
            "typingsPackageName": "p-wait-for",
            "sourceRepoURL": "https://github.com/sindresorhus/p-wait-for",
            "asOfVersion": "3.0.0"
        },
        {
            "libraryName": "p-waterfall",
            "typingsPackageName": "p-waterfall",
            "sourceRepoURL": "https://github.com/sindresorhus/p-waterfall",
            "asOfVersion": "2.0.0"
        },
        {
            "libraryName": "p-whilst",
            "typingsPackageName": "p-whilst",
            "sourceRepoURL": "https://github.com/sindresorhus/p-whilst",
            "asOfVersion": "2.0.0"
        },
        {
            "libraryName": "package-json",
            "typingsPackageName": "package-json",
            "sourceRepoURL": "https://github.com/sindresorhus/package-json",
            "asOfVersion": "6.1.0"
        },
        {
            "libraryName": "pad",
            "typingsPackageName": "pad",
            "sourceRepoURL": "https://github.com/adaltas/node-pad",
            "asOfVersion": "2.1.0"
        },
        {
            "libraryName": "paper",
            "typingsPackageName": "paper",
            "sourceRepoURL": "https://github.com/paperjs/paper.js",
            "asOfVersion": "0.12.3"
        },
        {
            "libraryName": "param-case",
            "typingsPackageName": "param-case",
            "sourceRepoURL": "https://github.com/blakeembrey/param-case",
            "asOfVersion": "1.1.2"
        },
        {
            "libraryName": "park-miller",
            "typingsPackageName": "park-miller",
            "sourceRepoURL": "https://github.com/sindresorhus/park-miller",
            "asOfVersion": "1.1.0"
        },
        {
            "libraryName": "parse-columns",
            "typingsPackageName": "parse-columns",
            "sourceRepoURL": "https://github.com/sindresorhus/parse-columns",
            "asOfVersion": "2.0.0"
        },
        {
            "libraryName": "parse-ms",
            "typingsPackageName": "parse-ms",
            "sourceRepoURL": "https://github.com/sindresorhus/parse-ms",
            "asOfVersion": "2.1.0"
        },
        {
            "libraryName": "pascal-case",
            "typingsPackageName": "pascal-case",
            "sourceRepoURL": "https://github.com/blakeembrey/pascal-case",
            "asOfVersion": "1.1.2"
        },
        {
            "libraryName": "passport-client-cert",
            "typingsPackageName": "passport-client-cert",
            "sourceRepoURL": "https://github.com/ripjar/passport-client-cert",
            "asOfVersion": "2.1.0"
        },
        {
            "libraryName": "path-case",
            "typingsPackageName": "path-case",
            "sourceRepoURL": "https://github.com/blakeembrey/path-case",
            "asOfVersion": "1.1.2"
        },
        {
            "libraryName": "path-exists",
            "typingsPackageName": "path-exists",
            "sourceRepoURL": "https://github.com/sindresorhus/path-exists",
            "asOfVersion": "4.0.0"
        },
        {
            "libraryName": "path-key",
            "typingsPackageName": "path-key",
            "sourceRepoURL": "https://github.com/sindresorhus/path-key",
            "asOfVersion": "3.0.1"
        },
        {
            "libraryName": "path-to-regexp",
            "typingsPackageName": "path-to-regexp",
            "sourceRepoURL": "https://github.com/pillarjs/path-to-regexp",
            "asOfVersion": "1.7.0"
        },
        {
            "libraryName": "path-type",
            "typingsPackageName": "path-type",
            "sourceRepoURL": "https://github.com/sindresorhus/path-type",
            "asOfVersion": "4.0.0"
        },
        {
            "libraryName": "peerjs",
            "typingsPackageName": "peerjs",
            "sourceRepoURL": "http://peerjs.com/",
            "asOfVersion": "1.1.0"
        },
        {
            "libraryName": "perfect-scrollbar",
            "typingsPackageName": "perfect-scrollbar",
            "sourceRepoURL": "https://github.com/noraesae/perfect-scrollbar",
            "asOfVersion": "1.3.0"
        },
        {
            "libraryName": "pg-connection-string",
            "typingsPackageName": "pg-connection-string",
            "sourceRepoURL": "https://github.com/iceddev/pg-connection-string",
            "asOfVersion": "2.0.0"
        },
        {
            "libraryName": "pg-promise",
            "typingsPackageName": "pg-promise",
            "sourceRepoURL": "https://github.com/vitaly-t/pg-promise",
            "asOfVersion": "5.4.3"
        },
        {
            "libraryName": "phin",
            "typingsPackageName": "phin",
            "sourceRepoURL": "https://github.com/ethanent/phin",
            "asOfVersion": "3.4.0"
        },
        {
            "libraryName": "phonegap-plugin-push",
            "typingsPackageName": "phonegap-plugin-push",
            "sourceRepoURL": "https://github.com/phonegap/phonegap-plugin-push",
            "asOfVersion": "2.1.2"
        },
        {
            "libraryName": "pixi-spine",
            "typingsPackageName": "pixi-spine",
            "sourceRepoURL": "https://github.com/pixijs/pixi-spine",
            "asOfVersion": "1.4.2"
        },
        {
            "libraryName": "pixi.js",
            "typingsPackageName": "pixi.js",
            "sourceRepoURL": "https://github.com/pixijs/pixi.js/tree/v4.x",
            "asOfVersion": "5.0.0"
        },
        {
            "libraryName": "pkcs11js",
            "typingsPackageName": "pkcs11js",
            "sourceRepoURL": "https://github.com/PeculiarVentures/pkcs11js",
            "asOfVersion": "1.0.4"
        },
        {
            "libraryName": "pkg-conf",
            "typingsPackageName": "pkg-conf",
            "sourceRepoURL": "https://github.com/sindresorhus/pkg-conf",
            "asOfVersion": "3.0.0"
        },
        {
            "libraryName": "pkg-dir",
            "typingsPackageName": "pkg-dir",
            "sourceRepoURL": "https://github.com/sindresorhus/pkg-dir",
            "asOfVersion": "4.0.0"
        },
        {
            "libraryName": "pkg-up",
            "typingsPackageName": "pkg-up",
            "sourceRepoURL": "https://github.com/sindresorhus/pkg-up",
            "asOfVersion": "3.1.0"
        },
        {
            "libraryName": "pkg-versions",
            "typingsPackageName": "pkg-versions",
            "sourceRepoURL": "https://github.com/sindresorhus/pkg-versions",
            "asOfVersion": "2.0.0"
        },
        {
            "libraryName": "playcanvas",
            "typingsPackageName": "playcanvas",
            "sourceRepoURL": "https://github.com/playcanvas/engine",
            "asOfVersion": "1.23.0"
        },
        {
            "libraryName": "plottable",
            "typingsPackageName": "plottable",
            "sourceRepoURL": "http://plottablejs.org/",
            "asOfVersion": "3.7.0"
        },
        {
            "libraryName": "plur",
            "typingsPackageName": "plur",
            "sourceRepoURL": "https://github.com/sindresorhus/plur",
            "asOfVersion": "3.1.0"
        },
        {
            "libraryName": "png-async",
            "typingsPackageName": "png-async",
            "sourceRepoURL": "https://github.com/kanreisa/node-png-async",
            "asOfVersion": "0.9.4"
        },
        {
            "libraryName": "poly2tri.js",
            "typingsPackageName": "poly2tri",
            "sourceRepoURL": "https://github.com/r3mi/poly2tri.js",
            "asOfVersion": "1.4.0"
        },
        {
            "libraryName": "popper.js",
            "typingsPackageName": "popper.js",
            "sourceRepoURL": "https://github.com/FezVrasta/popper.js/",
            "asOfVersion": "1.11.0"
        },
        {
            "libraryName": "positive-zero",
            "typingsPackageName": "positive-zero",
            "sourceRepoURL": "https://github.com/sindresorhus/positive-zero",
            "asOfVersion": "3.0.0"
        },
        {
            "libraryName": "postmark",
            "typingsPackageName": "postmark",
            "sourceRepoURL": "http://wildbit.github.io/postmark.js",
            "asOfVersion": "2.0.0"
        },
        {
            "libraryName": "Prando",
            "typingsPackageName": "prando",
            "sourceRepoURL": "https://github.com/zeh/prando",
            "asOfVersion": "1.0.0"
        },
        {
            "libraryName": "pretty-bytes",
            "typingsPackageName": "pretty-bytes",
            "sourceRepoURL": "https://github.com/sindresorhus/pretty-bytes",
            "asOfVersion": "5.2.0"
        },
        {
            "libraryName": "pretty-format",
            "typingsPackageName": "pretty-format",
            "sourceRepoURL": "https://github.com/facebook/jest/tree/master/packages/pretty-format",
            "asOfVersion": "24.3.0"
        },
        {
            "libraryName": "pretty-ms",
            "typingsPackageName": "pretty-ms",
            "sourceRepoURL": "https://github.com/sindresorhus/pretty-ms",
            "asOfVersion": "5.0.0"
        },
        {
            "libraryName": "prosemirror-tables",
            "typingsPackageName": "prosemirror-tables",
            "sourceRepoURL": "https://github.com/ProseMirror/prosemirror-tables",
            "asOfVersion": "0.9.1"
        },
        {
            "libraryName": "printf",
            "typingsPackageName": "printf",
            "sourceRepoURL": "https://github.com/adaltas/node-printf",
            "asOfVersion": "0.3.0"
        },
        {
            "libraryName": "ProtoBuf.js",
            "typingsPackageName": "protobufjs",
            "sourceRepoURL": "https://github.com/dcodeIO/ProtoBuf.js",
            "asOfVersion": "6.0.0"
        },
        {
            "libraryName": "Protractor",
            "typingsPackageName": "protractor",
            "sourceRepoURL": "https://github.com/angular/protractor",
            "asOfVersion": "4.0.0"
        },
        {
            "libraryName": "ps-list",
            "typingsPackageName": "ps-list",
            "sourceRepoURL": "https://github.com/sindresorhus/ps-list",
            "asOfVersion": "6.2.1"
        },
        {
            "libraryName": "public-ip",
            "typingsPackageName": "public-ip",
            "sourceRepoURL": "https://github.com/sindresorhus/public-ip",
            "asOfVersion": "3.1.0"
        },
        {
            "libraryName": "pupa",
            "typingsPackageName": "pupa",
            "sourceRepoURL": "https://github.com/sindresorhus/pupa",
            "asOfVersion": "2.0.0"
        },
        {
            "libraryName": "qiniu",
            "typingsPackageName": "qiniu",
            "sourceRepoURL": "https://github.com/qiniu/nodejs-sdk",
            "asOfVersion": "7.0.1"
        },
        {
            "libraryName": "qrcode-generator",
            "typingsPackageName": "qrcode-generator",
            "sourceRepoURL": "https://github.com/kazuhikoarase/qrcode-generator",
            "asOfVersion": "1.0.6"
        },
        {
            "libraryName": "query-string",
            "typingsPackageName": "query-string",
            "sourceRepoURL": "https://github.com/sindresorhus/query-string",
            "asOfVersion": "6.3.0"
        },
        {
            "libraryName": "quick-lru",
            "typingsPackageName": "quick-lru",
            "sourceRepoURL": "https://github.com/sindresorhus/quick-lru",
            "asOfVersion": "3.0.0"
        },
        {
            "libraryName": "ractive",
            "typingsPackageName": "ractive",
            "sourceRepoURL": "https://ractive.js.org",
            "asOfVersion": "0.10.0"
        },
        {
            "libraryName": "qunit-dom",
            "typingsPackageName": "qunit-dom",
            "sourceRepoURL": "https://github.com/simplabs/qunit-dom#readme",
            "asOfVersion": "0.7.0"
        },
        {
            "libraryName": "random-float",
            "typingsPackageName": "random-float",
            "sourceRepoURL": "https://github.com/sindresorhus/random-float",
            "asOfVersion": "2.0.0"
        },
        {
            "libraryName": "random-int",
            "typingsPackageName": "random-int",
            "sourceRepoURL": "https://github.com/sindresorhus/random-int",
            "asOfVersion": "2.0.0"
        },
        {
            "libraryName": "random-item",
            "typingsPackageName": "random-item",
            "sourceRepoURL": "https://github.com/sindresorhus/random-item",
            "asOfVersion": "2.0.0"
        },
        {
            "libraryName": "random-js",
            "typingsPackageName": "random-js",
            "sourceRepoURL": "https://github.com/ckknight/random-js",
            "asOfVersion": "2.0.0"
        },
        {
            "libraryName": "random-obj-key",
            "typingsPackageName": "random-obj-key",
            "sourceRepoURL": "https://github.com/sindresorhus/random-obj-key",
            "asOfVersion": "2.0.0"
        },
        {
            "libraryName": "random-obj-prop",
            "typingsPackageName": "random-obj-prop",
            "sourceRepoURL": "https://github.com/sindresorhus/random-obj-prop",
            "asOfVersion": "2.0.0"
        },
        {
            "libraryName": "randoma",
            "typingsPackageName": "randoma",
            "sourceRepoURL": "https://github.com/sindresorhus/randoma",
            "asOfVersion": "1.3.0"
        },
        {
            "libraryName": "Raven JS",
            "typingsPackageName": "raven-js",
            "sourceRepoURL": "https://github.com/getsentry/raven-js",
            "asOfVersion": "3.10.0"
        },
        {
            "libraryName": "raw-body",
            "typingsPackageName": "raw-body",
            "sourceRepoURL": "https://github.com/stream-utils/raw-body",
            "asOfVersion": "2.3.0"
        },
        {
            "libraryName": "rdflib",
            "typingsPackageName": "rdflib",
            "sourceRepoURL": "http://github.com/linkeddata/rdflib.js",
            "asOfVersion": "1.0.5"
        },
        {
            "libraryName": "rc-progress",
            "typingsPackageName": "rc-progress",
            "sourceRepoURL": "http://github.com/react-component/progress",
            "asOfVersion": "2.4.0"
        },
        {
            "libraryName": "re2",
            "typingsPackageName": "re2",
            "sourceRepoURL": "https://github.com/uhop/node-re2",
            "asOfVersion": "1.10.3"
        },
        {
            "libraryName": "react-alice-carousel",
            "typingsPackageName": "react-alice-carousel",
            "sourceRepoURL": "https://github.com/maxmarinich/react-alice-carousel",
            "asOfVersion": "1.15.3"
        },
        {
            "libraryName": "react-chartjs-2",
            "typingsPackageName": "react-chartjs-2",
            "sourceRepoURL": "https://github.com/gor181/react-chartjs-2",
            "asOfVersion": "2.5.7"
        },
        {
            "libraryName": "react-daum-postcode",
            "typingsPackageName": "react-daum-postcode",
            "sourceRepoURL": "https://github.com/kimminsik-bernard/react-daum-postcode",
            "asOfVersion": "1.6.1"
        },
        {
            "libraryName": "react-collapsible",
            "typingsPackageName": "react-collapsible",
            "sourceRepoURL": "https://github.com/glennflanagan/react-collapsible#readme",
            "asOfVersion": "2.3.0"
        },
        {
            "libraryName": "react-circular-progressbar",
            "typingsPackageName": "react-circular-progressbar",
            "sourceRepoURL": "https://github.com/kevinsqi/react-circular-progressbar#readme",
            "asOfVersion": "1.1.0"
        },
        {
            "libraryName": "react-content-loader",
            "typingsPackageName": "react-content-loader",
            "sourceRepoURL": "https://github.com/danilowoz/react-content-loader",
            "asOfVersion": "4.0.0"
        },
        {
            "libraryName": "react-day-picker",
            "typingsPackageName": "react-day-picker",
            "sourceRepoURL": "https://github.com/gpbl/react-day-picker",
            "asOfVersion": "5.3.0"
        },
        {
            "libraryName": "react-dnd",
            "typingsPackageName": "react-dnd",
            "sourceRepoURL": "https://github.com/react-dnd/react-dnd",
            "asOfVersion": "3.0.2"
        },
        {
            "libraryName": "react-dnd-html5-backend",
            "typingsPackageName": "react-dnd-html5-backend",
            "sourceRepoURL": "https://github.com/react-dnd/react-dnd",
            "asOfVersion": "3.0.2"
        },
        {
            "libraryName": "react-dnd-test-backend",
            "typingsPackageName": "react-dnd-test-backend",
            "sourceRepoURL": "https://github.com/react-dnd/react-dnd",
            "asOfVersion": "3.0.2"
        },
        {
            "libraryName": "react-dnd-touch-backend",
            "typingsPackageName": "react-dnd-touch-backend",
            "sourceRepoURL": "https://github.com/react-dnd/react-dnd",
            "asOfVersion": "0.5.0"
        },
        {
            "libraryName": "react-dotdotdot",
            "typingsPackageName": "react-dotdotdot",
            "sourceRepoURL": "https://github.com/CezaryDanielNowak/React-dotdotdot",
            "asOfVersion": "1.2.4"
        },
        {
            "libraryName": "react-dropzone",
            "typingsPackageName": "react-dropzone",
            "sourceRepoURL": "https://github.com/react-dropzone/react-dropzone",
            "asOfVersion": "5.1.0"
        },
        {
            "libraryName": "react-flip-move",
            "typingsPackageName": "react-flip-move",
            "sourceRepoURL": "https://github.com/joshwcomeau/react-flip-move",
            "asOfVersion": "2.9.12"
        },
        {
            "libraryName": "react-ga",
            "typingsPackageName": "react-ga",
            "sourceRepoURL": "https://github.com/react-ga/react-ga",
            "asOfVersion": "2.3.0"
        },
        {
            "libraryName": "react-hot-loader",
            "typingsPackageName": "react-hot-loader",
            "sourceRepoURL": "https://github.com/gaearon/react-hot-loader",
            "asOfVersion": "4.1.1"
        },
        {
            "libraryName": "react-helmet-async",
            "typingsPackageName": "react-helmet-async",
            "sourceRepoURL": "https://github.com/staylor/react-helmet-async",
            "asOfVersion": "1.0.2"
        },
        {
            "libraryName": "react-i18next",
            "typingsPackageName": "react-i18next",
            "sourceRepoURL": "https://github.com/i18next/react-i18next",
            "asOfVersion": "8.1.0"
        },
        {
            "libraryName": "React Icons",
            "typingsPackageName": "react-icons",
            "sourceRepoURL": "https://www.npmjs.com/package/react-icons",
            "asOfVersion": "3.0.0"
        },
        {
            "libraryName": "react-inlinesvg",
            "typingsPackageName": "react-inlinesvg",
            "sourceRepoURL": "https://github.com/gilbarbara/react-inlinesvg#readme",
            "asOfVersion": "1.0.0"
        },
        {
            "libraryName": "react-intl",
            "typingsPackageName": "react-intl",
            "sourceRepoURL": "https://github.com/formatjs/react-intl",
            "asOfVersion": "3.0.0"
        },
        {
            "libraryName": "react-json-pretty",
            "typingsPackageName": "react-json-pretty",
            "sourceRepoURL": "https://github.com/chenckang/react-json-pretty",
            "asOfVersion": "2.2.0"
        },
        {
            "libraryName": "react-joyride",
            "typingsPackageName": "react-joyride",
            "sourceRepoURL": "https://github.com/gilbarbara/react-joyride",
            "asOfVersion": "2.0.3"
        },
        {
            "libraryName": "react-jss",
            "typingsPackageName": "react-jss",
            "sourceRepoURL": "https://github.com/cssinjs/react-jss#readme",
            "asOfVersion": "10.0.0"
        },
        {
            "libraryName": "react-monaco-editor",
            "typingsPackageName": "react-monaco-editor",
            "sourceRepoURL": "https://github.com/superRaytin/react-monaco-editor",
            "asOfVersion": "0.16.0"
        },
        {
            "libraryName": "react-native-collapsible",
            "typingsPackageName": "react-native-collapsible",
            "sourceRepoURL": "https://github.com/oblador/react-native-collapsible",
            "asOfVersion": "0.11.0"
        },
        {
            "libraryName": "react-native-elements",
            "typingsPackageName": "react-native-elements",
            "sourceRepoURL": "https://github.com/react-native-training/react-native-elements",
            "asOfVersion": "0.18.0"
        },
        {
            "libraryName": "react-native-fs",
            "typingsPackageName": "react-native-fs",
            "sourceRepoURL": "https://github.com/itinance/react-native-fs",
            "asOfVersion": "2.13.0"
        },
        {
            "libraryName": "react-native-fabric",
            "typingsPackageName": "react-native-fabric",
            "sourceRepoURL": "https://github.com/corymsmith/react-native-fabric",
            "asOfVersion": "0.5.2"
        },
        {
            "libraryName": "react-native-goby",
            "typingsPackageName": "react-native-goby",
            "sourceRepoURL": "https://gitlab.com/MessageDream/react-native-goby",
            "asOfVersion": "0.0.5"
        },
        {
            "libraryName": "react-native-google-analytics-bridge",
            "typingsPackageName": "react-native-google-analytics-bridge",
            "sourceRepoURL": "https://github.com/idehub/react-native-google-analytics-bridge",
            "asOfVersion": "5.3.3"
        },
        {
            "libraryName": "react-native-keychain",
            "typingsPackageName": "react-native-keychain",
            "sourceRepoURL": "https://github.com/oblador/react-native-keychain",
            "asOfVersion": "3.1.0"
        },
        {
            "libraryName": "react-native-linear-gradient",
            "typingsPackageName": "react-native-linear-gradient",
            "sourceRepoURL": "https://github.com/react-native-community/react-native-linear-gradient",
            "asOfVersion": "2.4.0"
        },
        {
            "libraryName": "@mauron85/react-native-background-geolocation",
            "typingsPackageName": "react-native-mauron85-background-geolocation",
            "sourceRepoURL": "https://github.com/mauron85/react-native-background-geolocation#readme",
            "asOfVersion": "0.5.3"
        },
        {
            "libraryName": "react-native-modal",
            "typingsPackageName": "react-native-modal",
            "sourceRepoURL": "https://github.com/react-native-community/react-native-modal",
            "asOfVersion": "4.1.1"
        },
        {
            "libraryName": "react-native-navigation",
            "typingsPackageName": "react-native-navigation",
            "sourceRepoURL": "https://github.com/wix/react-native-navigation",
            "asOfVersion": "2.0.0"
        },
        {
            "libraryName": "react-native-swipe-gestures",
            "typingsPackageName": "react-native-swipe-gestures",
            "sourceRepoURL": "https://github.com/glepur/react-native-swipe-gestures",
            "asOfVersion": "1.0.4"
        },
        {
            "libraryName": "react-native-safe-area",
            "typingsPackageName": "react-native-safe-area",
            "sourceRepoURL": "https://github.com/miyabi/react-native-safe-area#readme",
            "asOfVersion": "0.5.1"
        },
        {
            "libraryName": "react-native-permissions",
            "typingsPackageName": "react-native-permissions",
            "sourceRepoURL": "https://github.com/yonahforst/react-native-permissions",
            "asOfVersion": "2.0.0"
        },
        {
            "libraryName": "react-navigation-material-bottom-tabs",
            "typingsPackageName": "react-navigation-material-bottom-tabs",
            "sourceRepoURL": "https://github.com/react-navigation/material-bottom-tabs",
            "asOfVersion": "2.0.0"
        },
        {
            "libraryName": "react-owl-carousel",
            "typingsPackageName": "react-owl-carousel",
            "sourceRepoURL": "https://github.com/seal789ie/react-owl-carousel",
            "asOfVersion": "2.3.0"
        },
        {
            "libraryName": "react-rnd",
            "typingsPackageName": "react-rnd",
            "sourceRepoURL": "https://github.com/bokuweb/react-rnd",
            "asOfVersion": "8.0.0"
        },
        {
            "libraryName": "react-sortable-hoc",
            "typingsPackageName": "react-sortable-hoc",
            "sourceRepoURL": "https://github.com/clauderic/react-sortable-hoc",
            "asOfVersion": "0.7.1"
        },
        {
            "libraryName": "react-sortable-pane",
            "typingsPackageName": "react-sortable-pane",
            "sourceRepoURL": "https://github.com/bokuweb/react-sortable-pane",
            "asOfVersion": "1.0.0"
        },
        {
            "libraryName": "react-split-pane",
            "typingsPackageName": "react-split-pane",
            "sourceRepoURL": "https://github.com/tomkp/react-split-pane",
            "asOfVersion": "0.1.67"
        },
        {
            "libraryName": "react-sticky-box",
            "typingsPackageName": "react-sticky-box",
            "sourceRepoURL": "https://github.com/codecks-io/react-sticky-box",
            "asOfVersion": "0.8.0"
        },
        {
            "libraryName": "react-svg",
            "typingsPackageName": "react-svg",
            "sourceRepoURL": "https://github.com/tanem/react-svg",
            "asOfVersion": "5.0.0"
        },
        {
            "libraryName": "react-swipeable",
            "typingsPackageName": "react-swipeable",
            "sourceRepoURL": "https://github.com/dogfessional/react-swipeable",
            "asOfVersion": "5.2.0"
        },
        {
            "libraryName": "react-toastify",
            "typingsPackageName": "react-toastify",
            "sourceRepoURL": "https://github.com/fkhadra/react-toastify#readme",
            "asOfVersion": "4.1.0"
        },
        {
            "libraryName": "react-tether",
            "typingsPackageName": "react-tether",
            "sourceRepoURL": "https://github.com/danreeves/react-tether",
            "asOfVersion": "1.0.0"
        },
        {
            "libraryName": "react-webcam",
            "typingsPackageName": "react-webcam",
            "sourceRepoURL": "https://github.com/mozmorris/react-webcam",
            "asOfVersion": "3.0.0"
        },
        {
            "libraryName": "read-chunk",
            "typingsPackageName": "read-chunk",
            "sourceRepoURL": "https://github.com/sindresorhus/read-chunk",
            "asOfVersion": "3.1.0"
        },
        {
            "libraryName": "read-pkg",
            "typingsPackageName": "read-pkg",
            "sourceRepoURL": "https://github.com/sindresorhus/read-pkg",
            "asOfVersion": "5.1.0"
        },
        {
            "libraryName": "read-pkg-up",
            "typingsPackageName": "read-pkg-up",
            "sourceRepoURL": "https://github.com/sindresorhus/read-pkg-up",
            "asOfVersion": "6.0.0"
        },
        {
            "libraryName": "readdir-enhanced",
            "typingsPackageName": "readdir-enhanced",
            "sourceRepoURL": "https://github.com/bigstickcarpet/readdir-enhanced",
            "asOfVersion": "3.0.0"
        },
        {
            "libraryName": "realm",
            "typingsPackageName": "realm",
            "sourceRepoURL": "https://github.com/realm/realm-js",
            "asOfVersion": "1.13.0"
        },
        {
            "libraryName": "redent",
            "typingsPackageName": "redent",
            "sourceRepoURL": "https://github.com/sindresorhus/redent",
            "asOfVersion": "3.0.0"
        },
        {
            "libraryName": "redom",
            "typingsPackageName": "redom",
            "sourceRepoURL": "https://github.com/redom/redom/",
            "asOfVersion": "3.23.0"
        },
        {
            "libraryName": "reduce-reducers",
            "typingsPackageName": "reduce-reducers",
            "sourceRepoURL": "https://github.com/redux-utilities/reduce-reducers",
            "asOfVersion": "1.0.0"
        },
        {
            "libraryName": "Redux",
            "typingsPackageName": "redux",
            "sourceRepoURL": "https://github.com/reactjs/redux",
            "asOfVersion": "3.6.0"
        },
        {
            "libraryName": "redux-batched-actions",
            "typingsPackageName": "redux-batched-actions",
            "sourceRepoURL": "https://github.com/tshelburne/redux-batched-actions",
            "asOfVersion": "0.1.5"
        },
        {
            "libraryName": "redux-bootstrap",
            "typingsPackageName": "redux-bootstrap",
            "sourceRepoURL": "https://github.com/remojansen/redux-bootstrap",
            "asOfVersion": "1.1.0"
        },
        {
            "libraryName": "redux-devtools-extension",
            "typingsPackageName": "redux-devtools-extension",
            "sourceRepoURL": "https://github.com/zalmoxisus/redux-devtools-extension",
            "asOfVersion": "2.13.2"
        },
        {
            "libraryName": "redux-little-router",
            "typingsPackageName": "redux-little-router",
            "sourceRepoURL": "https://github.com/FormidableLabs/redux-little-router",
            "asOfVersion": "15.1.0"
        },
        {
            "libraryName": "redux-persist",
            "typingsPackageName": "redux-persist",
            "sourceRepoURL": "https://github.com/rt2zz/redux-persist",
            "asOfVersion": "4.3.1"
        },
        {
            "libraryName": "redux-persist-transform-compress",
            "typingsPackageName": "redux-persist-transform-compress",
            "sourceRepoURL": "https://github.com/rt2zz/redux-persist-transform-compress",
            "asOfVersion": "4.2.0"
        },
        {
            "libraryName": "redux-promise-middleware",
            "typingsPackageName": "redux-promise-middleware",
            "sourceRepoURL": "https://github.com/pburtchaell/redux-promise-middleware",
            "asOfVersion": "6.0.0"
        },
        {
            "libraryName": "redux-saga",
            "typingsPackageName": "redux-saga",
            "sourceRepoURL": "https://github.com/redux-saga/redux-saga",
            "asOfVersion": "0.10.5"
        },
        {
            "libraryName": "Redux Thunk",
            "typingsPackageName": "redux-thunk",
            "sourceRepoURL": "https://github.com/gaearon/redux-thunk",
            "asOfVersion": "2.1.0"
        },
        {
            "libraryName": "reflect-metadata",
            "typingsPackageName": "reflect-metadata",
            "sourceRepoURL": "https://github.com/rbuckton/ReflectDecorators",
            "asOfVersion": "0.1.0"
        },
        {
            "libraryName": "replace-string",
            "typingsPackageName": "replace-string",
            "sourceRepoURL": "https://github.com/sindresorhus/replace-string",
            "asOfVersion": "3.0.0"
        },
        {
            "libraryName": "import-cwd",
            "typingsPackageName": "req-cwd",
            "sourceRepoURL": "https://github.com/sindresorhus/import-cwd",
            "asOfVersion": "3.0.0"
        },
        {
            "libraryName": "reselect",
            "typingsPackageName": "reselect",
            "sourceRepoURL": "https://github.com/rackt/reselect",
            "asOfVersion": "2.2.0"
        },
        {
            "libraryName": "resolve-cwd",
            "typingsPackageName": "resolve-cwd",
            "sourceRepoURL": "https://github.com/sindresorhus/resolve-cwd",
            "asOfVersion": "3.0.0"
        },
        {
            "libraryName": "resolve-from",
            "typingsPackageName": "resolve-from",
            "sourceRepoURL": "https://github.com/sindresorhus/resolve-from",
            "asOfVersion": "5.0.0"
        },
        {
            "libraryName": "resolve-global",
            "typingsPackageName": "resolve-global",
            "sourceRepoURL": "https://github.com/sindresorhus/resolve-global",
            "asOfVersion": "1.0.0"
        },
        {
            "libraryName": "resolve-pkg",
            "typingsPackageName": "resolve-pkg",
            "sourceRepoURL": "https://github.com/sindresorhus/resolve-pkg",
            "asOfVersion": "2.0.0"
        },
        {
            "libraryName": "rest-io",
            "typingsPackageName": "rest-io",
            "sourceRepoURL": "https://github.com/EnoF/rest-io",
            "asOfVersion": "4.1.0"
        },
        {
            "libraryName": "restore-cursor",
            "typingsPackageName": "restore-cursor",
            "sourceRepoURL": "https://github.com/sindresorhus/restore-cursor",
            "asOfVersion": "3.1.0"
        },
        {
            "libraryName": "rev-hash",
            "typingsPackageName": "rev-hash",
            "sourceRepoURL": "https://github.com/sindresorhus/rev-hash",
            "asOfVersion": "3.0.0"
        },
        {
            "libraryName": "rfc4648",
            "typingsPackageName": "rfc4648",
            "sourceRepoURL": "https://github.com/swansontec/rfc4648",
            "asOfVersion": "1.3.0"
        },
        {
            "libraryName": "rgb-hex",
            "typingsPackageName": "rgb-hex",
            "sourceRepoURL": "https://github.com/sindresorhus/rgb-hex",
            "asOfVersion": "3.0.0"
        },
        {
            "libraryName": "riot",
            "typingsPackageName": "riot",
            "sourceRepoURL": "https://github.com/riot/riot",
            "asOfVersion": "4.1.0"
        },
        {
            "libraryName": "rollup",
            "typingsPackageName": "rollup",
            "sourceRepoURL": "https://github.com/rollup/rollup",
            "asOfVersion": "0.54.0"
        },
        {
            "libraryName": "rollup-plugin-commonjs",
            "typingsPackageName": "rollup-plugin-commonjs",
            "sourceRepoURL": "https://github.com/rollup/rollup-plugin-commonjs",
            "asOfVersion": "9.3.1"
        },
        {
            "libraryName": "rollup-plugin-delete",
            "typingsPackageName": "rollup-plugin-delete",
            "sourceRepoURL": "https://github.com/vladshcherbin/rollup-plugin-delete",
            "asOfVersion": "1.0.0"
        },
        {
            "libraryName": "rollup-plugin-node-resolve",
            "typingsPackageName": "rollup-plugin-node-resolve",
            "sourceRepoURL": "https://github.com/rollup/rollup-plugin-node-resolve",
            "asOfVersion": "4.1.0"
        },
        {
            "libraryName": "rot-js",
            "typingsPackageName": "rot-js",
            "sourceRepoURL": "https://github.com/ondras/rot.js",
            "asOfVersion": "2.0.1"
        },
        {
            "libraryName": "round-to",
            "typingsPackageName": "round-to",
            "sourceRepoURL": "https://github.com/sindresorhus/round-to",
            "asOfVersion": "4.0.0"
        },
        {
            "libraryName": "route-recognizer",
            "typingsPackageName": "route-recognizer",
            "sourceRepoURL": "https://github.com/tildeio/route-recognizer",
            "asOfVersion": "0.3.0"
        },
        {
            "libraryName": "router5",
            "typingsPackageName": "router5",
            "sourceRepoURL": "https://github.com/router5/router5",
            "asOfVersion": "5.0.0"
        },
        {
            "libraryName": "rrule",
            "typingsPackageName": "rrule",
            "sourceRepoURL": "https://github.com/jakubroztocil/rrule",
            "asOfVersion": "2.2.9"
        },
        {
            "libraryName": "rvo2",
            "typingsPackageName": "rvo2",
            "sourceRepoURL": "https://github.com/TNOCS/rvo2",
            "asOfVersion": "1.1.0"
        },
        {
            "libraryName": "rword",
            "typingsPackageName": "rword",
            "sourceRepoURL": "https://github.com/Xyfir/rword#readme",
            "asOfVersion": "3.0.0"
        },
        {
            "libraryName": "samchon",
            "typingsPackageName": "samchon",
            "sourceRepoURL": "https://github.com/samchon/framework",
            "asOfVersion": "2.0.22"
        },
        {
            "libraryName": "samchon-framework",
            "typingsPackageName": "samchon-framework",
            "sourceRepoURL": "https://github.com/samchon/framework",
            "asOfVersion": "2.0.21"
        },
        {
            "libraryName": "samchon-library",
            "typingsPackageName": "samchon-library",
            "sourceRepoURL": "https://github.com/samchon/framework",
            "asOfVersion": "0.1.0"
        },
        {
            "libraryName": "sanitize-filename",
            "typingsPackageName": "sanitize-filename",
            "sourceRepoURL": "https://github.com/parshap/node-sanitize-filename",
            "asOfVersion": "1.6.3"
        },
        {
            "libraryName": "sass-webpack-plugin",
            "typingsPackageName": "sass-webpack-plugin",
            "sourceRepoURL": "https://github.com/jalkoby/sass-webpack-plugin",
            "asOfVersion": "1.0.2"
        },
        {
            "libraryName": "sauronjs",
            "typingsPackageName": "sauronjs",
            "sourceRepoURL": "https://github.com/Fullscript/sauronjs",
            "asOfVersion": "0.1.3"
        },
        {
            "libraryName": "node-scanf",
            "typingsPackageName": "scanf",
            "sourceRepoURL": "https://github.com/Lellansin/node-scanf",
            "asOfVersion": "0.7.3"
        },
        {
            "libraryName": "schema-utils",
            "typingsPackageName": "schema-utils",
            "sourceRepoURL": "https://github.com/webpack-contrib/schema-utils",
            "asOfVersion": "2.4.0"
        },
        {
            "libraryName": "screenfull",
            "typingsPackageName": "screenfull",
            "sourceRepoURL": "https://github.com/sindresorhus/screenfull.js",
            "asOfVersion": "4.1.0"
        },
        {
            "libraryName": "sdbm",
            "typingsPackageName": "sdbm",
            "sourceRepoURL": "https://github.com/sindresorhus/sdbm",
            "asOfVersion": "1.1.0"
        },
        {
            "libraryName": "semver-diff",
            "typingsPackageName": "semver-diff",
            "sourceRepoURL": "https://github.com/sindresorhus/semver-diff",
            "asOfVersion": "3.0.0"
        },
        {
            "libraryName": "semver-regex",
            "typingsPackageName": "semver-regex",
            "sourceRepoURL": "https://github.com/sindresorhus/semver-regex",
            "asOfVersion": "3.1.0"
        },
        {
            "libraryName": "semver-truncate",
            "typingsPackageName": "semver-truncate",
            "sourceRepoURL": "https://github.com/sindresorhus/semver-truncate",
            "asOfVersion": "2.0.0"
        },
        {
            "libraryName": "sendgrid",
            "typingsPackageName": "sendgrid",
            "sourceRepoURL": "https://github.com/sendgrid/sendgrid-nodejs",
            "asOfVersion": "4.3.0"
        },
        {
            "libraryName": "sentence-case",
            "typingsPackageName": "sentence-case",
            "sourceRepoURL": "https://github.com/blakeembrey/sentence-case",
            "asOfVersion": "1.1.3"
        },
        {
            "libraryName": "serialize-error",
            "typingsPackageName": "serialize-error",
            "sourceRepoURL": "https://github.com/sindresorhus/serialize-error",
            "asOfVersion": "4.0.0"
        },
        {
            "libraryName": "sharp-timer",
            "typingsPackageName": "sharp-timer",
            "sourceRepoURL": "https://github.com/afractal/SharpTimer",
            "asOfVersion": "0.1.3"
        },
        {
            "libraryName": "shebang-regex",
            "typingsPackageName": "shebang-regex",
            "sourceRepoURL": "https://github.com/sindresorhus/shebang-regex",
            "asOfVersion": "3.0.0"
        },
        {
            "libraryName": "Shopify Prime",
            "typingsPackageName": "shopify-prime",
            "sourceRepoURL": "https://github.com/nozzlegear/shopify-prime",
            "asOfVersion": "2.0.0"
        },
        {
            "libraryName": "should.js",
            "typingsPackageName": "should",
            "sourceRepoURL": "https://github.com/shouldjs/should.js",
            "asOfVersion": "13.0.0"
        },
        {
            "libraryName": "SimpleSignal",
            "typingsPackageName": "simplesignal",
            "sourceRepoURL": "https://github.com/zeh/simplesignal",
            "asOfVersion": "1.0.0"
        },
        {
            "libraryName": "@sindresorhus/class-names",
            "typingsPackageName": "sindresorhus__class-names",
            "sourceRepoURL": "https://github.com/sindresorhus/class-names",
            "asOfVersion": "1.1.0"
        },
        {
            "libraryName": "@sindresorhus/df",
            "typingsPackageName": "sindresorhus__df",
            "sourceRepoURL": "https://github.com/sindresorhus/df",
            "asOfVersion": "3.0.0"
        },
        {
            "libraryName": "djb2a",
            "typingsPackageName": "sindresorhus__djb2a",
            "sourceRepoURL": "https://github.com/sindresorhus/djb2a",
            "asOfVersion": "1.1.0"
        },
        {
            "libraryName": "@sindresorhus/fnv1a",
            "typingsPackageName": "sindresorhus__fnv1a",
            "sourceRepoURL": "https://github.com/sindresorhus/fnv1a",
            "asOfVersion": "1.1.0"
        },
        {
            "libraryName": "@sindresorhus/slugify",
            "typingsPackageName": "sindresorhus__slugify",
            "sourceRepoURL": "https://github.com/sindresorhus/slugify",
            "asOfVersion": "0.9.1"
        },
        {
            "libraryName": "@sindresorhus/string-hash",
            "typingsPackageName": "sindresorhus__string-hash",
            "sourceRepoURL": "https://github.com/sindresorhus/string-hash",
            "asOfVersion": "1.1.0"
        },
        {
            "libraryName": "@sindresorhus/to-milliseconds",
            "typingsPackageName": "sindresorhus__to-milliseconds",
            "sourceRepoURL": "https://github.com/sindresorhus/to-milliseconds",
            "asOfVersion": "1.1.0"
        },
        {
            "libraryName": "sip.js",
            "typingsPackageName": "sip.js",
            "sourceRepoURL": "https://github.com/onsip/SIP.js",
            "asOfVersion": "0.12.0"
        },
        {
            "libraryName": "skin-tone",
            "typingsPackageName": "skin-tone",
            "sourceRepoURL": "https://github.com/sindresorhus/skin-tone",
            "asOfVersion": "2.0.0"
        },
        {
            "libraryName": "slash",
            "typingsPackageName": "slash",
            "sourceRepoURL": "https://github.com/sindresorhus/slash",
            "asOfVersion": "3.0.0"
        },
        {
            "libraryName": "smooth-scrollbar",
            "typingsPackageName": "smooth-scrollbar",
            "sourceRepoURL": "https://github.com/idiotWu/smooth-scrollbar",
            "asOfVersion": "8.2.5"
        },
        {
            "libraryName": "Smoothie Charts",
            "typingsPackageName": "smoothie",
            "sourceRepoURL": "https://github.com/joewalnes/smoothie",
            "asOfVersion": "1.29.1"
        },
        {
            "libraryName": "snake-case",
            "typingsPackageName": "snake-case",
            "sourceRepoURL": "https://github.com/blakeembrey/snake-case",
            "asOfVersion": "1.1.2"
        },
        {
            "libraryName": "snoowrap",
            "typingsPackageName": "snoowrap",
            "sourceRepoURL": "https://github.com/not-an-aardvark/snoowrap",
            "asOfVersion": "1.19.0"
        },
        {
            "libraryName": "snowboy",
            "typingsPackageName": "snowboy",
            "sourceRepoURL": "https://github.com/Kitt-AI/snowboy",
            "asOfVersion": "1.3.1"
        },
        {
            "libraryName": "soap",
            "typingsPackageName": "soap",
            "sourceRepoURL": "https://www.npmjs.com/package/soap",
            "asOfVersion": "0.21.0"
        },
        {
            "libraryName": "solidity-parser-antlr",
            "typingsPackageName": "solidity-parser-antlr",
            "sourceRepoURL": "https://github.com/federicobond/solidity-parser-antlr",
            "asOfVersion": "0.4.2"
        },
        {
            "libraryName": "source-map",
            "typingsPackageName": "source-map",
            "sourceRepoURL": "https://github.com/mozilla/source-map",
            "asOfVersion": "0.5.7"
        },
        {
            "libraryName": "sparkly",
            "typingsPackageName": "sparkly",
            "sourceRepoURL": "https://github.com/sindresorhus/sparkly",
            "asOfVersion": "5.0.0"
        },
        {
            "libraryName": "Spectacle",
            "typingsPackageName": "spectacle",
            "sourceRepoURL": "http://github.com/FormidableLabs/spectacle/",
            "asOfVersion": "5.2.3"
        },
        {
            "libraryName": "Spin.js",
            "typingsPackageName": "spin.js",
            "sourceRepoURL": "http://fgnass.github.com/spin.js/",
            "asOfVersion": "3.0.0"
        },
        {
            "libraryName": "spotify-web-api-js",
            "typingsPackageName": "spotify-web-api-js",
            "sourceRepoURL": "https://github.com/JMPerez/spotify-web-api-js",
            "asOfVersion": "0.21.0"
        },
        {
            "libraryName": "sqs-consumer",
            "typingsPackageName": "sqs-consumer",
            "sourceRepoURL": "https://github.com/BBC/sqs-consumer",
            "asOfVersion": "5.0.0"
        },
        {
            "libraryName": "srcset",
            "typingsPackageName": "srcset",
            "sourceRepoURL": "https://github.com/sindresorhus/srcset",
            "asOfVersion": "2.0.0"
        },
        {
            "libraryName": "ServiceStack Utils",
            "typingsPackageName": "ss-utils",
            "sourceRepoURL": "https://servicestack.net/",
            "asOfVersion": "0.1.5"
        },
        {
            "libraryName": "stellar-base",
            "typingsPackageName": "stellar-base",
            "sourceRepoURL": "https://github.com/stellar/js-stellar-base",
            "asOfVersion": "0.13.2"
        },
        {
            "libraryName": "stacktrace-js",
            "typingsPackageName": "stacktrace-js",
            "sourceRepoURL": "https://github.com/stacktracejs/stacktrace.js",
            "asOfVersion": "2.0.1"
        },
        {
            "libraryName": "stellar-sdk",
            "typingsPackageName": "stellar-sdk",
            "sourceRepoURL": "https://github.com/stellar/js-stellar-sdk",
            "asOfVersion": "0.15.1"
        },
        {
            "libraryName": "@storybook/addon-a11y",
            "typingsPackageName": "storybook__addon-a11y",
            "sourceRepoURL": "https://github.com/storybooks/storybook",
            "asOfVersion": "5.1.1"
        },
        {
            "libraryName": "@storybook/addon-actions",
            "typingsPackageName": "storybook__addon-actions",
            "sourceRepoURL": "https://github.com/storybooks/storybook",
            "asOfVersion": "5.2.0"
        },
        {
            "libraryName": "@storybook/addon-backgrounds",
            "typingsPackageName": "storybook__addon-backgrounds",
            "sourceRepoURL": "https://github.com/storybooks/storybook",
            "asOfVersion": "5.2.0"
        },
        {
            "libraryName": "@storybook/addon-centered",
            "typingsPackageName": "storybook__addon-centered",
            "sourceRepoURL": "https://github.com/storybooks/storybook",
            "asOfVersion": "5.2.0"
        },
        {
            "libraryName": "@storybook/addon-jest",
            "typingsPackageName": "storybook__addon-jest",
            "sourceRepoURL": "https://github.com/storybooks/storybook",
            "asOfVersion": "5.2.0"
        },
        {
            "libraryName": "@storybook/addon-knobs",
            "typingsPackageName": "storybook__addon-knobs",
            "sourceRepoURL": "https://github.com/storybooks/storybook",
            "asOfVersion": "5.2.0"
        },
        {
            "libraryName": "@storybook/addon-links",
            "typingsPackageName": "storybook__addon-links",
            "sourceRepoURL": "https://github.com/storybooks/storybook",
            "asOfVersion": "5.2.0"
        },
        {
            "libraryName": "@storybook/addon-notes",
            "typingsPackageName": "storybook__addon-notes",
            "sourceRepoURL": "https://github.com/storybooks/storybook",
            "asOfVersion": "5.0.0"
        },
        {
            "libraryName": "@storybook/addon-options",
            "typingsPackageName": "storybook__addon-options",
            "sourceRepoURL": "https://github.com/storybooks/storybook",
            "asOfVersion": "5.2.0"
        },
        {
            "libraryName": "@storybook/addon-viewport",
            "typingsPackageName": "storybook__addon-viewport",
            "sourceRepoURL": "https://github.com/storybooks/storybook",
            "asOfVersion": "5.2.0"
        },
        {
            "libraryName": "@storybook/addons",
            "typingsPackageName": "storybook__addons",
            "sourceRepoURL": "https://github.com/storybooks/storybook",
            "asOfVersion": "5.2.0"
        },
        {
            "libraryName": "@storybook/channels",
            "typingsPackageName": "storybook__channels",
            "sourceRepoURL": "https://github.com/storybooks/storybook",
            "asOfVersion": "5.2.0"
        },
        {
            "libraryName": "@storybook/html",
            "typingsPackageName": "storybook__html",
            "sourceRepoURL": "https://github.com/storybooks/storybook",
            "asOfVersion": "5.2.0"
        },
        {
            "libraryName": "@storybook/preact",
            "typingsPackageName": "storybook__preact",
            "sourceRepoURL": "https://github.com/storybooks/storybook",
            "asOfVersion": "5.2.1"
        },
        {
            "libraryName": "@storybook/react-native",
            "typingsPackageName": "storybook__react-native",
            "sourceRepoURL": "https://github.com/storybooks/storybook",
            "asOfVersion": "5.2.0"
        },
        {
            "libraryName": "@storybook/vue",
            "typingsPackageName": "storybook__vue",
            "sourceRepoURL": "https://github.com/storybooks/storybook",
            "asOfVersion": "5.2.0"
        },
        {
            "libraryName": "stream-mock",
            "typingsPackageName": "stream-mock",
            "sourceRepoURL": "https://github.com/b4nst/stream-mock",
            "asOfVersion": "2.0.1"
        },
        {
            "libraryName": "string-argv",
            "typingsPackageName": "string-argv",
            "sourceRepoURL": "https://github.com/mccormicka/string-argv",
            "asOfVersion": "0.3.0"
        },
        {
            "libraryName": "string-length",
            "typingsPackageName": "string-length",
            "sourceRepoURL": "https://github.com/sindresorhus/string-length",
            "asOfVersion": "3.0.0"
        },
        {
            "libraryName": "string-width",
            "typingsPackageName": "string-width",
            "sourceRepoURL": "https://github.com/sindresorhus/string-width",
            "asOfVersion": "4.0.0"
        },
        {
            "libraryName": "stringify-attributes",
            "typingsPackageName": "stringify-attributes",
            "sourceRepoURL": "https://github.com/sindresorhus/stringify-attributes",
            "asOfVersion": "2.0.0"
        },
        {
            "libraryName": "strip-ansi",
            "typingsPackageName": "strip-ansi",
            "sourceRepoURL": "https://github.com/chalk/strip-ansi",
            "asOfVersion": "5.2.0"
        },
        {
            "libraryName": "strip-bom",
            "typingsPackageName": "strip-bom",
            "sourceRepoURL": "https://github.com/sindresorhus/strip-bom",
            "asOfVersion": "4.0.0"
        },
        {
            "libraryName": "strip-indent",
            "typingsPackageName": "strip-indent",
            "sourceRepoURL": "https://github.com/sindresorhus/strip-indent",
            "asOfVersion": "3.0.0"
        },
        {
            "libraryName": "strip-json-comments",
            "typingsPackageName": "strip-json-comments",
            "sourceRepoURL": "https://github.com/sindresorhus/strip-json-comments",
            "asOfVersion": "3.0.0"
        },
        {
            "libraryName": "striptags",
            "typingsPackageName": "striptags",
            "sourceRepoURL": "https://github.com/ericnorris/striptags",
            "asOfVersion": "3.1.1"
        },
        {
            "libraryName": "subsume",
            "typingsPackageName": "subsume",
            "sourceRepoURL": "https://github.com/sindresorhus/subsume",
            "asOfVersion": "2.1.0"
        },
        {
            "libraryName": "sudo-block",
            "typingsPackageName": "sudo-block",
            "sourceRepoURL": "https://github.com/sindresorhus/sudo-block",
            "asOfVersion": "3.0.0"
        },
        {
            "libraryName": "Sugar",
            "typingsPackageName": "sugar",
            "sourceRepoURL": "https://github.com/andrewplummer/Sugar",
            "asOfVersion": "2.0.2"
        },
        {
            "libraryName": "superstruct",
            "typingsPackageName": "superstruct",
            "sourceRepoURL": "https://github.com/ianstormtaylor/superstruct#readme",
            "asOfVersion": "0.8.0"
        },
        {
            "libraryName": "survey-knockout",
            "typingsPackageName": "survey-knockout",
            "sourceRepoURL": "http://surveyjs.org/",
            "asOfVersion": "0.10.0"
        },
        {
            "libraryName": "svg-pan-zoom",
            "typingsPackageName": "svg-pan-zoom",
            "sourceRepoURL": "https://github.com/ariutta/svg-pan-zoom",
            "asOfVersion": "3.4.0"
        },
        {
            "libraryName": "svg.js",
            "typingsPackageName": "svg.js",
            "sourceRepoURL": "http://www.svgjs.com/",
            "asOfVersion": "2.3.1"
        },
        {
            "libraryName": "swagger-parser",
            "typingsPackageName": "swagger-parser",
            "sourceRepoURL": "https://apidevtools.org/swagger-parser/",
            "asOfVersion": "7.0.0"
        },
        {
            "libraryName": "swap-case",
            "typingsPackageName": "swap-case",
            "sourceRepoURL": "https://github.com/blakeembrey/swap-case",
            "asOfVersion": "1.1.2"
        },
        {
            "libraryName": "SweetAlert",
            "typingsPackageName": "sweetalert",
            "sourceRepoURL": "https://github.com/t4t5/sweetalert/",
            "asOfVersion": "2.0.4"
        },
        {
            "libraryName": "systeminformation",
            "typingsPackageName": "systeminformation",
            "sourceRepoURL": "https://github.com/sebhildebrandt/systeminformation",
            "asOfVersion": "3.54.0"
        },
        {
            "libraryName": "Tabris.js",
            "typingsPackageName": "tabris",
            "sourceRepoURL": "http://tabrisjs.com",
            "asOfVersion": "1.8.0"
        },
        {
            "libraryName": "tabris-plugin-firebase",
            "typingsPackageName": "tabris-plugin-firebase",
            "sourceRepoURL": "https://github.com/eclipsesource/tabris-plugin-firebase",
            "asOfVersion": "2.1.0"
        },
        {
            "libraryName": "tcomb",
            "typingsPackageName": "tcomb",
            "sourceRepoURL": "http://gcanti.github.io/tcomb/guide/index.html",
            "asOfVersion": "2.6.0"
        },
        {
            "libraryName": "temp-dir",
            "typingsPackageName": "temp-dir",
            "sourceRepoURL": "https://github.com/sindresorhus/temp-dir",
            "asOfVersion": "2.0.0"
        },
        {
            "libraryName": "temp-write",
            "typingsPackageName": "temp-write",
            "sourceRepoURL": "https://github.com/sindresorhus/temp-write",
            "asOfVersion": "4.0.0"
        },
        {
            "libraryName": "tempfile",
            "typingsPackageName": "tempfile",
            "sourceRepoURL": "https://github.com/sindresorhus/tempfile",
            "asOfVersion": "3.0.0"
        },
        {
            "libraryName": "tempy",
            "typingsPackageName": "tempy",
            "sourceRepoURL": "https://github.com/sindresorhus/tempy",
            "asOfVersion": "0.3.0"
        },
        {
            "libraryName": "term-size",
            "typingsPackageName": "term-size",
            "sourceRepoURL": "https://github.com/sindresorhus/term-size",
            "asOfVersion": "2.0.0"
        },
        {
            "libraryName": "terminal-image",
            "typingsPackageName": "terminal-image",
            "sourceRepoURL": "https://github.com/sindresorhus/terminal-image",
            "asOfVersion": "0.2.0"
        },
        {
            "libraryName": "terminal-link",
            "typingsPackageName": "terminal-link",
            "sourceRepoURL": "https://github.com/sindresorhus/terminal-link",
            "asOfVersion": "1.2.0"
        },
        {
            "libraryName": "terser",
            "typingsPackageName": "terser",
            "sourceRepoURL": "https://github.com/terser-js/terser",
            "asOfVersion": "3.12.0"
        },
        {
            "libraryName": "theming",
            "typingsPackageName": "theming",
            "sourceRepoURL": "https://github.com/cssinjs/theming",
            "asOfVersion": "2.0.0"
        },
        {
            "libraryName": "text-clipper",
            "typingsPackageName": "text-clipper",
            "sourceRepoURL": "https://github.com/arendjr/text-clipper",
            "asOfVersion": "1.3.0"
        },
        {
            "libraryName": "three",
            "typingsPackageName": "three",
            "sourceRepoURL": "https://github.com/mrdoob/three.js",
            "asOfVersion": "0.103.0"
        },
        {
            "libraryName": "tildify",
            "typingsPackageName": "tildify",
            "sourceRepoURL": "https://github.com/sindresorhus/tildify",
            "asOfVersion": "2.0.0"
        },
        {
            "libraryName": "time-span",
            "typingsPackageName": "time-span",
            "sourceRepoURL": "https://github.com/sindresorhus/time-span",
            "asOfVersion": "3.0.1"
        },
        {
            "libraryName": "timezonecomplete",
            "typingsPackageName": "timezonecomplete",
            "sourceRepoURL": "https://github.com/SpiritIT/timezonecomplete",
            "asOfVersion": "5.5.0"
        },
        {
            "libraryName": "title-case",
            "typingsPackageName": "title-case",
            "sourceRepoURL": "https://github.com/blakeembrey/title-case",
            "asOfVersion": "1.1.2"
        },
        {
            "libraryName": "to-semver",
            "typingsPackageName": "to-semver",
            "sourceRepoURL": "https://github.com/sindresorhus/to-semver",
            "asOfVersion": "2.0.0"
        },
        {
            "libraryName": "transliteration",
            "typingsPackageName": "transliteration",
            "sourceRepoURL": "https://github.com/dzcpy/transliteration",
            "asOfVersion": "1.6.6"
        },
        {
            "libraryName": "trash",
            "typingsPackageName": "trash",
            "sourceRepoURL": "https://github.com/sindresorhus/trash",
            "asOfVersion": "5.0.1"
        },
        {
            "libraryName": "trim-newlines",
            "typingsPackageName": "trim-newlines",
            "sourceRepoURL": "https://github.com/sindresorhus/trim-newlines",
            "asOfVersion": "3.0.0"
        },
        {
            "libraryName": "ts3-nodejs-library",
            "typingsPackageName": "ts3-nodejs-library",
            "sourceRepoURL": "https://github.com/Multivit4min/TS3-NodeJS-Library",
            "asOfVersion": "2.0.0"
        },
        {
            "libraryName": "TsMonad",
            "typingsPackageName": "tsmonad",
            "sourceRepoURL": "https://github.com/cbowdon/TsMonad",
            "asOfVersion": "0.5.0"
        },
        {
            "libraryName": "tstl",
            "typingsPackageName": "tstl",
            "sourceRepoURL": "https://github.com/samchon/tstl",
            "asOfVersion": "1.5.7"
        },
        {
            "libraryName": "typed.js",
            "typingsPackageName": "typed.js",
            "sourceRepoURL": "https://github.com/mattboldt/typed.js",
            "asOfVersion": "2.0.9"
        },
        {
            "libraryName": "TypeScript",
            "typingsPackageName": "typescript",
            "sourceRepoURL": "https://github.com/Microsoft/TypeScript",
            "asOfVersion": "2.0.0"
        },
        {
            "libraryName": "TypeScript",
            "typingsPackageName": "typescript-services",
            "sourceRepoURL": "https://github.com/Microsoft/TypeScript",
            "asOfVersion": "2.0.0"
        },
        {
            "libraryName": "ua-string",
            "typingsPackageName": "ua-string",
            "sourceRepoURL": "https://github.com/sindresorhus/ua-string",
            "asOfVersion": "3.0.0"
        },
        {
            "libraryName": "ui-box",
            "typingsPackageName": "ui-box",
            "sourceRepoURL": "https://github.com/segmentio/ui-box",
            "asOfVersion": "2.0.0"
        },
        {
            "libraryName": "uk.co.workingedge.phonegap.plugin.istablet",
            "typingsPackageName": "uk.co.workingedge.phonegap.plugin.istablet",
            "sourceRepoURL": "https://github.com/dpa99c/phonegap-istablet",
            "asOfVersion": "1.1.3"
        },
        {
            "libraryName": "uk.co.workingedge.phonegap.plugin.launchnavigator",
            "typingsPackageName": "uk.co.workingedge.phonegap.plugin.launchnavigator",
            "sourceRepoURL": "https://github.com/dpa99c/phonegap-launch-navigator",
            "asOfVersion": "4.0.0"
        },
        {
            "libraryName": "unique-random",
            "typingsPackageName": "unique-random",
            "sourceRepoURL": "https://github.com/sindresorhus/unique-random",
            "asOfVersion": "2.1.0"
        },
        {
            "libraryName": "unique-random-array",
            "typingsPackageName": "unique-random-array",
            "sourceRepoURL": "https://github.com/sindresorhus/unique-random-array",
            "asOfVersion": "2.0.0"
        },
        {
            "libraryName": "unique-string",
            "typingsPackageName": "unique-string",
            "sourceRepoURL": "https://github.com/sindresorhus/unique-string",
            "asOfVersion": "2.0.0"
        },
        {
            "libraryName": "unist-util-is",
            "typingsPackageName": "unist-util-is",
            "sourceRepoURL": "https://github.com/syntax-tree/unist-util-is",
            "asOfVersion": "4.0.0"
        },
        {
            "libraryName": "Universal Router",
            "typingsPackageName": "universal-router",
            "sourceRepoURL": "https://github.com/kriasoft/universal-router",
            "asOfVersion": "8.0.0"
        },
        {
            "libraryName": "untildify",
            "typingsPackageName": "untildify",
            "sourceRepoURL": "https://github.com/sindresorhus/untildify",
            "asOfVersion": "4.0.0"
        },
        {
            "libraryName": "unused-filename",
            "typingsPackageName": "unused-filename",
            "sourceRepoURL": "https://github.com/sindresorhus/unused-filename",
            "asOfVersion": "2.0.0"
        },
        {
            "libraryName": "upper-case",
            "typingsPackageName": "upper-case",
            "sourceRepoURL": "https://github.com/blakeembrey/upper-case",
            "asOfVersion": "1.1.3"
        },
        {
            "libraryName": "upper-case-first",
            "typingsPackageName": "upper-case-first",
            "sourceRepoURL": "https://github.com/blakeembrey/upper-case-first",
            "asOfVersion": "1.1.2"
        },
        {
            "libraryName": "url-regex",
            "typingsPackageName": "url-regex",
            "sourceRepoURL": "https://github.com/kevva/url-regex",
            "asOfVersion": "5.0.0"
        },
        {
            "libraryName": "urllib",
            "typingsPackageName": "urllib",
            "sourceRepoURL": "https://github.com/node-modules/urllib",
            "asOfVersion": "2.33.0"
        },
        {
            "libraryName": "use-dark-mode",
            "typingsPackageName": "use-dark-mode",
            "sourceRepoURL": "https://github.com/donavon/use-dark-mode#readme",
            "asOfVersion": "2.3.1"
        },
        {
            "libraryName": "UUID.js",
            "typingsPackageName": "uuidjs",
            "sourceRepoURL": "https://github.com/LiosK/UUID.js",
            "asOfVersion": "3.6.0"
        },
        {
            "libraryName": "uuidv4",
            "typingsPackageName": "uuidv4",
            "sourceRepoURL": "https://github.com/thenativeweb/uuidv4#readme",
            "asOfVersion": "5.0.0"
        },
        {
            "libraryName": "Validate.js",
            "typingsPackageName": "validate.js",
            "sourceRepoURL": "https://github.com/ansman/validate.js",
            "asOfVersion": "0.11.0"
        },
        {
            "libraryName": "vanilla-tilt",
            "typingsPackageName": "vanilla-tilt",
            "sourceRepoURL": "https://github.com/micku7zu/vanilla-tilt.js",
            "asOfVersion": "1.6.2"
        },
        {
            "libraryName": "vega",
            "typingsPackageName": "vega",
            "sourceRepoURL": "https://github.com/vega/vega",
            "asOfVersion": "3.2.0"
        },
        {
            "libraryName": "velocity-animate",
            "typingsPackageName": "velocity-animate",
            "sourceRepoURL": "http://velocityjs.org/",
            "asOfVersion": "2.0.1"
        },
        {
            "libraryName": "vfile-message",
            "typingsPackageName": "vfile-message",
            "sourceRepoURL": "https://github.com/vfile/vfile-message#readme",
            "asOfVersion": "2.0.0"
        },
        {
            "libraryName": "vfile",
            "typingsPackageName": "vfile",
            "sourceRepoURL": "https://github.com/vfile/vfile",
            "asOfVersion": "4.0.0"
        },
        {
            "libraryName": "viewerjs",
            "typingsPackageName": "viewerjs",
            "sourceRepoURL": "https://fengyuanchen.github.io/viewerjs",
            "asOfVersion": "1.0.0"
        },
        {
            "libraryName": "vso-node-api",
            "typingsPackageName": "vso-node-api",
            "sourceRepoURL": "https://github.com/Microsoft/vso-node-api",
            "asOfVersion": "4.0.0"
        },
        {
            "libraryName": "vuejs",
            "typingsPackageName": "vue",
            "sourceRepoURL": "https://github.com/vuejs/vue",
            "asOfVersion": "2.0.0"
        },
        {
            "libraryName": "vue-i18n",
            "typingsPackageName": "vue-i18n",
            "sourceRepoURL": "https://github.com/kazupon/vue-i18n",
            "asOfVersion": "7.0.0"
        },
        {
            "libraryName": "vue-resource",
            "typingsPackageName": "vue-resource",
            "sourceRepoURL": "https://github.com/vuejs/vue-resource",
            "asOfVersion": "1.3.6"
        },
        {
            "libraryName": "vue-router",
            "typingsPackageName": "vue-router",
            "sourceRepoURL": "https://github.com/vuejs/vue-router",
            "asOfVersion": "2.0.0"
        },
        {
            "libraryName": "vue-scrollto",
            "typingsPackageName": "vue-scrollto",
            "sourceRepoURL": "https://github.com/rigor789/vue-scrollto",
            "asOfVersion": "2.17.1"
        },
        {
            "libraryName": "vuex-i18n",
            "typingsPackageName": "vuex-i18n",
            "sourceRepoURL": "https://github.com/dkfbasel/vuex-i18n",
            "asOfVersion": "1.13.0"
        },
        {
            "libraryName": "typescript",
            "typingsPackageName": "w3c-permissions",
            "sourceRepoURL": "https://www.w3.org/TR/permissions/",
            "asOfVersion": "2.0.0"
        },
        {
            "libraryName": "wait-for-localhost",
            "typingsPackageName": "wait-for-localhost",
            "sourceRepoURL": "https://github.com/sindresorhus/wait-for-localhost",
            "asOfVersion": "3.1.0"
        },
        {
            "libraryName": "wallpaper",
            "typingsPackageName": "wallpaper",
            "sourceRepoURL": "https://github.com/sindresorhus/wallpaper",
            "asOfVersion": "4.3.0"
        },
        {
            "libraryName": "watson-developer-cloud",
            "typingsPackageName": "watson-developer-cloud",
            "sourceRepoURL": "https://github.com/watson-developer-cloud/node-sdk",
            "asOfVersion": "3.0.1"
        },
        {
            "libraryName": "web3-eth-abi",
            "typingsPackageName": "web3-eth-abi",
            "sourceRepoURL": "https://github.com/ethereum/web3.js/tree/1.0/packages/web3-eth-abi",
            "asOfVersion": "1.2.2"
        },
        {
            "libraryName": "web3",
            "typingsPackageName": "web3",
            "sourceRepoURL": "https://github.com/ethereum/web3.js",
            "asOfVersion": "1.2.2"
        },
        {
            "libraryName": "typescript",
            "typingsPackageName": "webassembly-js-api",
            "sourceRepoURL": "https://github.com/winksaville/test-webassembly-js-ts",
            "asOfVersion": "2.0.0"
        },
        {
            "libraryName": "webcola",
            "typingsPackageName": "webcola",
            "sourceRepoURL": "https://github.com/tgdwyer/WebCola",
            "asOfVersion": "3.2.0"
        },
        {
            "libraryName": "WebdriverIO",
            "typingsPackageName": "webdriverio",
            "sourceRepoURL": "git@github.com:webdriverio/webdriverio.git",
            "asOfVersion": "5.0.0"
        },
        {
            "libraryName": "webgme",
            "typingsPackageName": "webgme",
            "sourceRepoURL": "https://webgme.org",
            "asOfVersion": "2.11.0"
        },
        {
            "libraryName": "Webix UI",
            "typingsPackageName": "webix",
            "sourceRepoURL": "http://webix.com",
            "asOfVersion": "5.1.1"
        },
        {
            "libraryName": "webpack-chain",
            "typingsPackageName": "webpack-chain",
            "sourceRepoURL": "https://github.com/neutrinojs/webpack-chain",
            "asOfVersion": "5.2.0"
        },
        {
            "libraryName": "typescript",
            "typingsPackageName": "whatwg-streams",
            "sourceRepoURL": "https://streams.spec.whatwg.org",
            "asOfVersion": "3.2.1"
        },
        {
            "libraryName": "wikidata-sdk",
            "typingsPackageName": "wikidata-sdk",
            "sourceRepoURL": "https://github.com/maxlath/wikidata-sdk",
            "asOfVersion": "6.1.0"
        },
        {
            "libraryName": "which-pm",
            "typingsPackageName": "which-pm",
            "sourceRepoURL": "https://github.com/zkochan/which-pm#readme",
            "asOfVersion": "1.1.0"
        },
        {
            "libraryName": "winston",
            "typingsPackageName": "winston",
            "sourceRepoURL": "https://github.com/winstonjs/winston.git",
            "asOfVersion": "2.4.4"
        },
        {
            "libraryName": "wolfy87-eventemitter",
            "typingsPackageName": "wolfy87-eventemitter",
            "sourceRepoURL": "https://github.com/Wolfy87/EventEmitter",
            "asOfVersion": "5.2.0"
        },
        {
            "libraryName": "wonder-commonlib",
            "typingsPackageName": "wonder-commonlib",
            "sourceRepoURL": "https://github.com/yyc-git/Wonder-CommonLib",
            "asOfVersion": "0.1.12"
        },
        {
            "libraryName": "wonder-frp",
            "typingsPackageName": "wonder-frp",
            "sourceRepoURL": "https://github.com/yyc-git/Wonder-FRP",
            "asOfVersion": "0.1.25"
        },
        {
            "libraryName": "word-list",
            "typingsPackageName": "word-list-json",
            "sourceRepoURL": "https://github.com/sindresorhus/word-list",
            "asOfVersion": "3.0.0"
        },
        {
            "libraryName": "word-wrap",
            "typingsPackageName": "word-wrap",
            "sourceRepoURL": "https://github.com/jonschlinkert/word-wrap",
            "asOfVersion": "1.2.1"
        },
        {
            "libraryName": "wouter",
            "typingsPackageName": "wouter",
            "sourceRepoURL": "https://github.com/molefrog/wouter#readme",
            "asOfVersion": "2.2.0"
        },
        {
            "libraryName": "write-json-file",
            "typingsPackageName": "write-json-file",
            "sourceRepoURL": "https://github.com/sindresorhus/write-json-file",
            "asOfVersion": "3.2.0"
        },
        {
            "libraryName": "write-pkg",
            "typingsPackageName": "write-pkg",
            "sourceRepoURL": "https://github.com/sindresorhus/write-pkg",
            "asOfVersion": "4.0.0"
        },
        {
            "libraryName": "x2js",
            "typingsPackageName": "x2js",
            "sourceRepoURL": "https://code.google.com/p/x2js/",
            "asOfVersion": "3.1.0"
        },
        {
            "libraryName": "xadesjs",
            "typingsPackageName": "xadesjs",
            "sourceRepoURL": "https://github.com/PeculiarVentures/xadesjs",
            "asOfVersion": "2.0.2"
        },
        {
            "libraryName": "xdg-basedir",
            "typingsPackageName": "xdg-basedir",
            "sourceRepoURL": "https://github.com/sindresorhus/xdg-basedir",
            "asOfVersion": "4.0.0"
        },
        {
            "libraryName": "xhr-mock",
            "typingsPackageName": "xhr-mock",
            "sourceRepoURL": "https://github.com/jameslnewell/xhr-mock#readme",
            "asOfVersion": "2.0.0"
        },
        {
            "libraryName": "xlsx",
            "typingsPackageName": "xlsx",
            "sourceRepoURL": "https://github.com/sheetjs/js-xlsx",
            "asOfVersion": "0.0.36"
        },
        {
            "libraryName": "xml-js",
            "typingsPackageName": "xml-js",
            "sourceRepoURL": "https://github.com/nashwaan/xml-js",
            "asOfVersion": "1.0.0"
        },
        {
            "libraryName": "xmlbuilder",
            "typingsPackageName": "xmlbuilder",
            "sourceRepoURL": "https://github.com/oozcitak/xmlbuilder-js",
            "asOfVersion": "11.0.1"
        },
        {
            "libraryName": "xterm.js",
            "typingsPackageName": "xterm",
            "sourceRepoURL": "https://github.com/sourcelair/xterm.js/",
            "asOfVersion": "3.0.0"
        },
        {
            "libraryName": "year-days",
            "typingsPackageName": "year-days",
            "sourceRepoURL": "https://github.com/sindresorhus/year-days",
            "asOfVersion": "3.0.0"
        },
        {
            "libraryName": "yFiles for HTML",
            "typingsPackageName": "yfiles",
            "sourceRepoURL": "none",
            "asOfVersion": "2.1.0"
        },
        {
            "libraryName": "yn",
            "typingsPackageName": "yn",
            "sourceRepoURL": "https://github.com/sindresorhus/yn",
            "asOfVersion": "3.1.0"
        },
        {
            "libraryName": "z-schema",
            "typingsPackageName": "z-schema",
            "sourceRepoURL": "https://github.com/zaggino/z-schema",
            "asOfVersion": "3.24.0"
        },
        {
            "libraryName": "zapier-platform-core",
            "typingsPackageName": "zapier-platform-core",
            "sourceRepoURL": "https://github.com/zapier/zapier-platform-core",
            "asOfVersion": "6.1.1"
        },
        {
            "libraryName": "zetapush-js",
            "typingsPackageName": "zetapush-js",
            "sourceRepoURL": "https://github.com/zetapush/zetapush-js",
            "asOfVersion": "3.1.2"
        },
        {
            "libraryName": "zipkin-transport-http",
            "typingsPackageName": "zipkin-transport-http",
            "sourceRepoURL": "https://github.com/openzipkin/zipkin-js#readme",
            "asOfVersion": "0.12.0"
        },
        {
            "libraryName": "zipkin-instrumentation-express",
            "typingsPackageName": "zipkin-instrumentation-express",
            "sourceRepoURL": "https://github.com/openzipkin/zipkin-js#readme",
            "asOfVersion": "0.12.0"
        },
        {
            "libraryName": "Zone.js",
            "typingsPackageName": "zone.js",
            "sourceRepoURL": "https://github.com/angular/zone.js",
            "asOfVersion": "0.5.12"
        }
    ]
}<|MERGE_RESOLUTION|>--- conflicted
+++ resolved
@@ -2167,15 +2167,15 @@
             "asOfVersion": "2.2.0"
         },
         {
-<<<<<<< HEAD
             "libraryName": "jest-cli",
             "typingsPackageName": "jest-cli",
             "sourceRepoURL": "https://jestjs.io/",
-=======
+            "asOfVersion": "24.3.0"
+        },
+        {
             "libraryName": "jest-diff",
             "typingsPackageName": "jest-diff",
             "sourceRepoURL": "https://github.com/facebook/jest/tree/master/packages/jest-diff",
->>>>>>> 50adc95a
             "asOfVersion": "24.3.0"
         },
         {
