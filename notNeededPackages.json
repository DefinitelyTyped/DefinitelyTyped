--- conflicted
+++ resolved
@@ -2491,17 +2491,16 @@
             "asOfVersion": "0.54.0"
         },
         {
-<<<<<<< HEAD
             "libraryName": "rollup-plugin-commonjs",
             "typingsPackageName": "rollup-plugin-commonjs",
             "sourceRepoURL": "https://github.com/rollup/rollup-plugin-commonjs",
             "asOfVersion": "9.3.1"
-=======
+        },
+        {
             "libraryName": "rollup-plugin-node-resolve",
             "typingsPackageName": "rollup-plugin-node-resolve",
             "sourceRepoURL": "https://github.com/rollup/rollup-plugin-node-resolve",
             "asOfVersion": "4.1.0"
->>>>>>> a7ffc624
         },
         {
             "libraryName": "route-recognizer",
