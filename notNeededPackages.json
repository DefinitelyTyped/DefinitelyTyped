{
    "packages": [
        {
            "libraryName": "3d-bin-packing",
            "typingsPackageName": "3d-bin-packing",
            "sourceRepoURL": "https://github.com/betterwaysystems/packer",
            "asOfVersion": "1.1.3"
        },
        {
            "libraryName": "Ably Realtime and Rest client library",
            "typingsPackageName": "ably",
            "sourceRepoURL": "https://www.ably.io/",
            "asOfVersion": "1.0.0"
        },
        {
            "libraryName": "actions-on-google",
            "typingsPackageName": "actions-on-google",
            "sourceRepoURL": "https://github.com/actions-on-google/actions-on-google-nodejs",
            "asOfVersion": "2.0.0"
        },
        {
            "libraryName": "active-win",
            "typingsPackageName": "active-win",
            "sourceRepoURL": "https://github.com/sindresorhus/active-win",
            "asOfVersion": "5.1.0"
        },
        {
            "libraryName": "ag-grid",
            "typingsPackageName": "ag-grid",
            "sourceRepoURL": "https://github.com/ceolter/ag-grid",
            "asOfVersion": "3.2.0"
        },
        {
            "libraryName": "aggregate-error",
            "typingsPackageName": "aggregate-error",
            "sourceRepoURL": "https://github.com/sindresorhus/aggregate-error",
            "asOfVersion": "2.2.0"
        },
        {
            "libraryName": "ajv",
            "typingsPackageName": "ajv",
            "sourceRepoURL": "https://github.com/epoberezkin/ajv",
            "asOfVersion": "1.0.0"
        },
        {
            "libraryName": "all-keys",
            "typingsPackageName": "all-keys",
            "sourceRepoURL": "https://github.com/sindresorhus/all-keys",
            "asOfVersion": "3.0.0"
        },
        {
            "libraryName": "all-keys",
            "typingsPackageName": "all-property-names",
            "sourceRepoURL": "https://github.com/sindresorhus/all-keys",
            "asOfVersion": "3.0.0"
        },
        {
            "libraryName": "angular-touchspin",
            "typingsPackageName": "angular-touchspin",
            "sourceRepoURL": "https://github.com/nkovacic/angular-touchspin",
            "asOfVersion": "1.8.2"
        },
        {
            "libraryName": "angular-ui-router-default",
            "typingsPackageName": "angular-ui-router-default",
            "sourceRepoURL": "https://github.com/nonplus/angular-ui-router-default",
            "asOfVersion": "0.0.5"
        },
        {
            "libraryName": "angular-ui-router-uib-modal",
            "typingsPackageName": "angular-ui-router-uib-modal",
            "sourceRepoURL": "https://github.com/nonplus/angular-ui-router-uib-modal",
            "asOfVersion": "0.0.11"
        },
        {
            "libraryName": "ansi-escapes",
            "typingsPackageName": "ansi-escapes",
            "sourceRepoURL": "https://github.com/sindresorhus/ansi-escapes",
            "asOfVersion": "4.0.0"
        },
        {
            "libraryName": "ansi-regex",
            "typingsPackageName": "ansi-regex",
            "sourceRepoURL": "https://github.com/chalk/ansi-regex",
            "asOfVersion": "5.0.0"
        },
        {
            "libraryName": "antd",
            "typingsPackageName": "antd",
            "sourceRepoURL": "https://github.com/ant-design/ant-design",
            "asOfVersion": "1.0.0"
        },
        {
            "libraryName": "anybar",
            "typingsPackageName": "anybar",
            "sourceRepoURL": "https://github.com/sindresorhus/anybar",
            "asOfVersion": "4.0.0"
        },
        {
            "libraryName": "anydb-sql",
            "typingsPackageName": "anydb-sql",
            "sourceRepoURL": "https://github.com/doxout/anydb-sql",
            "asOfVersion": "0.6.46"
        },
        {
            "libraryName": "anydb-sql-migrations",
            "typingsPackageName": "anydb-sql-migrations",
            "sourceRepoURL": "https://github.com/spion/anydb-sql-migrations",
            "asOfVersion": "2.1.1"
        },
        {
            "libraryName": "apn",
            "typingsPackageName": "apn",
            "sourceRepoURL": "https://github.com/node-apn/node-apn",
            "asOfVersion": "2.1.2"
        },
        {
            "libraryName": "Application Insights",
            "typingsPackageName": "applicationinsights",
            "sourceRepoURL": "https://github.com/Microsoft/ApplicationInsights-node.js",
            "asOfVersion": "0.20.0"
        },
        {
            "libraryName": "Argon2",
            "typingsPackageName": "argon2",
            "sourceRepoURL": "https://github.com/ranisalt/node-argon2",
            "asOfVersion": "0.15.0"
        },
        {
            "libraryName": "array-move",
            "typingsPackageName": "array-move",
            "sourceRepoURL": "https://github.com/sindresorhus/array-move",
            "asOfVersion": "2.0.0"
        },
        {
            "libraryName": "array-uniq",
            "typingsPackageName": "array-uniq",
            "sourceRepoURL": "https://github.com/sindresorhus/array-uniq",
            "asOfVersion": "2.1.0"
        },
        {
            "libraryName": "arrify",
            "typingsPackageName": "arrify",
            "sourceRepoURL": "https://github.com/sindresorhus/arrify",
            "asOfVersion": "2.0.0"
        },
        {
            "libraryName": "artyom.js",
            "typingsPackageName": "artyom.js",
            "sourceRepoURL": "https://github.com/sdkcarlos/artyom.js",
            "asOfVersion": "1.0.6"
        },
        {
            "libraryName": "askmethat-rating",
            "typingsPackageName": "askmethat-rating",
            "sourceRepoURL": "https://github.com/AlexTeixeira/Askmethat-Rating",
            "asOfVersion": "0.4.0"
        },
        {
            "libraryName": "assertion-error",
            "typingsPackageName": "assertion-error",
            "sourceRepoURL": "https://github.com/chaijs/assertion-error",
            "asOfVersion": "1.1.0"
        },
        {
            "libraryName": "asyncblock",
            "typingsPackageName": "asyncblock",
            "sourceRepoURL": "https://github.com/scriby/asyncblock",
            "asOfVersion": "2.2.11"
        },
        {
            "libraryName": "aurelia-knockout",
            "typingsPackageName": "aurelia-knockout",
            "sourceRepoURL": "https://github.com/code-chris/aurelia-knockout",
            "asOfVersion": "2.1.0"
        },
        {
            "libraryName": "auto-bind",
            "typingsPackageName": "auto-bind",
            "sourceRepoURL": "https://github.com/sindresorhus/auto-bind",
            "asOfVersion": "2.1.0"
        },
        {
            "libraryName": "autobind-decorator",
            "typingsPackageName": "autobind-decorator",
            "sourceRepoURL": "https://github.com/andreypopp/autobind-decorator",
            "asOfVersion": "2.1.0"
        },
        {
            "libraryName": "aws-sdk",
            "typingsPackageName": "aws-sdk",
            "sourceRepoURL": "https://github.com/aws/aws-sdk-js",
            "asOfVersion": "2.7.0"
        },
        {
            "libraryName": "axe-core",
            "typingsPackageName": "axe-core",
            "sourceRepoURL": "https://github.com/dequelabs/axe-core",
            "asOfVersion": "3.0.3"
        },
        {
            "libraryName": "axios",
            "typingsPackageName": "axios",
            "sourceRepoURL": "https://github.com/mzabriskie/axios",
            "asOfVersion": "0.14.0"
        },
        {
            "libraryName": "axios-mock-adapter",
            "typingsPackageName": "axios-mock-adapter",
            "sourceRepoURL": "https://github.com/ctimmerm/axios-mock-adapter",
            "asOfVersion": "1.10.0"
        },
        {
            "libraryName": "azure-mobile-apps",
            "typingsPackageName": "azure-mobile-apps",
            "sourceRepoURL": "https://github.com/Azure/azure-mobile-apps-node/",
            "asOfVersion": "3.0.0"
        },
        {
            "libraryName": "@babel/parser",
            "typingsPackageName": "babel__parser",
            "sourceRepoURL": "https://github.com/babel/babel",
            "asOfVersion": "7.1.0"
        },
        {
            "libraryName": "BabylonJS",
            "typingsPackageName": "babylonjs",
            "sourceRepoURL": "http://www.babylonjs.com/",
            "asOfVersion": "2.4.1"
        },
        {
            "libraryName": "badgen",
            "typingsPackageName": "badgen",
            "sourceRepoURL": "https://github.com/amio/badgen",
            "asOfVersion": "2.7.1"
        },
        {
            "libraryName": "base64url",
            "typingsPackageName": "base64url",
            "sourceRepoURL": "https://github.com/brianloveswords/base64url",
            "asOfVersion": "2.0.0"
        },
        {
            "libraryName": "baseui",
            "typingsPackageName": "baseui",
            "sourceRepoURL": "https://github.com/uber-web/baseui",
            "asOfVersion": "8.0.0"
        },
        {
            "libraryName": "beeper",
            "typingsPackageName": "beeper",
            "sourceRepoURL": "https://github.com/sindresorhus/beeper",
            "asOfVersion": "2.0.0"
        },
        {
            "libraryName": "bezier-easing",
            "typingsPackageName": "bezier-easing",
            "sourceRepoURL": "https://github.com/gre/bezier-easing",
            "asOfVersion": "2.1.0"
        },
        {
            "libraryName": "bem-cn",
            "typingsPackageName": "bem-cn",
            "sourceRepoURL": "https://github.com/albburtsev/bem-cn",
            "asOfVersion": "3.0.0"
        },
        {
            "libraryName": "BigInteger.js",
            "typingsPackageName": "big-integer",
            "sourceRepoURL": "https://github.com/peterolson/BigInteger.js",
            "asOfVersion": "0.0.31"
        },
        {
            "libraryName": "bignumber.js",
            "typingsPackageName": "bignumber.js",
            "sourceRepoURL": "https://github.com/MikeMcl/bignumber.js/",
            "asOfVersion": "5.0.0"
        },
        {
            "libraryName": "bin-version",
            "typingsPackageName": "bin-version",
            "sourceRepoURL": "https://github.com/sindresorhus/bin-version",
            "asOfVersion": "3.1.0"
        },
        {
            "libraryName": "bingmaps",
            "typingsPackageName": "bingmaps",
            "sourceRepoURL": "https://github.com/Microsoft/Bing-Maps-V8-TypeScript-Definitions",
            "asOfVersion": "2.0.15"
        },
        {
            "libraryName": "bitcoinjs-lib",
            "typingsPackageName": "bitcoinjs-lib",
            "sourceRepoURL": "https://github.com/bitcoinjs/bitcoinjs-lib",
            "asOfVersion": "5.0.0"
        },
        {
            "libraryName": "bip32",
            "typingsPackageName": "bip32",
            "sourceRepoURL": "https://github.com/bitcoinjs/bip32#readme",
            "asOfVersion": "2.0.0"
        },
        {
            "libraryName": "bitwise",
            "typingsPackageName": "bitwise",
            "sourceRepoURL": "https://github.com/dodekeract/bitwise",
            "asOfVersion": "2.0.0"
        },
        {
            "libraryName": "blob-util",
            "typingsPackageName": "blob-util",
            "sourceRepoURL": "https://github.com/nolanlawson/blob-util#readme",
            "asOfVersion": "2.0.0"
        },
        {
            "libraryName": "botvs",
            "typingsPackageName": "botvs",
            "sourceRepoURL": "https://www.botvs.com/",
            "asOfVersion": "1.0.0"
        },
        {
            "libraryName": "Bowser",
            "typingsPackageName": "bowser",
            "sourceRepoURL": "https://github.com/ded/bowser",
            "asOfVersion": "1.1.1"
        },
        {
            "libraryName": "boxen",
            "typingsPackageName": "boxen",
            "sourceRepoURL": "https://github.com/sindresorhus/boxen",
            "asOfVersion": "3.0.1"
        },
        {
            "libraryName": "broccoli-plugin",
            "typingsPackageName": "broccoli-plugin",
            "sourceRepoURL": "https://github.com/broccolijs/broccoli-plugin",
            "asOfVersion": "3.0.0"
        },
        {
            "libraryName": "Bugsnag Browser",
            "typingsPackageName": "bugsnag-js",
            "sourceRepoURL": "https://github.com/bugsnag/bugsnag-js",
            "asOfVersion": "3.1.0"
        },
        {
            "libraryName": "builtin-modules",
            "typingsPackageName": "builtin-modules",
            "sourceRepoURL": "https://github.com/sindresorhus/builtin-modules",
            "asOfVersion": "3.1.0"
        },
        {
            "libraryName": "bunyan-bugsnag",
            "typingsPackageName": "bunyan-bugsnag",
            "sourceRepoURL": "https://github.com/marnusw/bunyan-bugsnag",
            "asOfVersion": "3.0.0"
        },
        {
            "libraryName": "CacheFactory",
            "typingsPackageName": "cachefactory",
            "sourceRepoURL": "https://github.com/jmdobry/CacheFactory",
            "asOfVersion": "3.0.0"
        },
        {
            "libraryName": "callsites",
            "typingsPackageName": "callsites",
            "sourceRepoURL": "https://github.com/sindresorhus/callsites",
            "asOfVersion": "3.0.0"
        },
        {
            "libraryName": "camel-case",
            "typingsPackageName": "camel-case",
            "sourceRepoURL": "https://github.com/blakeembrey/camel-case",
            "asOfVersion": "1.2.1"
        },
        {
            "libraryName": "camelcase",
            "typingsPackageName": "camelcase",
            "sourceRepoURL": "https://github.com/sindresorhus/camelcase",
            "asOfVersion": "5.2.0"
        },
        {
            "libraryName": "camelcase-keys",
            "typingsPackageName": "camelcase-keys",
            "sourceRepoURL": "https://github.com/sindresorhus/camelcase-keys",
            "asOfVersion": "5.1.0"
        },
        {
            "libraryName": "camljs",
            "typingsPackageName": "camljs",
            "sourceRepoURL": "https://github.com/andrei-markeev/camljs",
            "asOfVersion": "2.8.1"
        },
        {
            "libraryName": "catalog",
            "typingsPackageName": "catalog",
            "sourceRepoURL": "https://github.com/interactivethings/catalog",
            "asOfVersion": "3.5.0"
        },
        {
            "libraryName": "chai-http",
            "typingsPackageName": "chai-http",
            "sourceRepoURL": "https://github.com/chaijs/chai-http",
            "asOfVersion": "4.2.0"
        },
        {
            "libraryName": "chai-webdriverio",
            "typingsPackageName": "chai-webdriverio",
            "sourceRepoURL": "https://github.com/marcodejongh/chai-webdriverio",
            "asOfVersion": "1.0.0"
        },
        {
            "libraryName": "chalk",
            "typingsPackageName": "chalk",
            "sourceRepoURL": "https://github.com/chalk/chalk",
            "asOfVersion": "2.2.0"
        },
        {
            "libraryName": "change-case",
            "typingsPackageName": "change-case",
            "sourceRepoURL": "https://github.com/blakeembrey/change-case",
            "asOfVersion": "2.3.1"
        },
        {
            "libraryName": "cheap-ruler",
            "typingsPackageName": "cheap-ruler",
            "sourceRepoURL": "https://github.com/mapbox/cheap-ruler",
            "asOfVersion": "2.5.0"
        },
        {
            "libraryName": "chokidar",
            "typingsPackageName": "chokidar",
            "sourceRepoURL": "https://github.com/paulmillr/chokidar",
            "asOfVersion": "2.1.3"
        },
        {
            "libraryName": "chunked-dc",
            "typingsPackageName": "chunked-dc",
            "sourceRepoURL": "https://github.com/saltyrtc/chunked-dc-js",
            "asOfVersion": "0.2.2"
        },
        {
            "libraryName": "clean-stack",
            "typingsPackageName": "clean-stack",
            "sourceRepoURL": "https://github.com/sindresorhus/clean-stack",
            "asOfVersion": "2.1.0"
        },
        {
            "libraryName": "clean-webpack-plugin",
            "typingsPackageName": "clean-webpack-plugin",
            "sourceRepoURL": "https://github.com/johnagan/clean-webpack-plugin",
            "asOfVersion": "2.0.0"
        },
        {
            "libraryName": "clear-module",
            "typingsPackageName": "clear-require",
            "sourceRepoURL": "https://github.com/sindresorhus/clear-module",
            "asOfVersion": "3.2.0"
        },
        {
            "libraryName": "cli-boxes",
            "typingsPackageName": "cli-boxes",
            "sourceRepoURL": "https://github.com/sindresorhus/cli-boxes",
            "asOfVersion": "2.0.0"
        },
        {
            "libraryName": "cli-cursor",
            "typingsPackageName": "cli-cursor",
            "sourceRepoURL": "https://github.com/sindresorhus/cli-cursor",
            "asOfVersion": "3.0.0"
        },
        {
            "libraryName": "cli-truncate",
            "typingsPackageName": "cli-truncate",
            "sourceRepoURL": "https://github.com/sindresorhus/cli-truncate",
            "asOfVersion": "2.0.0"
        },
        {
            "libraryName": "clipboardy",
            "typingsPackageName": "clipboardy",
            "sourceRepoURL": "https://github.com/sindresorhus/clipboardy",
            "asOfVersion": "2.0.0"
        },
        {
            "libraryName": "colors.js (colors)",
            "typingsPackageName": "colors",
            "sourceRepoURL": "https://github.com/Marak/colors.js",
            "asOfVersion": "1.2.1"
        },
        {
            "libraryName": "commander",
            "typingsPackageName": "commander",
            "sourceRepoURL": "https://github.com/tj/commander.js",
            "asOfVersion": "2.12.2"
        },
        {
            "libraryName": "condense-whitespace",
            "typingsPackageName": "condense-whitespace",
            "sourceRepoURL": "https://github.com/sindresorhus/condense-whitespace",
            "asOfVersion": "2.0.0"
        },
        {
            "libraryName": "conf",
            "typingsPackageName": "conf",
            "sourceRepoURL": "https://github.com/sindresorhus/conf",
            "asOfVersion": "3.0.0"
        },
        {
            "libraryName": "confirmdialog",
            "typingsPackageName": "confirmdialog",
            "sourceRepoURL": "https://github.com/allipierre/Type-definitions-for-jquery-confirm/tree/master/types/confirmDialog-js",
            "asOfVersion": "1.0.0"
        },
        {
            "libraryName": "consola",
            "typingsPackageName": "consola",
            "sourceRepoURL": "https://github.com/nuxt/consola",
            "asOfVersion": "2.2.5"
        },
        {
            "libraryName": "constant-case",
            "typingsPackageName": "constant-case",
            "sourceRepoURL": "https://github.com/blakeembrey/constant-case",
            "asOfVersion": "1.1.2"
        },
        {
            "libraryName": "convert-hrtime",
            "typingsPackageName": "convert-hrtime",
            "sourceRepoURL": "https://github.com/sindresorhus/convert-hrtime",
            "asOfVersion": "3.0.0"
        },
        {
            "libraryName": "copy-text-to-clipboard",
            "typingsPackageName": "copy-text-to-clipboard",
            "sourceRepoURL": "https://github.com/sindresorhus/copy-text-to-clipboard",
            "asOfVersion": "2.0.1"
        },
        {
            "libraryName": "cordova-plugin-battery-status",
            "typingsPackageName": "cordova-plugin-battery-status",
            "sourceRepoURL": "https://github.com/apache/cordova-plugin-battery-status",
            "asOfVersion": "1.2.3"
        },
        {
            "libraryName": "cordova-plugin-camera",
            "typingsPackageName": "cordova-plugin-camera",
            "sourceRepoURL": "https://github.com/apache/cordova-plugin-camera",
            "asOfVersion": "2.4.0"
        },
        {
            "libraryName": "cordova-plugin-contacts",
            "typingsPackageName": "cordova-plugin-contacts",
            "sourceRepoURL": "https://github.com/apache/cordova-plugin-contacts",
            "asOfVersion": "2.3.0"
        },
        {
            "libraryName": "cordova-plugin-device",
            "typingsPackageName": "cordova-plugin-device",
            "sourceRepoURL": "https://github.com/apache/cordova-plugin-device",
            "asOfVersion": "1.1.5"
        },
        {
            "libraryName": "cordova-plugin-device-motion",
            "typingsPackageName": "cordova-plugin-device-motion",
            "sourceRepoURL": "https://github.com/apache/cordova-plugin-device-motion",
            "asOfVersion": "1.2.4"
        },
        {
            "libraryName": "Apache Cordova Device Orientation plugin",
            "typingsPackageName": "cordova-plugin-device-orientation",
            "sourceRepoURL": "https://github.com/apache/cordova-plugin-device-orientation",
            "asOfVersion": "1.0.6"
        },
        {
            "libraryName": "cordova-plugin-dialogs",
            "typingsPackageName": "cordova-plugin-dialogs",
            "sourceRepoURL": "https://github.com/apache/cordova-plugin-dialogs",
            "asOfVersion": "1.3.2"
        },
        {
            "libraryName": "Apache Cordova File System plugin",
            "typingsPackageName": "cordova-plugin-file",
            "sourceRepoURL": "https://github.com/apache/cordova-plugin-file",
            "asOfVersion": "4.3.2"
        },
        {
            "libraryName": "cordova-plugin-file-transfer",
            "typingsPackageName": "cordova-plugin-file-transfer",
            "sourceRepoURL": "https://github.com/apache/cordova-plugin-file-transfer",
            "asOfVersion": "1.6.2"
        },
        {
            "libraryName": "cordova-plugin-globalization",
            "typingsPackageName": "cordova-plugin-globalization",
            "sourceRepoURL": "https://github.com/apache/cordova-plugin-globalization",
            "asOfVersion": "1.0.6"
        },
        {
            "libraryName": "cordova-plugin-inappbrowser",
            "typingsPackageName": "cordova-plugin-inappbrowser",
            "sourceRepoURL": "https://github.com/apache/cordova-plugin-inappbrowser",
            "asOfVersion": "2.0.0"
        },
        {
            "libraryName": "cordova-plugin-media",
            "typingsPackageName": "cordova-plugin-media",
            "sourceRepoURL": "https://github.com/apache/cordova-plugin-media",
            "asOfVersion": "3.0.0"
        },
        {
            "libraryName": "cordova-plugin-media-capture",
            "typingsPackageName": "cordova-plugin-media-capture",
            "sourceRepoURL": "https://github.com/apache/cordova-plugin-media-capture",
            "asOfVersion": "1.4.2"
        },
        {
            "libraryName": "cordova-plugin-network-information",
            "typingsPackageName": "cordova-plugin-network-information",
            "sourceRepoURL": "https://github.com/apache/cordova-plugin-network-information",
            "asOfVersion": "1.3.2"
        },
        {
            "libraryName": "cordova-plugin-splashscreen",
            "typingsPackageName": "cordova-plugin-splashscreen",
            "sourceRepoURL": "https://github.com/apache/cordova-plugin-splashscreen",
            "asOfVersion": "4.0.2"
        },
        {
            "libraryName": "Apache Cordova StatusBar plugin",
            "typingsPackageName": "cordova-plugin-statusbar",
            "sourceRepoURL": "https://github.com/apache/cordova-plugin-statusbar",
            "asOfVersion": "2.2.2"
        },
        {
            "libraryName": "Apache Cordova Vibration plugin",
            "typingsPackageName": "cordova-plugin-vibration",
            "sourceRepoURL": "https://github.com/apache/cordova-plugin-vibration",
            "asOfVersion": "2.1.4"
        },
        {
            "libraryName": "cordova.plugins.diagnostic",
            "typingsPackageName": "cordova.plugins.diagnostic",
            "sourceRepoURL": "https://github.com/dpa99c/cordova-diagnostic-plugin",
            "asOfVersion": "3.7.0"
        },
        {
            "libraryName": "core-decorators.js",
            "typingsPackageName": "core-decorators",
            "sourceRepoURL": "https://github.com/jayphelps/core-decorators.js",
            "asOfVersion": "0.20.0"
        },
        {
            "libraryName": "cp-file",
            "typingsPackageName": "cp-file",
            "sourceRepoURL": "https://github.com/sindresorhus/cp-file",
            "asOfVersion": "6.1.1"
        },
        {
            "libraryName": "cpy",
            "typingsPackageName": "cpy",
            "sourceRepoURL": "https://github.com/sindresorhus/cpy",
            "asOfVersion": "7.1.1"
        },
        {
            "libraryName": "create-html-element",
            "typingsPackageName": "create-html-element",
            "sourceRepoURL": "https://github.com/sindresorhus/create-html-element",
            "asOfVersion": "2.1.0"
        },
        {
            "libraryName": "crypto-hash",
            "typingsPackageName": "crypto-hash",
            "sourceRepoURL": "https://github.com/sindresorhus/crypto-hash",
            "asOfVersion": "1.1.0"
        },
        {
            "libraryName": "crypto-random-string",
            "typingsPackageName": "crypto-random-string",
            "sourceRepoURL": "https://github.com/sindresorhus/crypto-random-string",
            "asOfVersion": "2.0.0"
        },
        {
            "libraryName": "csv-parse",
            "typingsPackageName": "csv-parse",
            "sourceRepoURL": "https://github.com/adaltas/node-csv-parse",
            "asOfVersion": "1.2.2"
        },
        {
            "libraryName": "csv-stringify",
            "typingsPackageName": "csv-stringify",
            "sourceRepoURL": "https://github.com/wdavidw/node-csv-stringify",
            "asOfVersion": "3.1.0"
        },
        {
            "libraryName": "cycled",
            "typingsPackageName": "cycled",
            "sourceRepoURL": "https://github.com/sindresorhus/cycled",
            "asOfVersion": "1.1.0"
        },
        {
            "libraryName": "cypress",
            "typingsPackageName": "cypress",
            "sourceRepoURL": "https://cypress.io",
            "asOfVersion": "1.1.3"
        },
        {
            "libraryName": "dargs",
            "typingsPackageName": "dargs",
            "sourceRepoURL": "https://github.com/sindresorhus/dargs",
            "asOfVersion": "6.1.0"
        },
        {
            "libraryName": "date-fns",
            "typingsPackageName": "date-fns",
            "sourceRepoURL": "https://github.com/date-fns/date-fns",
            "asOfVersion": "2.6.0"
        },
        {
            "libraryName": "dd-trace",
            "typingsPackageName": "dd-trace",
            "sourceRepoURL": "https://github.com/DataDog/dd-trace-js",
            "asOfVersion": "0.9.0"
        },
        {
            "libraryName": "debounce-fn",
            "typingsPackageName": "debounce-fn",
            "sourceRepoURL": "https://github.com/sindresorhus/debounce-fn",
            "asOfVersion": "3.0.0"
        },
        {
            "libraryName": "decamelize",
            "typingsPackageName": "decamelize",
            "sourceRepoURL": "https://github.com/sindresorhus/decamelize",
            "asOfVersion": "3.0.1"
        },
        {
            "libraryName": "decimal.js",
            "typingsPackageName": "decimal.js",
            "sourceRepoURL": "https://github.com/MikeMcl/decimal.js",
            "asOfVersion": "7.4.0"
        },
        {
            "libraryName": "decompress-response",
            "typingsPackageName": "decompress-response",
            "sourceRepoURL": "https://github.com/sindresorhus/decompress-response",
            "asOfVersion": "4.1.0"
        },
        {
            "libraryName": "deep-freeze-es6",
            "typingsPackageName": "deep-freeze-es6",
            "sourceRepoURL": "https://github.com/christophehurpeau/deep-freeze-es6",
            "asOfVersion": "1.1.0"
        },
        {
            "libraryName": "deepmerge",
            "typingsPackageName": "deepmerge",
            "sourceRepoURL": "git@github.com:KyleAMathews/deepmerge.git",
            "asOfVersion": "2.2.0"
        },
        {
            "libraryName": "define-lazy-prop",
            "typingsPackageName": "define-lazy-prop",
            "sourceRepoURL": "https://github.com/sindresorhus/define-lazy-prop",
            "asOfVersion": "2.0.0"
        },
        {
            "libraryName": "del",
            "typingsPackageName": "del",
            "sourceRepoURL": "https://github.com/sindresorhus/del",
            "asOfVersion": "4.0.0"
        },
        {
            "libraryName": "delay",
            "typingsPackageName": "delay",
            "sourceRepoURL": "https://github.com/sindresorhus/delay",
            "asOfVersion": "3.1.0"
        },
        {
            "libraryName": "delegated-events",
            "typingsPackageName": "delegated-events",
            "sourceRepoURL": "https://github.com/dgraham/delegated-events#readme",
            "asOfVersion": "1.1.0"
        },
        {
            "libraryName": "detect-browser",
            "typingsPackageName": "detect-browser",
            "sourceRepoURL": "https://github.com/DamonOehlman/detect-browser",
            "asOfVersion": "4.0.0"
        },
        {
            "libraryName": "detect-indent",
            "typingsPackageName": "detect-indent",
            "sourceRepoURL": "https://github.com/sindresorhus/detect-indent",
            "asOfVersion": "6.0.0"
        },
        {
            "libraryName": "detect-newline",
            "typingsPackageName": "detect-newline",
            "sourceRepoURL": "https://github.com/sindresorhus/detect-newline",
            "asOfVersion": "3.0.0"
        },
        {
            "libraryName": "DevExtreme",
            "typingsPackageName": "devextreme",
            "sourceRepoURL": "http://js.devexpress.com/",
            "asOfVersion": "16.2.1"
        },
        {
            "libraryName": "devtools-detect",
            "typingsPackageName": "devtools-detect",
            "sourceRepoURL": "https://github.com/sindresorhus/devtools-detect",
            "asOfVersion": "3.0.0"
        },
        {
            "libraryName": "Dexie.js",
            "typingsPackageName": "dexie",
            "sourceRepoURL": "https://github.com/dfahlander/Dexie.js",
            "asOfVersion": "1.3.1"
        },
        {
            "libraryName": "docker-file-parser",
            "typingsPackageName": "docker-file-parser",
            "sourceRepoURL": "https://github.com/joyent/docker-file-parser",
            "asOfVersion": "1.0.3"
        },
        {
            "libraryName": "document-promises",
            "typingsPackageName": "document-promises",
            "sourceRepoURL": "https://github.com/jonathantneal/document-promises#readme",
            "asOfVersion": "4.0.0"
        },
        {
            "libraryName": "dom-helpers",
            "typingsPackageName": "dom-helpers",
            "sourceRepoURL": "https://github.com/react-bootstrap/dom-helpers",
            "asOfVersion": "5.0.1"
        },
        {
            "libraryName": "dom-loaded",
            "typingsPackageName": "dom-loaded",
            "sourceRepoURL": "https://github.com/sindresorhus/dom-loaded",
            "asOfVersion": "1.1.0"
        },
        {
            "libraryName": "dot-case",
            "typingsPackageName": "dot-case",
            "sourceRepoURL": "https://github.com/blakeembrey/dot-case",
            "asOfVersion": "1.1.2"
        },
        {
            "libraryName": "dot-prop",
            "typingsPackageName": "dot-prop",
            "sourceRepoURL": "https://github.com/sindresorhus/dot-prop",
            "asOfVersion": "5.0.0"
        },
        {
            "libraryName": "dotenv",
            "typingsPackageName": "dotenv",
            "sourceRepoURL": "https://github.com/motdotla/dotenv",
            "asOfVersion": "8.2.0"
        },
        {
            "libraryName": "dva",
            "typingsPackageName": "dva",
            "sourceRepoURL": "https://github.com/dvajs/dva",
            "asOfVersion": "1.1.0"
        },
        {
            "libraryName": "easy-x-headers",
            "typingsPackageName": "easy-x-headers",
            "sourceRepoURL": "https://github.com/DeadAlready/easy-x-headers",
            "asOfVersion": "1.0.0"
        },
        {
            "libraryName": "easy-xapi-supertest",
            "typingsPackageName": "easy-xapi-supertest",
            "sourceRepoURL": "https://github.com/DeadAlready/easy-xapi-supertest",
            "asOfVersion": "1.0.0"
        },
        {
            "libraryName": "EasyStar.js",
            "typingsPackageName": "easystarjs",
            "sourceRepoURL": "http://easystarjs.com/",
            "asOfVersion": "0.3.1"
        },
        {
            "libraryName": "ecmarkup",
            "typingsPackageName": "ecmarkup",
            "sourceRepoURL": "https://github.com/bterlson/ecmarkup",
            "asOfVersion": "3.4.0"
        },
        {
            "libraryName": "Egg",
            "typingsPackageName": "egg",
            "sourceRepoURL": "https://github.com/eggjs/egg",
            "asOfVersion": "1.5.0"
        },
        {
            "libraryName": "elastic-apm-node",
            "typingsPackageName": "elastic-apm-node",
            "sourceRepoURL": "https://github.com/elastic/apm-agent-nodejs",
            "asOfVersion": "2.7.0"
        },
        {
            "libraryName": "electron",
            "typingsPackageName": "electron",
            "sourceRepoURL": "https://github.com/electron/electron",
            "asOfVersion": "1.6.10"
        },
        {
            "libraryName": "electron-builder",
            "typingsPackageName": "electron-builder",
            "sourceRepoURL": "https://github.com/loopline-systems/electron-builder",
            "asOfVersion": "2.8.0"
        },
        {
            "libraryName": "electron-store",
            "typingsPackageName": "electron-config",
            "sourceRepoURL": "https://github.com/sindresorhus/electron-store",
            "asOfVersion": "3.2.0"
        },
        {
            "libraryName": "electron-debug",
            "typingsPackageName": "electron-debug",
            "sourceRepoURL": "https://github.com/sindresorhus/electron-debug",
            "asOfVersion": "2.1.0"
        },
        {
            "libraryName": "electron-is-dev",
            "typingsPackageName": "electron-is-dev",
            "sourceRepoURL": "https://github.com/sindresorhus/electron-is-dev",
            "asOfVersion": "1.1.0"
        },
        {
            "libraryName": "electron-store",
            "typingsPackageName": "electron-store",
            "sourceRepoURL": "https://github.com/sindresorhus/electron-store",
            "asOfVersion": "3.2.0"
        },
        {
            "libraryName": "electron-unhandled",
            "typingsPackageName": "electron-unhandled",
            "sourceRepoURL": "https://github.com/sindresorhus/electron-unhandled",
            "asOfVersion": "2.2.0"
        },
        {
            "libraryName": "electron-util",
            "typingsPackageName": "electron-util",
            "sourceRepoURL": "https://github.com/sindresorhus/electron-util",
            "asOfVersion": "0.11.0"
        },
        {
            "libraryName": "electron-winstaller",
            "typingsPackageName": "electron-winstaller",
            "sourceRepoURL": "https://github.com/electron/windows-installer",
            "asOfVersion": "4.0.0"
        },
        {
            "libraryName": "elegant-spinner",
            "typingsPackageName": "elegant-spinner",
            "sourceRepoURL": "https://github.com/sindresorhus/elegant-spinner",
            "asOfVersion": "2.0.0"
        },
        {
            "libraryName": "element-ready",
            "typingsPackageName": "element-ready",
            "sourceRepoURL": "https://github.com/sindresorhus/element-ready",
            "asOfVersion": "3.1.0"
        },
        {
            "libraryName": "email-addresses",
            "typingsPackageName": "email-addresses",
            "sourceRepoURL": "https://github.com/jackbowman/email-addresses",
            "asOfVersion": "3.0.0"
        },
        {
            "libraryName": "email-validator",
            "typingsPackageName": "email-validator",
            "sourceRepoURL": "https://github.com/Sembiance/email-validator",
            "asOfVersion": "1.0.6"
        },
        {
            "libraryName": "empty-trash",
            "typingsPackageName": "empty-trash",
            "sourceRepoURL": "https://github.com/sindresorhus/empty-trash",
            "asOfVersion": "3.0.0"
        },
        {
            "libraryName": "ensure-error",
            "typingsPackageName": "ensure-error",
            "sourceRepoURL": "https://github.com/sindresorhus/ensure-error",
            "asOfVersion": "2.0.0"
        },
        {
            "libraryName": "env-editor",
            "typingsPackageName": "env-editor",
            "sourceRepoURL": "https://github.com/sindresorhus/env-editor",
            "asOfVersion": "0.4.0"
        },
        {
            "libraryName": "env-paths",
            "typingsPackageName": "env-paths",
            "sourceRepoURL": "https://github.com/sindresorhus/env-paths",
            "asOfVersion": "2.1.0"
        },
        {
            "libraryName": "error-stack-parser",
            "typingsPackageName": "error-stack-parser",
            "sourceRepoURL": "https://github.com/stacktracejs/error-stack-parser",
            "asOfVersion": "2.0.0"
        },
        {
            "libraryName": "es6-error",
            "typingsPackageName": "es6-error",
            "sourceRepoURL": "https://github.com/bjyoungblood/es6-error",
            "asOfVersion": "4.0.2"
        },
        {
            "libraryName": "es6-promise",
            "typingsPackageName": "es6-promise",
            "sourceRepoURL": "https://github.com/jakearchibald/ES6-Promise",
            "asOfVersion": "3.3.0"
        },
        {
            "libraryName": "escape-goat",
            "typingsPackageName": "escape-goat",
            "sourceRepoURL": "https://github.com/sindresorhus/escape-goat",
            "asOfVersion": "2.0.0"
        },
        {
            "libraryName": "escape-string-regexp",
            "typingsPackageName": "escape-string-regexp",
            "sourceRepoURL": "https://github.com/sindresorhus/escape-string-regexp",
            "asOfVersion": "2.0.0"
        },
        {
            "libraryName": "eventemitter2",
            "typingsPackageName": "eventemitter2",
            "sourceRepoURL": "https://github.com/asyncly/EventEmitter2",
            "asOfVersion": "4.1.0"
        },
        {
            "libraryName": "EventEmitter3",
            "typingsPackageName": "eventemitter3",
            "sourceRepoURL": "https://github.com/primus/eventemitter3",
            "asOfVersion": "2.0.2"
        },
        {
            "libraryName": "exceljs",
            "typingsPackageName": "exceljs",
            "sourceRepoURL": "https://github.com/exceljs/exceljs",
            "asOfVersion": "1.3.0"
        },
        {
            "libraryName": "execa",
            "typingsPackageName": "execa",
            "sourceRepoURL": "https://github.com/sindresorhus/execa",
            "asOfVersion": "2.0.0"
        },
        {
            "libraryName": "execall",
            "typingsPackageName": "execall",
            "sourceRepoURL": "https://github.com/sindresorhus/execall",
            "asOfVersion": "2.0.0"
        },
        {
            "libraryName": "exit-hook",
            "typingsPackageName": "exit-hook",
            "sourceRepoURL": "https://github.com/sindresorhus/exit-hook",
            "asOfVersion": "2.2.0"
        },
        {
            "libraryName": "expo-localization",
            "typingsPackageName": "expo-localization",
            "sourceRepoURL": "https://docs.expo.io/versions/latest/sdk/localization",
            "asOfVersion": "3.0.0"
        },
        {
            "libraryName": "expo",
            "typingsPackageName": "expo",
            "sourceRepoURL": "https://github.com/expo/expo/tree/master/packages/expo",
            "asOfVersion": "33.0.0"
        },
        {
            "libraryName": "expr-eval",
            "typingsPackageName": "expr-eval",
            "sourceRepoURL": "https://github.com/silentmatt/expr-eval",
            "asOfVersion": "1.1.0"
        },
        {
            "libraryName": "express-graphql",
            "typingsPackageName": "express-graphql",
            "sourceRepoURL": "https://github.com/graphql/express-graphql",
            "asOfVersion": "0.9.0"
        },
        {
            "libraryName": "express-promise-router",
            "typingsPackageName": "express-promise-router",
            "sourceRepoURL": "https://github.com/express-promise-router/express-promise-router",
            "asOfVersion": "3.0.0"
        },
        {
            "libraryName": "express-validator",
            "typingsPackageName": "express-validator",
            "sourceRepoURL": "https://github.com/ctavan/express-validator",
            "asOfVersion": "3.0.0"
        },
        {
            "libraryName": "express-winston",
            "typingsPackageName": "express-winston",
            "sourceRepoURL": "https://github.com/bithavoc/express-winston#readme",
            "asOfVersion": "4.0.0"
        },
        {
            "libraryName": "extended-listbox",
            "typingsPackageName": "extended-listbox",
            "sourceRepoURL": "https://github.com/code-chris/extended-listbox",
            "asOfVersion": "4.0.1"
        },
        {
            "libraryName": "extract-stack",
            "typingsPackageName": "extract-stack",
            "sourceRepoURL": "https://github.com/sindresorhus/extract-stack",
            "asOfVersion": "2.0.0"
        },
        {
            "libraryName": "fast-diff",
            "typingsPackageName": "fast-diff",
            "sourceRepoURL": "https://github.com/jhchen/fast-diff",
            "asOfVersion": "1.2.0"
        },
        {
            "libraryName": "JSON-Patch",
            "typingsPackageName": "fast-json-patch",
            "sourceRepoURL": "https://github.com/Starcounter-Jack/JSON-Patch",
            "asOfVersion": "1.1.5"
        },
        {
            "libraryName": "FastSimplexNoise",
            "typingsPackageName": "fast-simplex-noise",
            "sourceRepoURL": "https://www.npmjs.com/package/fast-simplex-noise",
            "asOfVersion": "3.0.0"
        },
        {
            "libraryName": "fastify-cors",
            "typingsPackageName": "fastify-cors",
            "sourceRepoURL": "https://github.com/fastify/fastify-cors",
            "asOfVersion": "2.1.0"
        },
        {
            "libraryName": "Fastify-JWT",
            "typingsPackageName": "fastify-jwt",
            "sourceRepoURL": "https://github.com/fastify/fastify-jwt",
            "asOfVersion": "0.8.1"
        },
        {
            "libraryName": "fastify-multipart",
            "typingsPackageName": "fastify-multipart",
            "sourceRepoURL": "https://github.com/fastify/fastify-multipart",
            "asOfVersion": "0.7.0"
        },
        {
            "libraryName": "fastify-static",
            "typingsPackageName": "fastify-static",
            "sourceRepoURL": "https://github.com/fastify/fastify-static",
            "asOfVersion": "2.2.1"
        },
        {
            "libraryName": "fecha",
            "typingsPackageName": "fecha",
            "sourceRepoURL": "https://github.com/taylorhakes/fecha",
            "asOfVersion": "2.3.1"
        },
        {
            "libraryName": "figures",
            "typingsPackageName": "figures",
            "sourceRepoURL": "https://github.com/sindresorhus/figures",
            "asOfVersion": "3.0.0"
        },
        {
            "libraryName": "file-type",
            "typingsPackageName": "file-type",
            "sourceRepoURL": "https://github.com/sindresorhus/file-type",
            "asOfVersion": "10.9.1"
        },
        {
            "libraryName": "file-url",
            "typingsPackageName": "file-url",
            "sourceRepoURL": "https://github.com/sindresorhus/file-url",
            "asOfVersion": "3.0.0"
        },
        {
            "libraryName": "filenamify",
            "typingsPackageName": "filenamify",
            "sourceRepoURL": "https://github.com/sindresorhus/filenamify",
            "asOfVersion": "3.0.0"
        },
        {
            "libraryName": "filenamify-url",
            "typingsPackageName": "filenamify-url",
            "sourceRepoURL": "https://github.com/sindresorhus/filenamify-url",
            "asOfVersion": "2.0.0"
        },
        {
            "libraryName": "filesize",
            "typingsPackageName": "filesize",
            "sourceRepoURL": "https://github.com/avoidwork/filesize.js",
            "asOfVersion": "5.0.0"
        },
        {
            "libraryName": "filter-console",
            "typingsPackageName": "filter-console",
            "sourceRepoURL": "https://github.com/sindresorhus/filter-console",
            "asOfVersion": "0.1.1"
        },
        {
            "libraryName": "find-java-home",
            "typingsPackageName": "find-java-home",
            "sourceRepoURL": "https://github.com/jsdevel/node-find-java-home",
            "asOfVersion": "1.0.0"
        },
        {
            "libraryName": "find-up",
            "typingsPackageName": "find-up",
            "sourceRepoURL": "https://github.com/sindresorhus/find-up",
            "asOfVersion": "4.0.0"
        },
        {
            "libraryName": "find-versions",
            "typingsPackageName": "find-versions",
            "sourceRepoURL": "https://github.com/sindresorhus/find-versions",
            "asOfVersion": "3.1.0"
        },
        {
            "libraryName": "FineUploader",
            "typingsPackageName": "fine-uploader",
            "sourceRepoURL": "http://fineuploader.com/",
            "asOfVersion": "5.14.0"
        },
        {
            "libraryName": "Firebase API",
            "typingsPackageName": "firebase",
            "sourceRepoURL": "https://www.firebase.com/docs/javascript/firebase",
            "asOfVersion": "3.2.1"
        },
        {
            "libraryName": "first-run",
            "typingsPackageName": "first-run",
            "sourceRepoURL": "https://github.com/sindresorhus/first-run",
            "asOfVersion": "2.0.0"
        },
        {
            "libraryName": "fkill",
            "typingsPackageName": "fkill",
            "sourceRepoURL": "https://github.com/sindresorhus/fkill",
            "asOfVersion": "6.0.0"
        },
        {
            "libraryName": "flatpickr",
            "typingsPackageName": "flatpickr",
            "sourceRepoURL": "https://github.com/chmln/flatpickr",
            "asOfVersion": "3.1.2"
        },
        {
            "libraryName": "flux-standard-action",
            "typingsPackageName": "flux-standard-action",
            "sourceRepoURL": "https://github.com/acdlite/flux-standard-action",
            "asOfVersion": "1.1.0"
        },
        {
            "libraryName": "forge-di",
            "typingsPackageName": "forge-di",
            "sourceRepoURL": "https://github.com/nkohari/forge",
            "asOfVersion": "12.0.2"
        },
        {
            "libraryName": "fork-ts-checker-webpack-plugin",
            "typingsPackageName": "fork-ts-checker-webpack-plugin",
            "sourceRepoURL": "https://github.com/Realytics/fork-ts-checker-webpack-plugin",
            "asOfVersion": "0.4.5"
        },
        {
            "libraryName": "form-data",
            "typingsPackageName": "form-data",
            "sourceRepoURL": "https://github.com/form-data/form-data",
            "asOfVersion": "2.5.0"
        },
        {
            "libraryName": "Foundation Sites",
            "typingsPackageName": "foundation-sites",
            "sourceRepoURL": "http://foundation.zurb.com/",
            "asOfVersion": "6.4.3"
        },
        {
            "libraryName": "fs-promise",
            "typingsPackageName": "fs-promise",
            "sourceRepoURL": "https://github.com/kevinbeaty/fs-promise",
            "asOfVersion": "2.0.0"
        },
        {
            "libraryName": "FullCalendar",
            "typingsPackageName": "fullcalendar",
            "sourceRepoURL": "http://arshaw.com/fullcalendar/",
            "asOfVersion": "3.8.0"
        },
        {
            "libraryName": "fuse",
            "typingsPackageName": "fuse",
            "sourceRepoURL": "https://github.com/krisk/Fuse",
            "asOfVersion": "2.6.0"
        },
        {
            "libraryName": "gaea-model",
            "typingsPackageName": "gaea-model",
            "sourceRepoURL": "https://github.com/ascoders/gaea-model",
            "asOfVersion": "0.0.0"
        },
        {
            "libraryName": "geolib",
            "typingsPackageName": "geolib",
            "sourceRepoURL": "https://github.com/manuelbieh/Geolib",
            "asOfVersion": "2.0.23"
        },
        {
            "libraryName": "get-emails",
            "typingsPackageName": "get-emails",
            "sourceRepoURL": "https://github.com/sindresorhus/get-emails",
            "asOfVersion": "3.0.0"
        },
        {
            "libraryName": "get-port",
            "typingsPackageName": "get-port",
            "sourceRepoURL": "https://github.com/sindresorhus/get-port",
            "asOfVersion": "4.2.0"
        },
        {
            "libraryName": "get-range",
            "typingsPackageName": "get-range",
            "sourceRepoURL": "https://github.com/sindresorhus/get-range",
            "asOfVersion": "2.0.1"
        },
        {
            "libraryName": "get-stdin",
            "typingsPackageName": "get-stdin",
            "sourceRepoURL": "https://github.com/sindresorhus/get-stdin",
            "asOfVersion": "7.0.0"
        },
        {
            "libraryName": "get-stream",
            "typingsPackageName": "get-stream",
            "sourceRepoURL": "https://github.com/sindresorhus/get-stream",
            "asOfVersion": "5.0.0"
        },
        {
            "libraryName": "get-urls",
            "typingsPackageName": "get-urls",
            "sourceRepoURL": "https://github.com/sindresorhus/get-urls",
            "asOfVersion": "9.1.0"
        },
        {
            "libraryName": "getopts",
            "typingsPackageName": "getopts",
            "sourceRepoURL": "https://github.com/jorgebucaran/getopts",
            "asOfVersion": "2.1.0"
        },
        {
            "libraryName": "git-remote-origin-url",
            "typingsPackageName": "git-remote-origin-url",
            "sourceRepoURL": "https://github.com/sindresorhus/git-remote-origin-url",
            "asOfVersion": "3.0.0"
        },
        {
            "libraryName": "github",
            "typingsPackageName": "github",
            "sourceRepoURL": "https://github.com/mikedeboer/node-github",
            "asOfVersion": "7.1.0"
        },
        {
            "libraryName": "github-username",
            "typingsPackageName": "github-username",
            "sourceRepoURL": "https://github.com/sindresorhus/github-username",
            "asOfVersion": "5.0.0"
        },
        {
            "libraryName": "gitlab",
            "typingsPackageName": "gitlab",
            "sourceRepoURL": "https://github.com/jdalrymple/node-gitlab",
            "asOfVersion": "2.0.0"
        },
        {
            "libraryName": "global-dirs",
            "typingsPackageName": "global-dirs",
            "sourceRepoURL": "https://github.com/sindresorhus/global-dirs",
            "asOfVersion": "1.0.0"
        },
        {
            "libraryName": "globby",
            "typingsPackageName": "globby",
            "sourceRepoURL": "https://github.com/sindresorhus/globby",
            "asOfVersion": "9.1.0"
        },
        {
            "libraryName": "@google-cloud/pubsub",
            "typingsPackageName": "google-cloud__pubsub",
            "sourceRepoURL": "https://github.com/googleapis/nodejs-pubsub",
            "asOfVersion": "0.26.0"
        },
        {
            "libraryName": "Google Cloud Storage",
            "typingsPackageName": "google-cloud__storage",
            "sourceRepoURL": "https://github.com/googleapis/nodejs-storage",
            "asOfVersion": "2.3.0"
        },
        {
            "libraryName": "graphene-pk11",
            "typingsPackageName": "graphene-pk11",
            "sourceRepoURL": "https://github.com/PeculiarVentures/graphene",
            "asOfVersion": "2.0.31"
        },
        {
            "libraryName": "graphql",
            "typingsPackageName": "graphql",
            "sourceRepoURL": "https://github.com/graphql/graphql-js",
            "asOfVersion": "14.5.0"
        },
        {
            "libraryName": "gravatar-url",
            "typingsPackageName": "gravatar-url",
            "sourceRepoURL": "https://github.com/sindresorhus/gravatar-url",
            "asOfVersion": "3.0.0"
        },
        {
            "libraryName": "griddle-react",
            "typingsPackageName": "griddle-react",
            "sourceRepoURL": "https://github.com/griddlegriddle/griddle",
            "asOfVersion": "1.3.0"
        },
        {
            "libraryName": "gulp-tslint",
            "typingsPackageName": "gulp-tslint",
            "sourceRepoURL": "https://github.com/panuhorsmalahti/gulp-tslint",
            "asOfVersion": "4.2.0"
        },
        {
            "libraryName": "gulp-typedoc",
            "typingsPackageName": "gulp-typedoc",
            "sourceRepoURL": "https://github.com/rogierschouten/gulp-typedoc",
            "asOfVersion": "2.2.0"
        },
        {
            "libraryName": "gulp-typescript",
            "typingsPackageName": "gulp-typescript",
            "sourceRepoURL": "https://github.com/ivogabe/gulp-typescript",
            "asOfVersion": "2.13.0"
        },
        {
            "libraryName": "gzip-size",
            "typingsPackageName": "gzip-size",
            "sourceRepoURL": "https://github.com/sindresorhus/gzip-size",
            "asOfVersion": "5.1.0"
        },
        {
            "libraryName": "handlebars",
            "typingsPackageName": "handlebars",
            "sourceRepoURL": "https://github.com/wycats/handlebars.js",
            "asOfVersion": "4.1.0"
        },
        {
            "libraryName": "handsontable",
            "typingsPackageName": "handsontable",
            "sourceRepoURL": "https://handsontable.com/",
            "asOfVersion": "0.35.0"
        },
        {
            "libraryName": "hapi-auth-jwt2",
            "typingsPackageName": "hapi-auth-jwt2",
            "sourceRepoURL": "https://github.com/dwyl/hapi-auth-jwt2/",
            "asOfVersion": "8.6.1"
        },
        {
            "libraryName": "hard-rejection",
            "typingsPackageName": "hard-rejection",
            "sourceRepoURL": "https://github.com/sindresorhus/hard-rejection",
            "asOfVersion": "2.0.0"
        },
        {
            "libraryName": "has-emoji",
            "typingsPackageName": "has-emoji",
            "sourceRepoURL": "https://github.com/sindresorhus/has-emoji",
            "asOfVersion": "1.1.0"
        },
        {
            "libraryName": "has-yarn",
            "typingsPackageName": "has-yarn",
            "sourceRepoURL": "https://github.com/sindresorhus/has-yarn",
            "asOfVersion": "2.0.0"
        },
        {
            "libraryName": "hasha",
            "typingsPackageName": "hasha",
            "sourceRepoURL": "https://github.com/sindresorhus/hasha",
            "asOfVersion": "4.0.0"
        },
        {
            "libraryName": "hex-rgb",
            "typingsPackageName": "hex-rgb",
            "sourceRepoURL": "https://github.com/sindresorhus/hex-rgb",
            "asOfVersion": "4.1.0"
        },
        {
            "libraryName": "hibp",
            "typingsPackageName": "hibp",
            "sourceRepoURL": "https://github.com/wKovacs64/hibp",
            "asOfVersion": "7.3.0"
        },
        {
            "libraryName": "homeworks",
            "typingsPackageName": "homeworks",
            "sourceRepoURL": "https://github.com/IGAWorksDev/homeworks/",
            "asOfVersion": "1.0.19"
        },
        {
            "libraryName": "html-tags",
            "typingsPackageName": "html-tags",
            "sourceRepoURL": "https://github.com/sindresorhus/html-tags",
            "asOfVersion": "3.0.0"
        },
        {
            "libraryName": "html-webpack-tags-plugin",
            "typingsPackageName": "html-webpack-tags-plugin",
            "sourceRepoURL": "https://github.com/jharris4/html-webpack-tags-plugin",
            "asOfVersion": "2.0.16"
        },
        {
            "libraryName": "http-status-codes",
            "typingsPackageName": "http-status-codes",
            "sourceRepoURL": "https://github.com/prettymuchbryce/node-http-status",
            "asOfVersion": "1.2.0"
        },
        {
            "libraryName": "humanize-string",
            "typingsPackageName": "humanize-string",
            "sourceRepoURL": "https://github.com/sindresorhus/humanize-string",
            "asOfVersion": "2.0.1"
        },
        {
            "libraryName": "humanize-url",
            "typingsPackageName": "humanize-url",
            "sourceRepoURL": "https://github.com/sindresorhus/humanize-url",
            "asOfVersion": "2.1.0"
        },
        {
            "libraryName": "i18next",
            "typingsPackageName": "i18next",
            "sourceRepoURL": "https://github.com/i18next/i18next",
            "asOfVersion": "13.0.0"
        },
        {
            "libraryName": "i18next-browser-languagedetector",
            "typingsPackageName": "i18next-browser-languagedetector",
            "sourceRepoURL": "https://github.com/i18next/i18next-browser-languagedetector",
            "asOfVersion": "3.0.0"
        },
        {
            "libraryName": "i18next-express-middleware",
            "typingsPackageName": "i18next-express-middleware",
            "sourceRepoURL": "https://github.com/i18next/i18next-express-middleware",
            "asOfVersion": "1.7.0"
        },
        {
            "libraryName": "i18next-xhr-backend",
            "typingsPackageName": "i18next-xhr-backend",
            "sourceRepoURL": "https://github.com/i18next/i18next-xhr-backend",
            "asOfVersion": "1.4.2"
        },
        {
            "libraryName": "iconv-lite",
            "typingsPackageName": "iconv-lite",
            "sourceRepoURL": "https://github.com/ashtuchkin/iconv-lite",
            "asOfVersion": "0.4.14"
        },
        {
            "libraryName": "ids",
            "typingsPackageName": "ids",
            "sourceRepoURL": "https://github.com/bpmn-io/ids",
            "asOfVersion": "0.2.2"
        },
        {
            "libraryName": "image-size",
            "typingsPackageName": "image-size",
            "sourceRepoURL": "https://github.com/image-size/image-size",
            "asOfVersion": "0.8.0"
        },
        {
            "libraryName": "image-type",
            "typingsPackageName": "image-type",
            "sourceRepoURL": "https://github.com/sindresorhus/image-type",
            "asOfVersion": "4.0.1"
        },
        {
            "libraryName": "immutability-helper",
            "typingsPackageName": "immutability-helper",
            "sourceRepoURL": "https://github.com/kolodny/immutability-helper",
            "asOfVersion": "2.6.3"
        },
        {
            "libraryName": "Facebook's Immutable",
            "typingsPackageName": "immutable",
            "sourceRepoURL": "https://github.com/facebook/immutable-js",
            "asOfVersion": "3.8.7"
        },
        {
            "libraryName": "in-range",
            "typingsPackageName": "in-range",
            "sourceRepoURL": "https://github.com/sindresorhus/in-range",
            "asOfVersion": "2.0.0"
        },
        {
            "libraryName": "indent-string",
            "typingsPackageName": "indent-string",
            "sourceRepoURL": "https://github.com/sindresorhus/indent-string",
            "asOfVersion": "4.0.0"
        },
        {
            "libraryName": "instabug-reactnative",
            "typingsPackageName": "instabug-reactnative",
            "sourceRepoURL": "https://github.com/Instabug/instabug-reactnative#readme",
            "asOfVersion": "8.1.0"
        },
        {
            "libraryName": "interactjs",
            "typingsPackageName": "interact.js",
            "sourceRepoURL": "https://github.com/taye/interact.js",
            "asOfVersion": "1.3.0"
        },
        {
            "libraryName": "internal-ip",
            "typingsPackageName": "internal-ip",
            "sourceRepoURL": "https://github.com/sindresorhus/internal-ip",
            "asOfVersion": "4.1.0"
        },
        {
            "libraryName": "intl-locales-supported",
            "typingsPackageName": "intl-locales-supported",
            "sourceRepoURL": "https://github.com/formatjs/formatjs",
            "asOfVersion": "1.0.6"
        },
        {
            "libraryName": "intl-messageformat",
            "typingsPackageName": "intl-messageformat",
            "sourceRepoURL": "https://github.com/formatjs/formatjs",
            "asOfVersion": "3.0.0"
        },
        {
            "libraryName": "intl-relativeformat",
            "typingsPackageName": "intl-relativeformat",
            "sourceRepoURL": "https://github.com/formatjs/formatjs",
            "asOfVersion": "3.0.1"
        },
        {
            "libraryName": "into-stream",
            "typingsPackageName": "into-stream",
            "sourceRepoURL": "https://github.com/sindresorhus/into-stream",
            "asOfVersion": "5.0.0"
        },
        {
            "libraryName": "inversify",
            "typingsPackageName": "inversify",
            "sourceRepoURL": "http://inversify.io",
            "asOfVersion": "2.0.33"
        },
        {
            "libraryName": "inversify-binding-decorators",
            "typingsPackageName": "inversify-binding-decorators",
            "sourceRepoURL": "https://github.com/inversify/inversify-binding-decorators",
            "asOfVersion": "2.0.0"
        },
        {
            "libraryName": "inversify-express-utils",
            "typingsPackageName": "inversify-express-utils",
            "sourceRepoURL": "https://github.com/inversify/inversify-express-utils",
            "asOfVersion": "2.0.0"
        },
        {
            "libraryName": "inversify-inject-decorators",
            "typingsPackageName": "inversify-inject-decorators",
            "sourceRepoURL": "https://github.com/inversify/inversify-inject-decorators",
            "asOfVersion": "2.0.0"
        },
        {
            "libraryName": "inversify-logger-middleware",
            "typingsPackageName": "inversify-logger-middleware",
            "sourceRepoURL": "https://github.com/inversify/inversify-logger-middleware",
            "asOfVersion": "2.0.0"
        },
        {
            "libraryName": "inversify-restify-utils",
            "typingsPackageName": "inversify-restify-utils",
            "sourceRepoURL": "https://github.com/inversify/inversify-restify-utils",
            "asOfVersion": "2.0.0"
        },
        {
            "libraryName": "Ionic",
            "typingsPackageName": "ionic",
            "sourceRepoURL": "http://ionicframework.com",
            "asOfVersion": "3.19.0"
        },
        {
            "libraryName": "ip-regex",
            "typingsPackageName": "ip-regex",
            "sourceRepoURL": "https://github.com/sindresorhus/ip-regex",
            "asOfVersion": "4.1.0"
        },
        {
            "libraryName": "ipify",
            "typingsPackageName": "ipify",
            "sourceRepoURL": "https://github.com/sindresorhus/ipify",
            "asOfVersion": "3.0.0"
        },
        {
            "libraryName": "is-absolute-url",
            "typingsPackageName": "is-absolute-url",
            "sourceRepoURL": "https://github.com/sindresorhus/is-absolute-url",
            "asOfVersion": "3.0.0"
        },
        {
            "libraryName": "is-archive",
            "typingsPackageName": "is-archive",
            "sourceRepoURL": "https://github.com/sindresorhus/is-archive",
            "asOfVersion": "2.0.0"
        },
        {
            "libraryName": "is-array-sorted",
            "typingsPackageName": "is-array-sorted",
            "sourceRepoURL": "https://github.com/sindresorhus/is-array-sorted",
            "asOfVersion": "2.0.0"
        },
        {
            "libraryName": "is-binary-path",
            "typingsPackageName": "is-binary-path",
            "sourceRepoURL": "https://github.com/sindresorhus/is-binary-path",
            "asOfVersion": "2.1.0"
        },
        {
            "libraryName": "is-compressed",
            "typingsPackageName": "is-compressed",
            "sourceRepoURL": "https://github.com/sindresorhus/is-compressed",
            "asOfVersion": "2.0.0"
        },
        {
            "libraryName": "is-docker",
            "typingsPackageName": "is-docker",
            "sourceRepoURL": "https://github.com/sindresorhus/is-docker",
            "asOfVersion": "2.0.0"
        },
        {
            "libraryName": "is-elevated",
            "typingsPackageName": "is-elevated",
            "sourceRepoURL": "https://github.com/sindresorhus/is-elevated",
            "asOfVersion": "3.0.0"
        },
        {
            "libraryName": "is-fullwidth-code-point",
            "typingsPackageName": "is-fullwidth-code-point",
            "sourceRepoURL": "https://github.com/sindresorhus/is-fullwidth-code-point",
            "asOfVersion": "3.0.0"
        },
        {
            "libraryName": "is-image",
            "typingsPackageName": "is-image",
            "sourceRepoURL": "https://github.com/sindresorhus/is-image",
            "asOfVersion": "3.0.0"
        },
        {
            "libraryName": "is-installed-globally",
            "typingsPackageName": "is-installed-globally",
            "sourceRepoURL": "https://github.com/sindresorhus/is-installed-globally.git",
            "asOfVersion": "0.2.0"
        },
        {
            "libraryName": "is-ip",
            "typingsPackageName": "is-ip",
            "sourceRepoURL": "https://github.com/sindresorhus/is-ip",
            "asOfVersion": "3.0.0"
        },
        {
            "libraryName": "is-lower-case",
            "typingsPackageName": "is-lower-case",
            "sourceRepoURL": "https://github.com/blakeembrey/is-lower-case",
            "asOfVersion": "1.1.2"
        },
        {
            "libraryName": "is-obj",
            "typingsPackageName": "is-obj",
            "sourceRepoURL": "https://github.com/sindresorhus/is-obj",
            "asOfVersion": "2.0.0"
        },
        {
            "libraryName": "is-online",
            "typingsPackageName": "is-online",
            "sourceRepoURL": "https://github.com/sindresorhus/is-online",
            "asOfVersion": "8.1.0"
        },
        {
            "libraryName": "is-path-cwd",
            "typingsPackageName": "is-path-cwd",
            "sourceRepoURL": "https://github.com/sindresorhus/is-path-cwd",
            "asOfVersion": "2.1.0"
        },
        {
            "libraryName": "is-path-in-cwd",
            "typingsPackageName": "is-path-in-cwd",
            "sourceRepoURL": "https://github.com/sindresorhus/is-path-in-cwd",
            "asOfVersion": "2.1.0"
        },
        {
            "libraryName": "is-plain-obj",
            "typingsPackageName": "is-plain-obj",
            "sourceRepoURL": "https://github.com/sindresorhus/is-plain-obj",
            "asOfVersion": "2.0.0"
        },
        {
            "libraryName": "is-plain-object",
            "typingsPackageName": "is-plain-object",
            "sourceRepoURL": "https://github.com/jonschlinkert/is-plain-object",
            "asOfVersion": "2.0.4"
        },
        {
            "libraryName": "is-png",
            "typingsPackageName": "is-png",
            "sourceRepoURL": "https://github.com/sindresorhus/is-png",
            "asOfVersion": "2.0.0"
        },
        {
            "libraryName": "is-reachable",
            "typingsPackageName": "is-reachable",
            "sourceRepoURL": "https://github.com/sindresorhus/is-reachable",
            "asOfVersion": "3.1.0"
        },
        {
            "libraryName": "is-regexp",
            "typingsPackageName": "is-regexp",
            "sourceRepoURL": "https://github.com/sindresorhus/is-regexp",
            "asOfVersion": "2.1.0"
        },
        {
            "libraryName": "is-relative-url",
            "typingsPackageName": "is-relative-url",
            "sourceRepoURL": "https://github.com/sindresorhus/is-relative-url",
            "asOfVersion": "3.0.0"
        },
        {
            "libraryName": "is-root",
            "typingsPackageName": "is-root",
            "sourceRepoURL": "https://github.com/sindresorhus/is-root",
            "asOfVersion": "2.1.0"
        },
        {
            "libraryName": "is-root-path",
            "typingsPackageName": "is-root-path",
            "sourceRepoURL": "https://github.com/sindresorhus/is-root-path",
            "asOfVersion": "2.0.0"
        },
        {
            "libraryName": "is-scoped",
            "typingsPackageName": "is-scoped",
            "sourceRepoURL": "https://github.com/sindresorhus/is-scoped",
            "asOfVersion": "2.0.0"
        },
        {
            "libraryName": "is-stream",
            "typingsPackageName": "is-stream",
            "sourceRepoURL": "https://github.com/sindresorhus/is-stream",
            "asOfVersion": "2.0.0"
        },
        {
            "libraryName": "is-svg",
            "typingsPackageName": "is-svg",
            "sourceRepoURL": "https://github.com/sindresorhus/is-svg",
            "asOfVersion": "4.0.1"
        },
        {
            "libraryName": "is-text-path",
            "typingsPackageName": "is-text-path",
            "sourceRepoURL": "https://github.com/sindresorhus/is-text-path",
            "asOfVersion": "2.0.0"
        },
        {
            "libraryName": "is-upper-case",
            "typingsPackageName": "is-upper-case",
            "sourceRepoURL": "https://github.com/blakeembrey/is-upper-case",
            "asOfVersion": "1.1.2"
        },
        {
            "libraryName": "is-url-superb",
            "typingsPackageName": "is-url-superb",
            "sourceRepoURL": "https://github.com/sindresorhus/is-url-superb",
            "asOfVersion": "3.0.0"
        },
        {
            "libraryName": "issue-regex",
            "typingsPackageName": "issue-regex",
            "sourceRepoURL": "https://github.com/sindresorhus/issue-regex",
            "asOfVersion": "3.1.0"
        },
        {
            "libraryName": "jasmine-expect",
            "typingsPackageName": "jasmine-expect",
            "sourceRepoURL": "https://github.com/JamieMason/Jasmine-Matchers",
            "asOfVersion": "3.8.1"
        },
        {
            "libraryName": "javascript-obfuscator",
            "typingsPackageName": "javascript-obfuscator",
            "sourceRepoURL": "https://github.com/sanex3339/javascript-obfuscator",
            "asOfVersion": "0.17.0"
        },
        {
            "libraryName": "jdenticon",
            "typingsPackageName": "jdenticon",
            "sourceRepoURL": "https://github.com/dmester/jdenticon",
            "asOfVersion": "2.2.0"
        },
        {
            "libraryName": "jest-each",
            "typingsPackageName": "jest-each",
            "sourceRepoURL": "https://github.com/facebook/jest",
            "asOfVersion": "24.3.0"
        },
        {
            "libraryName": "jimp",
            "typingsPackageName": "jimp",
            "sourceRepoURL": "https://github.com/oliver-moran/jimp#readme",
            "asOfVersion": "0.2.28"
        },
        {
            "libraryName": "joData",
            "typingsPackageName": "jodata",
            "sourceRepoURL": "https://github.com/mccow002/joData",
            "asOfVersion": "1.0.13"
        },
        {
            "libraryName": "JointJS",
            "typingsPackageName": "jointjs",
            "sourceRepoURL": "http://www.jointjs.com/",
            "asOfVersion": "2.0.0"
        },
        {
            "libraryName": "jpeg-js",
            "typingsPackageName": "jpeg-js",
            "sourceRepoURL": "https://github.com/eugeneware/jpeg-js",
            "asOfVersion": "0.3.6"
        },
        {
            "libraryName": "jpush-react-native",
            "typingsPackageName": "jpush-react-native",
            "sourceRepoURL": "https://github.com/jpush/jpush-react-native",
            "asOfVersion": "2.0.0"
        },
        {
            "libraryName": "typescript",
            "typingsPackageName": "jquery-notifier",
            "sourceRepoURL": "https://github.com/Microsoft/TypeScript",
            "asOfVersion": "1.3.0"
        },
        {
            "libraryName": "jquery.ajaxfile",
            "typingsPackageName": "jquery.ajaxfile",
            "sourceRepoURL": "https://github.com/fpellet/jquery.ajaxFile",
            "asOfVersion": "0.2.29"
        },
        {
            "libraryName": "js-data",
            "typingsPackageName": "js-data",
            "sourceRepoURL": "https://github.com/js-data/js-data",
            "asOfVersion": "3.0.0"
        },
        {
            "libraryName": "JSData Http Adapter",
            "typingsPackageName": "js-data-http",
            "sourceRepoURL": "https://github.com/js-data/js-data-http",
            "asOfVersion": "3.0.0"
        },
        {
            "libraryName": "js-types",
            "typingsPackageName": "js-types",
            "sourceRepoURL": "https://github.com/sindresorhus/js-types",
            "asOfVersion": "2.1.0"
        },
        {
            "libraryName": "JSNLog",
            "typingsPackageName": "jsnlog",
            "sourceRepoURL": "https://github.com/mperdeck/jsnlog.js",
            "asOfVersion": "2.17.2"
        },
        {
            "libraryName": "jsonschema",
            "typingsPackageName": "jsonschema",
            "sourceRepoURL": "https://github.com/tdegrunt/jsonschema",
            "asOfVersion": "1.1.1"
        },
        {
            "libraryName": "jsplumb",
            "typingsPackageName": "jsplumb",
            "sourceRepoURL": "https://github.com/jsplumb/jsPlumb",
            "asOfVersion": "2.5.7"
        },
        {
            "libraryName": "jsrender",
            "typingsPackageName": "jsrender",
            "sourceRepoURL": "https://github.com/BorisMoore/jsrender",
            "asOfVersion": "1.0.5"
        },
        {
            "libraryName": "junk",
            "typingsPackageName": "junk",
            "sourceRepoURL": "https://github.com/sindresorhus/junk",
            "asOfVersion": "3.0.0"
        },
        {
            "libraryName": "karma-viewport",
            "typingsPackageName": "karma-viewport",
            "sourceRepoURL": "https://github.com/squidfunk/karma-viewport",
            "asOfVersion": "1.0.0"
        },
        {
            "libraryName": "kafkajs",
            "typingsPackageName": "kafkajs",
            "sourceRepoURL": "https://github.com/tulios/kafkajs",
            "asOfVersion": "1.9.0"
        },
        {
            "libraryName": "keycloak-js",
            "typingsPackageName": "keycloak-js",
            "sourceRepoURL": "https://github.com/keycloak/keycloak",
            "asOfVersion": "3.4.1"
        },
        {
            "libraryName": "keytar",
            "typingsPackageName": "keytar",
            "sourceRepoURL": "http://atom.github.io/node-keytar/",
            "asOfVersion": "4.4.2"
        },
        {
            "libraryName": "knex",
            "typingsPackageName": "knex",
            "sourceRepoURL": "https://github.com/tgriesser/knex",
            "asOfVersion": "0.16.1"
        },
        {
            "libraryName": "knockout-paging",
            "typingsPackageName": "knockout-paging",
            "sourceRepoURL": "https://github.com/ErikSchierboom/knockout-paging",
            "asOfVersion": "0.3.1"
        },
        {
            "libraryName": "knockout-pre-rendered",
            "typingsPackageName": "knockout-pre-rendered",
            "sourceRepoURL": "https://github.com/ErikSchierboom/knockout-pre-rendered",
            "asOfVersion": "0.7.1"
        },
        {
            "libraryName": "known",
            "typingsPackageName": "known",
            "sourceRepoURL": "https://github.com/sindresorhus/known",
            "asOfVersion": "3.0.0"
        },
        {
            "libraryName": "koa-jwt",
            "typingsPackageName": "koa-jwt",
            "sourceRepoURL": "https://github.com/koajs/jwt",
            "asOfVersion": "3.3.0"
        },
        {
            "libraryName": "koa-useragent",
            "typingsPackageName": "koa-useragent",
            "sourceRepoURL": "https://github.com/rvboris/koa-useragent",
            "asOfVersion": "2.1.1"
        },
        {
            "libraryName": "koa-pug",
            "typingsPackageName": "koa-pug",
            "sourceRepoURL": "https://github.com/chrisyip/koa-pug",
            "asOfVersion": "4.0.0"
        },
        {
            "libraryName": "lambda-phi",
            "typingsPackageName": "lambda-phi",
            "sourceRepoURL": "https://github.com/elitechance/lambda-phi",
            "asOfVersion": "1.0.1"
        },
        {
            "libraryName": "latest-semver",
            "typingsPackageName": "latest-semver",
            "sourceRepoURL": "https://github.com/sindresorhus/latest-semver",
            "asOfVersion": "2.0.0"
        },
        {
            "libraryName": "latest-version",
            "typingsPackageName": "latest-version",
            "sourceRepoURL": "https://github.com/sindresorhus/latest-version",
            "asOfVersion": "5.0.0"
        },
        {
            "libraryName": "lazy-value",
            "typingsPackageName": "lazy-value",
            "sourceRepoURL": "https://github.com/sindresorhus/lazy-value",
            "asOfVersion": "2.0.0"
        },
        {
            "libraryName": "ldclient-js",
            "typingsPackageName": "ldclient-js",
            "sourceRepoURL": "https://github.com/launchdarkly/js-client",
            "asOfVersion": "1.1.11"
        },
        {
            "libraryName": "leap-year",
            "typingsPackageName": "leap-year",
            "sourceRepoURL": "https://github.com/sindresorhus/leap-year",
            "asOfVersion": "3.0.0"
        },
        {
            "libraryName": "left-pad",
            "typingsPackageName": "left-pad",
            "sourceRepoURL": "https://github.com/stevemao/left-pad",
            "asOfVersion": "1.2.0"
        },
        {
            "libraryName": "leven",
            "typingsPackageName": "leven",
            "sourceRepoURL": "https://github.com/sindresorhus/leven",
            "asOfVersion": "3.0.0"
        },
        {
            "libraryName": "line-column-path",
            "typingsPackageName": "line-column-path",
            "sourceRepoURL": "https://github.com/sindresorhus/line-column-path",
            "asOfVersion": "2.0.0"
        },
        {
            "libraryName": "linkify-issues",
            "typingsPackageName": "linkify-issues",
            "sourceRepoURL": "https://github.com/sindresorhus/linkify-issues",
            "asOfVersion": "2.0.0"
        },
        {
            "libraryName": "linkify-urls",
            "typingsPackageName": "linkify-urls",
            "sourceRepoURL": "https://github.com/sindresorhus/linkify-urls",
            "asOfVersion": "3.1.0"
        },
        {
            "libraryName": "Linq.JS",
            "typingsPackageName": "linq",
            "sourceRepoURL": "https://linqjs.codeplex.com/",
            "asOfVersion": "2.2.33"
        },
        {
            "libraryName": "Linq4JS",
            "typingsPackageName": "linq4js",
            "sourceRepoURL": "https://github.com/morrisjdev/Linq4JS",
            "asOfVersion": "2.1.8"
        },
        {
            "libraryName": "LinqSharp",
            "typingsPackageName": "linqsharp",
            "sourceRepoURL": "https://github.com/brunolm/LinqSharp",
            "asOfVersion": "1.0.0"
        },
        {
            "libraryName": "load-json-file",
            "typingsPackageName": "load-json-file",
            "sourceRepoURL": "https://github.com/sindresorhus/load-json-file",
            "asOfVersion": "5.1.0"
        },
        {
            "libraryName": "localforage",
            "typingsPackageName": "localforage",
            "sourceRepoURL": "https://github.com/localForage/localForage",
            "asOfVersion": "0.0.34"
        },
        {
            "libraryName": "localforage-cordovasqlitedriver",
            "typingsPackageName": "localforage-cordovasqlitedriver",
            "sourceRepoURL": "https://github.com/thgreasi/localForage-cordovaSQLiteDriver",
            "asOfVersion": "1.5.0"
        },
        {
            "libraryName": "locate-path",
            "typingsPackageName": "locate-path",
            "sourceRepoURL": "https://github.com/sindresorhus/locate-path",
            "asOfVersion": "4.0.0"
        },
        {
            "libraryName": "lock-system",
            "typingsPackageName": "lock-system",
            "sourceRepoURL": "https://github.com/sindresorhus/lock-system",
            "asOfVersion": "2.0.0"
        },
        {
            "libraryName": "lodash-decorators",
            "typingsPackageName": "lodash-decorators",
            "sourceRepoURL": "https://github.com/steelsojka/lodash-decorators",
            "asOfVersion": "4.0.0"
        },
        {
            "libraryName": "log-symbols",
            "typingsPackageName": "log-symbols",
            "sourceRepoURL": "https://github.com/sindresorhus/log-symbols",
            "asOfVersion": "3.0.0"
        },
        {
            "libraryName": "log-update",
            "typingsPackageName": "log-update",
            "sourceRepoURL": "https://github.com/sindresorhus/log-update",
            "asOfVersion": "3.1.0"
        },
        {
            "libraryName": "log4javascript",
            "typingsPackageName": "log4javascript",
            "sourceRepoURL": "http://log4javascript.org/",
            "asOfVersion": "1.4.15"
        },
        {
            "libraryName": "log4js",
            "typingsPackageName": "log4js",
            "sourceRepoURL": "https://github.com/nomiddlename/log4js-node",
            "asOfVersion": "2.3.5"
        },
        {
            "libraryName": "logform",
            "typingsPackageName": "logform",
            "sourceRepoURL": "https://github.com/winstonjs/logform",
            "asOfVersion": "1.10.0"
        },
        {
            "libraryName": "loglevel",
            "typingsPackageName": "loglevel",
            "sourceRepoURL": "https://github.com/pimterry/loglevel/",
            "asOfVersion": "1.6.2"
        },
        {
            "libraryName": "looks-same",
            "typingsPackageName": "looks-same",
            "sourceRepoURL": "https://github.com/gemini-testing/looks-same",
            "asOfVersion": "4.1.0"
        },
        {
            "libraryName": "lorem-ipsum",
            "typingsPackageName": "lorem-ipsum",
            "sourceRepoURL": "https://github.com/knicklabs/node-lorem-ipsum",
            "asOfVersion": "2.0.0"
        },
        {
            "libraryName": "loud-rejection",
            "typingsPackageName": "loud-rejection",
            "sourceRepoURL": "https://github.com/sindresorhus/loud-rejection",
            "asOfVersion": "2.0.0"
        },
        {
            "libraryName": "lower-case",
            "typingsPackageName": "lower-case",
            "sourceRepoURL": "https://github.com/blakeembrey/lower-case",
            "asOfVersion": "1.1.3"
        },
        {
            "libraryName": "lower-case-first",
            "typingsPackageName": "lower-case-first",
            "sourceRepoURL": "https://github.com/blakeembrey/lower-case-first",
            "asOfVersion": "1.0.1"
        },
        {
            "libraryName": "make-dir",
            "typingsPackageName": "make-dir",
            "sourceRepoURL": "https://github.com/sindresorhus/make-dir",
            "asOfVersion": "2.1.0"
        },
        {
            "libraryName": "mali",
            "typingsPackageName": "mali",
            "sourceRepoURL": "https://github.com/malijs/mali",
            "asOfVersion": "0.9.2"
        },
        {
            "libraryName": "map-obj",
            "typingsPackageName": "map-obj",
            "sourceRepoURL": "https://github.com/sindresorhus/map-obj",
            "asOfVersion": "3.1.0"
        },
        {
            "libraryName": "maquette",
            "typingsPackageName": "maquette",
            "sourceRepoURL": "http://maquettejs.org/",
            "asOfVersion": "2.1.6"
        },
        {
            "libraryName": "matcher",
            "typingsPackageName": "matcher",
            "sourceRepoURL": "https://github.com/sindresorhus/matcher",
            "asOfVersion": "2.0.0"
        },
        {
            "libraryName": "maxmind",
            "typingsPackageName": "maxmind",
            "sourceRepoURL": "https://github.com/runk/node-maxmind",
            "asOfVersion": "2.0.5"
        },
        {
            "libraryName": "mem",
            "typingsPackageName": "mem",
            "sourceRepoURL": "https://github.com/sindresorhus/mem",
            "asOfVersion": "4.2.0"
        },
        {
            "libraryName": "memoize-one",
            "typingsPackageName": "memoize-one",
            "sourceRepoURL": "https://github.com/alexreardon/memoize-one#readme",
            "asOfVersion": "5.1.0"
        },
        {
            "libraryName": "mendixmodelsdk",
            "typingsPackageName": "mendixmodelsdk",
            "sourceRepoURL": "http://www.mendix.com",
            "asOfVersion": "0.8.1"
        },
        {
            "libraryName": "menubar",
            "typingsPackageName": "menubar",
            "sourceRepoURL": "https://github.com/maxogden/menubar",
            "asOfVersion": "6.0.0"
        },
        {
            "libraryName": "metisMenu",
            "typingsPackageName": "metismenu",
            "sourceRepoURL": "https://github.com/onokumus/metisMenu",
            "asOfVersion": "2.7.1"
        },
        {
            "libraryName": "microgears",
            "typingsPackageName": "microgears",
            "sourceRepoURL": "https://github.com/marcusdb/microgears",
            "asOfVersion": "4.0.5"
        },
        {
            "libraryName": "mnemonic-words",
            "typingsPackageName": "mnemonic-words",
            "sourceRepoURL": "https://github.com/sindresorhus/mnemonic-words",
            "asOfVersion": "1.1.0"
        },
        {
            "libraryName": "mobile-detect",
            "typingsPackageName": "mobile-detect",
            "sourceRepoURL": "http://hgoebl.github.io/mobile-detect.js/",
            "asOfVersion": "1.3.4"
        },
        {
            "libraryName": "mobservable",
            "typingsPackageName": "mobservable",
            "sourceRepoURL": "github.com/mweststrate/mobservable",
            "asOfVersion": "1.2.5"
        },
        {
            "libraryName": "mobservable-react",
            "typingsPackageName": "mobservable-react",
            "sourceRepoURL": "https://github.com/mweststrate/mobservable-react",
            "asOfVersion": "1.0.0"
        },
        {
            "libraryName": "Mobx Cookie",
            "typingsPackageName": "mobx-cookie",
            "sourceRepoURL": "https://github.com/will-stone/mobx-cookie",
            "asOfVersion": "1.1.1"
        },
        {
            "libraryName": "mobx-task",
            "typingsPackageName": "mobx-task",
            "sourceRepoURL": "https://github.com/jeffijoe/mobx-task#readme",
            "asOfVersion": "2.0.0"
        },
        {
            "libraryName": "mockingoose",
            "typingsPackageName": "mockingoose",
            "sourceRepoURL": "https://github.com/alonronin/mockingoose#readme",
            "asOfVersion": "2.13.0"
        },
        {
            "libraryName": "Moment",
            "typingsPackageName": "moment",
            "sourceRepoURL": "https://github.com/moment/moment",
            "asOfVersion": "2.13.0"
        },
        {
            "libraryName": "mongodb-memory-server",
            "typingsPackageName": "mongodb-memory-server",
            "sourceRepoURL": "https://github.com/nodkz/mongodb-memory-server",
            "asOfVersion": "2.3.0"
        },
        {
            "libraryName": "Monk",
            "typingsPackageName": "monk",
            "sourceRepoURL": "https://github.com/LearnBoost/monk.git",
            "asOfVersion": "6.0.0"
        },
        {
            "libraryName": "month-days",
            "typingsPackageName": "month-days",
            "sourceRepoURL": "https://github.com/sindresorhus/month-days",
            "asOfVersion": "3.0.0"
        },
        {
            "libraryName": "morphdom",
            "typingsPackageName": "morphdom",
            "sourceRepoURL": "https://github.com/patrick-steele-idem/morphdom",
            "asOfVersion": "2.4.0"
        },
        {
            "libraryName": "move-file",
            "typingsPackageName": "move-file",
            "sourceRepoURL": "https://github.com/sindresorhus/move-file",
            "asOfVersion": "1.1.0"
        },
        {
            "libraryName": "MQTT",
            "typingsPackageName": "mqtt",
            "sourceRepoURL": "https://github.com/mqttjs/MQTT.js",
            "asOfVersion": "2.5.0"
        },
        {
            "libraryName": "multimatch",
            "typingsPackageName": "multimatch",
            "sourceRepoURL": "https://github.com/sindresorhus/multimatch",
            "asOfVersion": "4.0.0"
        },
        {
            "libraryName": "nano",
            "typingsPackageName": "nano",
            "sourceRepoURL": "https://github.com/apache/couchdb-nano",
            "asOfVersion": "7.0.0"
        },
        {
            "libraryName": "natsort",
            "typingsPackageName": "natsort",
            "sourceRepoURL": "https://github.com/netop/natsort",
            "asOfVersion": "2.0.0"
        },
        {
            "libraryName": "typescript",
            "typingsPackageName": "navigator-permissions",
            "sourceRepoURL": "https://developer.mozilla.org/en-US/docs/Web/API/Permissions",
            "asOfVersion": "2.0.0"
        },
        {
            "libraryName": "negative-array",
            "typingsPackageName": "negative-array",
            "sourceRepoURL": "https://github.com/sindresorhus/negative-array",
            "asOfVersion": "2.1.0"
        },
        {
            "libraryName": "negative-zero",
            "typingsPackageName": "negative-zero",
            "sourceRepoURL": "https://github.com/sindresorhus/negative-zero",
            "asOfVersion": "3.0.0"
        },
        {
            "libraryName": "new-github-issue-url",
            "typingsPackageName": "new-github-issue-url",
            "sourceRepoURL": "https://github.com/sindresorhus/new-github-issue-url",
            "asOfVersion": "0.2.1"
        },
        {
            "libraryName": "new-github-release-url",
            "typingsPackageName": "new-github-release-url",
            "sourceRepoURL": "https://github.com/sindresorhus/new-github-release-url",
            "asOfVersion": "1.0.0"
        },
        {
            "libraryName": "ng-table",
            "typingsPackageName": "ng-table",
            "sourceRepoURL": "https://github.com/esvit/ng-table",
            "asOfVersion": "2.0.1"
        },
        {
            "libraryName": "nock",
            "typingsPackageName": "nock",
            "sourceRepoURL": "https://github.com/nock/nock",
            "asOfVersion": "11.1.0"
        },
        {
            "libraryName": "node-pg-migrate",
            "typingsPackageName": "node-pg-migrate",
            "sourceRepoURL": "https://github.com/theoephraim/node-pg-migrate#readme",
            "asOfVersion": "2.15.0"
        },
        {
            "libraryName": "node-sql-parser",
            "typingsPackageName": "node-sql-parser",
            "sourceRepoURL": "https://github.com/taozhi8833998/node-sql-parser#readme",
            "asOfVersion": "1.1.0"
        },
        {
            "libraryName": "node-waves",
            "typingsPackageName": "node-waves",
            "sourceRepoURL": "http://fian.my.id/Waves",
            "asOfVersion": "0.7.6"
        },
        {
            "libraryName": "normalize-url",
            "typingsPackageName": "normalize-url",
            "sourceRepoURL": "https://github.com/sindresorhus/normalize-url",
            "asOfVersion": "4.2.0"
        },
        {
            "libraryName": "Normalizr",
            "typingsPackageName": "normalizr",
            "sourceRepoURL": "https://github.com/paularmstrong/normalizr",
            "asOfVersion": "2.0.18"
        },
        {
            "libraryName": "npm-email",
            "typingsPackageName": "npm-email",
            "sourceRepoURL": "https://github.com/sindresorhus/npm-email",
            "asOfVersion": "3.1.0"
        },
        {
            "libraryName": "npm-keyword",
            "typingsPackageName": "npm-keyword",
            "sourceRepoURL": "https://github.com/sindresorhus/npm-keyword",
            "asOfVersion": "6.0.0"
        },
        {
            "libraryName": "npm-name",
            "typingsPackageName": "npm-name",
            "sourceRepoURL": "https://github.com/sindresorhus/npm-name",
            "asOfVersion": "5.2.1"
        },
        {
            "libraryName": "npm-run-path",
            "typingsPackageName": "npm-run-path",
            "sourceRepoURL": "https://github.com/sindresorhus/npm-run-path",
            "asOfVersion": "3.0.1"
        },
        {
            "libraryName": "npm-user",
            "typingsPackageName": "npm-user",
            "sourceRepoURL": "https://github.com/sindresorhus/npm-user",
            "asOfVersion": "4.0.0"
        },
        {
            "libraryName": "Nuka Carousel",
            "typingsPackageName": "nuka-carousel",
            "sourceRepoURL": "https://github.com/FormidableLabs/nuka-carousel/",
            "asOfVersion": "4.4.6"
        },
        {
            "libraryName": "Numbro",
            "typingsPackageName": "numbro",
            "sourceRepoURL": "https://github.com/foretagsplatsen/numbro/",
            "asOfVersion": "1.9.3"
        },
        {
            "libraryName": "odata",
            "typingsPackageName": "odata",
            "sourceRepoURL": "https://github.com/janhommes/odata",
            "asOfVersion": "1.0.3"
        },
        {
            "libraryName": "o.js",
            "typingsPackageName": "o.js",
            "sourceRepoURL": "https://github.com/janhommes/o.js",
            "asOfVersion": "1.0.3"
        },
        {
            "libraryName": "on-change",
            "typingsPackageName": "on-change",
            "sourceRepoURL": "https://github.com/sindresorhus/on-change",
            "asOfVersion": "1.1.0"
        },
        {
            "libraryName": "onetime",
            "typingsPackageName": "onetime",
            "sourceRepoURL": "https://github.com/sindresorhus/onetime",
            "asOfVersion": "4.0.0"
        },
        {
            "libraryName": "Onsen UI",
            "typingsPackageName": "onsenui",
            "sourceRepoURL": "http://onsen.io",
            "asOfVersion": "2.0.0"
        },
        {
            "libraryName": "open",
            "typingsPackageName": "open",
            "sourceRepoURL": "https://github.com/sindresorhus/open",
            "asOfVersion": "6.2.0"
        },
        {
            "libraryName": "open-editor",
            "typingsPackageName": "open-editor",
            "sourceRepoURL": "https://github.com/sindresorhus/open-editor",
            "asOfVersion": "2.0.0"
        },
        {
            "libraryName": "openid-client",
            "typingsPackageName": "openid-client",
            "sourceRepoURL": "https://github.com/panva/node-openid-client",
            "asOfVersion": "3.7.0"
        },
        {
            "libraryName": "opn",
            "typingsPackageName": "opn",
            "sourceRepoURL": "https://github.com/sindresorhus/opn",
            "asOfVersion": "5.5.0"
        },
        {
            "libraryName": "ora",
            "typingsPackageName": "ora",
            "sourceRepoURL": "https://github.com/sindresorhus/ora",
            "asOfVersion": "3.2.0"
        },
        {
            "libraryName": "os-locale",
            "typingsPackageName": "os-locale",
            "sourceRepoURL": "https://github.com/sindresorhus/os-locale",
            "asOfVersion": "4.0.0"
        },
        {
            "libraryName": "os-name",
            "typingsPackageName": "os-name",
            "sourceRepoURL": "https://github.com/sindresorhus/os-name",
            "asOfVersion": "3.1.0"
        },
        {
            "libraryName": "otplib",
            "typingsPackageName": "otplib",
            "sourceRepoURL": "https://github.com/yeojz/otplib",
            "asOfVersion": "10.0.0"
        },
        {
            "libraryName": "overwatch-api",
            "typingsPackageName": "overwatch-api",
            "sourceRepoURL": "https://github.com/alfg/overwatch-api",
            "asOfVersion": "0.7.1"
        },
        {
            "libraryName": "p-all",
            "typingsPackageName": "p-all",
            "sourceRepoURL": "https://github.com/sindresorhus/p-all",
            "asOfVersion": "2.0.0"
        },
        {
            "libraryName": "p-any",
            "typingsPackageName": "p-any",
            "sourceRepoURL": "https://github.com/sindresorhus/p-any",
            "asOfVersion": "2.0.0"
        },
        {
            "libraryName": "p-cancelable",
            "typingsPackageName": "p-cancelable",
            "sourceRepoURL": "https://github.com/sindresorhus/p-cancelable",
            "asOfVersion": "1.1.0"
        },
        {
            "libraryName": "p-catch-if",
            "typingsPackageName": "p-catch-if",
            "sourceRepoURL": "https://github.com/sindresorhus/p-catch-if",
            "asOfVersion": "2.0.0"
        },
        {
            "libraryName": "p-debounce",
            "typingsPackageName": "p-debounce",
            "sourceRepoURL": "https://github.com/sindresorhus/p-debounce",
            "asOfVersion": "2.0.0"
        },
        {
            "libraryName": "p-defer",
            "typingsPackageName": "p-defer",
            "sourceRepoURL": "https://github.com/sindresorhus/p-defer",
            "asOfVersion": "2.0.0"
        },
        {
            "libraryName": "p-do-whilst",
            "typingsPackageName": "p-do-whilst",
            "sourceRepoURL": "https://github.com/sindresorhus/p-do-whilst",
            "asOfVersion": "1.0.0"
        },
        {
            "libraryName": "p-each-series",
            "typingsPackageName": "p-each-series",
            "sourceRepoURL": "https://github.com/sindresorhus/p-each-series",
            "asOfVersion": "2.0.0"
        },
        {
            "libraryName": "p-event",
            "typingsPackageName": "p-event",
            "sourceRepoURL": "https://github.com/sindresorhus/p-event",
            "asOfVersion": "3.0.0"
        },
        {
            "libraryName": "p-every",
            "typingsPackageName": "p-every",
            "sourceRepoURL": "https://github.com/kevva/p-every",
            "asOfVersion": "2.0.0"
        },
        {
            "libraryName": "p-forever",
            "typingsPackageName": "p-forever",
            "sourceRepoURL": "https://github.com/sindresorhus/p-forever",
            "asOfVersion": "2.0.0"
        },
        {
            "libraryName": "p-is-promise",
            "typingsPackageName": "p-is-promise",
            "sourceRepoURL": "https://github.com/sindresorhus/p-is-promise",
            "asOfVersion": "2.1.0"
        },
        {
            "libraryName": "p-lazy",
            "typingsPackageName": "p-lazy",
            "sourceRepoURL": "https://github.com/sindresorhus/p-lazy",
            "asOfVersion": "2.0.0"
        },
        {
            "libraryName": "p-limit",
            "typingsPackageName": "p-limit",
            "sourceRepoURL": "https://github.com/sindresorhus/p-limit",
            "asOfVersion": "2.2.0"
        },
        {
            "libraryName": "p-locate",
            "typingsPackageName": "p-locate",
            "sourceRepoURL": "https://github.com/sindresorhus/p-locate",
            "asOfVersion": "4.0.0"
        },
        {
            "libraryName": "p-log",
            "typingsPackageName": "p-log",
            "sourceRepoURL": "https://github.com/sindresorhus/p-log",
            "asOfVersion": "2.0.0"
        },
        {
            "libraryName": "p-map",
            "typingsPackageName": "p-map",
            "sourceRepoURL": "https://github.com/sindresorhus/p-map",
            "asOfVersion": "2.0.0"
        },
        {
            "libraryName": "p-map-series",
            "typingsPackageName": "p-map-series",
            "sourceRepoURL": "https://github.com/sindresorhus/p-map-series",
            "asOfVersion": "2.0.0"
        },
        {
            "libraryName": "p-memoize",
            "typingsPackageName": "p-memoize",
            "sourceRepoURL": "https://github.com/sindresorhus/p-memoize",
            "asOfVersion": "3.0.0"
        },
        {
            "libraryName": "p-min-delay",
            "typingsPackageName": "p-min-delay",
            "sourceRepoURL": "https://github.com/sindresorhus/p-min-delay",
            "asOfVersion": "3.0.0"
        },
        {
            "libraryName": "p-one",
            "typingsPackageName": "p-one",
            "sourceRepoURL": "https://github.com/kevva/p-one",
            "asOfVersion": "2.0.0"
        },
        {
            "libraryName": "p-pipe",
            "typingsPackageName": "p-pipe",
            "sourceRepoURL": "https://github.com/sindresorhus/p-pipe",
            "asOfVersion": "2.0.1"
        },
        {
            "libraryName": "p-progress",
            "typingsPackageName": "p-progress",
            "sourceRepoURL": "https://github.com/sindresorhus/p-progress",
            "asOfVersion": "0.3.0"
        },
        {
            "libraryName": "p-props",
            "typingsPackageName": "p-props",
            "sourceRepoURL": "https://github.com/sindresorhus/p-props",
            "asOfVersion": "2.0.0"
        },
        {
            "libraryName": "p-queue",
            "typingsPackageName": "p-queue",
            "sourceRepoURL": "https://github.com/sindresorhus/p-queue",
            "asOfVersion": "3.2.1"
        },
        {
            "libraryName": "p-reduce",
            "typingsPackageName": "p-reduce",
            "sourceRepoURL": "https://github.com/sindresorhus/p-reduce",
            "asOfVersion": "2.0.0"
        },
        {
            "libraryName": "p-reflect",
            "typingsPackageName": "p-reflect",
            "sourceRepoURL": "https://github.com/sindresorhus/p-reflect",
            "asOfVersion": "2.0.0"
        },
        {
            "libraryName": "p-retry",
            "typingsPackageName": "p-retry",
            "sourceRepoURL": "https://github.com/sindresorhus/p-retry",
            "asOfVersion": "4.0.0"
        },
        {
            "libraryName": "p-series",
            "typingsPackageName": "p-series",
            "sourceRepoURL": "https://github.com/sindresorhus/p-series",
            "asOfVersion": "2.0.0"
        },
        {
            "libraryName": "p-settle",
            "typingsPackageName": "p-settle",
            "sourceRepoURL": "https://github.com/sindresorhus/p-settle",
            "asOfVersion": "3.0.0"
        },
        {
            "libraryName": "p-some",
            "typingsPackageName": "p-some",
            "sourceRepoURL": "https://github.com/sindresorhus/p-some",
            "asOfVersion": "4.0.1"
        },
        {
            "libraryName": "p-tap",
            "typingsPackageName": "p-tap",
            "sourceRepoURL": "https://github.com/sindresorhus/p-tap",
            "asOfVersion": "2.0.0"
        },
        {
            "libraryName": "p-throttle",
            "typingsPackageName": "p-throttle",
            "sourceRepoURL": "https://github.com/sindresorhus/p-throttle",
            "asOfVersion": "2.1.0"
        },
        {
            "libraryName": "p-time",
            "typingsPackageName": "p-time",
            "sourceRepoURL": "https://github.com/sindresorhus/p-time",
            "asOfVersion": "2.0.0"
        },
        {
            "libraryName": "p-timeout",
            "typingsPackageName": "p-timeout",
            "sourceRepoURL": "https://github.com/sindresorhus/p-timeout",
            "asOfVersion": "3.0.0"
        },
        {
            "libraryName": "p-times",
            "typingsPackageName": "p-times",
            "sourceRepoURL": "https://github.com/sindresorhus/p-times",
            "asOfVersion": "2.0.0"
        },
        {
            "libraryName": "p-try",
            "typingsPackageName": "p-try",
            "sourceRepoURL": "https://github.com/sindresorhus/p-try",
            "asOfVersion": "2.1.0"
        },
        {
            "libraryName": "p-wait-for",
            "typingsPackageName": "p-wait-for",
            "sourceRepoURL": "https://github.com/sindresorhus/p-wait-for",
            "asOfVersion": "3.0.0"
        },
        {
            "libraryName": "p-waterfall",
            "typingsPackageName": "p-waterfall",
            "sourceRepoURL": "https://github.com/sindresorhus/p-waterfall",
            "asOfVersion": "2.0.0"
        },
        {
            "libraryName": "p-whilst",
            "typingsPackageName": "p-whilst",
            "sourceRepoURL": "https://github.com/sindresorhus/p-whilst",
            "asOfVersion": "2.0.0"
        },
        {
            "libraryName": "package-json",
            "typingsPackageName": "package-json",
            "sourceRepoURL": "https://github.com/sindresorhus/package-json",
            "asOfVersion": "6.1.0"
        },
        {
            "libraryName": "paper",
            "typingsPackageName": "paper",
            "sourceRepoURL": "https://github.com/paperjs/paper.js",
            "asOfVersion": "0.12.3"
        },
        {
            "libraryName": "param-case",
            "typingsPackageName": "param-case",
            "sourceRepoURL": "https://github.com/blakeembrey/param-case",
            "asOfVersion": "1.1.2"
        },
        {
            "libraryName": "park-miller",
            "typingsPackageName": "park-miller",
            "sourceRepoURL": "https://github.com/sindresorhus/park-miller",
            "asOfVersion": "1.1.0"
        },
        {
            "libraryName": "parse-columns",
            "typingsPackageName": "parse-columns",
            "sourceRepoURL": "https://github.com/sindresorhus/parse-columns",
            "asOfVersion": "2.0.0"
        },
        {
            "libraryName": "parse-ms",
            "typingsPackageName": "parse-ms",
            "sourceRepoURL": "https://github.com/sindresorhus/parse-ms",
            "asOfVersion": "2.1.0"
        },
        {
            "libraryName": "pascal-case",
            "typingsPackageName": "pascal-case",
            "sourceRepoURL": "https://github.com/blakeembrey/pascal-case",
            "asOfVersion": "1.1.2"
        },
        {
            "libraryName": "passport-client-cert",
            "typingsPackageName": "passport-client-cert",
            "sourceRepoURL": "https://github.com/ripjar/passport-client-cert",
            "asOfVersion": "2.1.0"
        },
        {
            "libraryName": "path-case",
            "typingsPackageName": "path-case",
            "sourceRepoURL": "https://github.com/blakeembrey/path-case",
            "asOfVersion": "1.1.2"
        },
        {
            "libraryName": "path-exists",
            "typingsPackageName": "path-exists",
            "sourceRepoURL": "https://github.com/sindresorhus/path-exists",
            "asOfVersion": "4.0.0"
        },
        {
            "libraryName": "path-key",
            "typingsPackageName": "path-key",
            "sourceRepoURL": "https://github.com/sindresorhus/path-key",
            "asOfVersion": "3.0.1"
        },
        {
            "libraryName": "path-to-regexp",
            "typingsPackageName": "path-to-regexp",
            "sourceRepoURL": "https://github.com/pillarjs/path-to-regexp",
            "asOfVersion": "1.7.0"
        },
        {
            "libraryName": "path-type",
            "typingsPackageName": "path-type",
            "sourceRepoURL": "https://github.com/sindresorhus/path-type",
            "asOfVersion": "4.0.0"
        },
        {
            "libraryName": "perfect-scrollbar",
            "typingsPackageName": "perfect-scrollbar",
            "sourceRepoURL": "https://github.com/noraesae/perfect-scrollbar",
            "asOfVersion": "1.3.0"
        },
        {
            "libraryName": "pg-connection-string",
            "typingsPackageName": "pg-connection-string",
            "sourceRepoURL": "https://github.com/iceddev/pg-connection-string",
            "asOfVersion": "2.0.0"
        },
        {
            "libraryName": "pg-promise",
            "typingsPackageName": "pg-promise",
            "sourceRepoURL": "https://github.com/vitaly-t/pg-promise",
            "asOfVersion": "5.4.3"
        },
        {
            "libraryName": "phin",
            "typingsPackageName": "phin",
            "sourceRepoURL": "https://github.com/ethanent/phin",
            "asOfVersion": "3.4.0"
        },
        {
            "libraryName": "phonegap-plugin-push",
            "typingsPackageName": "phonegap-plugin-push",
            "sourceRepoURL": "https://github.com/phonegap/phonegap-plugin-push",
            "asOfVersion": "2.1.2"
        },
        {
            "libraryName": "pixi-spine",
            "typingsPackageName": "pixi-spine",
            "sourceRepoURL": "https://github.com/pixijs/pixi-spine",
            "asOfVersion": "1.4.2"
        },
        {
            "libraryName": "pixi.js",
            "typingsPackageName": "pixi.js",
            "sourceRepoURL": "https://github.com/pixijs/pixi.js/tree/v4.x",
            "asOfVersion": "5.0.0"
        },
        {
            "libraryName": "pkcs11js",
            "typingsPackageName": "pkcs11js",
            "sourceRepoURL": "https://github.com/PeculiarVentures/pkcs11js",
            "asOfVersion": "1.0.4"
        },
        {
            "libraryName": "pkg-conf",
            "typingsPackageName": "pkg-conf",
            "sourceRepoURL": "https://github.com/sindresorhus/pkg-conf",
            "asOfVersion": "3.0.0"
        },
        {
            "libraryName": "pkg-dir",
            "typingsPackageName": "pkg-dir",
            "sourceRepoURL": "https://github.com/sindresorhus/pkg-dir",
            "asOfVersion": "4.0.0"
        },
        {
            "libraryName": "pkg-up",
            "typingsPackageName": "pkg-up",
            "sourceRepoURL": "https://github.com/sindresorhus/pkg-up",
            "asOfVersion": "3.1.0"
        },
        {
            "libraryName": "pkg-versions",
            "typingsPackageName": "pkg-versions",
            "sourceRepoURL": "https://github.com/sindresorhus/pkg-versions",
            "asOfVersion": "2.0.0"
        },
        {
            "libraryName": "playcanvas",
            "typingsPackageName": "playcanvas",
            "sourceRepoURL": "https://github.com/playcanvas/engine",
            "asOfVersion": "1.23.0"
        },
        {
            "libraryName": "plottable",
            "typingsPackageName": "plottable",
            "sourceRepoURL": "http://plottablejs.org/",
            "asOfVersion": "3.7.0"
        },
        {
            "libraryName": "plur",
            "typingsPackageName": "plur",
            "sourceRepoURL": "https://github.com/sindresorhus/plur",
            "asOfVersion": "3.1.0"
        },
        {
            "libraryName": "png-async",
            "typingsPackageName": "png-async",
            "sourceRepoURL": "https://github.com/kanreisa/node-png-async",
            "asOfVersion": "0.9.4"
        },
        {
            "libraryName": "poly2tri.js",
            "typingsPackageName": "poly2tri",
            "sourceRepoURL": "https://github.com/r3mi/poly2tri.js",
            "asOfVersion": "1.4.0"
        },
        {
            "libraryName": "popper.js",
            "typingsPackageName": "popper.js",
            "sourceRepoURL": "https://github.com/FezVrasta/popper.js/",
            "asOfVersion": "1.11.0"
        },
        {
            "libraryName": "positive-zero",
            "typingsPackageName": "positive-zero",
            "sourceRepoURL": "https://github.com/sindresorhus/positive-zero",
            "asOfVersion": "3.0.0"
        },
        {
            "libraryName": "Prando",
            "typingsPackageName": "prando",
            "sourceRepoURL": "https://github.com/zeh/prando",
            "asOfVersion": "1.0.0"
        },
        {
            "libraryName": "pretty-bytes",
            "typingsPackageName": "pretty-bytes",
            "sourceRepoURL": "https://github.com/sindresorhus/pretty-bytes",
            "asOfVersion": "5.2.0"
        },
        {
            "libraryName": "pretty-format",
            "typingsPackageName": "pretty-format",
            "sourceRepoURL": "https://github.com/facebook/jest/tree/master/packages/pretty-format",
            "asOfVersion": "24.3.0"
        },
        {
            "libraryName": "pretty-ms",
            "typingsPackageName": "pretty-ms",
            "sourceRepoURL": "https://github.com/sindresorhus/pretty-ms",
            "asOfVersion": "5.0.0"
        },
        {
            "libraryName": "printf",
            "typingsPackageName": "printf",
            "sourceRepoURL": "https://github.com/adaltas/node-printf",
            "asOfVersion": "0.3.0"
        },
        {
            "libraryName": "ProtoBuf.js",
            "typingsPackageName": "protobufjs",
            "sourceRepoURL": "https://github.com/dcodeIO/ProtoBuf.js",
            "asOfVersion": "6.0.0"
        },
        {
            "libraryName": "Protractor",
            "typingsPackageName": "protractor",
            "sourceRepoURL": "https://github.com/angular/protractor",
            "asOfVersion": "4.0.0"
        },
        {
            "libraryName": "ps-list",
            "typingsPackageName": "ps-list",
            "sourceRepoURL": "https://github.com/sindresorhus/ps-list",
            "asOfVersion": "6.2.1"
        },
        {
            "libraryName": "public-ip",
            "typingsPackageName": "public-ip",
            "sourceRepoURL": "https://github.com/sindresorhus/public-ip",
            "asOfVersion": "3.1.0"
        },
        {
            "libraryName": "pupa",
            "typingsPackageName": "pupa",
            "sourceRepoURL": "https://github.com/sindresorhus/pupa",
            "asOfVersion": "2.0.0"
        },
        {
            "libraryName": "qiniu",
            "typingsPackageName": "qiniu",
            "sourceRepoURL": "https://github.com/qiniu/nodejs-sdk",
            "asOfVersion": "7.0.1"
        },
        {
            "libraryName": "qrcode-generator",
            "typingsPackageName": "qrcode-generator",
            "sourceRepoURL": "https://github.com/kazuhikoarase/qrcode-generator",
            "asOfVersion": "1.0.6"
        },
        {
            "libraryName": "query-string",
            "typingsPackageName": "query-string",
            "sourceRepoURL": "https://github.com/sindresorhus/query-string",
            "asOfVersion": "6.3.0"
        },
        {
            "libraryName": "quick-lru",
            "typingsPackageName": "quick-lru",
            "sourceRepoURL": "https://github.com/sindresorhus/quick-lru",
            "asOfVersion": "3.0.0"
        },
        {
            "libraryName": "qunit-dom",
            "typingsPackageName": "qunit-dom",
            "sourceRepoURL": "https://github.com/simplabs/qunit-dom#readme",
            "asOfVersion": "0.7.0"
        },
        {
            "libraryName": "random-float",
            "typingsPackageName": "random-float",
            "sourceRepoURL": "https://github.com/sindresorhus/random-float",
            "asOfVersion": "2.0.0"
        },
        {
            "libraryName": "random-int",
            "typingsPackageName": "random-int",
            "sourceRepoURL": "https://github.com/sindresorhus/random-int",
            "asOfVersion": "2.0.0"
        },
        {
            "libraryName": "random-item",
            "typingsPackageName": "random-item",
            "sourceRepoURL": "https://github.com/sindresorhus/random-item",
            "asOfVersion": "2.0.0"
        },
        {
            "libraryName": "random-js",
            "typingsPackageName": "random-js",
            "sourceRepoURL": "https://github.com/ckknight/random-js",
            "asOfVersion": "2.0.0"
        },
        {
            "libraryName": "random-obj-key",
            "typingsPackageName": "random-obj-key",
            "sourceRepoURL": "https://github.com/sindresorhus/random-obj-key",
            "asOfVersion": "2.0.0"
        },
        {
            "libraryName": "random-obj-prop",
            "typingsPackageName": "random-obj-prop",
            "sourceRepoURL": "https://github.com/sindresorhus/random-obj-prop",
            "asOfVersion": "2.0.0"
        },
        {
            "libraryName": "randoma",
            "typingsPackageName": "randoma",
            "sourceRepoURL": "https://github.com/sindresorhus/randoma",
            "asOfVersion": "1.3.0"
        },
        {
            "libraryName": "Raven JS",
            "typingsPackageName": "raven-js",
            "sourceRepoURL": "https://github.com/getsentry/raven-js",
            "asOfVersion": "3.10.0"
        },
        {
            "libraryName": "raw-body",
            "typingsPackageName": "raw-body",
            "sourceRepoURL": "https://github.com/stream-utils/raw-body",
            "asOfVersion": "2.3.0"
        },
        {
            "libraryName": "re2",
            "typingsPackageName": "re2",
            "sourceRepoURL": "https://github.com/uhop/node-re2",
            "asOfVersion": "1.10.3"
        },
        {
            "libraryName": "react-chartjs-2",
            "typingsPackageName": "react-chartjs-2",
            "sourceRepoURL": "https://github.com/gor181/react-chartjs-2",
            "asOfVersion": "2.5.7"
        },
        {
            "libraryName": "react-collapsible",
            "typingsPackageName": "react-collapsible",
            "sourceRepoURL": "https://github.com/glennflanagan/react-collapsible#readme",
            "asOfVersion": "2.3.0"
        },
        {
            "libraryName": "react-circular-progressbar",
            "typingsPackageName": "react-circular-progressbar",
            "sourceRepoURL": "https://github.com/kevinsqi/react-circular-progressbar#readme",
            "asOfVersion": "1.1.0"
        },
        {
            "libraryName": "react-content-loader",
            "typingsPackageName": "react-content-loader",
            "sourceRepoURL": "https://github.com/danilowoz/react-content-loader",
            "asOfVersion": "4.0.0"
        },
        {
            "libraryName": "react-day-picker",
            "typingsPackageName": "react-day-picker",
            "sourceRepoURL": "https://github.com/gpbl/react-day-picker",
            "asOfVersion": "5.3.0"
        },
        {
            "libraryName": "react-dnd",
            "typingsPackageName": "react-dnd",
            "sourceRepoURL": "https://github.com/react-dnd/react-dnd",
            "asOfVersion": "3.0.2"
        },
        {
            "libraryName": "react-dnd-html5-backend",
            "typingsPackageName": "react-dnd-html5-backend",
            "sourceRepoURL": "https://github.com/react-dnd/react-dnd",
            "asOfVersion": "3.0.2"
        },
        {
            "libraryName": "react-dnd-test-backend",
            "typingsPackageName": "react-dnd-test-backend",
            "sourceRepoURL": "https://github.com/react-dnd/react-dnd",
            "asOfVersion": "3.0.2"
        },
        {
            "libraryName": "react-dnd-touch-backend",
            "typingsPackageName": "react-dnd-touch-backend",
            "sourceRepoURL": "https://github.com/react-dnd/react-dnd",
            "asOfVersion": "0.5.0"
        },
        {
            "libraryName": "react-dropzone",
            "typingsPackageName": "react-dropzone",
            "sourceRepoURL": "https://github.com/react-dropzone/react-dropzone",
            "asOfVersion": "5.1.0"
        },
        {
            "libraryName": "react-flip-move",
            "typingsPackageName": "react-flip-move",
            "sourceRepoURL": "https://github.com/joshwcomeau/react-flip-move",
            "asOfVersion": "2.9.12"
        },
        {
            "libraryName": "react-ga",
            "typingsPackageName": "react-ga",
            "sourceRepoURL": "https://github.com/react-ga/react-ga",
            "asOfVersion": "2.3.0"
        },
        {
            "libraryName": "react-i18next",
            "typingsPackageName": "react-i18next",
            "sourceRepoURL": "https://github.com/i18next/react-i18next",
            "asOfVersion": "8.1.0"
        },
        {
            "libraryName": "React Icons",
            "typingsPackageName": "react-icons",
            "sourceRepoURL": "https://www.npmjs.com/package/react-icons",
            "asOfVersion": "3.0.0"
        },
        {
            "libraryName": "react-inlinesvg",
            "typingsPackageName": "react-inlinesvg",
            "sourceRepoURL": "https://github.com/gilbarbara/react-inlinesvg#readme",
            "asOfVersion": "1.0.0"
        },
        {
            "libraryName": "react-intl",
            "typingsPackageName": "react-intl",
            "sourceRepoURL": "https://github.com/formatjs/react-intl",
            "asOfVersion": "3.0.0"
        },
        {
            "libraryName": "react-jss",
            "typingsPackageName": "react-jss",
            "sourceRepoURL": "https://github.com/cssinjs/react-jss#readme",
            "asOfVersion": "10.0.0"
        },
        {
            "libraryName": "react-monaco-editor",
            "typingsPackageName": "react-monaco-editor",
            "sourceRepoURL": "https://github.com/superRaytin/react-monaco-editor",
            "asOfVersion": "0.16.0"
        },
        {
            "libraryName": "react-native-collapsible",
            "typingsPackageName": "react-native-collapsible",
            "sourceRepoURL": "https://github.com/oblador/react-native-collapsible",
            "asOfVersion": "0.11.0"
        },
        {
            "libraryName": "react-native-elements",
            "typingsPackageName": "react-native-elements",
            "sourceRepoURL": "https://github.com/react-native-training/react-native-elements",
            "asOfVersion": "0.18.0"
        },
        {
            "libraryName": "react-native-goby",
            "typingsPackageName": "react-native-goby",
            "sourceRepoURL": "https://gitlab.com/MessageDream/react-native-goby",
            "asOfVersion": "0.0.5"
        },
        {
            "libraryName": "react-native-google-analytics-bridge",
            "typingsPackageName": "react-native-google-analytics-bridge",
            "sourceRepoURL": "https://github.com/idehub/react-native-google-analytics-bridge",
            "asOfVersion": "5.3.3"
        },
        {
            "libraryName": "react-native-linear-gradient",
            "typingsPackageName": "react-native-linear-gradient",
            "sourceRepoURL": "https://github.com/react-native-community/react-native-linear-gradient",
            "asOfVersion": "2.4.0"
        },
        {
            "libraryName": "react-native-modal",
            "typingsPackageName": "react-native-modal",
            "sourceRepoURL": "https://github.com/react-native-community/react-native-modal",
            "asOfVersion": "4.1.1"
        },
        {
            "libraryName": "react-native-navigation",
            "typingsPackageName": "react-native-navigation",
            "sourceRepoURL": "https://github.com/wix/react-native-navigation",
            "asOfVersion": "2.0.0"
        },
        {
<<<<<<< HEAD
            "libraryName": "react-navigation",
            "typingsPackageName": "react-navigation",
            "sourceRepoURL": "https://github.com/react-navigation/react-navigation",
            "asOfVersion": "3.4.0"
=======
            "libraryName": "react-native-safe-area",
            "typingsPackageName": "react-native-safe-area",
            "sourceRepoURL": "https://github.com/miyabi/react-native-safe-area#readme",
            "asOfVersion": "0.5.1"
        },
        {
            "libraryName": "react-native-permissions",
            "typingsPackageName": "react-native-permissions",
            "sourceRepoURL": "https://github.com/yonahforst/react-native-permissions",
            "asOfVersion": "2.0.0"
>>>>>>> 23ebe086
        },
        {
            "libraryName": "react-navigation-material-bottom-tabs",
            "typingsPackageName": "react-navigation-material-bottom-tabs",
            "sourceRepoURL": "https://github.com/react-navigation/material-bottom-tabs",
            "asOfVersion": "2.0.0"
        },
        {
            "libraryName": "react-sortable-pane",
            "typingsPackageName": "react-sortable-pane",
            "sourceRepoURL": "https://github.com/bokuweb/react-sortable-pane",
            "asOfVersion": "1.0.0"
        },
        {
            "libraryName": "react-split-pane",
            "typingsPackageName": "react-split-pane",
            "sourceRepoURL": "https://github.com/tomkp/react-split-pane",
            "asOfVersion": "0.1.67"
        },
        {
            "libraryName": "react-sticky-box",
            "typingsPackageName": "react-sticky-box",
            "sourceRepoURL": "https://github.com/codecks-io/react-sticky-box",
            "asOfVersion": "0.8.0"
        },
        {
            "libraryName": "react-svg",
            "typingsPackageName": "react-svg",
            "sourceRepoURL": "https://github.com/tanem/react-svg",
            "asOfVersion": "5.0.0"
        },
        {
            "libraryName": "react-tether",
            "typingsPackageName": "react-tether",
            "sourceRepoURL": "https://github.com/danreeves/react-tether",
            "asOfVersion": "1.0.0"
        },
        {
            "libraryName": "react-webcam",
            "typingsPackageName": "react-webcam",
            "sourceRepoURL": "https://github.com/mozmorris/react-webcam",
            "asOfVersion": "3.0.0"
        },
        {
            "libraryName": "read-chunk",
            "typingsPackageName": "read-chunk",
            "sourceRepoURL": "https://github.com/sindresorhus/read-chunk",
            "asOfVersion": "3.1.0"
        },
        {
            "libraryName": "read-pkg",
            "typingsPackageName": "read-pkg",
            "sourceRepoURL": "https://github.com/sindresorhus/read-pkg",
            "asOfVersion": "5.1.0"
        },
        {
            "libraryName": "read-pkg-up",
            "typingsPackageName": "read-pkg-up",
            "sourceRepoURL": "https://github.com/sindresorhus/read-pkg-up",
            "asOfVersion": "6.0.0"
        },
        {
            "libraryName": "readdir-enhanced",
            "typingsPackageName": "readdir-enhanced",
            "sourceRepoURL": "https://github.com/bigstickcarpet/readdir-enhanced",
            "asOfVersion": "3.0.0"
        },
        {
            "libraryName": "realm",
            "typingsPackageName": "realm",
            "sourceRepoURL": "https://github.com/realm/realm-js",
            "asOfVersion": "1.13.0"
        },
        {
            "libraryName": "redent",
            "typingsPackageName": "redent",
            "sourceRepoURL": "https://github.com/sindresorhus/redent",
            "asOfVersion": "3.0.0"
        },
        {
            "libraryName": "redom",
            "typingsPackageName": "redom",
            "sourceRepoURL": "https://github.com/redom/redom/",
            "asOfVersion": "3.23.0"
        },
        {
            "libraryName": "reduce-reducers",
            "typingsPackageName": "reduce-reducers",
            "sourceRepoURL": "https://github.com/redux-utilities/reduce-reducers",
            "asOfVersion": "1.0.0"
        },
        {
            "libraryName": "Redux",
            "typingsPackageName": "redux",
            "sourceRepoURL": "https://github.com/reactjs/redux",
            "asOfVersion": "3.6.0"
        },
        {
            "libraryName": "redux-batched-actions",
            "typingsPackageName": "redux-batched-actions",
            "sourceRepoURL": "https://github.com/tshelburne/redux-batched-actions",
            "asOfVersion": "0.1.5"
        },
        {
            "libraryName": "redux-bootstrap",
            "typingsPackageName": "redux-bootstrap",
            "sourceRepoURL": "https://github.com/remojansen/redux-bootstrap",
            "asOfVersion": "1.1.0"
        },
        {
            "libraryName": "redux-devtools-extension",
            "typingsPackageName": "redux-devtools-extension",
            "sourceRepoURL": "https://github.com/zalmoxisus/redux-devtools-extension",
            "asOfVersion": "2.13.2"
        },
        {
            "libraryName": "redux-little-router",
            "typingsPackageName": "redux-little-router",
            "sourceRepoURL": "https://github.com/FormidableLabs/redux-little-router",
            "asOfVersion": "15.1.0"
        },
        {
            "libraryName": "redux-persist",
            "typingsPackageName": "redux-persist",
            "sourceRepoURL": "https://github.com/rt2zz/redux-persist",
            "asOfVersion": "4.3.1"
        },
        {
            "libraryName": "redux-persist-transform-compress",
            "typingsPackageName": "redux-persist-transform-compress",
            "sourceRepoURL": "https://github.com/rt2zz/redux-persist-transform-compress",
            "asOfVersion": "4.2.0"
        },
        {
            "libraryName": "redux-saga",
            "typingsPackageName": "redux-saga",
            "sourceRepoURL": "https://github.com/redux-saga/redux-saga",
            "asOfVersion": "0.10.5"
        },
        {
            "libraryName": "Redux Thunk",
            "typingsPackageName": "redux-thunk",
            "sourceRepoURL": "https://github.com/gaearon/redux-thunk",
            "asOfVersion": "2.1.0"
        },
        {
            "libraryName": "reflect-metadata",
            "typingsPackageName": "reflect-metadata",
            "sourceRepoURL": "https://github.com/rbuckton/ReflectDecorators",
            "asOfVersion": "0.1.0"
        },
        {
            "libraryName": "replace-string",
            "typingsPackageName": "replace-string",
            "sourceRepoURL": "https://github.com/sindresorhus/replace-string",
            "asOfVersion": "3.0.0"
        },
        {
            "libraryName": "import-cwd",
            "typingsPackageName": "req-cwd",
            "sourceRepoURL": "https://github.com/sindresorhus/import-cwd",
            "asOfVersion": "3.0.0"
        },
        {
            "libraryName": "reselect",
            "typingsPackageName": "reselect",
            "sourceRepoURL": "https://github.com/rackt/reselect",
            "asOfVersion": "2.2.0"
        },
        {
            "libraryName": "resolve-cwd",
            "typingsPackageName": "resolve-cwd",
            "sourceRepoURL": "https://github.com/sindresorhus/resolve-cwd",
            "asOfVersion": "3.0.0"
        },
        {
            "libraryName": "resolve-from",
            "typingsPackageName": "resolve-from",
            "sourceRepoURL": "https://github.com/sindresorhus/resolve-from",
            "asOfVersion": "5.0.0"
        },
        {
            "libraryName": "resolve-global",
            "typingsPackageName": "resolve-global",
            "sourceRepoURL": "https://github.com/sindresorhus/resolve-global",
            "asOfVersion": "1.0.0"
        },
        {
            "libraryName": "resolve-pkg",
            "typingsPackageName": "resolve-pkg",
            "sourceRepoURL": "https://github.com/sindresorhus/resolve-pkg",
            "asOfVersion": "2.0.0"
        },
        {
            "libraryName": "rest-io",
            "typingsPackageName": "rest-io",
            "sourceRepoURL": "https://github.com/EnoF/rest-io",
            "asOfVersion": "4.1.0"
        },
        {
            "libraryName": "restore-cursor",
            "typingsPackageName": "restore-cursor",
            "sourceRepoURL": "https://github.com/sindresorhus/restore-cursor",
            "asOfVersion": "3.1.0"
        },
        {
            "libraryName": "rev-hash",
            "typingsPackageName": "rev-hash",
            "sourceRepoURL": "https://github.com/sindresorhus/rev-hash",
            "asOfVersion": "3.0.0"
        },
        {
            "libraryName": "rgb-hex",
            "typingsPackageName": "rgb-hex",
            "sourceRepoURL": "https://github.com/sindresorhus/rgb-hex",
            "asOfVersion": "3.0.0"
        },
        {
            "libraryName": "riot",
            "typingsPackageName": "riot",
            "sourceRepoURL": "https://github.com/riot/riot",
            "asOfVersion": "4.1.0"
        },
        {
            "libraryName": "rollup",
            "typingsPackageName": "rollup",
            "sourceRepoURL": "https://github.com/rollup/rollup",
            "asOfVersion": "0.54.0"
        },
        {
            "libraryName": "rollup-plugin-commonjs",
            "typingsPackageName": "rollup-plugin-commonjs",
            "sourceRepoURL": "https://github.com/rollup/rollup-plugin-commonjs",
            "asOfVersion": "9.3.1"
        },
        {
            "libraryName": "rollup-plugin-delete",
            "typingsPackageName": "rollup-plugin-delete",
            "sourceRepoURL": "https://github.com/vladshcherbin/rollup-plugin-delete",
            "asOfVersion": "1.0.0"
        },
        {
            "libraryName": "rollup-plugin-node-resolve",
            "typingsPackageName": "rollup-plugin-node-resolve",
            "sourceRepoURL": "https://github.com/rollup/rollup-plugin-node-resolve",
            "asOfVersion": "4.1.0"
        },
        {
            "libraryName": "rot-js",
            "typingsPackageName": "rot-js",
            "sourceRepoURL": "https://github.com/ondras/rot.js",
            "asOfVersion": "2.0.1"
        },
        {
            "libraryName": "round-to",
            "typingsPackageName": "round-to",
            "sourceRepoURL": "https://github.com/sindresorhus/round-to",
            "asOfVersion": "4.0.0"
        },
        {
            "libraryName": "route-recognizer",
            "typingsPackageName": "route-recognizer",
            "sourceRepoURL": "https://github.com/tildeio/route-recognizer",
            "asOfVersion": "0.3.0"
        },
        {
            "libraryName": "router5",
            "typingsPackageName": "router5",
            "sourceRepoURL": "https://github.com/router5/router5",
            "asOfVersion": "5.0.0"
        },
        {
            "libraryName": "rrule",
            "typingsPackageName": "rrule",
            "sourceRepoURL": "https://github.com/jakubroztocil/rrule",
            "asOfVersion": "2.2.9"
        },
        {
            "libraryName": "rvo2",
            "typingsPackageName": "rvo2",
            "sourceRepoURL": "https://github.com/TNOCS/rvo2",
            "asOfVersion": "1.1.0"
        },
        {
            "libraryName": "rword",
            "typingsPackageName": "rword",
            "sourceRepoURL": "https://github.com/Xyfir/rword#readme",
            "asOfVersion": "3.0.0"
        },
        {
            "libraryName": "samchon",
            "typingsPackageName": "samchon",
            "sourceRepoURL": "https://github.com/samchon/framework",
            "asOfVersion": "2.0.22"
        },
        {
            "libraryName": "samchon-framework",
            "typingsPackageName": "samchon-framework",
            "sourceRepoURL": "https://github.com/samchon/framework",
            "asOfVersion": "2.0.21"
        },
        {
            "libraryName": "samchon-library",
            "typingsPackageName": "samchon-library",
            "sourceRepoURL": "https://github.com/samchon/framework",
            "asOfVersion": "0.1.0"
        },
        {
            "libraryName": "sanitize-filename",
            "typingsPackageName": "sanitize-filename",
            "sourceRepoURL": "https://github.com/parshap/node-sanitize-filename",
            "asOfVersion": "1.6.3"
        },
        {
            "libraryName": "node-scanf",
            "typingsPackageName": "scanf",
            "sourceRepoURL": "https://github.com/Lellansin/node-scanf",
            "asOfVersion": "0.7.3"
        },
        {
            "libraryName": "screenfull",
            "typingsPackageName": "screenfull",
            "sourceRepoURL": "https://github.com/sindresorhus/screenfull.js",
            "asOfVersion": "4.1.0"
        },
        {
            "libraryName": "sdbm",
            "typingsPackageName": "sdbm",
            "sourceRepoURL": "https://github.com/sindresorhus/sdbm",
            "asOfVersion": "1.1.0"
        },
        {
            "libraryName": "semver-diff",
            "typingsPackageName": "semver-diff",
            "sourceRepoURL": "https://github.com/sindresorhus/semver-diff",
            "asOfVersion": "3.0.0"
        },
        {
            "libraryName": "semver-regex",
            "typingsPackageName": "semver-regex",
            "sourceRepoURL": "https://github.com/sindresorhus/semver-regex",
            "asOfVersion": "3.1.0"
        },
        {
            "libraryName": "semver-truncate",
            "typingsPackageName": "semver-truncate",
            "sourceRepoURL": "https://github.com/sindresorhus/semver-truncate",
            "asOfVersion": "2.0.0"
        },
        {
            "libraryName": "sendgrid",
            "typingsPackageName": "sendgrid",
            "sourceRepoURL": "https://github.com/sendgrid/sendgrid-nodejs",
            "asOfVersion": "4.3.0"
        },
        {
            "libraryName": "sentence-case",
            "typingsPackageName": "sentence-case",
            "sourceRepoURL": "https://github.com/blakeembrey/sentence-case",
            "asOfVersion": "1.1.3"
        },
        {
            "libraryName": "serialize-error",
            "typingsPackageName": "serialize-error",
            "sourceRepoURL": "https://github.com/sindresorhus/serialize-error",
            "asOfVersion": "4.0.0"
        },
        {
            "libraryName": "sharp-timer",
            "typingsPackageName": "sharp-timer",
            "sourceRepoURL": "https://github.com/afractal/SharpTimer",
            "asOfVersion": "0.1.3"
        },
        {
            "libraryName": "shebang-regex",
            "typingsPackageName": "shebang-regex",
            "sourceRepoURL": "https://github.com/sindresorhus/shebang-regex",
            "asOfVersion": "3.0.0"
        },
        {
            "libraryName": "Shopify Prime",
            "typingsPackageName": "shopify-prime",
            "sourceRepoURL": "https://github.com/nozzlegear/shopify-prime",
            "asOfVersion": "2.0.0"
        },
        {
            "libraryName": "should.js",
            "typingsPackageName": "should",
            "sourceRepoURL": "https://github.com/shouldjs/should.js",
            "asOfVersion": "13.0.0"
        },
        {
            "libraryName": "SimpleSignal",
            "typingsPackageName": "simplesignal",
            "sourceRepoURL": "https://github.com/zeh/simplesignal",
            "asOfVersion": "1.0.0"
        },
        {
            "libraryName": "@sindresorhus/class-names",
            "typingsPackageName": "sindresorhus__class-names",
            "sourceRepoURL": "https://github.com/sindresorhus/class-names",
            "asOfVersion": "1.1.0"
        },
        {
            "libraryName": "@sindresorhus/df",
            "typingsPackageName": "sindresorhus__df",
            "sourceRepoURL": "https://github.com/sindresorhus/df",
            "asOfVersion": "3.0.0"
        },
        {
            "libraryName": "djb2a",
            "typingsPackageName": "sindresorhus__djb2a",
            "sourceRepoURL": "https://github.com/sindresorhus/djb2a",
            "asOfVersion": "1.1.0"
        },
        {
            "libraryName": "@sindresorhus/fnv1a",
            "typingsPackageName": "sindresorhus__fnv1a",
            "sourceRepoURL": "https://github.com/sindresorhus/fnv1a",
            "asOfVersion": "1.1.0"
        },
        {
            "libraryName": "@sindresorhus/slugify",
            "typingsPackageName": "sindresorhus__slugify",
            "sourceRepoURL": "https://github.com/sindresorhus/slugify",
            "asOfVersion": "0.9.1"
        },
        {
            "libraryName": "@sindresorhus/string-hash",
            "typingsPackageName": "sindresorhus__string-hash",
            "sourceRepoURL": "https://github.com/sindresorhus/string-hash",
            "asOfVersion": "1.1.0"
        },
        {
            "libraryName": "@sindresorhus/to-milliseconds",
            "typingsPackageName": "sindresorhus__to-milliseconds",
            "sourceRepoURL": "https://github.com/sindresorhus/to-milliseconds",
            "asOfVersion": "1.1.0"
        },
        {
            "libraryName": "sip.js",
            "typingsPackageName": "sip.js",
            "sourceRepoURL": "https://github.com/onsip/SIP.js",
            "asOfVersion": "0.12.0"
        },
        {
            "libraryName": "skin-tone",
            "typingsPackageName": "skin-tone",
            "sourceRepoURL": "https://github.com/sindresorhus/skin-tone",
            "asOfVersion": "2.0.0"
        },
        {
            "libraryName": "slash",
            "typingsPackageName": "slash",
            "sourceRepoURL": "https://github.com/sindresorhus/slash",
            "asOfVersion": "3.0.0"
        },
        {
            "libraryName": "smooth-scrollbar",
            "typingsPackageName": "smooth-scrollbar",
            "sourceRepoURL": "https://github.com/idiotWu/smooth-scrollbar",
            "asOfVersion": "8.2.5"
        },
        {
            "libraryName": "Smoothie Charts",
            "typingsPackageName": "smoothie",
            "sourceRepoURL": "https://github.com/joewalnes/smoothie",
            "asOfVersion": "1.29.1"
        },
        {
            "libraryName": "snake-case",
            "typingsPackageName": "snake-case",
            "sourceRepoURL": "https://github.com/blakeembrey/snake-case",
            "asOfVersion": "1.1.2"
        },
        {
            "libraryName": "snoowrap",
            "typingsPackageName": "snoowrap",
            "sourceRepoURL": "https://github.com/not-an-aardvark/snoowrap",
            "asOfVersion": "1.19.0"
        },
        {
            "libraryName": "snowboy",
            "typingsPackageName": "snowboy",
            "sourceRepoURL": "https://github.com/Kitt-AI/snowboy",
            "asOfVersion": "1.3.1"
        },
        {
            "libraryName": "soap",
            "typingsPackageName": "soap",
            "sourceRepoURL": "https://www.npmjs.com/package/soap",
            "asOfVersion": "0.21.0"
        },
        {
            "libraryName": "solidity-parser-antlr",
            "typingsPackageName": "solidity-parser-antlr",
            "sourceRepoURL": "https://github.com/federicobond/solidity-parser-antlr",
            "asOfVersion": "0.4.2"
        },
        {
            "libraryName": "source-map",
            "typingsPackageName": "source-map",
            "sourceRepoURL": "https://github.com/mozilla/source-map",
            "asOfVersion": "0.5.7"
        },
        {
            "libraryName": "sparkly",
            "typingsPackageName": "sparkly",
            "sourceRepoURL": "https://github.com/sindresorhus/sparkly",
            "asOfVersion": "5.0.0"
        },
        {
            "libraryName": "Spectacle",
            "typingsPackageName": "spectacle",
            "sourceRepoURL": "http://github.com/FormidableLabs/spectacle/",
            "asOfVersion": "5.2.3"
        },
        {
            "libraryName": "Spin.js",
            "typingsPackageName": "spin.js",
            "sourceRepoURL": "http://fgnass.github.com/spin.js/",
            "asOfVersion": "3.0.0"
        },
        {
            "libraryName": "spotify-web-api-js",
            "typingsPackageName": "spotify-web-api-js",
            "sourceRepoURL": "https://github.com/JMPerez/spotify-web-api-js",
            "asOfVersion": "0.21.0"
        },
        {
            "libraryName": "srcset",
            "typingsPackageName": "srcset",
            "sourceRepoURL": "https://github.com/sindresorhus/srcset",
            "asOfVersion": "2.0.0"
        },
        {
            "libraryName": "ServiceStack Utils",
            "typingsPackageName": "ss-utils",
            "sourceRepoURL": "https://servicestack.net/",
            "asOfVersion": "0.1.5"
        },
        {
            "libraryName": "stacktrace-js",
            "typingsPackageName": "stacktrace-js",
            "sourceRepoURL": "https://github.com/stacktracejs/stacktrace.js",
            "asOfVersion": "2.0.1"
        },
        {
            "libraryName": "stellar-sdk",
            "typingsPackageName": "stellar-sdk",
            "sourceRepoURL": "https://github.com/stellar/js-stellar-sdk",
            "asOfVersion": "0.15.1"
        },
        {
            "libraryName": "@storybook/addon-a11y",
            "typingsPackageName": "storybook__addon-a11y",
            "sourceRepoURL": "https://github.com/storybooks/storybook",
            "asOfVersion": "5.1.1"
        },
        {
            "libraryName": "@storybook/addon-actions",
            "typingsPackageName": "storybook__addon-actions",
            "sourceRepoURL": "https://github.com/storybooks/storybook",
            "asOfVersion": "5.2.0"
        },
        {
            "libraryName": "@storybook/addon-backgrounds",
            "typingsPackageName": "storybook__addon-backgrounds",
            "sourceRepoURL": "https://github.com/storybooks/storybook",
            "asOfVersion": "5.2.0"
        },
        {
            "libraryName": "@storybook/addon-centered",
            "typingsPackageName": "storybook__addon-centered",
            "sourceRepoURL": "https://github.com/storybooks/storybook",
            "asOfVersion": "5.2.0"
        },
        {
            "libraryName": "@storybook/addon-jest",
            "typingsPackageName": "storybook__addon-jest",
            "sourceRepoURL": "https://github.com/storybooks/storybook",
            "asOfVersion": "5.2.0"
        },
        {
            "libraryName": "@storybook/addon-knobs",
            "typingsPackageName": "storybook__addon-knobs",
            "sourceRepoURL": "https://github.com/storybooks/storybook",
            "asOfVersion": "5.2.0"
        },
        {
            "libraryName": "@storybook/addon-links",
            "typingsPackageName": "storybook__addon-links",
            "sourceRepoURL": "https://github.com/storybooks/storybook",
            "asOfVersion": "5.2.0"
        },
        {
            "libraryName": "@storybook/addon-notes",
            "typingsPackageName": "storybook__addon-notes",
            "sourceRepoURL": "https://github.com/storybooks/storybook",
            "asOfVersion": "5.0.0"
        },
        {
            "libraryName": "@storybook/addon-options",
            "typingsPackageName": "storybook__addon-options",
            "sourceRepoURL": "https://github.com/storybooks/storybook",
            "asOfVersion": "5.2.0"
        },
        {
            "libraryName": "@storybook/addon-viewport",
            "typingsPackageName": "storybook__addon-viewport",
            "sourceRepoURL": "https://github.com/storybooks/storybook",
            "asOfVersion": "5.2.0"
        },
        {
            "libraryName": "@storybook/addons",
            "typingsPackageName": "storybook__addons",
            "sourceRepoURL": "https://github.com/storybooks/storybook",
            "asOfVersion": "5.2.0"
        },
        {
            "libraryName": "@storybook/channels",
            "typingsPackageName": "storybook__channels",
            "sourceRepoURL": "https://github.com/storybooks/storybook",
            "asOfVersion": "5.2.0"
        },
        {
            "libraryName": "@storybook/html",
            "typingsPackageName": "storybook__html",
            "sourceRepoURL": "https://github.com/storybooks/storybook",
            "asOfVersion": "5.2.0"
        },
        {
            "libraryName": "@storybook/preact",
            "typingsPackageName": "storybook__preact",
            "sourceRepoURL": "https://github.com/storybooks/storybook",
            "asOfVersion": "5.2.1"
        },
        {
            "libraryName": "@storybook/react-native",
            "typingsPackageName": "storybook__react-native",
            "sourceRepoURL": "https://github.com/storybooks/storybook",
            "asOfVersion": "5.2.0"
        },
        {
            "libraryName": "@storybook/vue",
            "typingsPackageName": "storybook__vue",
            "sourceRepoURL": "https://github.com/storybooks/storybook",
            "asOfVersion": "5.2.0"
        },
        {
            "libraryName": "stream-mock",
            "typingsPackageName": "stream-mock",
            "sourceRepoURL": "https://github.com/b4nst/stream-mock",
            "asOfVersion": "2.0.1"
        },
        {
            "libraryName": "string-argv",
            "typingsPackageName": "string-argv",
            "sourceRepoURL": "https://github.com/mccormicka/string-argv",
            "asOfVersion": "0.3.0"
        },
        {
            "libraryName": "string-length",
            "typingsPackageName": "string-length",
            "sourceRepoURL": "https://github.com/sindresorhus/string-length",
            "asOfVersion": "3.0.0"
        },
        {
            "libraryName": "string-width",
            "typingsPackageName": "string-width",
            "sourceRepoURL": "https://github.com/sindresorhus/string-width",
            "asOfVersion": "4.0.0"
        },
        {
            "libraryName": "stringify-attributes",
            "typingsPackageName": "stringify-attributes",
            "sourceRepoURL": "https://github.com/sindresorhus/stringify-attributes",
            "asOfVersion": "2.0.0"
        },
        {
            "libraryName": "strip-ansi",
            "typingsPackageName": "strip-ansi",
            "sourceRepoURL": "https://github.com/chalk/strip-ansi",
            "asOfVersion": "5.2.0"
        },
        {
            "libraryName": "strip-bom",
            "typingsPackageName": "strip-bom",
            "sourceRepoURL": "https://github.com/sindresorhus/strip-bom",
            "asOfVersion": "4.0.0"
        },
        {
            "libraryName": "strip-indent",
            "typingsPackageName": "strip-indent",
            "sourceRepoURL": "https://github.com/sindresorhus/strip-indent",
            "asOfVersion": "3.0.0"
        },
        {
            "libraryName": "strip-json-comments",
            "typingsPackageName": "strip-json-comments",
            "sourceRepoURL": "https://github.com/sindresorhus/strip-json-comments",
            "asOfVersion": "3.0.0"
        },
        {
            "libraryName": "striptags",
            "typingsPackageName": "striptags",
            "sourceRepoURL": "https://github.com/ericnorris/striptags",
            "asOfVersion": "3.1.1"
        },
        {
            "libraryName": "subsume",
            "typingsPackageName": "subsume",
            "sourceRepoURL": "https://github.com/sindresorhus/subsume",
            "asOfVersion": "2.1.0"
        },
        {
            "libraryName": "sudo-block",
            "typingsPackageName": "sudo-block",
            "sourceRepoURL": "https://github.com/sindresorhus/sudo-block",
            "asOfVersion": "3.0.0"
        },
        {
            "libraryName": "Sugar",
            "typingsPackageName": "sugar",
            "sourceRepoURL": "https://github.com/andrewplummer/Sugar",
            "asOfVersion": "2.0.2"
        },
        {
            "libraryName": "survey-knockout",
            "typingsPackageName": "survey-knockout",
            "sourceRepoURL": "http://surveyjs.org/",
            "asOfVersion": "0.10.0"
        },
        {
            "libraryName": "svg-pan-zoom",
            "typingsPackageName": "svg-pan-zoom",
            "sourceRepoURL": "https://github.com/ariutta/svg-pan-zoom",
            "asOfVersion": "3.4.0"
        },
        {
            "libraryName": "svg.js",
            "typingsPackageName": "svg.js",
            "sourceRepoURL": "http://www.svgjs.com/",
            "asOfVersion": "2.3.1"
        },
        {
            "libraryName": "swagger-parser",
            "typingsPackageName": "swagger-parser",
            "sourceRepoURL": "https://apidevtools.org/swagger-parser/",
            "asOfVersion": "7.0.0"
        },
        {
            "libraryName": "swap-case",
            "typingsPackageName": "swap-case",
            "sourceRepoURL": "https://github.com/blakeembrey/swap-case",
            "asOfVersion": "1.1.2"
        },
        {
            "libraryName": "SweetAlert",
            "typingsPackageName": "sweetalert",
            "sourceRepoURL": "https://github.com/t4t5/sweetalert/",
            "asOfVersion": "2.0.4"
        },
        {
            "libraryName": "Tabris.js",
            "typingsPackageName": "tabris",
            "sourceRepoURL": "http://tabrisjs.com",
            "asOfVersion": "1.8.0"
        },
        {
            "libraryName": "tabris-plugin-firebase",
            "typingsPackageName": "tabris-plugin-firebase",
            "sourceRepoURL": "https://github.com/eclipsesource/tabris-plugin-firebase",
            "asOfVersion": "2.1.0"
        },
        {
            "libraryName": "tcomb",
            "typingsPackageName": "tcomb",
            "sourceRepoURL": "http://gcanti.github.io/tcomb/guide/index.html",
            "asOfVersion": "2.6.0"
        },
        {
            "libraryName": "temp-dir",
            "typingsPackageName": "temp-dir",
            "sourceRepoURL": "https://github.com/sindresorhus/temp-dir",
            "asOfVersion": "2.0.0"
        },
        {
            "libraryName": "temp-write",
            "typingsPackageName": "temp-write",
            "sourceRepoURL": "https://github.com/sindresorhus/temp-write",
            "asOfVersion": "4.0.0"
        },
        {
            "libraryName": "tempfile",
            "typingsPackageName": "tempfile",
            "sourceRepoURL": "https://github.com/sindresorhus/tempfile",
            "asOfVersion": "3.0.0"
        },
        {
            "libraryName": "tempy",
            "typingsPackageName": "tempy",
            "sourceRepoURL": "https://github.com/sindresorhus/tempy",
            "asOfVersion": "0.3.0"
        },
        {
            "libraryName": "term-size",
            "typingsPackageName": "term-size",
            "sourceRepoURL": "https://github.com/sindresorhus/term-size",
            "asOfVersion": "2.0.0"
        },
        {
            "libraryName": "terminal-image",
            "typingsPackageName": "terminal-image",
            "sourceRepoURL": "https://github.com/sindresorhus/terminal-image",
            "asOfVersion": "0.2.0"
        },
        {
            "libraryName": "terminal-link",
            "typingsPackageName": "terminal-link",
            "sourceRepoURL": "https://github.com/sindresorhus/terminal-link",
            "asOfVersion": "1.2.0"
        },
        {
            "libraryName": "terser",
            "typingsPackageName": "terser",
            "sourceRepoURL": "https://github.com/terser-js/terser",
            "asOfVersion": "3.12.0"
        },
        {
            "libraryName": "text-clipper",
            "typingsPackageName": "text-clipper",
            "sourceRepoURL": "https://github.com/arendjr/text-clipper",
            "asOfVersion": "1.3.0"
        },
        {
            "libraryName": "three",
            "typingsPackageName": "three",
            "sourceRepoURL": "https://github.com/mrdoob/three.js",
            "asOfVersion": "0.103.0"
        },
        {
            "libraryName": "tildify",
            "typingsPackageName": "tildify",
            "sourceRepoURL": "https://github.com/sindresorhus/tildify",
            "asOfVersion": "2.0.0"
        },
        {
            "libraryName": "time-span",
            "typingsPackageName": "time-span",
            "sourceRepoURL": "https://github.com/sindresorhus/time-span",
            "asOfVersion": "3.0.1"
        },
        {
            "libraryName": "timezonecomplete",
            "typingsPackageName": "timezonecomplete",
            "sourceRepoURL": "https://github.com/SpiritIT/timezonecomplete",
            "asOfVersion": "5.5.0"
        },
        {
            "libraryName": "title-case",
            "typingsPackageName": "title-case",
            "sourceRepoURL": "https://github.com/blakeembrey/title-case",
            "asOfVersion": "1.1.2"
        },
        {
            "libraryName": "to-semver",
            "typingsPackageName": "to-semver",
            "sourceRepoURL": "https://github.com/sindresorhus/to-semver",
            "asOfVersion": "2.0.0"
        },
        {
            "libraryName": "transliteration",
            "typingsPackageName": "transliteration",
            "sourceRepoURL": "https://github.com/dzcpy/transliteration",
            "asOfVersion": "1.6.6"
        },
        {
            "libraryName": "trash",
            "typingsPackageName": "trash",
            "sourceRepoURL": "https://github.com/sindresorhus/trash",
            "asOfVersion": "5.0.1"
        },
        {
            "libraryName": "trim-newlines",
            "typingsPackageName": "trim-newlines",
            "sourceRepoURL": "https://github.com/sindresorhus/trim-newlines",
            "asOfVersion": "3.0.0"
        },
        {
            "libraryName": "ts3-nodejs-library",
            "typingsPackageName": "ts3-nodejs-library",
            "sourceRepoURL": "https://github.com/Multivit4min/TS3-NodeJS-Library",
            "asOfVersion": "2.0.0"
        },
        {
            "libraryName": "TsMonad",
            "typingsPackageName": "tsmonad",
            "sourceRepoURL": "https://github.com/cbowdon/TsMonad",
            "asOfVersion": "0.5.0"
        },
        {
            "libraryName": "tstl",
            "typingsPackageName": "tstl",
            "sourceRepoURL": "https://github.com/samchon/tstl",
            "asOfVersion": "1.5.7"
        },
        {
            "libraryName": "typed.js",
            "typingsPackageName": "typed.js",
            "sourceRepoURL": "https://github.com/mattboldt/typed.js",
            "asOfVersion": "2.0.9"
        },
        {
            "libraryName": "TypeScript",
            "typingsPackageName": "typescript",
            "sourceRepoURL": "https://github.com/Microsoft/TypeScript",
            "asOfVersion": "2.0.0"
        },
        {
            "libraryName": "TypeScript",
            "typingsPackageName": "typescript-services",
            "sourceRepoURL": "https://github.com/Microsoft/TypeScript",
            "asOfVersion": "2.0.0"
        },
        {
            "libraryName": "ua-string",
            "typingsPackageName": "ua-string",
            "sourceRepoURL": "https://github.com/sindresorhus/ua-string",
            "asOfVersion": "3.0.0"
        },
        {
            "libraryName": "ui-box",
            "typingsPackageName": "ui-box",
            "sourceRepoURL": "https://github.com/segmentio/ui-box",
            "asOfVersion": "2.0.0"
        },
        {
            "libraryName": "uk.co.workingedge.phonegap.plugin.istablet",
            "typingsPackageName": "uk.co.workingedge.phonegap.plugin.istablet",
            "sourceRepoURL": "https://github.com/dpa99c/phonegap-istablet",
            "asOfVersion": "1.1.3"
        },
        {
            "libraryName": "uk.co.workingedge.phonegap.plugin.launchnavigator",
            "typingsPackageName": "uk.co.workingedge.phonegap.plugin.launchnavigator",
            "sourceRepoURL": "https://github.com/dpa99c/phonegap-launch-navigator",
            "asOfVersion": "4.0.0"
        },
        {
            "libraryName": "unique-random",
            "typingsPackageName": "unique-random",
            "sourceRepoURL": "https://github.com/sindresorhus/unique-random",
            "asOfVersion": "2.1.0"
        },
        {
            "libraryName": "unique-random-array",
            "typingsPackageName": "unique-random-array",
            "sourceRepoURL": "https://github.com/sindresorhus/unique-random-array",
            "asOfVersion": "2.0.0"
        },
        {
            "libraryName": "unique-string",
            "typingsPackageName": "unique-string",
            "sourceRepoURL": "https://github.com/sindresorhus/unique-string",
            "asOfVersion": "2.0.0"
        },
        {
            "libraryName": "unist-util-is",
            "typingsPackageName": "unist-util-is",
            "sourceRepoURL": "https://github.com/syntax-tree/unist-util-is",
            "asOfVersion": "4.0.0"
        },
        {
            "libraryName": "Universal Router",
            "typingsPackageName": "universal-router",
            "sourceRepoURL": "https://github.com/kriasoft/universal-router",
            "asOfVersion": "8.0.0"
        },
        {
            "libraryName": "untildify",
            "typingsPackageName": "untildify",
            "sourceRepoURL": "https://github.com/sindresorhus/untildify",
            "asOfVersion": "4.0.0"
        },
        {
            "libraryName": "unused-filename",
            "typingsPackageName": "unused-filename",
            "sourceRepoURL": "https://github.com/sindresorhus/unused-filename",
            "asOfVersion": "2.0.0"
        },
        {
            "libraryName": "upper-case",
            "typingsPackageName": "upper-case",
            "sourceRepoURL": "https://github.com/blakeembrey/upper-case",
            "asOfVersion": "1.1.3"
        },
        {
            "libraryName": "upper-case-first",
            "typingsPackageName": "upper-case-first",
            "sourceRepoURL": "https://github.com/blakeembrey/upper-case-first",
            "asOfVersion": "1.1.2"
        },
        {
            "libraryName": "url-regex",
            "typingsPackageName": "url-regex",
            "sourceRepoURL": "https://github.com/kevva/url-regex",
            "asOfVersion": "5.0.0"
        },
        {
            "libraryName": "urllib",
            "typingsPackageName": "urllib",
            "sourceRepoURL": "https://github.com/node-modules/urllib",
            "asOfVersion": "2.33.0"
        },
        {
            "libraryName": "UUID.js",
            "typingsPackageName": "uuidjs",
            "sourceRepoURL": "https://github.com/LiosK/UUID.js",
            "asOfVersion": "3.6.0"
        },
        {
            "libraryName": "Validate.js",
            "typingsPackageName": "validate.js",
            "sourceRepoURL": "https://github.com/ansman/validate.js",
            "asOfVersion": "0.11.0"
        },
        {
            "libraryName": "vanilla-tilt",
            "typingsPackageName": "vanilla-tilt",
            "sourceRepoURL": "https://github.com/micku7zu/vanilla-tilt.js",
            "asOfVersion": "1.6.2"
        },
        {
            "libraryName": "vega",
            "typingsPackageName": "vega",
            "sourceRepoURL": "https://github.com/vega/vega",
            "asOfVersion": "3.2.0"
        },
        {
            "libraryName": "vso-node-api",
            "typingsPackageName": "vso-node-api",
            "sourceRepoURL": "https://github.com/Microsoft/vso-node-api",
            "asOfVersion": "4.0.0"
        },
        {
            "libraryName": "vuejs",
            "typingsPackageName": "vue",
            "sourceRepoURL": "https://github.com/vuejs/vue",
            "asOfVersion": "2.0.0"
        },
        {
            "libraryName": "vue-i18n",
            "typingsPackageName": "vue-i18n",
            "sourceRepoURL": "https://github.com/kazupon/vue-i18n",
            "asOfVersion": "7.0.0"
        },
        {
            "libraryName": "vue-resource",
            "typingsPackageName": "vue-resource",
            "sourceRepoURL": "https://github.com/vuejs/vue-resource",
            "asOfVersion": "1.3.6"
        },
        {
            "libraryName": "vue-router",
            "typingsPackageName": "vue-router",
            "sourceRepoURL": "https://github.com/vuejs/vue-router",
            "asOfVersion": "2.0.0"
        },
        {
            "libraryName": "vue-scrollto",
            "typingsPackageName": "vue-scrollto",
            "sourceRepoURL": "https://github.com/rigor789/vue-scrollto",
            "asOfVersion": "2.17.1"
        },
        {
            "libraryName": "typescript",
            "typingsPackageName": "w3c-permissions",
            "sourceRepoURL": "https://www.w3.org/TR/permissions/",
            "asOfVersion": "2.0.0"
        },
        {
            "libraryName": "wait-for-localhost",
            "typingsPackageName": "wait-for-localhost",
            "sourceRepoURL": "https://github.com/sindresorhus/wait-for-localhost",
            "asOfVersion": "3.1.0"
        },
        {
            "libraryName": "wallpaper",
            "typingsPackageName": "wallpaper",
            "sourceRepoURL": "https://github.com/sindresorhus/wallpaper",
            "asOfVersion": "4.3.0"
        },
        {
            "libraryName": "watson-developer-cloud",
            "typingsPackageName": "watson-developer-cloud",
            "sourceRepoURL": "https://github.com/watson-developer-cloud/node-sdk",
            "asOfVersion": "3.0.1"
        },
        {
            "libraryName": "web3",
            "typingsPackageName": "web3",
            "sourceRepoURL": "https://github.com/ethereum/web3.js",
            "asOfVersion": "1.2.2"
        },
        {
            "libraryName": "typescript",
            "typingsPackageName": "webassembly-js-api",
            "sourceRepoURL": "https://github.com/winksaville/test-webassembly-js-ts",
            "asOfVersion": "2.0.0"
        },
        {
            "libraryName": "webcola",
            "typingsPackageName": "webcola",
            "sourceRepoURL": "https://github.com/tgdwyer/WebCola",
            "asOfVersion": "3.2.0"
        },
        {
            "libraryName": "WebdriverIO",
            "typingsPackageName": "webdriverio",
            "sourceRepoURL": "git@github.com:webdriverio/webdriverio.git",
            "asOfVersion": "5.0.0"
        },
        {
            "libraryName": "webgme",
            "typingsPackageName": "webgme",
            "sourceRepoURL": "https://webgme.org",
            "asOfVersion": "2.11.0"
        },
        {
            "libraryName": "Webix UI",
            "typingsPackageName": "webix",
            "sourceRepoURL": "http://webix.com",
            "asOfVersion": "5.1.1"
        },
        {
            "libraryName": "webpack-chain",
            "typingsPackageName": "webpack-chain",
            "sourceRepoURL": "https://github.com/neutrinojs/webpack-chain",
            "asOfVersion": "5.2.0"
        },
        {
            "libraryName": "typescript",
            "typingsPackageName": "whatwg-streams",
            "sourceRepoURL": "https://streams.spec.whatwg.org",
            "asOfVersion": "3.2.1"
        },
        {
            "libraryName": "which-pm",
            "typingsPackageName": "which-pm",
            "sourceRepoURL": "https://github.com/zkochan/which-pm#readme",
            "asOfVersion": "1.1.0"
        },
        {
            "libraryName": "winston",
            "typingsPackageName": "winston",
            "sourceRepoURL": "https://github.com/winstonjs/winston.git",
            "asOfVersion": "2.4.4"
        },
        {
            "libraryName": "wolfy87-eventemitter",
            "typingsPackageName": "wolfy87-eventemitter",
            "sourceRepoURL": "https://github.com/Wolfy87/EventEmitter",
            "asOfVersion": "5.2.0"
        },
        {
            "libraryName": "wonder-commonlib",
            "typingsPackageName": "wonder-commonlib",
            "sourceRepoURL": "https://github.com/yyc-git/Wonder-CommonLib",
            "asOfVersion": "0.1.12"
        },
        {
            "libraryName": "wonder-frp",
            "typingsPackageName": "wonder-frp",
            "sourceRepoURL": "https://github.com/yyc-git/Wonder-FRP",
            "asOfVersion": "0.1.25"
        },
        {
            "libraryName": "word-list",
            "typingsPackageName": "word-list-json",
            "sourceRepoURL": "https://github.com/sindresorhus/word-list",
            "asOfVersion": "3.0.0"
        },
        {
            "libraryName": "word-wrap",
            "typingsPackageName": "word-wrap",
            "sourceRepoURL": "https://github.com/jonschlinkert/word-wrap",
            "asOfVersion": "1.2.1"
        },
        {
            "libraryName": "wouter",
            "typingsPackageName": "wouter",
            "sourceRepoURL": "https://github.com/molefrog/wouter#readme",
            "asOfVersion": "2.2.0"
        },
        {
            "libraryName": "write-json-file",
            "typingsPackageName": "write-json-file",
            "sourceRepoURL": "https://github.com/sindresorhus/write-json-file",
            "asOfVersion": "3.2.0"
        },
        {
            "libraryName": "write-pkg",
            "typingsPackageName": "write-pkg",
            "sourceRepoURL": "https://github.com/sindresorhus/write-pkg",
            "asOfVersion": "4.0.0"
        },
        {
            "libraryName": "x2js",
            "typingsPackageName": "x2js",
            "sourceRepoURL": "https://code.google.com/p/x2js/",
            "asOfVersion": "3.1.0"
        },
        {
            "libraryName": "xadesjs",
            "typingsPackageName": "xadesjs",
            "sourceRepoURL": "https://github.com/PeculiarVentures/xadesjs",
            "asOfVersion": "2.0.2"
        },
        {
            "libraryName": "xdg-basedir",
            "typingsPackageName": "xdg-basedir",
            "sourceRepoURL": "https://github.com/sindresorhus/xdg-basedir",
            "asOfVersion": "4.0.0"
        },
        {
            "libraryName": "xhr-mock",
            "typingsPackageName": "xhr-mock",
            "sourceRepoURL": "https://github.com/jameslnewell/xhr-mock#readme",
            "asOfVersion": "2.0.0"
        },
        {
            "libraryName": "xlsx",
            "typingsPackageName": "xlsx",
            "sourceRepoURL": "https://github.com/sheetjs/js-xlsx",
            "asOfVersion": "0.0.36"
        },
        {
            "libraryName": "xml-js",
            "typingsPackageName": "xml-js",
            "sourceRepoURL": "https://github.com/nashwaan/xml-js",
            "asOfVersion": "1.0.0"
        },
        {
            "libraryName": "xmlbuilder",
            "typingsPackageName": "xmlbuilder",
            "sourceRepoURL": "https://github.com/oozcitak/xmlbuilder-js",
            "asOfVersion": "11.0.1"
        },
        {
            "libraryName": "xterm.js",
            "typingsPackageName": "xterm",
            "sourceRepoURL": "https://github.com/sourcelair/xterm.js/",
            "asOfVersion": "3.0.0"
        },
        {
            "libraryName": "year-days",
            "typingsPackageName": "year-days",
            "sourceRepoURL": "https://github.com/sindresorhus/year-days",
            "asOfVersion": "3.0.0"
        },
        {
            "libraryName": "yFiles for HTML",
            "typingsPackageName": "yfiles",
            "sourceRepoURL": "none",
            "asOfVersion": "2.1.0"
        },
        {
            "libraryName": "yn",
            "typingsPackageName": "yn",
            "sourceRepoURL": "https://github.com/sindresorhus/yn",
            "asOfVersion": "3.1.0"
        },
        {
            "libraryName": "z-schema",
            "typingsPackageName": "z-schema",
            "sourceRepoURL": "https://github.com/zaggino/z-schema",
            "asOfVersion": "3.24.0"
        },
        {
            "libraryName": "zapier-platform-core",
            "typingsPackageName": "zapier-platform-core",
            "sourceRepoURL": "https://github.com/zapier/zapier-platform-core",
            "asOfVersion": "6.1.1"
        },
        {
            "libraryName": "zetapush-js",
            "typingsPackageName": "zetapush-js",
            "sourceRepoURL": "https://github.com/zetapush/zetapush-js",
            "asOfVersion": "3.1.2"
        },
        {
            "libraryName": "Zone.js",
            "typingsPackageName": "zone.js",
            "sourceRepoURL": "https://github.com/angular/zone.js",
            "asOfVersion": "0.5.12"
        }
    ]
}<|MERGE_RESOLUTION|>--- conflicted
+++ resolved
@@ -3373,12 +3373,12 @@
             "asOfVersion": "2.0.0"
         },
         {
-<<<<<<< HEAD
             "libraryName": "react-navigation",
             "typingsPackageName": "react-navigation",
             "sourceRepoURL": "https://github.com/react-navigation/react-navigation",
             "asOfVersion": "3.4.0"
-=======
+        },
+        {
             "libraryName": "react-native-safe-area",
             "typingsPackageName": "react-native-safe-area",
             "sourceRepoURL": "https://github.com/miyabi/react-native-safe-area#readme",
@@ -3389,7 +3389,6 @@
             "typingsPackageName": "react-native-permissions",
             "sourceRepoURL": "https://github.com/yonahforst/react-native-permissions",
             "asOfVersion": "2.0.0"
->>>>>>> 23ebe086
         },
         {
             "libraryName": "react-navigation-material-bottom-tabs",
