{
    "packages": [
        {
            "libraryName": "3d-bin-packing",
            "typingsPackageName": "3d-bin-packing",
            "sourceRepoURL": "https://github.com/betterwaysystems/packer",
            "asOfVersion": "1.1.3"
        },
        {
            "libraryName": "Ably Realtime and Rest client library",
            "typingsPackageName": "ably",
            "sourceRepoURL": "https://www.ably.io/",
            "asOfVersion": "1.0.0"
        },
        {
            "libraryName": "actions-on-google",
            "typingsPackageName": "actions-on-google",
            "sourceRepoURL": "https://github.com/actions-on-google/actions-on-google-nodejs",
            "asOfVersion": "2.0.0"
        },
        {
            "libraryName": "active-win",
            "typingsPackageName": "active-win",
            "sourceRepoURL": "https://github.com/sindresorhus/active-win",
            "asOfVersion": "5.1.0"
        },
        {
            "libraryName": "ag-grid",
            "typingsPackageName": "ag-grid",
            "sourceRepoURL": "https://github.com/ceolter/ag-grid",
            "asOfVersion": "3.2.0"
        },
        {
            "libraryName": "aggregate-error",
            "typingsPackageName": "aggregate-error",
            "sourceRepoURL": "https://github.com/sindresorhus/aggregate-error",
            "asOfVersion": "2.2.0"
        },
        {
            "libraryName": "ajv",
            "typingsPackageName": "ajv",
            "sourceRepoURL": "https://github.com/epoberezkin/ajv",
            "asOfVersion": "1.0.0"
        },
        {
            "libraryName": "all-keys",
            "typingsPackageName": "all-keys",
            "sourceRepoURL": "https://github.com/sindresorhus/all-keys",
            "asOfVersion": "3.0.0"
        },
        {
            "libraryName": "all-keys",
            "typingsPackageName": "all-property-names",
            "sourceRepoURL": "https://github.com/sindresorhus/all-keys",
            "asOfVersion": "3.0.0"
        },
        {
            "libraryName": "angular-touchspin",
            "typingsPackageName": "angular-touchspin",
            "sourceRepoURL": "https://github.com/nkovacic/angular-touchspin",
            "asOfVersion": "1.8.2"
        },
        {
            "libraryName": "angular-ui-router-default",
            "typingsPackageName": "angular-ui-router-default",
            "sourceRepoURL": "https://github.com/nonplus/angular-ui-router-default",
            "asOfVersion": "0.0.5"
        },
        {
            "libraryName": "angular-ui-router-uib-modal",
            "typingsPackageName": "angular-ui-router-uib-modal",
            "sourceRepoURL": "https://github.com/nonplus/angular-ui-router-uib-modal",
            "asOfVersion": "0.0.11"
        },
        {
            "libraryName": "ansi-escapes",
            "typingsPackageName": "ansi-escapes",
            "sourceRepoURL": "https://github.com/sindresorhus/ansi-escapes",
            "asOfVersion": "4.0.0"
        },
        {
            "libraryName": "ansi-regex",
            "typingsPackageName": "ansi-regex",
            "sourceRepoURL": "https://github.com/chalk/ansi-regex",
            "asOfVersion": "5.0.0"
        },
        {
            "libraryName": "antd",
            "typingsPackageName": "antd",
            "sourceRepoURL": "https://github.com/ant-design/ant-design",
            "asOfVersion": "1.0.0"
        },
        {
            "libraryName": "anybar",
            "typingsPackageName": "anybar",
            "sourceRepoURL": "https://github.com/sindresorhus/anybar",
            "asOfVersion": "4.0.0"
        },
        {
            "libraryName": "anydb-sql",
            "typingsPackageName": "anydb-sql",
            "sourceRepoURL": "https://github.com/doxout/anydb-sql",
            "asOfVersion": "0.6.46"
        },
        {
            "libraryName": "anydb-sql-migrations",
            "typingsPackageName": "anydb-sql-migrations",
            "sourceRepoURL": "https://github.com/spion/anydb-sql-migrations",
            "asOfVersion": "2.1.1"
        },
        {
            "libraryName": "apn",
            "typingsPackageName": "apn",
            "sourceRepoURL": "https://github.com/node-apn/node-apn",
            "asOfVersion": "2.1.2"
        },
        {
            "libraryName": "Application Insights",
            "typingsPackageName": "applicationinsights",
            "sourceRepoURL": "https://github.com/Microsoft/ApplicationInsights-node.js",
            "asOfVersion": "0.20.0"
        },
        {
            "libraryName": "Argon2",
            "typingsPackageName": "argon2",
            "sourceRepoURL": "https://github.com/ranisalt/node-argon2",
            "asOfVersion": "0.15.0"
        },
        {
            "libraryName": "array-move",
            "typingsPackageName": "array-move",
            "sourceRepoURL": "https://github.com/sindresorhus/array-move",
            "asOfVersion": "2.0.0"
        },
        {
            "libraryName": "array-uniq",
            "typingsPackageName": "array-uniq",
            "sourceRepoURL": "https://github.com/sindresorhus/array-uniq",
            "asOfVersion": "2.1.0"
        },
        {
            "libraryName": "arrify",
            "typingsPackageName": "arrify",
            "sourceRepoURL": "https://github.com/sindresorhus/arrify",
            "asOfVersion": "2.0.0"
        },
        {
            "libraryName": "artyom.js",
            "typingsPackageName": "artyom.js",
            "sourceRepoURL": "https://github.com/sdkcarlos/artyom.js",
            "asOfVersion": "1.0.6"
        },
        {
            "libraryName": "askmethat-rating",
            "typingsPackageName": "askmethat-rating",
            "sourceRepoURL": "https://github.com/AlexTeixeira/Askmethat-Rating",
            "asOfVersion": "0.4.0"
        },
        {
            "libraryName": "assertion-error",
            "typingsPackageName": "assertion-error",
            "sourceRepoURL": "https://github.com/chaijs/assertion-error",
            "asOfVersion": "1.1.0"
        },
        {
            "libraryName": "asyncblock",
            "typingsPackageName": "asyncblock",
            "sourceRepoURL": "https://github.com/scriby/asyncblock",
            "asOfVersion": "2.2.11"
        },
        {
            "libraryName": "aurelia-knockout",
            "typingsPackageName": "aurelia-knockout",
            "sourceRepoURL": "https://github.com/code-chris/aurelia-knockout",
            "asOfVersion": "2.1.0"
        },
        {
            "libraryName": "auto-bind",
            "typingsPackageName": "auto-bind",
            "sourceRepoURL": "https://github.com/sindresorhus/auto-bind",
            "asOfVersion": "2.1.0"
        },
        {
            "libraryName": "autobind-decorator",
            "typingsPackageName": "autobind-decorator",
            "sourceRepoURL": "https://github.com/andreypopp/autobind-decorator",
            "asOfVersion": "2.1.0"
        },
        {
            "libraryName": "aws-sdk",
            "typingsPackageName": "aws-sdk",
            "sourceRepoURL": "https://github.com/aws/aws-sdk-js",
            "asOfVersion": "2.7.0"
        },
        {
            "libraryName": "axe-core",
            "typingsPackageName": "axe-core",
            "sourceRepoURL": "https://github.com/dequelabs/axe-core",
            "asOfVersion": "3.0.3"
        },
        {
            "libraryName": "axios",
            "typingsPackageName": "axios",
            "sourceRepoURL": "https://github.com/mzabriskie/axios",
            "asOfVersion": "0.14.0"
        },
        {
            "libraryName": "axios-mock-adapter",
            "typingsPackageName": "axios-mock-adapter",
            "sourceRepoURL": "https://github.com/ctimmerm/axios-mock-adapter",
            "asOfVersion": "1.10.0"
        },
        {
            "libraryName": "azure-mobile-apps",
            "typingsPackageName": "azure-mobile-apps",
            "sourceRepoURL": "https://github.com/Azure/azure-mobile-apps-node/",
            "asOfVersion": "3.0.0"
        },
        {
            "libraryName": "@babel/parser",
            "typingsPackageName": "babel__parser",
            "sourceRepoURL": "https://github.com/babel/babel",
            "asOfVersion": "7.1.0"
        },
        {
            "libraryName": "BabylonJS",
            "typingsPackageName": "babylonjs",
            "sourceRepoURL": "http://www.babylonjs.com/",
            "asOfVersion": "2.4.1"
        },
        {
            "libraryName": "badgen",
            "typingsPackageName": "badgen",
            "sourceRepoURL": "https://github.com/amio/badgen",
            "asOfVersion": "2.7.1"
        },
        {
            "libraryName": "base64url",
            "typingsPackageName": "base64url",
            "sourceRepoURL": "https://github.com/brianloveswords/base64url",
            "asOfVersion": "2.0.0"
        },
        {
            "libraryName": "baseui",
            "typingsPackageName": "baseui",
            "sourceRepoURL": "https://github.com/uber-web/baseui",
            "asOfVersion": "8.0.0"
        },
        {
            "libraryName": "beeper",
            "typingsPackageName": "beeper",
            "sourceRepoURL": "https://github.com/sindresorhus/beeper",
            "asOfVersion": "2.0.0"
        },
        {
            "libraryName": "bem-cn",
            "typingsPackageName": "bem-cn",
            "sourceRepoURL": "https://github.com/albburtsev/bem-cn",
            "asOfVersion": "3.0.0"
        },
        {
            "libraryName": "BigInteger.js",
            "typingsPackageName": "big-integer",
            "sourceRepoURL": "https://github.com/peterolson/BigInteger.js",
            "asOfVersion": "0.0.31"
        },
        {
            "libraryName": "bignumber.js",
            "typingsPackageName": "bignumber.js",
            "sourceRepoURL": "https://github.com/MikeMcl/bignumber.js/",
            "asOfVersion": "5.0.0"
        },
        {
            "libraryName": "bin-version",
            "typingsPackageName": "bin-version",
            "sourceRepoURL": "https://github.com/sindresorhus/bin-version",
            "asOfVersion": "3.1.0"
        },
        {
            "libraryName": "bingmaps",
            "typingsPackageName": "bingmaps",
            "sourceRepoURL": "https://github.com/Microsoft/Bing-Maps-V8-TypeScript-Definitions",
            "asOfVersion": "2.0.15"
        },
        {
            "libraryName": "bip32",
            "typingsPackageName": "bip32",
            "sourceRepoURL": "https://github.com/bitcoinjs/bip32#readme",
            "asOfVersion": "2.0.0"
        },
        {
            "libraryName": "bitwise",
            "typingsPackageName": "bitwise",
            "sourceRepoURL": "https://github.com/dodekeract/bitwise",
            "asOfVersion": "2.0.0"
        },
        {
            "libraryName": "blob-util",
            "typingsPackageName": "blob-util",
            "sourceRepoURL": "https://github.com/nolanlawson/blob-util#readme",
            "asOfVersion": "2.0.0"
        },
        {
            "libraryName": "botvs",
            "typingsPackageName": "botvs",
            "sourceRepoURL": "https://www.botvs.com/",
            "asOfVersion": "1.0.0"
        },
        {
            "libraryName": "Bowser",
            "typingsPackageName": "bowser",
            "sourceRepoURL": "https://github.com/ded/bowser",
            "asOfVersion": "1.1.1"
        },
        {
            "libraryName": "boxen",
            "typingsPackageName": "boxen",
            "sourceRepoURL": "https://github.com/sindresorhus/boxen",
            "asOfVersion": "3.0.1"
        },
        {
            "libraryName": "broccoli-plugin",
            "typingsPackageName": "broccoli-plugin",
            "sourceRepoURL": "https://github.com/broccolijs/broccoli-plugin",
            "asOfVersion": "3.0.0"
        },
        {
            "libraryName": "Bugsnag Browser",
            "typingsPackageName": "bugsnag-js",
            "sourceRepoURL": "https://github.com/bugsnag/bugsnag-js",
            "asOfVersion": "3.1.0"
        },
        {
            "libraryName": "builtin-modules",
            "typingsPackageName": "builtin-modules",
            "sourceRepoURL": "https://github.com/sindresorhus/builtin-modules",
            "asOfVersion": "3.1.0"
        },
        {
            "libraryName": "bunyan-bugsnag",
            "typingsPackageName": "bunyan-bugsnag",
            "sourceRepoURL": "https://github.com/marnusw/bunyan-bugsnag",
            "asOfVersion": "3.0.0"
        },
        {
            "libraryName": "CacheFactory",
            "typingsPackageName": "cachefactory",
            "sourceRepoURL": "https://github.com/jmdobry/CacheFactory",
            "asOfVersion": "3.0.0"
        },
        {
            "libraryName": "callsites",
            "typingsPackageName": "callsites",
            "sourceRepoURL": "https://github.com/sindresorhus/callsites",
            "asOfVersion": "3.0.0"
        },
        {
            "libraryName": "camel-case",
            "typingsPackageName": "camel-case",
            "sourceRepoURL": "https://github.com/blakeembrey/camel-case",
            "asOfVersion": "1.2.1"
        },
        {
            "libraryName": "camelcase",
            "typingsPackageName": "camelcase",
            "sourceRepoURL": "https://github.com/sindresorhus/camelcase",
            "asOfVersion": "5.2.0"
        },
        {
            "libraryName": "camelcase-keys",
            "typingsPackageName": "camelcase-keys",
            "sourceRepoURL": "https://github.com/sindresorhus/camelcase-keys",
            "asOfVersion": "5.1.0"
        },
        {
            "libraryName": "camljs",
            "typingsPackageName": "camljs",
            "sourceRepoURL": "https://github.com/andrei-markeev/camljs",
            "asOfVersion": "2.8.1"
        },
        {
            "libraryName": "catalog",
            "typingsPackageName": "catalog",
            "sourceRepoURL": "https://github.com/interactivethings/catalog",
            "asOfVersion": "3.5.0"
        },
        {
            "libraryName": "chai-http",
            "typingsPackageName": "chai-http",
            "sourceRepoURL": "https://github.com/chaijs/chai-http",
            "asOfVersion": "4.2.0"
        },
        {
            "libraryName": "chai-webdriverio",
            "typingsPackageName": "chai-webdriverio",
            "sourceRepoURL": "https://github.com/marcodejongh/chai-webdriverio",
            "asOfVersion": "1.0.0"
        },
        {
            "libraryName": "chalk",
            "typingsPackageName": "chalk",
            "sourceRepoURL": "https://github.com/chalk/chalk",
            "asOfVersion": "2.2.0"
        },
        {
            "libraryName": "change-case",
            "typingsPackageName": "change-case",
            "sourceRepoURL": "https://github.com/blakeembrey/change-case",
            "asOfVersion": "2.3.1"
        },
        {
            "libraryName": "cheap-ruler",
            "typingsPackageName": "cheap-ruler",
            "sourceRepoURL": "https://github.com/mapbox/cheap-ruler",
            "asOfVersion": "2.5.0"
        },
        {
            "libraryName": "chokidar",
            "typingsPackageName": "chokidar",
            "sourceRepoURL": "https://github.com/paulmillr/chokidar",
            "asOfVersion": "2.1.3"
        },
        {
            "libraryName": "chunked-dc",
            "typingsPackageName": "chunked-dc",
            "sourceRepoURL": "https://github.com/saltyrtc/chunked-dc-js",
            "asOfVersion": "0.2.2"
        },
        {
            "libraryName": "clean-stack",
            "typingsPackageName": "clean-stack",
            "sourceRepoURL": "https://github.com/sindresorhus/clean-stack",
            "asOfVersion": "2.1.0"
        },
        {
            "libraryName": "clean-webpack-plugin",
            "typingsPackageName": "clean-webpack-plugin",
            "sourceRepoURL": "https://github.com/johnagan/clean-webpack-plugin",
            "asOfVersion": "2.0.0"
        },
        {
            "libraryName": "clear-module",
            "typingsPackageName": "clear-require",
            "sourceRepoURL": "https://github.com/sindresorhus/clear-module",
            "asOfVersion": "3.2.0"
        },
        {
            "libraryName": "cli-boxes",
            "typingsPackageName": "cli-boxes",
            "sourceRepoURL": "https://github.com/sindresorhus/cli-boxes",
            "asOfVersion": "2.0.0"
        },
        {
            "libraryName": "cli-cursor",
            "typingsPackageName": "cli-cursor",
            "sourceRepoURL": "https://github.com/sindresorhus/cli-cursor",
            "asOfVersion": "3.0.0"
        },
        {
            "libraryName": "cli-truncate",
            "typingsPackageName": "cli-truncate",
            "sourceRepoURL": "https://github.com/sindresorhus/cli-truncate",
            "asOfVersion": "2.0.0"
        },
        {
            "libraryName": "clipboardy",
            "typingsPackageName": "clipboardy",
            "sourceRepoURL": "https://github.com/sindresorhus/clipboardy",
            "asOfVersion": "2.0.0"
        },
        {
            "libraryName": "colors.js (colors)",
            "typingsPackageName": "colors",
            "sourceRepoURL": "https://github.com/Marak/colors.js",
            "asOfVersion": "1.2.1"
        },
        {
            "libraryName": "commander",
            "typingsPackageName": "commander",
            "sourceRepoURL": "https://github.com/tj/commander.js",
            "asOfVersion": "2.12.2"
        },
        {
            "libraryName": "condense-whitespace",
            "typingsPackageName": "condense-whitespace",
            "sourceRepoURL": "https://github.com/sindresorhus/condense-whitespace",
            "asOfVersion": "2.0.0"
        },
        {
            "libraryName": "conf",
            "typingsPackageName": "conf",
            "sourceRepoURL": "https://github.com/sindresorhus/conf",
            "asOfVersion": "3.0.0"
        },
        {
            "libraryName": "confirmdialog",
            "typingsPackageName": "confirmdialog",
            "sourceRepoURL": "https://github.com/allipierre/Type-definitions-for-jquery-confirm/tree/master/types/confirmDialog-js",
            "asOfVersion": "1.0.0"
        },
        {
            "libraryName": "consola",
            "typingsPackageName": "consola",
            "sourceRepoURL": "https://github.com/nuxt/consola",
            "asOfVersion": "2.2.5"
        },
        {
            "libraryName": "constant-case",
            "typingsPackageName": "constant-case",
            "sourceRepoURL": "https://github.com/blakeembrey/constant-case",
            "asOfVersion": "1.1.2"
        },
        {
            "libraryName": "convert-hrtime",
            "typingsPackageName": "convert-hrtime",
            "sourceRepoURL": "https://github.com/sindresorhus/convert-hrtime",
            "asOfVersion": "3.0.0"
        },
        {
            "libraryName": "copy-text-to-clipboard",
            "typingsPackageName": "copy-text-to-clipboard",
            "sourceRepoURL": "https://github.com/sindresorhus/copy-text-to-clipboard",
            "asOfVersion": "2.0.1"
        },
        {
            "libraryName": "cordova-plugin-battery-status",
            "typingsPackageName": "cordova-plugin-battery-status",
            "sourceRepoURL": "https://github.com/apache/cordova-plugin-battery-status",
            "asOfVersion": "1.2.3"
        },
        {
            "libraryName": "cordova-plugin-camera",
            "typingsPackageName": "cordova-plugin-camera",
            "sourceRepoURL": "https://github.com/apache/cordova-plugin-camera",
            "asOfVersion": "2.4.0"
        },
        {
            "libraryName": "cordova-plugin-contacts",
            "typingsPackageName": "cordova-plugin-contacts",
            "sourceRepoURL": "https://github.com/apache/cordova-plugin-contacts",
            "asOfVersion": "2.3.0"
        },
        {
            "libraryName": "cordova-plugin-device",
            "typingsPackageName": "cordova-plugin-device",
            "sourceRepoURL": "https://github.com/apache/cordova-plugin-device",
            "asOfVersion": "1.1.5"
        },
        {
            "libraryName": "cordova-plugin-device-motion",
            "typingsPackageName": "cordova-plugin-device-motion",
            "sourceRepoURL": "https://github.com/apache/cordova-plugin-device-motion",
            "asOfVersion": "1.2.4"
        },
        {
            "libraryName": "Apache Cordova Device Orientation plugin",
            "typingsPackageName": "cordova-plugin-device-orientation",
            "sourceRepoURL": "https://github.com/apache/cordova-plugin-device-orientation",
            "asOfVersion": "1.0.6"
        },
        {
            "libraryName": "cordova-plugin-dialogs",
            "typingsPackageName": "cordova-plugin-dialogs",
            "sourceRepoURL": "https://github.com/apache/cordova-plugin-dialogs",
            "asOfVersion": "1.3.2"
        },
        {
            "libraryName": "Apache Cordova File System plugin",
            "typingsPackageName": "cordova-plugin-file",
            "sourceRepoURL": "https://github.com/apache/cordova-plugin-file",
            "asOfVersion": "4.3.2"
        },
        {
            "libraryName": "cordova-plugin-file-transfer",
            "typingsPackageName": "cordova-plugin-file-transfer",
            "sourceRepoURL": "https://github.com/apache/cordova-plugin-file-transfer",
            "asOfVersion": "1.6.2"
        },
        {
            "libraryName": "cordova-plugin-globalization",
            "typingsPackageName": "cordova-plugin-globalization",
            "sourceRepoURL": "https://github.com/apache/cordova-plugin-globalization",
            "asOfVersion": "1.0.6"
        },
        {
            "libraryName": "cordova-plugin-inappbrowser",
            "typingsPackageName": "cordova-plugin-inappbrowser",
            "sourceRepoURL": "https://github.com/apache/cordova-plugin-inappbrowser",
            "asOfVersion": "2.0.0"
        },
        {
            "libraryName": "cordova-plugin-media",
            "typingsPackageName": "cordova-plugin-media",
            "sourceRepoURL": "https://github.com/apache/cordova-plugin-media",
            "asOfVersion": "3.0.0"
        },
        {
            "libraryName": "cordova-plugin-media-capture",
            "typingsPackageName": "cordova-plugin-media-capture",
            "sourceRepoURL": "https://github.com/apache/cordova-plugin-media-capture",
            "asOfVersion": "1.4.2"
        },
        {
            "libraryName": "cordova-plugin-network-information",
            "typingsPackageName": "cordova-plugin-network-information",
            "sourceRepoURL": "https://github.com/apache/cordova-plugin-network-information",
            "asOfVersion": "1.3.2"
        },
        {
            "libraryName": "cordova-plugin-splashscreen",
            "typingsPackageName": "cordova-plugin-splashscreen",
            "sourceRepoURL": "https://github.com/apache/cordova-plugin-splashscreen",
            "asOfVersion": "4.0.2"
        },
        {
            "libraryName": "Apache Cordova StatusBar plugin",
            "typingsPackageName": "cordova-plugin-statusbar",
            "sourceRepoURL": "https://github.com/apache/cordova-plugin-statusbar",
            "asOfVersion": "2.2.2"
        },
        {
            "libraryName": "Apache Cordova Vibration plugin",
            "typingsPackageName": "cordova-plugin-vibration",
            "sourceRepoURL": "https://github.com/apache/cordova-plugin-vibration",
            "asOfVersion": "2.1.4"
        },
        {
            "libraryName": "cordova.plugins.diagnostic",
            "typingsPackageName": "cordova.plugins.diagnostic",
            "sourceRepoURL": "https://github.com/dpa99c/cordova-diagnostic-plugin",
            "asOfVersion": "3.7.0"
        },
        {
            "libraryName": "core-decorators.js",
            "typingsPackageName": "core-decorators",
            "sourceRepoURL": "https://github.com/jayphelps/core-decorators.js",
            "asOfVersion": "0.20.0"
        },
        {
            "libraryName": "cp-file",
            "typingsPackageName": "cp-file",
            "sourceRepoURL": "https://github.com/sindresorhus/cp-file",
            "asOfVersion": "6.1.1"
        },
        {
            "libraryName": "cpy",
            "typingsPackageName": "cpy",
            "sourceRepoURL": "https://github.com/sindresorhus/cpy",
            "asOfVersion": "7.1.1"
        },
        {
            "libraryName": "create-html-element",
            "typingsPackageName": "create-html-element",
            "sourceRepoURL": "https://github.com/sindresorhus/create-html-element",
            "asOfVersion": "2.1.0"
        },
        {
            "libraryName": "crypto-hash",
            "typingsPackageName": "crypto-hash",
            "sourceRepoURL": "https://github.com/sindresorhus/crypto-hash",
            "asOfVersion": "1.1.0"
        },
        {
            "libraryName": "crypto-random-string",
            "typingsPackageName": "crypto-random-string",
            "sourceRepoURL": "https://github.com/sindresorhus/crypto-random-string",
            "asOfVersion": "2.0.0"
        },
        {
            "libraryName": "csv-parse",
            "typingsPackageName": "csv-parse",
            "sourceRepoURL": "https://github.com/adaltas/node-csv-parse",
            "asOfVersion": "1.2.2"
        },
        {
            "libraryName": "csv-stringify",
            "typingsPackageName": "csv-stringify",
            "sourceRepoURL": "https://github.com/wdavidw/node-csv-stringify",
            "asOfVersion": "3.1.0"
        },
        {
            "libraryName": "cycled",
            "typingsPackageName": "cycled",
            "sourceRepoURL": "https://github.com/sindresorhus/cycled",
            "asOfVersion": "1.1.0"
        },
        {
            "libraryName": "cypress",
            "typingsPackageName": "cypress",
            "sourceRepoURL": "https://cypress.io",
            "asOfVersion": "1.1.3"
        },
        {
            "libraryName": "dargs",
            "typingsPackageName": "dargs",
            "sourceRepoURL": "https://github.com/sindresorhus/dargs",
            "asOfVersion": "6.1.0"
        },
        {
            "libraryName": "date-fns",
            "typingsPackageName": "date-fns",
            "sourceRepoURL": "https://github.com/date-fns/date-fns",
            "asOfVersion": "2.6.0"
        },
        {
            "libraryName": "dd-trace",
            "typingsPackageName": "dd-trace",
            "sourceRepoURL": "https://github.com/DataDog/dd-trace-js",
            "asOfVersion": "0.9.0"
        },
        {
            "libraryName": "debounce-fn",
            "typingsPackageName": "debounce-fn",
            "sourceRepoURL": "https://github.com/sindresorhus/debounce-fn",
            "asOfVersion": "3.0.0"
        },
        {
            "libraryName": "decamelize",
            "typingsPackageName": "decamelize",
            "sourceRepoURL": "https://github.com/sindresorhus/decamelize",
            "asOfVersion": "3.0.1"
        },
        {
            "libraryName": "decimal.js",
            "typingsPackageName": "decimal.js",
            "sourceRepoURL": "https://github.com/MikeMcl/decimal.js",
            "asOfVersion": "7.4.0"
        },
        {
            "libraryName": "decompress-response",
            "typingsPackageName": "decompress-response",
            "sourceRepoURL": "https://github.com/sindresorhus/decompress-response",
            "asOfVersion": "4.1.0"
        },
        {
            "libraryName": "deep-freeze-es6",
            "typingsPackageName": "deep-freeze-es6",
            "sourceRepoURL": "https://github.com/christophehurpeau/deep-freeze-es6",
            "asOfVersion": "1.1.0"
        },
        {
            "libraryName": "deepmerge",
            "typingsPackageName": "deepmerge",
            "sourceRepoURL": "git@github.com:KyleAMathews/deepmerge.git",
            "asOfVersion": "2.2.0"
        },
        {
            "libraryName": "define-lazy-prop",
            "typingsPackageName": "define-lazy-prop",
            "sourceRepoURL": "https://github.com/sindresorhus/define-lazy-prop",
            "asOfVersion": "2.0.0"
        },
        {
            "libraryName": "del",
            "typingsPackageName": "del",
            "sourceRepoURL": "https://github.com/sindresorhus/del",
            "asOfVersion": "4.0.0"
        },
        {
            "libraryName": "delay",
            "typingsPackageName": "delay",
            "sourceRepoURL": "https://github.com/sindresorhus/delay",
            "asOfVersion": "3.1.0"
        },
        {
            "libraryName": "delegated-events",
            "typingsPackageName": "delegated-events",
            "sourceRepoURL": "https://github.com/dgraham/delegated-events#readme",
            "asOfVersion": "1.1.0"
        },
        {
            "libraryName": "detect-browser",
            "typingsPackageName": "detect-browser",
            "sourceRepoURL": "https://github.com/DamonOehlman/detect-browser",
            "asOfVersion": "4.0.0"
        },
        {
            "libraryName": "detect-indent",
            "typingsPackageName": "detect-indent",
            "sourceRepoURL": "https://github.com/sindresorhus/detect-indent",
            "asOfVersion": "6.0.0"
        },
        {
            "libraryName": "detect-newline",
            "typingsPackageName": "detect-newline",
            "sourceRepoURL": "https://github.com/sindresorhus/detect-newline",
            "asOfVersion": "3.0.0"
        },
        {
            "libraryName": "DevExtreme",
            "typingsPackageName": "devextreme",
            "sourceRepoURL": "http://js.devexpress.com/",
            "asOfVersion": "16.2.1"
        },
        {
            "libraryName": "devtools-detect",
            "typingsPackageName": "devtools-detect",
            "sourceRepoURL": "https://github.com/sindresorhus/devtools-detect",
            "asOfVersion": "3.0.0"
        },
        {
            "libraryName": "Dexie.js",
            "typingsPackageName": "dexie",
            "sourceRepoURL": "https://github.com/dfahlander/Dexie.js",
            "asOfVersion": "1.3.1"
        },
        {
            "libraryName": "docker-file-parser",
            "typingsPackageName": "docker-file-parser",
            "sourceRepoURL": "https://github.com/joyent/docker-file-parser",
            "asOfVersion": "1.0.3"
        },
        {
            "libraryName": "dom-helpers",
            "typingsPackageName": "dom-helpers",
            "sourceRepoURL": "https://github.com/react-bootstrap/dom-helpers",
            "asOfVersion": "5.0.1"
        },
        {
            "libraryName": "dom-loaded",
            "typingsPackageName": "dom-loaded",
            "sourceRepoURL": "https://github.com/sindresorhus/dom-loaded",
            "asOfVersion": "1.1.0"
        },
        {
            "libraryName": "dot-case",
            "typingsPackageName": "dot-case",
            "sourceRepoURL": "https://github.com/blakeembrey/dot-case",
            "asOfVersion": "1.1.2"
        },
        {
            "libraryName": "dot-prop",
            "typingsPackageName": "dot-prop",
            "sourceRepoURL": "https://github.com/sindresorhus/dot-prop",
            "asOfVersion": "5.0.0"
        },
        {
            "libraryName": "dotenv",
            "typingsPackageName": "dotenv",
            "sourceRepoURL": "https://github.com/motdotla/dotenv",
            "asOfVersion": "8.2.0"
        },
        {
            "libraryName": "dva",
            "typingsPackageName": "dva",
            "sourceRepoURL": "https://github.com/dvajs/dva",
            "asOfVersion": "1.1.0"
        },
        {
            "libraryName": "easy-x-headers",
            "typingsPackageName": "easy-x-headers",
            "sourceRepoURL": "https://github.com/DeadAlready/easy-x-headers",
            "asOfVersion": "1.0.0"
        },
        {
            "libraryName": "easy-xapi-supertest",
            "typingsPackageName": "easy-xapi-supertest",
            "sourceRepoURL": "https://github.com/DeadAlready/easy-xapi-supertest",
            "asOfVersion": "1.0.0"
        },
        {
            "libraryName": "EasyStar.js",
            "typingsPackageName": "easystarjs",
            "sourceRepoURL": "http://easystarjs.com/",
            "asOfVersion": "0.3.1"
        },
        {
            "libraryName": "ecmarkup",
            "typingsPackageName": "ecmarkup",
            "sourceRepoURL": "https://github.com/bterlson/ecmarkup",
            "asOfVersion": "3.4.0"
        },
        {
            "libraryName": "Egg",
            "typingsPackageName": "egg",
            "sourceRepoURL": "https://github.com/eggjs/egg",
            "asOfVersion": "1.5.0"
        },
        {
            "libraryName": "elastic-apm-node",
            "typingsPackageName": "elastic-apm-node",
            "sourceRepoURL": "https://github.com/elastic/apm-agent-nodejs",
            "asOfVersion": "2.7.0"
        },
        {
            "libraryName": "electron",
            "typingsPackageName": "electron",
            "sourceRepoURL": "https://github.com/electron/electron",
            "asOfVersion": "1.6.10"
        },
        {
            "libraryName": "electron-builder",
            "typingsPackageName": "electron-builder",
            "sourceRepoURL": "https://github.com/loopline-systems/electron-builder",
            "asOfVersion": "2.8.0"
        },
        {
            "libraryName": "electron-store",
            "typingsPackageName": "electron-config",
            "sourceRepoURL": "https://github.com/sindresorhus/electron-store",
            "asOfVersion": "3.2.0"
        },
        {
            "libraryName": "electron-debug",
            "typingsPackageName": "electron-debug",
            "sourceRepoURL": "https://github.com/sindresorhus/electron-debug",
            "asOfVersion": "2.1.0"
        },
        {
            "libraryName": "electron-is-dev",
            "typingsPackageName": "electron-is-dev",
            "sourceRepoURL": "https://github.com/sindresorhus/electron-is-dev",
            "asOfVersion": "1.1.0"
        },
        {
            "libraryName": "electron-store",
            "typingsPackageName": "electron-store",
            "sourceRepoURL": "https://github.com/sindresorhus/electron-store",
            "asOfVersion": "3.2.0"
        },
        {
            "libraryName": "electron-unhandled",
            "typingsPackageName": "electron-unhandled",
            "sourceRepoURL": "https://github.com/sindresorhus/electron-unhandled",
            "asOfVersion": "2.2.0"
        },
        {
            "libraryName": "electron-util",
            "typingsPackageName": "electron-util",
            "sourceRepoURL": "https://github.com/sindresorhus/electron-util",
            "asOfVersion": "0.11.0"
        },
        {
            "libraryName": "electron-winstaller",
            "typingsPackageName": "electron-winstaller",
            "sourceRepoURL": "https://github.com/electron/windows-installer",
            "asOfVersion": "4.0.0"
        },
        {
            "libraryName": "elegant-spinner",
            "typingsPackageName": "elegant-spinner",
            "sourceRepoURL": "https://github.com/sindresorhus/elegant-spinner",
            "asOfVersion": "2.0.0"
        },
        {
            "libraryName": "element-ready",
            "typingsPackageName": "element-ready",
            "sourceRepoURL": "https://github.com/sindresorhus/element-ready",
            "asOfVersion": "3.1.0"
        },
        {
            "libraryName": "email-addresses",
            "typingsPackageName": "email-addresses",
            "sourceRepoURL": "https://github.com/jackbowman/email-addresses",
            "asOfVersion": "3.0.0"
        },
        {
            "libraryName": "email-validator",
            "typingsPackageName": "email-validator",
            "sourceRepoURL": "https://github.com/Sembiance/email-validator",
            "asOfVersion": "1.0.6"
        },
        {
            "libraryName": "empty-trash",
            "typingsPackageName": "empty-trash",
            "sourceRepoURL": "https://github.com/sindresorhus/empty-trash",
            "asOfVersion": "3.0.0"
        },
        {
            "libraryName": "ensure-error",
            "typingsPackageName": "ensure-error",
            "sourceRepoURL": "https://github.com/sindresorhus/ensure-error",
            "asOfVersion": "2.0.0"
        },
        {
            "libraryName": "env-editor",
            "typingsPackageName": "env-editor",
            "sourceRepoURL": "https://github.com/sindresorhus/env-editor",
            "asOfVersion": "0.4.0"
        },
        {
            "libraryName": "env-paths",
            "typingsPackageName": "env-paths",
            "sourceRepoURL": "https://github.com/sindresorhus/env-paths",
            "asOfVersion": "2.1.0"
        },
        {
            "libraryName": "error-stack-parser",
            "typingsPackageName": "error-stack-parser",
            "sourceRepoURL": "https://github.com/stacktracejs/error-stack-parser",
            "asOfVersion": "2.0.0"
        },
        {
            "libraryName": "es6-error",
            "typingsPackageName": "es6-error",
            "sourceRepoURL": "https://github.com/bjyoungblood/es6-error",
            "asOfVersion": "4.0.2"
        },
        {
            "libraryName": "es6-promise",
            "typingsPackageName": "es6-promise",
            "sourceRepoURL": "https://github.com/jakearchibald/ES6-Promise",
            "asOfVersion": "3.3.0"
        },
        {
            "libraryName": "escape-goat",
            "typingsPackageName": "escape-goat",
            "sourceRepoURL": "https://github.com/sindresorhus/escape-goat",
            "asOfVersion": "2.0.0"
        },
        {
            "libraryName": "escape-string-regexp",
            "typingsPackageName": "escape-string-regexp",
            "sourceRepoURL": "https://github.com/sindresorhus/escape-string-regexp",
            "asOfVersion": "2.0.0"
        },
        {
            "libraryName": "eventemitter2",
            "typingsPackageName": "eventemitter2",
            "sourceRepoURL": "https://github.com/asyncly/EventEmitter2",
            "asOfVersion": "4.1.0"
        },
        {
            "libraryName": "EventEmitter3",
            "typingsPackageName": "eventemitter3",
            "sourceRepoURL": "https://github.com/primus/eventemitter3",
            "asOfVersion": "2.0.2"
        },
        {
            "libraryName": "exceljs",
            "typingsPackageName": "exceljs",
            "sourceRepoURL": "https://github.com/exceljs/exceljs",
            "asOfVersion": "1.3.0"
        },
        {
            "libraryName": "execa",
            "typingsPackageName": "execa",
            "sourceRepoURL": "https://github.com/sindresorhus/execa",
            "asOfVersion": "2.0.0"
        },
        {
            "libraryName": "execall",
            "typingsPackageName": "execall",
            "sourceRepoURL": "https://github.com/sindresorhus/execall",
            "asOfVersion": "2.0.0"
        },
        {
            "libraryName": "exit-hook",
            "typingsPackageName": "exit-hook",
            "sourceRepoURL": "https://github.com/sindresorhus/exit-hook",
            "asOfVersion": "2.2.0"
        },
        {
            "libraryName": "expo-localization",
            "typingsPackageName": "expo-localization",
            "sourceRepoURL": "https://docs.expo.io/versions/latest/sdk/localization",
            "asOfVersion": "3.0.0"
        },
        {
            "libraryName": "expo",
            "typingsPackageName": "expo",
            "sourceRepoURL": "https://github.com/expo/expo/tree/master/packages/expo",
            "asOfVersion": "33.0.0"
        },
        {
            "libraryName": "expr-eval",
            "typingsPackageName": "expr-eval",
            "sourceRepoURL": "https://github.com/silentmatt/expr-eval",
            "asOfVersion": "1.1.0"
        },
        {
            "libraryName": "express-graphql",
            "typingsPackageName": "express-graphql",
            "sourceRepoURL": "https://github.com/graphql/express-graphql",
            "asOfVersion": "0.9.0"
        },
        {
            "libraryName": "express-promise-router",
            "typingsPackageName": "express-promise-router",
            "sourceRepoURL": "https://github.com/express-promise-router/express-promise-router",
            "asOfVersion": "3.0.0"
        },
        {
            "libraryName": "express-validator",
            "typingsPackageName": "express-validator",
            "sourceRepoURL": "https://github.com/ctavan/express-validator",
            "asOfVersion": "3.0.0"
        },
        {
            "libraryName": "express-winston",
            "typingsPackageName": "express-winston",
            "sourceRepoURL": "https://github.com/bithavoc/express-winston#readme",
            "asOfVersion": "4.0.0"
        },
        {
            "libraryName": "extended-listbox",
            "typingsPackageName": "extended-listbox",
            "sourceRepoURL": "https://github.com/code-chris/extended-listbox",
            "asOfVersion": "4.0.1"
        },
        {
            "libraryName": "extract-stack",
            "typingsPackageName": "extract-stack",
            "sourceRepoURL": "https://github.com/sindresorhus/extract-stack",
            "asOfVersion": "2.0.0"
        },
        {
            "libraryName": "fast-diff",
            "typingsPackageName": "fast-diff",
            "sourceRepoURL": "https://github.com/jhchen/fast-diff",
            "asOfVersion": "1.2.0"
        },
        {
            "libraryName": "JSON-Patch",
            "typingsPackageName": "fast-json-patch",
            "sourceRepoURL": "https://github.com/Starcounter-Jack/JSON-Patch",
            "asOfVersion": "1.1.5"
        },
        {
            "libraryName": "FastSimplexNoise",
            "typingsPackageName": "fast-simplex-noise",
            "sourceRepoURL": "https://www.npmjs.com/package/fast-simplex-noise",
            "asOfVersion": "3.0.0"
        },
        {
            "libraryName": "fastify-cors",
            "typingsPackageName": "fastify-cors",
            "sourceRepoURL": "https://github.com/fastify/fastify-cors",
            "asOfVersion": "2.1.0"
        },
        {
            "libraryName": "Fastify-JWT",
            "typingsPackageName": "fastify-jwt",
            "sourceRepoURL": "https://github.com/fastify/fastify-jwt",
            "asOfVersion": "0.8.1"
        },
        {
            "libraryName": "fastify-multipart",
            "typingsPackageName": "fastify-multipart",
            "sourceRepoURL": "https://github.com/fastify/fastify-multipart",
            "asOfVersion": "0.7.0"
        },
        {
            "libraryName": "fastify-static",
            "typingsPackageName": "fastify-static",
            "sourceRepoURL": "https://github.com/fastify/fastify-static",
            "asOfVersion": "2.2.1"
        },
        {
            "libraryName": "fecha",
            "typingsPackageName": "fecha",
            "sourceRepoURL": "https://github.com/taylorhakes/fecha",
            "asOfVersion": "2.3.1"
        },
        {
            "libraryName": "figures",
            "typingsPackageName": "figures",
            "sourceRepoURL": "https://github.com/sindresorhus/figures",
            "asOfVersion": "3.0.0"
        },
        {
            "libraryName": "file-type",
            "typingsPackageName": "file-type",
            "sourceRepoURL": "https://github.com/sindresorhus/file-type",
            "asOfVersion": "10.9.1"
        },
        {
            "libraryName": "file-url",
            "typingsPackageName": "file-url",
            "sourceRepoURL": "https://github.com/sindresorhus/file-url",
            "asOfVersion": "3.0.0"
        },
        {
            "libraryName": "filenamify",
            "typingsPackageName": "filenamify",
            "sourceRepoURL": "https://github.com/sindresorhus/filenamify",
            "asOfVersion": "3.0.0"
        },
        {
            "libraryName": "filenamify-url",
            "typingsPackageName": "filenamify-url",
            "sourceRepoURL": "https://github.com/sindresorhus/filenamify-url",
            "asOfVersion": "2.0.0"
        },
        {
            "libraryName": "filesize",
            "typingsPackageName": "filesize",
            "sourceRepoURL": "https://github.com/avoidwork/filesize.js",
            "asOfVersion": "5.0.0"
        },
        {
            "libraryName": "filter-console",
            "typingsPackageName": "filter-console",
            "sourceRepoURL": "https://github.com/sindresorhus/filter-console",
            "asOfVersion": "0.1.1"
        },
        {
            "libraryName": "find-java-home",
            "typingsPackageName": "find-java-home",
            "sourceRepoURL": "https://github.com/jsdevel/node-find-java-home",
            "asOfVersion": "1.0.0"
        },
        {
            "libraryName": "find-up",
            "typingsPackageName": "find-up",
            "sourceRepoURL": "https://github.com/sindresorhus/find-up",
            "asOfVersion": "4.0.0"
        },
        {
            "libraryName": "find-versions",
            "typingsPackageName": "find-versions",
            "sourceRepoURL": "https://github.com/sindresorhus/find-versions",
            "asOfVersion": "3.1.0"
        },
        {
            "libraryName": "FineUploader",
            "typingsPackageName": "fine-uploader",
            "sourceRepoURL": "http://fineuploader.com/",
            "asOfVersion": "5.14.0"
        },
        {
            "libraryName": "Firebase API",
            "typingsPackageName": "firebase",
            "sourceRepoURL": "https://www.firebase.com/docs/javascript/firebase",
            "asOfVersion": "3.2.1"
        },
        {
            "libraryName": "first-run",
            "typingsPackageName": "first-run",
            "sourceRepoURL": "https://github.com/sindresorhus/first-run",
            "asOfVersion": "2.0.0"
        },
        {
            "libraryName": "fkill",
            "typingsPackageName": "fkill",
            "sourceRepoURL": "https://github.com/sindresorhus/fkill",
            "asOfVersion": "6.0.0"
        },
        {
            "libraryName": "flatpickr",
            "typingsPackageName": "flatpickr",
            "sourceRepoURL": "https://github.com/chmln/flatpickr",
            "asOfVersion": "3.1.2"
        },
        {
            "libraryName": "flux-standard-action",
            "typingsPackageName": "flux-standard-action",
            "sourceRepoURL": "https://github.com/acdlite/flux-standard-action",
            "asOfVersion": "1.1.0"
        },
        {
            "libraryName": "forge-di",
            "typingsPackageName": "forge-di",
            "sourceRepoURL": "https://github.com/nkohari/forge",
            "asOfVersion": "12.0.2"
        },
        {
            "libraryName": "fork-ts-checker-webpack-plugin",
            "typingsPackageName": "fork-ts-checker-webpack-plugin",
            "sourceRepoURL": "https://github.com/Realytics/fork-ts-checker-webpack-plugin",
            "asOfVersion": "0.4.5"
        },
        {
            "libraryName": "form-data",
            "typingsPackageName": "form-data",
            "sourceRepoURL": "https://github.com/form-data/form-data",
            "asOfVersion": "2.5.0"
        },
        {
            "libraryName": "Foundation Sites",
            "typingsPackageName": "foundation-sites",
            "sourceRepoURL": "http://foundation.zurb.com/",
            "asOfVersion": "6.4.3"
        },
        {
            "libraryName": "FullCalendar",
            "typingsPackageName": "fullcalendar",
            "sourceRepoURL": "http://arshaw.com/fullcalendar/",
            "asOfVersion": "3.8.0"
        },
        {
            "libraryName": "fuse",
            "typingsPackageName": "fuse",
            "sourceRepoURL": "https://github.com/krisk/Fuse",
            "asOfVersion": "2.6.0"
        },
        {
            "libraryName": "gaea-model",
            "typingsPackageName": "gaea-model",
            "sourceRepoURL": "https://github.com/ascoders/gaea-model",
            "asOfVersion": "0.0.0"
        },
        {
            "libraryName": "geolib",
            "typingsPackageName": "geolib",
            "sourceRepoURL": "https://github.com/manuelbieh/Geolib",
            "asOfVersion": "2.0.23"
        },
        {
            "libraryName": "get-emails",
            "typingsPackageName": "get-emails",
            "sourceRepoURL": "https://github.com/sindresorhus/get-emails",
            "asOfVersion": "3.0.0"
        },
        {
            "libraryName": "get-port",
            "typingsPackageName": "get-port",
            "sourceRepoURL": "https://github.com/sindresorhus/get-port",
            "asOfVersion": "4.2.0"
        },
        {
            "libraryName": "get-range",
            "typingsPackageName": "get-range",
            "sourceRepoURL": "https://github.com/sindresorhus/get-range",
            "asOfVersion": "2.0.1"
        },
        {
            "libraryName": "get-stdin",
            "typingsPackageName": "get-stdin",
            "sourceRepoURL": "https://github.com/sindresorhus/get-stdin",
            "asOfVersion": "7.0.0"
        },
        {
            "libraryName": "get-stream",
            "typingsPackageName": "get-stream",
            "sourceRepoURL": "https://github.com/sindresorhus/get-stream",
            "asOfVersion": "5.0.0"
        },
        {
            "libraryName": "get-urls",
            "typingsPackageName": "get-urls",
            "sourceRepoURL": "https://github.com/sindresorhus/get-urls",
            "asOfVersion": "9.1.0"
        },
        {
            "libraryName": "getopts",
            "typingsPackageName": "getopts",
            "sourceRepoURL": "https://github.com/jorgebucaran/getopts",
            "asOfVersion": "2.1.0"
        },
        {
            "libraryName": "git-remote-origin-url",
            "typingsPackageName": "git-remote-origin-url",
            "sourceRepoURL": "https://github.com/sindresorhus/git-remote-origin-url",
            "asOfVersion": "3.0.0"
        },
        {
            "libraryName": "github",
            "typingsPackageName": "github",
            "sourceRepoURL": "https://github.com/mikedeboer/node-github",
            "asOfVersion": "7.1.0"
        },
        {
            "libraryName": "github-username",
            "typingsPackageName": "github-username",
            "sourceRepoURL": "https://github.com/sindresorhus/github-username",
            "asOfVersion": "5.0.0"
        },
        {
            "libraryName": "gitlab",
            "typingsPackageName": "gitlab",
            "sourceRepoURL": "https://github.com/jdalrymple/node-gitlab",
            "asOfVersion": "2.0.0"
        },
        {
            "libraryName": "global-dirs",
            "typingsPackageName": "global-dirs",
            "sourceRepoURL": "https://github.com/sindresorhus/global-dirs",
            "asOfVersion": "1.0.0"
        },
        {
            "libraryName": "globby",
            "typingsPackageName": "globby",
            "sourceRepoURL": "https://github.com/sindresorhus/globby",
            "asOfVersion": "9.1.0"
        },
        {
            "libraryName": "@google-cloud/pubsub",
            "typingsPackageName": "google-cloud__pubsub",
            "sourceRepoURL": "https://github.com/googleapis/nodejs-pubsub",
            "asOfVersion": "0.26.0"
        },
        {
            "libraryName": "Google Cloud Storage",
            "typingsPackageName": "google-cloud__storage",
            "sourceRepoURL": "https://github.com/googleapis/nodejs-storage",
            "asOfVersion": "2.3.0"
        },
        {
            "libraryName": "graphene-pk11",
            "typingsPackageName": "graphene-pk11",
            "sourceRepoURL": "https://github.com/PeculiarVentures/graphene",
            "asOfVersion": "2.0.31"
        },
        {
            "libraryName": "graphql",
            "typingsPackageName": "graphql",
            "sourceRepoURL": "https://github.com/graphql/graphql-js",
            "asOfVersion": "14.5.0"
        },
        {
            "libraryName": "gravatar-url",
            "typingsPackageName": "gravatar-url",
            "sourceRepoURL": "https://github.com/sindresorhus/gravatar-url",
            "asOfVersion": "3.0.0"
        },
        {
            "libraryName": "griddle-react",
            "typingsPackageName": "griddle-react",
            "sourceRepoURL": "https://github.com/griddlegriddle/griddle",
            "asOfVersion": "1.3.0"
        },
        {
            "libraryName": "gulp-tslint",
            "typingsPackageName": "gulp-tslint",
            "sourceRepoURL": "https://github.com/panuhorsmalahti/gulp-tslint",
            "asOfVersion": "4.2.0"
        },
        {
            "libraryName": "gulp-typedoc",
            "typingsPackageName": "gulp-typedoc",
            "sourceRepoURL": "https://github.com/rogierschouten/gulp-typedoc",
            "asOfVersion": "2.2.0"
        },
        {
            "libraryName": "gulp-typescript",
            "typingsPackageName": "gulp-typescript",
            "sourceRepoURL": "https://github.com/ivogabe/gulp-typescript",
            "asOfVersion": "2.13.0"
        },
        {
            "libraryName": "gzip-size",
            "typingsPackageName": "gzip-size",
            "sourceRepoURL": "https://github.com/sindresorhus/gzip-size",
            "asOfVersion": "5.1.0"
        },
        {
            "libraryName": "handlebars",
            "typingsPackageName": "handlebars",
            "sourceRepoURL": "https://github.com/wycats/handlebars.js",
            "asOfVersion": "4.1.0"
        },
        {
            "libraryName": "handsontable",
            "typingsPackageName": "handsontable",
            "sourceRepoURL": "https://handsontable.com/",
            "asOfVersion": "0.35.0"
        },
        {
            "libraryName": "hapi-auth-jwt2",
            "typingsPackageName": "hapi-auth-jwt2",
            "sourceRepoURL": "https://github.com/dwyl/hapi-auth-jwt2/",
            "asOfVersion": "8.6.1"
        },
        {
            "libraryName": "hard-rejection",
            "typingsPackageName": "hard-rejection",
            "sourceRepoURL": "https://github.com/sindresorhus/hard-rejection",
            "asOfVersion": "2.0.0"
        },
        {
            "libraryName": "has-emoji",
            "typingsPackageName": "has-emoji",
            "sourceRepoURL": "https://github.com/sindresorhus/has-emoji",
            "asOfVersion": "1.1.0"
        },
        {
            "libraryName": "has-yarn",
            "typingsPackageName": "has-yarn",
            "sourceRepoURL": "https://github.com/sindresorhus/has-yarn",
            "asOfVersion": "2.0.0"
        },
        {
            "libraryName": "hasha",
            "typingsPackageName": "hasha",
            "sourceRepoURL": "https://github.com/sindresorhus/hasha",
            "asOfVersion": "4.0.0"
        },
        {
            "libraryName": "hex-rgb",
            "typingsPackageName": "hex-rgb",
            "sourceRepoURL": "https://github.com/sindresorhus/hex-rgb",
            "asOfVersion": "4.1.0"
        },
        {
            "libraryName": "hibp",
            "typingsPackageName": "hibp",
            "sourceRepoURL": "https://github.com/wKovacs64/hibp",
            "asOfVersion": "7.3.0"
        },
        {
            "libraryName": "homeworks",
            "typingsPackageName": "homeworks",
            "sourceRepoURL": "https://github.com/IGAWorksDev/homeworks/",
            "asOfVersion": "1.0.19"
        },
        {
            "libraryName": "html-tags",
            "typingsPackageName": "html-tags",
            "sourceRepoURL": "https://github.com/sindresorhus/html-tags",
            "asOfVersion": "3.0.0"
        },
        {
            "libraryName": "html-webpack-tags-plugin",
            "typingsPackageName": "html-webpack-tags-plugin",
            "sourceRepoURL": "https://github.com/jharris4/html-webpack-tags-plugin",
            "asOfVersion": "2.0.16"
        },
        {
            "libraryName": "http-status-codes",
            "typingsPackageName": "http-status-codes",
            "sourceRepoURL": "https://github.com/prettymuchbryce/node-http-status",
            "asOfVersion": "1.2.0"
        },
        {
            "libraryName": "humanize-string",
            "typingsPackageName": "humanize-string",
            "sourceRepoURL": "https://github.com/sindresorhus/humanize-string",
            "asOfVersion": "2.0.1"
        },
        {
            "libraryName": "humanize-url",
            "typingsPackageName": "humanize-url",
            "sourceRepoURL": "https://github.com/sindresorhus/humanize-url",
            "asOfVersion": "2.1.0"
        },
        {
            "libraryName": "i18next",
            "typingsPackageName": "i18next",
            "sourceRepoURL": "https://github.com/i18next/i18next",
            "asOfVersion": "13.0.0"
        },
        {
            "libraryName": "i18next-browser-languagedetector",
            "typingsPackageName": "i18next-browser-languagedetector",
            "sourceRepoURL": "https://github.com/i18next/i18next-browser-languagedetector",
            "asOfVersion": "3.0.0"
        },
        {
            "libraryName": "i18next-express-middleware",
            "typingsPackageName": "i18next-express-middleware",
            "sourceRepoURL": "https://github.com/i18next/i18next-express-middleware",
            "asOfVersion": "1.7.0"
        },
        {
            "libraryName": "i18next-xhr-backend",
            "typingsPackageName": "i18next-xhr-backend",
            "sourceRepoURL": "https://github.com/i18next/i18next-xhr-backend",
            "asOfVersion": "1.4.2"
        },
        {
            "libraryName": "iconv-lite",
            "typingsPackageName": "iconv-lite",
            "sourceRepoURL": "https://github.com/ashtuchkin/iconv-lite",
            "asOfVersion": "0.4.14"
        },
        {
            "libraryName": "ids",
            "typingsPackageName": "ids",
            "sourceRepoURL": "https://github.com/bpmn-io/ids",
            "asOfVersion": "0.2.2"
        },
        {
            "libraryName": "image-size",
            "typingsPackageName": "image-size",
            "sourceRepoURL": "https://github.com/image-size/image-size",
            "asOfVersion": "0.8.0"
        },
        {
            "libraryName": "image-type",
            "typingsPackageName": "image-type",
            "sourceRepoURL": "https://github.com/sindresorhus/image-type",
            "asOfVersion": "4.0.1"
        },
        {
            "libraryName": "immutability-helper",
            "typingsPackageName": "immutability-helper",
            "sourceRepoURL": "https://github.com/kolodny/immutability-helper",
            "asOfVersion": "2.6.3"
        },
        {
            "libraryName": "Facebook's Immutable",
            "typingsPackageName": "immutable",
            "sourceRepoURL": "https://github.com/facebook/immutable-js",
            "asOfVersion": "3.8.7"
        },
        {
            "libraryName": "in-range",
            "typingsPackageName": "in-range",
            "sourceRepoURL": "https://github.com/sindresorhus/in-range",
            "asOfVersion": "2.0.0"
        },
        {
            "libraryName": "indent-string",
            "typingsPackageName": "indent-string",
            "sourceRepoURL": "https://github.com/sindresorhus/indent-string",
            "asOfVersion": "4.0.0"
        },
        {
            "libraryName": "instabug-reactnative",
            "typingsPackageName": "instabug-reactnative",
            "sourceRepoURL": "https://github.com/Instabug/instabug-reactnative#readme",
            "asOfVersion": "8.1.0"
        },
        {
            "libraryName": "interactjs",
            "typingsPackageName": "interact.js",
            "sourceRepoURL": "https://github.com/taye/interact.js",
            "asOfVersion": "1.3.0"
        },
        {
            "libraryName": "internal-ip",
            "typingsPackageName": "internal-ip",
            "sourceRepoURL": "https://github.com/sindresorhus/internal-ip",
            "asOfVersion": "4.1.0"
        },
        {
            "libraryName": "intl-locales-supported",
            "typingsPackageName": "intl-locales-supported",
            "sourceRepoURL": "https://github.com/formatjs/formatjs",
            "asOfVersion": "1.0.6"
        },
        {
            "libraryName": "intl-messageformat",
            "typingsPackageName": "intl-messageformat",
            "sourceRepoURL": "https://github.com/formatjs/formatjs",
            "asOfVersion": "3.0.0"
        },
        {
            "libraryName": "intl-relativeformat",
            "typingsPackageName": "intl-relativeformat",
            "sourceRepoURL": "https://github.com/formatjs/formatjs",
            "asOfVersion": "3.0.1"
        },
        {
            "libraryName": "into-stream",
            "typingsPackageName": "into-stream",
            "sourceRepoURL": "https://github.com/sindresorhus/into-stream",
            "asOfVersion": "5.0.0"
        },
        {
            "libraryName": "inversify",
            "typingsPackageName": "inversify",
            "sourceRepoURL": "http://inversify.io",
            "asOfVersion": "2.0.33"
        },
        {
            "libraryName": "inversify-binding-decorators",
            "typingsPackageName": "inversify-binding-decorators",
            "sourceRepoURL": "https://github.com/inversify/inversify-binding-decorators",
            "asOfVersion": "2.0.0"
        },
        {
            "libraryName": "inversify-express-utils",
            "typingsPackageName": "inversify-express-utils",
            "sourceRepoURL": "https://github.com/inversify/inversify-express-utils",
            "asOfVersion": "2.0.0"
        },
        {
            "libraryName": "inversify-inject-decorators",
            "typingsPackageName": "inversify-inject-decorators",
            "sourceRepoURL": "https://github.com/inversify/inversify-inject-decorators",
            "asOfVersion": "2.0.0"
        },
        {
            "libraryName": "inversify-logger-middleware",
            "typingsPackageName": "inversify-logger-middleware",
            "sourceRepoURL": "https://github.com/inversify/inversify-logger-middleware",
            "asOfVersion": "2.0.0"
        },
        {
            "libraryName": "inversify-restify-utils",
            "typingsPackageName": "inversify-restify-utils",
            "sourceRepoURL": "https://github.com/inversify/inversify-restify-utils",
            "asOfVersion": "2.0.0"
        },
        {
            "libraryName": "Ionic",
            "typingsPackageName": "ionic",
            "sourceRepoURL": "http://ionicframework.com",
            "asOfVersion": "3.19.0"
        },
        {
            "libraryName": "ip-regex",
            "typingsPackageName": "ip-regex",
            "sourceRepoURL": "https://github.com/sindresorhus/ip-regex",
            "asOfVersion": "4.1.0"
        },
        {
            "libraryName": "ipify",
            "typingsPackageName": "ipify",
            "sourceRepoURL": "https://github.com/sindresorhus/ipify",
            "asOfVersion": "3.0.0"
        },
        {
            "libraryName": "is-absolute-url",
            "typingsPackageName": "is-absolute-url",
            "sourceRepoURL": "https://github.com/sindresorhus/is-absolute-url",
            "asOfVersion": "3.0.0"
        },
        {
            "libraryName": "is-archive",
            "typingsPackageName": "is-archive",
            "sourceRepoURL": "https://github.com/sindresorhus/is-archive",
            "asOfVersion": "2.0.0"
        },
        {
            "libraryName": "is-array-sorted",
            "typingsPackageName": "is-array-sorted",
            "sourceRepoURL": "https://github.com/sindresorhus/is-array-sorted",
            "asOfVersion": "2.0.0"
        },
        {
            "libraryName": "is-binary-path",
            "typingsPackageName": "is-binary-path",
            "sourceRepoURL": "https://github.com/sindresorhus/is-binary-path",
            "asOfVersion": "2.1.0"
        },
        {
            "libraryName": "is-compressed",
            "typingsPackageName": "is-compressed",
            "sourceRepoURL": "https://github.com/sindresorhus/is-compressed",
            "asOfVersion": "2.0.0"
        },
        {
            "libraryName": "is-docker",
            "typingsPackageName": "is-docker",
            "sourceRepoURL": "https://github.com/sindresorhus/is-docker",
            "asOfVersion": "2.0.0"
        },
        {
            "libraryName": "is-elevated",
            "typingsPackageName": "is-elevated",
            "sourceRepoURL": "https://github.com/sindresorhus/is-elevated",
            "asOfVersion": "3.0.0"
        },
        {
            "libraryName": "is-fullwidth-code-point",
            "typingsPackageName": "is-fullwidth-code-point",
            "sourceRepoURL": "https://github.com/sindresorhus/is-fullwidth-code-point",
            "asOfVersion": "3.0.0"
        },
        {
            "libraryName": "is-image",
            "typingsPackageName": "is-image",
            "sourceRepoURL": "https://github.com/sindresorhus/is-image",
            "asOfVersion": "3.0.0"
        },
        {
            "libraryName": "is-installed-globally",
            "typingsPackageName": "is-installed-globally",
            "sourceRepoURL": "https://github.com/sindresorhus/is-installed-globally.git",
            "asOfVersion": "0.2.0"
        },
        {
            "libraryName": "is-ip",
            "typingsPackageName": "is-ip",
            "sourceRepoURL": "https://github.com/sindresorhus/is-ip",
            "asOfVersion": "3.0.0"
        },
        {
            "libraryName": "is-lower-case",
            "typingsPackageName": "is-lower-case",
            "sourceRepoURL": "https://github.com/blakeembrey/is-lower-case",
            "asOfVersion": "1.1.2"
        },
        {
            "libraryName": "is-obj",
            "typingsPackageName": "is-obj",
            "sourceRepoURL": "https://github.com/sindresorhus/is-obj",
            "asOfVersion": "2.0.0"
        },
        {
            "libraryName": "is-online",
            "typingsPackageName": "is-online",
            "sourceRepoURL": "https://github.com/sindresorhus/is-online",
            "asOfVersion": "8.1.0"
        },
        {
            "libraryName": "is-path-cwd",
            "typingsPackageName": "is-path-cwd",
            "sourceRepoURL": "https://github.com/sindresorhus/is-path-cwd",
            "asOfVersion": "2.1.0"
        },
        {
            "libraryName": "is-path-in-cwd",
            "typingsPackageName": "is-path-in-cwd",
            "sourceRepoURL": "https://github.com/sindresorhus/is-path-in-cwd",
            "asOfVersion": "2.1.0"
        },
        {
            "libraryName": "is-plain-obj",
            "typingsPackageName": "is-plain-obj",
            "sourceRepoURL": "https://github.com/sindresorhus/is-plain-obj",
            "asOfVersion": "2.0.0"
        },
        {
            "libraryName": "is-plain-object",
            "typingsPackageName": "is-plain-object",
            "sourceRepoURL": "https://github.com/jonschlinkert/is-plain-object",
            "asOfVersion": "2.0.4"
        },
        {
            "libraryName": "is-png",
            "typingsPackageName": "is-png",
            "sourceRepoURL": "https://github.com/sindresorhus/is-png",
            "asOfVersion": "2.0.0"
        },
        {
            "libraryName": "is-reachable",
            "typingsPackageName": "is-reachable",
            "sourceRepoURL": "https://github.com/sindresorhus/is-reachable",
            "asOfVersion": "3.1.0"
        },
        {
            "libraryName": "is-regexp",
            "typingsPackageName": "is-regexp",
            "sourceRepoURL": "https://github.com/sindresorhus/is-regexp",
            "asOfVersion": "2.1.0"
        },
        {
            "libraryName": "is-relative-url",
            "typingsPackageName": "is-relative-url",
            "sourceRepoURL": "https://github.com/sindresorhus/is-relative-url",
            "asOfVersion": "3.0.0"
        },
        {
            "libraryName": "is-root",
            "typingsPackageName": "is-root",
            "sourceRepoURL": "https://github.com/sindresorhus/is-root",
            "asOfVersion": "2.1.0"
        },
        {
            "libraryName": "is-root-path",
            "typingsPackageName": "is-root-path",
            "sourceRepoURL": "https://github.com/sindresorhus/is-root-path",
            "asOfVersion": "2.0.0"
        },
        {
            "libraryName": "is-scoped",
            "typingsPackageName": "is-scoped",
            "sourceRepoURL": "https://github.com/sindresorhus/is-scoped",
            "asOfVersion": "2.0.0"
        },
        {
            "libraryName": "is-stream",
            "typingsPackageName": "is-stream",
            "sourceRepoURL": "https://github.com/sindresorhus/is-stream",
            "asOfVersion": "2.0.0"
        },
        {
            "libraryName": "is-svg",
            "typingsPackageName": "is-svg",
            "sourceRepoURL": "https://github.com/sindresorhus/is-svg",
            "asOfVersion": "4.0.1"
        },
        {
            "libraryName": "is-text-path",
            "typingsPackageName": "is-text-path",
            "sourceRepoURL": "https://github.com/sindresorhus/is-text-path",
            "asOfVersion": "2.0.0"
        },
        {
            "libraryName": "is-upper-case",
            "typingsPackageName": "is-upper-case",
            "sourceRepoURL": "https://github.com/blakeembrey/is-upper-case",
            "asOfVersion": "1.1.2"
        },
        {
            "libraryName": "is-url-superb",
            "typingsPackageName": "is-url-superb",
            "sourceRepoURL": "https://github.com/sindresorhus/is-url-superb",
            "asOfVersion": "3.0.0"
        },
        {
            "libraryName": "issue-regex",
            "typingsPackageName": "issue-regex",
            "sourceRepoURL": "https://github.com/sindresorhus/issue-regex",
            "asOfVersion": "3.1.0"
        },
        {
            "libraryName": "jasmine-expect",
            "typingsPackageName": "jasmine-expect",
            "sourceRepoURL": "https://github.com/JamieMason/Jasmine-Matchers",
            "asOfVersion": "3.8.1"
        },
        {
            "libraryName": "javascript-obfuscator",
            "typingsPackageName": "javascript-obfuscator",
            "sourceRepoURL": "https://github.com/sanex3339/javascript-obfuscator",
            "asOfVersion": "0.17.0"
        },
        {
            "libraryName": "jdenticon",
            "typingsPackageName": "jdenticon",
            "sourceRepoURL": "https://github.com/dmester/jdenticon",
            "asOfVersion": "2.2.0"
        },
        {
            "libraryName": "jest-each",
            "typingsPackageName": "jest-each",
            "sourceRepoURL": "https://github.com/facebook/jest",
            "asOfVersion": "24.3.0"
        },
        {
            "libraryName": "jimp",
            "typingsPackageName": "jimp",
            "sourceRepoURL": "https://github.com/oliver-moran/jimp#readme",
            "asOfVersion": "0.2.28"
        },
        {
            "libraryName": "joData",
            "typingsPackageName": "jodata",
            "sourceRepoURL": "https://github.com/mccow002/joData",
            "asOfVersion": "1.0.13"
        },
        {
            "libraryName": "JointJS",
            "typingsPackageName": "jointjs",
            "sourceRepoURL": "http://www.jointjs.com/",
            "asOfVersion": "2.0.0"
        },
        {
            "libraryName": "jpeg-js",
            "typingsPackageName": "jpeg-js",
            "sourceRepoURL": "https://github.com/eugeneware/jpeg-js",
            "asOfVersion": "0.3.6"
        },
        {
            "libraryName": "jpush-react-native",
            "typingsPackageName": "jpush-react-native",
            "sourceRepoURL": "https://github.com/jpush/jpush-react-native",
            "asOfVersion": "2.0.0"
        },
        {
            "libraryName": "typescript",
            "typingsPackageName": "jquery-notifier",
            "sourceRepoURL": "https://github.com/Microsoft/TypeScript",
            "asOfVersion": "1.3.0"
        },
        {
            "libraryName": "jquery.ajaxfile",
            "typingsPackageName": "jquery.ajaxfile",
            "sourceRepoURL": "https://github.com/fpellet/jquery.ajaxFile",
            "asOfVersion": "0.2.29"
        },
        {
            "libraryName": "js-data",
            "typingsPackageName": "js-data",
            "sourceRepoURL": "https://github.com/js-data/js-data",
            "asOfVersion": "3.0.0"
        },
        {
            "libraryName": "JSData Http Adapter",
            "typingsPackageName": "js-data-http",
            "sourceRepoURL": "https://github.com/js-data/js-data-http",
            "asOfVersion": "3.0.0"
        },
        {
            "libraryName": "js-types",
            "typingsPackageName": "js-types",
            "sourceRepoURL": "https://github.com/sindresorhus/js-types",
            "asOfVersion": "2.1.0"
        },
        {
            "libraryName": "JSNLog",
            "typingsPackageName": "jsnlog",
            "sourceRepoURL": "https://github.com/mperdeck/jsnlog.js",
            "asOfVersion": "2.17.2"
        },
        {
            "libraryName": "jsonschema",
            "typingsPackageName": "jsonschema",
            "sourceRepoURL": "https://github.com/tdegrunt/jsonschema",
            "asOfVersion": "1.1.1"
        },
        {
            "libraryName": "jsplumb",
            "typingsPackageName": "jsplumb",
            "sourceRepoURL": "https://github.com/jsplumb/jsPlumb",
            "asOfVersion": "2.5.7"
        },
        {
            "libraryName": "jsrender",
            "typingsPackageName": "jsrender",
            "sourceRepoURL": "https://github.com/BorisMoore/jsrender",
            "asOfVersion": "1.0.5"
        },
        {
            "libraryName": "junk",
            "typingsPackageName": "junk",
            "sourceRepoURL": "https://github.com/sindresorhus/junk",
            "asOfVersion": "3.0.0"
        },
        {
            "libraryName": "karma-viewport",
            "typingsPackageName": "karma-viewport",
            "sourceRepoURL": "https://github.com/squidfunk/karma-viewport",
            "asOfVersion": "1.0.0"
        },
        {
            "libraryName": "kafkajs",
            "typingsPackageName": "kafkajs",
            "sourceRepoURL": "https://github.com/tulios/kafkajs",
            "asOfVersion": "1.9.0"
        },
        {
            "libraryName": "keycloak-js",
            "typingsPackageName": "keycloak-js",
            "sourceRepoURL": "https://github.com/keycloak/keycloak",
            "asOfVersion": "3.4.1"
        },
        {
            "libraryName": "knex",
            "typingsPackageName": "knex",
            "sourceRepoURL": "https://github.com/tgriesser/knex",
            "asOfVersion": "0.16.1"
        },
        {
            "libraryName": "knockout-paging",
            "typingsPackageName": "knockout-paging",
            "sourceRepoURL": "https://github.com/ErikSchierboom/knockout-paging",
            "asOfVersion": "0.3.1"
        },
        {
            "libraryName": "knockout-pre-rendered",
            "typingsPackageName": "knockout-pre-rendered",
            "sourceRepoURL": "https://github.com/ErikSchierboom/knockout-pre-rendered",
            "asOfVersion": "0.7.1"
        },
        {
            "libraryName": "known",
            "typingsPackageName": "known",
            "sourceRepoURL": "https://github.com/sindresorhus/known",
            "asOfVersion": "3.0.0"
        },
        {
            "libraryName": "koa-jwt",
            "typingsPackageName": "koa-jwt",
            "sourceRepoURL": "https://github.com/koajs/jwt",
            "asOfVersion": "3.3.0"
        },
        {
            "libraryName": "koa-useragent",
            "typingsPackageName": "koa-useragent",
            "sourceRepoURL": "https://github.com/rvboris/koa-useragent",
            "asOfVersion": "2.1.1"
        },
        {
            "libraryName": "koa-pug",
            "typingsPackageName": "koa-pug",
            "sourceRepoURL": "https://github.com/chrisyip/koa-pug",
            "asOfVersion": "4.0.0"
        },
        {
            "libraryName": "lambda-phi",
            "typingsPackageName": "lambda-phi",
            "sourceRepoURL": "https://github.com/elitechance/lambda-phi",
            "asOfVersion": "1.0.1"
        },
        {
            "libraryName": "latest-semver",
            "typingsPackageName": "latest-semver",
            "sourceRepoURL": "https://github.com/sindresorhus/latest-semver",
            "asOfVersion": "2.0.0"
        },
        {
            "libraryName": "latest-version",
            "typingsPackageName": "latest-version",
            "sourceRepoURL": "https://github.com/sindresorhus/latest-version",
            "asOfVersion": "5.0.0"
        },
        {
            "libraryName": "lazy-value",
            "typingsPackageName": "lazy-value",
            "sourceRepoURL": "https://github.com/sindresorhus/lazy-value",
            "asOfVersion": "2.0.0"
        },
        {
            "libraryName": "ldclient-js",
            "typingsPackageName": "ldclient-js",
            "sourceRepoURL": "https://github.com/launchdarkly/js-client",
            "asOfVersion": "1.1.11"
        },
        {
            "libraryName": "leap-year",
            "typingsPackageName": "leap-year",
            "sourceRepoURL": "https://github.com/sindresorhus/leap-year",
            "asOfVersion": "3.0.0"
        },
        {
            "libraryName": "left-pad",
            "typingsPackageName": "left-pad",
            "sourceRepoURL": "https://github.com/stevemao/left-pad",
            "asOfVersion": "1.2.0"
        },
        {
            "libraryName": "leven",
            "typingsPackageName": "leven",
            "sourceRepoURL": "https://github.com/sindresorhus/leven",
            "asOfVersion": "3.0.0"
        },
        {
            "libraryName": "line-column-path",
            "typingsPackageName": "line-column-path",
            "sourceRepoURL": "https://github.com/sindresorhus/line-column-path",
            "asOfVersion": "2.0.0"
        },
        {
            "libraryName": "linkify-issues",
            "typingsPackageName": "linkify-issues",
            "sourceRepoURL": "https://github.com/sindresorhus/linkify-issues",
            "asOfVersion": "2.0.0"
        },
        {
            "libraryName": "linkify-urls",
            "typingsPackageName": "linkify-urls",
            "sourceRepoURL": "https://github.com/sindresorhus/linkify-urls",
            "asOfVersion": "3.1.0"
        },
        {
            "libraryName": "Linq.JS",
            "typingsPackageName": "linq",
            "sourceRepoURL": "https://linqjs.codeplex.com/",
            "asOfVersion": "2.2.33"
        },
        {
            "libraryName": "Linq4JS",
            "typingsPackageName": "linq4js",
            "sourceRepoURL": "https://github.com/morrisjdev/Linq4JS",
            "asOfVersion": "2.1.8"
        },
        {
            "libraryName": "LinqSharp",
            "typingsPackageName": "linqsharp",
            "sourceRepoURL": "https://github.com/brunolm/LinqSharp",
            "asOfVersion": "1.0.0"
        },
        {
            "libraryName": "load-json-file",
            "typingsPackageName": "load-json-file",
            "sourceRepoURL": "https://github.com/sindresorhus/load-json-file",
            "asOfVersion": "5.1.0"
        },
        {
            "libraryName": "localforage",
            "typingsPackageName": "localforage",
            "sourceRepoURL": "https://github.com/localForage/localForage",
            "asOfVersion": "0.0.34"
        },
        {
            "libraryName": "localforage-cordovasqlitedriver",
            "typingsPackageName": "localforage-cordovasqlitedriver",
            "sourceRepoURL": "https://github.com/thgreasi/localForage-cordovaSQLiteDriver",
            "asOfVersion": "1.5.0"
        },
        {
            "libraryName": "locate-path",
            "typingsPackageName": "locate-path",
            "sourceRepoURL": "https://github.com/sindresorhus/locate-path",
            "asOfVersion": "4.0.0"
        },
        {
            "libraryName": "lock-system",
            "typingsPackageName": "lock-system",
            "sourceRepoURL": "https://github.com/sindresorhus/lock-system",
            "asOfVersion": "2.0.0"
        },
        {
            "libraryName": "lodash-decorators",
            "typingsPackageName": "lodash-decorators",
            "sourceRepoURL": "https://github.com/steelsojka/lodash-decorators",
            "asOfVersion": "4.0.0"
        },
        {
            "libraryName": "log-symbols",
            "typingsPackageName": "log-symbols",
            "sourceRepoURL": "https://github.com/sindresorhus/log-symbols",
            "asOfVersion": "3.0.0"
        },
        {
            "libraryName": "log-update",
            "typingsPackageName": "log-update",
            "sourceRepoURL": "https://github.com/sindresorhus/log-update",
            "asOfVersion": "3.1.0"
        },
        {
            "libraryName": "log4javascript",
            "typingsPackageName": "log4javascript",
            "sourceRepoURL": "http://log4javascript.org/",
            "asOfVersion": "1.4.15"
        },
        {
            "libraryName": "log4js",
            "typingsPackageName": "log4js",
            "sourceRepoURL": "https://github.com/nomiddlename/log4js-node",
            "asOfVersion": "2.3.5"
        },
        {
            "libraryName": "logform",
            "typingsPackageName": "logform",
            "sourceRepoURL": "https://github.com/winstonjs/logform",
            "asOfVersion": "1.10.0"
        },
        {
            "libraryName": "loglevel",
            "typingsPackageName": "loglevel",
            "sourceRepoURL": "https://github.com/pimterry/loglevel/",
            "asOfVersion": "1.6.2"
        },
        {
            "libraryName": "looks-same",
            "typingsPackageName": "looks-same",
            "sourceRepoURL": "https://github.com/gemini-testing/looks-same",
            "asOfVersion": "4.1.0"
        },
        {
            "libraryName": "lorem-ipsum",
            "typingsPackageName": "lorem-ipsum",
            "sourceRepoURL": "https://github.com/knicklabs/node-lorem-ipsum",
            "asOfVersion": "2.0.0"
        },
        {
            "libraryName": "loud-rejection",
            "typingsPackageName": "loud-rejection",
            "sourceRepoURL": "https://github.com/sindresorhus/loud-rejection",
            "asOfVersion": "2.0.0"
        },
        {
            "libraryName": "lower-case",
            "typingsPackageName": "lower-case",
            "sourceRepoURL": "https://github.com/blakeembrey/lower-case",
            "asOfVersion": "1.1.3"
        },
        {
            "libraryName": "lower-case-first",
            "typingsPackageName": "lower-case-first",
            "sourceRepoURL": "https://github.com/blakeembrey/lower-case-first",
            "asOfVersion": "1.0.1"
        },
        {
            "libraryName": "make-dir",
            "typingsPackageName": "make-dir",
            "sourceRepoURL": "https://github.com/sindresorhus/make-dir",
            "asOfVersion": "2.1.0"
        },
        {
            "libraryName": "mali",
            "typingsPackageName": "mali",
            "sourceRepoURL": "https://github.com/malijs/mali",
            "asOfVersion": "0.9.2"
        },
        {
            "libraryName": "map-obj",
            "typingsPackageName": "map-obj",
            "sourceRepoURL": "https://github.com/sindresorhus/map-obj",
            "asOfVersion": "3.1.0"
        },
        {
            "libraryName": "maquette",
            "typingsPackageName": "maquette",
            "sourceRepoURL": "http://maquettejs.org/",
            "asOfVersion": "2.1.6"
        },
        {
            "libraryName": "matcher",
            "typingsPackageName": "matcher",
            "sourceRepoURL": "https://github.com/sindresorhus/matcher",
            "asOfVersion": "2.0.0"
        },
        {
            "libraryName": "maxmind",
            "typingsPackageName": "maxmind",
            "sourceRepoURL": "https://github.com/runk/node-maxmind",
            "asOfVersion": "2.0.5"
        },
        {
            "libraryName": "mem",
            "typingsPackageName": "mem",
            "sourceRepoURL": "https://github.com/sindresorhus/mem",
            "asOfVersion": "4.2.0"
        },
        {
            "libraryName": "memoize-one",
            "typingsPackageName": "memoize-one",
            "sourceRepoURL": "https://github.com/alexreardon/memoize-one#readme",
            "asOfVersion": "5.1.0"
        },
        {
            "libraryName": "mendixmodelsdk",
            "typingsPackageName": "mendixmodelsdk",
            "sourceRepoURL": "http://www.mendix.com",
            "asOfVersion": "0.8.1"
        },
        {
            "libraryName": "menubar",
            "typingsPackageName": "menubar",
            "sourceRepoURL": "https://github.com/maxogden/menubar",
            "asOfVersion": "6.0.0"
        },
        {
            "libraryName": "metisMenu",
            "typingsPackageName": "metismenu",
            "sourceRepoURL": "https://github.com/onokumus/metisMenu",
            "asOfVersion": "2.7.1"
        },
        {
            "libraryName": "microgears",
            "typingsPackageName": "microgears",
            "sourceRepoURL": "https://github.com/marcusdb/microgears",
            "asOfVersion": "4.0.5"
        },
        {
            "libraryName": "mnemonic-words",
            "typingsPackageName": "mnemonic-words",
            "sourceRepoURL": "https://github.com/sindresorhus/mnemonic-words",
            "asOfVersion": "1.1.0"
        },
        {
            "libraryName": "mobile-detect",
            "typingsPackageName": "mobile-detect",
            "sourceRepoURL": "http://hgoebl.github.io/mobile-detect.js/",
            "asOfVersion": "1.3.4"
        },
        {
            "libraryName": "mobservable",
            "typingsPackageName": "mobservable",
            "sourceRepoURL": "github.com/mweststrate/mobservable",
            "asOfVersion": "1.2.5"
        },
        {
            "libraryName": "mobservable-react",
            "typingsPackageName": "mobservable-react",
            "sourceRepoURL": "https://github.com/mweststrate/mobservable-react",
            "asOfVersion": "1.0.0"
        },
        {
            "libraryName": "Mobx Cookie",
            "typingsPackageName": "mobx-cookie",
            "sourceRepoURL": "https://github.com/will-stone/mobx-cookie",
            "asOfVersion": "1.1.1"
        },
        {
            "libraryName": "mobx-task",
            "typingsPackageName": "mobx-task",
            "sourceRepoURL": "https://github.com/jeffijoe/mobx-task#readme",
            "asOfVersion": "2.0.0"
        },
        {
            "libraryName": "mockingoose",
            "typingsPackageName": "mockingoose",
            "sourceRepoURL": "https://github.com/alonronin/mockingoose#readme",
            "asOfVersion": "2.13.0"
        },
        {
            "libraryName": "Moment",
            "typingsPackageName": "moment",
            "sourceRepoURL": "https://github.com/moment/moment",
            "asOfVersion": "2.13.0"
        },
        {
            "libraryName": "mongodb-memory-server",
            "typingsPackageName": "mongodb-memory-server",
            "sourceRepoURL": "https://github.com/nodkz/mongodb-memory-server",
            "asOfVersion": "2.3.0"
        },
        {
            "libraryName": "Monk",
            "typingsPackageName": "monk",
            "sourceRepoURL": "https://github.com/LearnBoost/monk.git",
            "asOfVersion": "6.0.0"
        },
        {
            "libraryName": "month-days",
            "typingsPackageName": "month-days",
            "sourceRepoURL": "https://github.com/sindresorhus/month-days",
            "asOfVersion": "3.0.0"
        },
        {
            "libraryName": "morphdom",
            "typingsPackageName": "morphdom",
            "sourceRepoURL": "https://github.com/patrick-steele-idem/morphdom",
            "asOfVersion": "2.4.0"
        },
        {
            "libraryName": "move-file",
            "typingsPackageName": "move-file",
            "sourceRepoURL": "https://github.com/sindresorhus/move-file",
            "asOfVersion": "1.1.0"
        },
        {
            "libraryName": "MQTT",
            "typingsPackageName": "mqtt",
            "sourceRepoURL": "https://github.com/mqttjs/MQTT.js",
            "asOfVersion": "2.5.0"
        },
        {
            "libraryName": "multimatch",
            "typingsPackageName": "multimatch",
            "sourceRepoURL": "https://github.com/sindresorhus/multimatch",
            "asOfVersion": "4.0.0"
        },
        {
            "libraryName": "nano",
            "typingsPackageName": "nano",
            "sourceRepoURL": "https://github.com/apache/couchdb-nano",
            "asOfVersion": "7.0.0"
        },
        {
            "libraryName": "natsort",
            "typingsPackageName": "natsort",
            "sourceRepoURL": "https://github.com/netop/natsort",
            "asOfVersion": "2.0.0"
        },
        {
            "libraryName": "typescript",
            "typingsPackageName": "navigator-permissions",
            "sourceRepoURL": "https://developer.mozilla.org/en-US/docs/Web/API/Permissions",
            "asOfVersion": "2.0.0"
        },
        {
            "libraryName": "negative-array",
            "typingsPackageName": "negative-array",
            "sourceRepoURL": "https://github.com/sindresorhus/negative-array",
            "asOfVersion": "2.1.0"
        },
        {
            "libraryName": "negative-zero",
            "typingsPackageName": "negative-zero",
            "sourceRepoURL": "https://github.com/sindresorhus/negative-zero",
            "asOfVersion": "3.0.0"
        },
        {
            "libraryName": "new-github-issue-url",
            "typingsPackageName": "new-github-issue-url",
            "sourceRepoURL": "https://github.com/sindresorhus/new-github-issue-url",
            "asOfVersion": "0.2.1"
        },
        {
            "libraryName": "new-github-release-url",
            "typingsPackageName": "new-github-release-url",
            "sourceRepoURL": "https://github.com/sindresorhus/new-github-release-url",
            "asOfVersion": "1.0.0"
        },
        {
            "libraryName": "ng-table",
            "typingsPackageName": "ng-table",
            "sourceRepoURL": "https://github.com/esvit/ng-table",
            "asOfVersion": "2.0.1"
        },
        {
            "libraryName": "nock",
            "typingsPackageName": "nock",
            "sourceRepoURL": "https://github.com/nock/nock",
            "asOfVersion": "11.1.0"
        },
        {
            "libraryName": "node-pg-migrate",
            "typingsPackageName": "node-pg-migrate",
            "sourceRepoURL": "https://github.com/theoephraim/node-pg-migrate#readme",
            "asOfVersion": "2.15.0"
        },
        {
            "libraryName": "node-sql-parser",
            "typingsPackageName": "node-sql-parser",
            "sourceRepoURL": "https://github.com/taozhi8833998/node-sql-parser#readme",
            "asOfVersion": "1.1.0"
        },
        {
            "libraryName": "node-waves",
            "typingsPackageName": "node-waves",
            "sourceRepoURL": "http://fian.my.id/Waves",
            "asOfVersion": "0.7.6"
        },
        {
            "libraryName": "normalize-url",
            "typingsPackageName": "normalize-url",
            "sourceRepoURL": "https://github.com/sindresorhus/normalize-url",
            "asOfVersion": "4.2.0"
        },
        {
            "libraryName": "Normalizr",
            "typingsPackageName": "normalizr",
            "sourceRepoURL": "https://github.com/paularmstrong/normalizr",
            "asOfVersion": "2.0.18"
        },
        {
            "libraryName": "npm-email",
            "typingsPackageName": "npm-email",
            "sourceRepoURL": "https://github.com/sindresorhus/npm-email",
            "asOfVersion": "3.1.0"
        },
        {
            "libraryName": "npm-keyword",
            "typingsPackageName": "npm-keyword",
            "sourceRepoURL": "https://github.com/sindresorhus/npm-keyword",
            "asOfVersion": "6.0.0"
        },
        {
            "libraryName": "npm-name",
            "typingsPackageName": "npm-name",
            "sourceRepoURL": "https://github.com/sindresorhus/npm-name",
            "asOfVersion": "5.2.1"
        },
        {
            "libraryName": "npm-run-path",
            "typingsPackageName": "npm-run-path",
            "sourceRepoURL": "https://github.com/sindresorhus/npm-run-path",
            "asOfVersion": "3.0.1"
        },
        {
            "libraryName": "npm-user",
            "typingsPackageName": "npm-user",
            "sourceRepoURL": "https://github.com/sindresorhus/npm-user",
            "asOfVersion": "4.0.0"
        },
        {
            "libraryName": "Nuka Carousel",
            "typingsPackageName": "nuka-carousel",
            "sourceRepoURL": "https://github.com/FormidableLabs/nuka-carousel/",
            "asOfVersion": "4.4.6"
        },
        {
            "libraryName": "Numbro",
            "typingsPackageName": "numbro",
            "sourceRepoURL": "https://github.com/foretagsplatsen/numbro/",
            "asOfVersion": "1.9.3"
        },
        {
            "libraryName": "odata",
            "typingsPackageName": "odata",
            "sourceRepoURL": "https://github.com/janhommes/odata",
            "asOfVersion": "1.0.3"
        },
        {
            "libraryName": "o.js",
            "typingsPackageName": "o.js",
            "sourceRepoURL": "https://github.com/janhommes/o.js",
            "asOfVersion": "1.0.3"
        },
        {
            "libraryName": "on-change",
            "typingsPackageName": "on-change",
            "sourceRepoURL": "https://github.com/sindresorhus/on-change",
            "asOfVersion": "1.1.0"
        },
        {
            "libraryName": "onetime",
            "typingsPackageName": "onetime",
            "sourceRepoURL": "https://github.com/sindresorhus/onetime",
            "asOfVersion": "4.0.0"
        },
        {
            "libraryName": "Onsen UI",
            "typingsPackageName": "onsenui",
            "sourceRepoURL": "http://onsen.io",
            "asOfVersion": "2.0.0"
        },
        {
            "libraryName": "open",
            "typingsPackageName": "open",
            "sourceRepoURL": "https://github.com/sindresorhus/open",
            "asOfVersion": "6.2.0"
        },
        {
            "libraryName": "open-editor",
            "typingsPackageName": "open-editor",
            "sourceRepoURL": "https://github.com/sindresorhus/open-editor",
            "asOfVersion": "2.0.0"
        },
        {
            "libraryName": "openid-client",
            "typingsPackageName": "openid-client",
            "sourceRepoURL": "https://github.com/panva/node-openid-client",
            "asOfVersion": "3.7.0"
        },
        {
            "libraryName": "opn",
            "typingsPackageName": "opn",
            "sourceRepoURL": "https://github.com/sindresorhus/opn",
            "asOfVersion": "5.5.0"
        },
        {
            "libraryName": "ora",
            "typingsPackageName": "ora",
            "sourceRepoURL": "https://github.com/sindresorhus/ora",
            "asOfVersion": "3.2.0"
        },
        {
            "libraryName": "os-locale",
            "typingsPackageName": "os-locale",
            "sourceRepoURL": "https://github.com/sindresorhus/os-locale",
            "asOfVersion": "4.0.0"
        },
        {
            "libraryName": "os-name",
            "typingsPackageName": "os-name",
            "sourceRepoURL": "https://github.com/sindresorhus/os-name",
            "asOfVersion": "3.1.0"
        },
        {
            "libraryName": "otplib",
            "typingsPackageName": "otplib",
            "sourceRepoURL": "https://github.com/yeojz/otplib",
            "asOfVersion": "10.0.0"
        },
        {
            "libraryName": "overwatch-api",
            "typingsPackageName": "overwatch-api",
            "sourceRepoURL": "https://github.com/alfg/overwatch-api",
            "asOfVersion": "0.7.1"
        },
        {
            "libraryName": "p-all",
            "typingsPackageName": "p-all",
            "sourceRepoURL": "https://github.com/sindresorhus/p-all",
            "asOfVersion": "2.0.0"
        },
        {
            "libraryName": "p-any",
            "typingsPackageName": "p-any",
            "sourceRepoURL": "https://github.com/sindresorhus/p-any",
            "asOfVersion": "2.0.0"
        },
        {
            "libraryName": "p-cancelable",
            "typingsPackageName": "p-cancelable",
            "sourceRepoURL": "https://github.com/sindresorhus/p-cancelable",
            "asOfVersion": "1.1.0"
        },
        {
            "libraryName": "p-catch-if",
            "typingsPackageName": "p-catch-if",
            "sourceRepoURL": "https://github.com/sindresorhus/p-catch-if",
            "asOfVersion": "2.0.0"
        },
        {
            "libraryName": "p-debounce",
            "typingsPackageName": "p-debounce",
            "sourceRepoURL": "https://github.com/sindresorhus/p-debounce",
            "asOfVersion": "2.0.0"
        },
        {
            "libraryName": "p-defer",
            "typingsPackageName": "p-defer",
            "sourceRepoURL": "https://github.com/sindresorhus/p-defer",
            "asOfVersion": "2.0.0"
        },
        {
            "libraryName": "p-do-whilst",
            "typingsPackageName": "p-do-whilst",
            "sourceRepoURL": "https://github.com/sindresorhus/p-do-whilst",
            "asOfVersion": "1.0.0"
        },
        {
            "libraryName": "p-each-series",
            "typingsPackageName": "p-each-series",
            "sourceRepoURL": "https://github.com/sindresorhus/p-each-series",
            "asOfVersion": "2.0.0"
        },
        {
            "libraryName": "p-event",
            "typingsPackageName": "p-event",
            "sourceRepoURL": "https://github.com/sindresorhus/p-event",
            "asOfVersion": "3.0.0"
        },
        {
            "libraryName": "p-every",
            "typingsPackageName": "p-every",
            "sourceRepoURL": "https://github.com/kevva/p-every",
            "asOfVersion": "2.0.0"
        },
        {
            "libraryName": "p-forever",
            "typingsPackageName": "p-forever",
            "sourceRepoURL": "https://github.com/sindresorhus/p-forever",
            "asOfVersion": "2.0.0"
        },
        {
            "libraryName": "p-is-promise",
            "typingsPackageName": "p-is-promise",
            "sourceRepoURL": "https://github.com/sindresorhus/p-is-promise",
            "asOfVersion": "2.1.0"
        },
        {
            "libraryName": "p-lazy",
            "typingsPackageName": "p-lazy",
            "sourceRepoURL": "https://github.com/sindresorhus/p-lazy",
            "asOfVersion": "2.0.0"
        },
        {
            "libraryName": "p-limit",
            "typingsPackageName": "p-limit",
            "sourceRepoURL": "https://github.com/sindresorhus/p-limit",
            "asOfVersion": "2.2.0"
        },
        {
            "libraryName": "p-locate",
            "typingsPackageName": "p-locate",
            "sourceRepoURL": "https://github.com/sindresorhus/p-locate",
            "asOfVersion": "4.0.0"
        },
        {
            "libraryName": "p-log",
            "typingsPackageName": "p-log",
            "sourceRepoURL": "https://github.com/sindresorhus/p-log",
            "asOfVersion": "2.0.0"
        },
        {
            "libraryName": "p-map",
            "typingsPackageName": "p-map",
            "sourceRepoURL": "https://github.com/sindresorhus/p-map",
            "asOfVersion": "2.0.0"
        },
        {
            "libraryName": "p-map-series",
            "typingsPackageName": "p-map-series",
            "sourceRepoURL": "https://github.com/sindresorhus/p-map-series",
            "asOfVersion": "2.0.0"
        },
        {
            "libraryName": "p-memoize",
            "typingsPackageName": "p-memoize",
            "sourceRepoURL": "https://github.com/sindresorhus/p-memoize",
            "asOfVersion": "3.0.0"
        },
        {
            "libraryName": "p-min-delay",
            "typingsPackageName": "p-min-delay",
            "sourceRepoURL": "https://github.com/sindresorhus/p-min-delay",
            "asOfVersion": "3.0.0"
        },
        {
            "libraryName": "p-one",
            "typingsPackageName": "p-one",
            "sourceRepoURL": "https://github.com/kevva/p-one",
            "asOfVersion": "2.0.0"
        },
        {
            "libraryName": "p-pipe",
            "typingsPackageName": "p-pipe",
            "sourceRepoURL": "https://github.com/sindresorhus/p-pipe",
            "asOfVersion": "2.0.1"
        },
        {
            "libraryName": "p-progress",
            "typingsPackageName": "p-progress",
            "sourceRepoURL": "https://github.com/sindresorhus/p-progress",
            "asOfVersion": "0.3.0"
        },
        {
            "libraryName": "p-props",
            "typingsPackageName": "p-props",
            "sourceRepoURL": "https://github.com/sindresorhus/p-props",
            "asOfVersion": "2.0.0"
        },
        {
            "libraryName": "p-queue",
            "typingsPackageName": "p-queue",
            "sourceRepoURL": "https://github.com/sindresorhus/p-queue",
            "asOfVersion": "3.2.1"
        },
        {
            "libraryName": "p-reduce",
            "typingsPackageName": "p-reduce",
            "sourceRepoURL": "https://github.com/sindresorhus/p-reduce",
            "asOfVersion": "2.0.0"
        },
        {
            "libraryName": "p-reflect",
            "typingsPackageName": "p-reflect",
            "sourceRepoURL": "https://github.com/sindresorhus/p-reflect",
            "asOfVersion": "2.0.0"
        },
        {
            "libraryName": "p-retry",
            "typingsPackageName": "p-retry",
            "sourceRepoURL": "https://github.com/sindresorhus/p-retry",
            "asOfVersion": "4.0.0"
        },
        {
            "libraryName": "p-series",
            "typingsPackageName": "p-series",
            "sourceRepoURL": "https://github.com/sindresorhus/p-series",
            "asOfVersion": "2.0.0"
        },
        {
            "libraryName": "p-settle",
            "typingsPackageName": "p-settle",
            "sourceRepoURL": "https://github.com/sindresorhus/p-settle",
            "asOfVersion": "3.0.0"
        },
        {
            "libraryName": "p-some",
            "typingsPackageName": "p-some",
            "sourceRepoURL": "https://github.com/sindresorhus/p-some",
            "asOfVersion": "4.0.1"
        },
        {
            "libraryName": "p-tap",
            "typingsPackageName": "p-tap",
            "sourceRepoURL": "https://github.com/sindresorhus/p-tap",
            "asOfVersion": "2.0.0"
        },
        {
            "libraryName": "p-throttle",
            "typingsPackageName": "p-throttle",
            "sourceRepoURL": "https://github.com/sindresorhus/p-throttle",
            "asOfVersion": "2.1.0"
        },
        {
            "libraryName": "p-time",
            "typingsPackageName": "p-time",
            "sourceRepoURL": "https://github.com/sindresorhus/p-time",
            "asOfVersion": "2.0.0"
        },
        {
            "libraryName": "p-timeout",
            "typingsPackageName": "p-timeout",
            "sourceRepoURL": "https://github.com/sindresorhus/p-timeout",
            "asOfVersion": "3.0.0"
        },
        {
            "libraryName": "p-times",
            "typingsPackageName": "p-times",
            "sourceRepoURL": "https://github.com/sindresorhus/p-times",
            "asOfVersion": "2.0.0"
        },
        {
            "libraryName": "p-try",
            "typingsPackageName": "p-try",
            "sourceRepoURL": "https://github.com/sindresorhus/p-try",
            "asOfVersion": "2.1.0"
        },
        {
            "libraryName": "p-wait-for",
            "typingsPackageName": "p-wait-for",
            "sourceRepoURL": "https://github.com/sindresorhus/p-wait-for",
            "asOfVersion": "3.0.0"
        },
        {
            "libraryName": "p-waterfall",
            "typingsPackageName": "p-waterfall",
            "sourceRepoURL": "https://github.com/sindresorhus/p-waterfall",
            "asOfVersion": "2.0.0"
        },
        {
            "libraryName": "p-whilst",
            "typingsPackageName": "p-whilst",
            "sourceRepoURL": "https://github.com/sindresorhus/p-whilst",
            "asOfVersion": "2.0.0"
        },
        {
            "libraryName": "package-json",
            "typingsPackageName": "package-json",
            "sourceRepoURL": "https://github.com/sindresorhus/package-json",
            "asOfVersion": "6.1.0"
        },
        {
            "libraryName": "paper",
            "typingsPackageName": "paper",
            "sourceRepoURL": "https://github.com/paperjs/paper.js",
            "asOfVersion": "0.12.3"
        },
        {
            "libraryName": "param-case",
            "typingsPackageName": "param-case",
            "sourceRepoURL": "https://github.com/blakeembrey/param-case",
            "asOfVersion": "1.1.2"
        },
        {
            "libraryName": "park-miller",
            "typingsPackageName": "park-miller",
            "sourceRepoURL": "https://github.com/sindresorhus/park-miller",
            "asOfVersion": "1.1.0"
        },
        {
            "libraryName": "parse-columns",
            "typingsPackageName": "parse-columns",
            "sourceRepoURL": "https://github.com/sindresorhus/parse-columns",
            "asOfVersion": "2.0.0"
        },
        {
            "libraryName": "parse-ms",
            "typingsPackageName": "parse-ms",
            "sourceRepoURL": "https://github.com/sindresorhus/parse-ms",
            "asOfVersion": "2.1.0"
        },
        {
            "libraryName": "pascal-case",
            "typingsPackageName": "pascal-case",
            "sourceRepoURL": "https://github.com/blakeembrey/pascal-case",
            "asOfVersion": "1.1.2"
        },
        {
            "libraryName": "passport-client-cert",
            "typingsPackageName": "passport-client-cert",
            "sourceRepoURL": "https://github.com/ripjar/passport-client-cert",
            "asOfVersion": "2.1.0"
        },
        {
            "libraryName": "path-case",
            "typingsPackageName": "path-case",
            "sourceRepoURL": "https://github.com/blakeembrey/path-case",
            "asOfVersion": "1.1.2"
        },
        {
            "libraryName": "path-exists",
            "typingsPackageName": "path-exists",
            "sourceRepoURL": "https://github.com/sindresorhus/path-exists",
            "asOfVersion": "4.0.0"
        },
        {
            "libraryName": "path-key",
            "typingsPackageName": "path-key",
            "sourceRepoURL": "https://github.com/sindresorhus/path-key",
            "asOfVersion": "3.0.1"
        },
        {
            "libraryName": "path-to-regexp",
            "typingsPackageName": "path-to-regexp",
            "sourceRepoURL": "https://github.com/pillarjs/path-to-regexp",
            "asOfVersion": "1.7.0"
        },
        {
            "libraryName": "path-type",
            "typingsPackageName": "path-type",
            "sourceRepoURL": "https://github.com/sindresorhus/path-type",
            "asOfVersion": "4.0.0"
        },
        {
            "libraryName": "perfect-scrollbar",
            "typingsPackageName": "perfect-scrollbar",
            "sourceRepoURL": "https://github.com/noraesae/perfect-scrollbar",
            "asOfVersion": "1.3.0"
        },
        {
            "libraryName": "pg-connection-string",
            "typingsPackageName": "pg-connection-string",
            "sourceRepoURL": "https://github.com/iceddev/pg-connection-string",
            "asOfVersion": "2.0.0"
        },
        {
            "libraryName": "pg-promise",
            "typingsPackageName": "pg-promise",
            "sourceRepoURL": "https://github.com/vitaly-t/pg-promise",
            "asOfVersion": "5.4.3"
        },
        {
            "libraryName": "phin",
            "typingsPackageName": "phin",
            "sourceRepoURL": "https://github.com/ethanent/phin",
            "asOfVersion": "3.4.0"
        },
        {
            "libraryName": "phonegap-plugin-push",
            "typingsPackageName": "phonegap-plugin-push",
            "sourceRepoURL": "https://github.com/phonegap/phonegap-plugin-push",
            "asOfVersion": "2.1.2"
        },
        {
            "libraryName": "pixi-spine",
            "typingsPackageName": "pixi-spine",
            "sourceRepoURL": "https://github.com/pixijs/pixi-spine",
            "asOfVersion": "1.4.2"
        },
        {
            "libraryName": "pixi.js",
            "typingsPackageName": "pixi.js",
            "sourceRepoURL": "https://github.com/pixijs/pixi.js/tree/v4.x",
            "asOfVersion": "5.0.0"
        },
        {
            "libraryName": "pkcs11js",
            "typingsPackageName": "pkcs11js",
            "sourceRepoURL": "https://github.com/PeculiarVentures/pkcs11js",
            "asOfVersion": "1.0.4"
        },
        {
            "libraryName": "pkg-conf",
            "typingsPackageName": "pkg-conf",
            "sourceRepoURL": "https://github.com/sindresorhus/pkg-conf",
            "asOfVersion": "3.0.0"
        },
        {
            "libraryName": "pkg-dir",
            "typingsPackageName": "pkg-dir",
            "sourceRepoURL": "https://github.com/sindresorhus/pkg-dir",
            "asOfVersion": "4.0.0"
        },
        {
            "libraryName": "pkg-up",
            "typingsPackageName": "pkg-up",
            "sourceRepoURL": "https://github.com/sindresorhus/pkg-up",
            "asOfVersion": "3.1.0"
        },
        {
            "libraryName": "pkg-versions",
            "typingsPackageName": "pkg-versions",
            "sourceRepoURL": "https://github.com/sindresorhus/pkg-versions",
            "asOfVersion": "2.0.0"
        },
        {
            "libraryName": "playcanvas",
            "typingsPackageName": "playcanvas",
            "sourceRepoURL": "https://github.com/playcanvas/engine",
            "asOfVersion": "1.23.0"
        },
        {
            "libraryName": "plottable",
            "typingsPackageName": "plottable",
            "sourceRepoURL": "http://plottablejs.org/",
            "asOfVersion": "3.7.0"
        },
        {
            "libraryName": "plur",
            "typingsPackageName": "plur",
            "sourceRepoURL": "https://github.com/sindresorhus/plur",
            "asOfVersion": "3.1.0"
        },
        {
            "libraryName": "png-async",
            "typingsPackageName": "png-async",
            "sourceRepoURL": "https://github.com/kanreisa/node-png-async",
            "asOfVersion": "0.9.4"
        },
        {
            "libraryName": "poly2tri.js",
            "typingsPackageName": "poly2tri",
            "sourceRepoURL": "https://github.com/r3mi/poly2tri.js",
            "asOfVersion": "1.4.0"
        },
        {
            "libraryName": "popper.js",
            "typingsPackageName": "popper.js",
            "sourceRepoURL": "https://github.com/FezVrasta/popper.js/",
            "asOfVersion": "1.11.0"
        },
        {
            "libraryName": "positive-zero",
            "typingsPackageName": "positive-zero",
            "sourceRepoURL": "https://github.com/sindresorhus/positive-zero",
            "asOfVersion": "3.0.0"
        },
        {
            "libraryName": "Prando",
            "typingsPackageName": "prando",
            "sourceRepoURL": "https://github.com/zeh/prando",
            "asOfVersion": "1.0.0"
        },
        {
            "libraryName": "pretty-bytes",
            "typingsPackageName": "pretty-bytes",
            "sourceRepoURL": "https://github.com/sindresorhus/pretty-bytes",
            "asOfVersion": "5.2.0"
        },
        {
            "libraryName": "pretty-format",
            "typingsPackageName": "pretty-format",
            "sourceRepoURL": "https://github.com/facebook/jest/tree/master/packages/pretty-format",
            "asOfVersion": "24.3.0"
        },
        {
            "libraryName": "pretty-ms",
            "typingsPackageName": "pretty-ms",
            "sourceRepoURL": "https://github.com/sindresorhus/pretty-ms",
            "asOfVersion": "5.0.0"
        },
        {
            "libraryName": "ProtoBuf.js",
            "typingsPackageName": "protobufjs",
            "sourceRepoURL": "https://github.com/dcodeIO/ProtoBuf.js",
            "asOfVersion": "6.0.0"
        },
        {
            "libraryName": "Protractor",
            "typingsPackageName": "protractor",
            "sourceRepoURL": "https://github.com/angular/protractor",
            "asOfVersion": "4.0.0"
        },
        {
            "libraryName": "ps-list",
            "typingsPackageName": "ps-list",
            "sourceRepoURL": "https://github.com/sindresorhus/ps-list",
            "asOfVersion": "6.2.1"
        },
        {
            "libraryName": "public-ip",
            "typingsPackageName": "public-ip",
            "sourceRepoURL": "https://github.com/sindresorhus/public-ip",
            "asOfVersion": "3.1.0"
        },
        {
            "libraryName": "pupa",
            "typingsPackageName": "pupa",
            "sourceRepoURL": "https://github.com/sindresorhus/pupa",
            "asOfVersion": "2.0.0"
        },
        {
            "libraryName": "qiniu",
            "typingsPackageName": "qiniu",
            "sourceRepoURL": "https://github.com/qiniu/nodejs-sdk",
            "asOfVersion": "7.0.1"
        },
        {
            "libraryName": "qrcode-generator",
            "typingsPackageName": "qrcode-generator",
            "sourceRepoURL": "https://github.com/kazuhikoarase/qrcode-generator",
            "asOfVersion": "1.0.6"
        },
        {
            "libraryName": "query-string",
            "typingsPackageName": "query-string",
            "sourceRepoURL": "https://github.com/sindresorhus/query-string",
            "asOfVersion": "6.3.0"
        },
        {
            "libraryName": "quick-lru",
            "typingsPackageName": "quick-lru",
            "sourceRepoURL": "https://github.com/sindresorhus/quick-lru",
            "asOfVersion": "3.0.0"
        },
        {
            "libraryName": "qunit-dom",
            "typingsPackageName": "qunit-dom",
            "sourceRepoURL": "https://github.com/simplabs/qunit-dom#readme",
            "asOfVersion": "0.7.0"
        },
        {
            "libraryName": "random-float",
            "typingsPackageName": "random-float",
            "sourceRepoURL": "https://github.com/sindresorhus/random-float",
            "asOfVersion": "2.0.0"
        },
        {
            "libraryName": "random-int",
            "typingsPackageName": "random-int",
            "sourceRepoURL": "https://github.com/sindresorhus/random-int",
            "asOfVersion": "2.0.0"
        },
        {
            "libraryName": "random-item",
            "typingsPackageName": "random-item",
            "sourceRepoURL": "https://github.com/sindresorhus/random-item",
            "asOfVersion": "2.0.0"
        },
        {
            "libraryName": "random-js",
            "typingsPackageName": "random-js",
            "sourceRepoURL": "https://github.com/ckknight/random-js",
            "asOfVersion": "2.0.0"
        },
        {
            "libraryName": "random-obj-key",
            "typingsPackageName": "random-obj-key",
            "sourceRepoURL": "https://github.com/sindresorhus/random-obj-key",
            "asOfVersion": "2.0.0"
        },
        {
            "libraryName": "random-obj-prop",
            "typingsPackageName": "random-obj-prop",
            "sourceRepoURL": "https://github.com/sindresorhus/random-obj-prop",
            "asOfVersion": "2.0.0"
        },
        {
            "libraryName": "randoma",
            "typingsPackageName": "randoma",
            "sourceRepoURL": "https://github.com/sindresorhus/randoma",
            "asOfVersion": "1.3.0"
        },
        {
            "libraryName": "Raven JS",
            "typingsPackageName": "raven-js",
            "sourceRepoURL": "https://github.com/getsentry/raven-js",
            "asOfVersion": "3.10.0"
        },
        {
            "libraryName": "raw-body",
            "typingsPackageName": "raw-body",
            "sourceRepoURL": "https://github.com/stream-utils/raw-body",
            "asOfVersion": "2.3.0"
        },
        {
            "libraryName": "re2",
            "typingsPackageName": "re2",
            "sourceRepoURL": "https://github.com/uhop/node-re2",
            "asOfVersion": "1.10.3"
        },
        {
            "libraryName": "react-chartjs-2",
            "typingsPackageName": "react-chartjs-2",
            "sourceRepoURL": "https://github.com/gor181/react-chartjs-2",
            "asOfVersion": "2.5.7"
        },
        {
            "libraryName": "react-circular-progressbar",
            "typingsPackageName": "react-circular-progressbar",
            "sourceRepoURL": "https://github.com/kevinsqi/react-circular-progressbar#readme",
            "asOfVersion": "1.1.0"
        },
        {
            "libraryName": "react-content-loader",
            "typingsPackageName": "react-content-loader",
            "sourceRepoURL": "https://github.com/danilowoz/react-content-loader",
            "asOfVersion": "4.0.0"
        },
        {
            "libraryName": "react-day-picker",
            "typingsPackageName": "react-day-picker",
            "sourceRepoURL": "https://github.com/gpbl/react-day-picker",
            "asOfVersion": "5.3.0"
        },
        {
            "libraryName": "react-dnd",
            "typingsPackageName": "react-dnd",
            "sourceRepoURL": "https://github.com/react-dnd/react-dnd",
            "asOfVersion": "3.0.2"
        },
        {
            "libraryName": "react-dnd-html5-backend",
            "typingsPackageName": "react-dnd-html5-backend",
            "sourceRepoURL": "https://github.com/react-dnd/react-dnd",
            "asOfVersion": "3.0.2"
        },
        {
            "libraryName": "react-dnd-test-backend",
            "typingsPackageName": "react-dnd-test-backend",
            "sourceRepoURL": "https://github.com/react-dnd/react-dnd",
            "asOfVersion": "3.0.2"
        },
        {
            "libraryName": "react-dnd-touch-backend",
            "typingsPackageName": "react-dnd-touch-backend",
            "sourceRepoURL": "https://github.com/react-dnd/react-dnd",
            "asOfVersion": "0.5.0"
        },
        {
            "libraryName": "react-dropzone",
            "typingsPackageName": "react-dropzone",
            "sourceRepoURL": "https://github.com/react-dropzone/react-dropzone",
            "asOfVersion": "5.1.0"
        },
        {
            "libraryName": "react-flip-move",
            "typingsPackageName": "react-flip-move",
            "sourceRepoURL": "https://github.com/joshwcomeau/react-flip-move",
            "asOfVersion": "2.9.12"
        },
        {
            "libraryName": "react-ga",
            "typingsPackageName": "react-ga",
            "sourceRepoURL": "https://github.com/react-ga/react-ga",
            "asOfVersion": "2.3.0"
        },
        {
            "libraryName": "react-i18next",
            "typingsPackageName": "react-i18next",
            "sourceRepoURL": "https://github.com/i18next/react-i18next",
            "asOfVersion": "8.1.0"
        },
        {
            "libraryName": "React Icons",
            "typingsPackageName": "react-icons",
            "sourceRepoURL": "https://www.npmjs.com/package/react-icons",
            "asOfVersion": "3.0.0"
        },
        {
            "libraryName": "react-inlinesvg",
            "typingsPackageName": "react-inlinesvg",
            "sourceRepoURL": "https://github.com/gilbarbara/react-inlinesvg#readme",
            "asOfVersion": "1.0.0"
        },
        {
            "libraryName": "react-intl",
            "typingsPackageName": "react-intl",
            "sourceRepoURL": "https://github.com/formatjs/react-intl",
            "asOfVersion": "3.0.0"
        },
        {
            "libraryName": "react-jss",
            "typingsPackageName": "react-jss",
            "sourceRepoURL": "https://github.com/cssinjs/react-jss#readme",
            "asOfVersion": "10.0.0"
        },
        {
            "libraryName": "react-monaco-editor",
            "typingsPackageName": "react-monaco-editor",
            "sourceRepoURL": "https://github.com/superRaytin/react-monaco-editor",
            "asOfVersion": "0.16.0"
        },
        {
            "libraryName": "react-native-collapsible",
            "typingsPackageName": "react-native-collapsible",
            "sourceRepoURL": "https://github.com/oblador/react-native-collapsible",
            "asOfVersion": "0.11.0"
        },
        {
            "libraryName": "react-native-elements",
            "typingsPackageName": "react-native-elements",
            "sourceRepoURL": "https://github.com/react-native-training/react-native-elements",
            "asOfVersion": "0.18.0"
        },
        {
            "libraryName": "react-native-goby",
            "typingsPackageName": "react-native-goby",
            "sourceRepoURL": "https://gitlab.com/MessageDream/react-native-goby",
            "asOfVersion": "0.0.5"
        },
        {
            "libraryName": "react-native-google-analytics-bridge",
            "typingsPackageName": "react-native-google-analytics-bridge",
            "sourceRepoURL": "https://github.com/idehub/react-native-google-analytics-bridge",
            "asOfVersion": "5.3.3"
        },
        {
            "libraryName": "react-native-linear-gradient",
            "typingsPackageName": "react-native-linear-gradient",
            "sourceRepoURL": "https://github.com/react-native-community/react-native-linear-gradient",
            "asOfVersion": "2.4.0"
        },
        {
            "libraryName": "react-native-modal",
            "typingsPackageName": "react-native-modal",
            "sourceRepoURL": "https://github.com/react-native-community/react-native-modal",
            "asOfVersion": "4.1.1"
        },
        {
            "libraryName": "react-native-navigation",
            "typingsPackageName": "react-native-navigation",
            "sourceRepoURL": "https://github.com/wix/react-native-navigation",
            "asOfVersion": "2.0.0"
        },
        {
            "libraryName": "react-native-permissions",
            "typingsPackageName": "react-native-permissions",
            "sourceRepoURL": "https://github.com/yonahforst/react-native-permissions",
            "asOfVersion": "2.0.0"
        },
        {
            "libraryName": "react-navigation-material-bottom-tabs",
            "typingsPackageName": "react-navigation-material-bottom-tabs",
            "sourceRepoURL": "https://github.com/react-navigation/material-bottom-tabs",
            "asOfVersion": "2.0.0"
        },
        {
            "libraryName": "react-sortable-pane",
            "typingsPackageName": "react-sortable-pane",
            "sourceRepoURL": "https://github.com/bokuweb/react-sortable-pane",
            "asOfVersion": "1.0.0"
        },
        {
            "libraryName": "react-split-pane",
            "typingsPackageName": "react-split-pane",
            "sourceRepoURL": "https://github.com/tomkp/react-split-pane",
            "asOfVersion": "0.1.67"
        },
        {
            "libraryName": "react-sticky-box",
            "typingsPackageName": "react-sticky-box",
            "sourceRepoURL": "https://github.com/codecks-io/react-sticky-box",
            "asOfVersion": "0.8.0"
        },
        {
            "libraryName": "react-svg",
            "typingsPackageName": "react-svg",
            "sourceRepoURL": "https://github.com/tanem/react-svg",
            "asOfVersion": "5.0.0"
        },
        {
            "libraryName": "react-tether",
            "typingsPackageName": "react-tether",
            "sourceRepoURL": "https://github.com/danreeves/react-tether",
            "asOfVersion": "1.0.0"
        },
        {
            "libraryName": "react-webcam",
            "typingsPackageName": "react-webcam",
            "sourceRepoURL": "https://github.com/mozmorris/react-webcam",
            "asOfVersion": "3.0.0"
        },
        {
            "libraryName": "read-chunk",
            "typingsPackageName": "read-chunk",
            "sourceRepoURL": "https://github.com/sindresorhus/read-chunk",
            "asOfVersion": "3.1.0"
        },
        {
            "libraryName": "read-pkg",
            "typingsPackageName": "read-pkg",
            "sourceRepoURL": "https://github.com/sindresorhus/read-pkg",
            "asOfVersion": "5.1.0"
        },
        {
            "libraryName": "read-pkg-up",
            "typingsPackageName": "read-pkg-up",
            "sourceRepoURL": "https://github.com/sindresorhus/read-pkg-up",
            "asOfVersion": "6.0.0"
        },
        {
            "libraryName": "readdir-enhanced",
            "typingsPackageName": "readdir-enhanced",
            "sourceRepoURL": "https://github.com/bigstickcarpet/readdir-enhanced",
            "asOfVersion": "3.0.0"
        },
        {
            "libraryName": "realm",
            "typingsPackageName": "realm",
            "sourceRepoURL": "https://github.com/realm/realm-js",
            "asOfVersion": "1.13.0"
        },
        {
            "libraryName": "redent",
            "typingsPackageName": "redent",
            "sourceRepoURL": "https://github.com/sindresorhus/redent",
            "asOfVersion": "3.0.0"
        },
        {
            "libraryName": "reduce-reducers",
            "typingsPackageName": "reduce-reducers",
            "sourceRepoURL": "https://github.com/redux-utilities/reduce-reducers",
            "asOfVersion": "1.0.0"
        },
        {
            "libraryName": "Redux",
            "typingsPackageName": "redux",
            "sourceRepoURL": "https://github.com/reactjs/redux",
            "asOfVersion": "3.6.0"
        },
        {
            "libraryName": "redux-batched-actions",
            "typingsPackageName": "redux-batched-actions",
            "sourceRepoURL": "https://github.com/tshelburne/redux-batched-actions",
            "asOfVersion": "0.1.5"
        },
        {
            "libraryName": "redux-bootstrap",
            "typingsPackageName": "redux-bootstrap",
            "sourceRepoURL": "https://github.com/remojansen/redux-bootstrap",
            "asOfVersion": "1.1.0"
        },
        {
            "libraryName": "redux-devtools-extension",
            "typingsPackageName": "redux-devtools-extension",
            "sourceRepoURL": "https://github.com/zalmoxisus/redux-devtools-extension",
            "asOfVersion": "2.13.2"
        },
        {
            "libraryName": "redux-little-router",
            "typingsPackageName": "redux-little-router",
            "sourceRepoURL": "https://github.com/FormidableLabs/redux-little-router",
            "asOfVersion": "15.1.0"
        },
        {
            "libraryName": "redux-persist",
            "typingsPackageName": "redux-persist",
            "sourceRepoURL": "https://github.com/rt2zz/redux-persist",
            "asOfVersion": "4.3.1"
        },
        {
            "libraryName": "redux-persist-transform-compress",
            "typingsPackageName": "redux-persist-transform-compress",
            "sourceRepoURL": "https://github.com/rt2zz/redux-persist-transform-compress",
            "asOfVersion": "4.2.0"
        },
        {
            "libraryName": "redux-saga",
            "typingsPackageName": "redux-saga",
            "sourceRepoURL": "https://github.com/redux-saga/redux-saga",
            "asOfVersion": "0.10.5"
        },
        {
            "libraryName": "Redux Thunk",
            "typingsPackageName": "redux-thunk",
            "sourceRepoURL": "https://github.com/gaearon/redux-thunk",
            "asOfVersion": "2.1.0"
        },
        {
            "libraryName": "reflect-metadata",
            "typingsPackageName": "reflect-metadata",
            "sourceRepoURL": "https://github.com/rbuckton/ReflectDecorators",
            "asOfVersion": "0.1.0"
        },
        {
            "libraryName": "replace-string",
            "typingsPackageName": "replace-string",
            "sourceRepoURL": "https://github.com/sindresorhus/replace-string",
            "asOfVersion": "3.0.0"
        },
        {
            "libraryName": "import-cwd",
            "typingsPackageName": "req-cwd",
            "sourceRepoURL": "https://github.com/sindresorhus/import-cwd",
            "asOfVersion": "3.0.0"
        },
        {
            "libraryName": "reselect",
            "typingsPackageName": "reselect",
            "sourceRepoURL": "https://github.com/rackt/reselect",
            "asOfVersion": "2.2.0"
        },
        {
            "libraryName": "resolve-cwd",
            "typingsPackageName": "resolve-cwd",
            "sourceRepoURL": "https://github.com/sindresorhus/resolve-cwd",
            "asOfVersion": "3.0.0"
        },
        {
            "libraryName": "resolve-from",
            "typingsPackageName": "resolve-from",
            "sourceRepoURL": "https://github.com/sindresorhus/resolve-from",
            "asOfVersion": "5.0.0"
        },
        {
            "libraryName": "resolve-global",
            "typingsPackageName": "resolve-global",
            "sourceRepoURL": "https://github.com/sindresorhus/resolve-global",
            "asOfVersion": "1.0.0"
        },
        {
            "libraryName": "resolve-pkg",
            "typingsPackageName": "resolve-pkg",
            "sourceRepoURL": "https://github.com/sindresorhus/resolve-pkg",
            "asOfVersion": "2.0.0"
        },
        {
            "libraryName": "rest-io",
            "typingsPackageName": "rest-io",
            "sourceRepoURL": "https://github.com/EnoF/rest-io",
            "asOfVersion": "4.1.0"
        },
        {
            "libraryName": "restore-cursor",
            "typingsPackageName": "restore-cursor",
            "sourceRepoURL": "https://github.com/sindresorhus/restore-cursor",
            "asOfVersion": "3.1.0"
        },
        {
            "libraryName": "rev-hash",
            "typingsPackageName": "rev-hash",
            "sourceRepoURL": "https://github.com/sindresorhus/rev-hash",
            "asOfVersion": "3.0.0"
        },
        {
            "libraryName": "rgb-hex",
            "typingsPackageName": "rgb-hex",
            "sourceRepoURL": "https://github.com/sindresorhus/rgb-hex",
            "asOfVersion": "3.0.0"
        },
        {
            "libraryName": "riot",
            "typingsPackageName": "riot",
            "sourceRepoURL": "https://github.com/riot/riot",
            "asOfVersion": "4.1.0"
        },
        {
            "libraryName": "rollup",
            "typingsPackageName": "rollup",
            "sourceRepoURL": "https://github.com/rollup/rollup",
            "asOfVersion": "0.54.0"
        },
        {
            "libraryName": "rollup-plugin-commonjs",
            "typingsPackageName": "rollup-plugin-commonjs",
            "sourceRepoURL": "https://github.com/rollup/rollup-plugin-commonjs",
            "asOfVersion": "9.3.1"
        },
        {
            "libraryName": "rollup-plugin-delete",
            "typingsPackageName": "rollup-plugin-delete",
            "sourceRepoURL": "https://github.com/vladshcherbin/rollup-plugin-delete",
            "asOfVersion": "1.0.0"
        },
        {
            "libraryName": "rollup-plugin-node-resolve",
            "typingsPackageName": "rollup-plugin-node-resolve",
            "sourceRepoURL": "https://github.com/rollup/rollup-plugin-node-resolve",
            "asOfVersion": "4.1.0"
        },
        {
            "libraryName": "rot-js",
            "typingsPackageName": "rot-js",
            "sourceRepoURL": "https://github.com/ondras/rot.js",
            "asOfVersion": "2.0.1"
        },
        {
            "libraryName": "round-to",
            "typingsPackageName": "round-to",
            "sourceRepoURL": "https://github.com/sindresorhus/round-to",
            "asOfVersion": "4.0.0"
        },
        {
            "libraryName": "route-recognizer",
            "typingsPackageName": "route-recognizer",
            "sourceRepoURL": "https://github.com/tildeio/route-recognizer",
            "asOfVersion": "0.3.0"
        },
        {
            "libraryName": "router5",
            "typingsPackageName": "router5",
            "sourceRepoURL": "https://github.com/router5/router5",
            "asOfVersion": "5.0.0"
        },
        {
            "libraryName": "rrule",
            "typingsPackageName": "rrule",
            "sourceRepoURL": "https://github.com/jakubroztocil/rrule",
            "asOfVersion": "2.2.9"
        },
        {
            "libraryName": "rvo2",
            "typingsPackageName": "rvo2",
            "sourceRepoURL": "https://github.com/TNOCS/rvo2",
            "asOfVersion": "1.1.0"
        },
        {
            "libraryName": "rword",
            "typingsPackageName": "rword",
            "sourceRepoURL": "https://github.com/Xyfir/rword#readme",
            "asOfVersion": "3.0.0"
        },
        {
            "libraryName": "samchon",
            "typingsPackageName": "samchon",
            "sourceRepoURL": "https://github.com/samchon/framework",
            "asOfVersion": "2.0.22"
        },
        {
            "libraryName": "samchon-framework",
            "typingsPackageName": "samchon-framework",
            "sourceRepoURL": "https://github.com/samchon/framework",
            "asOfVersion": "2.0.21"
        },
        {
            "libraryName": "samchon-library",
            "typingsPackageName": "samchon-library",
            "sourceRepoURL": "https://github.com/samchon/framework",
            "asOfVersion": "0.1.0"
        },
        {
            "libraryName": "sanitize-filename",
            "typingsPackageName": "sanitize-filename",
            "sourceRepoURL": "https://github.com/parshap/node-sanitize-filename",
            "asOfVersion": "1.6.3"
        },
        {
            "libraryName": "node-scanf",
            "typingsPackageName": "scanf",
            "sourceRepoURL": "https://github.com/Lellansin/node-scanf",
            "asOfVersion": "0.7.3"
        },
        {
            "libraryName": "screenfull",
            "typingsPackageName": "screenfull",
            "sourceRepoURL": "https://github.com/sindresorhus/screenfull.js",
            "asOfVersion": "4.1.0"
        },
        {
            "libraryName": "sdbm",
            "typingsPackageName": "sdbm",
            "sourceRepoURL": "https://github.com/sindresorhus/sdbm",
            "asOfVersion": "1.1.0"
        },
        {
            "libraryName": "semver-diff",
            "typingsPackageName": "semver-diff",
            "sourceRepoURL": "https://github.com/sindresorhus/semver-diff",
            "asOfVersion": "3.0.0"
        },
        {
            "libraryName": "semver-regex",
            "typingsPackageName": "semver-regex",
            "sourceRepoURL": "https://github.com/sindresorhus/semver-regex",
            "asOfVersion": "3.1.0"
        },
        {
            "libraryName": "semver-truncate",
            "typingsPackageName": "semver-truncate",
            "sourceRepoURL": "https://github.com/sindresorhus/semver-truncate",
            "asOfVersion": "2.0.0"
        },
        {
            "libraryName": "sendgrid",
            "typingsPackageName": "sendgrid",
            "sourceRepoURL": "https://github.com/sendgrid/sendgrid-nodejs",
            "asOfVersion": "4.3.0"
        },
        {
            "libraryName": "sentence-case",
            "typingsPackageName": "sentence-case",
            "sourceRepoURL": "https://github.com/blakeembrey/sentence-case",
            "asOfVersion": "1.1.3"
        },
        {
            "libraryName": "serialize-error",
            "typingsPackageName": "serialize-error",
            "sourceRepoURL": "https://github.com/sindresorhus/serialize-error",
            "asOfVersion": "4.0.0"
        },
        {
            "libraryName": "sharp-timer",
            "typingsPackageName": "sharp-timer",
            "sourceRepoURL": "https://github.com/afractal/SharpTimer",
            "asOfVersion": "0.1.3"
        },
        {
            "libraryName": "shebang-regex",
            "typingsPackageName": "shebang-regex",
            "sourceRepoURL": "https://github.com/sindresorhus/shebang-regex",
            "asOfVersion": "3.0.0"
        },
        {
            "libraryName": "Shopify Prime",
            "typingsPackageName": "shopify-prime",
            "sourceRepoURL": "https://github.com/nozzlegear/shopify-prime",
            "asOfVersion": "2.0.0"
        },
        {
            "libraryName": "should.js",
            "typingsPackageName": "should",
            "sourceRepoURL": "https://github.com/shouldjs/should.js",
            "asOfVersion": "13.0.0"
        },
        {
            "libraryName": "SimpleSignal",
            "typingsPackageName": "simplesignal",
            "sourceRepoURL": "https://github.com/zeh/simplesignal",
            "asOfVersion": "1.0.0"
        },
        {
            "libraryName": "@sindresorhus/class-names",
            "typingsPackageName": "sindresorhus__class-names",
            "sourceRepoURL": "https://github.com/sindresorhus/class-names",
            "asOfVersion": "1.1.0"
        },
        {
            "libraryName": "@sindresorhus/df",
            "typingsPackageName": "sindresorhus__df",
            "sourceRepoURL": "https://github.com/sindresorhus/df",
            "asOfVersion": "3.0.0"
        },
        {
            "libraryName": "djb2a",
            "typingsPackageName": "sindresorhus__djb2a",
            "sourceRepoURL": "https://github.com/sindresorhus/djb2a",
            "asOfVersion": "1.1.0"
        },
        {
            "libraryName": "@sindresorhus/fnv1a",
            "typingsPackageName": "sindresorhus__fnv1a",
            "sourceRepoURL": "https://github.com/sindresorhus/fnv1a",
            "asOfVersion": "1.1.0"
        },
        {
            "libraryName": "@sindresorhus/slugify",
            "typingsPackageName": "sindresorhus__slugify",
            "sourceRepoURL": "https://github.com/sindresorhus/slugify",
            "asOfVersion": "0.9.1"
        },
        {
            "libraryName": "@sindresorhus/string-hash",
            "typingsPackageName": "sindresorhus__string-hash",
            "sourceRepoURL": "https://github.com/sindresorhus/string-hash",
            "asOfVersion": "1.1.0"
        },
        {
            "libraryName": "@sindresorhus/to-milliseconds",
            "typingsPackageName": "sindresorhus__to-milliseconds",
            "sourceRepoURL": "https://github.com/sindresorhus/to-milliseconds",
            "asOfVersion": "1.1.0"
        },
        {
            "libraryName": "sip.js",
            "typingsPackageName": "sip.js",
            "sourceRepoURL": "https://github.com/onsip/SIP.js",
            "asOfVersion": "0.12.0"
        },
        {
            "libraryName": "skin-tone",
            "typingsPackageName": "skin-tone",
            "sourceRepoURL": "https://github.com/sindresorhus/skin-tone",
            "asOfVersion": "2.0.0"
        },
        {
            "libraryName": "slash",
            "typingsPackageName": "slash",
            "sourceRepoURL": "https://github.com/sindresorhus/slash",
            "asOfVersion": "3.0.0"
        },
        {
            "libraryName": "smooth-scrollbar",
            "typingsPackageName": "smooth-scrollbar",
            "sourceRepoURL": "https://github.com/idiotWu/smooth-scrollbar",
            "asOfVersion": "8.2.5"
        },
        {
            "libraryName": "Smoothie Charts",
            "typingsPackageName": "smoothie",
            "sourceRepoURL": "https://github.com/joewalnes/smoothie",
            "asOfVersion": "1.29.1"
        },
        {
            "libraryName": "snake-case",
            "typingsPackageName": "snake-case",
            "sourceRepoURL": "https://github.com/blakeembrey/snake-case",
            "asOfVersion": "1.1.2"
        },
        {
            "libraryName": "snoowrap",
            "typingsPackageName": "snoowrap",
            "sourceRepoURL": "https://github.com/not-an-aardvark/snoowrap",
            "asOfVersion": "1.19.0"
        },
        {
            "libraryName": "snowboy",
            "typingsPackageName": "snowboy",
            "sourceRepoURL": "https://github.com/Kitt-AI/snowboy",
            "asOfVersion": "1.3.1"
        },
        {
            "libraryName": "soap",
            "typingsPackageName": "soap",
            "sourceRepoURL": "https://www.npmjs.com/package/soap",
            "asOfVersion": "0.21.0"
        },
        {
            "libraryName": "source-map",
            "typingsPackageName": "source-map",
            "sourceRepoURL": "https://github.com/mozilla/source-map",
            "asOfVersion": "0.5.7"
        },
        {
            "libraryName": "sparkly",
            "typingsPackageName": "sparkly",
            "sourceRepoURL": "https://github.com/sindresorhus/sparkly",
            "asOfVersion": "5.0.0"
        },
        {
            "libraryName": "Spectacle",
            "typingsPackageName": "spectacle",
            "sourceRepoURL": "http://github.com/FormidableLabs/spectacle/",
            "asOfVersion": "5.2.3"
        },
        {
            "libraryName": "Spin.js",
            "typingsPackageName": "spin.js",
            "sourceRepoURL": "http://fgnass.github.com/spin.js/",
            "asOfVersion": "3.0.0"
        },
        {
            "libraryName": "spotify-web-api-js",
            "typingsPackageName": "spotify-web-api-js",
            "sourceRepoURL": "https://github.com/JMPerez/spotify-web-api-js",
            "asOfVersion": "0.21.0"
        },
        {
            "libraryName": "srcset",
            "typingsPackageName": "srcset",
            "sourceRepoURL": "https://github.com/sindresorhus/srcset",
            "asOfVersion": "2.0.0"
        },
        {
            "libraryName": "ServiceStack Utils",
            "typingsPackageName": "ss-utils",
            "sourceRepoURL": "https://servicestack.net/",
            "asOfVersion": "0.1.5"
        },
        {
            "libraryName": "stellar-sdk",
            "typingsPackageName": "stellar-sdk",
            "sourceRepoURL": "https://github.com/stellar/js-stellar-sdk",
            "asOfVersion": "0.15.1"
        },
        {
            "libraryName": "@storybook/addon-a11y",
            "typingsPackageName": "storybook__addon-a11y",
            "sourceRepoURL": "https://github.com/storybooks/storybook",
            "asOfVersion": "5.1.1"
        },
        {
            "libraryName": "@storybook/addon-actions",
            "typingsPackageName": "storybook__addon-actions",
            "sourceRepoURL": "https://github.com/storybooks/storybook",
            "asOfVersion": "5.2.0"
        },
        {
            "libraryName": "@storybook/addon-backgrounds",
            "typingsPackageName": "storybook__addon-backgrounds",
            "sourceRepoURL": "https://github.com/storybooks/storybook",
            "asOfVersion": "5.2.0"
        },
        {
            "libraryName": "@storybook/addon-centered",
            "typingsPackageName": "storybook__addon-centered",
            "sourceRepoURL": "https://github.com/storybooks/storybook",
            "asOfVersion": "5.2.0"
        },
        {
            "libraryName": "@storybook/addon-jest",
            "typingsPackageName": "storybook__addon-jest",
            "sourceRepoURL": "https://github.com/storybooks/storybook",
            "asOfVersion": "5.2.0"
        },
        {
            "libraryName": "@storybook/addon-knobs",
            "typingsPackageName": "storybook__addon-knobs",
            "sourceRepoURL": "https://github.com/storybooks/storybook",
            "asOfVersion": "5.2.0"
        },
        {
            "libraryName": "@storybook/addon-links",
            "typingsPackageName": "storybook__addon-links",
            "sourceRepoURL": "https://github.com/storybooks/storybook",
            "asOfVersion": "5.2.0"
        },
        {
            "libraryName": "@storybook/addon-notes",
            "typingsPackageName": "storybook__addon-notes",
            "sourceRepoURL": "https://github.com/storybooks/storybook",
            "asOfVersion": "5.0.0"
        },
        {
            "libraryName": "@storybook/addon-options",
            "typingsPackageName": "storybook__addon-options",
            "sourceRepoURL": "https://github.com/storybooks/storybook",
            "asOfVersion": "5.2.0"
        },
        {
            "libraryName": "@storybook/addon-viewport",
            "typingsPackageName": "storybook__addon-viewport",
            "sourceRepoURL": "https://github.com/storybooks/storybook",
            "asOfVersion": "5.2.0"
        },
        {
            "libraryName": "@storybook/addons",
            "typingsPackageName": "storybook__addons",
            "sourceRepoURL": "https://github.com/storybooks/storybook",
            "asOfVersion": "5.2.0"
        },
        {
            "libraryName": "@storybook/channels",
            "typingsPackageName": "storybook__channels",
            "sourceRepoURL": "https://github.com/storybooks/storybook",
            "asOfVersion": "5.2.0"
        },
        {
            "libraryName": "@storybook/html",
            "typingsPackageName": "storybook__html",
            "sourceRepoURL": "https://github.com/storybooks/storybook",
            "asOfVersion": "5.2.0"
        },
        {
            "libraryName": "@storybook/preact",
            "typingsPackageName": "storybook__preact",
            "sourceRepoURL": "https://github.com/storybooks/storybook",
            "asOfVersion": "5.2.1"
        },
        {
            "libraryName": "@storybook/react-native",
            "typingsPackageName": "storybook__react-native",
            "sourceRepoURL": "https://github.com/storybooks/storybook",
            "asOfVersion": "5.2.0"
        },
        {
            "libraryName": "@storybook/vue",
            "typingsPackageName": "storybook__vue",
            "sourceRepoURL": "https://github.com/storybooks/storybook",
            "asOfVersion": "5.2.0"
        },
        {
            "libraryName": "stream-mock",
            "typingsPackageName": "stream-mock",
            "sourceRepoURL": "https://github.com/b4nst/stream-mock",
            "asOfVersion": "2.0.1"
        },
        {
            "libraryName": "string-argv",
            "typingsPackageName": "string-argv",
            "sourceRepoURL": "https://github.com/mccormicka/string-argv",
            "asOfVersion": "0.3.0"
        },
        {
            "libraryName": "string-length",
            "typingsPackageName": "string-length",
            "sourceRepoURL": "https://github.com/sindresorhus/string-length",
            "asOfVersion": "3.0.0"
        },
        {
            "libraryName": "string-width",
            "typingsPackageName": "string-width",
            "sourceRepoURL": "https://github.com/sindresorhus/string-width",
            "asOfVersion": "4.0.0"
        },
        {
            "libraryName": "stringify-attributes",
            "typingsPackageName": "stringify-attributes",
            "sourceRepoURL": "https://github.com/sindresorhus/stringify-attributes",
            "asOfVersion": "2.0.0"
        },
        {
            "libraryName": "strip-ansi",
            "typingsPackageName": "strip-ansi",
            "sourceRepoURL": "https://github.com/chalk/strip-ansi",
            "asOfVersion": "5.2.0"
        },
        {
            "libraryName": "strip-bom",
            "typingsPackageName": "strip-bom",
            "sourceRepoURL": "https://github.com/sindresorhus/strip-bom",
            "asOfVersion": "4.0.0"
        },
        {
            "libraryName": "strip-indent",
            "typingsPackageName": "strip-indent",
            "sourceRepoURL": "https://github.com/sindresorhus/strip-indent",
            "asOfVersion": "3.0.0"
        },
        {
            "libraryName": "strip-json-comments",
            "typingsPackageName": "strip-json-comments",
            "sourceRepoURL": "https://github.com/sindresorhus/strip-json-comments",
            "asOfVersion": "3.0.0"
        },
        {
            "libraryName": "striptags",
            "typingsPackageName": "striptags",
            "sourceRepoURL": "https://github.com/ericnorris/striptags",
            "asOfVersion": "3.1.1"
        },
        {
            "libraryName": "subsume",
            "typingsPackageName": "subsume",
            "sourceRepoURL": "https://github.com/sindresorhus/subsume",
            "asOfVersion": "2.1.0"
        },
        {
            "libraryName": "sudo-block",
            "typingsPackageName": "sudo-block",
            "sourceRepoURL": "https://github.com/sindresorhus/sudo-block",
            "asOfVersion": "3.0.0"
        },
        {
            "libraryName": "Sugar",
            "typingsPackageName": "sugar",
            "sourceRepoURL": "https://github.com/andrewplummer/Sugar",
            "asOfVersion": "2.0.2"
        },
        {
            "libraryName": "survey-knockout",
            "typingsPackageName": "survey-knockout",
            "sourceRepoURL": "http://surveyjs.org/",
            "asOfVersion": "0.10.0"
        },
        {
            "libraryName": "svg-pan-zoom",
            "typingsPackageName": "svg-pan-zoom",
            "sourceRepoURL": "https://github.com/ariutta/svg-pan-zoom",
            "asOfVersion": "3.4.0"
        },
        {
            "libraryName": "svg.js",
            "typingsPackageName": "svg.js",
            "sourceRepoURL": "http://www.svgjs.com/",
            "asOfVersion": "2.3.1"
        },
        {
            "libraryName": "swagger-parser",
            "typingsPackageName": "swagger-parser",
            "sourceRepoURL": "https://apidevtools.org/swagger-parser/",
            "asOfVersion": "7.0.0"
        },
        {
            "libraryName": "swap-case",
            "typingsPackageName": "swap-case",
            "sourceRepoURL": "https://github.com/blakeembrey/swap-case",
            "asOfVersion": "1.1.2"
        },
        {
            "libraryName": "SweetAlert",
            "typingsPackageName": "sweetalert",
            "sourceRepoURL": "https://github.com/t4t5/sweetalert/",
            "asOfVersion": "2.0.4"
        },
        {
            "libraryName": "Tabris.js",
            "typingsPackageName": "tabris",
            "sourceRepoURL": "http://tabrisjs.com",
            "asOfVersion": "1.8.0"
        },
        {
            "libraryName": "tabris-plugin-firebase",
            "typingsPackageName": "tabris-plugin-firebase",
            "sourceRepoURL": "https://github.com/eclipsesource/tabris-plugin-firebase",
            "asOfVersion": "2.1.0"
        },
        {
            "libraryName": "tcomb",
            "typingsPackageName": "tcomb",
            "sourceRepoURL": "http://gcanti.github.io/tcomb/guide/index.html",
            "asOfVersion": "2.6.0"
        },
        {
            "libraryName": "temp-dir",
            "typingsPackageName": "temp-dir",
            "sourceRepoURL": "https://github.com/sindresorhus/temp-dir",
            "asOfVersion": "2.0.0"
        },
        {
            "libraryName": "temp-write",
            "typingsPackageName": "temp-write",
            "sourceRepoURL": "https://github.com/sindresorhus/temp-write",
            "asOfVersion": "4.0.0"
        },
        {
            "libraryName": "tempfile",
            "typingsPackageName": "tempfile",
            "sourceRepoURL": "https://github.com/sindresorhus/tempfile",
            "asOfVersion": "3.0.0"
        },
        {
            "libraryName": "tempy",
            "typingsPackageName": "tempy",
            "sourceRepoURL": "https://github.com/sindresorhus/tempy",
            "asOfVersion": "0.3.0"
        },
        {
            "libraryName": "term-size",
            "typingsPackageName": "term-size",
            "sourceRepoURL": "https://github.com/sindresorhus/term-size",
            "asOfVersion": "2.0.0"
        },
        {
            "libraryName": "terminal-image",
            "typingsPackageName": "terminal-image",
            "sourceRepoURL": "https://github.com/sindresorhus/terminal-image",
            "asOfVersion": "0.2.0"
        },
        {
            "libraryName": "terminal-link",
            "typingsPackageName": "terminal-link",
            "sourceRepoURL": "https://github.com/sindresorhus/terminal-link",
            "asOfVersion": "1.2.0"
        },
        {
            "libraryName": "terser",
            "typingsPackageName": "terser",
            "sourceRepoURL": "https://github.com/terser-js/terser",
            "asOfVersion": "3.12.0"
        },
        {
            "libraryName": "text-clipper",
            "typingsPackageName": "text-clipper",
            "sourceRepoURL": "https://github.com/arendjr/text-clipper",
            "asOfVersion": "1.3.0"
        },
        {
            "libraryName": "three",
            "typingsPackageName": "three",
            "sourceRepoURL": "https://github.com/mrdoob/three.js",
            "asOfVersion": "0.103.0"
        },
        {
            "libraryName": "tildify",
            "typingsPackageName": "tildify",
            "sourceRepoURL": "https://github.com/sindresorhus/tildify",
            "asOfVersion": "2.0.0"
        },
        {
            "libraryName": "time-span",
            "typingsPackageName": "time-span",
            "sourceRepoURL": "https://github.com/sindresorhus/time-span",
            "asOfVersion": "3.0.1"
        },
        {
            "libraryName": "timezonecomplete",
            "typingsPackageName": "timezonecomplete",
            "sourceRepoURL": "https://github.com/SpiritIT/timezonecomplete",
            "asOfVersion": "5.5.0"
        },
        {
            "libraryName": "title-case",
            "typingsPackageName": "title-case",
            "sourceRepoURL": "https://github.com/blakeembrey/title-case",
            "asOfVersion": "1.1.2"
        },
        {
            "libraryName": "to-semver",
            "typingsPackageName": "to-semver",
            "sourceRepoURL": "https://github.com/sindresorhus/to-semver",
            "asOfVersion": "2.0.0"
        },
        {
            "libraryName": "transliteration",
            "typingsPackageName": "transliteration",
            "sourceRepoURL": "https://github.com/dzcpy/transliteration",
            "asOfVersion": "1.6.6"
        },
        {
            "libraryName": "trash",
            "typingsPackageName": "trash",
            "sourceRepoURL": "https://github.com/sindresorhus/trash",
            "asOfVersion": "5.0.1"
        },
        {
            "libraryName": "trim-newlines",
            "typingsPackageName": "trim-newlines",
            "sourceRepoURL": "https://github.com/sindresorhus/trim-newlines",
            "asOfVersion": "3.0.0"
        },
        {
            "libraryName": "ts3-nodejs-library",
            "typingsPackageName": "ts3-nodejs-library",
            "sourceRepoURL": "https://github.com/Multivit4min/TS3-NodeJS-Library",
            "asOfVersion": "2.0.0"
        },
        {
            "libraryName": "TsMonad",
            "typingsPackageName": "tsmonad",
            "sourceRepoURL": "https://github.com/cbowdon/TsMonad",
            "asOfVersion": "0.5.0"
        },
        {
            "libraryName": "tstl",
            "typingsPackageName": "tstl",
            "sourceRepoURL": "https://github.com/samchon/tstl",
            "asOfVersion": "1.5.7"
        },
        {
            "libraryName": "typed.js",
            "typingsPackageName": "typed.js",
            "sourceRepoURL": "https://github.com/mattboldt/typed.js",
            "asOfVersion": "2.0.9"
        },
        {
            "libraryName": "TypeScript",
            "typingsPackageName": "typescript",
            "sourceRepoURL": "https://github.com/Microsoft/TypeScript",
            "asOfVersion": "2.0.0"
        },
        {
            "libraryName": "TypeScript",
            "typingsPackageName": "typescript-services",
            "sourceRepoURL": "https://github.com/Microsoft/TypeScript",
            "asOfVersion": "2.0.0"
        },
        {
            "libraryName": "ua-string",
            "typingsPackageName": "ua-string",
            "sourceRepoURL": "https://github.com/sindresorhus/ua-string",
            "asOfVersion": "3.0.0"
        },
        {
            "libraryName": "ui-box",
            "typingsPackageName": "ui-box",
            "sourceRepoURL": "https://github.com/segmentio/ui-box",
            "asOfVersion": "2.0.0"
        },
        {
            "libraryName": "uk.co.workingedge.phonegap.plugin.istablet",
            "typingsPackageName": "uk.co.workingedge.phonegap.plugin.istablet",
            "sourceRepoURL": "https://github.com/dpa99c/phonegap-istablet",
            "asOfVersion": "1.1.3"
        },
        {
            "libraryName": "uk.co.workingedge.phonegap.plugin.launchnavigator",
            "typingsPackageName": "uk.co.workingedge.phonegap.plugin.launchnavigator",
            "sourceRepoURL": "https://github.com/dpa99c/phonegap-launch-navigator",
            "asOfVersion": "4.0.0"
        },
        {
            "libraryName": "unique-random",
            "typingsPackageName": "unique-random",
            "sourceRepoURL": "https://github.com/sindresorhus/unique-random",
            "asOfVersion": "2.1.0"
        },
        {
            "libraryName": "unique-random-array",
            "typingsPackageName": "unique-random-array",
            "sourceRepoURL": "https://github.com/sindresorhus/unique-random-array",
            "asOfVersion": "2.0.0"
        },
        {
            "libraryName": "unique-string",
            "typingsPackageName": "unique-string",
            "sourceRepoURL": "https://github.com/sindresorhus/unique-string",
            "asOfVersion": "2.0.0"
        },
        {
            "libraryName": "unist-util-is",
            "typingsPackageName": "unist-util-is",
            "sourceRepoURL": "https://github.com/syntax-tree/unist-util-is",
            "asOfVersion": "4.0.0"
        },
        {
            "libraryName": "Universal Router",
            "typingsPackageName": "universal-router",
            "sourceRepoURL": "https://github.com/kriasoft/universal-router",
            "asOfVersion": "8.0.0"
        },
        {
            "libraryName": "untildify",
            "typingsPackageName": "untildify",
            "sourceRepoURL": "https://github.com/sindresorhus/untildify",
            "asOfVersion": "4.0.0"
        },
        {
            "libraryName": "unused-filename",
            "typingsPackageName": "unused-filename",
            "sourceRepoURL": "https://github.com/sindresorhus/unused-filename",
            "asOfVersion": "2.0.0"
        },
        {
            "libraryName": "upper-case",
            "typingsPackageName": "upper-case",
            "sourceRepoURL": "https://github.com/blakeembrey/upper-case",
            "asOfVersion": "1.1.3"
        },
        {
            "libraryName": "upper-case-first",
            "typingsPackageName": "upper-case-first",
            "sourceRepoURL": "https://github.com/blakeembrey/upper-case-first",
            "asOfVersion": "1.1.2"
        },
        {
            "libraryName": "url-regex",
            "typingsPackageName": "url-regex",
            "sourceRepoURL": "https://github.com/kevva/url-regex",
            "asOfVersion": "5.0.0"
        },
        {
            "libraryName": "urllib",
            "typingsPackageName": "urllib",
            "sourceRepoURL": "https://github.com/node-modules/urllib",
            "asOfVersion": "2.33.0"
        },
        {
            "libraryName": "UUID.js",
            "typingsPackageName": "uuidjs",
            "sourceRepoURL": "https://github.com/LiosK/UUID.js",
            "asOfVersion": "3.6.0"
        },
        {
            "libraryName": "Validate.js",
            "typingsPackageName": "validate.js",
            "sourceRepoURL": "https://github.com/ansman/validate.js",
            "asOfVersion": "0.11.0"
        },
        {
            "libraryName": "vanilla-tilt",
            "typingsPackageName": "vanilla-tilt",
            "sourceRepoURL": "https://github.com/micku7zu/vanilla-tilt.js",
            "asOfVersion": "1.6.2"
        },
        {
            "libraryName": "vega",
            "typingsPackageName": "vega",
            "sourceRepoURL": "https://github.com/vega/vega",
            "asOfVersion": "3.2.0"
        },
        {
            "libraryName": "vso-node-api",
            "typingsPackageName": "vso-node-api",
            "sourceRepoURL": "https://github.com/Microsoft/vso-node-api",
            "asOfVersion": "4.0.0"
        },
        {
            "libraryName": "vuejs",
            "typingsPackageName": "vue",
            "sourceRepoURL": "https://github.com/vuejs/vue",
            "asOfVersion": "2.0.0"
        },
        {
            "libraryName": "vue-i18n",
            "typingsPackageName": "vue-i18n",
            "sourceRepoURL": "https://github.com/kazupon/vue-i18n",
            "asOfVersion": "7.0.0"
        },
        {
            "libraryName": "vue-router",
            "typingsPackageName": "vue-router",
            "sourceRepoURL": "https://github.com/vuejs/vue-router",
            "asOfVersion": "2.0.0"
        },
        {
            "libraryName": "vue-scrollto",
            "typingsPackageName": "vue-scrollto",
            "sourceRepoURL": "https://github.com/rigor789/vue-scrollto",
            "asOfVersion": "2.17.1"
        },
        {
            "libraryName": "typescript",
            "typingsPackageName": "w3c-permissions",
            "sourceRepoURL": "https://www.w3.org/TR/permissions/",
            "asOfVersion": "2.0.0"
        },
        {
            "libraryName": "wait-for-localhost",
            "typingsPackageName": "wait-for-localhost",
            "sourceRepoURL": "https://github.com/sindresorhus/wait-for-localhost",
            "asOfVersion": "3.1.0"
        },
        {
            "libraryName": "wallpaper",
            "typingsPackageName": "wallpaper",
            "sourceRepoURL": "https://github.com/sindresorhus/wallpaper",
            "asOfVersion": "4.3.0"
        },
        {
            "libraryName": "watson-developer-cloud",
            "typingsPackageName": "watson-developer-cloud",
            "sourceRepoURL": "https://github.com/watson-developer-cloud/node-sdk",
            "asOfVersion": "3.0.1"
        },
        {
            "libraryName": "web3",
            "typingsPackageName": "web3",
            "sourceRepoURL": "https://github.com/ethereum/web3.js",
            "asOfVersion": "1.2.2"
        },
        {
            "libraryName": "typescript",
            "typingsPackageName": "webassembly-js-api",
            "sourceRepoURL": "https://github.com/winksaville/test-webassembly-js-ts",
            "asOfVersion": "2.0.0"
        },
        {
            "libraryName": "webcola",
            "typingsPackageName": "webcola",
            "sourceRepoURL": "https://github.com/tgdwyer/WebCola",
            "asOfVersion": "3.2.0"
        },
        {
            "libraryName": "WebdriverIO",
            "typingsPackageName": "webdriverio",
            "sourceRepoURL": "git@github.com:webdriverio/webdriverio.git",
            "asOfVersion": "5.0.0"
        },
        {
            "libraryName": "webgme",
            "typingsPackageName": "webgme",
            "sourceRepoURL": "https://webgme.org",
            "asOfVersion": "2.11.0"
        },
        {
            "libraryName": "Webix UI",
            "typingsPackageName": "webix",
            "sourceRepoURL": "http://webix.com",
            "asOfVersion": "5.1.1"
        },
        {
            "libraryName": "webpack-chain",
            "typingsPackageName": "webpack-chain",
            "sourceRepoURL": "https://github.com/neutrinojs/webpack-chain",
            "asOfVersion": "5.2.0"
        },
        {
            "libraryName": "typescript",
            "typingsPackageName": "whatwg-streams",
            "sourceRepoURL": "https://streams.spec.whatwg.org",
            "asOfVersion": "3.2.1"
        },
        {
            "libraryName": "which-pm",
            "typingsPackageName": "which-pm",
            "sourceRepoURL": "https://github.com/zkochan/which-pm#readme",
            "asOfVersion": "1.1.0"
        },
        {
            "libraryName": "winston",
            "typingsPackageName": "winston",
            "sourceRepoURL": "https://github.com/winstonjs/winston.git",
            "asOfVersion": "2.4.4"
        },
        {
            "libraryName": "wolfy87-eventemitter",
            "typingsPackageName": "wolfy87-eventemitter",
            "sourceRepoURL": "https://github.com/Wolfy87/EventEmitter",
            "asOfVersion": "5.2.0"
        },
        {
            "libraryName": "wonder-commonlib",
            "typingsPackageName": "wonder-commonlib",
            "sourceRepoURL": "https://github.com/yyc-git/Wonder-CommonLib",
            "asOfVersion": "0.1.12"
        },
        {
            "libraryName": "wonder-frp",
            "typingsPackageName": "wonder-frp",
            "sourceRepoURL": "https://github.com/yyc-git/Wonder-FRP",
            "asOfVersion": "0.1.25"
        },
        {
            "libraryName": "word-list",
            "typingsPackageName": "word-list-json",
            "sourceRepoURL": "https://github.com/sindresorhus/word-list",
            "asOfVersion": "3.0.0"
        },
        {
<<<<<<< HEAD
            "libraryName": "word-wrap",
            "typingsPackageName": "word-wrap",
            "sourceRepoURL": "https://github.com/jonschlinkert/word-wrap",
            "asOfVersion": "1.2.1"
=======
            "libraryName": "wouter",
            "typingsPackageName": "wouter",
            "sourceRepoURL": "https://github.com/molefrog/wouter#readme",
            "asOfVersion": "2.2.0"
>>>>>>> aae7db3c
        },
        {
            "libraryName": "write-json-file",
            "typingsPackageName": "write-json-file",
            "sourceRepoURL": "https://github.com/sindresorhus/write-json-file",
            "asOfVersion": "3.2.0"
        },
        {
            "libraryName": "write-pkg",
            "typingsPackageName": "write-pkg",
            "sourceRepoURL": "https://github.com/sindresorhus/write-pkg",
            "asOfVersion": "4.0.0"
        },
        {
            "libraryName": "x2js",
            "typingsPackageName": "x2js",
            "sourceRepoURL": "https://code.google.com/p/x2js/",
            "asOfVersion": "3.1.0"
        },
        {
            "libraryName": "xadesjs",
            "typingsPackageName": "xadesjs",
            "sourceRepoURL": "https://github.com/PeculiarVentures/xadesjs",
            "asOfVersion": "2.0.2"
        },
        {
            "libraryName": "xdg-basedir",
            "typingsPackageName": "xdg-basedir",
            "sourceRepoURL": "https://github.com/sindresorhus/xdg-basedir",
            "asOfVersion": "4.0.0"
        },
        {
            "libraryName": "xhr-mock",
            "typingsPackageName": "xhr-mock",
            "sourceRepoURL": "https://github.com/jameslnewell/xhr-mock#readme",
            "asOfVersion": "2.0.0"
        },
        {
            "libraryName": "xlsx",
            "typingsPackageName": "xlsx",
            "sourceRepoURL": "https://github.com/sheetjs/js-xlsx",
            "asOfVersion": "0.0.36"
        },
        {
            "libraryName": "xml-js",
            "typingsPackageName": "xml-js",
            "sourceRepoURL": "https://github.com/nashwaan/xml-js",
            "asOfVersion": "1.0.0"
        },
        {
            "libraryName": "xmlbuilder",
            "typingsPackageName": "xmlbuilder",
            "sourceRepoURL": "https://github.com/oozcitak/xmlbuilder-js",
            "asOfVersion": "11.0.1"
        },
        {
            "libraryName": "xterm.js",
            "typingsPackageName": "xterm",
            "sourceRepoURL": "https://github.com/sourcelair/xterm.js/",
            "asOfVersion": "3.0.0"
        },
        {
            "libraryName": "year-days",
            "typingsPackageName": "year-days",
            "sourceRepoURL": "https://github.com/sindresorhus/year-days",
            "asOfVersion": "3.0.0"
        },
        {
            "libraryName": "yFiles for HTML",
            "typingsPackageName": "yfiles",
            "sourceRepoURL": "none",
            "asOfVersion": "2.1.0"
        },
        {
            "libraryName": "yn",
            "typingsPackageName": "yn",
            "sourceRepoURL": "https://github.com/sindresorhus/yn",
            "asOfVersion": "3.1.0"
        },
        {
            "libraryName": "zapier-platform-core",
            "typingsPackageName": "zapier-platform-core",
            "sourceRepoURL": "https://github.com/zapier/zapier-platform-core",
            "asOfVersion": "6.1.1"
        },
        {
            "libraryName": "zetapush-js",
            "typingsPackageName": "zetapush-js",
            "sourceRepoURL": "https://github.com/zetapush/zetapush-js",
            "asOfVersion": "3.1.2"
        },
        {
            "libraryName": "Zone.js",
            "typingsPackageName": "zone.js",
            "sourceRepoURL": "https://github.com/angular/zone.js",
            "asOfVersion": "0.5.12"
        }
    ]
}<|MERGE_RESOLUTION|>--- conflicted
+++ resolved
@@ -4495,17 +4495,16 @@
             "asOfVersion": "3.0.0"
         },
         {
-<<<<<<< HEAD
             "libraryName": "word-wrap",
             "typingsPackageName": "word-wrap",
             "sourceRepoURL": "https://github.com/jonschlinkert/word-wrap",
             "asOfVersion": "1.2.1"
-=======
+        },
+        {
             "libraryName": "wouter",
             "typingsPackageName": "wouter",
             "sourceRepoURL": "https://github.com/molefrog/wouter#readme",
             "asOfVersion": "2.2.0"
->>>>>>> aae7db3c
         },
         {
             "libraryName": "write-json-file",
