--- conflicted
+++ resolved
@@ -576,16 +576,11 @@
             "libraryName": "cpy",
             "asOfVersion": "7.1.1"
         },
-<<<<<<< HEAD
-        {
+        "create-banner": {
             "libraryName": "create-banner",
-            "typingsPackageName": "create-banner",
-            "asOfVersion": "2.0.0"
-        },
-        {
-=======
+            "asOfVersion": "2.0.0"
+        },
         "create-html-element": {
->>>>>>> fe4505f5
             "libraryName": "create-html-element",
             "asOfVersion": "2.1.0"
         },
