{
    "packages": [
        {
            "libraryName": "3d-bin-packing",
            "typingsPackageName": "3d-bin-packing",
            "sourceRepoURL": "https://github.com/betterwaysystems/packer",
            "asOfVersion": "1.1.3"
        },
        {
            "libraryName": "Ably Realtime and Rest client library",
            "typingsPackageName": "ably",
            "sourceRepoURL": "https://www.ably.io/",
            "asOfVersion": "1.0.0"
        },
        {
            "libraryName": "actions-on-google",
            "typingsPackageName": "actions-on-google",
            "sourceRepoURL": "https://github.com/actions-on-google/actions-on-google-nodejs",
            "asOfVersion": "2.0.0"
        },
        {
            "libraryName": "active-win",
            "typingsPackageName": "active-win",
            "sourceRepoURL": "https://github.com/sindresorhus/active-win",
            "asOfVersion": "5.1.0"
        },
        {
            "libraryName": "ag-grid",
            "typingsPackageName": "ag-grid",
            "sourceRepoURL": "https://github.com/ceolter/ag-grid",
            "asOfVersion": "3.2.0"
        },
        {
            "libraryName": "aggregate-error",
            "typingsPackageName": "aggregate-error",
            "sourceRepoURL": "https://github.com/sindresorhus/aggregate-error",
            "asOfVersion": "2.2.0"
        },
        {
            "libraryName": "ajv",
            "typingsPackageName": "ajv",
            "sourceRepoURL": "https://github.com/epoberezkin/ajv",
            "asOfVersion": "1.0.0"
        },
        {
            "libraryName": "all-keys",
            "typingsPackageName": "all-keys",
            "sourceRepoURL": "https://github.com/sindresorhus/all-keys",
            "asOfVersion": "3.0.0"
        },
        {
            "libraryName": "all-keys",
            "typingsPackageName": "all-property-names",
            "sourceRepoURL": "https://github.com/sindresorhus/all-keys",
            "asOfVersion": "3.0.0"
        },
        {
            "libraryName": "angular-dynamic-locale",
            "typingsPackageName": "angular-dynamic-locale",
            "sourceRepoURL": "https://github.com/lgalfaso/angular-dynamic-locale",
            "asOfVersion": "0.1.35"
        },
        {
            "libraryName": "angular-touchspin",
            "typingsPackageName": "angular-touchspin",
            "sourceRepoURL": "https://github.com/nkovacic/angular-touchspin",
            "asOfVersion": "1.8.2"
        },
        {
            "libraryName": "angular-ui-router-default",
            "typingsPackageName": "angular-ui-router-default",
            "sourceRepoURL": "https://github.com/nonplus/angular-ui-router-default",
            "asOfVersion": "0.0.5"
        },
        {
            "libraryName": "angular-ui-router-uib-modal",
            "typingsPackageName": "angular-ui-router-uib-modal",
            "sourceRepoURL": "https://github.com/nonplus/angular-ui-router-uib-modal",
            "asOfVersion": "0.0.11"
        },
        {
            "libraryName": "ansi-colors",
            "typingsPackageName": "ansi-colors",
            "sourceRepoURL": "https://github.com/doowb/ansi-colors",
            "asOfVersion": "3.2.1"
        },
        {
            "libraryName": "ansi-escapes",
            "typingsPackageName": "ansi-escapes",
            "sourceRepoURL": "https://github.com/sindresorhus/ansi-escapes",
            "asOfVersion": "4.0.0"
        },
        {
            "libraryName": "ansi-regex",
            "typingsPackageName": "ansi-regex",
            "sourceRepoURL": "https://github.com/chalk/ansi-regex",
            "asOfVersion": "5.0.0"
        },
        {
            "libraryName": "antd",
            "typingsPackageName": "antd",
            "sourceRepoURL": "https://github.com/ant-design/ant-design",
            "asOfVersion": "1.0.0"
        },
        {
            "libraryName": "anybar",
            "typingsPackageName": "anybar",
            "sourceRepoURL": "https://github.com/sindresorhus/anybar",
            "asOfVersion": "4.0.0"
        },
        {
            "libraryName": "anydb-sql",
            "typingsPackageName": "anydb-sql",
            "sourceRepoURL": "https://github.com/doxout/anydb-sql",
            "asOfVersion": "0.6.46"
        },
        {
            "libraryName": "anydb-sql-migrations",
            "typingsPackageName": "anydb-sql-migrations",
            "sourceRepoURL": "https://github.com/spion/anydb-sql-migrations",
            "asOfVersion": "2.1.1"
        },
        {
            "libraryName": "aphrodite",
            "typingsPackageName": "aphrodite",
            "sourceRepoURL": "https://github.com/Khan/aphrodite",
            "asOfVersion": "2.0.0"
        },
        {
            "libraryName": "apn",
            "typingsPackageName": "apn",
            "sourceRepoURL": "https://github.com/node-apn/node-apn",
            "asOfVersion": "2.1.2"
        },
        {
            "libraryName": "Application Insights",
            "typingsPackageName": "applicationinsights",
            "sourceRepoURL": "https://github.com/Microsoft/ApplicationInsights-node.js",
            "asOfVersion": "0.20.0"
        },
        {
            "libraryName": "Argon2",
            "typingsPackageName": "argon2",
            "sourceRepoURL": "https://github.com/ranisalt/node-argon2",
            "asOfVersion": "0.15.0"
        },
        {
            "libraryName": "array-move",
            "typingsPackageName": "array-move",
            "sourceRepoURL": "https://github.com/sindresorhus/array-move",
            "asOfVersion": "2.0.0"
        },
        {
            "libraryName": "array-uniq",
            "typingsPackageName": "array-uniq",
            "sourceRepoURL": "https://github.com/sindresorhus/array-uniq",
            "asOfVersion": "2.1.0"
        },
        {
            "libraryName": "arrify",
            "typingsPackageName": "arrify",
            "sourceRepoURL": "https://github.com/sindresorhus/arrify",
            "asOfVersion": "2.0.0"
        },
        {
            "libraryName": "artyom.js",
            "typingsPackageName": "artyom.js",
            "sourceRepoURL": "https://github.com/sdkcarlos/artyom.js",
            "asOfVersion": "1.0.6"
        },
        {
            "libraryName": "askmethat-rating",
            "typingsPackageName": "askmethat-rating",
            "sourceRepoURL": "https://github.com/AlexTeixeira/Askmethat-Rating",
            "asOfVersion": "0.4.0"
        },
        {
            "libraryName": "assertion-error",
            "typingsPackageName": "assertion-error",
            "sourceRepoURL": "https://github.com/chaijs/assertion-error",
            "asOfVersion": "1.1.0"
        },
        {
            "libraryName": "asyncblock",
            "typingsPackageName": "asyncblock",
            "sourceRepoURL": "https://github.com/scriby/asyncblock",
            "asOfVersion": "2.2.11"
        },
        {
            "libraryName": "aurelia-knockout",
            "typingsPackageName": "aurelia-knockout",
            "sourceRepoURL": "https://github.com/code-chris/aurelia-knockout",
            "asOfVersion": "2.1.0"
        },
        {
            "libraryName": "auto-bind",
            "typingsPackageName": "auto-bind",
            "sourceRepoURL": "https://github.com/sindresorhus/auto-bind",
            "asOfVersion": "2.1.0"
        },
        {
            "libraryName": "autobind-decorator",
            "typingsPackageName": "autobind-decorator",
            "sourceRepoURL": "https://github.com/andreypopp/autobind-decorator",
            "asOfVersion": "2.1.0"
        },
        {
            "libraryName": "aws-lambda-mock-context",
            "typingsPackageName": "aws-lambda-mock-context",
            "sourceRepoURL": "https://github.com/moskalyk/typed-aws-lambda-mock-context",
            "asOfVersion": "3.2.0"
        },
        {
            "libraryName": "autolinker",
            "typingsPackageName": "autolinker",
            "sourceRepoURL": "https://github.com/gregjacobs/Autolinker.js",
            "asOfVersion": "2.0.0"
        },
        {
            "libraryName": "aws-sdk",
            "typingsPackageName": "aws-sdk",
            "sourceRepoURL": "https://github.com/aws/aws-sdk-js",
            "asOfVersion": "2.7.0"
        },
        {
            "libraryName": "axe-core",
            "typingsPackageName": "axe-core",
            "sourceRepoURL": "https://github.com/dequelabs/axe-core",
            "asOfVersion": "3.0.3"
        },
        {
            "libraryName": "axios",
            "typingsPackageName": "axios",
            "sourceRepoURL": "https://github.com/mzabriskie/axios",
            "asOfVersion": "0.14.0"
        },
        {
            "libraryName": "axios-mock-adapter",
            "typingsPackageName": "axios-mock-adapter",
            "sourceRepoURL": "https://github.com/ctimmerm/axios-mock-adapter",
            "asOfVersion": "1.10.0"
        },
        {
            "libraryName": "azure-mobile-apps",
            "typingsPackageName": "azure-mobile-apps",
            "sourceRepoURL": "https://github.com/Azure/azure-mobile-apps-node/",
            "asOfVersion": "3.0.0"
        },
        {
            "libraryName": "@babel/parser",
            "typingsPackageName": "babel__parser",
            "sourceRepoURL": "https://github.com/babel/babel",
            "asOfVersion": "7.1.0"
        },
        {
            "libraryName": "BabylonJS",
            "typingsPackageName": "babylonjs",
            "sourceRepoURL": "http://www.babylonjs.com/",
            "asOfVersion": "2.4.1"
        },
        {
            "libraryName": "base-x",
            "typingsPackageName": "base-x",
            "sourceRepoURL": "https://github.com/cryptocoinjs/base-x",
            "asOfVersion": "3.0.6"
        },
        {
            "libraryName": "baconjs",
            "typingsPackageName": "baconjs",
            "sourceRepoURL": "https://baconjs.github.io/",
            "asOfVersion": "3.0.0"
        },
        {
            "libraryName": "badgen",
            "typingsPackageName": "badgen",
            "sourceRepoURL": "https://github.com/amio/badgen",
            "asOfVersion": "2.7.1"
        },
        {
            "libraryName": "base64url",
            "typingsPackageName": "base64url",
            "sourceRepoURL": "https://github.com/brianloveswords/base64url",
            "asOfVersion": "2.0.0"
        },
        {
            "libraryName": "baseui",
            "typingsPackageName": "baseui",
            "sourceRepoURL": "https://github.com/uber-web/baseui",
            "asOfVersion": "8.0.0"
        },
        {
            "libraryName": "beeper",
            "typingsPackageName": "beeper",
            "sourceRepoURL": "https://github.com/sindresorhus/beeper",
            "asOfVersion": "2.0.0"
        },
        {
            "libraryName": "bezier-easing",
            "typingsPackageName": "bezier-easing",
            "sourceRepoURL": "https://github.com/gre/bezier-easing",
            "asOfVersion": "2.1.0"
        },
        {
            "libraryName": "bem-cn",
            "typingsPackageName": "bem-cn",
            "sourceRepoURL": "https://github.com/albburtsev/bem-cn",
            "asOfVersion": "3.0.0"
        },
        {
            "libraryName": "BigInteger.js",
            "typingsPackageName": "big-integer",
            "sourceRepoURL": "https://github.com/peterolson/BigInteger.js",
            "asOfVersion": "0.0.31"
        },
        {
            "libraryName": "bignumber.js",
            "typingsPackageName": "bignumber.js",
            "sourceRepoURL": "https://github.com/MikeMcl/bignumber.js/",
            "asOfVersion": "5.0.0"
        },
        {
            "libraryName": "bin-version",
            "typingsPackageName": "bin-version",
            "sourceRepoURL": "https://github.com/sindresorhus/bin-version",
            "asOfVersion": "3.1.0"
        },
        {
            "libraryName": "bingmaps",
            "typingsPackageName": "bingmaps",
            "sourceRepoURL": "https://github.com/Microsoft/Bing-Maps-V8-TypeScript-Definitions",
            "asOfVersion": "2.0.15"
        },
        {
            "libraryName": "bip39",
            "typingsPackageName": "bip39",
            "sourceRepoURL": "https://github.com/bitcoinjs/bip39",
            "asOfVersion": "3.0.0"
        },
        {
            "libraryName": "bitcoinjs-lib",
            "typingsPackageName": "bitcoinjs-lib",
            "sourceRepoURL": "https://github.com/bitcoinjs/bitcoinjs-lib",
            "asOfVersion": "5.0.0"
        },
        {
            "libraryName": "bip32",
            "typingsPackageName": "bip32",
            "sourceRepoURL": "https://github.com/bitcoinjs/bip32#readme",
            "asOfVersion": "2.0.0"
        },
        {
            "libraryName": "bitwise",
            "typingsPackageName": "bitwise",
            "sourceRepoURL": "https://github.com/dodekeract/bitwise",
            "asOfVersion": "2.0.0"
        },
        {
            "libraryName": "bootstrap-table",
            "typingsPackageName": "bootstrap-table",
            "sourceRepoURL": "http://bootstrap-table.wenzhixin.net.cn/",
            "asOfVersion": "1.12.0"
        },
        {
            "libraryName": "blob-util",
            "typingsPackageName": "blob-util",
            "sourceRepoURL": "https://github.com/nolanlawson/blob-util#readme",
            "asOfVersion": "2.0.0"
        },
        {
            "libraryName": "botvs",
            "typingsPackageName": "botvs",
            "sourceRepoURL": "https://www.botvs.com/",
            "asOfVersion": "1.0.0"
        },
        {
            "libraryName": "Bowser",
            "typingsPackageName": "bowser",
            "sourceRepoURL": "https://github.com/ded/bowser",
            "asOfVersion": "1.1.1"
        },
        {
            "libraryName": "boxen",
            "typingsPackageName": "boxen",
            "sourceRepoURL": "https://github.com/sindresorhus/boxen",
            "asOfVersion": "3.0.1"
        },
        {
            "libraryName": "braft-editor",
            "typingsPackageName": "braft-editor",
            "sourceRepoURL": "https://github.com/margox/braft#readme",
            "asOfVersion": "2.2.0"
        },
        {
            "libraryName": "broccoli-plugin",
            "typingsPackageName": "broccoli-plugin",
            "sourceRepoURL": "https://github.com/broccolijs/broccoli-plugin",
            "asOfVersion": "3.0.0"
        },
        {
            "libraryName": "Bugsnag Browser",
            "typingsPackageName": "bugsnag-js",
            "sourceRepoURL": "https://github.com/bugsnag/bugsnag-js",
            "asOfVersion": "3.1.0"
        },
        {
            "libraryName": "builtin-modules",
            "typingsPackageName": "builtin-modules",
            "sourceRepoURL": "https://github.com/sindresorhus/builtin-modules",
            "asOfVersion": "3.1.0"
        },
        {
            "libraryName": "bunyan-bugsnag",
            "typingsPackageName": "bunyan-bugsnag",
            "sourceRepoURL": "https://github.com/marnusw/bunyan-bugsnag",
            "asOfVersion": "3.0.0"
        },
        {
            "libraryName": "CacheFactory",
            "typingsPackageName": "cachefactory",
            "sourceRepoURL": "https://github.com/jmdobry/CacheFactory",
            "asOfVersion": "3.0.0"
        },
        {
            "libraryName": "callsites",
            "typingsPackageName": "callsites",
            "sourceRepoURL": "https://github.com/sindresorhus/callsites",
            "asOfVersion": "3.0.0"
        },
        {
            "libraryName": "camaro",
            "typingsPackageName": "camaro",
            "sourceRepoURL": "https://github.com/tuananh/camaro",
            "asOfVersion": "2.2.4"
        },
        {
            "libraryName": "camel-case",
            "typingsPackageName": "camel-case",
            "sourceRepoURL": "https://github.com/blakeembrey/camel-case",
            "asOfVersion": "1.2.1"
        },
        {
            "libraryName": "camelcase",
            "typingsPackageName": "camelcase",
            "sourceRepoURL": "https://github.com/sindresorhus/camelcase",
            "asOfVersion": "5.2.0"
        },
        {
            "libraryName": "camelcase-keys",
            "typingsPackageName": "camelcase-keys",
            "sourceRepoURL": "https://github.com/sindresorhus/camelcase-keys",
            "asOfVersion": "5.1.0"
        },
        {
            "libraryName": "cassandra-driver",
            "typingsPackageName": "cassandra-driver",
            "sourceRepoURL": "https://github.com/datastax/nodejs-driver",
            "asOfVersion": "4.2.0"
        },
        {
            "libraryName": "camljs",
            "typingsPackageName": "camljs",
            "sourceRepoURL": "https://github.com/andrei-markeev/camljs",
            "asOfVersion": "2.8.1"
        },
        {
            "libraryName": "catalog",
            "typingsPackageName": "catalog",
            "sourceRepoURL": "https://github.com/interactivethings/catalog",
            "asOfVersion": "3.5.0"
        },
        {
            "libraryName": "chai-http",
            "typingsPackageName": "chai-http",
            "sourceRepoURL": "https://github.com/chaijs/chai-http",
            "asOfVersion": "4.2.0"
        },
        {
            "libraryName": "chai-webdriverio",
            "typingsPackageName": "chai-webdriverio",
            "sourceRepoURL": "https://github.com/marcodejongh/chai-webdriverio",
            "asOfVersion": "1.0.0"
        },
        {
            "libraryName": "chalk",
            "typingsPackageName": "chalk",
            "sourceRepoURL": "https://github.com/chalk/chalk",
            "asOfVersion": "2.2.0"
        },
        {
            "libraryName": "change-case",
            "typingsPackageName": "change-case",
            "sourceRepoURL": "https://github.com/blakeembrey/change-case",
            "asOfVersion": "2.3.1"
        },
        {
            "libraryName": "cheap-ruler",
            "typingsPackageName": "cheap-ruler",
            "sourceRepoURL": "https://github.com/mapbox/cheap-ruler",
            "asOfVersion": "2.5.0"
        },
        {
            "libraryName": "chokidar",
            "typingsPackageName": "chokidar",
            "sourceRepoURL": "https://github.com/paulmillr/chokidar",
            "asOfVersion": "2.1.3"
        },
        {
            "libraryName": "chunked-dc",
            "typingsPackageName": "chunked-dc",
            "sourceRepoURL": "https://github.com/saltyrtc/chunked-dc-js",
            "asOfVersion": "0.2.2"
        },
        {
            "libraryName": "clean-stack",
            "typingsPackageName": "clean-stack",
            "sourceRepoURL": "https://github.com/sindresorhus/clean-stack",
            "asOfVersion": "2.1.0"
        },
        {
            "libraryName": "clean-webpack-plugin",
            "typingsPackageName": "clean-webpack-plugin",
            "sourceRepoURL": "https://github.com/johnagan/clean-webpack-plugin",
            "asOfVersion": "2.0.0"
        },
        {
            "libraryName": "clear-module",
            "typingsPackageName": "clear-require",
            "sourceRepoURL": "https://github.com/sindresorhus/clear-module",
            "asOfVersion": "3.2.0"
        },
        {
            "libraryName": "cli-boxes",
            "typingsPackageName": "cli-boxes",
            "sourceRepoURL": "https://github.com/sindresorhus/cli-boxes",
            "asOfVersion": "2.0.0"
        },
        {
            "libraryName": "cli-cursor",
            "typingsPackageName": "cli-cursor",
            "sourceRepoURL": "https://github.com/sindresorhus/cli-cursor",
            "asOfVersion": "3.0.0"
        },
        {
            "libraryName": "cli-truncate",
            "typingsPackageName": "cli-truncate",
            "sourceRepoURL": "https://github.com/sindresorhus/cli-truncate",
            "asOfVersion": "2.0.0"
        },
        {
            "libraryName": "clipboardy",
            "typingsPackageName": "clipboardy",
            "sourceRepoURL": "https://github.com/sindresorhus/clipboardy",
            "asOfVersion": "2.0.0"
        },
        {
            "libraryName": "colors.js (colors)",
            "typingsPackageName": "colors",
            "sourceRepoURL": "https://github.com/Marak/colors.js",
            "asOfVersion": "1.2.1"
        },
        {
            "libraryName": "commander",
            "typingsPackageName": "commander",
            "sourceRepoURL": "https://github.com/tj/commander.js",
            "asOfVersion": "2.12.2"
        },
        {
            "libraryName": "commons-validator-js",
            "typingsPackageName": "commons-validator-js",
            "sourceRepoURL": "https://github.com/wix/commons-validator-js",
            "asOfVersion": "1.0.1266"
        },
        {
            "libraryName": "composer-concerto",
            "typingsPackageName": "composer-concerto",
            "sourceRepoURL": "https://github.com/hyperledger/composer-concerto#readme",
            "asOfVersion": "0.71.1"
        },
        {
            "libraryName": "compare-versions",
            "typingsPackageName": "compare-versions",
            "sourceRepoURL": "https://github.com/omichelsen/compare-versions",
            "asOfVersion": "3.3.0"
        },
        {
            "libraryName": "condense-whitespace",
            "typingsPackageName": "condense-whitespace",
            "sourceRepoURL": "https://github.com/sindresorhus/condense-whitespace",
            "asOfVersion": "2.0.0"
        },
        {
            "libraryName": "conf",
            "typingsPackageName": "conf",
            "sourceRepoURL": "https://github.com/sindresorhus/conf",
            "asOfVersion": "3.0.0"
        },
        {
            "libraryName": "confirmdialog",
            "typingsPackageName": "confirmdialog",
            "sourceRepoURL": "https://github.com/allipierre/Type-definitions-for-jquery-confirm/tree/master/types/confirmDialog-js",
            "asOfVersion": "1.0.0"
        },
        {
            "libraryName": "consola",
            "typingsPackageName": "consola",
            "sourceRepoURL": "https://github.com/nuxt/consola",
            "asOfVersion": "2.2.5"
        },
        {
            "libraryName": "constant-case",
            "typingsPackageName": "constant-case",
            "sourceRepoURL": "https://github.com/blakeembrey/constant-case",
            "asOfVersion": "1.1.2"
        },
        {
            "libraryName": "convert-hrtime",
            "typingsPackageName": "convert-hrtime",
            "sourceRepoURL": "https://github.com/sindresorhus/convert-hrtime",
            "asOfVersion": "3.0.0"
        },
        {
            "libraryName": "copy-text-to-clipboard",
            "typingsPackageName": "copy-text-to-clipboard",
            "sourceRepoURL": "https://github.com/sindresorhus/copy-text-to-clipboard",
            "asOfVersion": "2.0.1"
        },
        {
            "libraryName": "cordova-plugin-battery-status",
            "typingsPackageName": "cordova-plugin-battery-status",
            "sourceRepoURL": "https://github.com/apache/cordova-plugin-battery-status",
            "asOfVersion": "1.2.3"
        },
        {
            "libraryName": "cordova-plugin-camera",
            "typingsPackageName": "cordova-plugin-camera",
            "sourceRepoURL": "https://github.com/apache/cordova-plugin-camera",
            "asOfVersion": "2.4.0"
        },
        {
            "libraryName": "cordova-plugin-contacts",
            "typingsPackageName": "cordova-plugin-contacts",
            "sourceRepoURL": "https://github.com/apache/cordova-plugin-contacts",
            "asOfVersion": "2.3.0"
        },
        {
            "libraryName": "cordova-plugin-device",
            "typingsPackageName": "cordova-plugin-device",
            "sourceRepoURL": "https://github.com/apache/cordova-plugin-device",
            "asOfVersion": "1.1.5"
        },
        {
            "libraryName": "cordova-plugin-device-motion",
            "typingsPackageName": "cordova-plugin-device-motion",
            "sourceRepoURL": "https://github.com/apache/cordova-plugin-device-motion",
            "asOfVersion": "1.2.4"
        },
        {
            "libraryName": "Apache Cordova Device Orientation plugin",
            "typingsPackageName": "cordova-plugin-device-orientation",
            "sourceRepoURL": "https://github.com/apache/cordova-plugin-device-orientation",
            "asOfVersion": "1.0.6"
        },
        {
            "libraryName": "cordova-plugin-dialogs",
            "typingsPackageName": "cordova-plugin-dialogs",
            "sourceRepoURL": "https://github.com/apache/cordova-plugin-dialogs",
            "asOfVersion": "1.3.2"
        },
        {
            "libraryName": "Apache Cordova File System plugin",
            "typingsPackageName": "cordova-plugin-file",
            "sourceRepoURL": "https://github.com/apache/cordova-plugin-file",
            "asOfVersion": "4.3.2"
        },
        {
            "libraryName": "cordova-plugin-file-transfer",
            "typingsPackageName": "cordova-plugin-file-transfer",
            "sourceRepoURL": "https://github.com/apache/cordova-plugin-file-transfer",
            "asOfVersion": "1.6.2"
        },
        {
            "libraryName": "cordova-plugin-globalization",
            "typingsPackageName": "cordova-plugin-globalization",
            "sourceRepoURL": "https://github.com/apache/cordova-plugin-globalization",
            "asOfVersion": "1.0.6"
        },
        {
            "libraryName": "cordova-plugin-inappbrowser",
            "typingsPackageName": "cordova-plugin-inappbrowser",
            "sourceRepoURL": "https://github.com/apache/cordova-plugin-inappbrowser",
            "asOfVersion": "2.0.0"
        },
        {
            "libraryName": "cordova-plugin-media",
            "typingsPackageName": "cordova-plugin-media",
            "sourceRepoURL": "https://github.com/apache/cordova-plugin-media",
            "asOfVersion": "3.0.0"
        },
        {
            "libraryName": "cordova-plugin-media-capture",
            "typingsPackageName": "cordova-plugin-media-capture",
            "sourceRepoURL": "https://github.com/apache/cordova-plugin-media-capture",
            "asOfVersion": "1.4.2"
        },
        {
            "libraryName": "cordova-plugin-network-information",
            "typingsPackageName": "cordova-plugin-network-information",
            "sourceRepoURL": "https://github.com/apache/cordova-plugin-network-information",
            "asOfVersion": "1.3.2"
        },
        {
            "libraryName": "cordova-plugin-splashscreen",
            "typingsPackageName": "cordova-plugin-splashscreen",
            "sourceRepoURL": "https://github.com/apache/cordova-plugin-splashscreen",
            "asOfVersion": "4.0.2"
        },
        {
            "libraryName": "Apache Cordova StatusBar plugin",
            "typingsPackageName": "cordova-plugin-statusbar",
            "sourceRepoURL": "https://github.com/apache/cordova-plugin-statusbar",
            "asOfVersion": "2.2.2"
        },
        {
            "libraryName": "Apache Cordova Vibration plugin",
            "typingsPackageName": "cordova-plugin-vibration",
            "sourceRepoURL": "https://github.com/apache/cordova-plugin-vibration",
            "asOfVersion": "2.1.4"
        },
        {
            "libraryName": "cordova-plugin-x-socialsharing",
            "typingsPackageName": "cordova-plugin-x-socialsharing",
            "sourceRepoURL": "https://github.com/EddyVerbruggen/SocialSharing-PhoneGap-Plugin",
            "asOfVersion": "5.4.5"
        },
        {
            "libraryName": "cordova.plugins.diagnostic",
            "typingsPackageName": "cordova.plugins.diagnostic",
            "sourceRepoURL": "https://github.com/dpa99c/cordova-diagnostic-plugin",
            "asOfVersion": "3.7.0"
        },
        {
            "libraryName": "core-decorators.js",
            "typingsPackageName": "core-decorators",
            "sourceRepoURL": "https://github.com/jayphelps/core-decorators.js",
            "asOfVersion": "0.20.0"
        },
        {
            "libraryName": "cosmiconfig",
            "typingsPackageName": "cosmiconfig",
            "sourceRepoURL": "https://github.com/davidtheclark/cosmiconfig",
            "asOfVersion": "6.0.0"
        },
        {
            "libraryName": "countup.js",
            "typingsPackageName": "countup.js",
            "sourceRepoURL": "https://github.com/inorganik/CountUp.js",
            "asOfVersion": "2.0.3"
        },
        {
            "libraryName": "cp-file",
            "typingsPackageName": "cp-file",
            "sourceRepoURL": "https://github.com/sindresorhus/cp-file",
            "asOfVersion": "6.1.1"
        },
        {
            "libraryName": "cpy",
            "typingsPackageName": "cpy",
            "sourceRepoURL": "https://github.com/sindresorhus/cpy",
            "asOfVersion": "7.1.1"
        },
        {
            "libraryName": "create-html-element",
            "typingsPackageName": "create-html-element",
            "sourceRepoURL": "https://github.com/sindresorhus/create-html-element",
            "asOfVersion": "2.1.0"
        },
        {
            "libraryName": "cropperjs",
            "typingsPackageName": "cropperjs",
            "sourceRepoURL": "https://github.com/fengyuanchen/cropperjs",
            "asOfVersion": "1.3.0"
        },
        {
            "libraryName": "crypto-hash",
            "typingsPackageName": "crypto-hash",
            "sourceRepoURL": "https://github.com/sindresorhus/crypto-hash",
            "asOfVersion": "1.1.0"
        },
        {
            "libraryName": "crypto-random-string",
            "typingsPackageName": "crypto-random-string",
            "sourceRepoURL": "https://github.com/sindresorhus/crypto-random-string",
            "asOfVersion": "2.0.0"
        },
        {
            "libraryName": "cson-parser",
            "typingsPackageName": "cson-parser",
            "sourceRepoURL": "https://github.com/groupon/cson-parser",
            "asOfVersion": "4.0.3"
        },
        {
            "libraryName": "csv-parse",
            "typingsPackageName": "csv-parse",
            "sourceRepoURL": "https://github.com/adaltas/node-csv-parse",
            "asOfVersion": "1.2.2"
        },
        {
            "libraryName": "cucumber-html-reporter",
            "typingsPackageName": "cucumber-html-reporter",
            "sourceRepoURL": "https://github.com/gkushang/cucumber-html-reporter",
            "asOfVersion": "5.0.1"
        },
        {
            "libraryName": "csv-stringify",
            "typingsPackageName": "csv-stringify",
            "sourceRepoURL": "https://github.com/wdavidw/node-csv-stringify",
            "asOfVersion": "3.1.0"
        },
        {
            "libraryName": "cycled",
            "typingsPackageName": "cycled",
            "sourceRepoURL": "https://github.com/sindresorhus/cycled",
            "asOfVersion": "1.1.0"
        },
        {
            "libraryName": "cypress",
            "typingsPackageName": "cypress",
            "sourceRepoURL": "https://cypress.io",
            "asOfVersion": "1.1.3"
        },
        {
            "libraryName": "dargs",
            "typingsPackageName": "dargs",
            "sourceRepoURL": "https://github.com/sindresorhus/dargs",
            "asOfVersion": "6.1.0"
        },
        {
            "libraryName": "date-fns",
            "typingsPackageName": "date-fns",
            "sourceRepoURL": "https://github.com/date-fns/date-fns",
            "asOfVersion": "2.6.0"
        },
        {
            "libraryName": "dd-trace",
            "typingsPackageName": "dd-trace",
            "sourceRepoURL": "https://github.com/DataDog/dd-trace-js",
            "asOfVersion": "0.9.0"
        },
        {
            "libraryName": "debounce-fn",
            "typingsPackageName": "debounce-fn",
            "sourceRepoURL": "https://github.com/sindresorhus/debounce-fn",
            "asOfVersion": "3.0.0"
        },
        {
            "libraryName": "decamelize",
            "typingsPackageName": "decamelize",
            "sourceRepoURL": "https://github.com/sindresorhus/decamelize",
            "asOfVersion": "3.0.1"
        },
        {
            "libraryName": "decimal.js",
            "typingsPackageName": "decimal.js",
            "sourceRepoURL": "https://github.com/MikeMcl/decimal.js",
            "asOfVersion": "7.4.0"
        },
        {
            "libraryName": "decompress-response",
            "typingsPackageName": "decompress-response",
            "sourceRepoURL": "https://github.com/sindresorhus/decompress-response",
            "asOfVersion": "4.1.0"
        },
        {
            "libraryName": "deep-freeze-es6",
            "typingsPackageName": "deep-freeze-es6",
            "sourceRepoURL": "https://github.com/christophehurpeau/deep-freeze-es6",
            "asOfVersion": "1.1.0"
        },
        {
            "libraryName": "deepmerge",
            "typingsPackageName": "deepmerge",
            "sourceRepoURL": "git@github.com:KyleAMathews/deepmerge.git",
            "asOfVersion": "2.2.0"
        },
        {
            "libraryName": "define-lazy-prop",
            "typingsPackageName": "define-lazy-prop",
            "sourceRepoURL": "https://github.com/sindresorhus/define-lazy-prop",
            "asOfVersion": "2.0.0"
        },
        {
            "libraryName": "del",
            "typingsPackageName": "del",
            "sourceRepoURL": "https://github.com/sindresorhus/del",
            "asOfVersion": "4.0.0"
        },
        {
            "libraryName": "delay",
            "typingsPackageName": "delay",
            "sourceRepoURL": "https://github.com/sindresorhus/delay",
            "asOfVersion": "3.1.0"
        },
        {
            "libraryName": "delegated-events",
            "typingsPackageName": "delegated-events",
            "sourceRepoURL": "https://github.com/dgraham/delegated-events#readme",
            "asOfVersion": "1.1.0"
        },
        {
            "libraryName": "depcheck",
            "typingsPackageName": "depcheck",
            "sourceRepoURL": "https://github.com/depcheck/depcheck",
            "asOfVersion": "0.9.1"
        },
        {
            "libraryName": "detect-browser",
            "typingsPackageName": "detect-browser",
            "sourceRepoURL": "https://github.com/DamonOehlman/detect-browser",
            "asOfVersion": "4.0.0"
        },
        {
            "libraryName": "detect-indent",
            "typingsPackageName": "detect-indent",
            "sourceRepoURL": "https://github.com/sindresorhus/detect-indent",
            "asOfVersion": "6.0.0"
        },
        {
            "libraryName": "detect-newline",
            "typingsPackageName": "detect-newline",
            "sourceRepoURL": "https://github.com/sindresorhus/detect-newline",
            "asOfVersion": "3.0.0"
        },
        {
            "libraryName": "DevExtreme",
            "typingsPackageName": "devextreme",
            "sourceRepoURL": "http://js.devexpress.com/",
            "asOfVersion": "16.2.1"
        },
        {
            "libraryName": "devtools-detect",
            "typingsPackageName": "devtools-detect",
            "sourceRepoURL": "https://github.com/sindresorhus/devtools-detect",
            "asOfVersion": "3.0.0"
        },
        {
            "libraryName": "Dexie.js",
            "typingsPackageName": "dexie",
            "sourceRepoURL": "https://github.com/dfahlander/Dexie.js",
            "asOfVersion": "1.3.1"
        },
        {
            "libraryName": "dialogflow",
            "typingsPackageName": "dialogflow",
            "sourceRepoURL": "https://github.com/googleapis/nodejs-dialogflow",
            "asOfVersion": "4.0.3"
        },
        {
            "libraryName": "docker-file-parser",
            "typingsPackageName": "docker-file-parser",
            "sourceRepoURL": "https://github.com/joyent/docker-file-parser",
            "asOfVersion": "1.0.3"
        },
        {
            "libraryName": "document-promises",
            "typingsPackageName": "document-promises",
            "sourceRepoURL": "https://github.com/jonathantneal/document-promises#readme",
            "asOfVersion": "4.0.0"
        },
        {
            "libraryName": "dom-helpers",
            "typingsPackageName": "dom-helpers",
            "sourceRepoURL": "https://github.com/react-bootstrap/dom-helpers",
            "asOfVersion": "5.0.1"
        },
        {
            "libraryName": "dom-loaded",
            "typingsPackageName": "dom-loaded",
            "sourceRepoURL": "https://github.com/sindresorhus/dom-loaded",
            "asOfVersion": "1.1.0"
        },
        {
            "libraryName": "domelementtype",
            "typingsPackageName": "domelementtype",
            "sourceRepoURL": "https://github.com/fb55/domelementtype#readme",
            "asOfVersion": "2.0.1"
        },
        {
            "libraryName": "dot-case",
            "typingsPackageName": "dot-case",
            "sourceRepoURL": "https://github.com/blakeembrey/dot-case",
            "asOfVersion": "1.1.2"
        },
        {
            "libraryName": "dot-prop",
            "typingsPackageName": "dot-prop",
            "sourceRepoURL": "https://github.com/sindresorhus/dot-prop",
            "asOfVersion": "5.0.0"
        },
        {
            "libraryName": "dotenv",
            "typingsPackageName": "dotenv",
            "sourceRepoURL": "https://github.com/motdotla/dotenv",
            "asOfVersion": "8.2.0"
        },
        {
            "libraryName": "dva",
            "typingsPackageName": "dva",
            "sourceRepoURL": "https://github.com/dvajs/dva",
            "asOfVersion": "1.1.0"
        },
        {
            "libraryName": "easy-x-headers",
            "typingsPackageName": "easy-x-headers",
            "sourceRepoURL": "https://github.com/DeadAlready/easy-x-headers",
            "asOfVersion": "1.0.0"
        },
        {
            "libraryName": "easy-xapi-supertest",
            "typingsPackageName": "easy-xapi-supertest",
            "sourceRepoURL": "https://github.com/DeadAlready/easy-xapi-supertest",
            "asOfVersion": "1.0.0"
        },
        {
            "libraryName": "EasyStar.js",
            "typingsPackageName": "easystarjs",
            "sourceRepoURL": "http://easystarjs.com/",
            "asOfVersion": "0.3.1"
        },
        {
            "libraryName": "ecmarkup",
            "typingsPackageName": "ecmarkup",
            "sourceRepoURL": "https://github.com/bterlson/ecmarkup",
            "asOfVersion": "3.4.0"
        },
        {
            "libraryName": "Egg",
            "typingsPackageName": "egg",
            "sourceRepoURL": "https://github.com/eggjs/egg",
            "asOfVersion": "1.5.0"
        },
        {
            "libraryName": "elastic-apm-node",
            "typingsPackageName": "elastic-apm-node",
            "sourceRepoURL": "https://github.com/elastic/apm-agent-nodejs",
            "asOfVersion": "2.7.0"
        },
        {
            "libraryName": "electron",
            "typingsPackageName": "electron",
            "sourceRepoURL": "https://github.com/electron/electron",
            "asOfVersion": "1.6.10"
        },
        {
            "libraryName": "electron-builder",
            "typingsPackageName": "electron-builder",
            "sourceRepoURL": "https://github.com/loopline-systems/electron-builder",
            "asOfVersion": "2.8.0"
        },
        {
            "libraryName": "electron-store",
            "typingsPackageName": "electron-config",
            "sourceRepoURL": "https://github.com/sindresorhus/electron-store",
            "asOfVersion": "3.2.0"
        },
        {
            "libraryName": "electron-debug",
            "typingsPackageName": "electron-debug",
            "sourceRepoURL": "https://github.com/sindresorhus/electron-debug",
            "asOfVersion": "2.1.0"
        },
        {
            "libraryName": "electron-is-dev",
            "typingsPackageName": "electron-is-dev",
            "sourceRepoURL": "https://github.com/sindresorhus/electron-is-dev",
            "asOfVersion": "1.1.0"
        },
        {
            "libraryName": "electron-store",
            "typingsPackageName": "electron-store",
            "sourceRepoURL": "https://github.com/sindresorhus/electron-store",
            "asOfVersion": "3.2.0"
        },
        {
            "libraryName": "electron-unhandled",
            "typingsPackageName": "electron-unhandled",
            "sourceRepoURL": "https://github.com/sindresorhus/electron-unhandled",
            "asOfVersion": "2.2.0"
        },
        {
            "libraryName": "electron-util",
            "typingsPackageName": "electron-util",
            "sourceRepoURL": "https://github.com/sindresorhus/electron-util",
            "asOfVersion": "0.11.0"
        },
        {
            "libraryName": "electron-winstaller",
            "typingsPackageName": "electron-winstaller",
            "sourceRepoURL": "https://github.com/electron/windows-installer",
            "asOfVersion": "4.0.0"
        },
        {
            "libraryName": "elegant-spinner",
            "typingsPackageName": "elegant-spinner",
            "sourceRepoURL": "https://github.com/sindresorhus/elegant-spinner",
            "asOfVersion": "2.0.0"
        },
        {
            "libraryName": "element-ready",
            "typingsPackageName": "element-ready",
            "sourceRepoURL": "https://github.com/sindresorhus/element-ready",
            "asOfVersion": "3.1.0"
        },
        {
            "libraryName": "email-addresses",
            "typingsPackageName": "email-addresses",
            "sourceRepoURL": "https://github.com/jackbowman/email-addresses",
            "asOfVersion": "3.0.0"
        },
        {
            "libraryName": "email-validator",
            "typingsPackageName": "email-validator",
            "sourceRepoURL": "https://github.com/Sembiance/email-validator",
            "asOfVersion": "1.0.6"
        },
        {
            "libraryName": "empty-trash",
            "typingsPackageName": "empty-trash",
            "sourceRepoURL": "https://github.com/sindresorhus/empty-trash",
            "asOfVersion": "3.0.0"
        },
        {
            "libraryName": "ensure-error",
            "typingsPackageName": "ensure-error",
            "sourceRepoURL": "https://github.com/sindresorhus/ensure-error",
            "asOfVersion": "2.0.0"
        },
        {
            "libraryName": "env-editor",
            "typingsPackageName": "env-editor",
            "sourceRepoURL": "https://github.com/sindresorhus/env-editor",
            "asOfVersion": "0.4.0"
        },
        {
            "libraryName": "env-paths",
            "typingsPackageName": "env-paths",
            "sourceRepoURL": "https://github.com/sindresorhus/env-paths",
            "asOfVersion": "2.1.0"
        },
        {
            "libraryName": "error-stack-parser",
            "typingsPackageName": "error-stack-parser",
            "sourceRepoURL": "https://github.com/stacktracejs/error-stack-parser",
            "asOfVersion": "2.0.0"
        },
        {
            "libraryName": "es6-error",
            "typingsPackageName": "es6-error",
            "sourceRepoURL": "https://github.com/bjyoungblood/es6-error",
            "asOfVersion": "4.0.2"
        },
        {
            "libraryName": "es6-promise",
            "typingsPackageName": "es6-promise",
            "sourceRepoURL": "https://github.com/jakearchibald/ES6-Promise",
            "asOfVersion": "3.3.0"
        },
        {
            "libraryName": "escape-goat",
            "typingsPackageName": "escape-goat",
            "sourceRepoURL": "https://github.com/sindresorhus/escape-goat",
            "asOfVersion": "2.0.0"
        },
        {
            "libraryName": "escape-string-regexp",
            "typingsPackageName": "escape-string-regexp",
            "sourceRepoURL": "https://github.com/sindresorhus/escape-string-regexp",
            "asOfVersion": "2.0.0"
        },
        {
            "libraryName": "ethereumjs-util",
            "typingsPackageName": "ethereumjs-util",
            "sourceRepoURL": "https://github.com/ethereumjs/ethereumjs-util#readme",
            "asOfVersion": "6.1.0"
        },
        {
            "libraryName": "ethereumjs-tx",
            "typingsPackageName": "ethereumjs-tx",
            "sourceRepoURL": "https://github.com/ethereumjs/ethereumjs-tx",
            "asOfVersion": "2.0.0"
        },
        {
            "libraryName": "eventemitter2",
            "typingsPackageName": "eventemitter2",
            "sourceRepoURL": "https://github.com/asyncly/EventEmitter2",
            "asOfVersion": "4.1.0"
        },
        {
            "libraryName": "EventEmitter3",
            "typingsPackageName": "eventemitter3",
            "sourceRepoURL": "https://github.com/primus/eventemitter3",
            "asOfVersion": "2.0.2"
        },
        {
            "libraryName": "ex-react-native-i18n",
            "typingsPackageName": "ex-react-native-i18n",
            "sourceRepoURL": "https://github.com/xcarpentier/ex-react-native-i18n/",
            "asOfVersion": "0.0.6"
        },
        {
            "libraryName": "exceljs",
            "typingsPackageName": "exceljs",
            "sourceRepoURL": "https://github.com/exceljs/exceljs",
            "asOfVersion": "1.3.0"
        },
        {
            "libraryName": "execa",
            "typingsPackageName": "execa",
            "sourceRepoURL": "https://github.com/sindresorhus/execa",
            "asOfVersion": "2.0.0"
        },
        {
            "libraryName": "execall",
            "typingsPackageName": "execall",
            "sourceRepoURL": "https://github.com/sindresorhus/execall",
            "asOfVersion": "2.0.0"
        },
        {
            "libraryName": "exit-hook",
            "typingsPackageName": "exit-hook",
            "sourceRepoURL": "https://github.com/sindresorhus/exit-hook",
            "asOfVersion": "2.2.0"
        },
        {
            "libraryName": "expect",
            "typingsPackageName": "expect",
            "sourceRepoURL": "https://github.com/facebook/jest",
            "asOfVersion": "24.3.0"
        },
        {
            "libraryName": "expo-localization",
            "typingsPackageName": "expo-localization",
            "sourceRepoURL": "https://docs.expo.io/versions/latest/sdk/localization",
            "asOfVersion": "3.0.0"
        },
        {
            "libraryName": "expo",
            "typingsPackageName": "expo",
            "sourceRepoURL": "https://github.com/expo/expo/tree/master/packages/expo",
            "asOfVersion": "33.0.0"
        },
        {
            "libraryName": "expr-eval",
            "typingsPackageName": "expr-eval",
            "sourceRepoURL": "https://github.com/silentmatt/expr-eval",
            "asOfVersion": "1.1.0"
        },
        {
            "libraryName": "express-graphql",
            "typingsPackageName": "express-graphql",
            "sourceRepoURL": "https://github.com/graphql/express-graphql",
            "asOfVersion": "0.9.0"
        },
        {
            "libraryName": "express-openapi",
            "typingsPackageName": "express-openapi",
            "sourceRepoURL": "https://github.com/kogosoftwarellc/express-openapi",
            "asOfVersion": "1.9.0"
        },
        {
            "libraryName": "express-promise-router",
            "typingsPackageName": "express-promise-router",
            "sourceRepoURL": "https://github.com/express-promise-router/express-promise-router",
            "asOfVersion": "3.0.0"
        },
        {
            "libraryName": "express-validator",
            "typingsPackageName": "express-validator",
            "sourceRepoURL": "https://github.com/ctavan/express-validator",
            "asOfVersion": "3.0.0"
        },
        {
            "libraryName": "express-winston",
            "typingsPackageName": "express-winston",
            "sourceRepoURL": "https://github.com/bithavoc/express-winston#readme",
            "asOfVersion": "4.0.0"
        },
        {
            "libraryName": "extended-listbox",
            "typingsPackageName": "extended-listbox",
            "sourceRepoURL": "https://github.com/code-chris/extended-listbox",
            "asOfVersion": "4.0.1"
        },
        {
            "libraryName": "extract-stack",
            "typingsPackageName": "extract-stack",
            "sourceRepoURL": "https://github.com/sindresorhus/extract-stack",
            "asOfVersion": "2.0.0"
        },
        {
            "libraryName": "fast-diff",
            "typingsPackageName": "fast-diff",
            "sourceRepoURL": "https://github.com/jhchen/fast-diff",
            "asOfVersion": "1.2.0"
        },
        {
            "libraryName": "JSON-Patch",
            "typingsPackageName": "fast-json-patch",
            "sourceRepoURL": "https://github.com/Starcounter-Jack/JSON-Patch",
            "asOfVersion": "1.1.5"
        },
        {
            "libraryName": "FastSimplexNoise",
            "typingsPackageName": "fast-simplex-noise",
            "sourceRepoURL": "https://www.npmjs.com/package/fast-simplex-noise",
            "asOfVersion": "3.0.0"
        },
        {
            "libraryName": "fastify-cors",
            "typingsPackageName": "fastify-cors",
            "sourceRepoURL": "https://github.com/fastify/fastify-cors",
            "asOfVersion": "2.1.0"
        },
        {
            "libraryName": "Fastify-JWT",
            "typingsPackageName": "fastify-jwt",
            "sourceRepoURL": "https://github.com/fastify/fastify-jwt",
            "asOfVersion": "0.8.1"
        },
        {
            "libraryName": "fastify-multipart",
            "typingsPackageName": "fastify-multipart",
            "sourceRepoURL": "https://github.com/fastify/fastify-multipart",
            "asOfVersion": "0.7.0"
        },
        {
            "libraryName": "fastify-static",
            "typingsPackageName": "fastify-static",
            "sourceRepoURL": "https://github.com/fastify/fastify-static",
            "asOfVersion": "2.2.1"
        },
        {
            "libraryName": "fecha",
            "typingsPackageName": "fecha",
            "sourceRepoURL": "https://github.com/taylorhakes/fecha",
            "asOfVersion": "2.3.1"
        },
        {
            "libraryName": "figures",
            "typingsPackageName": "figures",
            "sourceRepoURL": "https://github.com/sindresorhus/figures",
            "asOfVersion": "3.0.0"
        },
        {
            "libraryName": "file-type",
            "typingsPackageName": "file-type",
            "sourceRepoURL": "https://github.com/sindresorhus/file-type",
            "asOfVersion": "10.9.1"
        },
        {
            "libraryName": "file-url",
            "typingsPackageName": "file-url",
            "sourceRepoURL": "https://github.com/sindresorhus/file-url",
            "asOfVersion": "3.0.0"
        },
        {
            "libraryName": "filenamify",
            "typingsPackageName": "filenamify",
            "sourceRepoURL": "https://github.com/sindresorhus/filenamify",
            "asOfVersion": "3.0.0"
        },
        {
            "libraryName": "filenamify-url",
            "typingsPackageName": "filenamify-url",
            "sourceRepoURL": "https://github.com/sindresorhus/filenamify-url",
            "asOfVersion": "2.0.0"
        },
        {
            "libraryName": "filesize",
            "typingsPackageName": "filesize",
            "sourceRepoURL": "https://github.com/avoidwork/filesize.js",
            "asOfVersion": "5.0.0"
        },
        {
            "libraryName": "filter-console",
            "typingsPackageName": "filter-console",
            "sourceRepoURL": "https://github.com/sindresorhus/filter-console",
            "asOfVersion": "0.1.1"
        },
        {
            "libraryName": "find-process",
            "typingsPackageName": "find-process",
            "sourceRepoURL": "https://github.com/yibn2008/find-process",
            "asOfVersion": "1.2.0"
        },
        {
            "libraryName": "find-java-home",
            "typingsPackageName": "find-java-home",
            "sourceRepoURL": "https://github.com/jsdevel/node-find-java-home",
            "asOfVersion": "1.0.0"
        },
        {
            "libraryName": "find-up",
            "typingsPackageName": "find-up",
            "sourceRepoURL": "https://github.com/sindresorhus/find-up",
            "asOfVersion": "4.0.0"
        },
        {
            "libraryName": "find-versions",
            "typingsPackageName": "find-versions",
            "sourceRepoURL": "https://github.com/sindresorhus/find-versions",
            "asOfVersion": "3.1.0"
        },
        {
            "libraryName": "FineUploader",
            "typingsPackageName": "fine-uploader",
            "sourceRepoURL": "http://fineuploader.com/",
            "asOfVersion": "5.14.0"
        },
        {
            "libraryName": "Firebase API",
            "typingsPackageName": "firebase",
            "sourceRepoURL": "https://www.firebase.com/docs/javascript/firebase",
            "asOfVersion": "3.2.1"
        },
        {
            "libraryName": "first-run",
            "typingsPackageName": "first-run",
            "sourceRepoURL": "https://github.com/sindresorhus/first-run",
            "asOfVersion": "2.0.0"
        },
        {
            "libraryName": "fkill",
            "typingsPackageName": "fkill",
            "sourceRepoURL": "https://github.com/sindresorhus/fkill",
            "asOfVersion": "6.0.0"
        },
        {
            "libraryName": "flatpickr",
            "typingsPackageName": "flatpickr",
            "sourceRepoURL": "https://github.com/chmln/flatpickr",
            "asOfVersion": "3.1.2"
        },
        {
            "libraryName": "flux-standard-action",
            "typingsPackageName": "flux-standard-action",
            "sourceRepoURL": "https://github.com/acdlite/flux-standard-action",
            "asOfVersion": "1.1.0"
        },
        {
            "libraryName": "forge-di",
            "typingsPackageName": "forge-di",
            "sourceRepoURL": "https://github.com/nkohari/forge",
            "asOfVersion": "12.0.2"
        },
        {
            "libraryName": "fork-ts-checker-webpack-plugin",
            "typingsPackageName": "fork-ts-checker-webpack-plugin",
            "sourceRepoURL": "https://github.com/Realytics/fork-ts-checker-webpack-plugin",
            "asOfVersion": "0.4.5"
        },
        {
            "libraryName": "form-data",
            "typingsPackageName": "form-data",
            "sourceRepoURL": "https://github.com/form-data/form-data",
            "asOfVersion": "2.5.0"
        },
        {
            "libraryName": "format-number",
            "typingsPackageName": "format-number",
            "sourceRepoURL": "https://github.com/componitable/format-number",
            "asOfVersion": "3.0.0"
        },
        {
            "libraryName": "Foundation Sites",
            "typingsPackageName": "foundation-sites",
            "sourceRepoURL": "http://foundation.zurb.com/",
            "asOfVersion": "6.4.3"
        },
        {
            "libraryName": "fromnow",
            "typingsPackageName": "fromnow",
            "sourceRepoURL": "https://github.com/lukeed/fromNow",
            "asOfVersion": "3.0.1"
        },
        {
            "libraryName": "fs-promise",
            "typingsPackageName": "fs-promise",
            "sourceRepoURL": "https://github.com/kevinbeaty/fs-promise",
            "asOfVersion": "2.0.0"
        },
        {
            "libraryName": "FullCalendar",
            "typingsPackageName": "fullcalendar",
            "sourceRepoURL": "http://arshaw.com/fullcalendar/",
            "asOfVersion": "3.8.0"
        },
        {
            "libraryName": "fuse",
            "typingsPackageName": "fuse",
            "sourceRepoURL": "https://github.com/krisk/Fuse",
            "asOfVersion": "2.6.0"
        },
        {
            "libraryName": "gaea-model",
            "typingsPackageName": "gaea-model",
            "sourceRepoURL": "https://github.com/ascoders/gaea-model",
            "asOfVersion": "0.0.0"
        },
        {
            "libraryName": "ganache-core",
            "typingsPackageName": "ganache-core",
            "sourceRepoURL": "https://github.com/trufflesuite/ganache-core#readme",
            "asOfVersion": "2.7.0"
        },
        {
            "libraryName": "geolib",
            "typingsPackageName": "geolib",
            "sourceRepoURL": "https://github.com/manuelbieh/Geolib",
            "asOfVersion": "2.0.23"
        },
        {
            "libraryName": "get-emails",
            "typingsPackageName": "get-emails",
            "sourceRepoURL": "https://github.com/sindresorhus/get-emails",
            "asOfVersion": "3.0.0"
        },
        {
            "libraryName": "get-port",
            "typingsPackageName": "get-port",
            "sourceRepoURL": "https://github.com/sindresorhus/get-port",
            "asOfVersion": "4.2.0"
        },
        {
            "libraryName": "get-range",
            "typingsPackageName": "get-range",
            "sourceRepoURL": "https://github.com/sindresorhus/get-range",
            "asOfVersion": "2.0.1"
        },
        {
            "libraryName": "get-stdin",
            "typingsPackageName": "get-stdin",
            "sourceRepoURL": "https://github.com/sindresorhus/get-stdin",
            "asOfVersion": "7.0.0"
        },
        {
            "libraryName": "get-stream",
            "typingsPackageName": "get-stream",
            "sourceRepoURL": "https://github.com/sindresorhus/get-stream",
            "asOfVersion": "5.0.0"
        },
        {
            "libraryName": "get-urls",
            "typingsPackageName": "get-urls",
            "sourceRepoURL": "https://github.com/sindresorhus/get-urls",
            "asOfVersion": "9.1.0"
        },
        {
            "libraryName": "getopts",
            "typingsPackageName": "getopts",
            "sourceRepoURL": "https://github.com/jorgebucaran/getopts",
            "asOfVersion": "2.1.0"
        },
        {
            "libraryName": "git-remote-origin-url",
            "typingsPackageName": "git-remote-origin-url",
            "sourceRepoURL": "https://github.com/sindresorhus/git-remote-origin-url",
            "asOfVersion": "3.0.0"
        },
        {
            "libraryName": "github",
            "typingsPackageName": "github",
            "sourceRepoURL": "https://github.com/mikedeboer/node-github",
            "asOfVersion": "7.1.0"
        },
        {
            "libraryName": "github-username",
            "typingsPackageName": "github-username",
            "sourceRepoURL": "https://github.com/sindresorhus/github-username",
            "asOfVersion": "5.0.0"
        },
        {
            "libraryName": "gitlab",
            "typingsPackageName": "gitlab",
            "sourceRepoURL": "https://github.com/jdalrymple/node-gitlab",
            "asOfVersion": "2.0.0"
        },
        {
            "libraryName": "global-dirs",
            "typingsPackageName": "global-dirs",
            "sourceRepoURL": "https://github.com/sindresorhus/global-dirs",
            "asOfVersion": "1.0.0"
        },
        {
            "libraryName": "globby",
            "typingsPackageName": "globby",
            "sourceRepoURL": "https://github.com/sindresorhus/globby",
            "asOfVersion": "9.1.0"
        },
        {
            "libraryName": "@google-cloud/pubsub",
            "typingsPackageName": "google-cloud__pubsub",
            "sourceRepoURL": "https://github.com/googleapis/nodejs-pubsub",
            "asOfVersion": "0.26.0"
        },
        {
            "libraryName": "Google Cloud Storage",
            "typingsPackageName": "google-cloud__storage",
            "sourceRepoURL": "https://github.com/googleapis/nodejs-storage",
            "asOfVersion": "2.3.0"
        },
        {
            "libraryName": "graphene-pk11",
            "typingsPackageName": "graphene-pk11",
            "sourceRepoURL": "https://github.com/PeculiarVentures/graphene",
            "asOfVersion": "2.0.31"
        },
        {
            "libraryName": "graphql",
            "typingsPackageName": "graphql",
            "sourceRepoURL": "https://github.com/graphql/graphql-js",
            "asOfVersion": "14.5.0"
        },
        {
            "libraryName": "graphql-query-complexity",
            "typingsPackageName": "graphql-query-complexity",
            "sourceRepoURL": "https://github.com/slicknode/graphql-query-complexity",
            "asOfVersion": "0.2.0"
        },
        {
            "libraryName": "gravatar-url",
            "typingsPackageName": "gravatar-url",
            "sourceRepoURL": "https://github.com/sindresorhus/gravatar-url",
            "asOfVersion": "3.0.0"
        },
        {
            "libraryName": "griddle-react",
            "typingsPackageName": "griddle-react",
            "sourceRepoURL": "https://github.com/griddlegriddle/griddle",
            "asOfVersion": "1.3.0"
        },
        {
            "libraryName": "gulp-pug",
            "typingsPackageName": "gulp-pug",
            "sourceRepoURL": "https://github.com/gulp-community/gulp-pug",
            "asOfVersion": "4.0.0"
        },
        {
            "libraryName": "gulp-shell",
            "typingsPackageName": "gulp-shell",
            "sourceRepoURL": "https://github.com/sun-zheng-an/gulp-shell",
            "asOfVersion": "0.7.0"
        },
        {
            "libraryName": "gulp-tslint",
            "typingsPackageName": "gulp-tslint",
            "sourceRepoURL": "https://github.com/panuhorsmalahti/gulp-tslint",
            "asOfVersion": "4.2.0"
        },
        {
            "libraryName": "gulp-typedoc",
            "typingsPackageName": "gulp-typedoc",
            "sourceRepoURL": "https://github.com/rogierschouten/gulp-typedoc",
            "asOfVersion": "2.2.0"
        },
        {
            "libraryName": "gulp-typescript",
            "typingsPackageName": "gulp-typescript",
            "sourceRepoURL": "https://github.com/ivogabe/gulp-typescript",
            "asOfVersion": "2.13.0"
        },
        {
            "libraryName": "gzip-size",
            "typingsPackageName": "gzip-size",
            "sourceRepoURL": "https://github.com/sindresorhus/gzip-size",
            "asOfVersion": "5.1.0"
        },
        {
            "libraryName": "handlebars",
            "typingsPackageName": "handlebars",
            "sourceRepoURL": "https://github.com/wycats/handlebars.js",
            "asOfVersion": "4.1.0"
        },
        {
            "libraryName": "handsontable",
            "typingsPackageName": "handsontable",
            "sourceRepoURL": "https://handsontable.com/",
            "asOfVersion": "0.35.0"
        },
        {
            "libraryName": "hapi-auth-jwt2",
            "typingsPackageName": "hapi-auth-jwt2",
            "sourceRepoURL": "https://github.com/dwyl/hapi-auth-jwt2/",
            "asOfVersion": "8.6.1"
        },
        {
            "libraryName": "hard-rejection",
            "typingsPackageName": "hard-rejection",
            "sourceRepoURL": "https://github.com/sindresorhus/hard-rejection",
            "asOfVersion": "2.0.0"
        },
        {
            "libraryName": "has-emoji",
            "typingsPackageName": "has-emoji",
            "sourceRepoURL": "https://github.com/sindresorhus/has-emoji",
            "asOfVersion": "1.1.0"
        },
        {
            "libraryName": "has-yarn",
            "typingsPackageName": "has-yarn",
            "sourceRepoURL": "https://github.com/sindresorhus/has-yarn",
            "asOfVersion": "2.0.0"
        },
        {
            "libraryName": "hasha",
            "typingsPackageName": "hasha",
            "sourceRepoURL": "https://github.com/sindresorhus/hasha",
            "asOfVersion": "4.0.0"
        },
        {
            "libraryName": "hex-rgb",
            "typingsPackageName": "hex-rgb",
            "sourceRepoURL": "https://github.com/sindresorhus/hex-rgb",
            "asOfVersion": "4.1.0"
        },
        {
            "libraryName": "hibp",
            "typingsPackageName": "hibp",
            "sourceRepoURL": "https://github.com/wKovacs64/hibp",
            "asOfVersion": "7.3.0"
        },
        {
            "libraryName": "highcharts",
            "typingsPackageName": "highcharts",
            "sourceRepoURL": "http://www.highcharts.com/",
            "asOfVersion": "7.0.0"
        },
        {
            "libraryName": "homeworks",
            "typingsPackageName": "homeworks",
            "sourceRepoURL": "https://github.com/IGAWorksDev/homeworks/",
            "asOfVersion": "1.0.19"
        },
        {
            "libraryName": "html-tags",
            "typingsPackageName": "html-tags",
            "sourceRepoURL": "https://github.com/sindresorhus/html-tags",
            "asOfVersion": "3.0.0"
        },
        {
            "libraryName": "http-graceful-shutdown",
            "typingsPackageName": "http-graceful-shutdown",
            "sourceRepoURL": "https://github.com/sebhildebrandt/http-graceful-shutdown",
            "asOfVersion": "2.3.0"
        },
        {
            "libraryName": "http-status",
            "typingsPackageName": "http-status",
            "sourceRepoURL": "https://github.com/wdavidw/node-http-status",
            "asOfVersion": "1.1.1"
        },
        {
            "libraryName": "html-webpack-tags-plugin",
            "typingsPackageName": "html-webpack-tags-plugin",
            "sourceRepoURL": "https://github.com/jharris4/html-webpack-tags-plugin",
            "asOfVersion": "2.0.16"
        },
        {
            "libraryName": "http-status-codes",
            "typingsPackageName": "http-status-codes",
            "sourceRepoURL": "https://github.com/prettymuchbryce/node-http-status",
            "asOfVersion": "1.2.0"
        },
        {
            "libraryName": "humanize-string",
            "typingsPackageName": "humanize-string",
            "sourceRepoURL": "https://github.com/sindresorhus/humanize-string",
            "asOfVersion": "2.0.1"
        },
        {
            "libraryName": "humanize-url",
            "typingsPackageName": "humanize-url",
            "sourceRepoURL": "https://github.com/sindresorhus/humanize-url",
            "asOfVersion": "2.1.0"
        },
        {
            "libraryName": "i18next",
            "typingsPackageName": "i18next",
            "sourceRepoURL": "https://github.com/i18next/i18next",
            "asOfVersion": "13.0.0"
        },
        {
            "libraryName": "i18next-browser-languagedetector",
            "typingsPackageName": "i18next-browser-languagedetector",
            "sourceRepoURL": "https://github.com/i18next/i18next-browser-languagedetector",
            "asOfVersion": "3.0.0"
        },
        {
            "libraryName": "i18next-express-middleware",
            "typingsPackageName": "i18next-express-middleware",
            "sourceRepoURL": "https://github.com/i18next/i18next-express-middleware",
            "asOfVersion": "1.7.0"
        },
        {
            "libraryName": "i18next-xhr-backend",
            "typingsPackageName": "i18next-xhr-backend",
            "sourceRepoURL": "https://github.com/i18next/i18next-xhr-backend",
            "asOfVersion": "1.4.2"
        },
        {
            "libraryName": "iconv-lite",
            "typingsPackageName": "iconv-lite",
            "sourceRepoURL": "https://github.com/ashtuchkin/iconv-lite",
            "asOfVersion": "0.4.14"
        },
        {
            "libraryName": "ids",
            "typingsPackageName": "ids",
            "sourceRepoURL": "https://github.com/bpmn-io/ids",
            "asOfVersion": "0.2.2"
        },
        {
            "libraryName": "image-size",
            "typingsPackageName": "image-size",
            "sourceRepoURL": "https://github.com/image-size/image-size",
            "asOfVersion": "0.8.0"
        },
        {
            "libraryName": "image-type",
            "typingsPackageName": "image-type",
            "sourceRepoURL": "https://github.com/sindresorhus/image-type",
            "asOfVersion": "4.0.1"
        },
        {
            "libraryName": "immutability-helper",
            "typingsPackageName": "immutability-helper",
            "sourceRepoURL": "https://github.com/kolodny/immutability-helper",
            "asOfVersion": "2.6.3"
        },
        {
            "libraryName": "Facebook's Immutable",
            "typingsPackageName": "immutable",
            "sourceRepoURL": "https://github.com/facebook/immutable-js",
            "asOfVersion": "3.8.7"
        },
        {
            "libraryName": "in-range",
            "typingsPackageName": "in-range",
            "sourceRepoURL": "https://github.com/sindresorhus/in-range",
            "asOfVersion": "2.0.0"
        },
        {
            "libraryName": "indent-string",
            "typingsPackageName": "indent-string",
            "sourceRepoURL": "https://github.com/sindresorhus/indent-string",
            "asOfVersion": "4.0.0"
        },
        {
            "libraryName": "ink",
            "typingsPackageName": "ink",
            "sourceRepoURL": "https://github.com/vadimdemedes/ink#readme",
            "asOfVersion": "2.0.2"
        },
        {
            "libraryName": "instabug-reactnative",
            "typingsPackageName": "instabug-reactnative",
            "sourceRepoURL": "https://github.com/Instabug/instabug-reactnative#readme",
            "asOfVersion": "8.1.0"
        },
        {
            "libraryName": "interactjs",
            "typingsPackageName": "interact.js",
            "sourceRepoURL": "https://github.com/taye/interact.js",
            "asOfVersion": "1.3.0"
        },
        {
            "libraryName": "internal-ip",
            "typingsPackageName": "internal-ip",
            "sourceRepoURL": "https://github.com/sindresorhus/internal-ip",
            "asOfVersion": "4.1.0"
        },
        {
            "libraryName": "intl-locales-supported",
            "typingsPackageName": "intl-locales-supported",
            "sourceRepoURL": "https://github.com/formatjs/formatjs",
            "asOfVersion": "1.0.6"
        },
        {
            "libraryName": "intl-messageformat",
            "typingsPackageName": "intl-messageformat",
            "sourceRepoURL": "https://github.com/formatjs/formatjs",
            "asOfVersion": "3.0.0"
        },
        {
            "libraryName": "intl-relativeformat",
            "typingsPackageName": "intl-relativeformat",
            "sourceRepoURL": "https://github.com/formatjs/formatjs",
            "asOfVersion": "3.0.1"
        },
        {
            "libraryName": "into-stream",
            "typingsPackageName": "into-stream",
            "sourceRepoURL": "https://github.com/sindresorhus/into-stream",
            "asOfVersion": "5.0.0"
        },
        {
            "libraryName": "inversify",
            "typingsPackageName": "inversify",
            "sourceRepoURL": "http://inversify.io",
            "asOfVersion": "2.0.33"
        },
        {
            "libraryName": "inversify-binding-decorators",
            "typingsPackageName": "inversify-binding-decorators",
            "sourceRepoURL": "https://github.com/inversify/inversify-binding-decorators",
            "asOfVersion": "2.0.0"
        },
        {
            "libraryName": "inversify-express-utils",
            "typingsPackageName": "inversify-express-utils",
            "sourceRepoURL": "https://github.com/inversify/inversify-express-utils",
            "asOfVersion": "2.0.0"
        },
        {
            "libraryName": "inversify-inject-decorators",
            "typingsPackageName": "inversify-inject-decorators",
            "sourceRepoURL": "https://github.com/inversify/inversify-inject-decorators",
            "asOfVersion": "2.0.0"
        },
        {
            "libraryName": "inversify-logger-middleware",
            "typingsPackageName": "inversify-logger-middleware",
            "sourceRepoURL": "https://github.com/inversify/inversify-logger-middleware",
            "asOfVersion": "2.0.0"
        },
        {
            "libraryName": "inversify-restify-utils",
            "typingsPackageName": "inversify-restify-utils",
            "sourceRepoURL": "https://github.com/inversify/inversify-restify-utils",
            "asOfVersion": "2.0.0"
        },
        {
            "libraryName": "Ionic",
            "typingsPackageName": "ionic",
            "sourceRepoURL": "http://ionicframework.com",
            "asOfVersion": "3.19.0"
        },
        {
            "libraryName": "ip-regex",
            "typingsPackageName": "ip-regex",
            "sourceRepoURL": "https://github.com/sindresorhus/ip-regex",
            "asOfVersion": "4.1.0"
        },
        {
            "libraryName": "ipify",
            "typingsPackageName": "ipify",
            "sourceRepoURL": "https://github.com/sindresorhus/ipify",
            "asOfVersion": "3.0.0"
        },
        {
            "libraryName": "is-absolute-url",
            "typingsPackageName": "is-absolute-url",
            "sourceRepoURL": "https://github.com/sindresorhus/is-absolute-url",
            "asOfVersion": "3.0.0"
        },
        {
            "libraryName": "is-archive",
            "typingsPackageName": "is-archive",
            "sourceRepoURL": "https://github.com/sindresorhus/is-archive",
            "asOfVersion": "2.0.0"
        },
        {
            "libraryName": "is-array-sorted",
            "typingsPackageName": "is-array-sorted",
            "sourceRepoURL": "https://github.com/sindresorhus/is-array-sorted",
            "asOfVersion": "2.0.0"
        },
        {
            "libraryName": "is-binary-path",
            "typingsPackageName": "is-binary-path",
            "sourceRepoURL": "https://github.com/sindresorhus/is-binary-path",
            "asOfVersion": "2.1.0"
        },
        {
            "libraryName": "is-compressed",
            "typingsPackageName": "is-compressed",
            "sourceRepoURL": "https://github.com/sindresorhus/is-compressed",
            "asOfVersion": "2.0.0"
        },
        {
            "libraryName": "is-docker",
            "typingsPackageName": "is-docker",
            "sourceRepoURL": "https://github.com/sindresorhus/is-docker",
            "asOfVersion": "2.0.0"
        },
        {
            "libraryName": "is-elevated",
            "typingsPackageName": "is-elevated",
            "sourceRepoURL": "https://github.com/sindresorhus/is-elevated",
            "asOfVersion": "3.0.0"
        },
        {
            "libraryName": "is-fullwidth-code-point",
            "typingsPackageName": "is-fullwidth-code-point",
            "sourceRepoURL": "https://github.com/sindresorhus/is-fullwidth-code-point",
            "asOfVersion": "3.0.0"
        },
        {
            "libraryName": "is-image",
            "typingsPackageName": "is-image",
            "sourceRepoURL": "https://github.com/sindresorhus/is-image",
            "asOfVersion": "3.0.0"
        },
        {
            "libraryName": "is-installed-globally",
            "typingsPackageName": "is-installed-globally",
            "sourceRepoURL": "https://github.com/sindresorhus/is-installed-globally.git",
            "asOfVersion": "0.2.0"
        },
        {
            "libraryName": "is-ip",
            "typingsPackageName": "is-ip",
            "sourceRepoURL": "https://github.com/sindresorhus/is-ip",
            "asOfVersion": "3.0.0"
        },
        {
            "libraryName": "is-lower-case",
            "typingsPackageName": "is-lower-case",
            "sourceRepoURL": "https://github.com/blakeembrey/is-lower-case",
            "asOfVersion": "1.1.2"
        },
        {
            "libraryName": "is-mobile",
            "typingsPackageName": "is-mobile",
            "sourceRepoURL": "https://github.com/juliangruber/is-mobile",
            "asOfVersion": "2.1.0"
        },
        {
            "libraryName": "is-obj",
            "typingsPackageName": "is-obj",
            "sourceRepoURL": "https://github.com/sindresorhus/is-obj",
            "asOfVersion": "2.0.0"
        },
        {
            "libraryName": "is-online",
            "typingsPackageName": "is-online",
            "sourceRepoURL": "https://github.com/sindresorhus/is-online",
            "asOfVersion": "8.1.0"
        },
        {
            "libraryName": "is-path-cwd",
            "typingsPackageName": "is-path-cwd",
            "sourceRepoURL": "https://github.com/sindresorhus/is-path-cwd",
            "asOfVersion": "2.1.0"
        },
        {
            "libraryName": "is-path-in-cwd",
            "typingsPackageName": "is-path-in-cwd",
            "sourceRepoURL": "https://github.com/sindresorhus/is-path-in-cwd",
            "asOfVersion": "2.1.0"
        },
        {
            "libraryName": "is-plain-obj",
            "typingsPackageName": "is-plain-obj",
            "sourceRepoURL": "https://github.com/sindresorhus/is-plain-obj",
            "asOfVersion": "2.0.0"
        },
        {
            "libraryName": "is-plain-object",
            "typingsPackageName": "is-plain-object",
            "sourceRepoURL": "https://github.com/jonschlinkert/is-plain-object",
            "asOfVersion": "2.0.4"
        },
        {
            "libraryName": "is-png",
            "typingsPackageName": "is-png",
            "sourceRepoURL": "https://github.com/sindresorhus/is-png",
            "asOfVersion": "2.0.0"
        },
        {
            "libraryName": "is-reachable",
            "typingsPackageName": "is-reachable",
            "sourceRepoURL": "https://github.com/sindresorhus/is-reachable",
            "asOfVersion": "3.1.0"
        },
        {
            "libraryName": "is-regexp",
            "typingsPackageName": "is-regexp",
            "sourceRepoURL": "https://github.com/sindresorhus/is-regexp",
            "asOfVersion": "2.1.0"
        },
        {
            "libraryName": "is-relative-url",
            "typingsPackageName": "is-relative-url",
            "sourceRepoURL": "https://github.com/sindresorhus/is-relative-url",
            "asOfVersion": "3.0.0"
        },
        {
            "libraryName": "is-root",
            "typingsPackageName": "is-root",
            "sourceRepoURL": "https://github.com/sindresorhus/is-root",
            "asOfVersion": "2.1.0"
        },
        {
            "libraryName": "is-root-path",
            "typingsPackageName": "is-root-path",
            "sourceRepoURL": "https://github.com/sindresorhus/is-root-path",
            "asOfVersion": "2.0.0"
        },
        {
            "libraryName": "is-scoped",
            "typingsPackageName": "is-scoped",
            "sourceRepoURL": "https://github.com/sindresorhus/is-scoped",
            "asOfVersion": "2.0.0"
        },
        {
            "libraryName": "is-stream",
            "typingsPackageName": "is-stream",
            "sourceRepoURL": "https://github.com/sindresorhus/is-stream",
            "asOfVersion": "2.0.0"
        },
        {
            "libraryName": "is-svg",
            "typingsPackageName": "is-svg",
            "sourceRepoURL": "https://github.com/sindresorhus/is-svg",
            "asOfVersion": "4.0.1"
        },
        {
            "libraryName": "is-text-path",
            "typingsPackageName": "is-text-path",
            "sourceRepoURL": "https://github.com/sindresorhus/is-text-path",
            "asOfVersion": "2.0.0"
        },
        {
            "libraryName": "is-upper-case",
            "typingsPackageName": "is-upper-case",
            "sourceRepoURL": "https://github.com/blakeembrey/is-upper-case",
            "asOfVersion": "1.1.2"
        },
        {
            "libraryName": "is-url-superb",
            "typingsPackageName": "is-url-superb",
            "sourceRepoURL": "https://github.com/sindresorhus/is-url-superb",
            "asOfVersion": "3.0.0"
        },
        {
            "libraryName": "ismobilejs",
            "typingsPackageName": "ismobilejs",
            "sourceRepoURL": "https://github.com/kaimallea/isMobile",
            "asOfVersion": "1.0.0"
        },
        {
            "libraryName": "issue-regex",
            "typingsPackageName": "issue-regex",
            "sourceRepoURL": "https://github.com/sindresorhus/issue-regex",
            "asOfVersion": "3.1.0"
        },
        {
            "libraryName": "jasmine-expect",
            "typingsPackageName": "jasmine-expect",
            "sourceRepoURL": "https://github.com/JamieMason/Jasmine-Matchers",
            "asOfVersion": "3.8.1"
        },
        {
            "libraryName": "javascript-obfuscator",
            "typingsPackageName": "javascript-obfuscator",
            "sourceRepoURL": "https://github.com/sanex3339/javascript-obfuscator",
            "asOfVersion": "0.17.0"
        },
        {
            "libraryName": "jdenticon",
            "typingsPackageName": "jdenticon",
            "sourceRepoURL": "https://github.com/dmester/jdenticon",
            "asOfVersion": "2.2.0"
        },
        {
<<<<<<< HEAD
            "libraryName": "jest-validate",
            "typingsPackageName": "jest-validate",
            "sourceRepoURL": "https://github.com/facebook/jest/tree/master/packages/jest-validate",
=======
            "libraryName": "jest-cli",
            "typingsPackageName": "jest-cli",
            "sourceRepoURL": "https://jestjs.io/",
>>>>>>> 58c168c3
            "asOfVersion": "24.3.0"
        },
        {
            "libraryName": "jest-diff",
            "typingsPackageName": "jest-diff",
            "sourceRepoURL": "https://github.com/facebook/jest/tree/master/packages/jest-diff",
            "asOfVersion": "24.3.0"
        },
        {
            "libraryName": "jest-get-type",
            "typingsPackageName": "jest-get-type",
            "sourceRepoURL": "https://github.com/facebook/jest/tree/master/packages/jest-get-type",
            "asOfVersion": "24.2.0"
        },
        {
            "libraryName": "jest-each",
            "typingsPackageName": "jest-each",
            "sourceRepoURL": "https://github.com/facebook/jest",
            "asOfVersion": "24.3.0"
        },
        {
            "libraryName": "jimp",
            "typingsPackageName": "jimp",
            "sourceRepoURL": "https://github.com/oliver-moran/jimp#readme",
            "asOfVersion": "0.2.28"
        },
        {
            "libraryName": "joData",
            "typingsPackageName": "jodata",
            "sourceRepoURL": "https://github.com/mccow002/joData",
            "asOfVersion": "1.0.13"
        },
        {
            "libraryName": "JointJS",
            "typingsPackageName": "jointjs",
            "sourceRepoURL": "http://www.jointjs.com/",
            "asOfVersion": "2.0.0"
        },
        {
            "libraryName": "jpeg-js",
            "typingsPackageName": "jpeg-js",
            "sourceRepoURL": "https://github.com/eugeneware/jpeg-js",
            "asOfVersion": "0.3.6"
        },
        {
            "libraryName": "jpush-react-native",
            "typingsPackageName": "jpush-react-native",
            "sourceRepoURL": "https://github.com/jpush/jpush-react-native",
            "asOfVersion": "2.0.0"
        },
        {
            "libraryName": "typescript",
            "typingsPackageName": "jquery-notifier",
            "sourceRepoURL": "https://github.com/Microsoft/TypeScript",
            "asOfVersion": "1.3.0"
        },
        {
            "libraryName": "jquery.ajaxfile",
            "typingsPackageName": "jquery.ajaxfile",
            "sourceRepoURL": "https://github.com/fpellet/jquery.ajaxFile",
            "asOfVersion": "0.2.29"
        },
        {
            "libraryName": "js-data",
            "typingsPackageName": "js-data",
            "sourceRepoURL": "https://github.com/js-data/js-data",
            "asOfVersion": "3.0.0"
        },
        {
            "libraryName": "JSData Http Adapter",
            "typingsPackageName": "js-data-http",
            "sourceRepoURL": "https://github.com/js-data/js-data-http",
            "asOfVersion": "3.0.0"
        },
        {
            "libraryName": "js-types",
            "typingsPackageName": "js-types",
            "sourceRepoURL": "https://github.com/sindresorhus/js-types",
            "asOfVersion": "2.1.0"
        },
        {
            "libraryName": "JSNLog",
            "typingsPackageName": "jsnlog",
            "sourceRepoURL": "https://github.com/mperdeck/jsnlog.js",
            "asOfVersion": "2.17.2"
        },
        {
            "libraryName": "json-rules-engine",
            "typingsPackageName": "json-rules-engine",
            "sourceRepoURL": "https://github.com/cachecontrol/json-rules-engine",
            "asOfVersion": "4.1.0"
        },
        {
            "libraryName": "jsonata",
            "typingsPackageName": "jsonata",
            "sourceRepoURL": "https://github.com/jsonata-js/jsonata",
            "asOfVersion": "1.5.0"
        },
        {
            "libraryName": "jsonschema",
            "typingsPackageName": "jsonschema",
            "sourceRepoURL": "https://github.com/tdegrunt/jsonschema",
            "asOfVersion": "1.1.1"
        },
        {
            "libraryName": "jsplumb",
            "typingsPackageName": "jsplumb",
            "sourceRepoURL": "https://github.com/jsplumb/jsPlumb",
            "asOfVersion": "2.5.7"
        },
        {
            "libraryName": "jsrender",
            "typingsPackageName": "jsrender",
            "sourceRepoURL": "https://github.com/BorisMoore/jsrender",
            "asOfVersion": "1.0.5"
        },
        {
            "libraryName": "jss",
            "typingsPackageName": "jss",
            "sourceRepoURL": "https://github.com/cssinjs/jss#readme",
            "asOfVersion": "10.0.0"
        },
        {
            "libraryName": "junk",
            "typingsPackageName": "junk",
            "sourceRepoURL": "https://github.com/sindresorhus/junk",
            "asOfVersion": "3.0.0"
        },
        {
            "libraryName": "kafka-node",
            "typingsPackageName": "kafka-node",
            "sourceRepoURL": "https://github.com/SOHU-Co/kafka-node/",
            "asOfVersion": "3.0.0"
        },
        {
            "libraryName": "karma-viewport",
            "typingsPackageName": "karma-viewport",
            "sourceRepoURL": "https://github.com/squidfunk/karma-viewport",
            "asOfVersion": "1.0.0"
        },
        {
            "libraryName": "kafkajs",
            "typingsPackageName": "kafkajs",
            "sourceRepoURL": "https://github.com/tulios/kafkajs",
            "asOfVersion": "1.9.0"
        },
        {
            "libraryName": "keycloak-js",
            "typingsPackageName": "keycloak-js",
            "sourceRepoURL": "https://github.com/keycloak/keycloak",
            "asOfVersion": "3.4.1"
        },
        {
            "libraryName": "keytar",
            "typingsPackageName": "keytar",
            "sourceRepoURL": "http://atom.github.io/node-keytar/",
            "asOfVersion": "4.4.2"
        },
        {
            "libraryName": "knex",
            "typingsPackageName": "knex",
            "sourceRepoURL": "https://github.com/tgriesser/knex",
            "asOfVersion": "0.16.1"
        },
        {
            "libraryName": "knockout-paging",
            "typingsPackageName": "knockout-paging",
            "sourceRepoURL": "https://github.com/ErikSchierboom/knockout-paging",
            "asOfVersion": "0.3.1"
        },
        {
            "libraryName": "knockout-pre-rendered",
            "typingsPackageName": "knockout-pre-rendered",
            "sourceRepoURL": "https://github.com/ErikSchierboom/knockout-pre-rendered",
            "asOfVersion": "0.7.1"
        },
        {
            "libraryName": "known",
            "typingsPackageName": "known",
            "sourceRepoURL": "https://github.com/sindresorhus/known",
            "asOfVersion": "3.0.0"
        },
        {
            "libraryName": "koa-better-body",
            "typingsPackageName": "koa-better-body",
            "sourceRepoURL": "https://github.com/tunnckoCore/koa-better-body",
            "asOfVersion": "3.1.0"
        },
        {
            "libraryName": "koa-jwt",
            "typingsPackageName": "koa-jwt",
            "sourceRepoURL": "https://github.com/koajs/jwt",
            "asOfVersion": "3.3.0"
        },
        {
            "libraryName": "ladda",
            "typingsPackageName": "ladda",
            "sourceRepoURL": "https://github.com/hakimel/Ladda",
            "asOfVersion": "2.0.0"
        },
        {
            "libraryName": "koa-requestid",
            "typingsPackageName": "koa-requestid",
            "sourceRepoURL": "https://github.com/seegno/koa-requestid/",
            "asOfVersion": "2.0.2"
        },
        {
            "libraryName": "koa-useragent",
            "typingsPackageName": "koa-useragent",
            "sourceRepoURL": "https://github.com/rvboris/koa-useragent",
            "asOfVersion": "2.1.1"
        },
        {
            "libraryName": "koa-pug",
            "typingsPackageName": "koa-pug",
            "sourceRepoURL": "https://github.com/chrisyip/koa-pug",
            "asOfVersion": "4.0.0"
        },
        {
            "libraryName": "lambda-phi",
            "typingsPackageName": "lambda-phi",
            "sourceRepoURL": "https://github.com/elitechance/lambda-phi",
            "asOfVersion": "1.0.1"
        },
        {
            "libraryName": "latest-semver",
            "typingsPackageName": "latest-semver",
            "sourceRepoURL": "https://github.com/sindresorhus/latest-semver",
            "asOfVersion": "2.0.0"
        },
        {
            "libraryName": "latest-version",
            "typingsPackageName": "latest-version",
            "sourceRepoURL": "https://github.com/sindresorhus/latest-version",
            "asOfVersion": "5.0.0"
        },
        {
            "libraryName": "lazy-value",
            "typingsPackageName": "lazy-value",
            "sourceRepoURL": "https://github.com/sindresorhus/lazy-value",
            "asOfVersion": "2.0.0"
        },
        {
            "libraryName": "ldclient-js",
            "typingsPackageName": "ldclient-js",
            "sourceRepoURL": "https://github.com/launchdarkly/js-client",
            "asOfVersion": "1.1.11"
        },
        {
            "libraryName": "leap-year",
            "typingsPackageName": "leap-year",
            "sourceRepoURL": "https://github.com/sindresorhus/leap-year",
            "asOfVersion": "3.0.0"
        },
        {
            "libraryName": "left-pad",
            "typingsPackageName": "left-pad",
            "sourceRepoURL": "https://github.com/stevemao/left-pad",
            "asOfVersion": "1.2.0"
        },
        {
            "libraryName": "leven",
            "typingsPackageName": "leven",
            "sourceRepoURL": "https://github.com/sindresorhus/leven",
            "asOfVersion": "3.0.0"
        },
        {
            "libraryName": "libra-core",
            "typingsPackageName": "libra-core",
            "sourceRepoURL": "https://github.com/perfectmak/libra-core#readme",
            "asOfVersion": "1.0.5"
        },
        {
            "libraryName": "line-column-path",
            "typingsPackageName": "line-column-path",
            "sourceRepoURL": "https://github.com/sindresorhus/line-column-path",
            "asOfVersion": "2.0.0"
        },
        {
            "libraryName": "linkify-issues",
            "typingsPackageName": "linkify-issues",
            "sourceRepoURL": "https://github.com/sindresorhus/linkify-issues",
            "asOfVersion": "2.0.0"
        },
        {
            "libraryName": "linkify-urls",
            "typingsPackageName": "linkify-urls",
            "sourceRepoURL": "https://github.com/sindresorhus/linkify-urls",
            "asOfVersion": "3.1.0"
        },
        {
            "libraryName": "Linq.JS",
            "typingsPackageName": "linq",
            "sourceRepoURL": "https://linqjs.codeplex.com/",
            "asOfVersion": "2.2.33"
        },
        {
            "libraryName": "Linq4JS",
            "typingsPackageName": "linq4js",
            "sourceRepoURL": "https://github.com/morrisjdev/Linq4JS",
            "asOfVersion": "2.1.8"
        },
        {
            "libraryName": "LinqSharp",
            "typingsPackageName": "linqsharp",
            "sourceRepoURL": "https://github.com/brunolm/LinqSharp",
            "asOfVersion": "1.0.0"
        },
        {
            "libraryName": "load-json-file",
            "typingsPackageName": "load-json-file",
            "sourceRepoURL": "https://github.com/sindresorhus/load-json-file",
            "asOfVersion": "5.1.0"
        },
        {
            "libraryName": "localforage",
            "typingsPackageName": "localforage",
            "sourceRepoURL": "https://github.com/localForage/localForage",
            "asOfVersion": "0.0.34"
        },
        {
            "libraryName": "localforage-cordovasqlitedriver",
            "typingsPackageName": "localforage-cordovasqlitedriver",
            "sourceRepoURL": "https://github.com/thgreasi/localForage-cordovaSQLiteDriver",
            "asOfVersion": "1.5.0"
        },
        {
            "libraryName": "locate-path",
            "typingsPackageName": "locate-path",
            "sourceRepoURL": "https://github.com/sindresorhus/locate-path",
            "asOfVersion": "4.0.0"
        },
        {
            "libraryName": "lock-system",
            "typingsPackageName": "lock-system",
            "sourceRepoURL": "https://github.com/sindresorhus/lock-system",
            "asOfVersion": "2.0.0"
        },
        {
            "libraryName": "lodash-decorators",
            "typingsPackageName": "lodash-decorators",
            "sourceRepoURL": "https://github.com/steelsojka/lodash-decorators",
            "asOfVersion": "4.0.0"
        },
        {
            "libraryName": "log-symbols",
            "typingsPackageName": "log-symbols",
            "sourceRepoURL": "https://github.com/sindresorhus/log-symbols",
            "asOfVersion": "3.0.0"
        },
        {
            "libraryName": "log-update",
            "typingsPackageName": "log-update",
            "sourceRepoURL": "https://github.com/sindresorhus/log-update",
            "asOfVersion": "3.1.0"
        },
        {
            "libraryName": "log4javascript",
            "typingsPackageName": "log4javascript",
            "sourceRepoURL": "http://log4javascript.org/",
            "asOfVersion": "1.4.15"
        },
        {
            "libraryName": "log4js",
            "typingsPackageName": "log4js",
            "sourceRepoURL": "https://github.com/nomiddlename/log4js-node",
            "asOfVersion": "2.3.5"
        },
        {
            "libraryName": "logform",
            "typingsPackageName": "logform",
            "sourceRepoURL": "https://github.com/winstonjs/logform",
            "asOfVersion": "1.10.0"
        },
        {
            "libraryName": "loglevel",
            "typingsPackageName": "loglevel",
            "sourceRepoURL": "https://github.com/pimterry/loglevel/",
            "asOfVersion": "1.6.2"
        },
        {
            "libraryName": "looks-same",
            "typingsPackageName": "looks-same",
            "sourceRepoURL": "https://github.com/gemini-testing/looks-same",
            "asOfVersion": "4.1.0"
        },
        {
            "libraryName": "lorem-ipsum",
            "typingsPackageName": "lorem-ipsum",
            "sourceRepoURL": "https://github.com/knicklabs/node-lorem-ipsum",
            "asOfVersion": "2.0.0"
        },
        {
            "libraryName": "loud-rejection",
            "typingsPackageName": "loud-rejection",
            "sourceRepoURL": "https://github.com/sindresorhus/loud-rejection",
            "asOfVersion": "2.0.0"
        },
        {
            "libraryName": "lower-case",
            "typingsPackageName": "lower-case",
            "sourceRepoURL": "https://github.com/blakeembrey/lower-case",
            "asOfVersion": "1.1.3"
        },
        {
            "libraryName": "lower-case-first",
            "typingsPackageName": "lower-case-first",
            "sourceRepoURL": "https://github.com/blakeembrey/lower-case-first",
            "asOfVersion": "1.0.1"
        },
        {
            "libraryName": "make-dir",
            "typingsPackageName": "make-dir",
            "sourceRepoURL": "https://github.com/sindresorhus/make-dir",
            "asOfVersion": "2.1.0"
        },
        {
            "libraryName": "mali",
            "typingsPackageName": "mali",
            "sourceRepoURL": "https://github.com/malijs/mali",
            "asOfVersion": "0.9.2"
        },
        {
            "libraryName": "@malijs/compose",
            "typingsPackageName": "mali-compose",
            "sourceRepoURL": "https://github.com/malijs/mali-compose",
            "asOfVersion": "1.3.0"
        },
        {
            "libraryName": "mali-onerror",
            "typingsPackageName": "mali-onerror",
            "sourceRepoURL": "https://github.com/malijs/onerror",
            "asOfVersion": "0.2.0"
        },
        {
            "libraryName": "map-obj",
            "typingsPackageName": "map-obj",
            "sourceRepoURL": "https://github.com/sindresorhus/map-obj",
            "asOfVersion": "3.1.0"
        },
        {
            "libraryName": "maquette",
            "typingsPackageName": "maquette",
            "sourceRepoURL": "http://maquettejs.org/",
            "asOfVersion": "2.1.6"
        },
        {
            "libraryName": "matcher",
            "typingsPackageName": "matcher",
            "sourceRepoURL": "https://github.com/sindresorhus/matcher",
            "asOfVersion": "2.0.0"
        },
        {
            "libraryName": "material-components-web",
            "typingsPackageName": "material-components-web",
            "sourceRepoURL": "https://material.io/components",
            "asOfVersion": "1.0.0"
        },
        {
            "libraryName": "maxmind",
            "typingsPackageName": "maxmind",
            "sourceRepoURL": "https://github.com/runk/node-maxmind",
            "asOfVersion": "2.0.5"
        },
        {
            "libraryName": "mem",
            "typingsPackageName": "mem",
            "sourceRepoURL": "https://github.com/sindresorhus/mem",
            "asOfVersion": "4.2.0"
        },
        {
            "libraryName": "memoize-one",
            "typingsPackageName": "memoize-one",
            "sourceRepoURL": "https://github.com/alexreardon/memoize-one#readme",
            "asOfVersion": "5.1.0"
        },
        {
            "libraryName": "mendixmodelsdk",
            "typingsPackageName": "mendixmodelsdk",
            "sourceRepoURL": "http://www.mendix.com",
            "asOfVersion": "0.8.1"
        },
        {
            "libraryName": "menubar",
            "typingsPackageName": "menubar",
            "sourceRepoURL": "https://github.com/maxogden/menubar",
            "asOfVersion": "6.0.0"
        },
        {
            "libraryName": "metisMenu",
            "typingsPackageName": "metismenu",
            "sourceRepoURL": "https://github.com/onokumus/metisMenu",
            "asOfVersion": "2.7.1"
        },
        {
            "libraryName": "microgears",
            "typingsPackageName": "microgears",
            "sourceRepoURL": "https://github.com/marcusdb/microgears",
            "asOfVersion": "4.0.5"
        },
        {
            "libraryName": "mnemonic-words",
            "typingsPackageName": "mnemonic-words",
            "sourceRepoURL": "https://github.com/sindresorhus/mnemonic-words",
            "asOfVersion": "1.1.0"
        },
        {
            "libraryName": "mobile-detect",
            "typingsPackageName": "mobile-detect",
            "sourceRepoURL": "http://hgoebl.github.io/mobile-detect.js/",
            "asOfVersion": "1.3.4"
        },
        {
            "libraryName": "mobservable",
            "typingsPackageName": "mobservable",
            "sourceRepoURL": "github.com/mweststrate/mobservable",
            "asOfVersion": "1.2.5"
        },
        {
            "libraryName": "mobservable-react",
            "typingsPackageName": "mobservable-react",
            "sourceRepoURL": "https://github.com/mweststrate/mobservable-react",
            "asOfVersion": "1.0.0"
        },
        {
            "libraryName": "Mobx Cookie",
            "typingsPackageName": "mobx-cookie",
            "sourceRepoURL": "https://github.com/will-stone/mobx-cookie",
            "asOfVersion": "1.1.1"
        },
        {
            "libraryName": "mobx-devtools-mst",
            "typingsPackageName": "mobx-devtools-mst",
            "sourceRepoURL": "https://mobxjs.github.io/mobx",
            "asOfVersion": "0.9.7"
        },
        {
            "libraryName": "mobx-task",
            "typingsPackageName": "mobx-task",
            "sourceRepoURL": "https://github.com/jeffijoe/mobx-task#readme",
            "asOfVersion": "2.0.0"
        },
        {
            "libraryName": "mockingoose",
            "typingsPackageName": "mockingoose",
            "sourceRepoURL": "https://github.com/alonronin/mockingoose#readme",
            "asOfVersion": "2.13.0"
        },
        {
            "libraryName": "Moment",
            "typingsPackageName": "moment",
            "sourceRepoURL": "https://github.com/moment/moment",
            "asOfVersion": "2.13.0"
        },
        {
            "libraryName": "moment-range",
            "typingsPackageName": "moment-range",
            "sourceRepoURL": "https://github.com/rotaready/moment-range",
            "asOfVersion": "4.0.0"
        },
        {
            "libraryName": "mongodb-memory-server",
            "typingsPackageName": "mongodb-memory-server",
            "sourceRepoURL": "https://github.com/nodkz/mongodb-memory-server",
            "asOfVersion": "2.3.0"
        },
        {
            "libraryName": "Monk",
            "typingsPackageName": "monk",
            "sourceRepoURL": "https://github.com/LearnBoost/monk.git",
            "asOfVersion": "6.0.0"
        },
        {
            "libraryName": "month-days",
            "typingsPackageName": "month-days",
            "sourceRepoURL": "https://github.com/sindresorhus/month-days",
            "asOfVersion": "3.0.0"
        },
        {
            "libraryName": "morphdom",
            "typingsPackageName": "morphdom",
            "sourceRepoURL": "https://github.com/patrick-steele-idem/morphdom",
            "asOfVersion": "2.4.0"
        },
        {
            "libraryName": "move-file",
            "typingsPackageName": "move-file",
            "sourceRepoURL": "https://github.com/sindresorhus/move-file",
            "asOfVersion": "1.1.0"
        },
        {
            "libraryName": "MQTT",
            "typingsPackageName": "mqtt",
            "sourceRepoURL": "https://github.com/mqttjs/MQTT.js",
            "asOfVersion": "2.5.0"
        },
        {
            "libraryName": "msportalfx-test",
            "typingsPackageName": "msportalfx-test",
            "sourceRepoURL": "https://msazure.visualstudio.com/DefaultCollection/AzureUX/_git/portalfx-msportalfx-test",
            "asOfVersion": "0.7.2"
        },
        {
            "libraryName": "multimatch",
            "typingsPackageName": "multimatch",
            "sourceRepoURL": "https://github.com/sindresorhus/multimatch",
            "asOfVersion": "4.0.0"
        },
        {
            "libraryName": "nano",
            "typingsPackageName": "nano",
            "sourceRepoURL": "https://github.com/apache/couchdb-nano",
            "asOfVersion": "7.0.0"
        },
        {
            "libraryName": "nats-hemera",
            "typingsPackageName": "nats-hemera",
            "sourceRepoURL": "https://github.com/hemerajs/hemera",
            "asOfVersion": "5.0.0"
        },
        {
            "libraryName": "navigation",
            "typingsPackageName": "navigation",
            "sourceRepoURL": "http://grahammendick.github.io/navigation/",
            "asOfVersion": "5.1.0"
        },
        {
            "libraryName": "navigation-react",
            "typingsPackageName": "navigation-react",
            "sourceRepoURL": "http://grahammendick.github.io/navigation/",
            "asOfVersion": "4.0.0"
        },
        {
            "libraryName": "natsort",
            "typingsPackageName": "natsort",
            "sourceRepoURL": "https://github.com/netop/natsort",
            "asOfVersion": "2.0.0"
        },
        {
            "libraryName": "typescript",
            "typingsPackageName": "navigator-permissions",
            "sourceRepoURL": "https://developer.mozilla.org/en-US/docs/Web/API/Permissions",
            "asOfVersion": "2.0.0"
        },
        {
            "libraryName": "neffos.js",
            "typingsPackageName": "neffos.js",
            "sourceRepoURL": "https://github.com/kataras/neffos.js",
            "asOfVersion": "0.1.2"
        },
        {
            "libraryName": "nblas",
            "typingsPackageName": "nblas",
            "sourceRepoURL": "https://github.com/mateogianolio/nblas",
            "asOfVersion": "2.1.6"
        },
        {
            "libraryName": "negative-array",
            "typingsPackageName": "negative-array",
            "sourceRepoURL": "https://github.com/sindresorhus/negative-array",
            "asOfVersion": "2.1.0"
        },
        {
            "libraryName": "negative-zero",
            "typingsPackageName": "negative-zero",
            "sourceRepoURL": "https://github.com/sindresorhus/negative-zero",
            "asOfVersion": "3.0.0"
        },
        {
            "libraryName": "new-github-issue-url",
            "typingsPackageName": "new-github-issue-url",
            "sourceRepoURL": "https://github.com/sindresorhus/new-github-issue-url",
            "asOfVersion": "0.2.1"
        },
        {
            "libraryName": "new-github-release-url",
            "typingsPackageName": "new-github-release-url",
            "sourceRepoURL": "https://github.com/sindresorhus/new-github-release-url",
            "asOfVersion": "1.0.0"
        },
        {
            "libraryName": "next",
            "typingsPackageName": "next",
            "sourceRepoURL": "https://github.com/zeit/next.js",
            "asOfVersion": "9.0.0"
        },
        {
            "libraryName": "next-server",
            "typingsPackageName": "next-server",
            "sourceRepoURL": "https://github.com/zeit/next.js",
            "asOfVersion": "9.0.0"
        },
        {
            "libraryName": "ng-table",
            "typingsPackageName": "ng-table",
            "sourceRepoURL": "https://github.com/esvit/ng-table",
            "asOfVersion": "2.0.1"
        },
        {
            "libraryName": "nock",
            "typingsPackageName": "nock",
            "sourceRepoURL": "https://github.com/nock/nock",
            "asOfVersion": "11.1.0"
        },
        {
            "libraryName": "node-json-db",
            "typingsPackageName": "node-json-db",
            "sourceRepoURL": "https://github.com/Belphemur/node-json-db",
            "asOfVersion": "0.9.2"
        },
        {
            "libraryName": "node-cache",
            "typingsPackageName": "node-cache",
            "sourceRepoURL": "https://github.com/mpneuried/nodecache",
            "asOfVersion": "4.2.0"
        },
        {
            "libraryName": "node-pg-migrate",
            "typingsPackageName": "node-pg-migrate",
            "sourceRepoURL": "https://github.com/theoephraim/node-pg-migrate#readme",
            "asOfVersion": "2.15.0"
        },
        {
            "libraryName": "node-sql-parser",
            "typingsPackageName": "node-sql-parser",
            "sourceRepoURL": "https://github.com/taozhi8833998/node-sql-parser#readme",
            "asOfVersion": "1.1.0"
        },
        {
            "libraryName": "node-waves",
            "typingsPackageName": "node-waves",
            "sourceRepoURL": "http://fian.my.id/Waves",
            "asOfVersion": "0.7.6"
        },
        {
            "libraryName": "nookies",
            "typingsPackageName": "nookies",
            "sourceRepoURL": "https://github.com/maticzav/nookies#readme",
            "asOfVersion": "2.0.3"
        },
        {
            "libraryName": "normalize-url",
            "typingsPackageName": "normalize-url",
            "sourceRepoURL": "https://github.com/sindresorhus/normalize-url",
            "asOfVersion": "4.2.0"
        },
        {
            "libraryName": "Normalizr",
            "typingsPackageName": "normalizr",
            "sourceRepoURL": "https://github.com/paularmstrong/normalizr",
            "asOfVersion": "2.0.18"
        },
        {
            "libraryName": "notyf",
            "typingsPackageName": "notyf",
            "sourceRepoURL": "https://github.com/caroso1222/notyf",
            "asOfVersion": "3.0.0"
        },
        {
            "libraryName": "npm-email",
            "typingsPackageName": "npm-email",
            "sourceRepoURL": "https://github.com/sindresorhus/npm-email",
            "asOfVersion": "3.1.0"
        },
        {
            "libraryName": "npm-keyword",
            "typingsPackageName": "npm-keyword",
            "sourceRepoURL": "https://github.com/sindresorhus/npm-keyword",
            "asOfVersion": "6.0.0"
        },
        {
            "libraryName": "npm-name",
            "typingsPackageName": "npm-name",
            "sourceRepoURL": "https://github.com/sindresorhus/npm-name",
            "asOfVersion": "5.2.1"
        },
        {
            "libraryName": "npm-run-path",
            "typingsPackageName": "npm-run-path",
            "sourceRepoURL": "https://github.com/sindresorhus/npm-run-path",
            "asOfVersion": "3.0.1"
        },
        {
            "libraryName": "npm-user",
            "typingsPackageName": "npm-user",
            "sourceRepoURL": "https://github.com/sindresorhus/npm-user",
            "asOfVersion": "4.0.0"
        },
        {
            "libraryName": "Nuka Carousel",
            "typingsPackageName": "nuka-carousel",
            "sourceRepoURL": "https://github.com/FormidableLabs/nuka-carousel/",
            "asOfVersion": "4.4.6"
        },
        {
            "libraryName": "Numbro",
            "typingsPackageName": "numbro",
            "sourceRepoURL": "https://github.com/foretagsplatsen/numbro/",
            "asOfVersion": "1.9.3"
        },
        {
            "libraryName": "oembed-parser",
            "typingsPackageName": "oembed-parser",
            "sourceRepoURL": "https://www.npmjs.com/package/oembed-parser",
            "asOfVersion": "1.2.2"
        },
        {
            "libraryName": "odata",
            "typingsPackageName": "odata",
            "sourceRepoURL": "https://github.com/janhommes/odata",
            "asOfVersion": "1.0.3"
        },
        {
            "libraryName": "o.js",
            "typingsPackageName": "o.js",
            "sourceRepoURL": "https://github.com/janhommes/o.js",
            "asOfVersion": "1.0.3"
        },
        {
            "libraryName": "on-change",
            "typingsPackageName": "on-change",
            "sourceRepoURL": "https://github.com/sindresorhus/on-change",
            "asOfVersion": "1.1.0"
        },
        {
            "libraryName": "onetime",
            "typingsPackageName": "onetime",
            "sourceRepoURL": "https://github.com/sindresorhus/onetime",
            "asOfVersion": "4.0.0"
        },
        {
            "libraryName": "onoff",
            "typingsPackageName": "onoff",
            "sourceRepoURL": "https://github.com/fivdi/onoff",
            "asOfVersion": "4.1.0"
        },
        {
            "libraryName": "Onsen UI",
            "typingsPackageName": "onsenui",
            "sourceRepoURL": "http://onsen.io",
            "asOfVersion": "2.0.0"
        },
        {
            "libraryName": "open",
            "typingsPackageName": "open",
            "sourceRepoURL": "https://github.com/sindresorhus/open",
            "asOfVersion": "6.2.0"
        },
        {
            "libraryName": "open-editor",
            "typingsPackageName": "open-editor",
            "sourceRepoURL": "https://github.com/sindresorhus/open-editor",
            "asOfVersion": "2.0.0"
        },
        {
            "libraryName": "openid-client",
            "typingsPackageName": "openid-client",
            "sourceRepoURL": "https://github.com/panva/node-openid-client",
            "asOfVersion": "3.7.0"
        },
        {
            "libraryName": "opn",
            "typingsPackageName": "opn",
            "sourceRepoURL": "https://github.com/sindresorhus/opn",
            "asOfVersion": "5.5.0"
        },
        {
            "libraryName": "ora",
            "typingsPackageName": "ora",
            "sourceRepoURL": "https://github.com/sindresorhus/ora",
            "asOfVersion": "3.2.0"
        },
        {
            "libraryName": "os-locale",
            "typingsPackageName": "os-locale",
            "sourceRepoURL": "https://github.com/sindresorhus/os-locale",
            "asOfVersion": "4.0.0"
        },
        {
            "libraryName": "os-name",
            "typingsPackageName": "os-name",
            "sourceRepoURL": "https://github.com/sindresorhus/os-name",
            "asOfVersion": "3.1.0"
        },
        {
            "libraryName": "otplib",
            "typingsPackageName": "otplib",
            "sourceRepoURL": "https://github.com/yeojz/otplib",
            "asOfVersion": "10.0.0"
        },
        {
            "libraryName": "overwatch-api",
            "typingsPackageName": "overwatch-api",
            "sourceRepoURL": "https://github.com/alfg/overwatch-api",
            "asOfVersion": "0.7.1"
        },
        {
            "libraryName": "p-all",
            "typingsPackageName": "p-all",
            "sourceRepoURL": "https://github.com/sindresorhus/p-all",
            "asOfVersion": "2.0.0"
        },
        {
            "libraryName": "p-any",
            "typingsPackageName": "p-any",
            "sourceRepoURL": "https://github.com/sindresorhus/p-any",
            "asOfVersion": "2.0.0"
        },
        {
            "libraryName": "p-cancelable",
            "typingsPackageName": "p-cancelable",
            "sourceRepoURL": "https://github.com/sindresorhus/p-cancelable",
            "asOfVersion": "1.1.0"
        },
        {
            "libraryName": "p-catch-if",
            "typingsPackageName": "p-catch-if",
            "sourceRepoURL": "https://github.com/sindresorhus/p-catch-if",
            "asOfVersion": "2.0.0"
        },
        {
            "libraryName": "p-debounce",
            "typingsPackageName": "p-debounce",
            "sourceRepoURL": "https://github.com/sindresorhus/p-debounce",
            "asOfVersion": "2.0.0"
        },
        {
            "libraryName": "p-defer",
            "typingsPackageName": "p-defer",
            "sourceRepoURL": "https://github.com/sindresorhus/p-defer",
            "asOfVersion": "2.0.0"
        },
        {
            "libraryName": "p-do-whilst",
            "typingsPackageName": "p-do-whilst",
            "sourceRepoURL": "https://github.com/sindresorhus/p-do-whilst",
            "asOfVersion": "1.0.0"
        },
        {
            "libraryName": "p-each-series",
            "typingsPackageName": "p-each-series",
            "sourceRepoURL": "https://github.com/sindresorhus/p-each-series",
            "asOfVersion": "2.0.0"
        },
        {
            "libraryName": "p-event",
            "typingsPackageName": "p-event",
            "sourceRepoURL": "https://github.com/sindresorhus/p-event",
            "asOfVersion": "3.0.0"
        },
        {
            "libraryName": "p-every",
            "typingsPackageName": "p-every",
            "sourceRepoURL": "https://github.com/kevva/p-every",
            "asOfVersion": "2.0.0"
        },
        {
            "libraryName": "p-forever",
            "typingsPackageName": "p-forever",
            "sourceRepoURL": "https://github.com/sindresorhus/p-forever",
            "asOfVersion": "2.0.0"
        },
        {
            "libraryName": "p-is-promise",
            "typingsPackageName": "p-is-promise",
            "sourceRepoURL": "https://github.com/sindresorhus/p-is-promise",
            "asOfVersion": "2.1.0"
        },
        {
            "libraryName": "p-lazy",
            "typingsPackageName": "p-lazy",
            "sourceRepoURL": "https://github.com/sindresorhus/p-lazy",
            "asOfVersion": "2.0.0"
        },
        {
            "libraryName": "p-limit",
            "typingsPackageName": "p-limit",
            "sourceRepoURL": "https://github.com/sindresorhus/p-limit",
            "asOfVersion": "2.2.0"
        },
        {
            "libraryName": "p-locate",
            "typingsPackageName": "p-locate",
            "sourceRepoURL": "https://github.com/sindresorhus/p-locate",
            "asOfVersion": "4.0.0"
        },
        {
            "libraryName": "p-log",
            "typingsPackageName": "p-log",
            "sourceRepoURL": "https://github.com/sindresorhus/p-log",
            "asOfVersion": "2.0.0"
        },
        {
            "libraryName": "p-map",
            "typingsPackageName": "p-map",
            "sourceRepoURL": "https://github.com/sindresorhus/p-map",
            "asOfVersion": "2.0.0"
        },
        {
            "libraryName": "p-map-series",
            "typingsPackageName": "p-map-series",
            "sourceRepoURL": "https://github.com/sindresorhus/p-map-series",
            "asOfVersion": "2.0.0"
        },
        {
            "libraryName": "p-memoize",
            "typingsPackageName": "p-memoize",
            "sourceRepoURL": "https://github.com/sindresorhus/p-memoize",
            "asOfVersion": "3.0.0"
        },
        {
            "libraryName": "p-min-delay",
            "typingsPackageName": "p-min-delay",
            "sourceRepoURL": "https://github.com/sindresorhus/p-min-delay",
            "asOfVersion": "3.0.0"
        },
        {
            "libraryName": "p-one",
            "typingsPackageName": "p-one",
            "sourceRepoURL": "https://github.com/kevva/p-one",
            "asOfVersion": "2.0.0"
        },
        {
            "libraryName": "p-pipe",
            "typingsPackageName": "p-pipe",
            "sourceRepoURL": "https://github.com/sindresorhus/p-pipe",
            "asOfVersion": "2.0.1"
        },
        {
            "libraryName": "p-progress",
            "typingsPackageName": "p-progress",
            "sourceRepoURL": "https://github.com/sindresorhus/p-progress",
            "asOfVersion": "0.3.0"
        },
        {
            "libraryName": "p-props",
            "typingsPackageName": "p-props",
            "sourceRepoURL": "https://github.com/sindresorhus/p-props",
            "asOfVersion": "2.0.0"
        },
        {
            "libraryName": "p-queue",
            "typingsPackageName": "p-queue",
            "sourceRepoURL": "https://github.com/sindresorhus/p-queue",
            "asOfVersion": "3.2.1"
        },
        {
            "libraryName": "p-reduce",
            "typingsPackageName": "p-reduce",
            "sourceRepoURL": "https://github.com/sindresorhus/p-reduce",
            "asOfVersion": "2.0.0"
        },
        {
            "libraryName": "p-reflect",
            "typingsPackageName": "p-reflect",
            "sourceRepoURL": "https://github.com/sindresorhus/p-reflect",
            "asOfVersion": "2.0.0"
        },
        {
            "libraryName": "p-retry",
            "typingsPackageName": "p-retry",
            "sourceRepoURL": "https://github.com/sindresorhus/p-retry",
            "asOfVersion": "4.0.0"
        },
        {
            "libraryName": "p-series",
            "typingsPackageName": "p-series",
            "sourceRepoURL": "https://github.com/sindresorhus/p-series",
            "asOfVersion": "2.0.0"
        },
        {
            "libraryName": "p-settle",
            "typingsPackageName": "p-settle",
            "sourceRepoURL": "https://github.com/sindresorhus/p-settle",
            "asOfVersion": "3.0.0"
        },
        {
            "libraryName": "p-some",
            "typingsPackageName": "p-some",
            "sourceRepoURL": "https://github.com/sindresorhus/p-some",
            "asOfVersion": "4.0.1"
        },
        {
            "libraryName": "p-tap",
            "typingsPackageName": "p-tap",
            "sourceRepoURL": "https://github.com/sindresorhus/p-tap",
            "asOfVersion": "2.0.0"
        },
        {
            "libraryName": "p-throttle",
            "typingsPackageName": "p-throttle",
            "sourceRepoURL": "https://github.com/sindresorhus/p-throttle",
            "asOfVersion": "2.1.0"
        },
        {
            "libraryName": "p-time",
            "typingsPackageName": "p-time",
            "sourceRepoURL": "https://github.com/sindresorhus/p-time",
            "asOfVersion": "2.0.0"
        },
        {
            "libraryName": "p-timeout",
            "typingsPackageName": "p-timeout",
            "sourceRepoURL": "https://github.com/sindresorhus/p-timeout",
            "asOfVersion": "3.0.0"
        },
        {
            "libraryName": "p-times",
            "typingsPackageName": "p-times",
            "sourceRepoURL": "https://github.com/sindresorhus/p-times",
            "asOfVersion": "2.0.0"
        },
        {
            "libraryName": "p-try",
            "typingsPackageName": "p-try",
            "sourceRepoURL": "https://github.com/sindresorhus/p-try",
            "asOfVersion": "2.1.0"
        },
        {
            "libraryName": "p-wait-for",
            "typingsPackageName": "p-wait-for",
            "sourceRepoURL": "https://github.com/sindresorhus/p-wait-for",
            "asOfVersion": "3.0.0"
        },
        {
            "libraryName": "p-waterfall",
            "typingsPackageName": "p-waterfall",
            "sourceRepoURL": "https://github.com/sindresorhus/p-waterfall",
            "asOfVersion": "2.0.0"
        },
        {
            "libraryName": "p-whilst",
            "typingsPackageName": "p-whilst",
            "sourceRepoURL": "https://github.com/sindresorhus/p-whilst",
            "asOfVersion": "2.0.0"
        },
        {
            "libraryName": "package-json",
            "typingsPackageName": "package-json",
            "sourceRepoURL": "https://github.com/sindresorhus/package-json",
            "asOfVersion": "6.1.0"
        },
        {
            "libraryName": "pad",
            "typingsPackageName": "pad",
            "sourceRepoURL": "https://github.com/adaltas/node-pad",
            "asOfVersion": "2.1.0"
        },
        {
            "libraryName": "paper",
            "typingsPackageName": "paper",
            "sourceRepoURL": "https://github.com/paperjs/paper.js",
            "asOfVersion": "0.12.3"
        },
        {
            "libraryName": "param-case",
            "typingsPackageName": "param-case",
            "sourceRepoURL": "https://github.com/blakeembrey/param-case",
            "asOfVersion": "1.1.2"
        },
        {
            "libraryName": "park-miller",
            "typingsPackageName": "park-miller",
            "sourceRepoURL": "https://github.com/sindresorhus/park-miller",
            "asOfVersion": "1.1.0"
        },
        {
            "libraryName": "parse-columns",
            "typingsPackageName": "parse-columns",
            "sourceRepoURL": "https://github.com/sindresorhus/parse-columns",
            "asOfVersion": "2.0.0"
        },
        {
            "libraryName": "parse-ms",
            "typingsPackageName": "parse-ms",
            "sourceRepoURL": "https://github.com/sindresorhus/parse-ms",
            "asOfVersion": "2.1.0"
        },
        {
            "libraryName": "pascal-case",
            "typingsPackageName": "pascal-case",
            "sourceRepoURL": "https://github.com/blakeembrey/pascal-case",
            "asOfVersion": "1.1.2"
        },
        {
            "libraryName": "passport-client-cert",
            "typingsPackageName": "passport-client-cert",
            "sourceRepoURL": "https://github.com/ripjar/passport-client-cert",
            "asOfVersion": "2.1.0"
        },
        {
            "libraryName": "path-case",
            "typingsPackageName": "path-case",
            "sourceRepoURL": "https://github.com/blakeembrey/path-case",
            "asOfVersion": "1.1.2"
        },
        {
            "libraryName": "path-exists",
            "typingsPackageName": "path-exists",
            "sourceRepoURL": "https://github.com/sindresorhus/path-exists",
            "asOfVersion": "4.0.0"
        },
        {
            "libraryName": "path-key",
            "typingsPackageName": "path-key",
            "sourceRepoURL": "https://github.com/sindresorhus/path-key",
            "asOfVersion": "3.0.1"
        },
        {
            "libraryName": "path-to-regexp",
            "typingsPackageName": "path-to-regexp",
            "sourceRepoURL": "https://github.com/pillarjs/path-to-regexp",
            "asOfVersion": "1.7.0"
        },
        {
            "libraryName": "path-type",
            "typingsPackageName": "path-type",
            "sourceRepoURL": "https://github.com/sindresorhus/path-type",
            "asOfVersion": "4.0.0"
        },
        {
            "libraryName": "peerjs",
            "typingsPackageName": "peerjs",
            "sourceRepoURL": "http://peerjs.com/",
            "asOfVersion": "1.1.0"
        },
        {
            "libraryName": "perfect-scrollbar",
            "typingsPackageName": "perfect-scrollbar",
            "sourceRepoURL": "https://github.com/noraesae/perfect-scrollbar",
            "asOfVersion": "1.3.0"
        },
        {
            "libraryName": "pg-connection-string",
            "typingsPackageName": "pg-connection-string",
            "sourceRepoURL": "https://github.com/iceddev/pg-connection-string",
            "asOfVersion": "2.0.0"
        },
        {
            "libraryName": "pg-promise",
            "typingsPackageName": "pg-promise",
            "sourceRepoURL": "https://github.com/vitaly-t/pg-promise",
            "asOfVersion": "5.4.3"
        },
        {
            "libraryName": "phin",
            "typingsPackageName": "phin",
            "sourceRepoURL": "https://github.com/ethanent/phin",
            "asOfVersion": "3.4.0"
        },
        {
            "libraryName": "phonegap-plugin-push",
            "typingsPackageName": "phonegap-plugin-push",
            "sourceRepoURL": "https://github.com/phonegap/phonegap-plugin-push",
            "asOfVersion": "2.1.2"
        },
        {
            "libraryName": "pixi-spine",
            "typingsPackageName": "pixi-spine",
            "sourceRepoURL": "https://github.com/pixijs/pixi-spine",
            "asOfVersion": "1.4.2"
        },
        {
            "libraryName": "pixi.js",
            "typingsPackageName": "pixi.js",
            "sourceRepoURL": "https://github.com/pixijs/pixi.js/tree/v4.x",
            "asOfVersion": "5.0.0"
        },
        {
            "libraryName": "pkcs11js",
            "typingsPackageName": "pkcs11js",
            "sourceRepoURL": "https://github.com/PeculiarVentures/pkcs11js",
            "asOfVersion": "1.0.4"
        },
        {
            "libraryName": "pkg-conf",
            "typingsPackageName": "pkg-conf",
            "sourceRepoURL": "https://github.com/sindresorhus/pkg-conf",
            "asOfVersion": "3.0.0"
        },
        {
            "libraryName": "pkg-dir",
            "typingsPackageName": "pkg-dir",
            "sourceRepoURL": "https://github.com/sindresorhus/pkg-dir",
            "asOfVersion": "4.0.0"
        },
        {
            "libraryName": "pkg-up",
            "typingsPackageName": "pkg-up",
            "sourceRepoURL": "https://github.com/sindresorhus/pkg-up",
            "asOfVersion": "3.1.0"
        },
        {
            "libraryName": "pkg-versions",
            "typingsPackageName": "pkg-versions",
            "sourceRepoURL": "https://github.com/sindresorhus/pkg-versions",
            "asOfVersion": "2.0.0"
        },
        {
            "libraryName": "playcanvas",
            "typingsPackageName": "playcanvas",
            "sourceRepoURL": "https://github.com/playcanvas/engine",
            "asOfVersion": "1.23.0"
        },
        {
            "libraryName": "plottable",
            "typingsPackageName": "plottable",
            "sourceRepoURL": "http://plottablejs.org/",
            "asOfVersion": "3.7.0"
        },
        {
            "libraryName": "plur",
            "typingsPackageName": "plur",
            "sourceRepoURL": "https://github.com/sindresorhus/plur",
            "asOfVersion": "3.1.0"
        },
        {
            "libraryName": "png-async",
            "typingsPackageName": "png-async",
            "sourceRepoURL": "https://github.com/kanreisa/node-png-async",
            "asOfVersion": "0.9.4"
        },
        {
            "libraryName": "poly2tri.js",
            "typingsPackageName": "poly2tri",
            "sourceRepoURL": "https://github.com/r3mi/poly2tri.js",
            "asOfVersion": "1.4.0"
        },
        {
            "libraryName": "popper.js",
            "typingsPackageName": "popper.js",
            "sourceRepoURL": "https://github.com/FezVrasta/popper.js/",
            "asOfVersion": "1.11.0"
        },
        {
            "libraryName": "positive-zero",
            "typingsPackageName": "positive-zero",
            "sourceRepoURL": "https://github.com/sindresorhus/positive-zero",
            "asOfVersion": "3.0.0"
        },
        {
            "libraryName": "postmark",
            "typingsPackageName": "postmark",
            "sourceRepoURL": "http://wildbit.github.io/postmark.js",
            "asOfVersion": "2.0.0"
        },
        {
            "libraryName": "Prando",
            "typingsPackageName": "prando",
            "sourceRepoURL": "https://github.com/zeh/prando",
            "asOfVersion": "1.0.0"
        },
        {
            "libraryName": "pretty-bytes",
            "typingsPackageName": "pretty-bytes",
            "sourceRepoURL": "https://github.com/sindresorhus/pretty-bytes",
            "asOfVersion": "5.2.0"
        },
        {
            "libraryName": "pretty-format",
            "typingsPackageName": "pretty-format",
            "sourceRepoURL": "https://github.com/facebook/jest/tree/master/packages/pretty-format",
            "asOfVersion": "24.3.0"
        },
        {
            "libraryName": "pretty-ms",
            "typingsPackageName": "pretty-ms",
            "sourceRepoURL": "https://github.com/sindresorhus/pretty-ms",
            "asOfVersion": "5.0.0"
        },
        {
            "libraryName": "prosemirror-tables",
            "typingsPackageName": "prosemirror-tables",
            "sourceRepoURL": "https://github.com/ProseMirror/prosemirror-tables",
            "asOfVersion": "0.9.1"
        },
        {
            "libraryName": "printf",
            "typingsPackageName": "printf",
            "sourceRepoURL": "https://github.com/adaltas/node-printf",
            "asOfVersion": "0.3.0"
        },
        {
            "libraryName": "ProtoBuf.js",
            "typingsPackageName": "protobufjs",
            "sourceRepoURL": "https://github.com/dcodeIO/ProtoBuf.js",
            "asOfVersion": "6.0.0"
        },
        {
            "libraryName": "Protractor",
            "typingsPackageName": "protractor",
            "sourceRepoURL": "https://github.com/angular/protractor",
            "asOfVersion": "4.0.0"
        },
        {
            "libraryName": "ps-list",
            "typingsPackageName": "ps-list",
            "sourceRepoURL": "https://github.com/sindresorhus/ps-list",
            "asOfVersion": "6.2.1"
        },
        {
            "libraryName": "public-ip",
            "typingsPackageName": "public-ip",
            "sourceRepoURL": "https://github.com/sindresorhus/public-ip",
            "asOfVersion": "3.1.0"
        },
        {
            "libraryName": "pupa",
            "typingsPackageName": "pupa",
            "sourceRepoURL": "https://github.com/sindresorhus/pupa",
            "asOfVersion": "2.0.0"
        },
        {
            "libraryName": "qiniu",
            "typingsPackageName": "qiniu",
            "sourceRepoURL": "https://github.com/qiniu/nodejs-sdk",
            "asOfVersion": "7.0.1"
        },
        {
            "libraryName": "qrcode-generator",
            "typingsPackageName": "qrcode-generator",
            "sourceRepoURL": "https://github.com/kazuhikoarase/qrcode-generator",
            "asOfVersion": "1.0.6"
        },
        {
            "libraryName": "query-string",
            "typingsPackageName": "query-string",
            "sourceRepoURL": "https://github.com/sindresorhus/query-string",
            "asOfVersion": "6.3.0"
        },
        {
            "libraryName": "quick-lru",
            "typingsPackageName": "quick-lru",
            "sourceRepoURL": "https://github.com/sindresorhus/quick-lru",
            "asOfVersion": "3.0.0"
        },
        {
            "libraryName": "ractive",
            "typingsPackageName": "ractive",
            "sourceRepoURL": "https://ractive.js.org",
            "asOfVersion": "0.10.0"
        },
        {
            "libraryName": "qunit-dom",
            "typingsPackageName": "qunit-dom",
            "sourceRepoURL": "https://github.com/simplabs/qunit-dom#readme",
            "asOfVersion": "0.7.0"
        },
        {
            "libraryName": "random-float",
            "typingsPackageName": "random-float",
            "sourceRepoURL": "https://github.com/sindresorhus/random-float",
            "asOfVersion": "2.0.0"
        },
        {
            "libraryName": "random-int",
            "typingsPackageName": "random-int",
            "sourceRepoURL": "https://github.com/sindresorhus/random-int",
            "asOfVersion": "2.0.0"
        },
        {
            "libraryName": "random-item",
            "typingsPackageName": "random-item",
            "sourceRepoURL": "https://github.com/sindresorhus/random-item",
            "asOfVersion": "2.0.0"
        },
        {
            "libraryName": "random-js",
            "typingsPackageName": "random-js",
            "sourceRepoURL": "https://github.com/ckknight/random-js",
            "asOfVersion": "2.0.0"
        },
        {
            "libraryName": "random-obj-key",
            "typingsPackageName": "random-obj-key",
            "sourceRepoURL": "https://github.com/sindresorhus/random-obj-key",
            "asOfVersion": "2.0.0"
        },
        {
            "libraryName": "random-obj-prop",
            "typingsPackageName": "random-obj-prop",
            "sourceRepoURL": "https://github.com/sindresorhus/random-obj-prop",
            "asOfVersion": "2.0.0"
        },
        {
            "libraryName": "randoma",
            "typingsPackageName": "randoma",
            "sourceRepoURL": "https://github.com/sindresorhus/randoma",
            "asOfVersion": "1.3.0"
        },
        {
            "libraryName": "Raven JS",
            "typingsPackageName": "raven-js",
            "sourceRepoURL": "https://github.com/getsentry/raven-js",
            "asOfVersion": "3.10.0"
        },
        {
            "libraryName": "raw-body",
            "typingsPackageName": "raw-body",
            "sourceRepoURL": "https://github.com/stream-utils/raw-body",
            "asOfVersion": "2.3.0"
        },
        {
            "libraryName": "rdflib",
            "typingsPackageName": "rdflib",
            "sourceRepoURL": "http://github.com/linkeddata/rdflib.js",
            "asOfVersion": "1.0.5"
        },
        {
            "libraryName": "rc-progress",
            "typingsPackageName": "rc-progress",
            "sourceRepoURL": "http://github.com/react-component/progress",
            "asOfVersion": "2.4.0"
        },
        {
            "libraryName": "re2",
            "typingsPackageName": "re2",
            "sourceRepoURL": "https://github.com/uhop/node-re2",
            "asOfVersion": "1.10.3"
        },
        {
            "libraryName": "react-alice-carousel",
            "typingsPackageName": "react-alice-carousel",
            "sourceRepoURL": "https://github.com/maxmarinich/react-alice-carousel",
            "asOfVersion": "1.15.3"
        },
        {
            "libraryName": "react-chartjs-2",
            "typingsPackageName": "react-chartjs-2",
            "sourceRepoURL": "https://github.com/gor181/react-chartjs-2",
            "asOfVersion": "2.5.7"
        },
        {
            "libraryName": "react-daum-postcode",
            "typingsPackageName": "react-daum-postcode",
            "sourceRepoURL": "https://github.com/kimminsik-bernard/react-daum-postcode",
            "asOfVersion": "1.6.1"
        },
        {
            "libraryName": "react-collapsible",
            "typingsPackageName": "react-collapsible",
            "sourceRepoURL": "https://github.com/glennflanagan/react-collapsible#readme",
            "asOfVersion": "2.3.0"
        },
        {
            "libraryName": "react-circular-progressbar",
            "typingsPackageName": "react-circular-progressbar",
            "sourceRepoURL": "https://github.com/kevinsqi/react-circular-progressbar#readme",
            "asOfVersion": "1.1.0"
        },
        {
            "libraryName": "react-content-loader",
            "typingsPackageName": "react-content-loader",
            "sourceRepoURL": "https://github.com/danilowoz/react-content-loader",
            "asOfVersion": "4.0.0"
        },
        {
            "libraryName": "react-day-picker",
            "typingsPackageName": "react-day-picker",
            "sourceRepoURL": "https://github.com/gpbl/react-day-picker",
            "asOfVersion": "5.3.0"
        },
        {
            "libraryName": "react-dnd",
            "typingsPackageName": "react-dnd",
            "sourceRepoURL": "https://github.com/react-dnd/react-dnd",
            "asOfVersion": "3.0.2"
        },
        {
            "libraryName": "react-dnd-html5-backend",
            "typingsPackageName": "react-dnd-html5-backend",
            "sourceRepoURL": "https://github.com/react-dnd/react-dnd",
            "asOfVersion": "3.0.2"
        },
        {
            "libraryName": "react-dnd-test-backend",
            "typingsPackageName": "react-dnd-test-backend",
            "sourceRepoURL": "https://github.com/react-dnd/react-dnd",
            "asOfVersion": "3.0.2"
        },
        {
            "libraryName": "react-dnd-touch-backend",
            "typingsPackageName": "react-dnd-touch-backend",
            "sourceRepoURL": "https://github.com/react-dnd/react-dnd",
            "asOfVersion": "0.5.0"
        },
        {
            "libraryName": "react-dotdotdot",
            "typingsPackageName": "react-dotdotdot",
            "sourceRepoURL": "https://github.com/CezaryDanielNowak/React-dotdotdot",
            "asOfVersion": "1.2.4"
        },
        {
            "libraryName": "react-dropzone",
            "typingsPackageName": "react-dropzone",
            "sourceRepoURL": "https://github.com/react-dropzone/react-dropzone",
            "asOfVersion": "5.1.0"
        },
        {
            "libraryName": "react-flip-move",
            "typingsPackageName": "react-flip-move",
            "sourceRepoURL": "https://github.com/joshwcomeau/react-flip-move",
            "asOfVersion": "2.9.12"
        },
        {
            "libraryName": "react-ga",
            "typingsPackageName": "react-ga",
            "sourceRepoURL": "https://github.com/react-ga/react-ga",
            "asOfVersion": "2.3.0"
        },
        {
            "libraryName": "react-hot-loader",
            "typingsPackageName": "react-hot-loader",
            "sourceRepoURL": "https://github.com/gaearon/react-hot-loader",
            "asOfVersion": "4.1.1"
        },
        {
            "libraryName": "react-helmet-async",
            "typingsPackageName": "react-helmet-async",
            "sourceRepoURL": "https://github.com/staylor/react-helmet-async",
            "asOfVersion": "1.0.2"
        },
        {
            "libraryName": "react-i18next",
            "typingsPackageName": "react-i18next",
            "sourceRepoURL": "https://github.com/i18next/react-i18next",
            "asOfVersion": "8.1.0"
        },
        {
            "libraryName": "React Icons",
            "typingsPackageName": "react-icons",
            "sourceRepoURL": "https://www.npmjs.com/package/react-icons",
            "asOfVersion": "3.0.0"
        },
        {
            "libraryName": "react-inlinesvg",
            "typingsPackageName": "react-inlinesvg",
            "sourceRepoURL": "https://github.com/gilbarbara/react-inlinesvg#readme",
            "asOfVersion": "1.0.0"
        },
        {
            "libraryName": "react-intl",
            "typingsPackageName": "react-intl",
            "sourceRepoURL": "https://github.com/formatjs/react-intl",
            "asOfVersion": "3.0.0"
        },
        {
            "libraryName": "react-json-pretty",
            "typingsPackageName": "react-json-pretty",
            "sourceRepoURL": "https://github.com/chenckang/react-json-pretty",
            "asOfVersion": "2.2.0"
        },
        {
            "libraryName": "react-joyride",
            "typingsPackageName": "react-joyride",
            "sourceRepoURL": "https://github.com/gilbarbara/react-joyride",
            "asOfVersion": "2.0.3"
        },
        {
            "libraryName": "react-jss",
            "typingsPackageName": "react-jss",
            "sourceRepoURL": "https://github.com/cssinjs/react-jss#readme",
            "asOfVersion": "10.0.0"
        },
        {
            "libraryName": "react-monaco-editor",
            "typingsPackageName": "react-monaco-editor",
            "sourceRepoURL": "https://github.com/superRaytin/react-monaco-editor",
            "asOfVersion": "0.16.0"
        },
        {
            "libraryName": "react-native-collapsible",
            "typingsPackageName": "react-native-collapsible",
            "sourceRepoURL": "https://github.com/oblador/react-native-collapsible",
            "asOfVersion": "0.11.0"
        },
        {
            "libraryName": "react-native-elements",
            "typingsPackageName": "react-native-elements",
            "sourceRepoURL": "https://github.com/react-native-training/react-native-elements",
            "asOfVersion": "0.18.0"
        },
        {
            "libraryName": "react-native-fs",
            "typingsPackageName": "react-native-fs",
            "sourceRepoURL": "https://github.com/itinance/react-native-fs",
            "asOfVersion": "2.13.0"
        },
        {
            "libraryName": "react-native-fabric",
            "typingsPackageName": "react-native-fabric",
            "sourceRepoURL": "https://github.com/corymsmith/react-native-fabric",
            "asOfVersion": "0.5.2"
        },
        {
            "libraryName": "react-native-goby",
            "typingsPackageName": "react-native-goby",
            "sourceRepoURL": "https://gitlab.com/MessageDream/react-native-goby",
            "asOfVersion": "0.0.5"
        },
        {
            "libraryName": "react-native-google-analytics-bridge",
            "typingsPackageName": "react-native-google-analytics-bridge",
            "sourceRepoURL": "https://github.com/idehub/react-native-google-analytics-bridge",
            "asOfVersion": "5.3.3"
        },
        {
            "libraryName": "react-native-keychain",
            "typingsPackageName": "react-native-keychain",
            "sourceRepoURL": "https://github.com/oblador/react-native-keychain",
            "asOfVersion": "3.1.0"
        },
        {
            "libraryName": "react-native-linear-gradient",
            "typingsPackageName": "react-native-linear-gradient",
            "sourceRepoURL": "https://github.com/react-native-community/react-native-linear-gradient",
            "asOfVersion": "2.4.0"
        },
        {
            "libraryName": "@mauron85/react-native-background-geolocation",
            "typingsPackageName": "react-native-mauron85-background-geolocation",
            "sourceRepoURL": "https://github.com/mauron85/react-native-background-geolocation#readme",
            "asOfVersion": "0.5.3"
        },
        {
            "libraryName": "react-native-modal",
            "typingsPackageName": "react-native-modal",
            "sourceRepoURL": "https://github.com/react-native-community/react-native-modal",
            "asOfVersion": "4.1.1"
        },
        {
            "libraryName": "react-native-navigation",
            "typingsPackageName": "react-native-navigation",
            "sourceRepoURL": "https://github.com/wix/react-native-navigation",
            "asOfVersion": "2.0.0"
        },
        {
            "libraryName": "react-native-tab-view",
            "typingsPackageName": "react-native-tab-view",
            "sourceRepoURL": "https://github.com/react-native-community/react-native-tab-view",
            "asOfVersion": "2.3.0"
        },
        {
            "libraryName": "react-navigation",
            "typingsPackageName": "react-navigation",
            "sourceRepoURL": "https://github.com/react-navigation/react-navigation",
            "asOfVersion": "3.4.0"
        },
        {
            "libraryName": "react-native-swipe-gestures",
            "typingsPackageName": "react-native-swipe-gestures",
            "sourceRepoURL": "https://github.com/glepur/react-native-swipe-gestures",
            "asOfVersion": "1.0.4"
        },
        {
            "libraryName": "react-native-safe-area",
            "typingsPackageName": "react-native-safe-area",
            "sourceRepoURL": "https://github.com/miyabi/react-native-safe-area#readme",
            "asOfVersion": "0.5.1"
        },
        {
            "libraryName": "react-native-permissions",
            "typingsPackageName": "react-native-permissions",
            "sourceRepoURL": "https://github.com/yonahforst/react-native-permissions",
            "asOfVersion": "2.0.0"
        },
        {
            "libraryName": "react-navigation-material-bottom-tabs",
            "typingsPackageName": "react-navigation-material-bottom-tabs",
            "sourceRepoURL": "https://github.com/react-navigation/material-bottom-tabs",
            "asOfVersion": "2.0.0"
        },
        {
            "libraryName": "react-owl-carousel",
            "typingsPackageName": "react-owl-carousel",
            "sourceRepoURL": "https://github.com/seal789ie/react-owl-carousel",
            "asOfVersion": "2.3.0"
        },
        {
            "libraryName": "react-rnd",
            "typingsPackageName": "react-rnd",
            "sourceRepoURL": "https://github.com/bokuweb/react-rnd",
            "asOfVersion": "8.0.0"
        },
        {
            "libraryName": "react-sortable-hoc",
            "typingsPackageName": "react-sortable-hoc",
            "sourceRepoURL": "https://github.com/clauderic/react-sortable-hoc",
            "asOfVersion": "0.7.1"
        },
        {
            "libraryName": "react-sortable-pane",
            "typingsPackageName": "react-sortable-pane",
            "sourceRepoURL": "https://github.com/bokuweb/react-sortable-pane",
            "asOfVersion": "1.0.0"
        },
        {
            "libraryName": "react-split-pane",
            "typingsPackageName": "react-split-pane",
            "sourceRepoURL": "https://github.com/tomkp/react-split-pane",
            "asOfVersion": "0.1.67"
        },
        {
            "libraryName": "react-sticky-box",
            "typingsPackageName": "react-sticky-box",
            "sourceRepoURL": "https://github.com/codecks-io/react-sticky-box",
            "asOfVersion": "0.8.0"
        },
        {
            "libraryName": "react-svg",
            "typingsPackageName": "react-svg",
            "sourceRepoURL": "https://github.com/tanem/react-svg",
            "asOfVersion": "5.0.0"
        },
        {
            "libraryName": "react-swipeable",
            "typingsPackageName": "react-swipeable",
            "sourceRepoURL": "https://github.com/dogfessional/react-swipeable",
            "asOfVersion": "5.2.0"
        },
        {
            "libraryName": "react-toastify",
            "typingsPackageName": "react-toastify",
            "sourceRepoURL": "https://github.com/fkhadra/react-toastify#readme",
            "asOfVersion": "4.1.0"
        },
        {
            "libraryName": "react-tether",
            "typingsPackageName": "react-tether",
            "sourceRepoURL": "https://github.com/danreeves/react-tether",
            "asOfVersion": "1.0.0"
        },
        {
            "libraryName": "react-webcam",
            "typingsPackageName": "react-webcam",
            "sourceRepoURL": "https://github.com/mozmorris/react-webcam",
            "asOfVersion": "3.0.0"
        },
        {
            "libraryName": "read-chunk",
            "typingsPackageName": "read-chunk",
            "sourceRepoURL": "https://github.com/sindresorhus/read-chunk",
            "asOfVersion": "3.1.0"
        },
        {
            "libraryName": "read-pkg",
            "typingsPackageName": "read-pkg",
            "sourceRepoURL": "https://github.com/sindresorhus/read-pkg",
            "asOfVersion": "5.1.0"
        },
        {
            "libraryName": "read-pkg-up",
            "typingsPackageName": "read-pkg-up",
            "sourceRepoURL": "https://github.com/sindresorhus/read-pkg-up",
            "asOfVersion": "6.0.0"
        },
        {
            "libraryName": "readdir-enhanced",
            "typingsPackageName": "readdir-enhanced",
            "sourceRepoURL": "https://github.com/bigstickcarpet/readdir-enhanced",
            "asOfVersion": "3.0.0"
        },
        {
            "libraryName": "realm",
            "typingsPackageName": "realm",
            "sourceRepoURL": "https://github.com/realm/realm-js",
            "asOfVersion": "1.13.0"
        },
        {
            "libraryName": "redent",
            "typingsPackageName": "redent",
            "sourceRepoURL": "https://github.com/sindresorhus/redent",
            "asOfVersion": "3.0.0"
        },
        {
            "libraryName": "redom",
            "typingsPackageName": "redom",
            "sourceRepoURL": "https://github.com/redom/redom/",
            "asOfVersion": "3.23.0"
        },
        {
            "libraryName": "reduce-reducers",
            "typingsPackageName": "reduce-reducers",
            "sourceRepoURL": "https://github.com/redux-utilities/reduce-reducers",
            "asOfVersion": "1.0.0"
        },
        {
            "libraryName": "Redux",
            "typingsPackageName": "redux",
            "sourceRepoURL": "https://github.com/reactjs/redux",
            "asOfVersion": "3.6.0"
        },
        {
            "libraryName": "redux-batched-actions",
            "typingsPackageName": "redux-batched-actions",
            "sourceRepoURL": "https://github.com/tshelburne/redux-batched-actions",
            "asOfVersion": "0.1.5"
        },
        {
            "libraryName": "redux-bootstrap",
            "typingsPackageName": "redux-bootstrap",
            "sourceRepoURL": "https://github.com/remojansen/redux-bootstrap",
            "asOfVersion": "1.1.0"
        },
        {
            "libraryName": "redux-devtools-extension",
            "typingsPackageName": "redux-devtools-extension",
            "sourceRepoURL": "https://github.com/zalmoxisus/redux-devtools-extension",
            "asOfVersion": "2.13.2"
        },
        {
            "libraryName": "redux-little-router",
            "typingsPackageName": "redux-little-router",
            "sourceRepoURL": "https://github.com/FormidableLabs/redux-little-router",
            "asOfVersion": "15.1.0"
        },
        {
            "libraryName": "redux-persist",
            "typingsPackageName": "redux-persist",
            "sourceRepoURL": "https://github.com/rt2zz/redux-persist",
            "asOfVersion": "4.3.1"
        },
        {
            "libraryName": "redux-persist-transform-compress",
            "typingsPackageName": "redux-persist-transform-compress",
            "sourceRepoURL": "https://github.com/rt2zz/redux-persist-transform-compress",
            "asOfVersion": "4.2.0"
        },
        {
            "libraryName": "redux-promise-middleware",
            "typingsPackageName": "redux-promise-middleware",
            "sourceRepoURL": "https://github.com/pburtchaell/redux-promise-middleware",
            "asOfVersion": "6.0.0"
        },
        {
            "libraryName": "redux-saga",
            "typingsPackageName": "redux-saga",
            "sourceRepoURL": "https://github.com/redux-saga/redux-saga",
            "asOfVersion": "0.10.5"
        },
        {
            "libraryName": "Redux Thunk",
            "typingsPackageName": "redux-thunk",
            "sourceRepoURL": "https://github.com/gaearon/redux-thunk",
            "asOfVersion": "2.1.0"
        },
        {
            "libraryName": "reflect-metadata",
            "typingsPackageName": "reflect-metadata",
            "sourceRepoURL": "https://github.com/rbuckton/ReflectDecorators",
            "asOfVersion": "0.1.0"
        },
        {
            "libraryName": "replace-string",
            "typingsPackageName": "replace-string",
            "sourceRepoURL": "https://github.com/sindresorhus/replace-string",
            "asOfVersion": "3.0.0"
        },
        {
            "libraryName": "import-cwd",
            "typingsPackageName": "req-cwd",
            "sourceRepoURL": "https://github.com/sindresorhus/import-cwd",
            "asOfVersion": "3.0.0"
        },
        {
            "libraryName": "reselect",
            "typingsPackageName": "reselect",
            "sourceRepoURL": "https://github.com/rackt/reselect",
            "asOfVersion": "2.2.0"
        },
        {
            "libraryName": "resolve-cwd",
            "typingsPackageName": "resolve-cwd",
            "sourceRepoURL": "https://github.com/sindresorhus/resolve-cwd",
            "asOfVersion": "3.0.0"
        },
        {
            "libraryName": "resolve-from",
            "typingsPackageName": "resolve-from",
            "sourceRepoURL": "https://github.com/sindresorhus/resolve-from",
            "asOfVersion": "5.0.0"
        },
        {
            "libraryName": "resolve-global",
            "typingsPackageName": "resolve-global",
            "sourceRepoURL": "https://github.com/sindresorhus/resolve-global",
            "asOfVersion": "1.0.0"
        },
        {
            "libraryName": "resolve-pkg",
            "typingsPackageName": "resolve-pkg",
            "sourceRepoURL": "https://github.com/sindresorhus/resolve-pkg",
            "asOfVersion": "2.0.0"
        },
        {
            "libraryName": "rest-io",
            "typingsPackageName": "rest-io",
            "sourceRepoURL": "https://github.com/EnoF/rest-io",
            "asOfVersion": "4.1.0"
        },
        {
            "libraryName": "restore-cursor",
            "typingsPackageName": "restore-cursor",
            "sourceRepoURL": "https://github.com/sindresorhus/restore-cursor",
            "asOfVersion": "3.1.0"
        },
        {
            "libraryName": "rev-hash",
            "typingsPackageName": "rev-hash",
            "sourceRepoURL": "https://github.com/sindresorhus/rev-hash",
            "asOfVersion": "3.0.0"
        },
        {
            "libraryName": "rfc4648",
            "typingsPackageName": "rfc4648",
            "sourceRepoURL": "https://github.com/swansontec/rfc4648",
            "asOfVersion": "1.3.0"
        },
        {
            "libraryName": "rgb-hex",
            "typingsPackageName": "rgb-hex",
            "sourceRepoURL": "https://github.com/sindresorhus/rgb-hex",
            "asOfVersion": "3.0.0"
        },
        {
            "libraryName": "riot",
            "typingsPackageName": "riot",
            "sourceRepoURL": "https://github.com/riot/riot",
            "asOfVersion": "4.1.0"
        },
        {
            "libraryName": "rollup",
            "typingsPackageName": "rollup",
            "sourceRepoURL": "https://github.com/rollup/rollup",
            "asOfVersion": "0.54.0"
        },
        {
            "libraryName": "rollup-plugin-commonjs",
            "typingsPackageName": "rollup-plugin-commonjs",
            "sourceRepoURL": "https://github.com/rollup/rollup-plugin-commonjs",
            "asOfVersion": "9.3.1"
        },
        {
            "libraryName": "rollup-plugin-delete",
            "typingsPackageName": "rollup-plugin-delete",
            "sourceRepoURL": "https://github.com/vladshcherbin/rollup-plugin-delete",
            "asOfVersion": "1.0.0"
        },
        {
            "libraryName": "rollup-plugin-node-resolve",
            "typingsPackageName": "rollup-plugin-node-resolve",
            "sourceRepoURL": "https://github.com/rollup/rollup-plugin-node-resolve",
            "asOfVersion": "4.1.0"
        },
        {
            "libraryName": "rot-js",
            "typingsPackageName": "rot-js",
            "sourceRepoURL": "https://github.com/ondras/rot.js",
            "asOfVersion": "2.0.1"
        },
        {
            "libraryName": "round-to",
            "typingsPackageName": "round-to",
            "sourceRepoURL": "https://github.com/sindresorhus/round-to",
            "asOfVersion": "4.0.0"
        },
        {
            "libraryName": "route-recognizer",
            "typingsPackageName": "route-recognizer",
            "sourceRepoURL": "https://github.com/tildeio/route-recognizer",
            "asOfVersion": "0.3.0"
        },
        {
            "libraryName": "router5",
            "typingsPackageName": "router5",
            "sourceRepoURL": "https://github.com/router5/router5",
            "asOfVersion": "5.0.0"
        },
        {
            "libraryName": "rrule",
            "typingsPackageName": "rrule",
            "sourceRepoURL": "https://github.com/jakubroztocil/rrule",
            "asOfVersion": "2.2.9"
        },
        {
            "libraryName": "rvo2",
            "typingsPackageName": "rvo2",
            "sourceRepoURL": "https://github.com/TNOCS/rvo2",
            "asOfVersion": "1.1.0"
        },
        {
            "libraryName": "rword",
            "typingsPackageName": "rword",
            "sourceRepoURL": "https://github.com/Xyfir/rword#readme",
            "asOfVersion": "3.0.0"
        },
        {
            "libraryName": "samchon",
            "typingsPackageName": "samchon",
            "sourceRepoURL": "https://github.com/samchon/framework",
            "asOfVersion": "2.0.22"
        },
        {
            "libraryName": "samchon-framework",
            "typingsPackageName": "samchon-framework",
            "sourceRepoURL": "https://github.com/samchon/framework",
            "asOfVersion": "2.0.21"
        },
        {
            "libraryName": "samchon-library",
            "typingsPackageName": "samchon-library",
            "sourceRepoURL": "https://github.com/samchon/framework",
            "asOfVersion": "0.1.0"
        },
        {
            "libraryName": "sanitize-filename",
            "typingsPackageName": "sanitize-filename",
            "sourceRepoURL": "https://github.com/parshap/node-sanitize-filename",
            "asOfVersion": "1.6.3"
        },
        {
            "libraryName": "sass-webpack-plugin",
            "typingsPackageName": "sass-webpack-plugin",
            "sourceRepoURL": "https://github.com/jalkoby/sass-webpack-plugin",
            "asOfVersion": "1.0.2"
        },
        {
            "libraryName": "sauronjs",
            "typingsPackageName": "sauronjs",
            "sourceRepoURL": "https://github.com/Fullscript/sauronjs",
            "asOfVersion": "0.1.3"
        },
        {
            "libraryName": "node-scanf",
            "typingsPackageName": "scanf",
            "sourceRepoURL": "https://github.com/Lellansin/node-scanf",
            "asOfVersion": "0.7.3"
        },
        {
            "libraryName": "schema-utils",
            "typingsPackageName": "schema-utils",
            "sourceRepoURL": "https://github.com/webpack-contrib/schema-utils",
            "asOfVersion": "2.4.0"
        },
        {
            "libraryName": "screenfull",
            "typingsPackageName": "screenfull",
            "sourceRepoURL": "https://github.com/sindresorhus/screenfull.js",
            "asOfVersion": "4.1.0"
        },
        {
            "libraryName": "sdbm",
            "typingsPackageName": "sdbm",
            "sourceRepoURL": "https://github.com/sindresorhus/sdbm",
            "asOfVersion": "1.1.0"
        },
        {
            "libraryName": "semver-diff",
            "typingsPackageName": "semver-diff",
            "sourceRepoURL": "https://github.com/sindresorhus/semver-diff",
            "asOfVersion": "3.0.0"
        },
        {
            "libraryName": "semver-regex",
            "typingsPackageName": "semver-regex",
            "sourceRepoURL": "https://github.com/sindresorhus/semver-regex",
            "asOfVersion": "3.1.0"
        },
        {
            "libraryName": "semver-truncate",
            "typingsPackageName": "semver-truncate",
            "sourceRepoURL": "https://github.com/sindresorhus/semver-truncate",
            "asOfVersion": "2.0.0"
        },
        {
            "libraryName": "sendgrid",
            "typingsPackageName": "sendgrid",
            "sourceRepoURL": "https://github.com/sendgrid/sendgrid-nodejs",
            "asOfVersion": "4.3.0"
        },
        {
            "libraryName": "sentence-case",
            "typingsPackageName": "sentence-case",
            "sourceRepoURL": "https://github.com/blakeembrey/sentence-case",
            "asOfVersion": "1.1.3"
        },
        {
            "libraryName": "serialize-error",
            "typingsPackageName": "serialize-error",
            "sourceRepoURL": "https://github.com/sindresorhus/serialize-error",
            "asOfVersion": "4.0.0"
        },
        {
            "libraryName": "sharp-timer",
            "typingsPackageName": "sharp-timer",
            "sourceRepoURL": "https://github.com/afractal/SharpTimer",
            "asOfVersion": "0.1.3"
        },
        {
            "libraryName": "shebang-regex",
            "typingsPackageName": "shebang-regex",
            "sourceRepoURL": "https://github.com/sindresorhus/shebang-regex",
            "asOfVersion": "3.0.0"
        },
        {
            "libraryName": "Shopify Prime",
            "typingsPackageName": "shopify-prime",
            "sourceRepoURL": "https://github.com/nozzlegear/shopify-prime",
            "asOfVersion": "2.0.0"
        },
        {
            "libraryName": "should.js",
            "typingsPackageName": "should",
            "sourceRepoURL": "https://github.com/shouldjs/should.js",
            "asOfVersion": "13.0.0"
        },
        {
            "libraryName": "SimpleSignal",
            "typingsPackageName": "simplesignal",
            "sourceRepoURL": "https://github.com/zeh/simplesignal",
            "asOfVersion": "1.0.0"
        },
        {
            "libraryName": "@sindresorhus/class-names",
            "typingsPackageName": "sindresorhus__class-names",
            "sourceRepoURL": "https://github.com/sindresorhus/class-names",
            "asOfVersion": "1.1.0"
        },
        {
            "libraryName": "@sindresorhus/df",
            "typingsPackageName": "sindresorhus__df",
            "sourceRepoURL": "https://github.com/sindresorhus/df",
            "asOfVersion": "3.0.0"
        },
        {
            "libraryName": "djb2a",
            "typingsPackageName": "sindresorhus__djb2a",
            "sourceRepoURL": "https://github.com/sindresorhus/djb2a",
            "asOfVersion": "1.1.0"
        },
        {
            "libraryName": "@sindresorhus/fnv1a",
            "typingsPackageName": "sindresorhus__fnv1a",
            "sourceRepoURL": "https://github.com/sindresorhus/fnv1a",
            "asOfVersion": "1.1.0"
        },
        {
            "libraryName": "@sindresorhus/slugify",
            "typingsPackageName": "sindresorhus__slugify",
            "sourceRepoURL": "https://github.com/sindresorhus/slugify",
            "asOfVersion": "0.9.1"
        },
        {
            "libraryName": "@sindresorhus/string-hash",
            "typingsPackageName": "sindresorhus__string-hash",
            "sourceRepoURL": "https://github.com/sindresorhus/string-hash",
            "asOfVersion": "1.1.0"
        },
        {
            "libraryName": "@sindresorhus/to-milliseconds",
            "typingsPackageName": "sindresorhus__to-milliseconds",
            "sourceRepoURL": "https://github.com/sindresorhus/to-milliseconds",
            "asOfVersion": "1.1.0"
        },
        {
            "libraryName": "sip.js",
            "typingsPackageName": "sip.js",
            "sourceRepoURL": "https://github.com/onsip/SIP.js",
            "asOfVersion": "0.12.0"
        },
        {
            "libraryName": "skin-tone",
            "typingsPackageName": "skin-tone",
            "sourceRepoURL": "https://github.com/sindresorhus/skin-tone",
            "asOfVersion": "2.0.0"
        },
        {
            "libraryName": "slash",
            "typingsPackageName": "slash",
            "sourceRepoURL": "https://github.com/sindresorhus/slash",
            "asOfVersion": "3.0.0"
        },
        {
            "libraryName": "smooth-scrollbar",
            "typingsPackageName": "smooth-scrollbar",
            "sourceRepoURL": "https://github.com/idiotWu/smooth-scrollbar",
            "asOfVersion": "8.2.5"
        },
        {
            "libraryName": "Smoothie Charts",
            "typingsPackageName": "smoothie",
            "sourceRepoURL": "https://github.com/joewalnes/smoothie",
            "asOfVersion": "1.29.1"
        },
        {
            "libraryName": "snake-case",
            "typingsPackageName": "snake-case",
            "sourceRepoURL": "https://github.com/blakeembrey/snake-case",
            "asOfVersion": "1.1.2"
        },
        {
            "libraryName": "snoowrap",
            "typingsPackageName": "snoowrap",
            "sourceRepoURL": "https://github.com/not-an-aardvark/snoowrap",
            "asOfVersion": "1.19.0"
        },
        {
            "libraryName": "snowboy",
            "typingsPackageName": "snowboy",
            "sourceRepoURL": "https://github.com/Kitt-AI/snowboy",
            "asOfVersion": "1.3.1"
        },
        {
            "libraryName": "soap",
            "typingsPackageName": "soap",
            "sourceRepoURL": "https://www.npmjs.com/package/soap",
            "asOfVersion": "0.21.0"
        },
        {
            "libraryName": "solidity-parser-antlr",
            "typingsPackageName": "solidity-parser-antlr",
            "sourceRepoURL": "https://github.com/federicobond/solidity-parser-antlr",
            "asOfVersion": "0.4.2"
        },
        {
            "libraryName": "source-map",
            "typingsPackageName": "source-map",
            "sourceRepoURL": "https://github.com/mozilla/source-map",
            "asOfVersion": "0.5.7"
        },
        {
            "libraryName": "sparkly",
            "typingsPackageName": "sparkly",
            "sourceRepoURL": "https://github.com/sindresorhus/sparkly",
            "asOfVersion": "5.0.0"
        },
        {
            "libraryName": "Spectacle",
            "typingsPackageName": "spectacle",
            "sourceRepoURL": "http://github.com/FormidableLabs/spectacle/",
            "asOfVersion": "5.2.3"
        },
        {
            "libraryName": "Spin.js",
            "typingsPackageName": "spin.js",
            "sourceRepoURL": "http://fgnass.github.com/spin.js/",
            "asOfVersion": "3.0.0"
        },
        {
            "libraryName": "spotify-web-api-js",
            "typingsPackageName": "spotify-web-api-js",
            "sourceRepoURL": "https://github.com/JMPerez/spotify-web-api-js",
            "asOfVersion": "0.21.0"
        },
        {
            "libraryName": "sqs-consumer",
            "typingsPackageName": "sqs-consumer",
            "sourceRepoURL": "https://github.com/BBC/sqs-consumer",
            "asOfVersion": "5.0.0"
        },
        {
            "libraryName": "srcset",
            "typingsPackageName": "srcset",
            "sourceRepoURL": "https://github.com/sindresorhus/srcset",
            "asOfVersion": "2.0.0"
        },
        {
            "libraryName": "ServiceStack Utils",
            "typingsPackageName": "ss-utils",
            "sourceRepoURL": "https://servicestack.net/",
            "asOfVersion": "0.1.5"
        },
        {
            "libraryName": "stellar-base",
            "typingsPackageName": "stellar-base",
            "sourceRepoURL": "https://github.com/stellar/js-stellar-base",
            "asOfVersion": "0.13.2"
        },
        {
            "libraryName": "stacktrace-js",
            "typingsPackageName": "stacktrace-js",
            "sourceRepoURL": "https://github.com/stacktracejs/stacktrace.js",
            "asOfVersion": "2.0.1"
        },
        {
            "libraryName": "stellar-sdk",
            "typingsPackageName": "stellar-sdk",
            "sourceRepoURL": "https://github.com/stellar/js-stellar-sdk",
            "asOfVersion": "0.15.1"
        },
        {
            "libraryName": "@storybook/addon-a11y",
            "typingsPackageName": "storybook__addon-a11y",
            "sourceRepoURL": "https://github.com/storybooks/storybook",
            "asOfVersion": "5.1.1"
        },
        {
            "libraryName": "@storybook/addon-actions",
            "typingsPackageName": "storybook__addon-actions",
            "sourceRepoURL": "https://github.com/storybooks/storybook",
            "asOfVersion": "5.2.0"
        },
        {
            "libraryName": "@storybook/addon-backgrounds",
            "typingsPackageName": "storybook__addon-backgrounds",
            "sourceRepoURL": "https://github.com/storybooks/storybook",
            "asOfVersion": "5.2.0"
        },
        {
            "libraryName": "@storybook/addon-centered",
            "typingsPackageName": "storybook__addon-centered",
            "sourceRepoURL": "https://github.com/storybooks/storybook",
            "asOfVersion": "5.2.0"
        },
        {
            "libraryName": "@storybook/addon-jest",
            "typingsPackageName": "storybook__addon-jest",
            "sourceRepoURL": "https://github.com/storybooks/storybook",
            "asOfVersion": "5.2.0"
        },
        {
            "libraryName": "@storybook/addon-knobs",
            "typingsPackageName": "storybook__addon-knobs",
            "sourceRepoURL": "https://github.com/storybooks/storybook",
            "asOfVersion": "5.2.0"
        },
        {
            "libraryName": "@storybook/addon-links",
            "typingsPackageName": "storybook__addon-links",
            "sourceRepoURL": "https://github.com/storybooks/storybook",
            "asOfVersion": "5.2.0"
        },
        {
            "libraryName": "@storybook/addon-notes",
            "typingsPackageName": "storybook__addon-notes",
            "sourceRepoURL": "https://github.com/storybooks/storybook",
            "asOfVersion": "5.0.0"
        },
        {
            "libraryName": "@storybook/addon-options",
            "typingsPackageName": "storybook__addon-options",
            "sourceRepoURL": "https://github.com/storybooks/storybook",
            "asOfVersion": "5.2.0"
        },
        {
            "libraryName": "@storybook/addon-viewport",
            "typingsPackageName": "storybook__addon-viewport",
            "sourceRepoURL": "https://github.com/storybooks/storybook",
            "asOfVersion": "5.2.0"
        },
        {
            "libraryName": "@storybook/addons",
            "typingsPackageName": "storybook__addons",
            "sourceRepoURL": "https://github.com/storybooks/storybook",
            "asOfVersion": "5.2.0"
        },
        {
            "libraryName": "@storybook/channels",
            "typingsPackageName": "storybook__channels",
            "sourceRepoURL": "https://github.com/storybooks/storybook",
            "asOfVersion": "5.2.0"
        },
        {
            "libraryName": "@storybook/html",
            "typingsPackageName": "storybook__html",
            "sourceRepoURL": "https://github.com/storybooks/storybook",
            "asOfVersion": "5.2.0"
        },
        {
            "libraryName": "@storybook/preact",
            "typingsPackageName": "storybook__preact",
            "sourceRepoURL": "https://github.com/storybooks/storybook",
            "asOfVersion": "5.2.1"
        },
        {
            "libraryName": "@storybook/react-native",
            "typingsPackageName": "storybook__react-native",
            "sourceRepoURL": "https://github.com/storybooks/storybook",
            "asOfVersion": "5.2.0"
        },
        {
            "libraryName": "@storybook/vue",
            "typingsPackageName": "storybook__vue",
            "sourceRepoURL": "https://github.com/storybooks/storybook",
            "asOfVersion": "5.2.0"
        },
        {
            "libraryName": "stream-mock",
            "typingsPackageName": "stream-mock",
            "sourceRepoURL": "https://github.com/b4nst/stream-mock",
            "asOfVersion": "2.0.1"
        },
        {
            "libraryName": "string-argv",
            "typingsPackageName": "string-argv",
            "sourceRepoURL": "https://github.com/mccormicka/string-argv",
            "asOfVersion": "0.3.0"
        },
        {
            "libraryName": "string-length",
            "typingsPackageName": "string-length",
            "sourceRepoURL": "https://github.com/sindresorhus/string-length",
            "asOfVersion": "3.0.0"
        },
        {
            "libraryName": "string-width",
            "typingsPackageName": "string-width",
            "sourceRepoURL": "https://github.com/sindresorhus/string-width",
            "asOfVersion": "4.0.0"
        },
        {
            "libraryName": "stringify-attributes",
            "typingsPackageName": "stringify-attributes",
            "sourceRepoURL": "https://github.com/sindresorhus/stringify-attributes",
            "asOfVersion": "2.0.0"
        },
        {
            "libraryName": "strip-ansi",
            "typingsPackageName": "strip-ansi",
            "sourceRepoURL": "https://github.com/chalk/strip-ansi",
            "asOfVersion": "5.2.0"
        },
        {
            "libraryName": "strip-bom",
            "typingsPackageName": "strip-bom",
            "sourceRepoURL": "https://github.com/sindresorhus/strip-bom",
            "asOfVersion": "4.0.0"
        },
        {
            "libraryName": "strip-indent",
            "typingsPackageName": "strip-indent",
            "sourceRepoURL": "https://github.com/sindresorhus/strip-indent",
            "asOfVersion": "3.0.0"
        },
        {
            "libraryName": "strip-json-comments",
            "typingsPackageName": "strip-json-comments",
            "sourceRepoURL": "https://github.com/sindresorhus/strip-json-comments",
            "asOfVersion": "3.0.0"
        },
        {
            "libraryName": "striptags",
            "typingsPackageName": "striptags",
            "sourceRepoURL": "https://github.com/ericnorris/striptags",
            "asOfVersion": "3.1.1"
        },
        {
            "libraryName": "subsume",
            "typingsPackageName": "subsume",
            "sourceRepoURL": "https://github.com/sindresorhus/subsume",
            "asOfVersion": "2.1.0"
        },
        {
            "libraryName": "sudo-block",
            "typingsPackageName": "sudo-block",
            "sourceRepoURL": "https://github.com/sindresorhus/sudo-block",
            "asOfVersion": "3.0.0"
        },
        {
            "libraryName": "Sugar",
            "typingsPackageName": "sugar",
            "sourceRepoURL": "https://github.com/andrewplummer/Sugar",
            "asOfVersion": "2.0.2"
        },
        {
            "libraryName": "superstruct",
            "typingsPackageName": "superstruct",
            "sourceRepoURL": "https://github.com/ianstormtaylor/superstruct#readme",
            "asOfVersion": "0.8.0"
        },
        {
            "libraryName": "survey-knockout",
            "typingsPackageName": "survey-knockout",
            "sourceRepoURL": "http://surveyjs.org/",
            "asOfVersion": "0.10.0"
        },
        {
            "libraryName": "svg-pan-zoom",
            "typingsPackageName": "svg-pan-zoom",
            "sourceRepoURL": "https://github.com/ariutta/svg-pan-zoom",
            "asOfVersion": "3.4.0"
        },
        {
            "libraryName": "svg.js",
            "typingsPackageName": "svg.js",
            "sourceRepoURL": "http://www.svgjs.com/",
            "asOfVersion": "2.3.1"
        },
        {
            "libraryName": "swagger-parser",
            "typingsPackageName": "swagger-parser",
            "sourceRepoURL": "https://apidevtools.org/swagger-parser/",
            "asOfVersion": "7.0.0"
        },
        {
            "libraryName": "swap-case",
            "typingsPackageName": "swap-case",
            "sourceRepoURL": "https://github.com/blakeembrey/swap-case",
            "asOfVersion": "1.1.2"
        },
        {
            "libraryName": "SweetAlert",
            "typingsPackageName": "sweetalert",
            "sourceRepoURL": "https://github.com/t4t5/sweetalert/",
            "asOfVersion": "2.0.4"
        },
        {
            "libraryName": "systeminformation",
            "typingsPackageName": "systeminformation",
            "sourceRepoURL": "https://github.com/sebhildebrandt/systeminformation",
            "asOfVersion": "3.54.0"
        },
        {
            "libraryName": "Tabris.js",
            "typingsPackageName": "tabris",
            "sourceRepoURL": "http://tabrisjs.com",
            "asOfVersion": "1.8.0"
        },
        {
            "libraryName": "tabris-plugin-firebase",
            "typingsPackageName": "tabris-plugin-firebase",
            "sourceRepoURL": "https://github.com/eclipsesource/tabris-plugin-firebase",
            "asOfVersion": "2.1.0"
        },
        {
            "libraryName": "tcomb",
            "typingsPackageName": "tcomb",
            "sourceRepoURL": "http://gcanti.github.io/tcomb/guide/index.html",
            "asOfVersion": "2.6.0"
        },
        {
            "libraryName": "temp-dir",
            "typingsPackageName": "temp-dir",
            "sourceRepoURL": "https://github.com/sindresorhus/temp-dir",
            "asOfVersion": "2.0.0"
        },
        {
            "libraryName": "temp-write",
            "typingsPackageName": "temp-write",
            "sourceRepoURL": "https://github.com/sindresorhus/temp-write",
            "asOfVersion": "4.0.0"
        },
        {
            "libraryName": "tempfile",
            "typingsPackageName": "tempfile",
            "sourceRepoURL": "https://github.com/sindresorhus/tempfile",
            "asOfVersion": "3.0.0"
        },
        {
            "libraryName": "tempy",
            "typingsPackageName": "tempy",
            "sourceRepoURL": "https://github.com/sindresorhus/tempy",
            "asOfVersion": "0.3.0"
        },
        {
            "libraryName": "term-size",
            "typingsPackageName": "term-size",
            "sourceRepoURL": "https://github.com/sindresorhus/term-size",
            "asOfVersion": "2.0.0"
        },
        {
            "libraryName": "terminal-image",
            "typingsPackageName": "terminal-image",
            "sourceRepoURL": "https://github.com/sindresorhus/terminal-image",
            "asOfVersion": "0.2.0"
        },
        {
            "libraryName": "terminal-link",
            "typingsPackageName": "terminal-link",
            "sourceRepoURL": "https://github.com/sindresorhus/terminal-link",
            "asOfVersion": "1.2.0"
        },
        {
            "libraryName": "terser",
            "typingsPackageName": "terser",
            "sourceRepoURL": "https://github.com/terser-js/terser",
            "asOfVersion": "3.12.0"
        },
        {
            "libraryName": "theming",
            "typingsPackageName": "theming",
            "sourceRepoURL": "https://github.com/cssinjs/theming",
            "asOfVersion": "2.0.0"
        },
        {
            "libraryName": "text-clipper",
            "typingsPackageName": "text-clipper",
            "sourceRepoURL": "https://github.com/arendjr/text-clipper",
            "asOfVersion": "1.3.0"
        },
        {
            "libraryName": "three",
            "typingsPackageName": "three",
            "sourceRepoURL": "https://github.com/mrdoob/three.js",
            "asOfVersion": "0.103.0"
        },
        {
            "libraryName": "tildify",
            "typingsPackageName": "tildify",
            "sourceRepoURL": "https://github.com/sindresorhus/tildify",
            "asOfVersion": "2.0.0"
        },
        {
            "libraryName": "time-span",
            "typingsPackageName": "time-span",
            "sourceRepoURL": "https://github.com/sindresorhus/time-span",
            "asOfVersion": "3.0.1"
        },
        {
            "libraryName": "timezonecomplete",
            "typingsPackageName": "timezonecomplete",
            "sourceRepoURL": "https://github.com/SpiritIT/timezonecomplete",
            "asOfVersion": "5.5.0"
        },
        {
            "libraryName": "title-case",
            "typingsPackageName": "title-case",
            "sourceRepoURL": "https://github.com/blakeembrey/title-case",
            "asOfVersion": "1.1.2"
        },
        {
            "libraryName": "to-semver",
            "typingsPackageName": "to-semver",
            "sourceRepoURL": "https://github.com/sindresorhus/to-semver",
            "asOfVersion": "2.0.0"
        },
        {
            "libraryName": "transliteration",
            "typingsPackageName": "transliteration",
            "sourceRepoURL": "https://github.com/dzcpy/transliteration",
            "asOfVersion": "1.6.6"
        },
        {
            "libraryName": "trash",
            "typingsPackageName": "trash",
            "sourceRepoURL": "https://github.com/sindresorhus/trash",
            "asOfVersion": "5.0.1"
        },
        {
            "libraryName": "trim-newlines",
            "typingsPackageName": "trim-newlines",
            "sourceRepoURL": "https://github.com/sindresorhus/trim-newlines",
            "asOfVersion": "3.0.0"
        },
        {
            "libraryName": "ts3-nodejs-library",
            "typingsPackageName": "ts3-nodejs-library",
            "sourceRepoURL": "https://github.com/Multivit4min/TS3-NodeJS-Library",
            "asOfVersion": "2.0.0"
        },
        {
            "libraryName": "TsMonad",
            "typingsPackageName": "tsmonad",
            "sourceRepoURL": "https://github.com/cbowdon/TsMonad",
            "asOfVersion": "0.5.0"
        },
        {
            "libraryName": "tstl",
            "typingsPackageName": "tstl",
            "sourceRepoURL": "https://github.com/samchon/tstl",
            "asOfVersion": "1.5.7"
        },
        {
            "libraryName": "typed.js",
            "typingsPackageName": "typed.js",
            "sourceRepoURL": "https://github.com/mattboldt/typed.js",
            "asOfVersion": "2.0.9"
        },
        {
            "libraryName": "TypeScript",
            "typingsPackageName": "typescript",
            "sourceRepoURL": "https://github.com/Microsoft/TypeScript",
            "asOfVersion": "2.0.0"
        },
        {
            "libraryName": "TypeScript",
            "typingsPackageName": "typescript-services",
            "sourceRepoURL": "https://github.com/Microsoft/TypeScript",
            "asOfVersion": "2.0.0"
        },
        {
            "libraryName": "ua-string",
            "typingsPackageName": "ua-string",
            "sourceRepoURL": "https://github.com/sindresorhus/ua-string",
            "asOfVersion": "3.0.0"
        },
        {
            "libraryName": "ui-box",
            "typingsPackageName": "ui-box",
            "sourceRepoURL": "https://github.com/segmentio/ui-box",
            "asOfVersion": "2.0.0"
        },
        {
            "libraryName": "uk.co.workingedge.phonegap.plugin.istablet",
            "typingsPackageName": "uk.co.workingedge.phonegap.plugin.istablet",
            "sourceRepoURL": "https://github.com/dpa99c/phonegap-istablet",
            "asOfVersion": "1.1.3"
        },
        {
            "libraryName": "uk.co.workingedge.phonegap.plugin.launchnavigator",
            "typingsPackageName": "uk.co.workingedge.phonegap.plugin.launchnavigator",
            "sourceRepoURL": "https://github.com/dpa99c/phonegap-launch-navigator",
            "asOfVersion": "4.0.0"
        },
        {
            "libraryName": "unique-random",
            "typingsPackageName": "unique-random",
            "sourceRepoURL": "https://github.com/sindresorhus/unique-random",
            "asOfVersion": "2.1.0"
        },
        {
            "libraryName": "unique-random-array",
            "typingsPackageName": "unique-random-array",
            "sourceRepoURL": "https://github.com/sindresorhus/unique-random-array",
            "asOfVersion": "2.0.0"
        },
        {
            "libraryName": "unique-string",
            "typingsPackageName": "unique-string",
            "sourceRepoURL": "https://github.com/sindresorhus/unique-string",
            "asOfVersion": "2.0.0"
        },
        {
            "libraryName": "unist-util-is",
            "typingsPackageName": "unist-util-is",
            "sourceRepoURL": "https://github.com/syntax-tree/unist-util-is",
            "asOfVersion": "4.0.0"
        },
        {
            "libraryName": "Universal Router",
            "typingsPackageName": "universal-router",
            "sourceRepoURL": "https://github.com/kriasoft/universal-router",
            "asOfVersion": "8.0.0"
        },
        {
            "libraryName": "untildify",
            "typingsPackageName": "untildify",
            "sourceRepoURL": "https://github.com/sindresorhus/untildify",
            "asOfVersion": "4.0.0"
        },
        {
            "libraryName": "unused-filename",
            "typingsPackageName": "unused-filename",
            "sourceRepoURL": "https://github.com/sindresorhus/unused-filename",
            "asOfVersion": "2.0.0"
        },
        {
            "libraryName": "upper-case",
            "typingsPackageName": "upper-case",
            "sourceRepoURL": "https://github.com/blakeembrey/upper-case",
            "asOfVersion": "1.1.3"
        },
        {
            "libraryName": "upper-case-first",
            "typingsPackageName": "upper-case-first",
            "sourceRepoURL": "https://github.com/blakeembrey/upper-case-first",
            "asOfVersion": "1.1.2"
        },
        {
            "libraryName": "url-regex",
            "typingsPackageName": "url-regex",
            "sourceRepoURL": "https://github.com/kevva/url-regex",
            "asOfVersion": "5.0.0"
        },
        {
            "libraryName": "urllib",
            "typingsPackageName": "urllib",
            "sourceRepoURL": "https://github.com/node-modules/urllib",
            "asOfVersion": "2.33.0"
        },
        {
            "libraryName": "use-dark-mode",
            "typingsPackageName": "use-dark-mode",
            "sourceRepoURL": "https://github.com/donavon/use-dark-mode#readme",
            "asOfVersion": "2.3.1"
        },
        {
            "libraryName": "UUID.js",
            "typingsPackageName": "uuidjs",
            "sourceRepoURL": "https://github.com/LiosK/UUID.js",
            "asOfVersion": "3.6.0"
        },
        {
            "libraryName": "uuidv4",
            "typingsPackageName": "uuidv4",
            "sourceRepoURL": "https://github.com/thenativeweb/uuidv4#readme",
            "asOfVersion": "5.0.0"
        },
        {
            "libraryName": "Validate.js",
            "typingsPackageName": "validate.js",
            "sourceRepoURL": "https://github.com/ansman/validate.js",
            "asOfVersion": "0.11.0"
        },
        {
            "libraryName": "vanilla-tilt",
            "typingsPackageName": "vanilla-tilt",
            "sourceRepoURL": "https://github.com/micku7zu/vanilla-tilt.js",
            "asOfVersion": "1.6.2"
        },
        {
            "libraryName": "vega",
            "typingsPackageName": "vega",
            "sourceRepoURL": "https://github.com/vega/vega",
            "asOfVersion": "3.2.0"
        },
        {
            "libraryName": "velocity-animate",
            "typingsPackageName": "velocity-animate",
            "sourceRepoURL": "http://velocityjs.org/",
            "asOfVersion": "2.0.1"
        },
        {
            "libraryName": "vfile-message",
            "typingsPackageName": "vfile-message",
            "sourceRepoURL": "https://github.com/vfile/vfile-message#readme",
            "asOfVersion": "2.0.0"
        },
        {
            "libraryName": "vfile",
            "typingsPackageName": "vfile",
            "sourceRepoURL": "https://github.com/vfile/vfile",
            "asOfVersion": "4.0.0"
        },
        {
            "libraryName": "viewerjs",
            "typingsPackageName": "viewerjs",
            "sourceRepoURL": "https://fengyuanchen.github.io/viewerjs",
            "asOfVersion": "1.0.0"
        },
        {
            "libraryName": "vso-node-api",
            "typingsPackageName": "vso-node-api",
            "sourceRepoURL": "https://github.com/Microsoft/vso-node-api",
            "asOfVersion": "4.0.0"
        },
        {
            "libraryName": "vuejs",
            "typingsPackageName": "vue",
            "sourceRepoURL": "https://github.com/vuejs/vue",
            "asOfVersion": "2.0.0"
        },
        {
            "libraryName": "vue-i18n",
            "typingsPackageName": "vue-i18n",
            "sourceRepoURL": "https://github.com/kazupon/vue-i18n",
            "asOfVersion": "7.0.0"
        },
        {
            "libraryName": "vue-resource",
            "typingsPackageName": "vue-resource",
            "sourceRepoURL": "https://github.com/vuejs/vue-resource",
            "asOfVersion": "1.3.6"
        },
        {
            "libraryName": "vue-router",
            "typingsPackageName": "vue-router",
            "sourceRepoURL": "https://github.com/vuejs/vue-router",
            "asOfVersion": "2.0.0"
        },
        {
            "libraryName": "vue-scrollto",
            "typingsPackageName": "vue-scrollto",
            "sourceRepoURL": "https://github.com/rigor789/vue-scrollto",
            "asOfVersion": "2.17.1"
        },
        {
            "libraryName": "vuex-i18n",
            "typingsPackageName": "vuex-i18n",
            "sourceRepoURL": "https://github.com/dkfbasel/vuex-i18n",
            "asOfVersion": "1.13.0"
        },
        {
            "libraryName": "typescript",
            "typingsPackageName": "w3c-permissions",
            "sourceRepoURL": "https://www.w3.org/TR/permissions/",
            "asOfVersion": "2.0.0"
        },
        {
            "libraryName": "wait-for-localhost",
            "typingsPackageName": "wait-for-localhost",
            "sourceRepoURL": "https://github.com/sindresorhus/wait-for-localhost",
            "asOfVersion": "3.1.0"
        },
        {
            "libraryName": "wallpaper",
            "typingsPackageName": "wallpaper",
            "sourceRepoURL": "https://github.com/sindresorhus/wallpaper",
            "asOfVersion": "4.3.0"
        },
        {
            "libraryName": "watson-developer-cloud",
            "typingsPackageName": "watson-developer-cloud",
            "sourceRepoURL": "https://github.com/watson-developer-cloud/node-sdk",
            "asOfVersion": "3.0.1"
        },
        {
            "libraryName": "web3-eth-abi",
            "typingsPackageName": "web3-eth-abi",
            "sourceRepoURL": "https://github.com/ethereum/web3.js/tree/1.0/packages/web3-eth-abi",
            "asOfVersion": "1.2.2"
        },
        {
            "libraryName": "web3",
            "typingsPackageName": "web3",
            "sourceRepoURL": "https://github.com/ethereum/web3.js",
            "asOfVersion": "1.2.2"
        },
        {
            "libraryName": "typescript",
            "typingsPackageName": "webassembly-js-api",
            "sourceRepoURL": "https://github.com/winksaville/test-webassembly-js-ts",
            "asOfVersion": "2.0.0"
        },
        {
            "libraryName": "webcola",
            "typingsPackageName": "webcola",
            "sourceRepoURL": "https://github.com/tgdwyer/WebCola",
            "asOfVersion": "3.2.0"
        },
        {
            "libraryName": "WebdriverIO",
            "typingsPackageName": "webdriverio",
            "sourceRepoURL": "git@github.com:webdriverio/webdriverio.git",
            "asOfVersion": "5.0.0"
        },
        {
            "libraryName": "webgme",
            "typingsPackageName": "webgme",
            "sourceRepoURL": "https://webgme.org",
            "asOfVersion": "2.11.0"
        },
        {
            "libraryName": "Webix UI",
            "typingsPackageName": "webix",
            "sourceRepoURL": "http://webix.com",
            "asOfVersion": "5.1.1"
        },
        {
            "libraryName": "webpack-chain",
            "typingsPackageName": "webpack-chain",
            "sourceRepoURL": "https://github.com/neutrinojs/webpack-chain",
            "asOfVersion": "5.2.0"
        },
        {
            "libraryName": "typescript",
            "typingsPackageName": "whatwg-streams",
            "sourceRepoURL": "https://streams.spec.whatwg.org",
            "asOfVersion": "3.2.1"
        },
        {
            "libraryName": "wikidata-sdk",
            "typingsPackageName": "wikidata-sdk",
            "sourceRepoURL": "https://github.com/maxlath/wikidata-sdk",
            "asOfVersion": "6.1.0"
        },
        {
            "libraryName": "which-pm",
            "typingsPackageName": "which-pm",
            "sourceRepoURL": "https://github.com/zkochan/which-pm#readme",
            "asOfVersion": "1.1.0"
        },
        {
            "libraryName": "winston",
            "typingsPackageName": "winston",
            "sourceRepoURL": "https://github.com/winstonjs/winston.git",
            "asOfVersion": "2.4.4"
        },
        {
            "libraryName": "wolfy87-eventemitter",
            "typingsPackageName": "wolfy87-eventemitter",
            "sourceRepoURL": "https://github.com/Wolfy87/EventEmitter",
            "asOfVersion": "5.2.0"
        },
        {
            "libraryName": "wonder-commonlib",
            "typingsPackageName": "wonder-commonlib",
            "sourceRepoURL": "https://github.com/yyc-git/Wonder-CommonLib",
            "asOfVersion": "0.1.12"
        },
        {
            "libraryName": "wonder-frp",
            "typingsPackageName": "wonder-frp",
            "sourceRepoURL": "https://github.com/yyc-git/Wonder-FRP",
            "asOfVersion": "0.1.25"
        },
        {
            "libraryName": "word-list",
            "typingsPackageName": "word-list-json",
            "sourceRepoURL": "https://github.com/sindresorhus/word-list",
            "asOfVersion": "3.0.0"
        },
        {
            "libraryName": "word-wrap",
            "typingsPackageName": "word-wrap",
            "sourceRepoURL": "https://github.com/jonschlinkert/word-wrap",
            "asOfVersion": "1.2.1"
        },
        {
            "libraryName": "wouter",
            "typingsPackageName": "wouter",
            "sourceRepoURL": "https://github.com/molefrog/wouter#readme",
            "asOfVersion": "2.2.0"
        },
        {
            "libraryName": "write-json-file",
            "typingsPackageName": "write-json-file",
            "sourceRepoURL": "https://github.com/sindresorhus/write-json-file",
            "asOfVersion": "3.2.0"
        },
        {
            "libraryName": "write-pkg",
            "typingsPackageName": "write-pkg",
            "sourceRepoURL": "https://github.com/sindresorhus/write-pkg",
            "asOfVersion": "4.0.0"
        },
        {
            "libraryName": "x2js",
            "typingsPackageName": "x2js",
            "sourceRepoURL": "https://code.google.com/p/x2js/",
            "asOfVersion": "3.1.0"
        },
        {
            "libraryName": "xadesjs",
            "typingsPackageName": "xadesjs",
            "sourceRepoURL": "https://github.com/PeculiarVentures/xadesjs",
            "asOfVersion": "2.0.2"
        },
        {
            "libraryName": "xdg-basedir",
            "typingsPackageName": "xdg-basedir",
            "sourceRepoURL": "https://github.com/sindresorhus/xdg-basedir",
            "asOfVersion": "4.0.0"
        },
        {
            "libraryName": "xhr-mock",
            "typingsPackageName": "xhr-mock",
            "sourceRepoURL": "https://github.com/jameslnewell/xhr-mock#readme",
            "asOfVersion": "2.0.0"
        },
        {
            "libraryName": "xlsx",
            "typingsPackageName": "xlsx",
            "sourceRepoURL": "https://github.com/sheetjs/js-xlsx",
            "asOfVersion": "0.0.36"
        },
        {
            "libraryName": "xml-js",
            "typingsPackageName": "xml-js",
            "sourceRepoURL": "https://github.com/nashwaan/xml-js",
            "asOfVersion": "1.0.0"
        },
        {
            "libraryName": "xmlbuilder",
            "typingsPackageName": "xmlbuilder",
            "sourceRepoURL": "https://github.com/oozcitak/xmlbuilder-js",
            "asOfVersion": "11.0.1"
        },
        {
            "libraryName": "xterm.js",
            "typingsPackageName": "xterm",
            "sourceRepoURL": "https://github.com/sourcelair/xterm.js/",
            "asOfVersion": "3.0.0"
        },
        {
            "libraryName": "year-days",
            "typingsPackageName": "year-days",
            "sourceRepoURL": "https://github.com/sindresorhus/year-days",
            "asOfVersion": "3.0.0"
        },
        {
            "libraryName": "yFiles for HTML",
            "typingsPackageName": "yfiles",
            "sourceRepoURL": "none",
            "asOfVersion": "2.1.0"
        },
        {
            "libraryName": "yn",
            "typingsPackageName": "yn",
            "sourceRepoURL": "https://github.com/sindresorhus/yn",
            "asOfVersion": "3.1.0"
        },
        {
            "libraryName": "z-schema",
            "typingsPackageName": "z-schema",
            "sourceRepoURL": "https://github.com/zaggino/z-schema",
            "asOfVersion": "3.24.0"
        },
        {
            "libraryName": "zapier-platform-core",
            "typingsPackageName": "zapier-platform-core",
            "sourceRepoURL": "https://github.com/zapier/zapier-platform-core",
            "asOfVersion": "6.1.1"
        },
        {
            "libraryName": "zetapush-js",
            "typingsPackageName": "zetapush-js",
            "sourceRepoURL": "https://github.com/zetapush/zetapush-js",
            "asOfVersion": "3.1.2"
        },
        {
            "libraryName": "zipkin-transport-http",
            "typingsPackageName": "zipkin-transport-http",
            "sourceRepoURL": "https://github.com/openzipkin/zipkin-js#readme",
            "asOfVersion": "0.12.0"
        },
        {
            "libraryName": "zipkin-instrumentation-express",
            "typingsPackageName": "zipkin-instrumentation-express",
            "sourceRepoURL": "https://github.com/openzipkin/zipkin-js#readme",
            "asOfVersion": "0.12.0"
        },
        {
            "libraryName": "Zone.js",
            "typingsPackageName": "zone.js",
            "sourceRepoURL": "https://github.com/angular/zone.js",
            "asOfVersion": "0.5.12"
        }
    ]
}<|MERGE_RESOLUTION|>--- conflicted
+++ resolved
@@ -2173,15 +2173,15 @@
             "asOfVersion": "2.2.0"
         },
         {
-<<<<<<< HEAD
             "libraryName": "jest-validate",
             "typingsPackageName": "jest-validate",
             "sourceRepoURL": "https://github.com/facebook/jest/tree/master/packages/jest-validate",
-=======
+            "asOfVersion": "24.3.0"
+        },
+        {
             "libraryName": "jest-cli",
             "typingsPackageName": "jest-cli",
             "sourceRepoURL": "https://jestjs.io/",
->>>>>>> 58c168c3
             "asOfVersion": "24.3.0"
         },
         {
