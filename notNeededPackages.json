{
    "packages": [
        {
            "libraryName": "3d-bin-packing",
            "typingsPackageName": "3d-bin-packing",
            "sourceRepoURL": "https://github.com/betterwaysystems/packer",
            "asOfVersion": "1.1.3"
        },
        {
            "libraryName": "Ably Realtime and Rest client library",
            "typingsPackageName": "ably",
            "sourceRepoURL": "https://www.ably.io/",
            "asOfVersion": "1.0.0"
        },
        {
            "libraryName": "actions-on-google",
            "typingsPackageName": "actions-on-google",
            "sourceRepoURL": "https://github.com/actions-on-google/actions-on-google-nodejs",
            "asOfVersion": "2.0.0"
        },
        {
            "libraryName": "active-win",
            "typingsPackageName": "active-win",
            "sourceRepoURL": "https://github.com/sindresorhus/active-win",
            "asOfVersion": "5.1.0"
        },
        {
            "libraryName": "ag-grid",
            "typingsPackageName": "ag-grid",
            "sourceRepoURL": "https://github.com/ceolter/ag-grid",
            "asOfVersion": "3.2.0"
        },
        {
            "libraryName": "aggregate-error",
            "typingsPackageName": "aggregate-error",
            "sourceRepoURL": "https://github.com/sindresorhus/aggregate-error",
            "asOfVersion": "2.2.0"
        },
        {
            "libraryName": "ajv",
            "typingsPackageName": "ajv",
            "sourceRepoURL": "https://github.com/epoberezkin/ajv",
            "asOfVersion": "1.0.0"
        },
        {
            "libraryName": "all-keys",
            "typingsPackageName": "all-keys",
            "sourceRepoURL": "https://github.com/sindresorhus/all-keys",
            "asOfVersion": "3.0.0"
        },
        {
            "libraryName": "all-keys",
            "typingsPackageName": "all-property-names",
            "sourceRepoURL": "https://github.com/sindresorhus/all-keys",
            "asOfVersion": "3.0.0"
        },
        {
            "libraryName": "angular-touchspin",
            "typingsPackageName": "angular-touchspin",
            "sourceRepoURL": "https://github.com/nkovacic/angular-touchspin",
            "asOfVersion": "1.8.2"
        },
        {
            "libraryName": "angular-ui-router-default",
            "typingsPackageName": "angular-ui-router-default",
            "sourceRepoURL": "https://github.com/nonplus/angular-ui-router-default",
            "asOfVersion": "0.0.5"
        },
        {
            "libraryName": "angular-ui-router-uib-modal",
            "typingsPackageName": "angular-ui-router-uib-modal",
            "sourceRepoURL": "https://github.com/nonplus/angular-ui-router-uib-modal",
            "asOfVersion": "0.0.11"
        },
        {
            "libraryName": "ansi-escapes",
            "typingsPackageName": "ansi-escapes",
            "sourceRepoURL": "https://github.com/sindresorhus/ansi-escapes",
            "asOfVersion": "4.0.0"
        },
        {
            "libraryName": "ansi-regex",
            "typingsPackageName": "ansi-regex",
            "sourceRepoURL": "https://github.com/chalk/ansi-regex",
            "asOfVersion": "5.0.0"
        },
        {
            "libraryName": "antd",
            "typingsPackageName": "antd",
            "sourceRepoURL": "https://github.com/ant-design/ant-design",
            "asOfVersion": "1.0.0"
        },
        {
            "libraryName": "anybar",
            "typingsPackageName": "anybar",
            "sourceRepoURL": "https://github.com/sindresorhus/anybar",
            "asOfVersion": "4.0.0"
        },
        {
            "libraryName": "anydb-sql",
            "typingsPackageName": "anydb-sql",
            "sourceRepoURL": "https://github.com/doxout/anydb-sql",
            "asOfVersion": "0.6.46"
        },
        {
            "libraryName": "anydb-sql-migrations",
            "typingsPackageName": "anydb-sql-migrations",
            "sourceRepoURL": "https://github.com/spion/anydb-sql-migrations",
            "asOfVersion": "2.1.1"
        },
        {
            "libraryName": "apn",
            "typingsPackageName": "apn",
            "sourceRepoURL": "https://github.com/node-apn/node-apn",
            "asOfVersion": "2.1.2"
        },
        {
            "libraryName": "Application Insights",
            "typingsPackageName": "applicationinsights",
            "sourceRepoURL": "https://github.com/Microsoft/ApplicationInsights-node.js",
            "asOfVersion": "0.20.0"
        },
        {
            "libraryName": "Argon2",
            "typingsPackageName": "argon2",
            "sourceRepoURL": "https://github.com/ranisalt/node-argon2",
            "asOfVersion": "0.15.0"
        },
        {
            "libraryName": "array-move",
            "typingsPackageName": "array-move",
            "sourceRepoURL": "https://github.com/sindresorhus/array-move",
            "asOfVersion": "2.0.0"
        },
        {
            "libraryName": "array-uniq",
            "typingsPackageName": "array-uniq",
            "sourceRepoURL": "https://github.com/sindresorhus/array-uniq",
            "asOfVersion": "2.1.0"
        },
        {
            "libraryName": "arrify",
            "typingsPackageName": "arrify",
            "sourceRepoURL": "https://github.com/sindresorhus/arrify",
            "asOfVersion": "2.0.0"
        },
        {
            "libraryName": "artyom.js",
            "typingsPackageName": "artyom.js",
            "sourceRepoURL": "https://github.com/sdkcarlos/artyom.js",
            "asOfVersion": "1.0.6"
        },
        {
            "libraryName": "askmethat-rating",
            "typingsPackageName": "askmethat-rating",
            "sourceRepoURL": "https://github.com/AlexTeixeira/Askmethat-Rating",
            "asOfVersion": "0.4.0"
        },
        {
            "libraryName": "assertion-error",
            "typingsPackageName": "assertion-error",
            "sourceRepoURL": "https://github.com/chaijs/assertion-error",
            "asOfVersion": "1.1.0"
        },
        {
            "libraryName": "asyncblock",
            "typingsPackageName": "asyncblock",
            "sourceRepoURL": "https://github.com/scriby/asyncblock",
            "asOfVersion": "2.2.11"
        },
        {
            "libraryName": "aurelia-knockout",
            "typingsPackageName": "aurelia-knockout",
            "sourceRepoURL": "https://github.com/code-chris/aurelia-knockout",
            "asOfVersion": "2.1.0"
        },
        {
            "libraryName": "auto-bind",
            "typingsPackageName": "auto-bind",
            "sourceRepoURL": "https://github.com/sindresorhus/auto-bind",
            "asOfVersion": "2.1.0"
        },
        {
            "libraryName": "autobind-decorator",
            "typingsPackageName": "autobind-decorator",
            "sourceRepoURL": "https://github.com/andreypopp/autobind-decorator",
            "asOfVersion": "2.1.0"
        },
        {
            "libraryName": "aws-sdk",
            "typingsPackageName": "aws-sdk",
            "sourceRepoURL": "https://github.com/aws/aws-sdk-js",
            "asOfVersion": "2.7.0"
        },
        {
            "libraryName": "axe-core",
            "typingsPackageName": "axe-core",
            "sourceRepoURL": "https://github.com/dequelabs/axe-core",
            "asOfVersion": "3.0.3"
        },
        {
            "libraryName": "axios",
            "typingsPackageName": "axios",
            "sourceRepoURL": "https://github.com/mzabriskie/axios",
            "asOfVersion": "0.14.0"
        },
        {
            "libraryName": "axios-mock-adapter",
            "typingsPackageName": "axios-mock-adapter",
            "sourceRepoURL": "https://github.com/ctimmerm/axios-mock-adapter",
            "asOfVersion": "1.10.0"
        },
        {
            "libraryName": "azure-mobile-apps",
            "typingsPackageName": "azure-mobile-apps",
            "sourceRepoURL": "https://github.com/Azure/azure-mobile-apps-node/",
            "asOfVersion": "3.0.0"
        },
        {
            "libraryName": "@babel/parser",
            "typingsPackageName": "babel__parser",
            "sourceRepoURL": "https://github.com/babel/babel",
            "asOfVersion": "7.1.0"
        },
        {
            "libraryName": "BabylonJS",
            "typingsPackageName": "babylonjs",
            "sourceRepoURL": "http://www.babylonjs.com/",
            "asOfVersion": "2.4.1"
        },
        {
            "libraryName": "badgen",
            "typingsPackageName": "badgen",
            "sourceRepoURL": "https://github.com/amio/badgen",
            "asOfVersion": "2.7.1"
        },
        {
            "libraryName": "base64url",
            "typingsPackageName": "base64url",
            "sourceRepoURL": "https://github.com/brianloveswords/base64url",
            "asOfVersion": "2.0.0"
        },
        {
            "libraryName": "baseui",
            "typingsPackageName": "baseui",
            "sourceRepoURL": "https://github.com/uber-web/baseui",
            "asOfVersion": "8.0.0"
        },
        {
            "libraryName": "beeper",
            "typingsPackageName": "beeper",
            "sourceRepoURL": "https://github.com/sindresorhus/beeper",
            "asOfVersion": "2.0.0"
        },
        {
            "libraryName": "bem-cn",
            "typingsPackageName": "bem-cn",
            "sourceRepoURL": "https://github.com/albburtsev/bem-cn",
            "asOfVersion": "3.0.0"
        },
        {
            "libraryName": "BigInteger.js",
            "typingsPackageName": "big-integer",
            "sourceRepoURL": "https://github.com/peterolson/BigInteger.js",
            "asOfVersion": "0.0.31"
        },
        {
            "libraryName": "bignumber.js",
            "typingsPackageName": "bignumber.js",
            "sourceRepoURL": "https://github.com/MikeMcl/bignumber.js/",
            "asOfVersion": "5.0.0"
        },
        {
            "libraryName": "bin-version",
            "typingsPackageName": "bin-version",
            "sourceRepoURL": "https://github.com/sindresorhus/bin-version",
            "asOfVersion": "3.1.0"
        },
        {
            "libraryName": "bingmaps",
            "typingsPackageName": "bingmaps",
            "sourceRepoURL": "https://github.com/Microsoft/Bing-Maps-V8-TypeScript-Definitions",
            "asOfVersion": "2.0.15"
        },
        {
            "libraryName": "bip32",
            "typingsPackageName": "bip32",
            "sourceRepoURL": "https://github.com/bitcoinjs/bip32#readme",
            "asOfVersion": "2.0.0"
        },
        {
            "libraryName": "bitwise",
            "typingsPackageName": "bitwise",
            "sourceRepoURL": "https://github.com/dodekeract/bitwise",
            "asOfVersion": "2.0.0"
        },
        {
            "libraryName": "blob-util",
            "typingsPackageName": "blob-util",
            "sourceRepoURL": "https://github.com/nolanlawson/blob-util#readme",
            "asOfVersion": "2.0.0"
        },
        {
            "libraryName": "botvs",
            "typingsPackageName": "botvs",
            "sourceRepoURL": "https://www.botvs.com/",
            "asOfVersion": "1.0.0"
        },
        {
            "libraryName": "Bowser",
            "typingsPackageName": "bowser",
            "sourceRepoURL": "https://github.com/ded/bowser",
            "asOfVersion": "1.1.1"
        },
        {
            "libraryName": "boxen",
            "typingsPackageName": "boxen",
            "sourceRepoURL": "https://github.com/sindresorhus/boxen",
            "asOfVersion": "3.0.1"
        },
        {
            "libraryName": "broccoli-plugin",
            "typingsPackageName": "broccoli-plugin",
            "sourceRepoURL": "https://github.com/broccolijs/broccoli-plugin",
            "asOfVersion": "3.0.0"
        },
        {
            "libraryName": "Bugsnag Browser",
            "typingsPackageName": "bugsnag-js",
            "sourceRepoURL": "https://github.com/bugsnag/bugsnag-js",
            "asOfVersion": "3.1.0"
        },
        {
            "libraryName": "builtin-modules",
            "typingsPackageName": "builtin-modules",
            "sourceRepoURL": "https://github.com/sindresorhus/builtin-modules",
            "asOfVersion": "3.1.0"
        },
        {
            "libraryName": "bunyan-bugsnag",
            "typingsPackageName": "bunyan-bugsnag",
            "sourceRepoURL": "https://github.com/marnusw/bunyan-bugsnag",
            "asOfVersion": "3.0.0"
        },
        {
            "libraryName": "CacheFactory",
            "typingsPackageName": "cachefactory",
            "sourceRepoURL": "https://github.com/jmdobry/CacheFactory",
            "asOfVersion": "3.0.0"
        },
        {
            "libraryName": "callsites",
            "typingsPackageName": "callsites",
            "sourceRepoURL": "https://github.com/sindresorhus/callsites",
            "asOfVersion": "3.0.0"
        },
        {
            "libraryName": "camel-case",
            "typingsPackageName": "camel-case",
            "sourceRepoURL": "https://github.com/blakeembrey/camel-case",
            "asOfVersion": "1.2.1"
        },
        {
            "libraryName": "camelcase",
            "typingsPackageName": "camelcase",
            "sourceRepoURL": "https://github.com/sindresorhus/camelcase",
            "asOfVersion": "5.2.0"
        },
        {
            "libraryName": "camelcase-keys",
            "typingsPackageName": "camelcase-keys",
            "sourceRepoURL": "https://github.com/sindresorhus/camelcase-keys",
            "asOfVersion": "5.1.0"
        },
        {
            "libraryName": "camljs",
            "typingsPackageName": "camljs",
            "sourceRepoURL": "https://github.com/andrei-markeev/camljs",
            "asOfVersion": "2.8.1"
        },
        {
            "libraryName": "catalog",
            "typingsPackageName": "catalog",
            "sourceRepoURL": "https://github.com/interactivethings/catalog",
            "asOfVersion": "3.5.0"
        },
        {
            "libraryName": "chai-http",
            "typingsPackageName": "chai-http",
            "sourceRepoURL": "https://github.com/chaijs/chai-http",
            "asOfVersion": "4.2.0"
        },
        {
            "libraryName": "chai-webdriverio",
            "typingsPackageName": "chai-webdriverio",
            "sourceRepoURL": "https://github.com/marcodejongh/chai-webdriverio",
            "asOfVersion": "1.0.0"
        },
        {
            "libraryName": "chalk",
            "typingsPackageName": "chalk",
            "sourceRepoURL": "https://github.com/chalk/chalk",
            "asOfVersion": "2.2.0"
        },
        {
            "libraryName": "change-case",
            "typingsPackageName": "change-case",
            "sourceRepoURL": "https://github.com/blakeembrey/change-case",
            "asOfVersion": "2.3.1"
        },
        {
            "libraryName": "cheap-ruler",
            "typingsPackageName": "cheap-ruler",
            "sourceRepoURL": "https://github.com/mapbox/cheap-ruler",
            "asOfVersion": "2.5.0"
        },
        {
            "libraryName": "chokidar",
            "typingsPackageName": "chokidar",
            "sourceRepoURL": "https://github.com/paulmillr/chokidar",
            "asOfVersion": "2.1.3"
        },
        {
            "libraryName": "chunked-dc",
            "typingsPackageName": "chunked-dc",
            "sourceRepoURL": "https://github.com/saltyrtc/chunked-dc-js",
            "asOfVersion": "0.2.2"
        },
        {
            "libraryName": "clean-stack",
            "typingsPackageName": "clean-stack",
            "sourceRepoURL": "https://github.com/sindresorhus/clean-stack",
            "asOfVersion": "2.1.0"
        },
        {
            "libraryName": "clean-webpack-plugin",
            "typingsPackageName": "clean-webpack-plugin",
            "sourceRepoURL": "https://github.com/johnagan/clean-webpack-plugin",
            "asOfVersion": "2.0.0"
        },
        {
            "libraryName": "clear-module",
            "typingsPackageName": "clear-require",
            "sourceRepoURL": "https://github.com/sindresorhus/clear-module",
            "asOfVersion": "3.2.0"
        },
        {
            "libraryName": "cli-boxes",
            "typingsPackageName": "cli-boxes",
            "sourceRepoURL": "https://github.com/sindresorhus/cli-boxes",
            "asOfVersion": "2.0.0"
        },
        {
            "libraryName": "cli-cursor",
            "typingsPackageName": "cli-cursor",
            "sourceRepoURL": "https://github.com/sindresorhus/cli-cursor",
            "asOfVersion": "3.0.0"
        },
        {
            "libraryName": "cli-truncate",
            "typingsPackageName": "cli-truncate",
            "sourceRepoURL": "https://github.com/sindresorhus/cli-truncate",
            "asOfVersion": "2.0.0"
        },
        {
            "libraryName": "clipboardy",
            "typingsPackageName": "clipboardy",
            "sourceRepoURL": "https://github.com/sindresorhus/clipboardy",
            "asOfVersion": "2.0.0"
        },
        {
            "libraryName": "colors.js (colors)",
            "typingsPackageName": "colors",
            "sourceRepoURL": "https://github.com/Marak/colors.js",
            "asOfVersion": "1.2.1"
        },
        {
            "libraryName": "commander",
            "typingsPackageName": "commander",
            "sourceRepoURL": "https://github.com/tj/commander.js",
            "asOfVersion": "2.12.2"
        },
        {
            "libraryName": "condense-whitespace",
            "typingsPackageName": "condense-whitespace",
            "sourceRepoURL": "https://github.com/sindresorhus/condense-whitespace",
            "asOfVersion": "2.0.0"
        },
        {
            "libraryName": "conf",
            "typingsPackageName": "conf",
            "sourceRepoURL": "https://github.com/sindresorhus/conf",
            "asOfVersion": "3.0.0"
        },
        {
            "libraryName": "confirmdialog",
            "typingsPackageName": "confirmdialog",
            "sourceRepoURL": "https://github.com/allipierre/Type-definitions-for-jquery-confirm/tree/master/types/confirmDialog-js",
            "asOfVersion": "1.0.0"
        },
        {
            "libraryName": "consola",
            "typingsPackageName": "consola",
            "sourceRepoURL": "https://github.com/nuxt/consola",
            "asOfVersion": "2.2.5"
        },
        {
            "libraryName": "constant-case",
            "typingsPackageName": "constant-case",
            "sourceRepoURL": "https://github.com/blakeembrey/constant-case",
            "asOfVersion": "1.1.2"
        },
        {
            "libraryName": "convert-hrtime",
            "typingsPackageName": "convert-hrtime",
            "sourceRepoURL": "https://github.com/sindresorhus/convert-hrtime",
            "asOfVersion": "3.0.0"
        },
        {
            "libraryName": "copy-text-to-clipboard",
            "typingsPackageName": "copy-text-to-clipboard",
            "sourceRepoURL": "https://github.com/sindresorhus/copy-text-to-clipboard",
            "asOfVersion": "2.0.1"
        },
        {
            "libraryName": "cordova-plugin-battery-status",
            "typingsPackageName": "cordova-plugin-battery-status",
            "sourceRepoURL": "https://github.com/apache/cordova-plugin-battery-status",
            "asOfVersion": "1.2.3"
        },
        {
            "libraryName": "cordova-plugin-camera",
            "typingsPackageName": "cordova-plugin-camera",
            "sourceRepoURL": "https://github.com/apache/cordova-plugin-camera",
            "asOfVersion": "2.4.0"
        },
        {
            "libraryName": "cordova-plugin-contacts",
            "typingsPackageName": "cordova-plugin-contacts",
            "sourceRepoURL": "https://github.com/apache/cordova-plugin-contacts",
            "asOfVersion": "2.3.0"
        },
        {
            "libraryName": "cordova-plugin-device",
            "typingsPackageName": "cordova-plugin-device",
            "sourceRepoURL": "https://github.com/apache/cordova-plugin-device",
            "asOfVersion": "1.1.5"
        },
        {
            "libraryName": "cordova-plugin-device-motion",
            "typingsPackageName": "cordova-plugin-device-motion",
            "sourceRepoURL": "https://github.com/apache/cordova-plugin-device-motion",
            "asOfVersion": "1.2.4"
        },
        {
            "libraryName": "Apache Cordova Device Orientation plugin",
            "typingsPackageName": "cordova-plugin-device-orientation",
            "sourceRepoURL": "https://github.com/apache/cordova-plugin-device-orientation",
            "asOfVersion": "1.0.6"
        },
        {
            "libraryName": "cordova-plugin-dialogs",
            "typingsPackageName": "cordova-plugin-dialogs",
            "sourceRepoURL": "https://github.com/apache/cordova-plugin-dialogs",
            "asOfVersion": "1.3.2"
        },
        {
            "libraryName": "Apache Cordova File System plugin",
            "typingsPackageName": "cordova-plugin-file",
            "sourceRepoURL": "https://github.com/apache/cordova-plugin-file",
            "asOfVersion": "4.3.2"
        },
        {
            "libraryName": "cordova-plugin-file-transfer",
            "typingsPackageName": "cordova-plugin-file-transfer",
            "sourceRepoURL": "https://github.com/apache/cordova-plugin-file-transfer",
            "asOfVersion": "1.6.2"
        },
        {
            "libraryName": "cordova-plugin-globalization",
            "typingsPackageName": "cordova-plugin-globalization",
            "sourceRepoURL": "https://github.com/apache/cordova-plugin-globalization",
            "asOfVersion": "1.0.6"
        },
        {
            "libraryName": "cordova-plugin-inappbrowser",
            "typingsPackageName": "cordova-plugin-inappbrowser",
            "sourceRepoURL": "https://github.com/apache/cordova-plugin-inappbrowser",
            "asOfVersion": "2.0.0"
        },
        {
            "libraryName": "cordova-plugin-media",
            "typingsPackageName": "cordova-plugin-media",
            "sourceRepoURL": "https://github.com/apache/cordova-plugin-media",
            "asOfVersion": "3.0.0"
        },
        {
            "libraryName": "cordova-plugin-media-capture",
            "typingsPackageName": "cordova-plugin-media-capture",
            "sourceRepoURL": "https://github.com/apache/cordova-plugin-media-capture",
            "asOfVersion": "1.4.2"
        },
        {
            "libraryName": "cordova-plugin-network-information",
            "typingsPackageName": "cordova-plugin-network-information",
            "sourceRepoURL": "https://github.com/apache/cordova-plugin-network-information",
            "asOfVersion": "1.3.2"
        },
        {
            "libraryName": "cordova-plugin-splashscreen",
            "typingsPackageName": "cordova-plugin-splashscreen",
            "sourceRepoURL": "https://github.com/apache/cordova-plugin-splashscreen",
            "asOfVersion": "4.0.2"
        },
        {
            "libraryName": "Apache Cordova StatusBar plugin",
            "typingsPackageName": "cordova-plugin-statusbar",
            "sourceRepoURL": "https://github.com/apache/cordova-plugin-statusbar",
            "asOfVersion": "2.2.2"
        },
        {
            "libraryName": "Apache Cordova Vibration plugin",
            "typingsPackageName": "cordova-plugin-vibration",
            "sourceRepoURL": "https://github.com/apache/cordova-plugin-vibration",
            "asOfVersion": "2.1.4"
        },
        {
            "libraryName": "cordova.plugins.diagnostic",
            "typingsPackageName": "cordova.plugins.diagnostic",
            "sourceRepoURL": "https://github.com/dpa99c/cordova-diagnostic-plugin",
            "asOfVersion": "3.7.0"
        },
        {
            "libraryName": "core-decorators.js",
            "typingsPackageName": "core-decorators",
            "sourceRepoURL": "https://github.com/jayphelps/core-decorators.js",
            "asOfVersion": "0.20.0"
        },
        {
            "libraryName": "cp-file",
            "typingsPackageName": "cp-file",
            "sourceRepoURL": "https://github.com/sindresorhus/cp-file",
            "asOfVersion": "6.1.1"
        },
        {
            "libraryName": "cpy",
            "typingsPackageName": "cpy",
            "sourceRepoURL": "https://github.com/sindresorhus/cpy",
            "asOfVersion": "7.1.1"
        },
        {
            "libraryName": "create-html-element",
            "typingsPackageName": "create-html-element",
            "sourceRepoURL": "https://github.com/sindresorhus/create-html-element",
            "asOfVersion": "2.1.0"
        },
        {
            "libraryName": "crypto-hash",
            "typingsPackageName": "crypto-hash",
            "sourceRepoURL": "https://github.com/sindresorhus/crypto-hash",
            "asOfVersion": "1.1.0"
        },
        {
            "libraryName": "crypto-random-string",
            "typingsPackageName": "crypto-random-string",
            "sourceRepoURL": "https://github.com/sindresorhus/crypto-random-string",
            "asOfVersion": "2.0.0"
        },
        {
            "libraryName": "csv-parse",
            "typingsPackageName": "csv-parse",
            "sourceRepoURL": "https://github.com/adaltas/node-csv-parse",
            "asOfVersion": "1.2.2"
        },
        {
            "libraryName": "csv-stringify",
            "typingsPackageName": "csv-stringify",
            "sourceRepoURL": "https://github.com/wdavidw/node-csv-stringify",
            "asOfVersion": "3.1.0"
        },
        {
            "libraryName": "cycled",
            "typingsPackageName": "cycled",
            "sourceRepoURL": "https://github.com/sindresorhus/cycled",
            "asOfVersion": "1.1.0"
        },
        {
            "libraryName": "cypress",
            "typingsPackageName": "cypress",
            "sourceRepoURL": "https://cypress.io",
            "asOfVersion": "1.1.3"
        },
        {
            "libraryName": "dargs",
            "typingsPackageName": "dargs",
            "sourceRepoURL": "https://github.com/sindresorhus/dargs",
            "asOfVersion": "6.1.0"
        },
        {
            "libraryName": "date-fns",
            "typingsPackageName": "date-fns",
            "sourceRepoURL": "https://github.com/date-fns/date-fns",
            "asOfVersion": "2.6.0"
        },
        {
            "libraryName": "dd-trace",
            "typingsPackageName": "dd-trace",
            "sourceRepoURL": "https://github.com/DataDog/dd-trace-js",
            "asOfVersion": "0.9.0"
        },
        {
            "libraryName": "debounce-fn",
            "typingsPackageName": "debounce-fn",
            "sourceRepoURL": "https://github.com/sindresorhus/debounce-fn",
            "asOfVersion": "3.0.0"
        },
        {
            "libraryName": "decamelize",
            "typingsPackageName": "decamelize",
            "sourceRepoURL": "https://github.com/sindresorhus/decamelize",
            "asOfVersion": "3.0.1"
        },
        {
            "libraryName": "decimal.js",
            "typingsPackageName": "decimal.js",
            "sourceRepoURL": "https://github.com/MikeMcl/decimal.js",
            "asOfVersion": "7.4.0"
        },
        {
            "libraryName": "decompress-response",
            "typingsPackageName": "decompress-response",
            "sourceRepoURL": "https://github.com/sindresorhus/decompress-response",
            "asOfVersion": "4.1.0"
        },
        {
            "libraryName": "deep-freeze-es6",
            "typingsPackageName": "deep-freeze-es6",
            "sourceRepoURL": "https://github.com/christophehurpeau/deep-freeze-es6",
            "asOfVersion": "1.1.0"
        },
        {
            "libraryName": "deepmerge",
            "typingsPackageName": "deepmerge",
            "sourceRepoURL": "git@github.com:KyleAMathews/deepmerge.git",
            "asOfVersion": "2.2.0"
        },
        {
            "libraryName": "define-lazy-prop",
            "typingsPackageName": "define-lazy-prop",
            "sourceRepoURL": "https://github.com/sindresorhus/define-lazy-prop",
            "asOfVersion": "2.0.0"
        },
        {
            "libraryName": "del",
            "typingsPackageName": "del",
            "sourceRepoURL": "https://github.com/sindresorhus/del",
            "asOfVersion": "4.0.0"
        },
        {
            "libraryName": "delay",
            "typingsPackageName": "delay",
            "sourceRepoURL": "https://github.com/sindresorhus/delay",
            "asOfVersion": "3.1.0"
        },
        {
            "libraryName": "delegated-events",
            "typingsPackageName": "delegated-events",
            "sourceRepoURL": "https://github.com/dgraham/delegated-events#readme",
            "asOfVersion": "1.1.0"
        },
        {
            "libraryName": "detect-browser",
            "typingsPackageName": "detect-browser",
            "sourceRepoURL": "https://github.com/DamonOehlman/detect-browser",
            "asOfVersion": "4.0.0"
        },
        {
            "libraryName": "detect-indent",
            "typingsPackageName": "detect-indent",
            "sourceRepoURL": "https://github.com/sindresorhus/detect-indent",
            "asOfVersion": "6.0.0"
        },
        {
            "libraryName": "detect-newline",
            "typingsPackageName": "detect-newline",
            "sourceRepoURL": "https://github.com/sindresorhus/detect-newline",
            "asOfVersion": "3.0.0"
        },
        {
            "libraryName": "DevExtreme",
            "typingsPackageName": "devextreme",
            "sourceRepoURL": "http://js.devexpress.com/",
            "asOfVersion": "16.2.1"
        },
        {
            "libraryName": "devtools-detect",
            "typingsPackageName": "devtools-detect",
            "sourceRepoURL": "https://github.com/sindresorhus/devtools-detect",
            "asOfVersion": "3.0.0"
        },
        {
            "libraryName": "Dexie.js",
            "typingsPackageName": "dexie",
            "sourceRepoURL": "https://github.com/dfahlander/Dexie.js",
            "asOfVersion": "1.3.1"
        },
        {
            "libraryName": "docker-file-parser",
            "typingsPackageName": "docker-file-parser",
            "sourceRepoURL": "https://github.com/joyent/docker-file-parser",
            "asOfVersion": "1.0.3"
        },
        {
            "libraryName": "dom-helpers",
            "typingsPackageName": "dom-helpers",
            "sourceRepoURL": "https://github.com/react-bootstrap/dom-helpers",
            "asOfVersion": "5.0.1"
        },
        {
            "libraryName": "dom-loaded",
            "typingsPackageName": "dom-loaded",
            "sourceRepoURL": "https://github.com/sindresorhus/dom-loaded",
            "asOfVersion": "1.1.0"
        },
        {
            "libraryName": "dot-case",
            "typingsPackageName": "dot-case",
            "sourceRepoURL": "https://github.com/blakeembrey/dot-case",
            "asOfVersion": "1.1.2"
        },
        {
            "libraryName": "dot-prop",
            "typingsPackageName": "dot-prop",
            "sourceRepoURL": "https://github.com/sindresorhus/dot-prop",
            "asOfVersion": "5.0.0"
        },
        {
            "libraryName": "dotenv",
            "typingsPackageName": "dotenv",
            "sourceRepoURL": "https://github.com/motdotla/dotenv",
            "asOfVersion": "8.2.0"
        },
        {
            "libraryName": "dva",
            "typingsPackageName": "dva",
            "sourceRepoURL": "https://github.com/dvajs/dva",
            "asOfVersion": "1.1.0"
        },
        {
            "libraryName": "easy-x-headers",
            "typingsPackageName": "easy-x-headers",
            "sourceRepoURL": "https://github.com/DeadAlready/easy-x-headers",
            "asOfVersion": "1.0.0"
        },
        {
            "libraryName": "easy-xapi-supertest",
            "typingsPackageName": "easy-xapi-supertest",
            "sourceRepoURL": "https://github.com/DeadAlready/easy-xapi-supertest",
            "asOfVersion": "1.0.0"
        },
        {
            "libraryName": "EasyStar.js",
            "typingsPackageName": "easystarjs",
            "sourceRepoURL": "http://easystarjs.com/",
            "asOfVersion": "0.3.1"
        },
        {
            "libraryName": "ecmarkup",
            "typingsPackageName": "ecmarkup",
            "sourceRepoURL": "https://github.com/bterlson/ecmarkup",
            "asOfVersion": "3.4.0"
        },
        {
            "libraryName": "Egg",
            "typingsPackageName": "egg",
            "sourceRepoURL": "https://github.com/eggjs/egg",
            "asOfVersion": "1.5.0"
        },
        {
            "libraryName": "elastic-apm-node",
            "typingsPackageName": "elastic-apm-node",
            "sourceRepoURL": "https://github.com/elastic/apm-agent-nodejs",
            "asOfVersion": "2.7.0"
        },
        {
            "libraryName": "electron",
            "typingsPackageName": "electron",
            "sourceRepoURL": "https://github.com/electron/electron",
            "asOfVersion": "1.6.10"
        },
        {
            "libraryName": "electron-builder",
            "typingsPackageName": "electron-builder",
            "sourceRepoURL": "https://github.com/loopline-systems/electron-builder",
            "asOfVersion": "2.8.0"
        },
        {
            "libraryName": "electron-store",
            "typingsPackageName": "electron-config",
            "sourceRepoURL": "https://github.com/sindresorhus/electron-store",
            "asOfVersion": "3.2.0"
        },
        {
            "libraryName": "electron-debug",
            "typingsPackageName": "electron-debug",
            "sourceRepoURL": "https://github.com/sindresorhus/electron-debug",
            "asOfVersion": "2.1.0"
        },
        {
            "libraryName": "electron-is-dev",
            "typingsPackageName": "electron-is-dev",
            "sourceRepoURL": "https://github.com/sindresorhus/electron-is-dev",
            "asOfVersion": "1.1.0"
        },
        {
            "libraryName": "electron-store",
            "typingsPackageName": "electron-store",
            "sourceRepoURL": "https://github.com/sindresorhus/electron-store",
            "asOfVersion": "3.2.0"
        },
        {
            "libraryName": "electron-unhandled",
            "typingsPackageName": "electron-unhandled",
            "sourceRepoURL": "https://github.com/sindresorhus/electron-unhandled",
            "asOfVersion": "2.2.0"
        },
        {
            "libraryName": "electron-util",
            "typingsPackageName": "electron-util",
            "sourceRepoURL": "https://github.com/sindresorhus/electron-util",
            "asOfVersion": "0.11.0"
        },
        {
            "libraryName": "electron-winstaller",
            "typingsPackageName": "electron-winstaller",
            "sourceRepoURL": "https://github.com/electron/windows-installer",
            "asOfVersion": "4.0.0"
        },
        {
            "libraryName": "elegant-spinner",
            "typingsPackageName": "elegant-spinner",
            "sourceRepoURL": "https://github.com/sindresorhus/elegant-spinner",
            "asOfVersion": "2.0.0"
        },
        {
            "libraryName": "element-ready",
            "typingsPackageName": "element-ready",
            "sourceRepoURL": "https://github.com/sindresorhus/element-ready",
            "asOfVersion": "3.1.0"
        },
        {
            "libraryName": "email-addresses",
            "typingsPackageName": "email-addresses",
            "sourceRepoURL": "https://github.com/jackbowman/email-addresses",
            "asOfVersion": "3.0.0"
        },
        {
            "libraryName": "email-validator",
            "typingsPackageName": "email-validator",
            "sourceRepoURL": "https://github.com/Sembiance/email-validator",
            "asOfVersion": "1.0.6"
        },
        {
            "libraryName": "empty-trash",
            "typingsPackageName": "empty-trash",
            "sourceRepoURL": "https://github.com/sindresorhus/empty-trash",
            "asOfVersion": "3.0.0"
        },
        {
            "libraryName": "ensure-error",
            "typingsPackageName": "ensure-error",
            "sourceRepoURL": "https://github.com/sindresorhus/ensure-error",
            "asOfVersion": "2.0.0"
        },
        {
            "libraryName": "env-editor",
            "typingsPackageName": "env-editor",
            "sourceRepoURL": "https://github.com/sindresorhus/env-editor",
            "asOfVersion": "0.4.0"
        },
        {
            "libraryName": "env-paths",
            "typingsPackageName": "env-paths",
            "sourceRepoURL": "https://github.com/sindresorhus/env-paths",
            "asOfVersion": "2.1.0"
        },
        {
            "libraryName": "error-stack-parser",
            "typingsPackageName": "error-stack-parser",
            "sourceRepoURL": "https://github.com/stacktracejs/error-stack-parser",
            "asOfVersion": "2.0.0"
        },
        {
            "libraryName": "es6-error",
            "typingsPackageName": "es6-error",
            "sourceRepoURL": "https://github.com/bjyoungblood/es6-error",
            "asOfVersion": "4.0.2"
        },
        {
            "libraryName": "es6-promise",
            "typingsPackageName": "es6-promise",
            "sourceRepoURL": "https://github.com/jakearchibald/ES6-Promise",
            "asOfVersion": "3.3.0"
        },
        {
            "libraryName": "escape-goat",
            "typingsPackageName": "escape-goat",
            "sourceRepoURL": "https://github.com/sindresorhus/escape-goat",
            "asOfVersion": "2.0.0"
        },
        {
            "libraryName": "escape-string-regexp",
            "typingsPackageName": "escape-string-regexp",
            "sourceRepoURL": "https://github.com/sindresorhus/escape-string-regexp",
            "asOfVersion": "2.0.0"
        },
        {
            "libraryName": "eventemitter2",
            "typingsPackageName": "eventemitter2",
            "sourceRepoURL": "https://github.com/asyncly/EventEmitter2",
            "asOfVersion": "4.1.0"
        },
        {
            "libraryName": "EventEmitter3",
            "typingsPackageName": "eventemitter3",
            "sourceRepoURL": "https://github.com/primus/eventemitter3",
            "asOfVersion": "2.0.2"
        },
        {
            "libraryName": "exceljs",
            "typingsPackageName": "exceljs",
            "sourceRepoURL": "https://github.com/exceljs/exceljs",
            "asOfVersion": "1.3.0"
        },
        {
            "libraryName": "execa",
            "typingsPackageName": "execa",
            "sourceRepoURL": "https://github.com/sindresorhus/execa",
            "asOfVersion": "2.0.0"
        },
        {
            "libraryName": "execall",
            "typingsPackageName": "execall",
            "sourceRepoURL": "https://github.com/sindresorhus/execall",
            "asOfVersion": "2.0.0"
        },
        {
            "libraryName": "exit-hook",
            "typingsPackageName": "exit-hook",
            "sourceRepoURL": "https://github.com/sindresorhus/exit-hook",
            "asOfVersion": "2.2.0"
        },
        {
            "libraryName": "expo-localization",
            "typingsPackageName": "expo-localization",
            "sourceRepoURL": "https://docs.expo.io/versions/latest/sdk/localization",
            "asOfVersion": "3.0.0"
        },
        {
            "libraryName": "expo",
            "typingsPackageName": "expo",
            "sourceRepoURL": "https://github.com/expo/expo/tree/master/packages/expo",
            "asOfVersion": "33.0.0"
        },
        {
            "libraryName": "expr-eval",
            "typingsPackageName": "expr-eval",
            "sourceRepoURL": "https://github.com/silentmatt/expr-eval",
            "asOfVersion": "1.1.0"
        },
        {
            "libraryName": "express-graphql",
            "typingsPackageName": "express-graphql",
            "sourceRepoURL": "https://github.com/graphql/express-graphql",
            "asOfVersion": "0.9.0"
        },
        {
            "libraryName": "express-promise-router",
            "typingsPackageName": "express-promise-router",
            "sourceRepoURL": "https://github.com/express-promise-router/express-promise-router",
            "asOfVersion": "3.0.0"
        },
        {
            "libraryName": "express-validator",
            "typingsPackageName": "express-validator",
            "sourceRepoURL": "https://github.com/ctavan/express-validator",
            "asOfVersion": "3.0.0"
        },
        {
            "libraryName": "express-winston",
            "typingsPackageName": "express-winston",
            "sourceRepoURL": "https://github.com/bithavoc/express-winston#readme",
            "asOfVersion": "4.0.0"
        },
        {
            "libraryName": "extended-listbox",
            "typingsPackageName": "extended-listbox",
            "sourceRepoURL": "https://github.com/code-chris/extended-listbox",
            "asOfVersion": "4.0.1"
        },
        {
            "libraryName": "extract-stack",
            "typingsPackageName": "extract-stack",
            "sourceRepoURL": "https://github.com/sindresorhus/extract-stack",
            "asOfVersion": "2.0.0"
        },
        {
            "libraryName": "fast-diff",
            "typingsPackageName": "fast-diff",
            "sourceRepoURL": "https://github.com/jhchen/fast-diff",
            "asOfVersion": "1.2.0"
        },
        {
            "libraryName": "JSON-Patch",
            "typingsPackageName": "fast-json-patch",
            "sourceRepoURL": "https://github.com/Starcounter-Jack/JSON-Patch",
            "asOfVersion": "1.1.5"
        },
        {
            "libraryName": "FastSimplexNoise",
            "typingsPackageName": "fast-simplex-noise",
            "sourceRepoURL": "https://www.npmjs.com/package/fast-simplex-noise",
            "asOfVersion": "3.0.0"
        },
        {
            "libraryName": "fastify-cors",
            "typingsPackageName": "fastify-cors",
            "sourceRepoURL": "https://github.com/fastify/fastify-cors",
            "asOfVersion": "2.1.0"
        },
        {
            "libraryName": "Fastify-JWT",
            "typingsPackageName": "fastify-jwt",
            "sourceRepoURL": "https://github.com/fastify/fastify-jwt",
            "asOfVersion": "0.8.1"
        },
        {
            "libraryName": "fastify-multipart",
            "typingsPackageName": "fastify-multipart",
            "sourceRepoURL": "https://github.com/fastify/fastify-multipart",
            "asOfVersion": "0.7.0"
        },
        {
            "libraryName": "fastify-static",
            "typingsPackageName": "fastify-static",
            "sourceRepoURL": "https://github.com/fastify/fastify-static",
            "asOfVersion": "2.2.1"
        },
        {
            "libraryName": "fecha",
            "typingsPackageName": "fecha",
            "sourceRepoURL": "https://github.com/taylorhakes/fecha",
            "asOfVersion": "2.3.1"
        },
        {
            "libraryName": "figures",
            "typingsPackageName": "figures",
            "sourceRepoURL": "https://github.com/sindresorhus/figures",
            "asOfVersion": "3.0.0"
        },
        {
            "libraryName": "file-type",
            "typingsPackageName": "file-type",
            "sourceRepoURL": "https://github.com/sindresorhus/file-type",
            "asOfVersion": "10.9.1"
        },
        {
            "libraryName": "file-url",
            "typingsPackageName": "file-url",
            "sourceRepoURL": "https://github.com/sindresorhus/file-url",
            "asOfVersion": "3.0.0"
        },
        {
            "libraryName": "filenamify",
            "typingsPackageName": "filenamify",
            "sourceRepoURL": "https://github.com/sindresorhus/filenamify",
            "asOfVersion": "3.0.0"
        },
        {
            "libraryName": "filenamify-url",
            "typingsPackageName": "filenamify-url",
            "sourceRepoURL": "https://github.com/sindresorhus/filenamify-url",
            "asOfVersion": "2.0.0"
        },
        {
            "libraryName": "filesize",
            "typingsPackageName": "filesize",
            "sourceRepoURL": "https://github.com/avoidwork/filesize.js",
            "asOfVersion": "5.0.0"
        },
        {
            "libraryName": "filter-console",
            "typingsPackageName": "filter-console",
            "sourceRepoURL": "https://github.com/sindresorhus/filter-console",
            "asOfVersion": "0.1.1"
        },
        {
            "libraryName": "find-java-home",
            "typingsPackageName": "find-java-home",
            "sourceRepoURL": "https://github.com/jsdevel/node-find-java-home",
            "asOfVersion": "1.0.0"
        },
        {
            "libraryName": "find-up",
            "typingsPackageName": "find-up",
            "sourceRepoURL": "https://github.com/sindresorhus/find-up",
            "asOfVersion": "4.0.0"
        },
        {
            "libraryName": "find-versions",
            "typingsPackageName": "find-versions",
            "sourceRepoURL": "https://github.com/sindresorhus/find-versions",
            "asOfVersion": "3.1.0"
        },
        {
            "libraryName": "FineUploader",
            "typingsPackageName": "fine-uploader",
            "sourceRepoURL": "http://fineuploader.com/",
            "asOfVersion": "5.14.0"
        },
        {
            "libraryName": "Firebase API",
            "typingsPackageName": "firebase",
            "sourceRepoURL": "https://www.firebase.com/docs/javascript/firebase",
            "asOfVersion": "3.2.1"
        },
        {
            "libraryName": "first-run",
            "typingsPackageName": "first-run",
            "sourceRepoURL": "https://github.com/sindresorhus/first-run",
            "asOfVersion": "2.0.0"
        },
        {
            "libraryName": "fkill",
            "typingsPackageName": "fkill",
            "sourceRepoURL": "https://github.com/sindresorhus/fkill",
            "asOfVersion": "6.0.0"
        },
        {
            "libraryName": "flatpickr",
            "typingsPackageName": "flatpickr",
            "sourceRepoURL": "https://github.com/chmln/flatpickr",
            "asOfVersion": "3.1.2"
        },
        {
            "libraryName": "flux-standard-action",
            "typingsPackageName": "flux-standard-action",
            "sourceRepoURL": "https://github.com/acdlite/flux-standard-action",
            "asOfVersion": "1.1.0"
        },
        {
            "libraryName": "forge-di",
            "typingsPackageName": "forge-di",
            "sourceRepoURL": "https://github.com/nkohari/forge",
            "asOfVersion": "12.0.2"
        },
        {
            "libraryName": "fork-ts-checker-webpack-plugin",
            "typingsPackageName": "fork-ts-checker-webpack-plugin",
            "sourceRepoURL": "https://github.com/Realytics/fork-ts-checker-webpack-plugin",
            "asOfVersion": "0.4.5"
        },
        {
            "libraryName": "form-data",
            "typingsPackageName": "form-data",
            "sourceRepoURL": "https://github.com/form-data/form-data",
            "asOfVersion": "2.5.0"
        },
        {
            "libraryName": "Foundation Sites",
            "typingsPackageName": "foundation-sites",
            "sourceRepoURL": "http://foundation.zurb.com/",
            "asOfVersion": "6.4.3"
        },
        {
            "libraryName": "FullCalendar",
            "typingsPackageName": "fullcalendar",
            "sourceRepoURL": "http://arshaw.com/fullcalendar/",
            "asOfVersion": "3.8.0"
        },
        {
            "libraryName": "fuse",
            "typingsPackageName": "fuse",
            "sourceRepoURL": "https://github.com/krisk/Fuse",
            "asOfVersion": "2.6.0"
        },
        {
            "libraryName": "gaea-model",
            "typingsPackageName": "gaea-model",
            "sourceRepoURL": "https://github.com/ascoders/gaea-model",
            "asOfVersion": "0.0.0"
        },
        {
            "libraryName": "geolib",
            "typingsPackageName": "geolib",
            "sourceRepoURL": "https://github.com/manuelbieh/Geolib",
            "asOfVersion": "2.0.23"
        },
        {
            "libraryName": "get-emails",
            "typingsPackageName": "get-emails",
            "sourceRepoURL": "https://github.com/sindresorhus/get-emails",
            "asOfVersion": "3.0.0"
        },
        {
            "libraryName": "get-port",
            "typingsPackageName": "get-port",
            "sourceRepoURL": "https://github.com/sindresorhus/get-port",
            "asOfVersion": "4.2.0"
        },
        {
            "libraryName": "get-range",
            "typingsPackageName": "get-range",
            "sourceRepoURL": "https://github.com/sindresorhus/get-range",
            "asOfVersion": "2.0.1"
        },
        {
            "libraryName": "get-stdin",
            "typingsPackageName": "get-stdin",
            "sourceRepoURL": "https://github.com/sindresorhus/get-stdin",
            "asOfVersion": "7.0.0"
        },
        {
            "libraryName": "get-stream",
            "typingsPackageName": "get-stream",
            "sourceRepoURL": "https://github.com/sindresorhus/get-stream",
            "asOfVersion": "5.0.0"
        },
        {
            "libraryName": "get-urls",
            "typingsPackageName": "get-urls",
            "sourceRepoURL": "https://github.com/sindresorhus/get-urls",
            "asOfVersion": "9.1.0"
        },
        {
            "libraryName": "getopts",
            "typingsPackageName": "getopts",
            "sourceRepoURL": "https://github.com/jorgebucaran/getopts",
            "asOfVersion": "2.1.0"
        },
        {
            "libraryName": "git-remote-origin-url",
            "typingsPackageName": "git-remote-origin-url",
            "sourceRepoURL": "https://github.com/sindresorhus/git-remote-origin-url",
            "asOfVersion": "3.0.0"
        },
        {
            "libraryName": "github",
            "typingsPackageName": "github",
            "sourceRepoURL": "https://github.com/mikedeboer/node-github",
            "asOfVersion": "7.1.0"
        },
        {
            "libraryName": "github-username",
            "typingsPackageName": "github-username",
            "sourceRepoURL": "https://github.com/sindresorhus/github-username",
            "asOfVersion": "5.0.0"
        },
        {
            "libraryName": "gitlab",
            "typingsPackageName": "gitlab",
            "sourceRepoURL": "https://github.com/jdalrymple/node-gitlab",
            "asOfVersion": "2.0.0"
        },
        {
            "libraryName": "global-dirs",
            "typingsPackageName": "global-dirs",
            "sourceRepoURL": "https://github.com/sindresorhus/global-dirs",
            "asOfVersion": "1.0.0"
        },
        {
            "libraryName": "globby",
            "typingsPackageName": "globby",
            "sourceRepoURL": "https://github.com/sindresorhus/globby",
            "asOfVersion": "9.1.0"
        },
        {
            "libraryName": "@google-cloud/pubsub",
            "typingsPackageName": "google-cloud__pubsub",
            "sourceRepoURL": "https://github.com/googleapis/nodejs-pubsub",
            "asOfVersion": "0.26.0"
        },
        {
            "libraryName": "Google Cloud Storage",
            "typingsPackageName": "google-cloud__storage",
            "sourceRepoURL": "https://github.com/googleapis/nodejs-storage",
            "asOfVersion": "2.3.0"
        },
        {
            "libraryName": "graphene-pk11",
            "typingsPackageName": "graphene-pk11",
            "sourceRepoURL": "https://github.com/PeculiarVentures/graphene",
            "asOfVersion": "2.0.31"
        },
        {
            "libraryName": "graphql",
            "typingsPackageName": "graphql",
            "sourceRepoURL": "https://github.com/graphql/graphql-js",
            "asOfVersion": "14.5.0"
        },
        {
            "libraryName": "gravatar-url",
            "typingsPackageName": "gravatar-url",
            "sourceRepoURL": "https://github.com/sindresorhus/gravatar-url",
            "asOfVersion": "3.0.0"
        },
        {
            "libraryName": "griddle-react",
            "typingsPackageName": "griddle-react",
            "sourceRepoURL": "https://github.com/griddlegriddle/griddle",
            "asOfVersion": "1.3.0"
        },
        {
            "libraryName": "gulp-tslint",
            "typingsPackageName": "gulp-tslint",
            "sourceRepoURL": "https://github.com/panuhorsmalahti/gulp-tslint",
            "asOfVersion": "4.2.0"
        },
        {
            "libraryName": "gulp-typedoc",
            "typingsPackageName": "gulp-typedoc",
            "sourceRepoURL": "https://github.com/rogierschouten/gulp-typedoc",
            "asOfVersion": "2.2.0"
        },
        {
            "libraryName": "gulp-typescript",
            "typingsPackageName": "gulp-typescript",
            "sourceRepoURL": "https://github.com/ivogabe/gulp-typescript",
            "asOfVersion": "2.13.0"
        },
        {
            "libraryName": "gzip-size",
            "typingsPackageName": "gzip-size",
            "sourceRepoURL": "https://github.com/sindresorhus/gzip-size",
            "asOfVersion": "5.1.0"
        },
        {
            "libraryName": "handlebars",
            "typingsPackageName": "handlebars",
            "sourceRepoURL": "https://github.com/wycats/handlebars.js",
            "asOfVersion": "4.1.0"
        },
        {
            "libraryName": "handsontable",
            "typingsPackageName": "handsontable",
            "sourceRepoURL": "https://handsontable.com/",
            "asOfVersion": "0.35.0"
        },
        {
            "libraryName": "hapi-auth-jwt2",
            "typingsPackageName": "hapi-auth-jwt2",
            "sourceRepoURL": "https://github.com/dwyl/hapi-auth-jwt2/",
            "asOfVersion": "8.6.1"
        },
        {
            "libraryName": "hard-rejection",
            "typingsPackageName": "hard-rejection",
            "sourceRepoURL": "https://github.com/sindresorhus/hard-rejection",
            "asOfVersion": "2.0.0"
        },
        {
            "libraryName": "has-emoji",
            "typingsPackageName": "has-emoji",
            "sourceRepoURL": "https://github.com/sindresorhus/has-emoji",
            "asOfVersion": "1.1.0"
        },
        {
            "libraryName": "has-yarn",
            "typingsPackageName": "has-yarn",
            "sourceRepoURL": "https://github.com/sindresorhus/has-yarn",
            "asOfVersion": "2.0.0"
        },
        {
            "libraryName": "hasha",
            "typingsPackageName": "hasha",
            "sourceRepoURL": "https://github.com/sindresorhus/hasha",
            "asOfVersion": "4.0.0"
        },
        {
            "libraryName": "hex-rgb",
            "typingsPackageName": "hex-rgb",
            "sourceRepoURL": "https://github.com/sindresorhus/hex-rgb",
            "asOfVersion": "4.1.0"
        },
        {
            "libraryName": "hibp",
            "typingsPackageName": "hibp",
            "sourceRepoURL": "https://github.com/wKovacs64/hibp",
            "asOfVersion": "7.3.0"
        },
        {
            "libraryName": "homeworks",
            "typingsPackageName": "homeworks",
            "sourceRepoURL": "https://github.com/IGAWorksDev/homeworks/",
            "asOfVersion": "1.0.19"
        },
        {
            "libraryName": "html-tags",
            "typingsPackageName": "html-tags",
            "sourceRepoURL": "https://github.com/sindresorhus/html-tags",
            "asOfVersion": "3.0.0"
        },
        {
            "libraryName": "html-webpack-tags-plugin",
            "typingsPackageName": "html-webpack-tags-plugin",
            "sourceRepoURL": "https://github.com/jharris4/html-webpack-tags-plugin",
            "asOfVersion": "2.0.16"
        },
        {
            "libraryName": "http-status-codes",
            "typingsPackageName": "http-status-codes",
            "sourceRepoURL": "https://github.com/prettymuchbryce/node-http-status",
            "asOfVersion": "1.2.0"
        },
        {
            "libraryName": "humanize-string",
            "typingsPackageName": "humanize-string",
            "sourceRepoURL": "https://github.com/sindresorhus/humanize-string",
            "asOfVersion": "2.0.1"
        },
        {
            "libraryName": "humanize-url",
            "typingsPackageName": "humanize-url",
            "sourceRepoURL": "https://github.com/sindresorhus/humanize-url",
            "asOfVersion": "2.1.0"
        },
        {
            "libraryName": "i18next",
            "typingsPackageName": "i18next",
            "sourceRepoURL": "https://github.com/i18next/i18next",
            "asOfVersion": "13.0.0"
        },
        {
            "libraryName": "i18next-browser-languagedetector",
            "typingsPackageName": "i18next-browser-languagedetector",
            "sourceRepoURL": "https://github.com/i18next/i18next-browser-languagedetector",
            "asOfVersion": "3.0.0"
        },
        {
            "libraryName": "i18next-express-middleware",
            "typingsPackageName": "i18next-express-middleware",
            "sourceRepoURL": "https://github.com/i18next/i18next-express-middleware",
            "asOfVersion": "1.7.0"
        },
        {
            "libraryName": "i18next-xhr-backend",
            "typingsPackageName": "i18next-xhr-backend",
            "sourceRepoURL": "https://github.com/i18next/i18next-xhr-backend",
            "asOfVersion": "1.4.2"
        },
        {
            "libraryName": "iconv-lite",
            "typingsPackageName": "iconv-lite",
            "sourceRepoURL": "https://github.com/ashtuchkin/iconv-lite",
            "asOfVersion": "0.4.14"
        },
        {
            "libraryName": "ids",
            "typingsPackageName": "ids",
            "sourceRepoURL": "https://github.com/bpmn-io/ids",
            "asOfVersion": "0.2.2"
        },
        {
            "libraryName": "image-size",
            "typingsPackageName": "image-size",
            "sourceRepoURL": "https://github.com/image-size/image-size",
            "asOfVersion": "0.8.0"
        },
        {
            "libraryName": "image-type",
            "typingsPackageName": "image-type",
            "sourceRepoURL": "https://github.com/sindresorhus/image-type",
            "asOfVersion": "4.0.1"
        },
        {
            "libraryName": "immutability-helper",
            "typingsPackageName": "immutability-helper",
            "sourceRepoURL": "https://github.com/kolodny/immutability-helper",
            "asOfVersion": "2.6.3"
        },
        {
            "libraryName": "Facebook's Immutable",
            "typingsPackageName": "immutable",
            "sourceRepoURL": "https://github.com/facebook/immutable-js",
            "asOfVersion": "3.8.7"
        },
        {
            "libraryName": "in-range",
            "typingsPackageName": "in-range",
            "sourceRepoURL": "https://github.com/sindresorhus/in-range",
            "asOfVersion": "2.0.0"
        },
        {
            "libraryName": "indent-string",
            "typingsPackageName": "indent-string",
            "sourceRepoURL": "https://github.com/sindresorhus/indent-string",
            "asOfVersion": "4.0.0"
        },
        {
            "libraryName": "instabug-reactnative",
            "typingsPackageName": "instabug-reactnative",
            "sourceRepoURL": "https://github.com/Instabug/instabug-reactnative#readme",
            "asOfVersion": "8.1.0"
        },
        {
            "libraryName": "interactjs",
            "typingsPackageName": "interact.js",
            "sourceRepoURL": "https://github.com/taye/interact.js",
            "asOfVersion": "1.3.0"
        },
        {
            "libraryName": "internal-ip",
            "typingsPackageName": "internal-ip",
            "sourceRepoURL": "https://github.com/sindresorhus/internal-ip",
            "asOfVersion": "4.1.0"
        },
        {
            "libraryName": "intl-locales-supported",
            "typingsPackageName": "intl-locales-supported",
            "sourceRepoURL": "https://github.com/formatjs/formatjs",
            "asOfVersion": "1.0.6"
        },
        {
            "libraryName": "intl-messageformat",
            "typingsPackageName": "intl-messageformat",
            "sourceRepoURL": "https://github.com/formatjs/formatjs",
            "asOfVersion": "3.0.0"
        },
        {
            "libraryName": "intl-relativeformat",
            "typingsPackageName": "intl-relativeformat",
            "sourceRepoURL": "https://github.com/formatjs/formatjs",
            "asOfVersion": "3.0.1"
        },
        {
            "libraryName": "into-stream",
            "typingsPackageName": "into-stream",
            "sourceRepoURL": "https://github.com/sindresorhus/into-stream",
            "asOfVersion": "5.0.0"
        },
        {
            "libraryName": "inversify",
            "typingsPackageName": "inversify",
            "sourceRepoURL": "http://inversify.io",
            "asOfVersion": "2.0.33"
        },
        {
            "libraryName": "inversify-binding-decorators",
            "typingsPackageName": "inversify-binding-decorators",
            "sourceRepoURL": "https://github.com/inversify/inversify-binding-decorators",
            "asOfVersion": "2.0.0"
        },
        {
            "libraryName": "inversify-express-utils",
            "typingsPackageName": "inversify-express-utils",
            "sourceRepoURL": "https://github.com/inversify/inversify-express-utils",
            "asOfVersion": "2.0.0"
        },
        {
            "libraryName": "inversify-inject-decorators",
            "typingsPackageName": "inversify-inject-decorators",
            "sourceRepoURL": "https://github.com/inversify/inversify-inject-decorators",
            "asOfVersion": "2.0.0"
        },
        {
            "libraryName": "inversify-logger-middleware",
            "typingsPackageName": "inversify-logger-middleware",
            "sourceRepoURL": "https://github.com/inversify/inversify-logger-middleware",
            "asOfVersion": "2.0.0"
        },
        {
            "libraryName": "inversify-restify-utils",
            "typingsPackageName": "inversify-restify-utils",
            "sourceRepoURL": "https://github.com/inversify/inversify-restify-utils",
            "asOfVersion": "2.0.0"
        },
        {
            "libraryName": "Ionic",
            "typingsPackageName": "ionic",
            "sourceRepoURL": "http://ionicframework.com",
            "asOfVersion": "3.19.0"
        },
        {
            "libraryName": "ip-regex",
            "typingsPackageName": "ip-regex",
            "sourceRepoURL": "https://github.com/sindresorhus/ip-regex",
            "asOfVersion": "4.1.0"
        },
        {
            "libraryName": "ipify",
            "typingsPackageName": "ipify",
            "sourceRepoURL": "https://github.com/sindresorhus/ipify",
            "asOfVersion": "3.0.0"
        },
        {
            "libraryName": "is-absolute-url",
            "typingsPackageName": "is-absolute-url",
            "sourceRepoURL": "https://github.com/sindresorhus/is-absolute-url",
            "asOfVersion": "3.0.0"
        },
        {
            "libraryName": "is-archive",
            "typingsPackageName": "is-archive",
            "sourceRepoURL": "https://github.com/sindresorhus/is-archive",
            "asOfVersion": "2.0.0"
        },
        {
            "libraryName": "is-array-sorted",
            "typingsPackageName": "is-array-sorted",
            "sourceRepoURL": "https://github.com/sindresorhus/is-array-sorted",
            "asOfVersion": "2.0.0"
        },
        {
            "libraryName": "is-binary-path",
            "typingsPackageName": "is-binary-path",
            "sourceRepoURL": "https://github.com/sindresorhus/is-binary-path",
            "asOfVersion": "2.1.0"
        },
        {
            "libraryName": "is-compressed",
            "typingsPackageName": "is-compressed",
            "sourceRepoURL": "https://github.com/sindresorhus/is-compressed",
            "asOfVersion": "2.0.0"
        },
        {
            "libraryName": "is-docker",
            "typingsPackageName": "is-docker",
            "sourceRepoURL": "https://github.com/sindresorhus/is-docker",
            "asOfVersion": "2.0.0"
        },
        {
            "libraryName": "is-elevated",
            "typingsPackageName": "is-elevated",
            "sourceRepoURL": "https://github.com/sindresorhus/is-elevated",
            "asOfVersion": "3.0.0"
        },
        {
            "libraryName": "is-fullwidth-code-point",
            "typingsPackageName": "is-fullwidth-code-point",
            "sourceRepoURL": "https://github.com/sindresorhus/is-fullwidth-code-point",
            "asOfVersion": "3.0.0"
        },
        {
            "libraryName": "is-image",
            "typingsPackageName": "is-image",
            "sourceRepoURL": "https://github.com/sindresorhus/is-image",
            "asOfVersion": "3.0.0"
        },
        {
            "libraryName": "is-installed-globally",
            "typingsPackageName": "is-installed-globally",
            "sourceRepoURL": "https://github.com/sindresorhus/is-installed-globally.git",
            "asOfVersion": "0.2.0"
        },
        {
            "libraryName": "is-ip",
            "typingsPackageName": "is-ip",
            "sourceRepoURL": "https://github.com/sindresorhus/is-ip",
            "asOfVersion": "3.0.0"
        },
        {
            "libraryName": "is-lower-case",
            "typingsPackageName": "is-lower-case",
            "sourceRepoURL": "https://github.com/blakeembrey/is-lower-case",
            "asOfVersion": "1.1.2"
        },
        {
            "libraryName": "is-obj",
            "typingsPackageName": "is-obj",
            "sourceRepoURL": "https://github.com/sindresorhus/is-obj",
            "asOfVersion": "2.0.0"
        },
        {
            "libraryName": "is-online",
            "typingsPackageName": "is-online",
            "sourceRepoURL": "https://github.com/sindresorhus/is-online",
            "asOfVersion": "8.1.0"
        },
        {
            "libraryName": "is-path-cwd",
            "typingsPackageName": "is-path-cwd",
            "sourceRepoURL": "https://github.com/sindresorhus/is-path-cwd",
            "asOfVersion": "2.1.0"
        },
        {
            "libraryName": "is-path-in-cwd",
            "typingsPackageName": "is-path-in-cwd",
            "sourceRepoURL": "https://github.com/sindresorhus/is-path-in-cwd",
            "asOfVersion": "2.1.0"
        },
        {
            "libraryName": "is-plain-obj",
            "typingsPackageName": "is-plain-obj",
            "sourceRepoURL": "https://github.com/sindresorhus/is-plain-obj",
            "asOfVersion": "2.0.0"
        },
        {
            "libraryName": "is-plain-object",
            "typingsPackageName": "is-plain-object",
            "sourceRepoURL": "https://github.com/jonschlinkert/is-plain-object",
            "asOfVersion": "2.0.4"
        },
        {
            "libraryName": "is-png",
            "typingsPackageName": "is-png",
            "sourceRepoURL": "https://github.com/sindresorhus/is-png",
            "asOfVersion": "2.0.0"
        },
        {
            "libraryName": "is-reachable",
            "typingsPackageName": "is-reachable",
            "sourceRepoURL": "https://github.com/sindresorhus/is-reachable",
            "asOfVersion": "3.1.0"
        },
        {
            "libraryName": "is-regexp",
            "typingsPackageName": "is-regexp",
            "sourceRepoURL": "https://github.com/sindresorhus/is-regexp",
            "asOfVersion": "2.1.0"
        },
        {
            "libraryName": "is-relative-url",
            "typingsPackageName": "is-relative-url",
            "sourceRepoURL": "https://github.com/sindresorhus/is-relative-url",
            "asOfVersion": "3.0.0"
        },
        {
            "libraryName": "is-root",
            "typingsPackageName": "is-root",
            "sourceRepoURL": "https://github.com/sindresorhus/is-root",
            "asOfVersion": "2.1.0"
        },
        {
            "libraryName": "is-root-path",
            "typingsPackageName": "is-root-path",
            "sourceRepoURL": "https://github.com/sindresorhus/is-root-path",
            "asOfVersion": "2.0.0"
        },
        {
            "libraryName": "is-scoped",
            "typingsPackageName": "is-scoped",
            "sourceRepoURL": "https://github.com/sindresorhus/is-scoped",
            "asOfVersion": "2.0.0"
        },
        {
            "libraryName": "is-stream",
            "typingsPackageName": "is-stream",
            "sourceRepoURL": "https://github.com/sindresorhus/is-stream",
            "asOfVersion": "2.0.0"
        },
        {
            "libraryName": "is-svg",
            "typingsPackageName": "is-svg",
            "sourceRepoURL": "https://github.com/sindresorhus/is-svg",
            "asOfVersion": "4.0.1"
        },
        {
            "libraryName": "is-text-path",
            "typingsPackageName": "is-text-path",
            "sourceRepoURL": "https://github.com/sindresorhus/is-text-path",
            "asOfVersion": "2.0.0"
        },
        {
            "libraryName": "is-upper-case",
            "typingsPackageName": "is-upper-case",
            "sourceRepoURL": "https://github.com/blakeembrey/is-upper-case",
            "asOfVersion": "1.1.2"
        },
        {
            "libraryName": "is-url-superb",
            "typingsPackageName": "is-url-superb",
            "sourceRepoURL": "https://github.com/sindresorhus/is-url-superb",
            "asOfVersion": "3.0.0"
        },
        {
            "libraryName": "issue-regex",
            "typingsPackageName": "issue-regex",
            "sourceRepoURL": "https://github.com/sindresorhus/issue-regex",
            "asOfVersion": "3.1.0"
        },
        {
            "libraryName": "jasmine-expect",
            "typingsPackageName": "jasmine-expect",
            "sourceRepoURL": "https://github.com/JamieMason/Jasmine-Matchers",
            "asOfVersion": "3.8.1"
        },
        {
            "libraryName": "javascript-obfuscator",
            "typingsPackageName": "javascript-obfuscator",
            "sourceRepoURL": "https://github.com/sanex3339/javascript-obfuscator",
            "asOfVersion": "0.17.0"
        },
        {
            "libraryName": "jdenticon",
            "typingsPackageName": "jdenticon",
            "sourceRepoURL": "https://github.com/dmester/jdenticon",
            "asOfVersion": "2.2.0"
        },
        {
            "libraryName": "jest-each",
            "typingsPackageName": "jest-each",
            "sourceRepoURL": "https://github.com/facebook/jest",
            "asOfVersion": "24.3.0"
        },
        {
            "libraryName": "jimp",
            "typingsPackageName": "jimp",
            "sourceRepoURL": "https://github.com/oliver-moran/jimp#readme",
            "asOfVersion": "0.2.28"
        },
        {
            "libraryName": "joData",
            "typingsPackageName": "jodata",
            "sourceRepoURL": "https://github.com/mccow002/joData",
            "asOfVersion": "1.0.13"
        },
        {
            "libraryName": "JointJS",
            "typingsPackageName": "jointjs",
            "sourceRepoURL": "http://www.jointjs.com/",
            "asOfVersion": "2.0.0"
        },
        {
            "libraryName": "jpeg-js",
            "typingsPackageName": "jpeg-js",
            "sourceRepoURL": "https://github.com/eugeneware/jpeg-js",
            "asOfVersion": "0.3.6"
        },
        {
            "libraryName": "jpush-react-native",
            "typingsPackageName": "jpush-react-native",
            "sourceRepoURL": "https://github.com/jpush/jpush-react-native",
            "asOfVersion": "2.0.0"
        },
        {
            "libraryName": "typescript",
            "typingsPackageName": "jquery-notifier",
            "sourceRepoURL": "https://github.com/Microsoft/TypeScript",
            "asOfVersion": "1.3.0"
        },
        {
            "libraryName": "jquery.ajaxfile",
            "typingsPackageName": "jquery.ajaxfile",
            "sourceRepoURL": "https://github.com/fpellet/jquery.ajaxFile",
            "asOfVersion": "0.2.29"
        },
        {
            "libraryName": "js-data",
            "typingsPackageName": "js-data",
            "sourceRepoURL": "https://github.com/js-data/js-data",
            "asOfVersion": "3.0.0"
        },
        {
            "libraryName": "JSData Http Adapter",
            "typingsPackageName": "js-data-http",
            "sourceRepoURL": "https://github.com/js-data/js-data-http",
            "asOfVersion": "3.0.0"
        },
        {
            "libraryName": "js-types",
            "typingsPackageName": "js-types",
            "sourceRepoURL": "https://github.com/sindresorhus/js-types",
            "asOfVersion": "2.1.0"
        },
        {
            "libraryName": "JSNLog",
            "typingsPackageName": "jsnlog",
            "sourceRepoURL": "https://github.com/mperdeck/jsnlog.js",
            "asOfVersion": "2.17.2"
        },
        {
            "libraryName": "jsonschema",
            "typingsPackageName": "jsonschema",
            "sourceRepoURL": "https://github.com/tdegrunt/jsonschema",
            "asOfVersion": "1.1.1"
        },
        {
            "libraryName": "jsplumb",
            "typingsPackageName": "jsplumb",
            "sourceRepoURL": "https://github.com/jsplumb/jsPlumb",
            "asOfVersion": "2.5.7"
        },
        {
            "libraryName": "jsrender",
            "typingsPackageName": "jsrender",
            "sourceRepoURL": "https://github.com/BorisMoore/jsrender",
            "asOfVersion": "1.0.5"
        },
        {
            "libraryName": "junk",
            "typingsPackageName": "junk",
            "sourceRepoURL": "https://github.com/sindresorhus/junk",
            "asOfVersion": "3.0.0"
        },
        {
            "libraryName": "karma-viewport",
            "typingsPackageName": "karma-viewport",
            "sourceRepoURL": "https://github.com/squidfunk/karma-viewport",
            "asOfVersion": "1.0.0"
        },
        {
            "libraryName": "kafkajs",
            "typingsPackageName": "kafkajs",
            "sourceRepoURL": "https://github.com/tulios/kafkajs",
            "asOfVersion": "1.9.0"
        },
        {
            "libraryName": "keycloak-js",
            "typingsPackageName": "keycloak-js",
            "sourceRepoURL": "https://github.com/keycloak/keycloak",
            "asOfVersion": "3.4.1"
        },
        {
            "libraryName": "knex",
            "typingsPackageName": "knex",
            "sourceRepoURL": "https://github.com/tgriesser/knex",
            "asOfVersion": "0.16.1"
        },
        {
            "libraryName": "knockout-paging",
            "typingsPackageName": "knockout-paging",
            "sourceRepoURL": "https://github.com/ErikSchierboom/knockout-paging",
            "asOfVersion": "0.3.1"
        },
        {
            "libraryName": "knockout-pre-rendered",
            "typingsPackageName": "knockout-pre-rendered",
            "sourceRepoURL": "https://github.com/ErikSchierboom/knockout-pre-rendered",
            "asOfVersion": "0.7.1"
        },
        {
            "libraryName": "known",
            "typingsPackageName": "known",
            "sourceRepoURL": "https://github.com/sindresorhus/known",
            "asOfVersion": "3.0.0"
        },
        {
            "libraryName": "koa-jwt",
            "typingsPackageName": "koa-jwt",
            "sourceRepoURL": "https://github.com/koajs/jwt",
            "asOfVersion": "3.3.0"
        },
        {
            "libraryName": "koa-useragent",
            "typingsPackageName": "koa-useragent",
            "sourceRepoURL": "https://github.com/rvboris/koa-useragent",
            "asOfVersion": "2.1.1"
        },
        {
            "libraryName": "koa-pug",
            "typingsPackageName": "koa-pug",
            "sourceRepoURL": "https://github.com/chrisyip/koa-pug",
            "asOfVersion": "4.0.0"
        },
        {
            "libraryName": "lambda-phi",
            "typingsPackageName": "lambda-phi",
            "sourceRepoURL": "https://github.com/elitechance/lambda-phi",
            "asOfVersion": "1.0.1"
        },
        {
            "libraryName": "latest-semver",
            "typingsPackageName": "latest-semver",
            "sourceRepoURL": "https://github.com/sindresorhus/latest-semver",
            "asOfVersion": "2.0.0"
        },
        {
            "libraryName": "latest-version",
            "typingsPackageName": "latest-version",
            "sourceRepoURL": "https://github.com/sindresorhus/latest-version",
            "asOfVersion": "5.0.0"
        },
        {
            "libraryName": "lazy-value",
            "typingsPackageName": "lazy-value",
            "sourceRepoURL": "https://github.com/sindresorhus/lazy-value",
            "asOfVersion": "2.0.0"
        },
        {
            "libraryName": "ldclient-js",
            "typingsPackageName": "ldclient-js",
            "sourceRepoURL": "https://github.com/launchdarkly/js-client",
            "asOfVersion": "1.1.11"
        },
        {
            "libraryName": "leap-year",
            "typingsPackageName": "leap-year",
            "sourceRepoURL": "https://github.com/sindresorhus/leap-year",
            "asOfVersion": "3.0.0"
        },
        {
            "libraryName": "left-pad",
            "typingsPackageName": "left-pad",
            "sourceRepoURL": "https://github.com/stevemao/left-pad",
            "asOfVersion": "1.2.0"
        },
        {
            "libraryName": "leven",
            "typingsPackageName": "leven",
            "sourceRepoURL": "https://github.com/sindresorhus/leven",
            "asOfVersion": "3.0.0"
        },
        {
            "libraryName": "line-column-path",
            "typingsPackageName": "line-column-path",
            "sourceRepoURL": "https://github.com/sindresorhus/line-column-path",
            "asOfVersion": "2.0.0"
        },
        {
            "libraryName": "linkify-issues",
            "typingsPackageName": "linkify-issues",
            "sourceRepoURL": "https://github.com/sindresorhus/linkify-issues",
            "asOfVersion": "2.0.0"
        },
        {
            "libraryName": "linkify-urls",
            "typingsPackageName": "linkify-urls",
            "sourceRepoURL": "https://github.com/sindresorhus/linkify-urls",
            "asOfVersion": "3.1.0"
        },
        {
            "libraryName": "Linq.JS",
            "typingsPackageName": "linq",
            "sourceRepoURL": "https://linqjs.codeplex.com/",
            "asOfVersion": "2.2.33"
        },
        {
            "libraryName": "Linq4JS",
            "typingsPackageName": "linq4js",
            "sourceRepoURL": "https://github.com/morrisjdev/Linq4JS",
            "asOfVersion": "2.1.8"
        },
        {
            "libraryName": "LinqSharp",
            "typingsPackageName": "linqsharp",
            "sourceRepoURL": "https://github.com/brunolm/LinqSharp",
            "asOfVersion": "1.0.0"
        },
        {
            "libraryName": "load-json-file",
            "typingsPackageName": "load-json-file",
            "sourceRepoURL": "https://github.com/sindresorhus/load-json-file",
            "asOfVersion": "5.1.0"
        },
        {
            "libraryName": "localforage",
            "typingsPackageName": "localforage",
            "sourceRepoURL": "https://github.com/localForage/localForage",
            "asOfVersion": "0.0.34"
        },
        {
            "libraryName": "localforage-cordovasqlitedriver",
            "typingsPackageName": "localforage-cordovasqlitedriver",
            "sourceRepoURL": "https://github.com/thgreasi/localForage-cordovaSQLiteDriver",
            "asOfVersion": "1.5.0"
        },
        {
            "libraryName": "locate-path",
            "typingsPackageName": "locate-path",
            "sourceRepoURL": "https://github.com/sindresorhus/locate-path",
            "asOfVersion": "4.0.0"
        },
        {
            "libraryName": "lock-system",
            "typingsPackageName": "lock-system",
            "sourceRepoURL": "https://github.com/sindresorhus/lock-system",
            "asOfVersion": "2.0.0"
        },
        {
            "libraryName": "lodash-decorators",
            "typingsPackageName": "lodash-decorators",
            "sourceRepoURL": "https://github.com/steelsojka/lodash-decorators",
            "asOfVersion": "4.0.0"
        },
        {
            "libraryName": "log-symbols",
            "typingsPackageName": "log-symbols",
            "sourceRepoURL": "https://github.com/sindresorhus/log-symbols",
            "asOfVersion": "3.0.0"
        },
        {
            "libraryName": "log-update",
            "typingsPackageName": "log-update",
            "sourceRepoURL": "https://github.com/sindresorhus/log-update",
            "asOfVersion": "3.1.0"
        },
        {
            "libraryName": "log4javascript",
            "typingsPackageName": "log4javascript",
            "sourceRepoURL": "http://log4javascript.org/",
            "asOfVersion": "1.4.15"
        },
        {
            "libraryName": "log4js",
            "typingsPackageName": "log4js",
            "sourceRepoURL": "https://github.com/nomiddlename/log4js-node",
            "asOfVersion": "2.3.5"
        },
        {
            "libraryName": "logform",
            "typingsPackageName": "logform",
            "sourceRepoURL": "https://github.com/winstonjs/logform",
            "asOfVersion": "1.10.0"
        },
        {
            "libraryName": "loglevel",
            "typingsPackageName": "loglevel",
            "sourceRepoURL": "https://github.com/pimterry/loglevel/",
            "asOfVersion": "1.6.2"
        },
        {
            "libraryName": "looks-same",
            "typingsPackageName": "looks-same",
            "sourceRepoURL": "https://github.com/gemini-testing/looks-same",
            "asOfVersion": "4.1.0"
        },
        {
            "libraryName": "lorem-ipsum",
            "typingsPackageName": "lorem-ipsum",
            "sourceRepoURL": "https://github.com/knicklabs/node-lorem-ipsum",
            "asOfVersion": "2.0.0"
        },
        {
            "libraryName": "loud-rejection",
            "typingsPackageName": "loud-rejection",
            "sourceRepoURL": "https://github.com/sindresorhus/loud-rejection",
            "asOfVersion": "2.0.0"
        },
        {
            "libraryName": "lower-case",
            "typingsPackageName": "lower-case",
            "sourceRepoURL": "https://github.com/blakeembrey/lower-case",
            "asOfVersion": "1.1.3"
        },
        {
            "libraryName": "lower-case-first",
            "typingsPackageName": "lower-case-first",
            "sourceRepoURL": "https://github.com/blakeembrey/lower-case-first",
            "asOfVersion": "1.0.1"
        },
        {
            "libraryName": "make-dir",
            "typingsPackageName": "make-dir",
            "sourceRepoURL": "https://github.com/sindresorhus/make-dir",
            "asOfVersion": "2.1.0"
        },
        {
            "libraryName": "mali",
            "typingsPackageName": "mali",
            "sourceRepoURL": "https://github.com/malijs/mali",
            "asOfVersion": "0.9.2"
        },
        {
            "libraryName": "map-obj",
            "typingsPackageName": "map-obj",
            "sourceRepoURL": "https://github.com/sindresorhus/map-obj",
            "asOfVersion": "3.1.0"
        },
        {
            "libraryName": "maquette",
            "typingsPackageName": "maquette",
            "sourceRepoURL": "http://maquettejs.org/",
            "asOfVersion": "2.1.6"
        },
        {
            "libraryName": "matcher",
            "typingsPackageName": "matcher",
            "sourceRepoURL": "https://github.com/sindresorhus/matcher",
            "asOfVersion": "2.0.0"
        },
        {
            "libraryName": "maxmind",
            "typingsPackageName": "maxmind",
            "sourceRepoURL": "https://github.com/runk/node-maxmind",
            "asOfVersion": "2.0.5"
        },
        {
            "libraryName": "mem",
            "typingsPackageName": "mem",
            "sourceRepoURL": "https://github.com/sindresorhus/mem",
            "asOfVersion": "4.2.0"
        },
        {
            "libraryName": "memoize-one",
            "typingsPackageName": "memoize-one",
            "sourceRepoURL": "https://github.com/alexreardon/memoize-one#readme",
            "asOfVersion": "5.1.0"
        },
        {
            "libraryName": "mendixmodelsdk",
            "typingsPackageName": "mendixmodelsdk",
            "sourceRepoURL": "http://www.mendix.com",
            "asOfVersion": "0.8.1"
        },
        {
            "libraryName": "menubar",
            "typingsPackageName": "menubar",
            "sourceRepoURL": "https://github.com/maxogden/menubar",
            "asOfVersion": "6.0.0"
        },
        {
            "libraryName": "metisMenu",
            "typingsPackageName": "metismenu",
            "sourceRepoURL": "https://github.com/onokumus/metisMenu",
            "asOfVersion": "2.7.1"
        },
        {
            "libraryName": "microgears",
            "typingsPackageName": "microgears",
            "sourceRepoURL": "https://github.com/marcusdb/microgears",
            "asOfVersion": "4.0.5"
        },
        {
            "libraryName": "mnemonic-words",
            "typingsPackageName": "mnemonic-words",
            "sourceRepoURL": "https://github.com/sindresorhus/mnemonic-words",
            "asOfVersion": "1.1.0"
        },
        {
            "libraryName": "mobile-detect",
            "typingsPackageName": "mobile-detect",
            "sourceRepoURL": "http://hgoebl.github.io/mobile-detect.js/",
            "asOfVersion": "1.3.4"
        },
        {
            "libraryName": "mobservable",
            "typingsPackageName": "mobservable",
            "sourceRepoURL": "github.com/mweststrate/mobservable",
            "asOfVersion": "1.2.5"
        },
        {
            "libraryName": "mobservable-react",
            "typingsPackageName": "mobservable-react",
            "sourceRepoURL": "https://github.com/mweststrate/mobservable-react",
            "asOfVersion": "1.0.0"
        },
        {
            "libraryName": "Mobx Cookie",
            "typingsPackageName": "mobx-cookie",
            "sourceRepoURL": "https://github.com/will-stone/mobx-cookie",
            "asOfVersion": "1.1.1"
        },
        {
            "libraryName": "mobx-task",
            "typingsPackageName": "mobx-task",
            "sourceRepoURL": "https://github.com/jeffijoe/mobx-task#readme",
            "asOfVersion": "2.0.0"
        },
        {
            "libraryName": "mockingoose",
            "typingsPackageName": "mockingoose",
            "sourceRepoURL": "https://github.com/alonronin/mockingoose#readme",
            "asOfVersion": "2.13.0"
        },
        {
            "libraryName": "Moment",
            "typingsPackageName": "moment",
            "sourceRepoURL": "https://github.com/moment/moment",
            "asOfVersion": "2.13.0"
        },
        {
            "libraryName": "mongodb-memory-server",
            "typingsPackageName": "mongodb-memory-server",
            "sourceRepoURL": "https://github.com/nodkz/mongodb-memory-server",
            "asOfVersion": "2.3.0"
        },
        {
            "libraryName": "Monk",
            "typingsPackageName": "monk",
            "sourceRepoURL": "https://github.com/LearnBoost/monk.git",
            "asOfVersion": "6.0.0"
        },
        {
            "libraryName": "month-days",
            "typingsPackageName": "month-days",
            "sourceRepoURL": "https://github.com/sindresorhus/month-days",
            "asOfVersion": "3.0.0"
        },
        {
            "libraryName": "morphdom",
            "typingsPackageName": "morphdom",
            "sourceRepoURL": "https://github.com/patrick-steele-idem/morphdom",
            "asOfVersion": "2.4.0"
        },
        {
            "libraryName": "move-file",
            "typingsPackageName": "move-file",
            "sourceRepoURL": "https://github.com/sindresorhus/move-file",
            "asOfVersion": "1.1.0"
        },
        {
            "libraryName": "MQTT",
            "typingsPackageName": "mqtt",
            "sourceRepoURL": "https://github.com/mqttjs/MQTT.js",
            "asOfVersion": "2.5.0"
        },
        {
            "libraryName": "multimatch",
            "typingsPackageName": "multimatch",
            "sourceRepoURL": "https://github.com/sindresorhus/multimatch",
            "asOfVersion": "4.0.0"
        },
        {
            "libraryName": "nano",
            "typingsPackageName": "nano",
            "sourceRepoURL": "https://github.com/apache/couchdb-nano",
            "asOfVersion": "7.0.0"
        },
        {
            "libraryName": "natsort",
            "typingsPackageName": "natsort",
            "sourceRepoURL": "https://github.com/netop/natsort",
            "asOfVersion": "2.0.0"
        },
        {
            "libraryName": "typescript",
            "typingsPackageName": "navigator-permissions",
            "sourceRepoURL": "https://developer.mozilla.org/en-US/docs/Web/API/Permissions",
            "asOfVersion": "2.0.0"
        },
        {
            "libraryName": "negative-array",
            "typingsPackageName": "negative-array",
            "sourceRepoURL": "https://github.com/sindresorhus/negative-array",
            "asOfVersion": "2.1.0"
        },
        {
            "libraryName": "negative-zero",
            "typingsPackageName": "negative-zero",
            "sourceRepoURL": "https://github.com/sindresorhus/negative-zero",
            "asOfVersion": "3.0.0"
        },
        {
            "libraryName": "new-github-issue-url",
            "typingsPackageName": "new-github-issue-url",
            "sourceRepoURL": "https://github.com/sindresorhus/new-github-issue-url",
            "asOfVersion": "0.2.1"
        },
        {
            "libraryName": "new-github-release-url",
            "typingsPackageName": "new-github-release-url",
            "sourceRepoURL": "https://github.com/sindresorhus/new-github-release-url",
            "asOfVersion": "1.0.0"
        },
        {
            "libraryName": "ng-table",
            "typingsPackageName": "ng-table",
            "sourceRepoURL": "https://github.com/esvit/ng-table",
            "asOfVersion": "2.0.1"
        },
        {
            "libraryName": "nock",
            "typingsPackageName": "nock",
            "sourceRepoURL": "https://github.com/nock/nock",
            "asOfVersion": "11.1.0"
        },
        {
            "libraryName": "node-pg-migrate",
            "typingsPackageName": "node-pg-migrate",
            "sourceRepoURL": "https://github.com/theoephraim/node-pg-migrate#readme",
            "asOfVersion": "2.15.0"
        },
        {
            "libraryName": "node-sql-parser",
            "typingsPackageName": "node-sql-parser",
            "sourceRepoURL": "https://github.com/taozhi8833998/node-sql-parser#readme",
            "asOfVersion": "1.1.0"
        },
        {
            "libraryName": "node-waves",
            "typingsPackageName": "node-waves",
            "sourceRepoURL": "http://fian.my.id/Waves",
            "asOfVersion": "0.7.6"
        },
        {
            "libraryName": "normalize-url",
            "typingsPackageName": "normalize-url",
            "sourceRepoURL": "https://github.com/sindresorhus/normalize-url",
            "asOfVersion": "4.2.0"
        },
        {
            "libraryName": "Normalizr",
            "typingsPackageName": "normalizr",
            "sourceRepoURL": "https://github.com/paularmstrong/normalizr",
            "asOfVersion": "2.0.18"
        },
        {
            "libraryName": "npm-email",
            "typingsPackageName": "npm-email",
            "sourceRepoURL": "https://github.com/sindresorhus/npm-email",
            "asOfVersion": "3.1.0"
        },
        {
            "libraryName": "npm-keyword",
            "typingsPackageName": "npm-keyword",
            "sourceRepoURL": "https://github.com/sindresorhus/npm-keyword",
            "asOfVersion": "6.0.0"
        },
        {
            "libraryName": "npm-name",
            "typingsPackageName": "npm-name",
            "sourceRepoURL": "https://github.com/sindresorhus/npm-name",
            "asOfVersion": "5.2.1"
        },
        {
            "libraryName": "npm-run-path",
            "typingsPackageName": "npm-run-path",
            "sourceRepoURL": "https://github.com/sindresorhus/npm-run-path",
            "asOfVersion": "3.0.1"
        },
        {
            "libraryName": "npm-user",
            "typingsPackageName": "npm-user",
            "sourceRepoURL": "https://github.com/sindresorhus/npm-user",
            "asOfVersion": "4.0.0"
        },
        {
            "libraryName": "Nuka Carousel",
            "typingsPackageName": "nuka-carousel",
            "sourceRepoURL": "https://github.com/FormidableLabs/nuka-carousel/",
            "asOfVersion": "4.4.6"
        },
        {
            "libraryName": "Numbro",
            "typingsPackageName": "numbro",
            "sourceRepoURL": "https://github.com/foretagsplatsen/numbro/",
            "asOfVersion": "1.9.3"
        },
        {
            "libraryName": "odata",
            "typingsPackageName": "odata",
            "sourceRepoURL": "https://github.com/janhommes/odata",
            "asOfVersion": "1.0.3"
        },
        {
            "libraryName": "o.js",
            "typingsPackageName": "o.js",
            "sourceRepoURL": "https://github.com/janhommes/o.js",
            "asOfVersion": "1.0.3"
        },
        {
            "libraryName": "on-change",
            "typingsPackageName": "on-change",
            "sourceRepoURL": "https://github.com/sindresorhus/on-change",
            "asOfVersion": "1.1.0"
        },
        {
            "libraryName": "onetime",
            "typingsPackageName": "onetime",
            "sourceRepoURL": "https://github.com/sindresorhus/onetime",
            "asOfVersion": "4.0.0"
        },
        {
            "libraryName": "Onsen UI",
            "typingsPackageName": "onsenui",
            "sourceRepoURL": "http://onsen.io",
            "asOfVersion": "2.0.0"
        },
        {
            "libraryName": "open",
            "typingsPackageName": "open",
            "sourceRepoURL": "https://github.com/sindresorhus/open",
            "asOfVersion": "6.2.0"
        },
        {
            "libraryName": "open-editor",
            "typingsPackageName": "open-editor",
            "sourceRepoURL": "https://github.com/sindresorhus/open-editor",
            "asOfVersion": "2.0.0"
        },
        {
            "libraryName": "openid-client",
            "typingsPackageName": "openid-client",
            "sourceRepoURL": "https://github.com/panva/node-openid-client",
            "asOfVersion": "3.7.0"
        },
        {
            "libraryName": "opn",
            "typingsPackageName": "opn",
            "sourceRepoURL": "https://github.com/sindresorhus/opn",
            "asOfVersion": "5.5.0"
        },
        {
            "libraryName": "ora",
            "typingsPackageName": "ora",
            "sourceRepoURL": "https://github.com/sindresorhus/ora",
            "asOfVersion": "3.2.0"
        },
        {
            "libraryName": "os-locale",
            "typingsPackageName": "os-locale",
            "sourceRepoURL": "https://github.com/sindresorhus/os-locale",
            "asOfVersion": "4.0.0"
        },
        {
            "libraryName": "os-name",
            "typingsPackageName": "os-name",
            "sourceRepoURL": "https://github.com/sindresorhus/os-name",
            "asOfVersion": "3.1.0"
        },
        {
            "libraryName": "otplib",
            "typingsPackageName": "otplib",
            "sourceRepoURL": "https://github.com/yeojz/otplib",
            "asOfVersion": "10.0.0"
        },
        {
            "libraryName": "overwatch-api",
            "typingsPackageName": "overwatch-api",
            "sourceRepoURL": "https://github.com/alfg/overwatch-api",
            "asOfVersion": "0.7.1"
        },
        {
            "libraryName": "p-all",
            "typingsPackageName": "p-all",
            "sourceRepoURL": "https://github.com/sindresorhus/p-all",
            "asOfVersion": "2.0.0"
        },
        {
            "libraryName": "p-any",
            "typingsPackageName": "p-any",
            "sourceRepoURL": "https://github.com/sindresorhus/p-any",
            "asOfVersion": "2.0.0"
        },
        {
            "libraryName": "p-cancelable",
            "typingsPackageName": "p-cancelable",
            "sourceRepoURL": "https://github.com/sindresorhus/p-cancelable",
            "asOfVersion": "1.1.0"
        },
        {
            "libraryName": "p-catch-if",
            "typingsPackageName": "p-catch-if",
            "sourceRepoURL": "https://github.com/sindresorhus/p-catch-if",
            "asOfVersion": "2.0.0"
        },
        {
            "libraryName": "p-debounce",
            "typingsPackageName": "p-debounce",
            "sourceRepoURL": "https://github.com/sindresorhus/p-debounce",
            "asOfVersion": "2.0.0"
        },
        {
            "libraryName": "p-defer",
            "typingsPackageName": "p-defer",
            "sourceRepoURL": "https://github.com/sindresorhus/p-defer",
            "asOfVersion": "2.0.0"
        },
        {
            "libraryName": "p-do-whilst",
            "typingsPackageName": "p-do-whilst",
            "sourceRepoURL": "https://github.com/sindresorhus/p-do-whilst",
            "asOfVersion": "1.0.0"
        },
        {
            "libraryName": "p-each-series",
            "typingsPackageName": "p-each-series",
            "sourceRepoURL": "https://github.com/sindresorhus/p-each-series",
            "asOfVersion": "2.0.0"
        },
        {
            "libraryName": "p-event",
            "typingsPackageName": "p-event",
            "sourceRepoURL": "https://github.com/sindresorhus/p-event",
            "asOfVersion": "3.0.0"
        },
        {
            "libraryName": "p-every",
            "typingsPackageName": "p-every",
            "sourceRepoURL": "https://github.com/kevva/p-every",
            "asOfVersion": "2.0.0"
        },
        {
            "libraryName": "p-forever",
            "typingsPackageName": "p-forever",
            "sourceRepoURL": "https://github.com/sindresorhus/p-forever",
            "asOfVersion": "2.0.0"
        },
        {
            "libraryName": "p-is-promise",
            "typingsPackageName": "p-is-promise",
            "sourceRepoURL": "https://github.com/sindresorhus/p-is-promise",
            "asOfVersion": "2.1.0"
        },
        {
            "libraryName": "p-lazy",
            "typingsPackageName": "p-lazy",
            "sourceRepoURL": "https://github.com/sindresorhus/p-lazy",
            "asOfVersion": "2.0.0"
        },
        {
            "libraryName": "p-limit",
            "typingsPackageName": "p-limit",
            "sourceRepoURL": "https://github.com/sindresorhus/p-limit",
            "asOfVersion": "2.2.0"
        },
        {
            "libraryName": "p-locate",
            "typingsPackageName": "p-locate",
            "sourceRepoURL": "https://github.com/sindresorhus/p-locate",
            "asOfVersion": "4.0.0"
        },
        {
            "libraryName": "p-log",
            "typingsPackageName": "p-log",
            "sourceRepoURL": "https://github.com/sindresorhus/p-log",
            "asOfVersion": "2.0.0"
        },
        {
            "libraryName": "p-map",
            "typingsPackageName": "p-map",
            "sourceRepoURL": "https://github.com/sindresorhus/p-map",
            "asOfVersion": "2.0.0"
        },
        {
            "libraryName": "p-map-series",
            "typingsPackageName": "p-map-series",
            "sourceRepoURL": "https://github.com/sindresorhus/p-map-series",
            "asOfVersion": "2.0.0"
        },
        {
            "libraryName": "p-memoize",
            "typingsPackageName": "p-memoize",
            "sourceRepoURL": "https://github.com/sindresorhus/p-memoize",
            "asOfVersion": "3.0.0"
        },
        {
            "libraryName": "p-min-delay",
            "typingsPackageName": "p-min-delay",
            "sourceRepoURL": "https://github.com/sindresorhus/p-min-delay",
            "asOfVersion": "3.0.0"
        },
        {
            "libraryName": "p-one",
            "typingsPackageName": "p-one",
            "sourceRepoURL": "https://github.com/kevva/p-one",
            "asOfVersion": "2.0.0"
        },
        {
            "libraryName": "p-pipe",
            "typingsPackageName": "p-pipe",
            "sourceRepoURL": "https://github.com/sindresorhus/p-pipe",
            "asOfVersion": "2.0.1"
        },
        {
            "libraryName": "p-progress",
            "typingsPackageName": "p-progress",
            "sourceRepoURL": "https://github.com/sindresorhus/p-progress",
            "asOfVersion": "0.3.0"
        },
        {
            "libraryName": "p-props",
            "typingsPackageName": "p-props",
            "sourceRepoURL": "https://github.com/sindresorhus/p-props",
            "asOfVersion": "2.0.0"
        },
        {
            "libraryName": "p-queue",
            "typingsPackageName": "p-queue",
            "sourceRepoURL": "https://github.com/sindresorhus/p-queue",
            "asOfVersion": "3.2.1"
        },
        {
            "libraryName": "p-reduce",
            "typingsPackageName": "p-reduce",
            "sourceRepoURL": "https://github.com/sindresorhus/p-reduce",
            "asOfVersion": "2.0.0"
        },
        {
            "libraryName": "p-reflect",
            "typingsPackageName": "p-reflect",
            "sourceRepoURL": "https://github.com/sindresorhus/p-reflect",
            "asOfVersion": "2.0.0"
        },
        {
            "libraryName": "p-retry",
            "typingsPackageName": "p-retry",
            "sourceRepoURL": "https://github.com/sindresorhus/p-retry",
            "asOfVersion": "4.0.0"
        },
        {
            "libraryName": "p-series",
            "typingsPackageName": "p-series",
            "sourceRepoURL": "https://github.com/sindresorhus/p-series",
            "asOfVersion": "2.0.0"
        },
        {
            "libraryName": "p-settle",
            "typingsPackageName": "p-settle",
            "sourceRepoURL": "https://github.com/sindresorhus/p-settle",
            "asOfVersion": "3.0.0"
        },
        {
            "libraryName": "p-some",
            "typingsPackageName": "p-some",
            "sourceRepoURL": "https://github.com/sindresorhus/p-some",
            "asOfVersion": "4.0.1"
        },
        {
            "libraryName": "p-tap",
            "typingsPackageName": "p-tap",
            "sourceRepoURL": "https://github.com/sindresorhus/p-tap",
            "asOfVersion": "2.0.0"
        },
        {
            "libraryName": "p-throttle",
            "typingsPackageName": "p-throttle",
            "sourceRepoURL": "https://github.com/sindresorhus/p-throttle",
            "asOfVersion": "2.1.0"
        },
        {
            "libraryName": "p-time",
            "typingsPackageName": "p-time",
            "sourceRepoURL": "https://github.com/sindresorhus/p-time",
            "asOfVersion": "2.0.0"
        },
        {
            "libraryName": "p-timeout",
            "typingsPackageName": "p-timeout",
            "sourceRepoURL": "https://github.com/sindresorhus/p-timeout",
            "asOfVersion": "3.0.0"
        },
        {
            "libraryName": "p-times",
            "typingsPackageName": "p-times",
            "sourceRepoURL": "https://github.com/sindresorhus/p-times",
            "asOfVersion": "2.0.0"
        },
        {
            "libraryName": "p-try",
            "typingsPackageName": "p-try",
            "sourceRepoURL": "https://github.com/sindresorhus/p-try",
            "asOfVersion": "2.1.0"
        },
        {
            "libraryName": "p-wait-for",
            "typingsPackageName": "p-wait-for",
            "sourceRepoURL": "https://github.com/sindresorhus/p-wait-for",
            "asOfVersion": "3.0.0"
        },
        {
            "libraryName": "p-waterfall",
            "typingsPackageName": "p-waterfall",
            "sourceRepoURL": "https://github.com/sindresorhus/p-waterfall",
            "asOfVersion": "2.0.0"
        },
        {
            "libraryName": "p-whilst",
            "typingsPackageName": "p-whilst",
            "sourceRepoURL": "https://github.com/sindresorhus/p-whilst",
            "asOfVersion": "2.0.0"
        },
        {
            "libraryName": "package-json",
            "typingsPackageName": "package-json",
            "sourceRepoURL": "https://github.com/sindresorhus/package-json",
            "asOfVersion": "6.1.0"
        },
        {
            "libraryName": "paper",
            "typingsPackageName": "paper",
            "sourceRepoURL": "https://github.com/paperjs/paper.js",
            "asOfVersion": "0.12.3"
        },
        {
            "libraryName": "param-case",
            "typingsPackageName": "param-case",
            "sourceRepoURL": "https://github.com/blakeembrey/param-case",
            "asOfVersion": "1.1.2"
        },
        {
            "libraryName": "park-miller",
            "typingsPackageName": "park-miller",
            "sourceRepoURL": "https://github.com/sindresorhus/park-miller",
            "asOfVersion": "1.1.0"
        },
        {
            "libraryName": "parse-columns",
            "typingsPackageName": "parse-columns",
            "sourceRepoURL": "https://github.com/sindresorhus/parse-columns",
            "asOfVersion": "2.0.0"
        },
        {
            "libraryName": "parse-ms",
            "typingsPackageName": "parse-ms",
            "sourceRepoURL": "https://github.com/sindresorhus/parse-ms",
            "asOfVersion": "2.1.0"
        },
        {
            "libraryName": "pascal-case",
            "typingsPackageName": "pascal-case",
            "sourceRepoURL": "https://github.com/blakeembrey/pascal-case",
            "asOfVersion": "1.1.2"
        },
        {
            "libraryName": "passport-client-cert",
            "typingsPackageName": "passport-client-cert",
            "sourceRepoURL": "https://github.com/ripjar/passport-client-cert",
            "asOfVersion": "2.1.0"
        },
        {
            "libraryName": "path-case",
            "typingsPackageName": "path-case",
            "sourceRepoURL": "https://github.com/blakeembrey/path-case",
            "asOfVersion": "1.1.2"
        },
        {
            "libraryName": "path-exists",
            "typingsPackageName": "path-exists",
            "sourceRepoURL": "https://github.com/sindresorhus/path-exists",
            "asOfVersion": "4.0.0"
        },
        {
            "libraryName": "path-key",
            "typingsPackageName": "path-key",
            "sourceRepoURL": "https://github.com/sindresorhus/path-key",
            "asOfVersion": "3.0.1"
        },
        {
            "libraryName": "path-to-regexp",
            "typingsPackageName": "path-to-regexp",
            "sourceRepoURL": "https://github.com/pillarjs/path-to-regexp",
            "asOfVersion": "1.7.0"
        },
        {
            "libraryName": "path-type",
            "typingsPackageName": "path-type",
            "sourceRepoURL": "https://github.com/sindresorhus/path-type",
            "asOfVersion": "4.0.0"
        },
        {
            "libraryName": "perfect-scrollbar",
            "typingsPackageName": "perfect-scrollbar",
            "sourceRepoURL": "https://github.com/noraesae/perfect-scrollbar",
            "asOfVersion": "1.3.0"
        },
        {
            "libraryName": "pg-connection-string",
            "typingsPackageName": "pg-connection-string",
            "sourceRepoURL": "https://github.com/iceddev/pg-connection-string",
            "asOfVersion": "2.0.0"
        },
        {
            "libraryName": "pg-promise",
            "typingsPackageName": "pg-promise",
            "sourceRepoURL": "https://github.com/vitaly-t/pg-promise",
            "asOfVersion": "5.4.3"
        },
        {
            "libraryName": "phin",
            "typingsPackageName": "phin",
            "sourceRepoURL": "https://github.com/ethanent/phin",
            "asOfVersion": "3.4.0"
        },
        {
            "libraryName": "phonegap-plugin-push",
            "typingsPackageName": "phonegap-plugin-push",
            "sourceRepoURL": "https://github.com/phonegap/phonegap-plugin-push",
            "asOfVersion": "2.1.2"
        },
        {
            "libraryName": "pixi-spine",
            "typingsPackageName": "pixi-spine",
            "sourceRepoURL": "https://github.com/pixijs/pixi-spine",
            "asOfVersion": "1.4.2"
        },
        {
            "libraryName": "pixi.js",
            "typingsPackageName": "pixi.js",
            "sourceRepoURL": "https://github.com/pixijs/pixi.js/tree/v4.x",
            "asOfVersion": "5.0.0"
        },
        {
            "libraryName": "pkcs11js",
            "typingsPackageName": "pkcs11js",
            "sourceRepoURL": "https://github.com/PeculiarVentures/pkcs11js",
            "asOfVersion": "1.0.4"
        },
        {
            "libraryName": "pkg-conf",
            "typingsPackageName": "pkg-conf",
            "sourceRepoURL": "https://github.com/sindresorhus/pkg-conf",
            "asOfVersion": "3.0.0"
        },
        {
            "libraryName": "pkg-dir",
            "typingsPackageName": "pkg-dir",
            "sourceRepoURL": "https://github.com/sindresorhus/pkg-dir",
            "asOfVersion": "4.0.0"
        },
        {
            "libraryName": "pkg-up",
            "typingsPackageName": "pkg-up",
            "sourceRepoURL": "https://github.com/sindresorhus/pkg-up",
            "asOfVersion": "3.1.0"
        },
        {
            "libraryName": "pkg-versions",
            "typingsPackageName": "pkg-versions",
            "sourceRepoURL": "https://github.com/sindresorhus/pkg-versions",
            "asOfVersion": "2.0.0"
        },
        {
            "libraryName": "playcanvas",
            "typingsPackageName": "playcanvas",
            "sourceRepoURL": "https://github.com/playcanvas/engine",
            "asOfVersion": "1.23.0"
        },
        {
            "libraryName": "plottable",
            "typingsPackageName": "plottable",
            "sourceRepoURL": "http://plottablejs.org/",
            "asOfVersion": "3.7.0"
        },
        {
            "libraryName": "plur",
            "typingsPackageName": "plur",
            "sourceRepoURL": "https://github.com/sindresorhus/plur",
            "asOfVersion": "3.1.0"
        },
        {
            "libraryName": "png-async",
            "typingsPackageName": "png-async",
            "sourceRepoURL": "https://github.com/kanreisa/node-png-async",
            "asOfVersion": "0.9.4"
        },
        {
            "libraryName": "poly2tri.js",
            "typingsPackageName": "poly2tri",
            "sourceRepoURL": "https://github.com/r3mi/poly2tri.js",
            "asOfVersion": "1.4.0"
        },
        {
            "libraryName": "popper.js",
            "typingsPackageName": "popper.js",
            "sourceRepoURL": "https://github.com/FezVrasta/popper.js/",
            "asOfVersion": "1.11.0"
        },
        {
            "libraryName": "positive-zero",
            "typingsPackageName": "positive-zero",
            "sourceRepoURL": "https://github.com/sindresorhus/positive-zero",
            "asOfVersion": "3.0.0"
        },
        {
            "libraryName": "Prando",
            "typingsPackageName": "prando",
            "sourceRepoURL": "https://github.com/zeh/prando",
            "asOfVersion": "1.0.0"
        },
        {
            "libraryName": "pretty-bytes",
            "typingsPackageName": "pretty-bytes",
            "sourceRepoURL": "https://github.com/sindresorhus/pretty-bytes",
            "asOfVersion": "5.2.0"
        },
        {
            "libraryName": "pretty-format",
            "typingsPackageName": "pretty-format",
            "sourceRepoURL": "https://github.com/facebook/jest/tree/master/packages/pretty-format",
            "asOfVersion": "24.3.0"
        },
        {
            "libraryName": "pretty-ms",
            "typingsPackageName": "pretty-ms",
            "sourceRepoURL": "https://github.com/sindresorhus/pretty-ms",
            "asOfVersion": "5.0.0"
        },
        {
            "libraryName": "ProtoBuf.js",
            "typingsPackageName": "protobufjs",
            "sourceRepoURL": "https://github.com/dcodeIO/ProtoBuf.js",
            "asOfVersion": "6.0.0"
        },
        {
            "libraryName": "Protractor",
            "typingsPackageName": "protractor",
            "sourceRepoURL": "https://github.com/angular/protractor",
            "asOfVersion": "4.0.0"
        },
        {
            "libraryName": "ps-list",
            "typingsPackageName": "ps-list",
            "sourceRepoURL": "https://github.com/sindresorhus/ps-list",
            "asOfVersion": "6.2.1"
        },
        {
            "libraryName": "public-ip",
            "typingsPackageName": "public-ip",
            "sourceRepoURL": "https://github.com/sindresorhus/public-ip",
            "asOfVersion": "3.1.0"
        },
        {
            "libraryName": "pupa",
            "typingsPackageName": "pupa",
            "sourceRepoURL": "https://github.com/sindresorhus/pupa",
            "asOfVersion": "2.0.0"
        },
        {
            "libraryName": "qiniu",
            "typingsPackageName": "qiniu",
            "sourceRepoURL": "https://github.com/qiniu/nodejs-sdk",
            "asOfVersion": "7.0.1"
        },
        {
            "libraryName": "qrcode-generator",
            "typingsPackageName": "qrcode-generator",
            "sourceRepoURL": "https://github.com/kazuhikoarase/qrcode-generator",
            "asOfVersion": "1.0.6"
        },
        {
            "libraryName": "query-string",
            "typingsPackageName": "query-string",
            "sourceRepoURL": "https://github.com/sindresorhus/query-string",
            "asOfVersion": "6.3.0"
        },
        {
            "libraryName": "quick-lru",
            "typingsPackageName": "quick-lru",
            "sourceRepoURL": "https://github.com/sindresorhus/quick-lru",
            "asOfVersion": "3.0.0"
        },
        {
            "libraryName": "qunit-dom",
            "typingsPackageName": "qunit-dom",
            "sourceRepoURL": "https://github.com/simplabs/qunit-dom#readme",
            "asOfVersion": "0.7.0"
        },
        {
            "libraryName": "random-float",
            "typingsPackageName": "random-float",
            "sourceRepoURL": "https://github.com/sindresorhus/random-float",
            "asOfVersion": "2.0.0"
        },
        {
            "libraryName": "random-int",
            "typingsPackageName": "random-int",
            "sourceRepoURL": "https://github.com/sindresorhus/random-int",
            "asOfVersion": "2.0.0"
        },
        {
            "libraryName": "random-item",
            "typingsPackageName": "random-item",
            "sourceRepoURL": "https://github.com/sindresorhus/random-item",
            "asOfVersion": "2.0.0"
        },
        {
            "libraryName": "random-js",
            "typingsPackageName": "random-js",
            "sourceRepoURL": "https://github.com/ckknight/random-js",
            "asOfVersion": "2.0.0"
        },
        {
            "libraryName": "random-obj-key",
            "typingsPackageName": "random-obj-key",
            "sourceRepoURL": "https://github.com/sindresorhus/random-obj-key",
            "asOfVersion": "2.0.0"
        },
        {
            "libraryName": "random-obj-prop",
            "typingsPackageName": "random-obj-prop",
            "sourceRepoURL": "https://github.com/sindresorhus/random-obj-prop",
            "asOfVersion": "2.0.0"
        },
        {
            "libraryName": "randoma",
            "typingsPackageName": "randoma",
            "sourceRepoURL": "https://github.com/sindresorhus/randoma",
            "asOfVersion": "1.3.0"
        },
        {
            "libraryName": "Raven JS",
            "typingsPackageName": "raven-js",
            "sourceRepoURL": "https://github.com/getsentry/raven-js",
            "asOfVersion": "3.10.0"
        },
        {
            "libraryName": "raw-body",
            "typingsPackageName": "raw-body",
            "sourceRepoURL": "https://github.com/stream-utils/raw-body",
            "asOfVersion": "2.3.0"
        },
        {
            "libraryName": "re2",
            "typingsPackageName": "re2",
            "sourceRepoURL": "https://github.com/uhop/node-re2",
            "asOfVersion": "1.10.3"
        },
        {
            "libraryName": "react-chartjs-2",
            "typingsPackageName": "react-chartjs-2",
            "sourceRepoURL": "https://github.com/gor181/react-chartjs-2",
            "asOfVersion": "2.5.7"
        },
        {
<<<<<<< HEAD
            "libraryName": "react-collapsible",
            "typingsPackageName": "react-collapsible",
            "sourceRepoURL": "https://github.com/glennflanagan/react-collapsible#readme",
            "asOfVersion": "2.3.0"
=======
            "libraryName": "react-circular-progressbar",
            "typingsPackageName": "react-circular-progressbar",
            "sourceRepoURL": "https://github.com/kevinsqi/react-circular-progressbar#readme",
            "asOfVersion": "1.1.0"
        },
        {
            "libraryName": "react-content-loader",
            "typingsPackageName": "react-content-loader",
            "sourceRepoURL": "https://github.com/danilowoz/react-content-loader",
            "asOfVersion": "4.0.0"
>>>>>>> aae7db3c
        },
        {
            "libraryName": "react-day-picker",
            "typingsPackageName": "react-day-picker",
            "sourceRepoURL": "https://github.com/gpbl/react-day-picker",
            "asOfVersion": "5.3.0"
        },
        {
            "libraryName": "react-dnd",
            "typingsPackageName": "react-dnd",
            "sourceRepoURL": "https://github.com/react-dnd/react-dnd",
            "asOfVersion": "3.0.2"
        },
        {
            "libraryName": "react-dnd-html5-backend",
            "typingsPackageName": "react-dnd-html5-backend",
            "sourceRepoURL": "https://github.com/react-dnd/react-dnd",
            "asOfVersion": "3.0.2"
        },
        {
            "libraryName": "react-dnd-test-backend",
            "typingsPackageName": "react-dnd-test-backend",
            "sourceRepoURL": "https://github.com/react-dnd/react-dnd",
            "asOfVersion": "3.0.2"
        },
        {
            "libraryName": "react-dnd-touch-backend",
            "typingsPackageName": "react-dnd-touch-backend",
            "sourceRepoURL": "https://github.com/react-dnd/react-dnd",
            "asOfVersion": "0.5.0"
        },
        {
            "libraryName": "react-dropzone",
            "typingsPackageName": "react-dropzone",
            "sourceRepoURL": "https://github.com/react-dropzone/react-dropzone",
            "asOfVersion": "5.1.0"
        },
        {
            "libraryName": "react-flip-move",
            "typingsPackageName": "react-flip-move",
            "sourceRepoURL": "https://github.com/joshwcomeau/react-flip-move",
            "asOfVersion": "2.9.12"
        },
        {
            "libraryName": "react-ga",
            "typingsPackageName": "react-ga",
            "sourceRepoURL": "https://github.com/react-ga/react-ga",
            "asOfVersion": "2.3.0"
        },
        {
            "libraryName": "react-i18next",
            "typingsPackageName": "react-i18next",
            "sourceRepoURL": "https://github.com/i18next/react-i18next",
            "asOfVersion": "8.1.0"
        },
        {
            "libraryName": "React Icons",
            "typingsPackageName": "react-icons",
            "sourceRepoURL": "https://www.npmjs.com/package/react-icons",
            "asOfVersion": "3.0.0"
        },
        {
            "libraryName": "react-inlinesvg",
            "typingsPackageName": "react-inlinesvg",
            "sourceRepoURL": "https://github.com/gilbarbara/react-inlinesvg#readme",
            "asOfVersion": "1.0.0"
        },
        {
            "libraryName": "react-intl",
            "typingsPackageName": "react-intl",
            "sourceRepoURL": "https://github.com/formatjs/react-intl",
            "asOfVersion": "3.0.0"
        },
        {
            "libraryName": "react-jss",
            "typingsPackageName": "react-jss",
            "sourceRepoURL": "https://github.com/cssinjs/react-jss#readme",
            "asOfVersion": "10.0.0"
        },
        {
            "libraryName": "react-monaco-editor",
            "typingsPackageName": "react-monaco-editor",
            "sourceRepoURL": "https://github.com/superRaytin/react-monaco-editor",
            "asOfVersion": "0.16.0"
        },
        {
            "libraryName": "react-native-collapsible",
            "typingsPackageName": "react-native-collapsible",
            "sourceRepoURL": "https://github.com/oblador/react-native-collapsible",
            "asOfVersion": "0.11.0"
        },
        {
            "libraryName": "react-native-elements",
            "typingsPackageName": "react-native-elements",
            "sourceRepoURL": "https://github.com/react-native-training/react-native-elements",
            "asOfVersion": "0.18.0"
        },
        {
            "libraryName": "react-native-goby",
            "typingsPackageName": "react-native-goby",
            "sourceRepoURL": "https://gitlab.com/MessageDream/react-native-goby",
            "asOfVersion": "0.0.5"
        },
        {
            "libraryName": "react-native-google-analytics-bridge",
            "typingsPackageName": "react-native-google-analytics-bridge",
            "sourceRepoURL": "https://github.com/idehub/react-native-google-analytics-bridge",
            "asOfVersion": "5.3.3"
        },
        {
            "libraryName": "react-native-linear-gradient",
            "typingsPackageName": "react-native-linear-gradient",
            "sourceRepoURL": "https://github.com/react-native-community/react-native-linear-gradient",
            "asOfVersion": "2.4.0"
        },
        {
            "libraryName": "react-native-modal",
            "typingsPackageName": "react-native-modal",
            "sourceRepoURL": "https://github.com/react-native-community/react-native-modal",
            "asOfVersion": "4.1.1"
        },
        {
            "libraryName": "react-native-navigation",
            "typingsPackageName": "react-native-navigation",
            "sourceRepoURL": "https://github.com/wix/react-native-navigation",
            "asOfVersion": "2.0.0"
        },
        {
            "libraryName": "react-native-permissions",
            "typingsPackageName": "react-native-permissions",
            "sourceRepoURL": "https://github.com/yonahforst/react-native-permissions",
            "asOfVersion": "2.0.0"
        },
        {
            "libraryName": "react-navigation-material-bottom-tabs",
            "typingsPackageName": "react-navigation-material-bottom-tabs",
            "sourceRepoURL": "https://github.com/react-navigation/material-bottom-tabs",
            "asOfVersion": "2.0.0"
        },
        {
            "libraryName": "react-sortable-pane",
            "typingsPackageName": "react-sortable-pane",
            "sourceRepoURL": "https://github.com/bokuweb/react-sortable-pane",
            "asOfVersion": "1.0.0"
        },
        {
            "libraryName": "react-split-pane",
            "typingsPackageName": "react-split-pane",
            "sourceRepoURL": "https://github.com/tomkp/react-split-pane",
            "asOfVersion": "0.1.67"
        },
        {
            "libraryName": "react-sticky-box",
            "typingsPackageName": "react-sticky-box",
            "sourceRepoURL": "https://github.com/codecks-io/react-sticky-box",
            "asOfVersion": "0.8.0"
        },
        {
            "libraryName": "react-svg",
            "typingsPackageName": "react-svg",
            "sourceRepoURL": "https://github.com/tanem/react-svg",
            "asOfVersion": "5.0.0"
        },
        {
            "libraryName": "react-tether",
            "typingsPackageName": "react-tether",
            "sourceRepoURL": "https://github.com/danreeves/react-tether",
            "asOfVersion": "1.0.0"
        },
        {
            "libraryName": "react-webcam",
            "typingsPackageName": "react-webcam",
            "sourceRepoURL": "https://github.com/mozmorris/react-webcam",
            "asOfVersion": "3.0.0"
        },
        {
            "libraryName": "read-chunk",
            "typingsPackageName": "read-chunk",
            "sourceRepoURL": "https://github.com/sindresorhus/read-chunk",
            "asOfVersion": "3.1.0"
        },
        {
            "libraryName": "read-pkg",
            "typingsPackageName": "read-pkg",
            "sourceRepoURL": "https://github.com/sindresorhus/read-pkg",
            "asOfVersion": "5.1.0"
        },
        {
            "libraryName": "read-pkg-up",
            "typingsPackageName": "read-pkg-up",
            "sourceRepoURL": "https://github.com/sindresorhus/read-pkg-up",
            "asOfVersion": "6.0.0"
        },
        {
            "libraryName": "readdir-enhanced",
            "typingsPackageName": "readdir-enhanced",
            "sourceRepoURL": "https://github.com/bigstickcarpet/readdir-enhanced",
            "asOfVersion": "3.0.0"
        },
        {
            "libraryName": "realm",
            "typingsPackageName": "realm",
            "sourceRepoURL": "https://github.com/realm/realm-js",
            "asOfVersion": "1.13.0"
        },
        {
            "libraryName": "redent",
            "typingsPackageName": "redent",
            "sourceRepoURL": "https://github.com/sindresorhus/redent",
            "asOfVersion": "3.0.0"
        },
        {
            "libraryName": "reduce-reducers",
            "typingsPackageName": "reduce-reducers",
            "sourceRepoURL": "https://github.com/redux-utilities/reduce-reducers",
            "asOfVersion": "1.0.0"
        },
        {
            "libraryName": "Redux",
            "typingsPackageName": "redux",
            "sourceRepoURL": "https://github.com/reactjs/redux",
            "asOfVersion": "3.6.0"
        },
        {
            "libraryName": "redux-batched-actions",
            "typingsPackageName": "redux-batched-actions",
            "sourceRepoURL": "https://github.com/tshelburne/redux-batched-actions",
            "asOfVersion": "0.1.5"
        },
        {
            "libraryName": "redux-bootstrap",
            "typingsPackageName": "redux-bootstrap",
            "sourceRepoURL": "https://github.com/remojansen/redux-bootstrap",
            "asOfVersion": "1.1.0"
        },
        {
            "libraryName": "redux-devtools-extension",
            "typingsPackageName": "redux-devtools-extension",
            "sourceRepoURL": "https://github.com/zalmoxisus/redux-devtools-extension",
            "asOfVersion": "2.13.2"
        },
        {
            "libraryName": "redux-little-router",
            "typingsPackageName": "redux-little-router",
            "sourceRepoURL": "https://github.com/FormidableLabs/redux-little-router",
            "asOfVersion": "15.1.0"
        },
        {
            "libraryName": "redux-persist",
            "typingsPackageName": "redux-persist",
            "sourceRepoURL": "https://github.com/rt2zz/redux-persist",
            "asOfVersion": "4.3.1"
        },
        {
            "libraryName": "redux-persist-transform-compress",
            "typingsPackageName": "redux-persist-transform-compress",
            "sourceRepoURL": "https://github.com/rt2zz/redux-persist-transform-compress",
            "asOfVersion": "4.2.0"
        },
        {
            "libraryName": "redux-saga",
            "typingsPackageName": "redux-saga",
            "sourceRepoURL": "https://github.com/redux-saga/redux-saga",
            "asOfVersion": "0.10.5"
        },
        {
            "libraryName": "Redux Thunk",
            "typingsPackageName": "redux-thunk",
            "sourceRepoURL": "https://github.com/gaearon/redux-thunk",
            "asOfVersion": "2.1.0"
        },
        {
            "libraryName": "reflect-metadata",
            "typingsPackageName": "reflect-metadata",
            "sourceRepoURL": "https://github.com/rbuckton/ReflectDecorators",
            "asOfVersion": "0.1.0"
        },
        {
            "libraryName": "replace-string",
            "typingsPackageName": "replace-string",
            "sourceRepoURL": "https://github.com/sindresorhus/replace-string",
            "asOfVersion": "3.0.0"
        },
        {
            "libraryName": "import-cwd",
            "typingsPackageName": "req-cwd",
            "sourceRepoURL": "https://github.com/sindresorhus/import-cwd",
            "asOfVersion": "3.0.0"
        },
        {
            "libraryName": "reselect",
            "typingsPackageName": "reselect",
            "sourceRepoURL": "https://github.com/rackt/reselect",
            "asOfVersion": "2.2.0"
        },
        {
            "libraryName": "resolve-cwd",
            "typingsPackageName": "resolve-cwd",
            "sourceRepoURL": "https://github.com/sindresorhus/resolve-cwd",
            "asOfVersion": "3.0.0"
        },
        {
            "libraryName": "resolve-from",
            "typingsPackageName": "resolve-from",
            "sourceRepoURL": "https://github.com/sindresorhus/resolve-from",
            "asOfVersion": "5.0.0"
        },
        {
            "libraryName": "resolve-global",
            "typingsPackageName": "resolve-global",
            "sourceRepoURL": "https://github.com/sindresorhus/resolve-global",
            "asOfVersion": "1.0.0"
        },
        {
            "libraryName": "resolve-pkg",
            "typingsPackageName": "resolve-pkg",
            "sourceRepoURL": "https://github.com/sindresorhus/resolve-pkg",
            "asOfVersion": "2.0.0"
        },
        {
            "libraryName": "rest-io",
            "typingsPackageName": "rest-io",
            "sourceRepoURL": "https://github.com/EnoF/rest-io",
            "asOfVersion": "4.1.0"
        },
        {
            "libraryName": "restore-cursor",
            "typingsPackageName": "restore-cursor",
            "sourceRepoURL": "https://github.com/sindresorhus/restore-cursor",
            "asOfVersion": "3.1.0"
        },
        {
            "libraryName": "rev-hash",
            "typingsPackageName": "rev-hash",
            "sourceRepoURL": "https://github.com/sindresorhus/rev-hash",
            "asOfVersion": "3.0.0"
        },
        {
            "libraryName": "rgb-hex",
            "typingsPackageName": "rgb-hex",
            "sourceRepoURL": "https://github.com/sindresorhus/rgb-hex",
            "asOfVersion": "3.0.0"
        },
        {
            "libraryName": "riot",
            "typingsPackageName": "riot",
            "sourceRepoURL": "https://github.com/riot/riot",
            "asOfVersion": "4.1.0"
        },
        {
            "libraryName": "rollup",
            "typingsPackageName": "rollup",
            "sourceRepoURL": "https://github.com/rollup/rollup",
            "asOfVersion": "0.54.0"
        },
        {
            "libraryName": "rollup-plugin-commonjs",
            "typingsPackageName": "rollup-plugin-commonjs",
            "sourceRepoURL": "https://github.com/rollup/rollup-plugin-commonjs",
            "asOfVersion": "9.3.1"
        },
        {
            "libraryName": "rollup-plugin-delete",
            "typingsPackageName": "rollup-plugin-delete",
            "sourceRepoURL": "https://github.com/vladshcherbin/rollup-plugin-delete",
            "asOfVersion": "1.0.0"
        },
        {
            "libraryName": "rollup-plugin-node-resolve",
            "typingsPackageName": "rollup-plugin-node-resolve",
            "sourceRepoURL": "https://github.com/rollup/rollup-plugin-node-resolve",
            "asOfVersion": "4.1.0"
        },
        {
            "libraryName": "rot-js",
            "typingsPackageName": "rot-js",
            "sourceRepoURL": "https://github.com/ondras/rot.js",
            "asOfVersion": "2.0.1"
        },
        {
            "libraryName": "round-to",
            "typingsPackageName": "round-to",
            "sourceRepoURL": "https://github.com/sindresorhus/round-to",
            "asOfVersion": "4.0.0"
        },
        {
            "libraryName": "route-recognizer",
            "typingsPackageName": "route-recognizer",
            "sourceRepoURL": "https://github.com/tildeio/route-recognizer",
            "asOfVersion": "0.3.0"
        },
        {
            "libraryName": "router5",
            "typingsPackageName": "router5",
            "sourceRepoURL": "https://github.com/router5/router5",
            "asOfVersion": "5.0.0"
        },
        {
            "libraryName": "rrule",
            "typingsPackageName": "rrule",
            "sourceRepoURL": "https://github.com/jakubroztocil/rrule",
            "asOfVersion": "2.2.9"
        },
        {
            "libraryName": "rvo2",
            "typingsPackageName": "rvo2",
            "sourceRepoURL": "https://github.com/TNOCS/rvo2",
            "asOfVersion": "1.1.0"
        },
        {
            "libraryName": "rword",
            "typingsPackageName": "rword",
            "sourceRepoURL": "https://github.com/Xyfir/rword#readme",
            "asOfVersion": "3.0.0"
        },
        {
            "libraryName": "samchon",
            "typingsPackageName": "samchon",
            "sourceRepoURL": "https://github.com/samchon/framework",
            "asOfVersion": "2.0.22"
        },
        {
            "libraryName": "samchon-framework",
            "typingsPackageName": "samchon-framework",
            "sourceRepoURL": "https://github.com/samchon/framework",
            "asOfVersion": "2.0.21"
        },
        {
            "libraryName": "samchon-library",
            "typingsPackageName": "samchon-library",
            "sourceRepoURL": "https://github.com/samchon/framework",
            "asOfVersion": "0.1.0"
        },
        {
            "libraryName": "sanitize-filename",
            "typingsPackageName": "sanitize-filename",
            "sourceRepoURL": "https://github.com/parshap/node-sanitize-filename",
            "asOfVersion": "1.6.3"
        },
        {
            "libraryName": "node-scanf",
            "typingsPackageName": "scanf",
            "sourceRepoURL": "https://github.com/Lellansin/node-scanf",
            "asOfVersion": "0.7.3"
        },
        {
            "libraryName": "screenfull",
            "typingsPackageName": "screenfull",
            "sourceRepoURL": "https://github.com/sindresorhus/screenfull.js",
            "asOfVersion": "4.1.0"
        },
        {
            "libraryName": "sdbm",
            "typingsPackageName": "sdbm",
            "sourceRepoURL": "https://github.com/sindresorhus/sdbm",
            "asOfVersion": "1.1.0"
        },
        {
            "libraryName": "semver-diff",
            "typingsPackageName": "semver-diff",
            "sourceRepoURL": "https://github.com/sindresorhus/semver-diff",
            "asOfVersion": "3.0.0"
        },
        {
            "libraryName": "semver-regex",
            "typingsPackageName": "semver-regex",
            "sourceRepoURL": "https://github.com/sindresorhus/semver-regex",
            "asOfVersion": "3.1.0"
        },
        {
            "libraryName": "semver-truncate",
            "typingsPackageName": "semver-truncate",
            "sourceRepoURL": "https://github.com/sindresorhus/semver-truncate",
            "asOfVersion": "2.0.0"
        },
        {
            "libraryName": "sendgrid",
            "typingsPackageName": "sendgrid",
            "sourceRepoURL": "https://github.com/sendgrid/sendgrid-nodejs",
            "asOfVersion": "4.3.0"
        },
        {
            "libraryName": "sentence-case",
            "typingsPackageName": "sentence-case",
            "sourceRepoURL": "https://github.com/blakeembrey/sentence-case",
            "asOfVersion": "1.1.3"
        },
        {
            "libraryName": "serialize-error",
            "typingsPackageName": "serialize-error",
            "sourceRepoURL": "https://github.com/sindresorhus/serialize-error",
            "asOfVersion": "4.0.0"
        },
        {
            "libraryName": "sharp-timer",
            "typingsPackageName": "sharp-timer",
            "sourceRepoURL": "https://github.com/afractal/SharpTimer",
            "asOfVersion": "0.1.3"
        },
        {
            "libraryName": "shebang-regex",
            "typingsPackageName": "shebang-regex",
            "sourceRepoURL": "https://github.com/sindresorhus/shebang-regex",
            "asOfVersion": "3.0.0"
        },
        {
            "libraryName": "Shopify Prime",
            "typingsPackageName": "shopify-prime",
            "sourceRepoURL": "https://github.com/nozzlegear/shopify-prime",
            "asOfVersion": "2.0.0"
        },
        {
            "libraryName": "should.js",
            "typingsPackageName": "should",
            "sourceRepoURL": "https://github.com/shouldjs/should.js",
            "asOfVersion": "13.0.0"
        },
        {
            "libraryName": "SimpleSignal",
            "typingsPackageName": "simplesignal",
            "sourceRepoURL": "https://github.com/zeh/simplesignal",
            "asOfVersion": "1.0.0"
        },
        {
            "libraryName": "@sindresorhus/class-names",
            "typingsPackageName": "sindresorhus__class-names",
            "sourceRepoURL": "https://github.com/sindresorhus/class-names",
            "asOfVersion": "1.1.0"
        },
        {
            "libraryName": "@sindresorhus/df",
            "typingsPackageName": "sindresorhus__df",
            "sourceRepoURL": "https://github.com/sindresorhus/df",
            "asOfVersion": "3.0.0"
        },
        {
            "libraryName": "djb2a",
            "typingsPackageName": "sindresorhus__djb2a",
            "sourceRepoURL": "https://github.com/sindresorhus/djb2a",
            "asOfVersion": "1.1.0"
        },
        {
            "libraryName": "@sindresorhus/fnv1a",
            "typingsPackageName": "sindresorhus__fnv1a",
            "sourceRepoURL": "https://github.com/sindresorhus/fnv1a",
            "asOfVersion": "1.1.0"
        },
        {
            "libraryName": "@sindresorhus/slugify",
            "typingsPackageName": "sindresorhus__slugify",
            "sourceRepoURL": "https://github.com/sindresorhus/slugify",
            "asOfVersion": "0.9.1"
        },
        {
            "libraryName": "@sindresorhus/string-hash",
            "typingsPackageName": "sindresorhus__string-hash",
            "sourceRepoURL": "https://github.com/sindresorhus/string-hash",
            "asOfVersion": "1.1.0"
        },
        {
            "libraryName": "@sindresorhus/to-milliseconds",
            "typingsPackageName": "sindresorhus__to-milliseconds",
            "sourceRepoURL": "https://github.com/sindresorhus/to-milliseconds",
            "asOfVersion": "1.1.0"
        },
        {
            "libraryName": "sip.js",
            "typingsPackageName": "sip.js",
            "sourceRepoURL": "https://github.com/onsip/SIP.js",
            "asOfVersion": "0.12.0"
        },
        {
            "libraryName": "skin-tone",
            "typingsPackageName": "skin-tone",
            "sourceRepoURL": "https://github.com/sindresorhus/skin-tone",
            "asOfVersion": "2.0.0"
        },
        {
            "libraryName": "slash",
            "typingsPackageName": "slash",
            "sourceRepoURL": "https://github.com/sindresorhus/slash",
            "asOfVersion": "3.0.0"
        },
        {
            "libraryName": "smooth-scrollbar",
            "typingsPackageName": "smooth-scrollbar",
            "sourceRepoURL": "https://github.com/idiotWu/smooth-scrollbar",
            "asOfVersion": "8.2.5"
        },
        {
            "libraryName": "Smoothie Charts",
            "typingsPackageName": "smoothie",
            "sourceRepoURL": "https://github.com/joewalnes/smoothie",
            "asOfVersion": "1.29.1"
        },
        {
            "libraryName": "snake-case",
            "typingsPackageName": "snake-case",
            "sourceRepoURL": "https://github.com/blakeembrey/snake-case",
            "asOfVersion": "1.1.2"
        },
        {
            "libraryName": "snoowrap",
            "typingsPackageName": "snoowrap",
            "sourceRepoURL": "https://github.com/not-an-aardvark/snoowrap",
            "asOfVersion": "1.19.0"
        },
        {
            "libraryName": "snowboy",
            "typingsPackageName": "snowboy",
            "sourceRepoURL": "https://github.com/Kitt-AI/snowboy",
            "asOfVersion": "1.3.1"
        },
        {
            "libraryName": "soap",
            "typingsPackageName": "soap",
            "sourceRepoURL": "https://www.npmjs.com/package/soap",
            "asOfVersion": "0.21.0"
        },
        {
            "libraryName": "source-map",
            "typingsPackageName": "source-map",
            "sourceRepoURL": "https://github.com/mozilla/source-map",
            "asOfVersion": "0.5.7"
        },
        {
            "libraryName": "sparkly",
            "typingsPackageName": "sparkly",
            "sourceRepoURL": "https://github.com/sindresorhus/sparkly",
            "asOfVersion": "5.0.0"
        },
        {
            "libraryName": "Spectacle",
            "typingsPackageName": "spectacle",
            "sourceRepoURL": "http://github.com/FormidableLabs/spectacle/",
            "asOfVersion": "5.2.3"
        },
        {
            "libraryName": "Spin.js",
            "typingsPackageName": "spin.js",
            "sourceRepoURL": "http://fgnass.github.com/spin.js/",
            "asOfVersion": "3.0.0"
        },
        {
            "libraryName": "spotify-web-api-js",
            "typingsPackageName": "spotify-web-api-js",
            "sourceRepoURL": "https://github.com/JMPerez/spotify-web-api-js",
            "asOfVersion": "0.21.0"
        },
        {
            "libraryName": "srcset",
            "typingsPackageName": "srcset",
            "sourceRepoURL": "https://github.com/sindresorhus/srcset",
            "asOfVersion": "2.0.0"
        },
        {
            "libraryName": "ServiceStack Utils",
            "typingsPackageName": "ss-utils",
            "sourceRepoURL": "https://servicestack.net/",
            "asOfVersion": "0.1.5"
        },
        {
            "libraryName": "stellar-sdk",
            "typingsPackageName": "stellar-sdk",
            "sourceRepoURL": "https://github.com/stellar/js-stellar-sdk",
            "asOfVersion": "0.15.1"
        },
        {
            "libraryName": "@storybook/addon-a11y",
            "typingsPackageName": "storybook__addon-a11y",
            "sourceRepoURL": "https://github.com/storybooks/storybook",
            "asOfVersion": "5.1.1"
        },
        {
            "libraryName": "@storybook/addon-actions",
            "typingsPackageName": "storybook__addon-actions",
            "sourceRepoURL": "https://github.com/storybooks/storybook",
            "asOfVersion": "5.2.0"
        },
        {
            "libraryName": "@storybook/addon-backgrounds",
            "typingsPackageName": "storybook__addon-backgrounds",
            "sourceRepoURL": "https://github.com/storybooks/storybook",
            "asOfVersion": "5.2.0"
        },
        {
            "libraryName": "@storybook/addon-centered",
            "typingsPackageName": "storybook__addon-centered",
            "sourceRepoURL": "https://github.com/storybooks/storybook",
            "asOfVersion": "5.2.0"
        },
        {
            "libraryName": "@storybook/addon-jest",
            "typingsPackageName": "storybook__addon-jest",
            "sourceRepoURL": "https://github.com/storybooks/storybook",
            "asOfVersion": "5.2.0"
        },
        {
            "libraryName": "@storybook/addon-knobs",
            "typingsPackageName": "storybook__addon-knobs",
            "sourceRepoURL": "https://github.com/storybooks/storybook",
            "asOfVersion": "5.2.0"
        },
        {
            "libraryName": "@storybook/addon-links",
            "typingsPackageName": "storybook__addon-links",
            "sourceRepoURL": "https://github.com/storybooks/storybook",
            "asOfVersion": "5.2.0"
        },
        {
            "libraryName": "@storybook/addon-notes",
            "typingsPackageName": "storybook__addon-notes",
            "sourceRepoURL": "https://github.com/storybooks/storybook",
            "asOfVersion": "5.0.0"
        },
        {
            "libraryName": "@storybook/addon-options",
            "typingsPackageName": "storybook__addon-options",
            "sourceRepoURL": "https://github.com/storybooks/storybook",
            "asOfVersion": "5.2.0"
        },
        {
            "libraryName": "@storybook/addon-viewport",
            "typingsPackageName": "storybook__addon-viewport",
            "sourceRepoURL": "https://github.com/storybooks/storybook",
            "asOfVersion": "5.2.0"
        },
        {
            "libraryName": "@storybook/addons",
            "typingsPackageName": "storybook__addons",
            "sourceRepoURL": "https://github.com/storybooks/storybook",
            "asOfVersion": "5.2.0"
        },
        {
            "libraryName": "@storybook/channels",
            "typingsPackageName": "storybook__channels",
            "sourceRepoURL": "https://github.com/storybooks/storybook",
            "asOfVersion": "5.2.0"
        },
        {
            "libraryName": "@storybook/html",
            "typingsPackageName": "storybook__html",
            "sourceRepoURL": "https://github.com/storybooks/storybook",
            "asOfVersion": "5.2.0"
        },
        {
            "libraryName": "@storybook/preact",
            "typingsPackageName": "storybook__preact",
            "sourceRepoURL": "https://github.com/storybooks/storybook",
            "asOfVersion": "5.2.1"
        },
        {
            "libraryName": "@storybook/react-native",
            "typingsPackageName": "storybook__react-native",
            "sourceRepoURL": "https://github.com/storybooks/storybook",
            "asOfVersion": "5.2.0"
        },
        {
            "libraryName": "@storybook/vue",
            "typingsPackageName": "storybook__vue",
            "sourceRepoURL": "https://github.com/storybooks/storybook",
            "asOfVersion": "5.2.0"
        },
        {
            "libraryName": "stream-mock",
            "typingsPackageName": "stream-mock",
            "sourceRepoURL": "https://github.com/b4nst/stream-mock",
            "asOfVersion": "2.0.1"
        },
        {
            "libraryName": "string-argv",
            "typingsPackageName": "string-argv",
            "sourceRepoURL": "https://github.com/mccormicka/string-argv",
            "asOfVersion": "0.3.0"
        },
        {
            "libraryName": "string-length",
            "typingsPackageName": "string-length",
            "sourceRepoURL": "https://github.com/sindresorhus/string-length",
            "asOfVersion": "3.0.0"
        },
        {
            "libraryName": "string-width",
            "typingsPackageName": "string-width",
            "sourceRepoURL": "https://github.com/sindresorhus/string-width",
            "asOfVersion": "4.0.0"
        },
        {
            "libraryName": "stringify-attributes",
            "typingsPackageName": "stringify-attributes",
            "sourceRepoURL": "https://github.com/sindresorhus/stringify-attributes",
            "asOfVersion": "2.0.0"
        },
        {
            "libraryName": "strip-ansi",
            "typingsPackageName": "strip-ansi",
            "sourceRepoURL": "https://github.com/chalk/strip-ansi",
            "asOfVersion": "5.2.0"
        },
        {
            "libraryName": "strip-bom",
            "typingsPackageName": "strip-bom",
            "sourceRepoURL": "https://github.com/sindresorhus/strip-bom",
            "asOfVersion": "4.0.0"
        },
        {
            "libraryName": "strip-indent",
            "typingsPackageName": "strip-indent",
            "sourceRepoURL": "https://github.com/sindresorhus/strip-indent",
            "asOfVersion": "3.0.0"
        },
        {
            "libraryName": "strip-json-comments",
            "typingsPackageName": "strip-json-comments",
            "sourceRepoURL": "https://github.com/sindresorhus/strip-json-comments",
            "asOfVersion": "3.0.0"
        },
        {
            "libraryName": "striptags",
            "typingsPackageName": "striptags",
            "sourceRepoURL": "https://github.com/ericnorris/striptags",
            "asOfVersion": "3.1.1"
        },
        {
            "libraryName": "subsume",
            "typingsPackageName": "subsume",
            "sourceRepoURL": "https://github.com/sindresorhus/subsume",
            "asOfVersion": "2.1.0"
        },
        {
            "libraryName": "sudo-block",
            "typingsPackageName": "sudo-block",
            "sourceRepoURL": "https://github.com/sindresorhus/sudo-block",
            "asOfVersion": "3.0.0"
        },
        {
            "libraryName": "Sugar",
            "typingsPackageName": "sugar",
            "sourceRepoURL": "https://github.com/andrewplummer/Sugar",
            "asOfVersion": "2.0.2"
        },
        {
            "libraryName": "survey-knockout",
            "typingsPackageName": "survey-knockout",
            "sourceRepoURL": "http://surveyjs.org/",
            "asOfVersion": "0.10.0"
        },
        {
            "libraryName": "svg-pan-zoom",
            "typingsPackageName": "svg-pan-zoom",
            "sourceRepoURL": "https://github.com/ariutta/svg-pan-zoom",
            "asOfVersion": "3.4.0"
        },
        {
            "libraryName": "svg.js",
            "typingsPackageName": "svg.js",
            "sourceRepoURL": "http://www.svgjs.com/",
            "asOfVersion": "2.3.1"
        },
        {
            "libraryName": "swagger-parser",
            "typingsPackageName": "swagger-parser",
            "sourceRepoURL": "https://apidevtools.org/swagger-parser/",
            "asOfVersion": "7.0.0"
        },
        {
            "libraryName": "swap-case",
            "typingsPackageName": "swap-case",
            "sourceRepoURL": "https://github.com/blakeembrey/swap-case",
            "asOfVersion": "1.1.2"
        },
        {
            "libraryName": "SweetAlert",
            "typingsPackageName": "sweetalert",
            "sourceRepoURL": "https://github.com/t4t5/sweetalert/",
            "asOfVersion": "2.0.4"
        },
        {
            "libraryName": "Tabris.js",
            "typingsPackageName": "tabris",
            "sourceRepoURL": "http://tabrisjs.com",
            "asOfVersion": "1.8.0"
        },
        {
            "libraryName": "tabris-plugin-firebase",
            "typingsPackageName": "tabris-plugin-firebase",
            "sourceRepoURL": "https://github.com/eclipsesource/tabris-plugin-firebase",
            "asOfVersion": "2.1.0"
        },
        {
            "libraryName": "tcomb",
            "typingsPackageName": "tcomb",
            "sourceRepoURL": "http://gcanti.github.io/tcomb/guide/index.html",
            "asOfVersion": "2.6.0"
        },
        {
            "libraryName": "temp-dir",
            "typingsPackageName": "temp-dir",
            "sourceRepoURL": "https://github.com/sindresorhus/temp-dir",
            "asOfVersion": "2.0.0"
        },
        {
            "libraryName": "temp-write",
            "typingsPackageName": "temp-write",
            "sourceRepoURL": "https://github.com/sindresorhus/temp-write",
            "asOfVersion": "4.0.0"
        },
        {
            "libraryName": "tempfile",
            "typingsPackageName": "tempfile",
            "sourceRepoURL": "https://github.com/sindresorhus/tempfile",
            "asOfVersion": "3.0.0"
        },
        {
            "libraryName": "tempy",
            "typingsPackageName": "tempy",
            "sourceRepoURL": "https://github.com/sindresorhus/tempy",
            "asOfVersion": "0.3.0"
        },
        {
            "libraryName": "term-size",
            "typingsPackageName": "term-size",
            "sourceRepoURL": "https://github.com/sindresorhus/term-size",
            "asOfVersion": "2.0.0"
        },
        {
            "libraryName": "terminal-image",
            "typingsPackageName": "terminal-image",
            "sourceRepoURL": "https://github.com/sindresorhus/terminal-image",
            "asOfVersion": "0.2.0"
        },
        {
            "libraryName": "terminal-link",
            "typingsPackageName": "terminal-link",
            "sourceRepoURL": "https://github.com/sindresorhus/terminal-link",
            "asOfVersion": "1.2.0"
        },
        {
            "libraryName": "terser",
            "typingsPackageName": "terser",
            "sourceRepoURL": "https://github.com/terser-js/terser",
            "asOfVersion": "3.12.0"
        },
        {
            "libraryName": "text-clipper",
            "typingsPackageName": "text-clipper",
            "sourceRepoURL": "https://github.com/arendjr/text-clipper",
            "asOfVersion": "1.3.0"
        },
        {
            "libraryName": "three",
            "typingsPackageName": "three",
            "sourceRepoURL": "https://github.com/mrdoob/three.js",
            "asOfVersion": "0.103.0"
        },
        {
            "libraryName": "tildify",
            "typingsPackageName": "tildify",
            "sourceRepoURL": "https://github.com/sindresorhus/tildify",
            "asOfVersion": "2.0.0"
        },
        {
            "libraryName": "time-span",
            "typingsPackageName": "time-span",
            "sourceRepoURL": "https://github.com/sindresorhus/time-span",
            "asOfVersion": "3.0.1"
        },
        {
            "libraryName": "timezonecomplete",
            "typingsPackageName": "timezonecomplete",
            "sourceRepoURL": "https://github.com/SpiritIT/timezonecomplete",
            "asOfVersion": "5.5.0"
        },
        {
            "libraryName": "title-case",
            "typingsPackageName": "title-case",
            "sourceRepoURL": "https://github.com/blakeembrey/title-case",
            "asOfVersion": "1.1.2"
        },
        {
            "libraryName": "to-semver",
            "typingsPackageName": "to-semver",
            "sourceRepoURL": "https://github.com/sindresorhus/to-semver",
            "asOfVersion": "2.0.0"
        },
        {
            "libraryName": "transliteration",
            "typingsPackageName": "transliteration",
            "sourceRepoURL": "https://github.com/dzcpy/transliteration",
            "asOfVersion": "1.6.6"
        },
        {
            "libraryName": "trash",
            "typingsPackageName": "trash",
            "sourceRepoURL": "https://github.com/sindresorhus/trash",
            "asOfVersion": "5.0.1"
        },
        {
            "libraryName": "trim-newlines",
            "typingsPackageName": "trim-newlines",
            "sourceRepoURL": "https://github.com/sindresorhus/trim-newlines",
            "asOfVersion": "3.0.0"
        },
        {
            "libraryName": "ts3-nodejs-library",
            "typingsPackageName": "ts3-nodejs-library",
            "sourceRepoURL": "https://github.com/Multivit4min/TS3-NodeJS-Library",
            "asOfVersion": "2.0.0"
        },
        {
            "libraryName": "TsMonad",
            "typingsPackageName": "tsmonad",
            "sourceRepoURL": "https://github.com/cbowdon/TsMonad",
            "asOfVersion": "0.5.0"
        },
        {
            "libraryName": "tstl",
            "typingsPackageName": "tstl",
            "sourceRepoURL": "https://github.com/samchon/tstl",
            "asOfVersion": "1.5.7"
        },
        {
            "libraryName": "typed.js",
            "typingsPackageName": "typed.js",
            "sourceRepoURL": "https://github.com/mattboldt/typed.js",
            "asOfVersion": "2.0.9"
        },
        {
            "libraryName": "TypeScript",
            "typingsPackageName": "typescript",
            "sourceRepoURL": "https://github.com/Microsoft/TypeScript",
            "asOfVersion": "2.0.0"
        },
        {
            "libraryName": "TypeScript",
            "typingsPackageName": "typescript-services",
            "sourceRepoURL": "https://github.com/Microsoft/TypeScript",
            "asOfVersion": "2.0.0"
        },
        {
            "libraryName": "ua-string",
            "typingsPackageName": "ua-string",
            "sourceRepoURL": "https://github.com/sindresorhus/ua-string",
            "asOfVersion": "3.0.0"
        },
        {
            "libraryName": "ui-box",
            "typingsPackageName": "ui-box",
            "sourceRepoURL": "https://github.com/segmentio/ui-box",
            "asOfVersion": "2.0.0"
        },
        {
            "libraryName": "uk.co.workingedge.phonegap.plugin.istablet",
            "typingsPackageName": "uk.co.workingedge.phonegap.plugin.istablet",
            "sourceRepoURL": "https://github.com/dpa99c/phonegap-istablet",
            "asOfVersion": "1.1.3"
        },
        {
            "libraryName": "uk.co.workingedge.phonegap.plugin.launchnavigator",
            "typingsPackageName": "uk.co.workingedge.phonegap.plugin.launchnavigator",
            "sourceRepoURL": "https://github.com/dpa99c/phonegap-launch-navigator",
            "asOfVersion": "4.0.0"
        },
        {
            "libraryName": "unique-random",
            "typingsPackageName": "unique-random",
            "sourceRepoURL": "https://github.com/sindresorhus/unique-random",
            "asOfVersion": "2.1.0"
        },
        {
            "libraryName": "unique-random-array",
            "typingsPackageName": "unique-random-array",
            "sourceRepoURL": "https://github.com/sindresorhus/unique-random-array",
            "asOfVersion": "2.0.0"
        },
        {
            "libraryName": "unique-string",
            "typingsPackageName": "unique-string",
            "sourceRepoURL": "https://github.com/sindresorhus/unique-string",
            "asOfVersion": "2.0.0"
        },
        {
            "libraryName": "unist-util-is",
            "typingsPackageName": "unist-util-is",
            "sourceRepoURL": "https://github.com/syntax-tree/unist-util-is",
            "asOfVersion": "4.0.0"
        },
        {
            "libraryName": "Universal Router",
            "typingsPackageName": "universal-router",
            "sourceRepoURL": "https://github.com/kriasoft/universal-router",
            "asOfVersion": "8.0.0"
        },
        {
            "libraryName": "untildify",
            "typingsPackageName": "untildify",
            "sourceRepoURL": "https://github.com/sindresorhus/untildify",
            "asOfVersion": "4.0.0"
        },
        {
            "libraryName": "unused-filename",
            "typingsPackageName": "unused-filename",
            "sourceRepoURL": "https://github.com/sindresorhus/unused-filename",
            "asOfVersion": "2.0.0"
        },
        {
            "libraryName": "upper-case",
            "typingsPackageName": "upper-case",
            "sourceRepoURL": "https://github.com/blakeembrey/upper-case",
            "asOfVersion": "1.1.3"
        },
        {
            "libraryName": "upper-case-first",
            "typingsPackageName": "upper-case-first",
            "sourceRepoURL": "https://github.com/blakeembrey/upper-case-first",
            "asOfVersion": "1.1.2"
        },
        {
            "libraryName": "url-regex",
            "typingsPackageName": "url-regex",
            "sourceRepoURL": "https://github.com/kevva/url-regex",
            "asOfVersion": "5.0.0"
        },
        {
            "libraryName": "urllib",
            "typingsPackageName": "urllib",
            "sourceRepoURL": "https://github.com/node-modules/urllib",
            "asOfVersion": "2.33.0"
        },
        {
            "libraryName": "UUID.js",
            "typingsPackageName": "uuidjs",
            "sourceRepoURL": "https://github.com/LiosK/UUID.js",
            "asOfVersion": "3.6.0"
        },
        {
            "libraryName": "Validate.js",
            "typingsPackageName": "validate.js",
            "sourceRepoURL": "https://github.com/ansman/validate.js",
            "asOfVersion": "0.11.0"
        },
        {
            "libraryName": "vanilla-tilt",
            "typingsPackageName": "vanilla-tilt",
            "sourceRepoURL": "https://github.com/micku7zu/vanilla-tilt.js",
            "asOfVersion": "1.6.2"
        },
        {
            "libraryName": "vega",
            "typingsPackageName": "vega",
            "sourceRepoURL": "https://github.com/vega/vega",
            "asOfVersion": "3.2.0"
        },
        {
            "libraryName": "vso-node-api",
            "typingsPackageName": "vso-node-api",
            "sourceRepoURL": "https://github.com/Microsoft/vso-node-api",
            "asOfVersion": "4.0.0"
        },
        {
            "libraryName": "vuejs",
            "typingsPackageName": "vue",
            "sourceRepoURL": "https://github.com/vuejs/vue",
            "asOfVersion": "2.0.0"
        },
        {
            "libraryName": "vue-i18n",
            "typingsPackageName": "vue-i18n",
            "sourceRepoURL": "https://github.com/kazupon/vue-i18n",
            "asOfVersion": "7.0.0"
        },
        {
            "libraryName": "vue-router",
            "typingsPackageName": "vue-router",
            "sourceRepoURL": "https://github.com/vuejs/vue-router",
            "asOfVersion": "2.0.0"
        },
        {
            "libraryName": "vue-scrollto",
            "typingsPackageName": "vue-scrollto",
            "sourceRepoURL": "https://github.com/rigor789/vue-scrollto",
            "asOfVersion": "2.17.1"
        },
        {
            "libraryName": "typescript",
            "typingsPackageName": "w3c-permissions",
            "sourceRepoURL": "https://www.w3.org/TR/permissions/",
            "asOfVersion": "2.0.0"
        },
        {
            "libraryName": "wait-for-localhost",
            "typingsPackageName": "wait-for-localhost",
            "sourceRepoURL": "https://github.com/sindresorhus/wait-for-localhost",
            "asOfVersion": "3.1.0"
        },
        {
            "libraryName": "wallpaper",
            "typingsPackageName": "wallpaper",
            "sourceRepoURL": "https://github.com/sindresorhus/wallpaper",
            "asOfVersion": "4.3.0"
        },
        {
            "libraryName": "watson-developer-cloud",
            "typingsPackageName": "watson-developer-cloud",
            "sourceRepoURL": "https://github.com/watson-developer-cloud/node-sdk",
            "asOfVersion": "3.0.1"
        },
        {
            "libraryName": "web3",
            "typingsPackageName": "web3",
            "sourceRepoURL": "https://github.com/ethereum/web3.js",
            "asOfVersion": "1.2.2"
        },
        {
            "libraryName": "typescript",
            "typingsPackageName": "webassembly-js-api",
            "sourceRepoURL": "https://github.com/winksaville/test-webassembly-js-ts",
            "asOfVersion": "2.0.0"
        },
        {
            "libraryName": "webcola",
            "typingsPackageName": "webcola",
            "sourceRepoURL": "https://github.com/tgdwyer/WebCola",
            "asOfVersion": "3.2.0"
        },
        {
            "libraryName": "WebdriverIO",
            "typingsPackageName": "webdriverio",
            "sourceRepoURL": "git@github.com:webdriverio/webdriverio.git",
            "asOfVersion": "5.0.0"
        },
        {
            "libraryName": "webgme",
            "typingsPackageName": "webgme",
            "sourceRepoURL": "https://webgme.org",
            "asOfVersion": "2.11.0"
        },
        {
            "libraryName": "Webix UI",
            "typingsPackageName": "webix",
            "sourceRepoURL": "http://webix.com",
            "asOfVersion": "5.1.1"
        },
        {
            "libraryName": "webpack-chain",
            "typingsPackageName": "webpack-chain",
            "sourceRepoURL": "https://github.com/neutrinojs/webpack-chain",
            "asOfVersion": "5.2.0"
        },
        {
            "libraryName": "typescript",
            "typingsPackageName": "whatwg-streams",
            "sourceRepoURL": "https://streams.spec.whatwg.org",
            "asOfVersion": "3.2.1"
        },
        {
            "libraryName": "which-pm",
            "typingsPackageName": "which-pm",
            "sourceRepoURL": "https://github.com/zkochan/which-pm#readme",
            "asOfVersion": "1.1.0"
        },
        {
            "libraryName": "winston",
            "typingsPackageName": "winston",
            "sourceRepoURL": "https://github.com/winstonjs/winston.git",
            "asOfVersion": "2.4.4"
        },
        {
            "libraryName": "wolfy87-eventemitter",
            "typingsPackageName": "wolfy87-eventemitter",
            "sourceRepoURL": "https://github.com/Wolfy87/EventEmitter",
            "asOfVersion": "5.2.0"
        },
        {
            "libraryName": "wonder-commonlib",
            "typingsPackageName": "wonder-commonlib",
            "sourceRepoURL": "https://github.com/yyc-git/Wonder-CommonLib",
            "asOfVersion": "0.1.12"
        },
        {
            "libraryName": "wonder-frp",
            "typingsPackageName": "wonder-frp",
            "sourceRepoURL": "https://github.com/yyc-git/Wonder-FRP",
            "asOfVersion": "0.1.25"
        },
        {
            "libraryName": "word-list",
            "typingsPackageName": "word-list-json",
            "sourceRepoURL": "https://github.com/sindresorhus/word-list",
            "asOfVersion": "3.0.0"
        },
        {
            "libraryName": "wouter",
            "typingsPackageName": "wouter",
            "sourceRepoURL": "https://github.com/molefrog/wouter#readme",
            "asOfVersion": "2.2.0"
        },
        {
            "libraryName": "write-json-file",
            "typingsPackageName": "write-json-file",
            "sourceRepoURL": "https://github.com/sindresorhus/write-json-file",
            "asOfVersion": "3.2.0"
        },
        {
            "libraryName": "write-pkg",
            "typingsPackageName": "write-pkg",
            "sourceRepoURL": "https://github.com/sindresorhus/write-pkg",
            "asOfVersion": "4.0.0"
        },
        {
            "libraryName": "x2js",
            "typingsPackageName": "x2js",
            "sourceRepoURL": "https://code.google.com/p/x2js/",
            "asOfVersion": "3.1.0"
        },
        {
            "libraryName": "xadesjs",
            "typingsPackageName": "xadesjs",
            "sourceRepoURL": "https://github.com/PeculiarVentures/xadesjs",
            "asOfVersion": "2.0.2"
        },
        {
            "libraryName": "xdg-basedir",
            "typingsPackageName": "xdg-basedir",
            "sourceRepoURL": "https://github.com/sindresorhus/xdg-basedir",
            "asOfVersion": "4.0.0"
        },
        {
            "libraryName": "xhr-mock",
            "typingsPackageName": "xhr-mock",
            "sourceRepoURL": "https://github.com/jameslnewell/xhr-mock#readme",
            "asOfVersion": "2.0.0"
        },
        {
            "libraryName": "xlsx",
            "typingsPackageName": "xlsx",
            "sourceRepoURL": "https://github.com/sheetjs/js-xlsx",
            "asOfVersion": "0.0.36"
        },
        {
            "libraryName": "xml-js",
            "typingsPackageName": "xml-js",
            "sourceRepoURL": "https://github.com/nashwaan/xml-js",
            "asOfVersion": "1.0.0"
        },
        {
            "libraryName": "xmlbuilder",
            "typingsPackageName": "xmlbuilder",
            "sourceRepoURL": "https://github.com/oozcitak/xmlbuilder-js",
            "asOfVersion": "11.0.1"
        },
        {
            "libraryName": "xterm.js",
            "typingsPackageName": "xterm",
            "sourceRepoURL": "https://github.com/sourcelair/xterm.js/",
            "asOfVersion": "3.0.0"
        },
        {
            "libraryName": "year-days",
            "typingsPackageName": "year-days",
            "sourceRepoURL": "https://github.com/sindresorhus/year-days",
            "asOfVersion": "3.0.0"
        },
        {
            "libraryName": "yFiles for HTML",
            "typingsPackageName": "yfiles",
            "sourceRepoURL": "none",
            "asOfVersion": "2.1.0"
        },
        {
            "libraryName": "yn",
            "typingsPackageName": "yn",
            "sourceRepoURL": "https://github.com/sindresorhus/yn",
            "asOfVersion": "3.1.0"
        },
        {
            "libraryName": "zapier-platform-core",
            "typingsPackageName": "zapier-platform-core",
            "sourceRepoURL": "https://github.com/zapier/zapier-platform-core",
            "asOfVersion": "6.1.1"
        },
        {
            "libraryName": "zetapush-js",
            "typingsPackageName": "zetapush-js",
            "sourceRepoURL": "https://github.com/zetapush/zetapush-js",
            "asOfVersion": "3.1.2"
        },
        {
            "libraryName": "Zone.js",
            "typingsPackageName": "zone.js",
            "sourceRepoURL": "https://github.com/angular/zone.js",
            "asOfVersion": "0.5.12"
        }
    ]
}<|MERGE_RESOLUTION|>--- conflicted
+++ resolved
@@ -3193,12 +3193,12 @@
             "asOfVersion": "2.5.7"
         },
         {
-<<<<<<< HEAD
             "libraryName": "react-collapsible",
             "typingsPackageName": "react-collapsible",
             "sourceRepoURL": "https://github.com/glennflanagan/react-collapsible#readme",
             "asOfVersion": "2.3.0"
-=======
+        },
+        {
             "libraryName": "react-circular-progressbar",
             "typingsPackageName": "react-circular-progressbar",
             "sourceRepoURL": "https://github.com/kevinsqi/react-circular-progressbar#readme",
@@ -3209,7 +3209,6 @@
             "typingsPackageName": "react-content-loader",
             "sourceRepoURL": "https://github.com/danilowoz/react-content-loader",
             "asOfVersion": "4.0.0"
->>>>>>> aae7db3c
         },
         {
             "libraryName": "react-day-picker",
