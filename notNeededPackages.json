{
    "packages": [
        {
            "libraryName": "3d-bin-packing",
            "typingsPackageName": "3d-bin-packing",
            "sourceRepoURL": "https://github.com/betterwaysystems/packer",
            "asOfVersion": "1.1.3"
        },
        {
            "libraryName": "Ably Realtime and Rest client library",
            "typingsPackageName": "ably",
            "sourceRepoURL": "https://www.ably.io/",
            "asOfVersion": "1.0.0"
        },
        {
            "libraryName": "actions-on-google",
            "typingsPackageName": "actions-on-google",
            "sourceRepoURL": "https://github.com/actions-on-google/actions-on-google-nodejs",
            "asOfVersion": "2.0.0"
        },
        {
            "libraryName": "active-win",
            "typingsPackageName": "active-win",
            "sourceRepoURL": "https://github.com/sindresorhus/active-win",
            "asOfVersion": "5.1.0"
        },
        {
            "libraryName": "ag-grid",
            "typingsPackageName": "ag-grid",
            "sourceRepoURL": "https://github.com/ceolter/ag-grid",
            "asOfVersion": "3.2.0"
        },
        {
            "libraryName": "aggregate-error",
            "typingsPackageName": "aggregate-error",
            "sourceRepoURL": "https://github.com/sindresorhus/aggregate-error",
            "asOfVersion": "2.2.0"
        },
        {
            "libraryName": "ajv",
            "typingsPackageName": "ajv",
            "sourceRepoURL": "https://github.com/epoberezkin/ajv",
            "asOfVersion": "1.0.0"
        },
        {
            "libraryName": "all-keys",
            "typingsPackageName": "all-keys",
            "sourceRepoURL": "https://github.com/sindresorhus/all-keys",
            "asOfVersion": "3.0.0"
        },
        {
            "libraryName": "all-keys",
            "typingsPackageName": "all-property-names",
            "sourceRepoURL": "https://github.com/sindresorhus/all-keys",
            "asOfVersion": "3.0.0"
        },
        {
            "libraryName": "angular-touchspin",
            "typingsPackageName": "angular-touchspin",
            "sourceRepoURL": "https://github.com/nkovacic/angular-touchspin",
            "asOfVersion": "1.8.2"
        },
        {
            "libraryName": "angular-ui-router-default",
            "typingsPackageName": "angular-ui-router-default",
            "sourceRepoURL": "https://github.com/nonplus/angular-ui-router-default",
            "asOfVersion": "0.0.5"
        },
        {
            "libraryName": "angular-ui-router-uib-modal",
            "typingsPackageName": "angular-ui-router-uib-modal",
            "sourceRepoURL": "https://github.com/nonplus/angular-ui-router-uib-modal",
            "asOfVersion": "0.0.11"
        },
        {
            "libraryName": "ansi-escapes",
            "typingsPackageName": "ansi-escapes",
            "sourceRepoURL": "https://github.com/sindresorhus/ansi-escapes",
            "asOfVersion": "4.0.0"
        },
        {
            "libraryName": "ansi-regex",
            "typingsPackageName": "ansi-regex",
            "sourceRepoURL": "https://github.com/chalk/ansi-regex",
            "asOfVersion": "5.0.0"
        },
        {
            "libraryName": "antd",
            "typingsPackageName": "antd",
            "sourceRepoURL": "https://github.com/ant-design/ant-design",
            "asOfVersion": "1.0.0"
        },
        {
            "libraryName": "anybar",
            "typingsPackageName": "anybar",
            "sourceRepoURL": "https://github.com/sindresorhus/anybar",
            "asOfVersion": "4.0.0"
        },
        {
            "libraryName": "anydb-sql",
            "typingsPackageName": "anydb-sql",
            "sourceRepoURL": "https://github.com/doxout/anydb-sql",
            "asOfVersion": "0.6.46"
        },
        {
            "libraryName": "anydb-sql-migrations",
            "typingsPackageName": "anydb-sql-migrations",
            "sourceRepoURL": "https://github.com/spion/anydb-sql-migrations",
            "asOfVersion": "2.1.1"
        },
        {
            "libraryName": "apn",
            "typingsPackageName": "apn",
            "sourceRepoURL": "https://github.com/node-apn/node-apn",
            "asOfVersion": "2.1.2"
        },
        {
            "libraryName": "Application Insights",
            "typingsPackageName": "applicationinsights",
            "sourceRepoURL": "https://github.com/Microsoft/ApplicationInsights-node.js",
            "asOfVersion": "0.20.0"
        },
        {
            "libraryName": "Argon2",
            "typingsPackageName": "argon2",
            "sourceRepoURL": "https://github.com/ranisalt/node-argon2",
            "asOfVersion": "0.15.0"
        },
        {
            "libraryName": "array-move",
            "typingsPackageName": "array-move",
            "sourceRepoURL": "https://github.com/sindresorhus/array-move",
            "asOfVersion": "2.0.0"
        },
        {
            "libraryName": "array-uniq",
            "typingsPackageName": "array-uniq",
            "sourceRepoURL": "https://github.com/sindresorhus/array-uniq",
            "asOfVersion": "2.1.0"
        },
        {
            "libraryName": "arrify",
            "typingsPackageName": "arrify",
            "sourceRepoURL": "https://github.com/sindresorhus/arrify",
            "asOfVersion": "2.0.0"
        },
        {
            "libraryName": "artyom.js",
            "typingsPackageName": "artyom.js",
            "sourceRepoURL": "https://github.com/sdkcarlos/artyom.js",
            "asOfVersion": "1.0.6"
        },
        {
            "libraryName": "askmethat-rating",
            "typingsPackageName": "askmethat-rating",
            "sourceRepoURL": "https://github.com/AlexTeixeira/Askmethat-Rating",
            "asOfVersion": "0.4.0"
        },
        {
            "libraryName": "assertion-error",
            "typingsPackageName": "assertion-error",
            "sourceRepoURL": "https://github.com/chaijs/assertion-error",
            "asOfVersion": "1.1.0"
        },
        {
            "libraryName": "asyncblock",
            "typingsPackageName": "asyncblock",
            "sourceRepoURL": "https://github.com/scriby/asyncblock",
            "asOfVersion": "2.2.11"
        },
        {
            "libraryName": "aurelia-knockout",
            "typingsPackageName": "aurelia-knockout",
            "sourceRepoURL": "https://github.com/code-chris/aurelia-knockout",
            "asOfVersion": "2.1.0"
        },
        {
            "libraryName": "auto-bind",
            "typingsPackageName": "auto-bind",
            "sourceRepoURL": "https://github.com/sindresorhus/auto-bind",
            "asOfVersion": "2.1.0"
        },
        {
            "libraryName": "autobind-decorator",
            "typingsPackageName": "autobind-decorator",
            "sourceRepoURL": "https://github.com/andreypopp/autobind-decorator",
            "asOfVersion": "2.1.0"
        },
        {
            "libraryName": "aws-sdk",
            "typingsPackageName": "aws-sdk",
            "sourceRepoURL": "https://github.com/aws/aws-sdk-js",
            "asOfVersion": "2.7.0"
        },
        {
            "libraryName": "axe-core",
            "typingsPackageName": "axe-core",
            "sourceRepoURL": "https://github.com/dequelabs/axe-core",
            "asOfVersion": "3.0.3"
        },
        {
            "libraryName": "axios",
            "typingsPackageName": "axios",
            "sourceRepoURL": "https://github.com/mzabriskie/axios",
            "asOfVersion": "0.14.0"
        },
        {
            "libraryName": "axios-mock-adapter",
            "typingsPackageName": "axios-mock-adapter",
            "sourceRepoURL": "https://github.com/ctimmerm/axios-mock-adapter",
            "asOfVersion": "1.10.0"
        },
        {
            "libraryName": "azure-mobile-apps",
            "typingsPackageName": "azure-mobile-apps",
            "sourceRepoURL": "https://github.com/Azure/azure-mobile-apps-node/",
            "asOfVersion": "3.0.0"
        },
        {
            "libraryName": "@babel/parser",
            "typingsPackageName": "babel__parser",
            "sourceRepoURL": "https://github.com/babel/babel",
            "asOfVersion": "7.1.0"
        },
        {
            "libraryName": "BabylonJS",
            "typingsPackageName": "babylonjs",
            "sourceRepoURL": "http://www.babylonjs.com/",
            "asOfVersion": "2.4.1"
        },
        {
            "libraryName": "badgen",
            "typingsPackageName": "badgen",
            "sourceRepoURL": "https://github.com/amio/badgen",
            "asOfVersion": "2.7.1"
        },
        {
            "libraryName": "base64url",
            "typingsPackageName": "base64url",
            "sourceRepoURL": "https://github.com/brianloveswords/base64url",
            "asOfVersion": "2.0.0"
        },
        {
            "libraryName": "baseui",
            "typingsPackageName": "baseui",
            "sourceRepoURL": "https://github.com/uber-web/baseui",
            "asOfVersion": "8.0.0"
        },
        {
            "libraryName": "beeper",
            "typingsPackageName": "beeper",
            "sourceRepoURL": "https://github.com/sindresorhus/beeper",
            "asOfVersion": "2.0.0"
        },
        {
            "libraryName": "bezier-easing",
            "typingsPackageName": "bezier-easing",
            "sourceRepoURL": "https://github.com/gre/bezier-easing",
            "asOfVersion": "2.1.0"
        },
        {
            "libraryName": "bem-cn",
            "typingsPackageName": "bem-cn",
            "sourceRepoURL": "https://github.com/albburtsev/bem-cn",
            "asOfVersion": "3.0.0"
        },
        {
            "libraryName": "BigInteger.js",
            "typingsPackageName": "big-integer",
            "sourceRepoURL": "https://github.com/peterolson/BigInteger.js",
            "asOfVersion": "0.0.31"
        },
        {
            "libraryName": "bignumber.js",
            "typingsPackageName": "bignumber.js",
            "sourceRepoURL": "https://github.com/MikeMcl/bignumber.js/",
            "asOfVersion": "5.0.0"
        },
        {
            "libraryName": "bin-version",
            "typingsPackageName": "bin-version",
            "sourceRepoURL": "https://github.com/sindresorhus/bin-version",
            "asOfVersion": "3.1.0"
        },
        {
            "libraryName": "bingmaps",
            "typingsPackageName": "bingmaps",
            "sourceRepoURL": "https://github.com/Microsoft/Bing-Maps-V8-TypeScript-Definitions",
            "asOfVersion": "2.0.15"
        },
        {
            "libraryName": "bip32",
            "typingsPackageName": "bip32",
            "sourceRepoURL": "https://github.com/bitcoinjs/bip32#readme",
            "asOfVersion": "2.0.0"
        },
        {
            "libraryName": "bitwise",
            "typingsPackageName": "bitwise",
            "sourceRepoURL": "https://github.com/dodekeract/bitwise",
            "asOfVersion": "2.0.0"
        },
        {
            "libraryName": "blob-util",
            "typingsPackageName": "blob-util",
            "sourceRepoURL": "https://github.com/nolanlawson/blob-util#readme",
            "asOfVersion": "2.0.0"
        },
        {
            "libraryName": "botvs",
            "typingsPackageName": "botvs",
            "sourceRepoURL": "https://www.botvs.com/",
            "asOfVersion": "1.0.0"
        },
        {
            "libraryName": "Bowser",
            "typingsPackageName": "bowser",
            "sourceRepoURL": "https://github.com/ded/bowser",
            "asOfVersion": "1.1.1"
        },
        {
            "libraryName": "boxen",
            "typingsPackageName": "boxen",
            "sourceRepoURL": "https://github.com/sindresorhus/boxen",
            "asOfVersion": "3.0.1"
        },
        {
            "libraryName": "broccoli-plugin",
            "typingsPackageName": "broccoli-plugin",
            "sourceRepoURL": "https://github.com/broccolijs/broccoli-plugin",
            "asOfVersion": "3.0.0"
        },
        {
            "libraryName": "Bugsnag Browser",
            "typingsPackageName": "bugsnag-js",
            "sourceRepoURL": "https://github.com/bugsnag/bugsnag-js",
            "asOfVersion": "3.1.0"
        },
        {
            "libraryName": "builtin-modules",
            "typingsPackageName": "builtin-modules",
            "sourceRepoURL": "https://github.com/sindresorhus/builtin-modules",
            "asOfVersion": "3.1.0"
        },
        {
            "libraryName": "bunyan-bugsnag",
            "typingsPackageName": "bunyan-bugsnag",
            "sourceRepoURL": "https://github.com/marnusw/bunyan-bugsnag",
            "asOfVersion": "3.0.0"
        },
        {
            "libraryName": "CacheFactory",
            "typingsPackageName": "cachefactory",
            "sourceRepoURL": "https://github.com/jmdobry/CacheFactory",
            "asOfVersion": "3.0.0"
        },
        {
            "libraryName": "callsites",
            "typingsPackageName": "callsites",
            "sourceRepoURL": "https://github.com/sindresorhus/callsites",
            "asOfVersion": "3.0.0"
        },
        {
            "libraryName": "camel-case",
            "typingsPackageName": "camel-case",
            "sourceRepoURL": "https://github.com/blakeembrey/camel-case",
            "asOfVersion": "1.2.1"
        },
        {
            "libraryName": "camelcase",
            "typingsPackageName": "camelcase",
            "sourceRepoURL": "https://github.com/sindresorhus/camelcase",
            "asOfVersion": "5.2.0"
        },
        {
            "libraryName": "camelcase-keys",
            "typingsPackageName": "camelcase-keys",
            "sourceRepoURL": "https://github.com/sindresorhus/camelcase-keys",
            "asOfVersion": "5.1.0"
        },
        {
            "libraryName": "camljs",
            "typingsPackageName": "camljs",
            "sourceRepoURL": "https://github.com/andrei-markeev/camljs",
            "asOfVersion": "2.8.1"
        },
        {
            "libraryName": "catalog",
            "typingsPackageName": "catalog",
            "sourceRepoURL": "https://github.com/interactivethings/catalog",
            "asOfVersion": "3.5.0"
        },
        {
            "libraryName": "chai-http",
            "typingsPackageName": "chai-http",
            "sourceRepoURL": "https://github.com/chaijs/chai-http",
            "asOfVersion": "4.2.0"
        },
        {
            "libraryName": "chai-webdriverio",
            "typingsPackageName": "chai-webdriverio",
            "sourceRepoURL": "https://github.com/marcodejongh/chai-webdriverio",
            "asOfVersion": "1.0.0"
        },
        {
            "libraryName": "chalk",
            "typingsPackageName": "chalk",
            "sourceRepoURL": "https://github.com/chalk/chalk",
            "asOfVersion": "2.2.0"
        },
        {
            "libraryName": "change-case",
            "typingsPackageName": "change-case",
            "sourceRepoURL": "https://github.com/blakeembrey/change-case",
            "asOfVersion": "2.3.1"
        },
        {
            "libraryName": "cheap-ruler",
            "typingsPackageName": "cheap-ruler",
            "sourceRepoURL": "https://github.com/mapbox/cheap-ruler",
            "asOfVersion": "2.5.0"
        },
        {
            "libraryName": "chokidar",
            "typingsPackageName": "chokidar",
            "sourceRepoURL": "https://github.com/paulmillr/chokidar",
            "asOfVersion": "2.1.3"
        },
        {
            "libraryName": "chunked-dc",
            "typingsPackageName": "chunked-dc",
            "sourceRepoURL": "https://github.com/saltyrtc/chunked-dc-js",
            "asOfVersion": "0.2.2"
        },
        {
            "libraryName": "clean-stack",
            "typingsPackageName": "clean-stack",
            "sourceRepoURL": "https://github.com/sindresorhus/clean-stack",
            "asOfVersion": "2.1.0"
        },
        {
            "libraryName": "clean-webpack-plugin",
            "typingsPackageName": "clean-webpack-plugin",
            "sourceRepoURL": "https://github.com/johnagan/clean-webpack-plugin",
            "asOfVersion": "2.0.0"
        },
        {
            "libraryName": "clear-module",
            "typingsPackageName": "clear-require",
            "sourceRepoURL": "https://github.com/sindresorhus/clear-module",
            "asOfVersion": "3.2.0"
        },
        {
            "libraryName": "cli-boxes",
            "typingsPackageName": "cli-boxes",
            "sourceRepoURL": "https://github.com/sindresorhus/cli-boxes",
            "asOfVersion": "2.0.0"
        },
        {
            "libraryName": "cli-cursor",
            "typingsPackageName": "cli-cursor",
            "sourceRepoURL": "https://github.com/sindresorhus/cli-cursor",
            "asOfVersion": "3.0.0"
        },
        {
            "libraryName": "cli-truncate",
            "typingsPackageName": "cli-truncate",
            "sourceRepoURL": "https://github.com/sindresorhus/cli-truncate",
            "asOfVersion": "2.0.0"
        },
        {
            "libraryName": "clipboardy",
            "typingsPackageName": "clipboardy",
            "sourceRepoURL": "https://github.com/sindresorhus/clipboardy",
            "asOfVersion": "2.0.0"
        },
        {
            "libraryName": "colors.js (colors)",
            "typingsPackageName": "colors",
            "sourceRepoURL": "https://github.com/Marak/colors.js",
            "asOfVersion": "1.2.1"
        },
        {
            "libraryName": "commander",
            "typingsPackageName": "commander",
            "sourceRepoURL": "https://github.com/tj/commander.js",
            "asOfVersion": "2.12.2"
        },
        {
            "libraryName": "condense-whitespace",
            "typingsPackageName": "condense-whitespace",
            "sourceRepoURL": "https://github.com/sindresorhus/condense-whitespace",
            "asOfVersion": "2.0.0"
        },
        {
            "libraryName": "conf",
            "typingsPackageName": "conf",
            "sourceRepoURL": "https://github.com/sindresorhus/conf",
            "asOfVersion": "3.0.0"
        },
        {
            "libraryName": "confirmdialog",
            "typingsPackageName": "confirmdialog",
            "sourceRepoURL": "https://github.com/allipierre/Type-definitions-for-jquery-confirm/tree/master/types/confirmDialog-js",
            "asOfVersion": "1.0.0"
        },
        {
            "libraryName": "consola",
            "typingsPackageName": "consola",
            "sourceRepoURL": "https://github.com/nuxt/consola",
            "asOfVersion": "2.2.5"
        },
        {
            "libraryName": "constant-case",
            "typingsPackageName": "constant-case",
            "sourceRepoURL": "https://github.com/blakeembrey/constant-case",
            "asOfVersion": "1.1.2"
        },
        {
            "libraryName": "convert-hrtime",
            "typingsPackageName": "convert-hrtime",
            "sourceRepoURL": "https://github.com/sindresorhus/convert-hrtime",
            "asOfVersion": "3.0.0"
        },
        {
            "libraryName": "copy-text-to-clipboard",
            "typingsPackageName": "copy-text-to-clipboard",
            "sourceRepoURL": "https://github.com/sindresorhus/copy-text-to-clipboard",
            "asOfVersion": "2.0.1"
        },
        {
            "libraryName": "cordova-plugin-battery-status",
            "typingsPackageName": "cordova-plugin-battery-status",
            "sourceRepoURL": "https://github.com/apache/cordova-plugin-battery-status",
            "asOfVersion": "1.2.3"
        },
        {
            "libraryName": "cordova-plugin-camera",
            "typingsPackageName": "cordova-plugin-camera",
            "sourceRepoURL": "https://github.com/apache/cordova-plugin-camera",
            "asOfVersion": "2.4.0"
        },
        {
            "libraryName": "cordova-plugin-contacts",
            "typingsPackageName": "cordova-plugin-contacts",
            "sourceRepoURL": "https://github.com/apache/cordova-plugin-contacts",
            "asOfVersion": "2.3.0"
        },
        {
            "libraryName": "cordova-plugin-device",
            "typingsPackageName": "cordova-plugin-device",
            "sourceRepoURL": "https://github.com/apache/cordova-plugin-device",
            "asOfVersion": "1.1.5"
        },
        {
            "libraryName": "cordova-plugin-device-motion",
            "typingsPackageName": "cordova-plugin-device-motion",
            "sourceRepoURL": "https://github.com/apache/cordova-plugin-device-motion",
            "asOfVersion": "1.2.4"
        },
        {
            "libraryName": "Apache Cordova Device Orientation plugin",
            "typingsPackageName": "cordova-plugin-device-orientation",
            "sourceRepoURL": "https://github.com/apache/cordova-plugin-device-orientation",
            "asOfVersion": "1.0.6"
        },
        {
            "libraryName": "cordova-plugin-dialogs",
            "typingsPackageName": "cordova-plugin-dialogs",
            "sourceRepoURL": "https://github.com/apache/cordova-plugin-dialogs",
            "asOfVersion": "1.3.2"
        },
        {
            "libraryName": "Apache Cordova File System plugin",
            "typingsPackageName": "cordova-plugin-file",
            "sourceRepoURL": "https://github.com/apache/cordova-plugin-file",
            "asOfVersion": "4.3.2"
        },
        {
            "libraryName": "cordova-plugin-file-transfer",
            "typingsPackageName": "cordova-plugin-file-transfer",
            "sourceRepoURL": "https://github.com/apache/cordova-plugin-file-transfer",
            "asOfVersion": "1.6.2"
        },
        {
            "libraryName": "cordova-plugin-globalization",
            "typingsPackageName": "cordova-plugin-globalization",
            "sourceRepoURL": "https://github.com/apache/cordova-plugin-globalization",
            "asOfVersion": "1.0.6"
        },
        {
            "libraryName": "cordova-plugin-inappbrowser",
            "typingsPackageName": "cordova-plugin-inappbrowser",
            "sourceRepoURL": "https://github.com/apache/cordova-plugin-inappbrowser",
            "asOfVersion": "2.0.0"
        },
        {
            "libraryName": "cordova-plugin-media",
            "typingsPackageName": "cordova-plugin-media",
            "sourceRepoURL": "https://github.com/apache/cordova-plugin-media",
            "asOfVersion": "3.0.0"
        },
        {
            "libraryName": "cordova-plugin-media-capture",
            "typingsPackageName": "cordova-plugin-media-capture",
            "sourceRepoURL": "https://github.com/apache/cordova-plugin-media-capture",
            "asOfVersion": "1.4.2"
        },
        {
            "libraryName": "cordova-plugin-network-information",
            "typingsPackageName": "cordova-plugin-network-information",
            "sourceRepoURL": "https://github.com/apache/cordova-plugin-network-information",
            "asOfVersion": "1.3.2"
        },
        {
            "libraryName": "cordova-plugin-splashscreen",
            "typingsPackageName": "cordova-plugin-splashscreen",
            "sourceRepoURL": "https://github.com/apache/cordova-plugin-splashscreen",
            "asOfVersion": "4.0.2"
        },
        {
            "libraryName": "Apache Cordova StatusBar plugin",
            "typingsPackageName": "cordova-plugin-statusbar",
            "sourceRepoURL": "https://github.com/apache/cordova-plugin-statusbar",
            "asOfVersion": "2.2.2"
        },
        {
            "libraryName": "Apache Cordova Vibration plugin",
            "typingsPackageName": "cordova-plugin-vibration",
            "sourceRepoURL": "https://github.com/apache/cordova-plugin-vibration",
            "asOfVersion": "2.1.4"
        },
        {
            "libraryName": "cordova.plugins.diagnostic",
            "typingsPackageName": "cordova.plugins.diagnostic",
            "sourceRepoURL": "https://github.com/dpa99c/cordova-diagnostic-plugin",
            "asOfVersion": "3.7.0"
        },
        {
            "libraryName": "core-decorators.js",
            "typingsPackageName": "core-decorators",
            "sourceRepoURL": "https://github.com/jayphelps/core-decorators.js",
            "asOfVersion": "0.20.0"
        },
        {
            "libraryName": "cp-file",
            "typingsPackageName": "cp-file",
            "sourceRepoURL": "https://github.com/sindresorhus/cp-file",
            "asOfVersion": "6.1.1"
        },
        {
            "libraryName": "cpy",
            "typingsPackageName": "cpy",
            "sourceRepoURL": "https://github.com/sindresorhus/cpy",
            "asOfVersion": "7.1.1"
        },
        {
            "libraryName": "create-html-element",
            "typingsPackageName": "create-html-element",
            "sourceRepoURL": "https://github.com/sindresorhus/create-html-element",
            "asOfVersion": "2.1.0"
        },
        {
            "libraryName": "crypto-hash",
            "typingsPackageName": "crypto-hash",
            "sourceRepoURL": "https://github.com/sindresorhus/crypto-hash",
            "asOfVersion": "1.1.0"
        },
        {
            "libraryName": "crypto-random-string",
            "typingsPackageName": "crypto-random-string",
            "sourceRepoURL": "https://github.com/sindresorhus/crypto-random-string",
            "asOfVersion": "2.0.0"
        },
        {
            "libraryName": "csv-parse",
            "typingsPackageName": "csv-parse",
            "sourceRepoURL": "https://github.com/adaltas/node-csv-parse",
            "asOfVersion": "1.2.2"
        },
        {
            "libraryName": "csv-stringify",
            "typingsPackageName": "csv-stringify",
            "sourceRepoURL": "https://github.com/wdavidw/node-csv-stringify",
            "asOfVersion": "3.1.0"
        },
        {
            "libraryName": "cycled",
            "typingsPackageName": "cycled",
            "sourceRepoURL": "https://github.com/sindresorhus/cycled",
            "asOfVersion": "1.1.0"
        },
        {
            "libraryName": "cypress",
            "typingsPackageName": "cypress",
            "sourceRepoURL": "https://cypress.io",
            "asOfVersion": "1.1.3"
        },
        {
            "libraryName": "dargs",
            "typingsPackageName": "dargs",
            "sourceRepoURL": "https://github.com/sindresorhus/dargs",
            "asOfVersion": "6.1.0"
        },
        {
            "libraryName": "date-fns",
            "typingsPackageName": "date-fns",
            "sourceRepoURL": "https://github.com/date-fns/date-fns",
            "asOfVersion": "2.6.0"
        },
        {
            "libraryName": "dd-trace",
            "typingsPackageName": "dd-trace",
            "sourceRepoURL": "https://github.com/DataDog/dd-trace-js",
            "asOfVersion": "0.9.0"
        },
        {
            "libraryName": "debounce-fn",
            "typingsPackageName": "debounce-fn",
            "sourceRepoURL": "https://github.com/sindresorhus/debounce-fn",
            "asOfVersion": "3.0.0"
        },
        {
            "libraryName": "decamelize",
            "typingsPackageName": "decamelize",
            "sourceRepoURL": "https://github.com/sindresorhus/decamelize",
            "asOfVersion": "3.0.1"
        },
        {
            "libraryName": "decimal.js",
            "typingsPackageName": "decimal.js",
            "sourceRepoURL": "https://github.com/MikeMcl/decimal.js",
            "asOfVersion": "7.4.0"
        },
        {
            "libraryName": "decompress-response",
            "typingsPackageName": "decompress-response",
            "sourceRepoURL": "https://github.com/sindresorhus/decompress-response",
            "asOfVersion": "4.1.0"
        },
        {
            "libraryName": "deep-freeze-es6",
            "typingsPackageName": "deep-freeze-es6",
            "sourceRepoURL": "https://github.com/christophehurpeau/deep-freeze-es6",
            "asOfVersion": "1.1.0"
        },
        {
            "libraryName": "deepmerge",
            "typingsPackageName": "deepmerge",
            "sourceRepoURL": "git@github.com:KyleAMathews/deepmerge.git",
            "asOfVersion": "2.2.0"
        },
        {
            "libraryName": "define-lazy-prop",
            "typingsPackageName": "define-lazy-prop",
            "sourceRepoURL": "https://github.com/sindresorhus/define-lazy-prop",
            "asOfVersion": "2.0.0"
        },
        {
            "libraryName": "del",
            "typingsPackageName": "del",
            "sourceRepoURL": "https://github.com/sindresorhus/del",
            "asOfVersion": "4.0.0"
        },
        {
            "libraryName": "delay",
            "typingsPackageName": "delay",
            "sourceRepoURL": "https://github.com/sindresorhus/delay",
            "asOfVersion": "3.1.0"
        },
        {
            "libraryName": "delegated-events",
            "typingsPackageName": "delegated-events",
            "sourceRepoURL": "https://github.com/dgraham/delegated-events#readme",
            "asOfVersion": "1.1.0"
        },
        {
            "libraryName": "detect-browser",
            "typingsPackageName": "detect-browser",
            "sourceRepoURL": "https://github.com/DamonOehlman/detect-browser",
            "asOfVersion": "4.0.0"
        },
        {
            "libraryName": "detect-indent",
            "typingsPackageName": "detect-indent",
            "sourceRepoURL": "https://github.com/sindresorhus/detect-indent",
            "asOfVersion": "6.0.0"
        },
        {
            "libraryName": "detect-newline",
            "typingsPackageName": "detect-newline",
            "sourceRepoURL": "https://github.com/sindresorhus/detect-newline",
            "asOfVersion": "3.0.0"
        },
        {
            "libraryName": "DevExtreme",
            "typingsPackageName": "devextreme",
            "sourceRepoURL": "http://js.devexpress.com/",
            "asOfVersion": "16.2.1"
        },
        {
            "libraryName": "devtools-detect",
            "typingsPackageName": "devtools-detect",
            "sourceRepoURL": "https://github.com/sindresorhus/devtools-detect",
            "asOfVersion": "3.0.0"
        },
        {
            "libraryName": "Dexie.js",
            "typingsPackageName": "dexie",
            "sourceRepoURL": "https://github.com/dfahlander/Dexie.js",
            "asOfVersion": "1.3.1"
        },
        {
            "libraryName": "docker-file-parser",
            "typingsPackageName": "docker-file-parser",
            "sourceRepoURL": "https://github.com/joyent/docker-file-parser",
            "asOfVersion": "1.0.3"
        },
        {
            "libraryName": "dom-helpers",
            "typingsPackageName": "dom-helpers",
            "sourceRepoURL": "https://github.com/react-bootstrap/dom-helpers",
            "asOfVersion": "5.0.1"
        },
        {
            "libraryName": "dom-loaded",
            "typingsPackageName": "dom-loaded",
            "sourceRepoURL": "https://github.com/sindresorhus/dom-loaded",
            "asOfVersion": "1.1.0"
        },
        {
            "libraryName": "dot-case",
            "typingsPackageName": "dot-case",
            "sourceRepoURL": "https://github.com/blakeembrey/dot-case",
            "asOfVersion": "1.1.2"
        },
        {
            "libraryName": "dot-prop",
            "typingsPackageName": "dot-prop",
            "sourceRepoURL": "https://github.com/sindresorhus/dot-prop",
            "asOfVersion": "5.0.0"
        },
        {
            "libraryName": "dotenv",
            "typingsPackageName": "dotenv",
            "sourceRepoURL": "https://github.com/motdotla/dotenv",
            "asOfVersion": "8.2.0"
        },
        {
            "libraryName": "dva",
            "typingsPackageName": "dva",
            "sourceRepoURL": "https://github.com/dvajs/dva",
            "asOfVersion": "1.1.0"
        },
        {
            "libraryName": "easy-x-headers",
            "typingsPackageName": "easy-x-headers",
            "sourceRepoURL": "https://github.com/DeadAlready/easy-x-headers",
            "asOfVersion": "1.0.0"
        },
        {
            "libraryName": "easy-xapi-supertest",
            "typingsPackageName": "easy-xapi-supertest",
            "sourceRepoURL": "https://github.com/DeadAlready/easy-xapi-supertest",
            "asOfVersion": "1.0.0"
        },
        {
            "libraryName": "EasyStar.js",
            "typingsPackageName": "easystarjs",
            "sourceRepoURL": "http://easystarjs.com/",
            "asOfVersion": "0.3.1"
        },
        {
            "libraryName": "ecmarkup",
            "typingsPackageName": "ecmarkup",
            "sourceRepoURL": "https://github.com/bterlson/ecmarkup",
            "asOfVersion": "3.4.0"
        },
        {
            "libraryName": "Egg",
            "typingsPackageName": "egg",
            "sourceRepoURL": "https://github.com/eggjs/egg",
            "asOfVersion": "1.5.0"
        },
        {
            "libraryName": "elastic-apm-node",
            "typingsPackageName": "elastic-apm-node",
            "sourceRepoURL": "https://github.com/elastic/apm-agent-nodejs",
            "asOfVersion": "2.7.0"
        },
        {
            "libraryName": "electron",
            "typingsPackageName": "electron",
            "sourceRepoURL": "https://github.com/electron/electron",
            "asOfVersion": "1.6.10"
        },
        {
            "libraryName": "electron-builder",
            "typingsPackageName": "electron-builder",
            "sourceRepoURL": "https://github.com/loopline-systems/electron-builder",
            "asOfVersion": "2.8.0"
        },
        {
            "libraryName": "electron-store",
            "typingsPackageName": "electron-config",
            "sourceRepoURL": "https://github.com/sindresorhus/electron-store",
            "asOfVersion": "3.2.0"
        },
        {
            "libraryName": "electron-debug",
            "typingsPackageName": "electron-debug",
            "sourceRepoURL": "https://github.com/sindresorhus/electron-debug",
            "asOfVersion": "2.1.0"
        },
        {
            "libraryName": "electron-is-dev",
            "typingsPackageName": "electron-is-dev",
            "sourceRepoURL": "https://github.com/sindresorhus/electron-is-dev",
            "asOfVersion": "1.1.0"
        },
        {
            "libraryName": "electron-store",
            "typingsPackageName": "electron-store",
            "sourceRepoURL": "https://github.com/sindresorhus/electron-store",
            "asOfVersion": "3.2.0"
        },
        {
            "libraryName": "electron-unhandled",
            "typingsPackageName": "electron-unhandled",
            "sourceRepoURL": "https://github.com/sindresorhus/electron-unhandled",
            "asOfVersion": "2.2.0"
        },
        {
            "libraryName": "electron-util",
            "typingsPackageName": "electron-util",
            "sourceRepoURL": "https://github.com/sindresorhus/electron-util",
            "asOfVersion": "0.11.0"
        },
        {
            "libraryName": "electron-winstaller",
            "typingsPackageName": "electron-winstaller",
            "sourceRepoURL": "https://github.com/electron/windows-installer",
            "asOfVersion": "4.0.0"
        },
        {
            "libraryName": "elegant-spinner",
            "typingsPackageName": "elegant-spinner",
            "sourceRepoURL": "https://github.com/sindresorhus/elegant-spinner",
            "asOfVersion": "2.0.0"
        },
        {
            "libraryName": "element-ready",
            "typingsPackageName": "element-ready",
            "sourceRepoURL": "https://github.com/sindresorhus/element-ready",
            "asOfVersion": "3.1.0"
        },
        {
            "libraryName": "email-addresses",
            "typingsPackageName": "email-addresses",
            "sourceRepoURL": "https://github.com/jackbowman/email-addresses",
            "asOfVersion": "3.0.0"
        },
        {
            "libraryName": "email-validator",
            "typingsPackageName": "email-validator",
            "sourceRepoURL": "https://github.com/Sembiance/email-validator",
            "asOfVersion": "1.0.6"
        },
        {
            "libraryName": "empty-trash",
            "typingsPackageName": "empty-trash",
            "sourceRepoURL": "https://github.com/sindresorhus/empty-trash",
            "asOfVersion": "3.0.0"
        },
        {
            "libraryName": "ensure-error",
            "typingsPackageName": "ensure-error",
            "sourceRepoURL": "https://github.com/sindresorhus/ensure-error",
            "asOfVersion": "2.0.0"
        },
        {
            "libraryName": "env-editor",
            "typingsPackageName": "env-editor",
            "sourceRepoURL": "https://github.com/sindresorhus/env-editor",
            "asOfVersion": "0.4.0"
        },
        {
            "libraryName": "env-paths",
            "typingsPackageName": "env-paths",
            "sourceRepoURL": "https://github.com/sindresorhus/env-paths",
            "asOfVersion": "2.1.0"
        },
        {
            "libraryName": "error-stack-parser",
            "typingsPackageName": "error-stack-parser",
            "sourceRepoURL": "https://github.com/stacktracejs/error-stack-parser",
            "asOfVersion": "2.0.0"
        },
        {
            "libraryName": "es6-error",
            "typingsPackageName": "es6-error",
            "sourceRepoURL": "https://github.com/bjyoungblood/es6-error",
            "asOfVersion": "4.0.2"
        },
        {
            "libraryName": "es6-promise",
            "typingsPackageName": "es6-promise",
            "sourceRepoURL": "https://github.com/jakearchibald/ES6-Promise",
            "asOfVersion": "3.3.0"
        },
        {
            "libraryName": "escape-goat",
            "typingsPackageName": "escape-goat",
            "sourceRepoURL": "https://github.com/sindresorhus/escape-goat",
            "asOfVersion": "2.0.0"
        },
        {
            "libraryName": "escape-string-regexp",
            "typingsPackageName": "escape-string-regexp",
            "sourceRepoURL": "https://github.com/sindresorhus/escape-string-regexp",
            "asOfVersion": "2.0.0"
        },
        {
            "libraryName": "eventemitter2",
            "typingsPackageName": "eventemitter2",
            "sourceRepoURL": "https://github.com/asyncly/EventEmitter2",
            "asOfVersion": "4.1.0"
        },
        {
            "libraryName": "EventEmitter3",
            "typingsPackageName": "eventemitter3",
            "sourceRepoURL": "https://github.com/primus/eventemitter3",
            "asOfVersion": "2.0.2"
        },
        {
            "libraryName": "exceljs",
            "typingsPackageName": "exceljs",
            "sourceRepoURL": "https://github.com/exceljs/exceljs",
            "asOfVersion": "1.3.0"
        },
        {
            "libraryName": "execa",
            "typingsPackageName": "execa",
            "sourceRepoURL": "https://github.com/sindresorhus/execa",
            "asOfVersion": "2.0.0"
        },
        {
            "libraryName": "execall",
            "typingsPackageName": "execall",
            "sourceRepoURL": "https://github.com/sindresorhus/execall",
            "asOfVersion": "2.0.0"
        },
        {
            "libraryName": "exit-hook",
            "typingsPackageName": "exit-hook",
            "sourceRepoURL": "https://github.com/sindresorhus/exit-hook",
            "asOfVersion": "2.2.0"
        },
        {
            "libraryName": "expo-localization",
            "typingsPackageName": "expo-localization",
            "sourceRepoURL": "https://docs.expo.io/versions/latest/sdk/localization",
            "asOfVersion": "3.0.0"
        },
        {
            "libraryName": "expo",
            "typingsPackageName": "expo",
            "sourceRepoURL": "https://github.com/expo/expo/tree/master/packages/expo",
            "asOfVersion": "33.0.0"
        },
        {
            "libraryName": "expr-eval",
            "typingsPackageName": "expr-eval",
            "sourceRepoURL": "https://github.com/silentmatt/expr-eval",
            "asOfVersion": "1.1.0"
        },
        {
            "libraryName": "express-graphql",
            "typingsPackageName": "express-graphql",
            "sourceRepoURL": "https://github.com/graphql/express-graphql",
            "asOfVersion": "0.9.0"
        },
        {
            "libraryName": "express-promise-router",
            "typingsPackageName": "express-promise-router",
            "sourceRepoURL": "https://github.com/express-promise-router/express-promise-router",
            "asOfVersion": "3.0.0"
        },
        {
            "libraryName": "express-validator",
            "typingsPackageName": "express-validator",
            "sourceRepoURL": "https://github.com/ctavan/express-validator",
            "asOfVersion": "3.0.0"
        },
        {
            "libraryName": "express-winston",
            "typingsPackageName": "express-winston",
            "sourceRepoURL": "https://github.com/bithavoc/express-winston#readme",
            "asOfVersion": "4.0.0"
        },
        {
            "libraryName": "extended-listbox",
            "typingsPackageName": "extended-listbox",
            "sourceRepoURL": "https://github.com/code-chris/extended-listbox",
            "asOfVersion": "4.0.1"
        },
        {
            "libraryName": "extract-stack",
            "typingsPackageName": "extract-stack",
            "sourceRepoURL": "https://github.com/sindresorhus/extract-stack",
            "asOfVersion": "2.0.0"
        },
        {
            "libraryName": "fast-diff",
            "typingsPackageName": "fast-diff",
            "sourceRepoURL": "https://github.com/jhchen/fast-diff",
            "asOfVersion": "1.2.0"
        },
        {
            "libraryName": "JSON-Patch",
            "typingsPackageName": "fast-json-patch",
            "sourceRepoURL": "https://github.com/Starcounter-Jack/JSON-Patch",
            "asOfVersion": "1.1.5"
        },
        {
            "libraryName": "FastSimplexNoise",
            "typingsPackageName": "fast-simplex-noise",
            "sourceRepoURL": "https://www.npmjs.com/package/fast-simplex-noise",
            "asOfVersion": "3.0.0"
        },
        {
            "libraryName": "fastify-cors",
            "typingsPackageName": "fastify-cors",
            "sourceRepoURL": "https://github.com/fastify/fastify-cors",
            "asOfVersion": "2.1.0"
        },
        {
            "libraryName": "Fastify-JWT",
            "typingsPackageName": "fastify-jwt",
            "sourceRepoURL": "https://github.com/fastify/fastify-jwt",
            "asOfVersion": "0.8.1"
        },
        {
            "libraryName": "fastify-multipart",
            "typingsPackageName": "fastify-multipart",
            "sourceRepoURL": "https://github.com/fastify/fastify-multipart",
            "asOfVersion": "0.7.0"
        },
        {
            "libraryName": "fastify-static",
            "typingsPackageName": "fastify-static",
            "sourceRepoURL": "https://github.com/fastify/fastify-static",
            "asOfVersion": "2.2.1"
        },
        {
            "libraryName": "fecha",
            "typingsPackageName": "fecha",
            "sourceRepoURL": "https://github.com/taylorhakes/fecha",
            "asOfVersion": "2.3.1"
        },
        {
            "libraryName": "figures",
            "typingsPackageName": "figures",
            "sourceRepoURL": "https://github.com/sindresorhus/figures",
            "asOfVersion": "3.0.0"
        },
        {
            "libraryName": "file-type",
            "typingsPackageName": "file-type",
            "sourceRepoURL": "https://github.com/sindresorhus/file-type",
            "asOfVersion": "10.9.1"
        },
        {
            "libraryName": "file-url",
            "typingsPackageName": "file-url",
            "sourceRepoURL": "https://github.com/sindresorhus/file-url",
            "asOfVersion": "3.0.0"
        },
        {
            "libraryName": "filenamify",
            "typingsPackageName": "filenamify",
            "sourceRepoURL": "https://github.com/sindresorhus/filenamify",
            "asOfVersion": "3.0.0"
        },
        {
            "libraryName": "filenamify-url",
            "typingsPackageName": "filenamify-url",
            "sourceRepoURL": "https://github.com/sindresorhus/filenamify-url",
            "asOfVersion": "2.0.0"
        },
        {
            "libraryName": "filesize",
            "typingsPackageName": "filesize",
            "sourceRepoURL": "https://github.com/avoidwork/filesize.js",
            "asOfVersion": "5.0.0"
        },
        {
            "libraryName": "filter-console",
            "typingsPackageName": "filter-console",
            "sourceRepoURL": "https://github.com/sindresorhus/filter-console",
            "asOfVersion": "0.1.1"
        },
        {
            "libraryName": "find-java-home",
            "typingsPackageName": "find-java-home",
            "sourceRepoURL": "https://github.com/jsdevel/node-find-java-home",
            "asOfVersion": "1.0.0"
        },
        {
            "libraryName": "find-up",
            "typingsPackageName": "find-up",
            "sourceRepoURL": "https://github.com/sindresorhus/find-up",
            "asOfVersion": "4.0.0"
        },
        {
            "libraryName": "find-versions",
            "typingsPackageName": "find-versions",
            "sourceRepoURL": "https://github.com/sindresorhus/find-versions",
            "asOfVersion": "3.1.0"
        },
        {
            "libraryName": "FineUploader",
            "typingsPackageName": "fine-uploader",
            "sourceRepoURL": "http://fineuploader.com/",
            "asOfVersion": "5.14.0"
        },
        {
            "libraryName": "Firebase API",
            "typingsPackageName": "firebase",
            "sourceRepoURL": "https://www.firebase.com/docs/javascript/firebase",
            "asOfVersion": "3.2.1"
        },
        {
            "libraryName": "first-run",
            "typingsPackageName": "first-run",
            "sourceRepoURL": "https://github.com/sindresorhus/first-run",
            "asOfVersion": "2.0.0"
        },
        {
            "libraryName": "fkill",
            "typingsPackageName": "fkill",
            "sourceRepoURL": "https://github.com/sindresorhus/fkill",
            "asOfVersion": "6.0.0"
        },
        {
            "libraryName": "flatpickr",
            "typingsPackageName": "flatpickr",
            "sourceRepoURL": "https://github.com/chmln/flatpickr",
            "asOfVersion": "3.1.2"
        },
        {
            "libraryName": "flux-standard-action",
            "typingsPackageName": "flux-standard-action",
            "sourceRepoURL": "https://github.com/acdlite/flux-standard-action",
            "asOfVersion": "1.1.0"
        },
        {
            "libraryName": "forge-di",
            "typingsPackageName": "forge-di",
            "sourceRepoURL": "https://github.com/nkohari/forge",
            "asOfVersion": "12.0.2"
        },
        {
            "libraryName": "fork-ts-checker-webpack-plugin",
            "typingsPackageName": "fork-ts-checker-webpack-plugin",
            "sourceRepoURL": "https://github.com/Realytics/fork-ts-checker-webpack-plugin",
            "asOfVersion": "0.4.5"
        },
        {
            "libraryName": "form-data",
            "typingsPackageName": "form-data",
            "sourceRepoURL": "https://github.com/form-data/form-data",
            "asOfVersion": "2.5.0"
        },
        {
            "libraryName": "Foundation Sites",
            "typingsPackageName": "foundation-sites",
            "sourceRepoURL": "http://foundation.zurb.com/",
            "asOfVersion": "6.4.3"
        },
        {
            "libraryName": "FullCalendar",
            "typingsPackageName": "fullcalendar",
            "sourceRepoURL": "http://arshaw.com/fullcalendar/",
            "asOfVersion": "3.8.0"
        },
        {
            "libraryName": "fuse",
            "typingsPackageName": "fuse",
            "sourceRepoURL": "https://github.com/krisk/Fuse",
            "asOfVersion": "2.6.0"
        },
        {
            "libraryName": "gaea-model",
            "typingsPackageName": "gaea-model",
            "sourceRepoURL": "https://github.com/ascoders/gaea-model",
            "asOfVersion": "0.0.0"
        },
        {
            "libraryName": "geolib",
            "typingsPackageName": "geolib",
            "sourceRepoURL": "https://github.com/manuelbieh/Geolib",
            "asOfVersion": "2.0.23"
        },
        {
            "libraryName": "get-emails",
            "typingsPackageName": "get-emails",
            "sourceRepoURL": "https://github.com/sindresorhus/get-emails",
            "asOfVersion": "3.0.0"
        },
        {
            "libraryName": "get-port",
            "typingsPackageName": "get-port",
            "sourceRepoURL": "https://github.com/sindresorhus/get-port",
            "asOfVersion": "4.2.0"
        },
        {
            "libraryName": "get-range",
            "typingsPackageName": "get-range",
            "sourceRepoURL": "https://github.com/sindresorhus/get-range",
            "asOfVersion": "2.0.1"
        },
        {
            "libraryName": "get-stdin",
            "typingsPackageName": "get-stdin",
            "sourceRepoURL": "https://github.com/sindresorhus/get-stdin",
            "asOfVersion": "7.0.0"
        },
        {
            "libraryName": "get-stream",
            "typingsPackageName": "get-stream",
            "sourceRepoURL": "https://github.com/sindresorhus/get-stream",
            "asOfVersion": "5.0.0"
        },
        {
            "libraryName": "get-urls",
            "typingsPackageName": "get-urls",
            "sourceRepoURL": "https://github.com/sindresorhus/get-urls",
            "asOfVersion": "9.1.0"
        },
        {
            "libraryName": "getopts",
            "typingsPackageName": "getopts",
            "sourceRepoURL": "https://github.com/jorgebucaran/getopts",
            "asOfVersion": "2.1.0"
        },
        {
            "libraryName": "git-remote-origin-url",
            "typingsPackageName": "git-remote-origin-url",
            "sourceRepoURL": "https://github.com/sindresorhus/git-remote-origin-url",
            "asOfVersion": "3.0.0"
        },
        {
            "libraryName": "github",
            "typingsPackageName": "github",
            "sourceRepoURL": "https://github.com/mikedeboer/node-github",
            "asOfVersion": "7.1.0"
        },
        {
            "libraryName": "github-username",
            "typingsPackageName": "github-username",
            "sourceRepoURL": "https://github.com/sindresorhus/github-username",
            "asOfVersion": "5.0.0"
        },
        {
            "libraryName": "gitlab",
            "typingsPackageName": "gitlab",
            "sourceRepoURL": "https://github.com/jdalrymple/node-gitlab",
            "asOfVersion": "2.0.0"
        },
        {
            "libraryName": "global-dirs",
            "typingsPackageName": "global-dirs",
            "sourceRepoURL": "https://github.com/sindresorhus/global-dirs",
            "asOfVersion": "1.0.0"
        },
        {
            "libraryName": "globby",
            "typingsPackageName": "globby",
            "sourceRepoURL": "https://github.com/sindresorhus/globby",
            "asOfVersion": "9.1.0"
        },
        {
            "libraryName": "@google-cloud/pubsub",
            "typingsPackageName": "google-cloud__pubsub",
            "sourceRepoURL": "https://github.com/googleapis/nodejs-pubsub",
            "asOfVersion": "0.26.0"
        },
        {
            "libraryName": "Google Cloud Storage",
            "typingsPackageName": "google-cloud__storage",
            "sourceRepoURL": "https://github.com/googleapis/nodejs-storage",
            "asOfVersion": "2.3.0"
        },
        {
            "libraryName": "graphene-pk11",
            "typingsPackageName": "graphene-pk11",
            "sourceRepoURL": "https://github.com/PeculiarVentures/graphene",
            "asOfVersion": "2.0.31"
        },
        {
            "libraryName": "graphql",
            "typingsPackageName": "graphql",
            "sourceRepoURL": "https://github.com/graphql/graphql-js",
            "asOfVersion": "14.5.0"
        },
        {
            "libraryName": "gravatar-url",
            "typingsPackageName": "gravatar-url",
            "sourceRepoURL": "https://github.com/sindresorhus/gravatar-url",
            "asOfVersion": "3.0.0"
        },
        {
            "libraryName": "griddle-react",
            "typingsPackageName": "griddle-react",
            "sourceRepoURL": "https://github.com/griddlegriddle/griddle",
            "asOfVersion": "1.3.0"
        },
        {
            "libraryName": "gulp-tslint",
            "typingsPackageName": "gulp-tslint",
            "sourceRepoURL": "https://github.com/panuhorsmalahti/gulp-tslint",
            "asOfVersion": "4.2.0"
        },
        {
            "libraryName": "gulp-typedoc",
            "typingsPackageName": "gulp-typedoc",
            "sourceRepoURL": "https://github.com/rogierschouten/gulp-typedoc",
            "asOfVersion": "2.2.0"
        },
        {
            "libraryName": "gulp-typescript",
            "typingsPackageName": "gulp-typescript",
            "sourceRepoURL": "https://github.com/ivogabe/gulp-typescript",
            "asOfVersion": "2.13.0"
        },
        {
            "libraryName": "gzip-size",
            "typingsPackageName": "gzip-size",
            "sourceRepoURL": "https://github.com/sindresorhus/gzip-size",
            "asOfVersion": "5.1.0"
        },
        {
            "libraryName": "handlebars",
            "typingsPackageName": "handlebars",
            "sourceRepoURL": "https://github.com/wycats/handlebars.js",
            "asOfVersion": "4.1.0"
        },
        {
            "libraryName": "handsontable",
            "typingsPackageName": "handsontable",
            "sourceRepoURL": "https://handsontable.com/",
            "asOfVersion": "0.35.0"
        },
        {
            "libraryName": "hapi-auth-jwt2",
            "typingsPackageName": "hapi-auth-jwt2",
            "sourceRepoURL": "https://github.com/dwyl/hapi-auth-jwt2/",
            "asOfVersion": "8.6.1"
        },
        {
            "libraryName": "hard-rejection",
            "typingsPackageName": "hard-rejection",
            "sourceRepoURL": "https://github.com/sindresorhus/hard-rejection",
            "asOfVersion": "2.0.0"
        },
        {
            "libraryName": "has-emoji",
            "typingsPackageName": "has-emoji",
            "sourceRepoURL": "https://github.com/sindresorhus/has-emoji",
            "asOfVersion": "1.1.0"
        },
        {
            "libraryName": "has-yarn",
            "typingsPackageName": "has-yarn",
            "sourceRepoURL": "https://github.com/sindresorhus/has-yarn",
            "asOfVersion": "2.0.0"
        },
        {
            "libraryName": "hasha",
            "typingsPackageName": "hasha",
            "sourceRepoURL": "https://github.com/sindresorhus/hasha",
            "asOfVersion": "4.0.0"
        },
        {
            "libraryName": "hex-rgb",
            "typingsPackageName": "hex-rgb",
            "sourceRepoURL": "https://github.com/sindresorhus/hex-rgb",
            "asOfVersion": "4.1.0"
        },
        {
            "libraryName": "hibp",
            "typingsPackageName": "hibp",
            "sourceRepoURL": "https://github.com/wKovacs64/hibp",
            "asOfVersion": "7.3.0"
        },
        {
            "libraryName": "homeworks",
            "typingsPackageName": "homeworks",
            "sourceRepoURL": "https://github.com/IGAWorksDev/homeworks/",
            "asOfVersion": "1.0.19"
        },
        {
            "libraryName": "html-tags",
            "typingsPackageName": "html-tags",
            "sourceRepoURL": "https://github.com/sindresorhus/html-tags",
            "asOfVersion": "3.0.0"
        },
        {
            "libraryName": "html-webpack-tags-plugin",
            "typingsPackageName": "html-webpack-tags-plugin",
            "sourceRepoURL": "https://github.com/jharris4/html-webpack-tags-plugin",
            "asOfVersion": "2.0.16"
        },
        {
            "libraryName": "http-status-codes",
            "typingsPackageName": "http-status-codes",
            "sourceRepoURL": "https://github.com/prettymuchbryce/node-http-status",
            "asOfVersion": "1.2.0"
        },
        {
            "libraryName": "humanize-string",
            "typingsPackageName": "humanize-string",
            "sourceRepoURL": "https://github.com/sindresorhus/humanize-string",
            "asOfVersion": "2.0.1"
        },
        {
            "libraryName": "humanize-url",
            "typingsPackageName": "humanize-url",
            "sourceRepoURL": "https://github.com/sindresorhus/humanize-url",
            "asOfVersion": "2.1.0"
        },
        {
            "libraryName": "i18next",
            "typingsPackageName": "i18next",
            "sourceRepoURL": "https://github.com/i18next/i18next",
            "asOfVersion": "13.0.0"
        },
        {
            "libraryName": "i18next-browser-languagedetector",
            "typingsPackageName": "i18next-browser-languagedetector",
            "sourceRepoURL": "https://github.com/i18next/i18next-browser-languagedetector",
            "asOfVersion": "3.0.0"
        },
        {
            "libraryName": "i18next-express-middleware",
            "typingsPackageName": "i18next-express-middleware",
            "sourceRepoURL": "https://github.com/i18next/i18next-express-middleware",
            "asOfVersion": "1.7.0"
        },
        {
            "libraryName": "i18next-xhr-backend",
            "typingsPackageName": "i18next-xhr-backend",
            "sourceRepoURL": "https://github.com/i18next/i18next-xhr-backend",
            "asOfVersion": "1.4.2"
        },
        {
            "libraryName": "iconv-lite",
            "typingsPackageName": "iconv-lite",
            "sourceRepoURL": "https://github.com/ashtuchkin/iconv-lite",
            "asOfVersion": "0.4.14"
        },
        {
            "libraryName": "ids",
            "typingsPackageName": "ids",
            "sourceRepoURL": "https://github.com/bpmn-io/ids",
            "asOfVersion": "0.2.2"
        },
        {
            "libraryName": "image-size",
            "typingsPackageName": "image-size",
            "sourceRepoURL": "https://github.com/image-size/image-size",
            "asOfVersion": "0.8.0"
        },
        {
            "libraryName": "image-type",
            "typingsPackageName": "image-type",
            "sourceRepoURL": "https://github.com/sindresorhus/image-type",
            "asOfVersion": "4.0.1"
        },
        {
            "libraryName": "immutability-helper",
            "typingsPackageName": "immutability-helper",
            "sourceRepoURL": "https://github.com/kolodny/immutability-helper",
            "asOfVersion": "2.6.3"
        },
        {
            "libraryName": "Facebook's Immutable",
            "typingsPackageName": "immutable",
            "sourceRepoURL": "https://github.com/facebook/immutable-js",
            "asOfVersion": "3.8.7"
        },
        {
            "libraryName": "in-range",
            "typingsPackageName": "in-range",
            "sourceRepoURL": "https://github.com/sindresorhus/in-range",
            "asOfVersion": "2.0.0"
        },
        {
            "libraryName": "indent-string",
            "typingsPackageName": "indent-string",
            "sourceRepoURL": "https://github.com/sindresorhus/indent-string",
            "asOfVersion": "4.0.0"
        },
        {
            "libraryName": "instabug-reactnative",
            "typingsPackageName": "instabug-reactnative",
            "sourceRepoURL": "https://github.com/Instabug/instabug-reactnative#readme",
            "asOfVersion": "8.1.0"
        },
        {
            "libraryName": "interactjs",
            "typingsPackageName": "interact.js",
            "sourceRepoURL": "https://github.com/taye/interact.js",
            "asOfVersion": "1.3.0"
        },
        {
            "libraryName": "internal-ip",
            "typingsPackageName": "internal-ip",
            "sourceRepoURL": "https://github.com/sindresorhus/internal-ip",
            "asOfVersion": "4.1.0"
        },
        {
            "libraryName": "intl-locales-supported",
            "typingsPackageName": "intl-locales-supported",
            "sourceRepoURL": "https://github.com/formatjs/formatjs",
            "asOfVersion": "1.0.6"
        },
        {
            "libraryName": "intl-messageformat",
            "typingsPackageName": "intl-messageformat",
            "sourceRepoURL": "https://github.com/formatjs/formatjs",
            "asOfVersion": "3.0.0"
        },
        {
            "libraryName": "intl-relativeformat",
            "typingsPackageName": "intl-relativeformat",
            "sourceRepoURL": "https://github.com/formatjs/formatjs",
            "asOfVersion": "3.0.1"
        },
        {
            "libraryName": "into-stream",
            "typingsPackageName": "into-stream",
            "sourceRepoURL": "https://github.com/sindresorhus/into-stream",
            "asOfVersion": "5.0.0"
        },
        {
            "libraryName": "inversify",
            "typingsPackageName": "inversify",
            "sourceRepoURL": "http://inversify.io",
            "asOfVersion": "2.0.33"
        },
        {
            "libraryName": "inversify-binding-decorators",
            "typingsPackageName": "inversify-binding-decorators",
            "sourceRepoURL": "https://github.com/inversify/inversify-binding-decorators",
            "asOfVersion": "2.0.0"
        },
        {
            "libraryName": "inversify-express-utils",
            "typingsPackageName": "inversify-express-utils",
            "sourceRepoURL": "https://github.com/inversify/inversify-express-utils",
            "asOfVersion": "2.0.0"
        },
        {
            "libraryName": "inversify-inject-decorators",
            "typingsPackageName": "inversify-inject-decorators",
            "sourceRepoURL": "https://github.com/inversify/inversify-inject-decorators",
            "asOfVersion": "2.0.0"
        },
        {
            "libraryName": "inversify-logger-middleware",
            "typingsPackageName": "inversify-logger-middleware",
            "sourceRepoURL": "https://github.com/inversify/inversify-logger-middleware",
            "asOfVersion": "2.0.0"
        },
        {
            "libraryName": "inversify-restify-utils",
            "typingsPackageName": "inversify-restify-utils",
            "sourceRepoURL": "https://github.com/inversify/inversify-restify-utils",
            "asOfVersion": "2.0.0"
        },
        {
            "libraryName": "Ionic",
            "typingsPackageName": "ionic",
            "sourceRepoURL": "http://ionicframework.com",
            "asOfVersion": "3.19.0"
        },
        {
            "libraryName": "ip-regex",
            "typingsPackageName": "ip-regex",
            "sourceRepoURL": "https://github.com/sindresorhus/ip-regex",
            "asOfVersion": "4.1.0"
        },
        {
            "libraryName": "ipify",
            "typingsPackageName": "ipify",
            "sourceRepoURL": "https://github.com/sindresorhus/ipify",
            "asOfVersion": "3.0.0"
        },
        {
            "libraryName": "is-absolute-url",
            "typingsPackageName": "is-absolute-url",
            "sourceRepoURL": "https://github.com/sindresorhus/is-absolute-url",
            "asOfVersion": "3.0.0"
        },
        {
            "libraryName": "is-archive",
            "typingsPackageName": "is-archive",
            "sourceRepoURL": "https://github.com/sindresorhus/is-archive",
            "asOfVersion": "2.0.0"
        },
        {
            "libraryName": "is-array-sorted",
            "typingsPackageName": "is-array-sorted",
            "sourceRepoURL": "https://github.com/sindresorhus/is-array-sorted",
            "asOfVersion": "2.0.0"
        },
        {
            "libraryName": "is-binary-path",
            "typingsPackageName": "is-binary-path",
            "sourceRepoURL": "https://github.com/sindresorhus/is-binary-path",
            "asOfVersion": "2.1.0"
        },
        {
            "libraryName": "is-compressed",
            "typingsPackageName": "is-compressed",
            "sourceRepoURL": "https://github.com/sindresorhus/is-compressed",
            "asOfVersion": "2.0.0"
        },
        {
            "libraryName": "is-docker",
            "typingsPackageName": "is-docker",
            "sourceRepoURL": "https://github.com/sindresorhus/is-docker",
            "asOfVersion": "2.0.0"
        },
        {
            "libraryName": "is-elevated",
            "typingsPackageName": "is-elevated",
            "sourceRepoURL": "https://github.com/sindresorhus/is-elevated",
            "asOfVersion": "3.0.0"
        },
        {
            "libraryName": "is-fullwidth-code-point",
            "typingsPackageName": "is-fullwidth-code-point",
            "sourceRepoURL": "https://github.com/sindresorhus/is-fullwidth-code-point",
            "asOfVersion": "3.0.0"
        },
        {
            "libraryName": "is-image",
            "typingsPackageName": "is-image",
            "sourceRepoURL": "https://github.com/sindresorhus/is-image",
            "asOfVersion": "3.0.0"
        },
        {
            "libraryName": "is-installed-globally",
            "typingsPackageName": "is-installed-globally",
            "sourceRepoURL": "https://github.com/sindresorhus/is-installed-globally.git",
            "asOfVersion": "0.2.0"
        },
        {
            "libraryName": "is-ip",
            "typingsPackageName": "is-ip",
            "sourceRepoURL": "https://github.com/sindresorhus/is-ip",
            "asOfVersion": "3.0.0"
        },
        {
            "libraryName": "is-lower-case",
            "typingsPackageName": "is-lower-case",
            "sourceRepoURL": "https://github.com/blakeembrey/is-lower-case",
            "asOfVersion": "1.1.2"
        },
        {
            "libraryName": "is-obj",
            "typingsPackageName": "is-obj",
            "sourceRepoURL": "https://github.com/sindresorhus/is-obj",
            "asOfVersion": "2.0.0"
        },
        {
            "libraryName": "is-online",
            "typingsPackageName": "is-online",
            "sourceRepoURL": "https://github.com/sindresorhus/is-online",
            "asOfVersion": "8.1.0"
        },
        {
            "libraryName": "is-path-cwd",
            "typingsPackageName": "is-path-cwd",
            "sourceRepoURL": "https://github.com/sindresorhus/is-path-cwd",
            "asOfVersion": "2.1.0"
        },
        {
            "libraryName": "is-path-in-cwd",
            "typingsPackageName": "is-path-in-cwd",
            "sourceRepoURL": "https://github.com/sindresorhus/is-path-in-cwd",
            "asOfVersion": "2.1.0"
        },
        {
            "libraryName": "is-plain-obj",
            "typingsPackageName": "is-plain-obj",
            "sourceRepoURL": "https://github.com/sindresorhus/is-plain-obj",
            "asOfVersion": "2.0.0"
        },
        {
            "libraryName": "is-plain-object",
            "typingsPackageName": "is-plain-object",
            "sourceRepoURL": "https://github.com/jonschlinkert/is-plain-object",
            "asOfVersion": "2.0.4"
        },
        {
            "libraryName": "is-png",
            "typingsPackageName": "is-png",
            "sourceRepoURL": "https://github.com/sindresorhus/is-png",
            "asOfVersion": "2.0.0"
        },
        {
            "libraryName": "is-reachable",
            "typingsPackageName": "is-reachable",
            "sourceRepoURL": "https://github.com/sindresorhus/is-reachable",
            "asOfVersion": "3.1.0"
        },
        {
            "libraryName": "is-regexp",
            "typingsPackageName": "is-regexp",
            "sourceRepoURL": "https://github.com/sindresorhus/is-regexp",
            "asOfVersion": "2.1.0"
        },
        {
            "libraryName": "is-relative-url",
            "typingsPackageName": "is-relative-url",
            "sourceRepoURL": "https://github.com/sindresorhus/is-relative-url",
            "asOfVersion": "3.0.0"
        },
        {
            "libraryName": "is-root",
            "typingsPackageName": "is-root",
            "sourceRepoURL": "https://github.com/sindresorhus/is-root",
            "asOfVersion": "2.1.0"
        },
        {
            "libraryName": "is-root-path",
            "typingsPackageName": "is-root-path",
            "sourceRepoURL": "https://github.com/sindresorhus/is-root-path",
            "asOfVersion": "2.0.0"
        },
        {
            "libraryName": "is-scoped",
            "typingsPackageName": "is-scoped",
            "sourceRepoURL": "https://github.com/sindresorhus/is-scoped",
            "asOfVersion": "2.0.0"
        },
        {
            "libraryName": "is-stream",
            "typingsPackageName": "is-stream",
            "sourceRepoURL": "https://github.com/sindresorhus/is-stream",
            "asOfVersion": "2.0.0"
        },
        {
            "libraryName": "is-svg",
            "typingsPackageName": "is-svg",
            "sourceRepoURL": "https://github.com/sindresorhus/is-svg",
            "asOfVersion": "4.0.1"
        },
        {
            "libraryName": "is-text-path",
            "typingsPackageName": "is-text-path",
            "sourceRepoURL": "https://github.com/sindresorhus/is-text-path",
            "asOfVersion": "2.0.0"
        },
        {
            "libraryName": "is-upper-case",
            "typingsPackageName": "is-upper-case",
            "sourceRepoURL": "https://github.com/blakeembrey/is-upper-case",
            "asOfVersion": "1.1.2"
        },
        {
            "libraryName": "is-url-superb",
            "typingsPackageName": "is-url-superb",
            "sourceRepoURL": "https://github.com/sindresorhus/is-url-superb",
            "asOfVersion": "3.0.0"
        },
        {
            "libraryName": "issue-regex",
            "typingsPackageName": "issue-regex",
            "sourceRepoURL": "https://github.com/sindresorhus/issue-regex",
            "asOfVersion": "3.1.0"
        },
        {
            "libraryName": "jasmine-expect",
            "typingsPackageName": "jasmine-expect",
            "sourceRepoURL": "https://github.com/JamieMason/Jasmine-Matchers",
            "asOfVersion": "3.8.1"
        },
        {
            "libraryName": "javascript-obfuscator",
            "typingsPackageName": "javascript-obfuscator",
            "sourceRepoURL": "https://github.com/sanex3339/javascript-obfuscator",
            "asOfVersion": "0.17.0"
        },
        {
            "libraryName": "jdenticon",
            "typingsPackageName": "jdenticon",
            "sourceRepoURL": "https://github.com/dmester/jdenticon",
            "asOfVersion": "2.2.0"
        },
        {
            "libraryName": "jest-each",
            "typingsPackageName": "jest-each",
            "sourceRepoURL": "https://github.com/facebook/jest",
            "asOfVersion": "24.3.0"
        },
        {
            "libraryName": "jimp",
            "typingsPackageName": "jimp",
            "sourceRepoURL": "https://github.com/oliver-moran/jimp#readme",
            "asOfVersion": "0.2.28"
        },
        {
            "libraryName": "joData",
            "typingsPackageName": "jodata",
            "sourceRepoURL": "https://github.com/mccow002/joData",
            "asOfVersion": "1.0.13"
        },
        {
            "libraryName": "JointJS",
            "typingsPackageName": "jointjs",
            "sourceRepoURL": "http://www.jointjs.com/",
            "asOfVersion": "2.0.0"
        },
        {
            "libraryName": "jpeg-js",
            "typingsPackageName": "jpeg-js",
            "sourceRepoURL": "https://github.com/eugeneware/jpeg-js",
            "asOfVersion": "0.3.6"
        },
        {
            "libraryName": "jpush-react-native",
            "typingsPackageName": "jpush-react-native",
            "sourceRepoURL": "https://github.com/jpush/jpush-react-native",
            "asOfVersion": "2.0.0"
        },
        {
            "libraryName": "typescript",
            "typingsPackageName": "jquery-notifier",
            "sourceRepoURL": "https://github.com/Microsoft/TypeScript",
            "asOfVersion": "1.3.0"
        },
        {
            "libraryName": "jquery.ajaxfile",
            "typingsPackageName": "jquery.ajaxfile",
            "sourceRepoURL": "https://github.com/fpellet/jquery.ajaxFile",
            "asOfVersion": "0.2.29"
        },
        {
            "libraryName": "js-data",
            "typingsPackageName": "js-data",
            "sourceRepoURL": "https://github.com/js-data/js-data",
            "asOfVersion": "3.0.0"
        },
        {
            "libraryName": "JSData Http Adapter",
            "typingsPackageName": "js-data-http",
            "sourceRepoURL": "https://github.com/js-data/js-data-http",
            "asOfVersion": "3.0.0"
        },
        {
            "libraryName": "js-types",
            "typingsPackageName": "js-types",
            "sourceRepoURL": "https://github.com/sindresorhus/js-types",
            "asOfVersion": "2.1.0"
        },
        {
            "libraryName": "JSNLog",
            "typingsPackageName": "jsnlog",
            "sourceRepoURL": "https://github.com/mperdeck/jsnlog.js",
            "asOfVersion": "2.17.2"
        },
        {
            "libraryName": "jsonschema",
            "typingsPackageName": "jsonschema",
            "sourceRepoURL": "https://github.com/tdegrunt/jsonschema",
            "asOfVersion": "1.1.1"
        },
        {
            "libraryName": "jsplumb",
            "typingsPackageName": "jsplumb",
            "sourceRepoURL": "https://github.com/jsplumb/jsPlumb",
            "asOfVersion": "2.5.7"
        },
        {
            "libraryName": "jsrender",
            "typingsPackageName": "jsrender",
            "sourceRepoURL": "https://github.com/BorisMoore/jsrender",
            "asOfVersion": "1.0.5"
        },
        {
            "libraryName": "junk",
            "typingsPackageName": "junk",
            "sourceRepoURL": "https://github.com/sindresorhus/junk",
            "asOfVersion": "3.0.0"
        },
        {
            "libraryName": "karma-viewport",
            "typingsPackageName": "karma-viewport",
            "sourceRepoURL": "https://github.com/squidfunk/karma-viewport",
            "asOfVersion": "1.0.0"
        },
        {
            "libraryName": "kafkajs",
            "typingsPackageName": "kafkajs",
            "sourceRepoURL": "https://github.com/tulios/kafkajs",
            "asOfVersion": "1.9.0"
        },
        {
            "libraryName": "keycloak-js",
            "typingsPackageName": "keycloak-js",
            "sourceRepoURL": "https://github.com/keycloak/keycloak",
            "asOfVersion": "3.4.1"
        },
        {
            "libraryName": "knex",
            "typingsPackageName": "knex",
            "sourceRepoURL": "https://github.com/tgriesser/knex",
            "asOfVersion": "0.16.1"
        },
        {
            "libraryName": "knockout-paging",
            "typingsPackageName": "knockout-paging",
            "sourceRepoURL": "https://github.com/ErikSchierboom/knockout-paging",
            "asOfVersion": "0.3.1"
        },
        {
            "libraryName": "knockout-pre-rendered",
            "typingsPackageName": "knockout-pre-rendered",
            "sourceRepoURL": "https://github.com/ErikSchierboom/knockout-pre-rendered",
            "asOfVersion": "0.7.1"
        },
        {
            "libraryName": "known",
            "typingsPackageName": "known",
            "sourceRepoURL": "https://github.com/sindresorhus/known",
            "asOfVersion": "3.0.0"
        },
        {
            "libraryName": "koa-jwt",
            "typingsPackageName": "koa-jwt",
            "sourceRepoURL": "https://github.com/koajs/jwt",
            "asOfVersion": "3.3.0"
        },
        {
<<<<<<< HEAD
            "libraryName": "koa-requestid",
            "typingsPackageName": "koa-requestid",
            "sourceRepoURL": "https://github.com/seegno/koa-requestid/",
            "asOfVersion": "2.0.2"
=======
            "libraryName": "koa-useragent",
            "typingsPackageName": "koa-useragent",
            "sourceRepoURL": "https://github.com/rvboris/koa-useragent",
            "asOfVersion": "2.1.1"
>>>>>>> 2494b17f
        },
        {
            "libraryName": "koa-pug",
            "typingsPackageName": "koa-pug",
            "sourceRepoURL": "https://github.com/chrisyip/koa-pug",
            "asOfVersion": "4.0.0"
        },
        {
            "libraryName": "lambda-phi",
            "typingsPackageName": "lambda-phi",
            "sourceRepoURL": "https://github.com/elitechance/lambda-phi",
            "asOfVersion": "1.0.1"
        },
        {
            "libraryName": "latest-semver",
            "typingsPackageName": "latest-semver",
            "sourceRepoURL": "https://github.com/sindresorhus/latest-semver",
            "asOfVersion": "2.0.0"
        },
        {
            "libraryName": "latest-version",
            "typingsPackageName": "latest-version",
            "sourceRepoURL": "https://github.com/sindresorhus/latest-version",
            "asOfVersion": "5.0.0"
        },
        {
            "libraryName": "lazy-value",
            "typingsPackageName": "lazy-value",
            "sourceRepoURL": "https://github.com/sindresorhus/lazy-value",
            "asOfVersion": "2.0.0"
        },
        {
            "libraryName": "ldclient-js",
            "typingsPackageName": "ldclient-js",
            "sourceRepoURL": "https://github.com/launchdarkly/js-client",
            "asOfVersion": "1.1.11"
        },
        {
            "libraryName": "leap-year",
            "typingsPackageName": "leap-year",
            "sourceRepoURL": "https://github.com/sindresorhus/leap-year",
            "asOfVersion": "3.0.0"
        },
        {
            "libraryName": "left-pad",
            "typingsPackageName": "left-pad",
            "sourceRepoURL": "https://github.com/stevemao/left-pad",
            "asOfVersion": "1.2.0"
        },
        {
            "libraryName": "leven",
            "typingsPackageName": "leven",
            "sourceRepoURL": "https://github.com/sindresorhus/leven",
            "asOfVersion": "3.0.0"
        },
        {
            "libraryName": "line-column-path",
            "typingsPackageName": "line-column-path",
            "sourceRepoURL": "https://github.com/sindresorhus/line-column-path",
            "asOfVersion": "2.0.0"
        },
        {
            "libraryName": "linkify-issues",
            "typingsPackageName": "linkify-issues",
            "sourceRepoURL": "https://github.com/sindresorhus/linkify-issues",
            "asOfVersion": "2.0.0"
        },
        {
            "libraryName": "linkify-urls",
            "typingsPackageName": "linkify-urls",
            "sourceRepoURL": "https://github.com/sindresorhus/linkify-urls",
            "asOfVersion": "3.1.0"
        },
        {
            "libraryName": "Linq.JS",
            "typingsPackageName": "linq",
            "sourceRepoURL": "https://linqjs.codeplex.com/",
            "asOfVersion": "2.2.33"
        },
        {
            "libraryName": "Linq4JS",
            "typingsPackageName": "linq4js",
            "sourceRepoURL": "https://github.com/morrisjdev/Linq4JS",
            "asOfVersion": "2.1.8"
        },
        {
            "libraryName": "LinqSharp",
            "typingsPackageName": "linqsharp",
            "sourceRepoURL": "https://github.com/brunolm/LinqSharp",
            "asOfVersion": "1.0.0"
        },
        {
            "libraryName": "load-json-file",
            "typingsPackageName": "load-json-file",
            "sourceRepoURL": "https://github.com/sindresorhus/load-json-file",
            "asOfVersion": "5.1.0"
        },
        {
            "libraryName": "localforage",
            "typingsPackageName": "localforage",
            "sourceRepoURL": "https://github.com/localForage/localForage",
            "asOfVersion": "0.0.34"
        },
        {
            "libraryName": "localforage-cordovasqlitedriver",
            "typingsPackageName": "localforage-cordovasqlitedriver",
            "sourceRepoURL": "https://github.com/thgreasi/localForage-cordovaSQLiteDriver",
            "asOfVersion": "1.5.0"
        },
        {
            "libraryName": "locate-path",
            "typingsPackageName": "locate-path",
            "sourceRepoURL": "https://github.com/sindresorhus/locate-path",
            "asOfVersion": "4.0.0"
        },
        {
            "libraryName": "lock-system",
            "typingsPackageName": "lock-system",
            "sourceRepoURL": "https://github.com/sindresorhus/lock-system",
            "asOfVersion": "2.0.0"
        },
        {
            "libraryName": "lodash-decorators",
            "typingsPackageName": "lodash-decorators",
            "sourceRepoURL": "https://github.com/steelsojka/lodash-decorators",
            "asOfVersion": "4.0.0"
        },
        {
            "libraryName": "log-symbols",
            "typingsPackageName": "log-symbols",
            "sourceRepoURL": "https://github.com/sindresorhus/log-symbols",
            "asOfVersion": "3.0.0"
        },
        {
            "libraryName": "log-update",
            "typingsPackageName": "log-update",
            "sourceRepoURL": "https://github.com/sindresorhus/log-update",
            "asOfVersion": "3.1.0"
        },
        {
            "libraryName": "log4javascript",
            "typingsPackageName": "log4javascript",
            "sourceRepoURL": "http://log4javascript.org/",
            "asOfVersion": "1.4.15"
        },
        {
            "libraryName": "log4js",
            "typingsPackageName": "log4js",
            "sourceRepoURL": "https://github.com/nomiddlename/log4js-node",
            "asOfVersion": "2.3.5"
        },
        {
            "libraryName": "logform",
            "typingsPackageName": "logform",
            "sourceRepoURL": "https://github.com/winstonjs/logform",
            "asOfVersion": "1.10.0"
        },
        {
            "libraryName": "loglevel",
            "typingsPackageName": "loglevel",
            "sourceRepoURL": "https://github.com/pimterry/loglevel/",
            "asOfVersion": "1.6.2"
        },
        {
            "libraryName": "looks-same",
            "typingsPackageName": "looks-same",
            "sourceRepoURL": "https://github.com/gemini-testing/looks-same",
            "asOfVersion": "4.1.0"
        },
        {
            "libraryName": "lorem-ipsum",
            "typingsPackageName": "lorem-ipsum",
            "sourceRepoURL": "https://github.com/knicklabs/node-lorem-ipsum",
            "asOfVersion": "2.0.0"
        },
        {
            "libraryName": "loud-rejection",
            "typingsPackageName": "loud-rejection",
            "sourceRepoURL": "https://github.com/sindresorhus/loud-rejection",
            "asOfVersion": "2.0.0"
        },
        {
            "libraryName": "lower-case",
            "typingsPackageName": "lower-case",
            "sourceRepoURL": "https://github.com/blakeembrey/lower-case",
            "asOfVersion": "1.1.3"
        },
        {
            "libraryName": "lower-case-first",
            "typingsPackageName": "lower-case-first",
            "sourceRepoURL": "https://github.com/blakeembrey/lower-case-first",
            "asOfVersion": "1.0.1"
        },
        {
            "libraryName": "make-dir",
            "typingsPackageName": "make-dir",
            "sourceRepoURL": "https://github.com/sindresorhus/make-dir",
            "asOfVersion": "2.1.0"
        },
        {
            "libraryName": "mali",
            "typingsPackageName": "mali",
            "sourceRepoURL": "https://github.com/malijs/mali",
            "asOfVersion": "0.9.2"
        },
        {
            "libraryName": "map-obj",
            "typingsPackageName": "map-obj",
            "sourceRepoURL": "https://github.com/sindresorhus/map-obj",
            "asOfVersion": "3.1.0"
        },
        {
            "libraryName": "maquette",
            "typingsPackageName": "maquette",
            "sourceRepoURL": "http://maquettejs.org/",
            "asOfVersion": "2.1.6"
        },
        {
            "libraryName": "matcher",
            "typingsPackageName": "matcher",
            "sourceRepoURL": "https://github.com/sindresorhus/matcher",
            "asOfVersion": "2.0.0"
        },
        {
            "libraryName": "maxmind",
            "typingsPackageName": "maxmind",
            "sourceRepoURL": "https://github.com/runk/node-maxmind",
            "asOfVersion": "2.0.5"
        },
        {
            "libraryName": "mem",
            "typingsPackageName": "mem",
            "sourceRepoURL": "https://github.com/sindresorhus/mem",
            "asOfVersion": "4.2.0"
        },
        {
            "libraryName": "memoize-one",
            "typingsPackageName": "memoize-one",
            "sourceRepoURL": "https://github.com/alexreardon/memoize-one#readme",
            "asOfVersion": "5.1.0"
        },
        {
            "libraryName": "mendixmodelsdk",
            "typingsPackageName": "mendixmodelsdk",
            "sourceRepoURL": "http://www.mendix.com",
            "asOfVersion": "0.8.1"
        },
        {
            "libraryName": "menubar",
            "typingsPackageName": "menubar",
            "sourceRepoURL": "https://github.com/maxogden/menubar",
            "asOfVersion": "6.0.0"
        },
        {
            "libraryName": "metisMenu",
            "typingsPackageName": "metismenu",
            "sourceRepoURL": "https://github.com/onokumus/metisMenu",
            "asOfVersion": "2.7.1"
        },
        {
            "libraryName": "microgears",
            "typingsPackageName": "microgears",
            "sourceRepoURL": "https://github.com/marcusdb/microgears",
            "asOfVersion": "4.0.5"
        },
        {
            "libraryName": "mnemonic-words",
            "typingsPackageName": "mnemonic-words",
            "sourceRepoURL": "https://github.com/sindresorhus/mnemonic-words",
            "asOfVersion": "1.1.0"
        },
        {
            "libraryName": "mobile-detect",
            "typingsPackageName": "mobile-detect",
            "sourceRepoURL": "http://hgoebl.github.io/mobile-detect.js/",
            "asOfVersion": "1.3.4"
        },
        {
            "libraryName": "mobservable",
            "typingsPackageName": "mobservable",
            "sourceRepoURL": "github.com/mweststrate/mobservable",
            "asOfVersion": "1.2.5"
        },
        {
            "libraryName": "mobservable-react",
            "typingsPackageName": "mobservable-react",
            "sourceRepoURL": "https://github.com/mweststrate/mobservable-react",
            "asOfVersion": "1.0.0"
        },
        {
            "libraryName": "Mobx Cookie",
            "typingsPackageName": "mobx-cookie",
            "sourceRepoURL": "https://github.com/will-stone/mobx-cookie",
            "asOfVersion": "1.1.1"
        },
        {
            "libraryName": "mobx-task",
            "typingsPackageName": "mobx-task",
            "sourceRepoURL": "https://github.com/jeffijoe/mobx-task#readme",
            "asOfVersion": "2.0.0"
        },
        {
            "libraryName": "mockingoose",
            "typingsPackageName": "mockingoose",
            "sourceRepoURL": "https://github.com/alonronin/mockingoose#readme",
            "asOfVersion": "2.13.0"
        },
        {
            "libraryName": "Moment",
            "typingsPackageName": "moment",
            "sourceRepoURL": "https://github.com/moment/moment",
            "asOfVersion": "2.13.0"
        },
        {
            "libraryName": "mongodb-memory-server",
            "typingsPackageName": "mongodb-memory-server",
            "sourceRepoURL": "https://github.com/nodkz/mongodb-memory-server",
            "asOfVersion": "2.3.0"
        },
        {
            "libraryName": "Monk",
            "typingsPackageName": "monk",
            "sourceRepoURL": "https://github.com/LearnBoost/monk.git",
            "asOfVersion": "6.0.0"
        },
        {
            "libraryName": "month-days",
            "typingsPackageName": "month-days",
            "sourceRepoURL": "https://github.com/sindresorhus/month-days",
            "asOfVersion": "3.0.0"
        },
        {
            "libraryName": "morphdom",
            "typingsPackageName": "morphdom",
            "sourceRepoURL": "https://github.com/patrick-steele-idem/morphdom",
            "asOfVersion": "2.4.0"
        },
        {
            "libraryName": "move-file",
            "typingsPackageName": "move-file",
            "sourceRepoURL": "https://github.com/sindresorhus/move-file",
            "asOfVersion": "1.1.0"
        },
        {
            "libraryName": "MQTT",
            "typingsPackageName": "mqtt",
            "sourceRepoURL": "https://github.com/mqttjs/MQTT.js",
            "asOfVersion": "2.5.0"
        },
        {
            "libraryName": "multimatch",
            "typingsPackageName": "multimatch",
            "sourceRepoURL": "https://github.com/sindresorhus/multimatch",
            "asOfVersion": "4.0.0"
        },
        {
            "libraryName": "nano",
            "typingsPackageName": "nano",
            "sourceRepoURL": "https://github.com/apache/couchdb-nano",
            "asOfVersion": "7.0.0"
        },
        {
            "libraryName": "natsort",
            "typingsPackageName": "natsort",
            "sourceRepoURL": "https://github.com/netop/natsort",
            "asOfVersion": "2.0.0"
        },
        {
            "libraryName": "typescript",
            "typingsPackageName": "navigator-permissions",
            "sourceRepoURL": "https://developer.mozilla.org/en-US/docs/Web/API/Permissions",
            "asOfVersion": "2.0.0"
        },
        {
            "libraryName": "negative-array",
            "typingsPackageName": "negative-array",
            "sourceRepoURL": "https://github.com/sindresorhus/negative-array",
            "asOfVersion": "2.1.0"
        },
        {
            "libraryName": "negative-zero",
            "typingsPackageName": "negative-zero",
            "sourceRepoURL": "https://github.com/sindresorhus/negative-zero",
            "asOfVersion": "3.0.0"
        },
        {
            "libraryName": "new-github-issue-url",
            "typingsPackageName": "new-github-issue-url",
            "sourceRepoURL": "https://github.com/sindresorhus/new-github-issue-url",
            "asOfVersion": "0.2.1"
        },
        {
            "libraryName": "new-github-release-url",
            "typingsPackageName": "new-github-release-url",
            "sourceRepoURL": "https://github.com/sindresorhus/new-github-release-url",
            "asOfVersion": "1.0.0"
        },
        {
            "libraryName": "ng-table",
            "typingsPackageName": "ng-table",
            "sourceRepoURL": "https://github.com/esvit/ng-table",
            "asOfVersion": "2.0.1"
        },
        {
            "libraryName": "nock",
            "typingsPackageName": "nock",
            "sourceRepoURL": "https://github.com/nock/nock",
            "asOfVersion": "11.1.0"
        },
        {
            "libraryName": "node-pg-migrate",
            "typingsPackageName": "node-pg-migrate",
            "sourceRepoURL": "https://github.com/theoephraim/node-pg-migrate#readme",
            "asOfVersion": "2.15.0"
        },
        {
            "libraryName": "node-sql-parser",
            "typingsPackageName": "node-sql-parser",
            "sourceRepoURL": "https://github.com/taozhi8833998/node-sql-parser#readme",
            "asOfVersion": "1.1.0"
        },
        {
            "libraryName": "node-waves",
            "typingsPackageName": "node-waves",
            "sourceRepoURL": "http://fian.my.id/Waves",
            "asOfVersion": "0.7.6"
        },
        {
            "libraryName": "normalize-url",
            "typingsPackageName": "normalize-url",
            "sourceRepoURL": "https://github.com/sindresorhus/normalize-url",
            "asOfVersion": "4.2.0"
        },
        {
            "libraryName": "Normalizr",
            "typingsPackageName": "normalizr",
            "sourceRepoURL": "https://github.com/paularmstrong/normalizr",
            "asOfVersion": "2.0.18"
        },
        {
            "libraryName": "npm-email",
            "typingsPackageName": "npm-email",
            "sourceRepoURL": "https://github.com/sindresorhus/npm-email",
            "asOfVersion": "3.1.0"
        },
        {
            "libraryName": "npm-keyword",
            "typingsPackageName": "npm-keyword",
            "sourceRepoURL": "https://github.com/sindresorhus/npm-keyword",
            "asOfVersion": "6.0.0"
        },
        {
            "libraryName": "npm-name",
            "typingsPackageName": "npm-name",
            "sourceRepoURL": "https://github.com/sindresorhus/npm-name",
            "asOfVersion": "5.2.1"
        },
        {
            "libraryName": "npm-run-path",
            "typingsPackageName": "npm-run-path",
            "sourceRepoURL": "https://github.com/sindresorhus/npm-run-path",
            "asOfVersion": "3.0.1"
        },
        {
            "libraryName": "npm-user",
            "typingsPackageName": "npm-user",
            "sourceRepoURL": "https://github.com/sindresorhus/npm-user",
            "asOfVersion": "4.0.0"
        },
        {
            "libraryName": "Nuka Carousel",
            "typingsPackageName": "nuka-carousel",
            "sourceRepoURL": "https://github.com/FormidableLabs/nuka-carousel/",
            "asOfVersion": "4.4.6"
        },
        {
            "libraryName": "Numbro",
            "typingsPackageName": "numbro",
            "sourceRepoURL": "https://github.com/foretagsplatsen/numbro/",
            "asOfVersion": "1.9.3"
        },
        {
            "libraryName": "odata",
            "typingsPackageName": "odata",
            "sourceRepoURL": "https://github.com/janhommes/odata",
            "asOfVersion": "1.0.3"
        },
        {
            "libraryName": "o.js",
            "typingsPackageName": "o.js",
            "sourceRepoURL": "https://github.com/janhommes/o.js",
            "asOfVersion": "1.0.3"
        },
        {
            "libraryName": "on-change",
            "typingsPackageName": "on-change",
            "sourceRepoURL": "https://github.com/sindresorhus/on-change",
            "asOfVersion": "1.1.0"
        },
        {
            "libraryName": "onetime",
            "typingsPackageName": "onetime",
            "sourceRepoURL": "https://github.com/sindresorhus/onetime",
            "asOfVersion": "4.0.0"
        },
        {
            "libraryName": "Onsen UI",
            "typingsPackageName": "onsenui",
            "sourceRepoURL": "http://onsen.io",
            "asOfVersion": "2.0.0"
        },
        {
            "libraryName": "open",
            "typingsPackageName": "open",
            "sourceRepoURL": "https://github.com/sindresorhus/open",
            "asOfVersion": "6.2.0"
        },
        {
            "libraryName": "open-editor",
            "typingsPackageName": "open-editor",
            "sourceRepoURL": "https://github.com/sindresorhus/open-editor",
            "asOfVersion": "2.0.0"
        },
        {
            "libraryName": "openid-client",
            "typingsPackageName": "openid-client",
            "sourceRepoURL": "https://github.com/panva/node-openid-client",
            "asOfVersion": "3.7.0"
        },
        {
            "libraryName": "opn",
            "typingsPackageName": "opn",
            "sourceRepoURL": "https://github.com/sindresorhus/opn",
            "asOfVersion": "5.5.0"
        },
        {
            "libraryName": "ora",
            "typingsPackageName": "ora",
            "sourceRepoURL": "https://github.com/sindresorhus/ora",
            "asOfVersion": "3.2.0"
        },
        {
            "libraryName": "os-locale",
            "typingsPackageName": "os-locale",
            "sourceRepoURL": "https://github.com/sindresorhus/os-locale",
            "asOfVersion": "4.0.0"
        },
        {
            "libraryName": "os-name",
            "typingsPackageName": "os-name",
            "sourceRepoURL": "https://github.com/sindresorhus/os-name",
            "asOfVersion": "3.1.0"
        },
        {
            "libraryName": "otplib",
            "typingsPackageName": "otplib",
            "sourceRepoURL": "https://github.com/yeojz/otplib",
            "asOfVersion": "10.0.0"
        },
        {
            "libraryName": "overwatch-api",
            "typingsPackageName": "overwatch-api",
            "sourceRepoURL": "https://github.com/alfg/overwatch-api",
            "asOfVersion": "0.7.1"
        },
        {
            "libraryName": "p-all",
            "typingsPackageName": "p-all",
            "sourceRepoURL": "https://github.com/sindresorhus/p-all",
            "asOfVersion": "2.0.0"
        },
        {
            "libraryName": "p-any",
            "typingsPackageName": "p-any",
            "sourceRepoURL": "https://github.com/sindresorhus/p-any",
            "asOfVersion": "2.0.0"
        },
        {
            "libraryName": "p-cancelable",
            "typingsPackageName": "p-cancelable",
            "sourceRepoURL": "https://github.com/sindresorhus/p-cancelable",
            "asOfVersion": "1.1.0"
        },
        {
            "libraryName": "p-catch-if",
            "typingsPackageName": "p-catch-if",
            "sourceRepoURL": "https://github.com/sindresorhus/p-catch-if",
            "asOfVersion": "2.0.0"
        },
        {
            "libraryName": "p-debounce",
            "typingsPackageName": "p-debounce",
            "sourceRepoURL": "https://github.com/sindresorhus/p-debounce",
            "asOfVersion": "2.0.0"
        },
        {
            "libraryName": "p-defer",
            "typingsPackageName": "p-defer",
            "sourceRepoURL": "https://github.com/sindresorhus/p-defer",
            "asOfVersion": "2.0.0"
        },
        {
            "libraryName": "p-do-whilst",
            "typingsPackageName": "p-do-whilst",
            "sourceRepoURL": "https://github.com/sindresorhus/p-do-whilst",
            "asOfVersion": "1.0.0"
        },
        {
            "libraryName": "p-each-series",
            "typingsPackageName": "p-each-series",
            "sourceRepoURL": "https://github.com/sindresorhus/p-each-series",
            "asOfVersion": "2.0.0"
        },
        {
            "libraryName": "p-event",
            "typingsPackageName": "p-event",
            "sourceRepoURL": "https://github.com/sindresorhus/p-event",
            "asOfVersion": "3.0.0"
        },
        {
            "libraryName": "p-every",
            "typingsPackageName": "p-every",
            "sourceRepoURL": "https://github.com/kevva/p-every",
            "asOfVersion": "2.0.0"
        },
        {
            "libraryName": "p-forever",
            "typingsPackageName": "p-forever",
            "sourceRepoURL": "https://github.com/sindresorhus/p-forever",
            "asOfVersion": "2.0.0"
        },
        {
            "libraryName": "p-is-promise",
            "typingsPackageName": "p-is-promise",
            "sourceRepoURL": "https://github.com/sindresorhus/p-is-promise",
            "asOfVersion": "2.1.0"
        },
        {
            "libraryName": "p-lazy",
            "typingsPackageName": "p-lazy",
            "sourceRepoURL": "https://github.com/sindresorhus/p-lazy",
            "asOfVersion": "2.0.0"
        },
        {
            "libraryName": "p-limit",
            "typingsPackageName": "p-limit",
            "sourceRepoURL": "https://github.com/sindresorhus/p-limit",
            "asOfVersion": "2.2.0"
        },
        {
            "libraryName": "p-locate",
            "typingsPackageName": "p-locate",
            "sourceRepoURL": "https://github.com/sindresorhus/p-locate",
            "asOfVersion": "4.0.0"
        },
        {
            "libraryName": "p-log",
            "typingsPackageName": "p-log",
            "sourceRepoURL": "https://github.com/sindresorhus/p-log",
            "asOfVersion": "2.0.0"
        },
        {
            "libraryName": "p-map",
            "typingsPackageName": "p-map",
            "sourceRepoURL": "https://github.com/sindresorhus/p-map",
            "asOfVersion": "2.0.0"
        },
        {
            "libraryName": "p-map-series",
            "typingsPackageName": "p-map-series",
            "sourceRepoURL": "https://github.com/sindresorhus/p-map-series",
            "asOfVersion": "2.0.0"
        },
        {
            "libraryName": "p-memoize",
            "typingsPackageName": "p-memoize",
            "sourceRepoURL": "https://github.com/sindresorhus/p-memoize",
            "asOfVersion": "3.0.0"
        },
        {
            "libraryName": "p-min-delay",
            "typingsPackageName": "p-min-delay",
            "sourceRepoURL": "https://github.com/sindresorhus/p-min-delay",
            "asOfVersion": "3.0.0"
        },
        {
            "libraryName": "p-one",
            "typingsPackageName": "p-one",
            "sourceRepoURL": "https://github.com/kevva/p-one",
            "asOfVersion": "2.0.0"
        },
        {
            "libraryName": "p-pipe",
            "typingsPackageName": "p-pipe",
            "sourceRepoURL": "https://github.com/sindresorhus/p-pipe",
            "asOfVersion": "2.0.1"
        },
        {
            "libraryName": "p-progress",
            "typingsPackageName": "p-progress",
            "sourceRepoURL": "https://github.com/sindresorhus/p-progress",
            "asOfVersion": "0.3.0"
        },
        {
            "libraryName": "p-props",
            "typingsPackageName": "p-props",
            "sourceRepoURL": "https://github.com/sindresorhus/p-props",
            "asOfVersion": "2.0.0"
        },
        {
            "libraryName": "p-queue",
            "typingsPackageName": "p-queue",
            "sourceRepoURL": "https://github.com/sindresorhus/p-queue",
            "asOfVersion": "3.2.1"
        },
        {
            "libraryName": "p-reduce",
            "typingsPackageName": "p-reduce",
            "sourceRepoURL": "https://github.com/sindresorhus/p-reduce",
            "asOfVersion": "2.0.0"
        },
        {
            "libraryName": "p-reflect",
            "typingsPackageName": "p-reflect",
            "sourceRepoURL": "https://github.com/sindresorhus/p-reflect",
            "asOfVersion": "2.0.0"
        },
        {
            "libraryName": "p-retry",
            "typingsPackageName": "p-retry",
            "sourceRepoURL": "https://github.com/sindresorhus/p-retry",
            "asOfVersion": "4.0.0"
        },
        {
            "libraryName": "p-series",
            "typingsPackageName": "p-series",
            "sourceRepoURL": "https://github.com/sindresorhus/p-series",
            "asOfVersion": "2.0.0"
        },
        {
            "libraryName": "p-settle",
            "typingsPackageName": "p-settle",
            "sourceRepoURL": "https://github.com/sindresorhus/p-settle",
            "asOfVersion": "3.0.0"
        },
        {
            "libraryName": "p-some",
            "typingsPackageName": "p-some",
            "sourceRepoURL": "https://github.com/sindresorhus/p-some",
            "asOfVersion": "4.0.1"
        },
        {
            "libraryName": "p-tap",
            "typingsPackageName": "p-tap",
            "sourceRepoURL": "https://github.com/sindresorhus/p-tap",
            "asOfVersion": "2.0.0"
        },
        {
            "libraryName": "p-throttle",
            "typingsPackageName": "p-throttle",
            "sourceRepoURL": "https://github.com/sindresorhus/p-throttle",
            "asOfVersion": "2.1.0"
        },
        {
            "libraryName": "p-time",
            "typingsPackageName": "p-time",
            "sourceRepoURL": "https://github.com/sindresorhus/p-time",
            "asOfVersion": "2.0.0"
        },
        {
            "libraryName": "p-timeout",
            "typingsPackageName": "p-timeout",
            "sourceRepoURL": "https://github.com/sindresorhus/p-timeout",
            "asOfVersion": "3.0.0"
        },
        {
            "libraryName": "p-times",
            "typingsPackageName": "p-times",
            "sourceRepoURL": "https://github.com/sindresorhus/p-times",
            "asOfVersion": "2.0.0"
        },
        {
            "libraryName": "p-try",
            "typingsPackageName": "p-try",
            "sourceRepoURL": "https://github.com/sindresorhus/p-try",
            "asOfVersion": "2.1.0"
        },
        {
            "libraryName": "p-wait-for",
            "typingsPackageName": "p-wait-for",
            "sourceRepoURL": "https://github.com/sindresorhus/p-wait-for",
            "asOfVersion": "3.0.0"
        },
        {
            "libraryName": "p-waterfall",
            "typingsPackageName": "p-waterfall",
            "sourceRepoURL": "https://github.com/sindresorhus/p-waterfall",
            "asOfVersion": "2.0.0"
        },
        {
            "libraryName": "p-whilst",
            "typingsPackageName": "p-whilst",
            "sourceRepoURL": "https://github.com/sindresorhus/p-whilst",
            "asOfVersion": "2.0.0"
        },
        {
            "libraryName": "package-json",
            "typingsPackageName": "package-json",
            "sourceRepoURL": "https://github.com/sindresorhus/package-json",
            "asOfVersion": "6.1.0"
        },
        {
            "libraryName": "paper",
            "typingsPackageName": "paper",
            "sourceRepoURL": "https://github.com/paperjs/paper.js",
            "asOfVersion": "0.12.3"
        },
        {
            "libraryName": "param-case",
            "typingsPackageName": "param-case",
            "sourceRepoURL": "https://github.com/blakeembrey/param-case",
            "asOfVersion": "1.1.2"
        },
        {
            "libraryName": "park-miller",
            "typingsPackageName": "park-miller",
            "sourceRepoURL": "https://github.com/sindresorhus/park-miller",
            "asOfVersion": "1.1.0"
        },
        {
            "libraryName": "parse-columns",
            "typingsPackageName": "parse-columns",
            "sourceRepoURL": "https://github.com/sindresorhus/parse-columns",
            "asOfVersion": "2.0.0"
        },
        {
            "libraryName": "parse-ms",
            "typingsPackageName": "parse-ms",
            "sourceRepoURL": "https://github.com/sindresorhus/parse-ms",
            "asOfVersion": "2.1.0"
        },
        {
            "libraryName": "pascal-case",
            "typingsPackageName": "pascal-case",
            "sourceRepoURL": "https://github.com/blakeembrey/pascal-case",
            "asOfVersion": "1.1.2"
        },
        {
            "libraryName": "passport-client-cert",
            "typingsPackageName": "passport-client-cert",
            "sourceRepoURL": "https://github.com/ripjar/passport-client-cert",
            "asOfVersion": "2.1.0"
        },
        {
            "libraryName": "path-case",
            "typingsPackageName": "path-case",
            "sourceRepoURL": "https://github.com/blakeembrey/path-case",
            "asOfVersion": "1.1.2"
        },
        {
            "libraryName": "path-exists",
            "typingsPackageName": "path-exists",
            "sourceRepoURL": "https://github.com/sindresorhus/path-exists",
            "asOfVersion": "4.0.0"
        },
        {
            "libraryName": "path-key",
            "typingsPackageName": "path-key",
            "sourceRepoURL": "https://github.com/sindresorhus/path-key",
            "asOfVersion": "3.0.1"
        },
        {
            "libraryName": "path-to-regexp",
            "typingsPackageName": "path-to-regexp",
            "sourceRepoURL": "https://github.com/pillarjs/path-to-regexp",
            "asOfVersion": "1.7.0"
        },
        {
            "libraryName": "path-type",
            "typingsPackageName": "path-type",
            "sourceRepoURL": "https://github.com/sindresorhus/path-type",
            "asOfVersion": "4.0.0"
        },
        {
            "libraryName": "perfect-scrollbar",
            "typingsPackageName": "perfect-scrollbar",
            "sourceRepoURL": "https://github.com/noraesae/perfect-scrollbar",
            "asOfVersion": "1.3.0"
        },
        {
            "libraryName": "pg-connection-string",
            "typingsPackageName": "pg-connection-string",
            "sourceRepoURL": "https://github.com/iceddev/pg-connection-string",
            "asOfVersion": "2.0.0"
        },
        {
            "libraryName": "pg-promise",
            "typingsPackageName": "pg-promise",
            "sourceRepoURL": "https://github.com/vitaly-t/pg-promise",
            "asOfVersion": "5.4.3"
        },
        {
            "libraryName": "phin",
            "typingsPackageName": "phin",
            "sourceRepoURL": "https://github.com/ethanent/phin",
            "asOfVersion": "3.4.0"
        },
        {
            "libraryName": "phonegap-plugin-push",
            "typingsPackageName": "phonegap-plugin-push",
            "sourceRepoURL": "https://github.com/phonegap/phonegap-plugin-push",
            "asOfVersion": "2.1.2"
        },
        {
            "libraryName": "pixi-spine",
            "typingsPackageName": "pixi-spine",
            "sourceRepoURL": "https://github.com/pixijs/pixi-spine",
            "asOfVersion": "1.4.2"
        },
        {
            "libraryName": "pixi.js",
            "typingsPackageName": "pixi.js",
            "sourceRepoURL": "https://github.com/pixijs/pixi.js/tree/v4.x",
            "asOfVersion": "5.0.0"
        },
        {
            "libraryName": "pkcs11js",
            "typingsPackageName": "pkcs11js",
            "sourceRepoURL": "https://github.com/PeculiarVentures/pkcs11js",
            "asOfVersion": "1.0.4"
        },
        {
            "libraryName": "pkg-conf",
            "typingsPackageName": "pkg-conf",
            "sourceRepoURL": "https://github.com/sindresorhus/pkg-conf",
            "asOfVersion": "3.0.0"
        },
        {
            "libraryName": "pkg-dir",
            "typingsPackageName": "pkg-dir",
            "sourceRepoURL": "https://github.com/sindresorhus/pkg-dir",
            "asOfVersion": "4.0.0"
        },
        {
            "libraryName": "pkg-up",
            "typingsPackageName": "pkg-up",
            "sourceRepoURL": "https://github.com/sindresorhus/pkg-up",
            "asOfVersion": "3.1.0"
        },
        {
            "libraryName": "pkg-versions",
            "typingsPackageName": "pkg-versions",
            "sourceRepoURL": "https://github.com/sindresorhus/pkg-versions",
            "asOfVersion": "2.0.0"
        },
        {
            "libraryName": "playcanvas",
            "typingsPackageName": "playcanvas",
            "sourceRepoURL": "https://github.com/playcanvas/engine",
            "asOfVersion": "1.23.0"
        },
        {
            "libraryName": "plottable",
            "typingsPackageName": "plottable",
            "sourceRepoURL": "http://plottablejs.org/",
            "asOfVersion": "3.7.0"
        },
        {
            "libraryName": "plur",
            "typingsPackageName": "plur",
            "sourceRepoURL": "https://github.com/sindresorhus/plur",
            "asOfVersion": "3.1.0"
        },
        {
            "libraryName": "png-async",
            "typingsPackageName": "png-async",
            "sourceRepoURL": "https://github.com/kanreisa/node-png-async",
            "asOfVersion": "0.9.4"
        },
        {
            "libraryName": "poly2tri.js",
            "typingsPackageName": "poly2tri",
            "sourceRepoURL": "https://github.com/r3mi/poly2tri.js",
            "asOfVersion": "1.4.0"
        },
        {
            "libraryName": "popper.js",
            "typingsPackageName": "popper.js",
            "sourceRepoURL": "https://github.com/FezVrasta/popper.js/",
            "asOfVersion": "1.11.0"
        },
        {
            "libraryName": "positive-zero",
            "typingsPackageName": "positive-zero",
            "sourceRepoURL": "https://github.com/sindresorhus/positive-zero",
            "asOfVersion": "3.0.0"
        },
        {
            "libraryName": "Prando",
            "typingsPackageName": "prando",
            "sourceRepoURL": "https://github.com/zeh/prando",
            "asOfVersion": "1.0.0"
        },
        {
            "libraryName": "pretty-bytes",
            "typingsPackageName": "pretty-bytes",
            "sourceRepoURL": "https://github.com/sindresorhus/pretty-bytes",
            "asOfVersion": "5.2.0"
        },
        {
            "libraryName": "pretty-format",
            "typingsPackageName": "pretty-format",
            "sourceRepoURL": "https://github.com/facebook/jest/tree/master/packages/pretty-format",
            "asOfVersion": "24.3.0"
        },
        {
            "libraryName": "pretty-ms",
            "typingsPackageName": "pretty-ms",
            "sourceRepoURL": "https://github.com/sindresorhus/pretty-ms",
            "asOfVersion": "5.0.0"
        },
        {
            "libraryName": "printf",
            "typingsPackageName": "printf",
            "sourceRepoURL": "https://github.com/adaltas/node-printf",
            "asOfVersion": "0.3.0"
        },
        {
            "libraryName": "ProtoBuf.js",
            "typingsPackageName": "protobufjs",
            "sourceRepoURL": "https://github.com/dcodeIO/ProtoBuf.js",
            "asOfVersion": "6.0.0"
        },
        {
            "libraryName": "Protractor",
            "typingsPackageName": "protractor",
            "sourceRepoURL": "https://github.com/angular/protractor",
            "asOfVersion": "4.0.0"
        },
        {
            "libraryName": "ps-list",
            "typingsPackageName": "ps-list",
            "sourceRepoURL": "https://github.com/sindresorhus/ps-list",
            "asOfVersion": "6.2.1"
        },
        {
            "libraryName": "public-ip",
            "typingsPackageName": "public-ip",
            "sourceRepoURL": "https://github.com/sindresorhus/public-ip",
            "asOfVersion": "3.1.0"
        },
        {
            "libraryName": "pupa",
            "typingsPackageName": "pupa",
            "sourceRepoURL": "https://github.com/sindresorhus/pupa",
            "asOfVersion": "2.0.0"
        },
        {
            "libraryName": "qiniu",
            "typingsPackageName": "qiniu",
            "sourceRepoURL": "https://github.com/qiniu/nodejs-sdk",
            "asOfVersion": "7.0.1"
        },
        {
            "libraryName": "qrcode-generator",
            "typingsPackageName": "qrcode-generator",
            "sourceRepoURL": "https://github.com/kazuhikoarase/qrcode-generator",
            "asOfVersion": "1.0.6"
        },
        {
            "libraryName": "query-string",
            "typingsPackageName": "query-string",
            "sourceRepoURL": "https://github.com/sindresorhus/query-string",
            "asOfVersion": "6.3.0"
        },
        {
            "libraryName": "quick-lru",
            "typingsPackageName": "quick-lru",
            "sourceRepoURL": "https://github.com/sindresorhus/quick-lru",
            "asOfVersion": "3.0.0"
        },
        {
            "libraryName": "qunit-dom",
            "typingsPackageName": "qunit-dom",
            "sourceRepoURL": "https://github.com/simplabs/qunit-dom#readme",
            "asOfVersion": "0.7.0"
        },
        {
            "libraryName": "random-float",
            "typingsPackageName": "random-float",
            "sourceRepoURL": "https://github.com/sindresorhus/random-float",
            "asOfVersion": "2.0.0"
        },
        {
            "libraryName": "random-int",
            "typingsPackageName": "random-int",
            "sourceRepoURL": "https://github.com/sindresorhus/random-int",
            "asOfVersion": "2.0.0"
        },
        {
            "libraryName": "random-item",
            "typingsPackageName": "random-item",
            "sourceRepoURL": "https://github.com/sindresorhus/random-item",
            "asOfVersion": "2.0.0"
        },
        {
            "libraryName": "random-js",
            "typingsPackageName": "random-js",
            "sourceRepoURL": "https://github.com/ckknight/random-js",
            "asOfVersion": "2.0.0"
        },
        {
            "libraryName": "random-obj-key",
            "typingsPackageName": "random-obj-key",
            "sourceRepoURL": "https://github.com/sindresorhus/random-obj-key",
            "asOfVersion": "2.0.0"
        },
        {
            "libraryName": "random-obj-prop",
            "typingsPackageName": "random-obj-prop",
            "sourceRepoURL": "https://github.com/sindresorhus/random-obj-prop",
            "asOfVersion": "2.0.0"
        },
        {
            "libraryName": "randoma",
            "typingsPackageName": "randoma",
            "sourceRepoURL": "https://github.com/sindresorhus/randoma",
            "asOfVersion": "1.3.0"
        },
        {
            "libraryName": "Raven JS",
            "typingsPackageName": "raven-js",
            "sourceRepoURL": "https://github.com/getsentry/raven-js",
            "asOfVersion": "3.10.0"
        },
        {
            "libraryName": "raw-body",
            "typingsPackageName": "raw-body",
            "sourceRepoURL": "https://github.com/stream-utils/raw-body",
            "asOfVersion": "2.3.0"
        },
        {
            "libraryName": "re2",
            "typingsPackageName": "re2",
            "sourceRepoURL": "https://github.com/uhop/node-re2",
            "asOfVersion": "1.10.3"
        },
        {
            "libraryName": "react-chartjs-2",
            "typingsPackageName": "react-chartjs-2",
            "sourceRepoURL": "https://github.com/gor181/react-chartjs-2",
            "asOfVersion": "2.5.7"
        },
        {
            "libraryName": "react-collapsible",
            "typingsPackageName": "react-collapsible",
            "sourceRepoURL": "https://github.com/glennflanagan/react-collapsible#readme",
            "asOfVersion": "2.3.0"
        },
        {
            "libraryName": "react-circular-progressbar",
            "typingsPackageName": "react-circular-progressbar",
            "sourceRepoURL": "https://github.com/kevinsqi/react-circular-progressbar#readme",
            "asOfVersion": "1.1.0"
        },
        {
            "libraryName": "react-content-loader",
            "typingsPackageName": "react-content-loader",
            "sourceRepoURL": "https://github.com/danilowoz/react-content-loader",
            "asOfVersion": "4.0.0"
        },
        {
            "libraryName": "react-day-picker",
            "typingsPackageName": "react-day-picker",
            "sourceRepoURL": "https://github.com/gpbl/react-day-picker",
            "asOfVersion": "5.3.0"
        },
        {
            "libraryName": "react-dnd",
            "typingsPackageName": "react-dnd",
            "sourceRepoURL": "https://github.com/react-dnd/react-dnd",
            "asOfVersion": "3.0.2"
        },
        {
            "libraryName": "react-dnd-html5-backend",
            "typingsPackageName": "react-dnd-html5-backend",
            "sourceRepoURL": "https://github.com/react-dnd/react-dnd",
            "asOfVersion": "3.0.2"
        },
        {
            "libraryName": "react-dnd-test-backend",
            "typingsPackageName": "react-dnd-test-backend",
            "sourceRepoURL": "https://github.com/react-dnd/react-dnd",
            "asOfVersion": "3.0.2"
        },
        {
            "libraryName": "react-dnd-touch-backend",
            "typingsPackageName": "react-dnd-touch-backend",
            "sourceRepoURL": "https://github.com/react-dnd/react-dnd",
            "asOfVersion": "0.5.0"
        },
        {
            "libraryName": "react-dropzone",
            "typingsPackageName": "react-dropzone",
            "sourceRepoURL": "https://github.com/react-dropzone/react-dropzone",
            "asOfVersion": "5.1.0"
        },
        {
            "libraryName": "react-flip-move",
            "typingsPackageName": "react-flip-move",
            "sourceRepoURL": "https://github.com/joshwcomeau/react-flip-move",
            "asOfVersion": "2.9.12"
        },
        {
            "libraryName": "react-ga",
            "typingsPackageName": "react-ga",
            "sourceRepoURL": "https://github.com/react-ga/react-ga",
            "asOfVersion": "2.3.0"
        },
        {
            "libraryName": "react-i18next",
            "typingsPackageName": "react-i18next",
            "sourceRepoURL": "https://github.com/i18next/react-i18next",
            "asOfVersion": "8.1.0"
        },
        {
            "libraryName": "React Icons",
            "typingsPackageName": "react-icons",
            "sourceRepoURL": "https://www.npmjs.com/package/react-icons",
            "asOfVersion": "3.0.0"
        },
        {
            "libraryName": "react-inlinesvg",
            "typingsPackageName": "react-inlinesvg",
            "sourceRepoURL": "https://github.com/gilbarbara/react-inlinesvg#readme",
            "asOfVersion": "1.0.0"
        },
        {
            "libraryName": "react-intl",
            "typingsPackageName": "react-intl",
            "sourceRepoURL": "https://github.com/formatjs/react-intl",
            "asOfVersion": "3.0.0"
        },
        {
            "libraryName": "react-jss",
            "typingsPackageName": "react-jss",
            "sourceRepoURL": "https://github.com/cssinjs/react-jss#readme",
            "asOfVersion": "10.0.0"
        },
        {
            "libraryName": "react-monaco-editor",
            "typingsPackageName": "react-monaco-editor",
            "sourceRepoURL": "https://github.com/superRaytin/react-monaco-editor",
            "asOfVersion": "0.16.0"
        },
        {
            "libraryName": "react-native-collapsible",
            "typingsPackageName": "react-native-collapsible",
            "sourceRepoURL": "https://github.com/oblador/react-native-collapsible",
            "asOfVersion": "0.11.0"
        },
        {
            "libraryName": "react-native-elements",
            "typingsPackageName": "react-native-elements",
            "sourceRepoURL": "https://github.com/react-native-training/react-native-elements",
            "asOfVersion": "0.18.0"
        },
        {
            "libraryName": "react-native-goby",
            "typingsPackageName": "react-native-goby",
            "sourceRepoURL": "https://gitlab.com/MessageDream/react-native-goby",
            "asOfVersion": "0.0.5"
        },
        {
            "libraryName": "react-native-google-analytics-bridge",
            "typingsPackageName": "react-native-google-analytics-bridge",
            "sourceRepoURL": "https://github.com/idehub/react-native-google-analytics-bridge",
            "asOfVersion": "5.3.3"
        },
        {
            "libraryName": "react-native-linear-gradient",
            "typingsPackageName": "react-native-linear-gradient",
            "sourceRepoURL": "https://github.com/react-native-community/react-native-linear-gradient",
            "asOfVersion": "2.4.0"
        },
        {
            "libraryName": "react-native-modal",
            "typingsPackageName": "react-native-modal",
            "sourceRepoURL": "https://github.com/react-native-community/react-native-modal",
            "asOfVersion": "4.1.1"
        },
        {
            "libraryName": "react-native-navigation",
            "typingsPackageName": "react-native-navigation",
            "sourceRepoURL": "https://github.com/wix/react-native-navigation",
            "asOfVersion": "2.0.0"
        },
        {
            "libraryName": "react-native-permissions",
            "typingsPackageName": "react-native-permissions",
            "sourceRepoURL": "https://github.com/yonahforst/react-native-permissions",
            "asOfVersion": "2.0.0"
        },
        {
            "libraryName": "react-navigation-material-bottom-tabs",
            "typingsPackageName": "react-navigation-material-bottom-tabs",
            "sourceRepoURL": "https://github.com/react-navigation/material-bottom-tabs",
            "asOfVersion": "2.0.0"
        },
        {
            "libraryName": "react-sortable-pane",
            "typingsPackageName": "react-sortable-pane",
            "sourceRepoURL": "https://github.com/bokuweb/react-sortable-pane",
            "asOfVersion": "1.0.0"
        },
        {
            "libraryName": "react-split-pane",
            "typingsPackageName": "react-split-pane",
            "sourceRepoURL": "https://github.com/tomkp/react-split-pane",
            "asOfVersion": "0.1.67"
        },
        {
            "libraryName": "react-sticky-box",
            "typingsPackageName": "react-sticky-box",
            "sourceRepoURL": "https://github.com/codecks-io/react-sticky-box",
            "asOfVersion": "0.8.0"
        },
        {
            "libraryName": "react-svg",
            "typingsPackageName": "react-svg",
            "sourceRepoURL": "https://github.com/tanem/react-svg",
            "asOfVersion": "5.0.0"
        },
        {
            "libraryName": "react-tether",
            "typingsPackageName": "react-tether",
            "sourceRepoURL": "https://github.com/danreeves/react-tether",
            "asOfVersion": "1.0.0"
        },
        {
            "libraryName": "react-webcam",
            "typingsPackageName": "react-webcam",
            "sourceRepoURL": "https://github.com/mozmorris/react-webcam",
            "asOfVersion": "3.0.0"
        },
        {
            "libraryName": "read-chunk",
            "typingsPackageName": "read-chunk",
            "sourceRepoURL": "https://github.com/sindresorhus/read-chunk",
            "asOfVersion": "3.1.0"
        },
        {
            "libraryName": "read-pkg",
            "typingsPackageName": "read-pkg",
            "sourceRepoURL": "https://github.com/sindresorhus/read-pkg",
            "asOfVersion": "5.1.0"
        },
        {
            "libraryName": "read-pkg-up",
            "typingsPackageName": "read-pkg-up",
            "sourceRepoURL": "https://github.com/sindresorhus/read-pkg-up",
            "asOfVersion": "6.0.0"
        },
        {
            "libraryName": "readdir-enhanced",
            "typingsPackageName": "readdir-enhanced",
            "sourceRepoURL": "https://github.com/bigstickcarpet/readdir-enhanced",
            "asOfVersion": "3.0.0"
        },
        {
            "libraryName": "realm",
            "typingsPackageName": "realm",
            "sourceRepoURL": "https://github.com/realm/realm-js",
            "asOfVersion": "1.13.0"
        },
        {
            "libraryName": "redent",
            "typingsPackageName": "redent",
            "sourceRepoURL": "https://github.com/sindresorhus/redent",
            "asOfVersion": "3.0.0"
        },
        {
            "libraryName": "reduce-reducers",
            "typingsPackageName": "reduce-reducers",
            "sourceRepoURL": "https://github.com/redux-utilities/reduce-reducers",
            "asOfVersion": "1.0.0"
        },
        {
            "libraryName": "Redux",
            "typingsPackageName": "redux",
            "sourceRepoURL": "https://github.com/reactjs/redux",
            "asOfVersion": "3.6.0"
        },
        {
            "libraryName": "redux-batched-actions",
            "typingsPackageName": "redux-batched-actions",
            "sourceRepoURL": "https://github.com/tshelburne/redux-batched-actions",
            "asOfVersion": "0.1.5"
        },
        {
            "libraryName": "redux-bootstrap",
            "typingsPackageName": "redux-bootstrap",
            "sourceRepoURL": "https://github.com/remojansen/redux-bootstrap",
            "asOfVersion": "1.1.0"
        },
        {
            "libraryName": "redux-devtools-extension",
            "typingsPackageName": "redux-devtools-extension",
            "sourceRepoURL": "https://github.com/zalmoxisus/redux-devtools-extension",
            "asOfVersion": "2.13.2"
        },
        {
            "libraryName": "redux-little-router",
            "typingsPackageName": "redux-little-router",
            "sourceRepoURL": "https://github.com/FormidableLabs/redux-little-router",
            "asOfVersion": "15.1.0"
        },
        {
            "libraryName": "redux-persist",
            "typingsPackageName": "redux-persist",
            "sourceRepoURL": "https://github.com/rt2zz/redux-persist",
            "asOfVersion": "4.3.1"
        },
        {
            "libraryName": "redux-persist-transform-compress",
            "typingsPackageName": "redux-persist-transform-compress",
            "sourceRepoURL": "https://github.com/rt2zz/redux-persist-transform-compress",
            "asOfVersion": "4.2.0"
        },
        {
            "libraryName": "redux-saga",
            "typingsPackageName": "redux-saga",
            "sourceRepoURL": "https://github.com/redux-saga/redux-saga",
            "asOfVersion": "0.10.5"
        },
        {
            "libraryName": "Redux Thunk",
            "typingsPackageName": "redux-thunk",
            "sourceRepoURL": "https://github.com/gaearon/redux-thunk",
            "asOfVersion": "2.1.0"
        },
        {
            "libraryName": "reflect-metadata",
            "typingsPackageName": "reflect-metadata",
            "sourceRepoURL": "https://github.com/rbuckton/ReflectDecorators",
            "asOfVersion": "0.1.0"
        },
        {
            "libraryName": "replace-string",
            "typingsPackageName": "replace-string",
            "sourceRepoURL": "https://github.com/sindresorhus/replace-string",
            "asOfVersion": "3.0.0"
        },
        {
            "libraryName": "import-cwd",
            "typingsPackageName": "req-cwd",
            "sourceRepoURL": "https://github.com/sindresorhus/import-cwd",
            "asOfVersion": "3.0.0"
        },
        {
            "libraryName": "reselect",
            "typingsPackageName": "reselect",
            "sourceRepoURL": "https://github.com/rackt/reselect",
            "asOfVersion": "2.2.0"
        },
        {
            "libraryName": "resolve-cwd",
            "typingsPackageName": "resolve-cwd",
            "sourceRepoURL": "https://github.com/sindresorhus/resolve-cwd",
            "asOfVersion": "3.0.0"
        },
        {
            "libraryName": "resolve-from",
            "typingsPackageName": "resolve-from",
            "sourceRepoURL": "https://github.com/sindresorhus/resolve-from",
            "asOfVersion": "5.0.0"
        },
        {
            "libraryName": "resolve-global",
            "typingsPackageName": "resolve-global",
            "sourceRepoURL": "https://github.com/sindresorhus/resolve-global",
            "asOfVersion": "1.0.0"
        },
        {
            "libraryName": "resolve-pkg",
            "typingsPackageName": "resolve-pkg",
            "sourceRepoURL": "https://github.com/sindresorhus/resolve-pkg",
            "asOfVersion": "2.0.0"
        },
        {
            "libraryName": "rest-io",
            "typingsPackageName": "rest-io",
            "sourceRepoURL": "https://github.com/EnoF/rest-io",
            "asOfVersion": "4.1.0"
        },
        {
            "libraryName": "restore-cursor",
            "typingsPackageName": "restore-cursor",
            "sourceRepoURL": "https://github.com/sindresorhus/restore-cursor",
            "asOfVersion": "3.1.0"
        },
        {
            "libraryName": "rev-hash",
            "typingsPackageName": "rev-hash",
            "sourceRepoURL": "https://github.com/sindresorhus/rev-hash",
            "asOfVersion": "3.0.0"
        },
        {
            "libraryName": "rgb-hex",
            "typingsPackageName": "rgb-hex",
            "sourceRepoURL": "https://github.com/sindresorhus/rgb-hex",
            "asOfVersion": "3.0.0"
        },
        {
            "libraryName": "riot",
            "typingsPackageName": "riot",
            "sourceRepoURL": "https://github.com/riot/riot",
            "asOfVersion": "4.1.0"
        },
        {
            "libraryName": "rollup",
            "typingsPackageName": "rollup",
            "sourceRepoURL": "https://github.com/rollup/rollup",
            "asOfVersion": "0.54.0"
        },
        {
            "libraryName": "rollup-plugin-commonjs",
            "typingsPackageName": "rollup-plugin-commonjs",
            "sourceRepoURL": "https://github.com/rollup/rollup-plugin-commonjs",
            "asOfVersion": "9.3.1"
        },
        {
            "libraryName": "rollup-plugin-delete",
            "typingsPackageName": "rollup-plugin-delete",
            "sourceRepoURL": "https://github.com/vladshcherbin/rollup-plugin-delete",
            "asOfVersion": "1.0.0"
        },
        {
            "libraryName": "rollup-plugin-node-resolve",
            "typingsPackageName": "rollup-plugin-node-resolve",
            "sourceRepoURL": "https://github.com/rollup/rollup-plugin-node-resolve",
            "asOfVersion": "4.1.0"
        },
        {
            "libraryName": "rot-js",
            "typingsPackageName": "rot-js",
            "sourceRepoURL": "https://github.com/ondras/rot.js",
            "asOfVersion": "2.0.1"
        },
        {
            "libraryName": "round-to",
            "typingsPackageName": "round-to",
            "sourceRepoURL": "https://github.com/sindresorhus/round-to",
            "asOfVersion": "4.0.0"
        },
        {
            "libraryName": "route-recognizer",
            "typingsPackageName": "route-recognizer",
            "sourceRepoURL": "https://github.com/tildeio/route-recognizer",
            "asOfVersion": "0.3.0"
        },
        {
            "libraryName": "router5",
            "typingsPackageName": "router5",
            "sourceRepoURL": "https://github.com/router5/router5",
            "asOfVersion": "5.0.0"
        },
        {
            "libraryName": "rrule",
            "typingsPackageName": "rrule",
            "sourceRepoURL": "https://github.com/jakubroztocil/rrule",
            "asOfVersion": "2.2.9"
        },
        {
            "libraryName": "rvo2",
            "typingsPackageName": "rvo2",
            "sourceRepoURL": "https://github.com/TNOCS/rvo2",
            "asOfVersion": "1.1.0"
        },
        {
            "libraryName": "rword",
            "typingsPackageName": "rword",
            "sourceRepoURL": "https://github.com/Xyfir/rword#readme",
            "asOfVersion": "3.0.0"
        },
        {
            "libraryName": "samchon",
            "typingsPackageName": "samchon",
            "sourceRepoURL": "https://github.com/samchon/framework",
            "asOfVersion": "2.0.22"
        },
        {
            "libraryName": "samchon-framework",
            "typingsPackageName": "samchon-framework",
            "sourceRepoURL": "https://github.com/samchon/framework",
            "asOfVersion": "2.0.21"
        },
        {
            "libraryName": "samchon-library",
            "typingsPackageName": "samchon-library",
            "sourceRepoURL": "https://github.com/samchon/framework",
            "asOfVersion": "0.1.0"
        },
        {
            "libraryName": "sanitize-filename",
            "typingsPackageName": "sanitize-filename",
            "sourceRepoURL": "https://github.com/parshap/node-sanitize-filename",
            "asOfVersion": "1.6.3"
        },
        {
            "libraryName": "node-scanf",
            "typingsPackageName": "scanf",
            "sourceRepoURL": "https://github.com/Lellansin/node-scanf",
            "asOfVersion": "0.7.3"
        },
        {
            "libraryName": "screenfull",
            "typingsPackageName": "screenfull",
            "sourceRepoURL": "https://github.com/sindresorhus/screenfull.js",
            "asOfVersion": "4.1.0"
        },
        {
            "libraryName": "sdbm",
            "typingsPackageName": "sdbm",
            "sourceRepoURL": "https://github.com/sindresorhus/sdbm",
            "asOfVersion": "1.1.0"
        },
        {
            "libraryName": "semver-diff",
            "typingsPackageName": "semver-diff",
            "sourceRepoURL": "https://github.com/sindresorhus/semver-diff",
            "asOfVersion": "3.0.0"
        },
        {
            "libraryName": "semver-regex",
            "typingsPackageName": "semver-regex",
            "sourceRepoURL": "https://github.com/sindresorhus/semver-regex",
            "asOfVersion": "3.1.0"
        },
        {
            "libraryName": "semver-truncate",
            "typingsPackageName": "semver-truncate",
            "sourceRepoURL": "https://github.com/sindresorhus/semver-truncate",
            "asOfVersion": "2.0.0"
        },
        {
            "libraryName": "sendgrid",
            "typingsPackageName": "sendgrid",
            "sourceRepoURL": "https://github.com/sendgrid/sendgrid-nodejs",
            "asOfVersion": "4.3.0"
        },
        {
            "libraryName": "sentence-case",
            "typingsPackageName": "sentence-case",
            "sourceRepoURL": "https://github.com/blakeembrey/sentence-case",
            "asOfVersion": "1.1.3"
        },
        {
            "libraryName": "serialize-error",
            "typingsPackageName": "serialize-error",
            "sourceRepoURL": "https://github.com/sindresorhus/serialize-error",
            "asOfVersion": "4.0.0"
        },
        {
            "libraryName": "sharp-timer",
            "typingsPackageName": "sharp-timer",
            "sourceRepoURL": "https://github.com/afractal/SharpTimer",
            "asOfVersion": "0.1.3"
        },
        {
            "libraryName": "shebang-regex",
            "typingsPackageName": "shebang-regex",
            "sourceRepoURL": "https://github.com/sindresorhus/shebang-regex",
            "asOfVersion": "3.0.0"
        },
        {
            "libraryName": "Shopify Prime",
            "typingsPackageName": "shopify-prime",
            "sourceRepoURL": "https://github.com/nozzlegear/shopify-prime",
            "asOfVersion": "2.0.0"
        },
        {
            "libraryName": "should.js",
            "typingsPackageName": "should",
            "sourceRepoURL": "https://github.com/shouldjs/should.js",
            "asOfVersion": "13.0.0"
        },
        {
            "libraryName": "SimpleSignal",
            "typingsPackageName": "simplesignal",
            "sourceRepoURL": "https://github.com/zeh/simplesignal",
            "asOfVersion": "1.0.0"
        },
        {
            "libraryName": "@sindresorhus/class-names",
            "typingsPackageName": "sindresorhus__class-names",
            "sourceRepoURL": "https://github.com/sindresorhus/class-names",
            "asOfVersion": "1.1.0"
        },
        {
            "libraryName": "@sindresorhus/df",
            "typingsPackageName": "sindresorhus__df",
            "sourceRepoURL": "https://github.com/sindresorhus/df",
            "asOfVersion": "3.0.0"
        },
        {
            "libraryName": "djb2a",
            "typingsPackageName": "sindresorhus__djb2a",
            "sourceRepoURL": "https://github.com/sindresorhus/djb2a",
            "asOfVersion": "1.1.0"
        },
        {
            "libraryName": "@sindresorhus/fnv1a",
            "typingsPackageName": "sindresorhus__fnv1a",
            "sourceRepoURL": "https://github.com/sindresorhus/fnv1a",
            "asOfVersion": "1.1.0"
        },
        {
            "libraryName": "@sindresorhus/slugify",
            "typingsPackageName": "sindresorhus__slugify",
            "sourceRepoURL": "https://github.com/sindresorhus/slugify",
            "asOfVersion": "0.9.1"
        },
        {
            "libraryName": "@sindresorhus/string-hash",
            "typingsPackageName": "sindresorhus__string-hash",
            "sourceRepoURL": "https://github.com/sindresorhus/string-hash",
            "asOfVersion": "1.1.0"
        },
        {
            "libraryName": "@sindresorhus/to-milliseconds",
            "typingsPackageName": "sindresorhus__to-milliseconds",
            "sourceRepoURL": "https://github.com/sindresorhus/to-milliseconds",
            "asOfVersion": "1.1.0"
        },
        {
            "libraryName": "sip.js",
            "typingsPackageName": "sip.js",
            "sourceRepoURL": "https://github.com/onsip/SIP.js",
            "asOfVersion": "0.12.0"
        },
        {
            "libraryName": "skin-tone",
            "typingsPackageName": "skin-tone",
            "sourceRepoURL": "https://github.com/sindresorhus/skin-tone",
            "asOfVersion": "2.0.0"
        },
        {
            "libraryName": "slash",
            "typingsPackageName": "slash",
            "sourceRepoURL": "https://github.com/sindresorhus/slash",
            "asOfVersion": "3.0.0"
        },
        {
            "libraryName": "smooth-scrollbar",
            "typingsPackageName": "smooth-scrollbar",
            "sourceRepoURL": "https://github.com/idiotWu/smooth-scrollbar",
            "asOfVersion": "8.2.5"
        },
        {
            "libraryName": "Smoothie Charts",
            "typingsPackageName": "smoothie",
            "sourceRepoURL": "https://github.com/joewalnes/smoothie",
            "asOfVersion": "1.29.1"
        },
        {
            "libraryName": "snake-case",
            "typingsPackageName": "snake-case",
            "sourceRepoURL": "https://github.com/blakeembrey/snake-case",
            "asOfVersion": "1.1.2"
        },
        {
            "libraryName": "snoowrap",
            "typingsPackageName": "snoowrap",
            "sourceRepoURL": "https://github.com/not-an-aardvark/snoowrap",
            "asOfVersion": "1.19.0"
        },
        {
            "libraryName": "snowboy",
            "typingsPackageName": "snowboy",
            "sourceRepoURL": "https://github.com/Kitt-AI/snowboy",
            "asOfVersion": "1.3.1"
        },
        {
            "libraryName": "soap",
            "typingsPackageName": "soap",
            "sourceRepoURL": "https://www.npmjs.com/package/soap",
            "asOfVersion": "0.21.0"
        },
        {
            "libraryName": "source-map",
            "typingsPackageName": "source-map",
            "sourceRepoURL": "https://github.com/mozilla/source-map",
            "asOfVersion": "0.5.7"
        },
        {
            "libraryName": "sparkly",
            "typingsPackageName": "sparkly",
            "sourceRepoURL": "https://github.com/sindresorhus/sparkly",
            "asOfVersion": "5.0.0"
        },
        {
            "libraryName": "Spectacle",
            "typingsPackageName": "spectacle",
            "sourceRepoURL": "http://github.com/FormidableLabs/spectacle/",
            "asOfVersion": "5.2.3"
        },
        {
            "libraryName": "Spin.js",
            "typingsPackageName": "spin.js",
            "sourceRepoURL": "http://fgnass.github.com/spin.js/",
            "asOfVersion": "3.0.0"
        },
        {
            "libraryName": "spotify-web-api-js",
            "typingsPackageName": "spotify-web-api-js",
            "sourceRepoURL": "https://github.com/JMPerez/spotify-web-api-js",
            "asOfVersion": "0.21.0"
        },
        {
            "libraryName": "srcset",
            "typingsPackageName": "srcset",
            "sourceRepoURL": "https://github.com/sindresorhus/srcset",
            "asOfVersion": "2.0.0"
        },
        {
            "libraryName": "ServiceStack Utils",
            "typingsPackageName": "ss-utils",
            "sourceRepoURL": "https://servicestack.net/",
            "asOfVersion": "0.1.5"
        },
        {
            "libraryName": "stacktrace-js",
            "typingsPackageName": "stacktrace-js",
            "sourceRepoURL": "https://github.com/stacktracejs/stacktrace.js",
            "asOfVersion": "2.0.1"
        },
        {
            "libraryName": "stellar-sdk",
            "typingsPackageName": "stellar-sdk",
            "sourceRepoURL": "https://github.com/stellar/js-stellar-sdk",
            "asOfVersion": "0.15.1"
        },
        {
            "libraryName": "@storybook/addon-a11y",
            "typingsPackageName": "storybook__addon-a11y",
            "sourceRepoURL": "https://github.com/storybooks/storybook",
            "asOfVersion": "5.1.1"
        },
        {
            "libraryName": "@storybook/addon-actions",
            "typingsPackageName": "storybook__addon-actions",
            "sourceRepoURL": "https://github.com/storybooks/storybook",
            "asOfVersion": "5.2.0"
        },
        {
            "libraryName": "@storybook/addon-backgrounds",
            "typingsPackageName": "storybook__addon-backgrounds",
            "sourceRepoURL": "https://github.com/storybooks/storybook",
            "asOfVersion": "5.2.0"
        },
        {
            "libraryName": "@storybook/addon-centered",
            "typingsPackageName": "storybook__addon-centered",
            "sourceRepoURL": "https://github.com/storybooks/storybook",
            "asOfVersion": "5.2.0"
        },
        {
            "libraryName": "@storybook/addon-jest",
            "typingsPackageName": "storybook__addon-jest",
            "sourceRepoURL": "https://github.com/storybooks/storybook",
            "asOfVersion": "5.2.0"
        },
        {
            "libraryName": "@storybook/addon-knobs",
            "typingsPackageName": "storybook__addon-knobs",
            "sourceRepoURL": "https://github.com/storybooks/storybook",
            "asOfVersion": "5.2.0"
        },
        {
            "libraryName": "@storybook/addon-links",
            "typingsPackageName": "storybook__addon-links",
            "sourceRepoURL": "https://github.com/storybooks/storybook",
            "asOfVersion": "5.2.0"
        },
        {
            "libraryName": "@storybook/addon-notes",
            "typingsPackageName": "storybook__addon-notes",
            "sourceRepoURL": "https://github.com/storybooks/storybook",
            "asOfVersion": "5.0.0"
        },
        {
            "libraryName": "@storybook/addon-options",
            "typingsPackageName": "storybook__addon-options",
            "sourceRepoURL": "https://github.com/storybooks/storybook",
            "asOfVersion": "5.2.0"
        },
        {
            "libraryName": "@storybook/addon-viewport",
            "typingsPackageName": "storybook__addon-viewport",
            "sourceRepoURL": "https://github.com/storybooks/storybook",
            "asOfVersion": "5.2.0"
        },
        {
            "libraryName": "@storybook/addons",
            "typingsPackageName": "storybook__addons",
            "sourceRepoURL": "https://github.com/storybooks/storybook",
            "asOfVersion": "5.2.0"
        },
        {
            "libraryName": "@storybook/channels",
            "typingsPackageName": "storybook__channels",
            "sourceRepoURL": "https://github.com/storybooks/storybook",
            "asOfVersion": "5.2.0"
        },
        {
            "libraryName": "@storybook/html",
            "typingsPackageName": "storybook__html",
            "sourceRepoURL": "https://github.com/storybooks/storybook",
            "asOfVersion": "5.2.0"
        },
        {
            "libraryName": "@storybook/preact",
            "typingsPackageName": "storybook__preact",
            "sourceRepoURL": "https://github.com/storybooks/storybook",
            "asOfVersion": "5.2.1"
        },
        {
            "libraryName": "@storybook/react-native",
            "typingsPackageName": "storybook__react-native",
            "sourceRepoURL": "https://github.com/storybooks/storybook",
            "asOfVersion": "5.2.0"
        },
        {
            "libraryName": "@storybook/vue",
            "typingsPackageName": "storybook__vue",
            "sourceRepoURL": "https://github.com/storybooks/storybook",
            "asOfVersion": "5.2.0"
        },
        {
            "libraryName": "stream-mock",
            "typingsPackageName": "stream-mock",
            "sourceRepoURL": "https://github.com/b4nst/stream-mock",
            "asOfVersion": "2.0.1"
        },
        {
            "libraryName": "string-argv",
            "typingsPackageName": "string-argv",
            "sourceRepoURL": "https://github.com/mccormicka/string-argv",
            "asOfVersion": "0.3.0"
        },
        {
            "libraryName": "string-length",
            "typingsPackageName": "string-length",
            "sourceRepoURL": "https://github.com/sindresorhus/string-length",
            "asOfVersion": "3.0.0"
        },
        {
            "libraryName": "string-width",
            "typingsPackageName": "string-width",
            "sourceRepoURL": "https://github.com/sindresorhus/string-width",
            "asOfVersion": "4.0.0"
        },
        {
            "libraryName": "stringify-attributes",
            "typingsPackageName": "stringify-attributes",
            "sourceRepoURL": "https://github.com/sindresorhus/stringify-attributes",
            "asOfVersion": "2.0.0"
        },
        {
            "libraryName": "strip-ansi",
            "typingsPackageName": "strip-ansi",
            "sourceRepoURL": "https://github.com/chalk/strip-ansi",
            "asOfVersion": "5.2.0"
        },
        {
            "libraryName": "strip-bom",
            "typingsPackageName": "strip-bom",
            "sourceRepoURL": "https://github.com/sindresorhus/strip-bom",
            "asOfVersion": "4.0.0"
        },
        {
            "libraryName": "strip-indent",
            "typingsPackageName": "strip-indent",
            "sourceRepoURL": "https://github.com/sindresorhus/strip-indent",
            "asOfVersion": "3.0.0"
        },
        {
            "libraryName": "strip-json-comments",
            "typingsPackageName": "strip-json-comments",
            "sourceRepoURL": "https://github.com/sindresorhus/strip-json-comments",
            "asOfVersion": "3.0.0"
        },
        {
            "libraryName": "striptags",
            "typingsPackageName": "striptags",
            "sourceRepoURL": "https://github.com/ericnorris/striptags",
            "asOfVersion": "3.1.1"
        },
        {
            "libraryName": "subsume",
            "typingsPackageName": "subsume",
            "sourceRepoURL": "https://github.com/sindresorhus/subsume",
            "asOfVersion": "2.1.0"
        },
        {
            "libraryName": "sudo-block",
            "typingsPackageName": "sudo-block",
            "sourceRepoURL": "https://github.com/sindresorhus/sudo-block",
            "asOfVersion": "3.0.0"
        },
        {
            "libraryName": "Sugar",
            "typingsPackageName": "sugar",
            "sourceRepoURL": "https://github.com/andrewplummer/Sugar",
            "asOfVersion": "2.0.2"
        },
        {
            "libraryName": "survey-knockout",
            "typingsPackageName": "survey-knockout",
            "sourceRepoURL": "http://surveyjs.org/",
            "asOfVersion": "0.10.0"
        },
        {
            "libraryName": "svg-pan-zoom",
            "typingsPackageName": "svg-pan-zoom",
            "sourceRepoURL": "https://github.com/ariutta/svg-pan-zoom",
            "asOfVersion": "3.4.0"
        },
        {
            "libraryName": "svg.js",
            "typingsPackageName": "svg.js",
            "sourceRepoURL": "http://www.svgjs.com/",
            "asOfVersion": "2.3.1"
        },
        {
            "libraryName": "swagger-parser",
            "typingsPackageName": "swagger-parser",
            "sourceRepoURL": "https://apidevtools.org/swagger-parser/",
            "asOfVersion": "7.0.0"
        },
        {
            "libraryName": "swap-case",
            "typingsPackageName": "swap-case",
            "sourceRepoURL": "https://github.com/blakeembrey/swap-case",
            "asOfVersion": "1.1.2"
        },
        {
            "libraryName": "SweetAlert",
            "typingsPackageName": "sweetalert",
            "sourceRepoURL": "https://github.com/t4t5/sweetalert/",
            "asOfVersion": "2.0.4"
        },
        {
            "libraryName": "Tabris.js",
            "typingsPackageName": "tabris",
            "sourceRepoURL": "http://tabrisjs.com",
            "asOfVersion": "1.8.0"
        },
        {
            "libraryName": "tabris-plugin-firebase",
            "typingsPackageName": "tabris-plugin-firebase",
            "sourceRepoURL": "https://github.com/eclipsesource/tabris-plugin-firebase",
            "asOfVersion": "2.1.0"
        },
        {
            "libraryName": "tcomb",
            "typingsPackageName": "tcomb",
            "sourceRepoURL": "http://gcanti.github.io/tcomb/guide/index.html",
            "asOfVersion": "2.6.0"
        },
        {
            "libraryName": "temp-dir",
            "typingsPackageName": "temp-dir",
            "sourceRepoURL": "https://github.com/sindresorhus/temp-dir",
            "asOfVersion": "2.0.0"
        },
        {
            "libraryName": "temp-write",
            "typingsPackageName": "temp-write",
            "sourceRepoURL": "https://github.com/sindresorhus/temp-write",
            "asOfVersion": "4.0.0"
        },
        {
            "libraryName": "tempfile",
            "typingsPackageName": "tempfile",
            "sourceRepoURL": "https://github.com/sindresorhus/tempfile",
            "asOfVersion": "3.0.0"
        },
        {
            "libraryName": "tempy",
            "typingsPackageName": "tempy",
            "sourceRepoURL": "https://github.com/sindresorhus/tempy",
            "asOfVersion": "0.3.0"
        },
        {
            "libraryName": "term-size",
            "typingsPackageName": "term-size",
            "sourceRepoURL": "https://github.com/sindresorhus/term-size",
            "asOfVersion": "2.0.0"
        },
        {
            "libraryName": "terminal-image",
            "typingsPackageName": "terminal-image",
            "sourceRepoURL": "https://github.com/sindresorhus/terminal-image",
            "asOfVersion": "0.2.0"
        },
        {
            "libraryName": "terminal-link",
            "typingsPackageName": "terminal-link",
            "sourceRepoURL": "https://github.com/sindresorhus/terminal-link",
            "asOfVersion": "1.2.0"
        },
        {
            "libraryName": "terser",
            "typingsPackageName": "terser",
            "sourceRepoURL": "https://github.com/terser-js/terser",
            "asOfVersion": "3.12.0"
        },
        {
            "libraryName": "text-clipper",
            "typingsPackageName": "text-clipper",
            "sourceRepoURL": "https://github.com/arendjr/text-clipper",
            "asOfVersion": "1.3.0"
        },
        {
            "libraryName": "three",
            "typingsPackageName": "three",
            "sourceRepoURL": "https://github.com/mrdoob/three.js",
            "asOfVersion": "0.103.0"
        },
        {
            "libraryName": "tildify",
            "typingsPackageName": "tildify",
            "sourceRepoURL": "https://github.com/sindresorhus/tildify",
            "asOfVersion": "2.0.0"
        },
        {
            "libraryName": "time-span",
            "typingsPackageName": "time-span",
            "sourceRepoURL": "https://github.com/sindresorhus/time-span",
            "asOfVersion": "3.0.1"
        },
        {
            "libraryName": "timezonecomplete",
            "typingsPackageName": "timezonecomplete",
            "sourceRepoURL": "https://github.com/SpiritIT/timezonecomplete",
            "asOfVersion": "5.5.0"
        },
        {
            "libraryName": "title-case",
            "typingsPackageName": "title-case",
            "sourceRepoURL": "https://github.com/blakeembrey/title-case",
            "asOfVersion": "1.1.2"
        },
        {
            "libraryName": "to-semver",
            "typingsPackageName": "to-semver",
            "sourceRepoURL": "https://github.com/sindresorhus/to-semver",
            "asOfVersion": "2.0.0"
        },
        {
            "libraryName": "transliteration",
            "typingsPackageName": "transliteration",
            "sourceRepoURL": "https://github.com/dzcpy/transliteration",
            "asOfVersion": "1.6.6"
        },
        {
            "libraryName": "trash",
            "typingsPackageName": "trash",
            "sourceRepoURL": "https://github.com/sindresorhus/trash",
            "asOfVersion": "5.0.1"
        },
        {
            "libraryName": "trim-newlines",
            "typingsPackageName": "trim-newlines",
            "sourceRepoURL": "https://github.com/sindresorhus/trim-newlines",
            "asOfVersion": "3.0.0"
        },
        {
            "libraryName": "ts3-nodejs-library",
            "typingsPackageName": "ts3-nodejs-library",
            "sourceRepoURL": "https://github.com/Multivit4min/TS3-NodeJS-Library",
            "asOfVersion": "2.0.0"
        },
        {
            "libraryName": "TsMonad",
            "typingsPackageName": "tsmonad",
            "sourceRepoURL": "https://github.com/cbowdon/TsMonad",
            "asOfVersion": "0.5.0"
        },
        {
            "libraryName": "tstl",
            "typingsPackageName": "tstl",
            "sourceRepoURL": "https://github.com/samchon/tstl",
            "asOfVersion": "1.5.7"
        },
        {
            "libraryName": "typed.js",
            "typingsPackageName": "typed.js",
            "sourceRepoURL": "https://github.com/mattboldt/typed.js",
            "asOfVersion": "2.0.9"
        },
        {
            "libraryName": "TypeScript",
            "typingsPackageName": "typescript",
            "sourceRepoURL": "https://github.com/Microsoft/TypeScript",
            "asOfVersion": "2.0.0"
        },
        {
            "libraryName": "TypeScript",
            "typingsPackageName": "typescript-services",
            "sourceRepoURL": "https://github.com/Microsoft/TypeScript",
            "asOfVersion": "2.0.0"
        },
        {
            "libraryName": "ua-string",
            "typingsPackageName": "ua-string",
            "sourceRepoURL": "https://github.com/sindresorhus/ua-string",
            "asOfVersion": "3.0.0"
        },
        {
            "libraryName": "ui-box",
            "typingsPackageName": "ui-box",
            "sourceRepoURL": "https://github.com/segmentio/ui-box",
            "asOfVersion": "2.0.0"
        },
        {
            "libraryName": "uk.co.workingedge.phonegap.plugin.istablet",
            "typingsPackageName": "uk.co.workingedge.phonegap.plugin.istablet",
            "sourceRepoURL": "https://github.com/dpa99c/phonegap-istablet",
            "asOfVersion": "1.1.3"
        },
        {
            "libraryName": "uk.co.workingedge.phonegap.plugin.launchnavigator",
            "typingsPackageName": "uk.co.workingedge.phonegap.plugin.launchnavigator",
            "sourceRepoURL": "https://github.com/dpa99c/phonegap-launch-navigator",
            "asOfVersion": "4.0.0"
        },
        {
            "libraryName": "unique-random",
            "typingsPackageName": "unique-random",
            "sourceRepoURL": "https://github.com/sindresorhus/unique-random",
            "asOfVersion": "2.1.0"
        },
        {
            "libraryName": "unique-random-array",
            "typingsPackageName": "unique-random-array",
            "sourceRepoURL": "https://github.com/sindresorhus/unique-random-array",
            "asOfVersion": "2.0.0"
        },
        {
            "libraryName": "unique-string",
            "typingsPackageName": "unique-string",
            "sourceRepoURL": "https://github.com/sindresorhus/unique-string",
            "asOfVersion": "2.0.0"
        },
        {
            "libraryName": "unist-util-is",
            "typingsPackageName": "unist-util-is",
            "sourceRepoURL": "https://github.com/syntax-tree/unist-util-is",
            "asOfVersion": "4.0.0"
        },
        {
            "libraryName": "Universal Router",
            "typingsPackageName": "universal-router",
            "sourceRepoURL": "https://github.com/kriasoft/universal-router",
            "asOfVersion": "8.0.0"
        },
        {
            "libraryName": "untildify",
            "typingsPackageName": "untildify",
            "sourceRepoURL": "https://github.com/sindresorhus/untildify",
            "asOfVersion": "4.0.0"
        },
        {
            "libraryName": "unused-filename",
            "typingsPackageName": "unused-filename",
            "sourceRepoURL": "https://github.com/sindresorhus/unused-filename",
            "asOfVersion": "2.0.0"
        },
        {
            "libraryName": "upper-case",
            "typingsPackageName": "upper-case",
            "sourceRepoURL": "https://github.com/blakeembrey/upper-case",
            "asOfVersion": "1.1.3"
        },
        {
            "libraryName": "upper-case-first",
            "typingsPackageName": "upper-case-first",
            "sourceRepoURL": "https://github.com/blakeembrey/upper-case-first",
            "asOfVersion": "1.1.2"
        },
        {
            "libraryName": "url-regex",
            "typingsPackageName": "url-regex",
            "sourceRepoURL": "https://github.com/kevva/url-regex",
            "asOfVersion": "5.0.0"
        },
        {
            "libraryName": "urllib",
            "typingsPackageName": "urllib",
            "sourceRepoURL": "https://github.com/node-modules/urllib",
            "asOfVersion": "2.33.0"
        },
        {
            "libraryName": "UUID.js",
            "typingsPackageName": "uuidjs",
            "sourceRepoURL": "https://github.com/LiosK/UUID.js",
            "asOfVersion": "3.6.0"
        },
        {
            "libraryName": "Validate.js",
            "typingsPackageName": "validate.js",
            "sourceRepoURL": "https://github.com/ansman/validate.js",
            "asOfVersion": "0.11.0"
        },
        {
            "libraryName": "vanilla-tilt",
            "typingsPackageName": "vanilla-tilt",
            "sourceRepoURL": "https://github.com/micku7zu/vanilla-tilt.js",
            "asOfVersion": "1.6.2"
        },
        {
            "libraryName": "vega",
            "typingsPackageName": "vega",
            "sourceRepoURL": "https://github.com/vega/vega",
            "asOfVersion": "3.2.0"
        },
        {
            "libraryName": "vso-node-api",
            "typingsPackageName": "vso-node-api",
            "sourceRepoURL": "https://github.com/Microsoft/vso-node-api",
            "asOfVersion": "4.0.0"
        },
        {
            "libraryName": "vuejs",
            "typingsPackageName": "vue",
            "sourceRepoURL": "https://github.com/vuejs/vue",
            "asOfVersion": "2.0.0"
        },
        {
            "libraryName": "vue-i18n",
            "typingsPackageName": "vue-i18n",
            "sourceRepoURL": "https://github.com/kazupon/vue-i18n",
            "asOfVersion": "7.0.0"
        },
        {
            "libraryName": "vue-router",
            "typingsPackageName": "vue-router",
            "sourceRepoURL": "https://github.com/vuejs/vue-router",
            "asOfVersion": "2.0.0"
        },
        {
            "libraryName": "vue-scrollto",
            "typingsPackageName": "vue-scrollto",
            "sourceRepoURL": "https://github.com/rigor789/vue-scrollto",
            "asOfVersion": "2.17.1"
        },
        {
            "libraryName": "typescript",
            "typingsPackageName": "w3c-permissions",
            "sourceRepoURL": "https://www.w3.org/TR/permissions/",
            "asOfVersion": "2.0.0"
        },
        {
            "libraryName": "wait-for-localhost",
            "typingsPackageName": "wait-for-localhost",
            "sourceRepoURL": "https://github.com/sindresorhus/wait-for-localhost",
            "asOfVersion": "3.1.0"
        },
        {
            "libraryName": "wallpaper",
            "typingsPackageName": "wallpaper",
            "sourceRepoURL": "https://github.com/sindresorhus/wallpaper",
            "asOfVersion": "4.3.0"
        },
        {
            "libraryName": "watson-developer-cloud",
            "typingsPackageName": "watson-developer-cloud",
            "sourceRepoURL": "https://github.com/watson-developer-cloud/node-sdk",
            "asOfVersion": "3.0.1"
        },
        {
            "libraryName": "web3",
            "typingsPackageName": "web3",
            "sourceRepoURL": "https://github.com/ethereum/web3.js",
            "asOfVersion": "1.2.2"
        },
        {
            "libraryName": "typescript",
            "typingsPackageName": "webassembly-js-api",
            "sourceRepoURL": "https://github.com/winksaville/test-webassembly-js-ts",
            "asOfVersion": "2.0.0"
        },
        {
            "libraryName": "webcola",
            "typingsPackageName": "webcola",
            "sourceRepoURL": "https://github.com/tgdwyer/WebCola",
            "asOfVersion": "3.2.0"
        },
        {
            "libraryName": "WebdriverIO",
            "typingsPackageName": "webdriverio",
            "sourceRepoURL": "git@github.com:webdriverio/webdriverio.git",
            "asOfVersion": "5.0.0"
        },
        {
            "libraryName": "webgme",
            "typingsPackageName": "webgme",
            "sourceRepoURL": "https://webgme.org",
            "asOfVersion": "2.11.0"
        },
        {
            "libraryName": "Webix UI",
            "typingsPackageName": "webix",
            "sourceRepoURL": "http://webix.com",
            "asOfVersion": "5.1.1"
        },
        {
            "libraryName": "webpack-chain",
            "typingsPackageName": "webpack-chain",
            "sourceRepoURL": "https://github.com/neutrinojs/webpack-chain",
            "asOfVersion": "5.2.0"
        },
        {
            "libraryName": "typescript",
            "typingsPackageName": "whatwg-streams",
            "sourceRepoURL": "https://streams.spec.whatwg.org",
            "asOfVersion": "3.2.1"
        },
        {
            "libraryName": "which-pm",
            "typingsPackageName": "which-pm",
            "sourceRepoURL": "https://github.com/zkochan/which-pm#readme",
            "asOfVersion": "1.1.0"
        },
        {
            "libraryName": "winston",
            "typingsPackageName": "winston",
            "sourceRepoURL": "https://github.com/winstonjs/winston.git",
            "asOfVersion": "2.4.4"
        },
        {
            "libraryName": "wolfy87-eventemitter",
            "typingsPackageName": "wolfy87-eventemitter",
            "sourceRepoURL": "https://github.com/Wolfy87/EventEmitter",
            "asOfVersion": "5.2.0"
        },
        {
            "libraryName": "wonder-commonlib",
            "typingsPackageName": "wonder-commonlib",
            "sourceRepoURL": "https://github.com/yyc-git/Wonder-CommonLib",
            "asOfVersion": "0.1.12"
        },
        {
            "libraryName": "wonder-frp",
            "typingsPackageName": "wonder-frp",
            "sourceRepoURL": "https://github.com/yyc-git/Wonder-FRP",
            "asOfVersion": "0.1.25"
        },
        {
            "libraryName": "word-list",
            "typingsPackageName": "word-list-json",
            "sourceRepoURL": "https://github.com/sindresorhus/word-list",
            "asOfVersion": "3.0.0"
        },
        {
            "libraryName": "word-wrap",
            "typingsPackageName": "word-wrap",
            "sourceRepoURL": "https://github.com/jonschlinkert/word-wrap",
            "asOfVersion": "1.2.1"
        },
        {
            "libraryName": "wouter",
            "typingsPackageName": "wouter",
            "sourceRepoURL": "https://github.com/molefrog/wouter#readme",
            "asOfVersion": "2.2.0"
        },
        {
            "libraryName": "write-json-file",
            "typingsPackageName": "write-json-file",
            "sourceRepoURL": "https://github.com/sindresorhus/write-json-file",
            "asOfVersion": "3.2.0"
        },
        {
            "libraryName": "write-pkg",
            "typingsPackageName": "write-pkg",
            "sourceRepoURL": "https://github.com/sindresorhus/write-pkg",
            "asOfVersion": "4.0.0"
        },
        {
            "libraryName": "x2js",
            "typingsPackageName": "x2js",
            "sourceRepoURL": "https://code.google.com/p/x2js/",
            "asOfVersion": "3.1.0"
        },
        {
            "libraryName": "xadesjs",
            "typingsPackageName": "xadesjs",
            "sourceRepoURL": "https://github.com/PeculiarVentures/xadesjs",
            "asOfVersion": "2.0.2"
        },
        {
            "libraryName": "xdg-basedir",
            "typingsPackageName": "xdg-basedir",
            "sourceRepoURL": "https://github.com/sindresorhus/xdg-basedir",
            "asOfVersion": "4.0.0"
        },
        {
            "libraryName": "xhr-mock",
            "typingsPackageName": "xhr-mock",
            "sourceRepoURL": "https://github.com/jameslnewell/xhr-mock#readme",
            "asOfVersion": "2.0.0"
        },
        {
            "libraryName": "xlsx",
            "typingsPackageName": "xlsx",
            "sourceRepoURL": "https://github.com/sheetjs/js-xlsx",
            "asOfVersion": "0.0.36"
        },
        {
            "libraryName": "xml-js",
            "typingsPackageName": "xml-js",
            "sourceRepoURL": "https://github.com/nashwaan/xml-js",
            "asOfVersion": "1.0.0"
        },
        {
            "libraryName": "xmlbuilder",
            "typingsPackageName": "xmlbuilder",
            "sourceRepoURL": "https://github.com/oozcitak/xmlbuilder-js",
            "asOfVersion": "11.0.1"
        },
        {
            "libraryName": "xterm.js",
            "typingsPackageName": "xterm",
            "sourceRepoURL": "https://github.com/sourcelair/xterm.js/",
            "asOfVersion": "3.0.0"
        },
        {
            "libraryName": "year-days",
            "typingsPackageName": "year-days",
            "sourceRepoURL": "https://github.com/sindresorhus/year-days",
            "asOfVersion": "3.0.0"
        },
        {
            "libraryName": "yFiles for HTML",
            "typingsPackageName": "yfiles",
            "sourceRepoURL": "none",
            "asOfVersion": "2.1.0"
        },
        {
            "libraryName": "yn",
            "typingsPackageName": "yn",
            "sourceRepoURL": "https://github.com/sindresorhus/yn",
            "asOfVersion": "3.1.0"
        },
        {
            "libraryName": "zapier-platform-core",
            "typingsPackageName": "zapier-platform-core",
            "sourceRepoURL": "https://github.com/zapier/zapier-platform-core",
            "asOfVersion": "6.1.1"
        },
        {
            "libraryName": "zetapush-js",
            "typingsPackageName": "zetapush-js",
            "sourceRepoURL": "https://github.com/zetapush/zetapush-js",
            "asOfVersion": "3.1.2"
        },
        {
            "libraryName": "Zone.js",
            "typingsPackageName": "zone.js",
            "sourceRepoURL": "https://github.com/angular/zone.js",
            "asOfVersion": "0.5.12"
        }
    ]
}<|MERGE_RESOLUTION|>--- conflicted
+++ resolved
@@ -2047,17 +2047,16 @@
             "asOfVersion": "3.3.0"
         },
         {
-<<<<<<< HEAD
             "libraryName": "koa-requestid",
             "typingsPackageName": "koa-requestid",
             "sourceRepoURL": "https://github.com/seegno/koa-requestid/",
             "asOfVersion": "2.0.2"
-=======
+        },
+        {
             "libraryName": "koa-useragent",
             "typingsPackageName": "koa-useragent",
             "sourceRepoURL": "https://github.com/rvboris/koa-useragent",
             "asOfVersion": "2.1.1"
->>>>>>> 2494b17f
         },
         {
             "libraryName": "koa-pug",
