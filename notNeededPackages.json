{
    "packages": [
        {
            "libraryName": "3d-bin-packing",
            "typingsPackageName": "3d-bin-packing",
            "sourceRepoURL": "https://github.com/betterwaysystems/packer",
            "asOfVersion": "1.1.3"
        },
        {
            "libraryName": "Ably Realtime and Rest client library",
            "typingsPackageName": "ably",
            "sourceRepoURL": "https://www.ably.io/",
            "asOfVersion": "1.0.0"
        },
        {
            "libraryName": "actions-on-google",
            "typingsPackageName": "actions-on-google",
            "sourceRepoURL": "https://github.com/actions-on-google/actions-on-google-nodejs",
            "asOfVersion": "2.0.0"
        },
        {
            "libraryName": "active-win",
            "typingsPackageName": "active-win",
            "sourceRepoURL": "https://github.com/sindresorhus/active-win",
            "asOfVersion": "5.1.0"
        },
        {
            "libraryName": "ag-grid",
            "typingsPackageName": "ag-grid",
            "sourceRepoURL": "https://github.com/ceolter/ag-grid",
            "asOfVersion": "3.2.0"
        },
        {
            "libraryName": "aggregate-error",
            "typingsPackageName": "aggregate-error",
            "sourceRepoURL": "https://github.com/sindresorhus/aggregate-error",
            "asOfVersion": "2.2.0"
        },
        {
            "libraryName": "ajv",
            "typingsPackageName": "ajv",
            "sourceRepoURL": "https://github.com/epoberezkin/ajv",
            "asOfVersion": "1.0.0"
        },
        {
            "libraryName": "all-keys",
            "typingsPackageName": "all-keys",
            "sourceRepoURL": "https://github.com/sindresorhus/all-keys",
            "asOfVersion": "3.0.0"
        },
        {
            "libraryName": "all-keys",
            "typingsPackageName": "all-property-names",
            "sourceRepoURL": "https://github.com/sindresorhus/all-keys",
            "asOfVersion": "3.0.0"
        },
        {
            "libraryName": "angular-touchspin",
            "typingsPackageName": "angular-touchspin",
            "sourceRepoURL": "https://github.com/nkovacic/angular-touchspin",
            "asOfVersion": "1.8.2"
        },
        {
            "libraryName": "angular-ui-router-default",
            "typingsPackageName": "angular-ui-router-default",
            "sourceRepoURL": "https://github.com/nonplus/angular-ui-router-default",
            "asOfVersion": "0.0.5"
        },
        {
            "libraryName": "angular-ui-router-uib-modal",
            "typingsPackageName": "angular-ui-router-uib-modal",
            "sourceRepoURL": "https://github.com/nonplus/angular-ui-router-uib-modal",
            "asOfVersion": "0.0.11"
        },
        {
            "libraryName": "ansi-escapes",
            "typingsPackageName": "ansi-escapes",
            "sourceRepoURL": "https://github.com/sindresorhus/ansi-escapes",
            "asOfVersion": "4.0.0"
        },
        {
            "libraryName": "ansi-regex",
            "typingsPackageName": "ansi-regex",
            "sourceRepoURL": "https://github.com/chalk/ansi-regex",
            "asOfVersion": "5.0.0"
        },
        {
            "libraryName": "antd",
            "typingsPackageName": "antd",
            "sourceRepoURL": "https://github.com/ant-design/ant-design",
            "asOfVersion": "1.0.0"
        },
        {
            "libraryName": "anybar",
            "typingsPackageName": "anybar",
            "sourceRepoURL": "https://github.com/sindresorhus/anybar",
            "asOfVersion": "4.0.0"
        },
        {
            "libraryName": "anydb-sql",
            "typingsPackageName": "anydb-sql",
            "sourceRepoURL": "https://github.com/doxout/anydb-sql",
            "asOfVersion": "0.6.46"
        },
        {
            "libraryName": "anydb-sql-migrations",
            "typingsPackageName": "anydb-sql-migrations",
            "sourceRepoURL": "https://github.com/spion/anydb-sql-migrations",
            "asOfVersion": "2.1.1"
        },
        {
            "libraryName": "apn",
            "typingsPackageName": "apn",
            "sourceRepoURL": "https://github.com/node-apn/node-apn",
            "asOfVersion": "2.1.2"
        },
        {
            "libraryName": "Application Insights",
            "typingsPackageName": "applicationinsights",
            "sourceRepoURL": "https://github.com/Microsoft/ApplicationInsights-node.js",
            "asOfVersion": "0.20.0"
        },
        {
            "libraryName": "Argon2",
            "typingsPackageName": "argon2",
            "sourceRepoURL": "https://github.com/ranisalt/node-argon2",
            "asOfVersion": "0.15.0"
        },
        {
            "libraryName": "array-move",
            "typingsPackageName": "array-move",
            "sourceRepoURL": "https://github.com/sindresorhus/array-move",
            "asOfVersion": "2.0.0"
        },
        {
            "libraryName": "array-uniq",
            "typingsPackageName": "array-uniq",
            "sourceRepoURL": "https://github.com/sindresorhus/array-uniq",
            "asOfVersion": "2.1.0"
        },
        {
            "libraryName": "arrify",
            "typingsPackageName": "arrify",
            "sourceRepoURL": "https://github.com/sindresorhus/arrify",
            "asOfVersion": "2.0.0"
        },
        {
            "libraryName": "artyom.js",
            "typingsPackageName": "artyom.js",
            "sourceRepoURL": "https://github.com/sdkcarlos/artyom.js",
            "asOfVersion": "1.0.6"
        },
        {
            "libraryName": "askmethat-rating",
            "typingsPackageName": "askmethat-rating",
            "sourceRepoURL": "https://github.com/AlexTeixeira/Askmethat-Rating",
            "asOfVersion": "0.4.0"
        },
        {
            "libraryName": "assertion-error",
            "typingsPackageName": "assertion-error",
            "sourceRepoURL": "https://github.com/chaijs/assertion-error",
            "asOfVersion": "1.1.0"
        },
        {
            "libraryName": "asyncblock",
            "typingsPackageName": "asyncblock",
            "sourceRepoURL": "https://github.com/scriby/asyncblock",
            "asOfVersion": "2.2.11"
        },
        {
            "libraryName": "aurelia-knockout",
            "typingsPackageName": "aurelia-knockout",
            "sourceRepoURL": "https://github.com/code-chris/aurelia-knockout",
            "asOfVersion": "2.1.0"
        },
        {
            "libraryName": "auto-bind",
            "typingsPackageName": "auto-bind",
            "sourceRepoURL": "https://github.com/sindresorhus/auto-bind",
            "asOfVersion": "2.1.0"
        },
        {
            "libraryName": "autobind-decorator",
            "typingsPackageName": "autobind-decorator",
            "sourceRepoURL": "https://github.com/andreypopp/autobind-decorator",
            "asOfVersion": "2.1.0"
        },
        {
            "libraryName": "aws-sdk",
            "typingsPackageName": "aws-sdk",
            "sourceRepoURL": "https://github.com/aws/aws-sdk-js",
            "asOfVersion": "2.7.0"
        },
        {
            "libraryName": "axe-core",
            "typingsPackageName": "axe-core",
            "sourceRepoURL": "https://github.com/dequelabs/axe-core",
            "asOfVersion": "3.0.3"
        },
        {
            "libraryName": "axios",
            "typingsPackageName": "axios",
            "sourceRepoURL": "https://github.com/mzabriskie/axios",
            "asOfVersion": "0.14.0"
        },
        {
            "libraryName": "axios-mock-adapter",
            "typingsPackageName": "axios-mock-adapter",
            "sourceRepoURL": "https://github.com/ctimmerm/axios-mock-adapter",
            "asOfVersion": "1.10.0"
        },
        {
            "libraryName": "azure-mobile-apps",
            "typingsPackageName": "azure-mobile-apps",
            "sourceRepoURL": "https://github.com/Azure/azure-mobile-apps-node/",
            "asOfVersion": "3.0.0"
        },
        {
            "libraryName": "@babel/parser",
            "typingsPackageName": "babel__parser",
            "sourceRepoURL": "https://github.com/babel/babel",
            "asOfVersion": "7.1.0"
        },
        {
            "libraryName": "BabylonJS",
            "typingsPackageName": "babylonjs",
            "sourceRepoURL": "http://www.babylonjs.com/",
            "asOfVersion": "2.4.1"
        },
        {
            "libraryName": "badgen",
            "typingsPackageName": "badgen",
            "sourceRepoURL": "https://github.com/amio/badgen",
            "asOfVersion": "2.7.1"
        },
        {
            "libraryName": "base64url",
            "typingsPackageName": "base64url",
            "sourceRepoURL": "https://github.com/brianloveswords/base64url",
            "asOfVersion": "2.0.0"
        },
        {
            "libraryName": "baseui",
            "typingsPackageName": "baseui",
            "sourceRepoURL": "https://github.com/uber-web/baseui",
            "asOfVersion": "8.0.0"
        },
        {
            "libraryName": "beeper",
            "typingsPackageName": "beeper",
            "sourceRepoURL": "https://github.com/sindresorhus/beeper",
            "asOfVersion": "2.0.0"
        },
        {
            "libraryName": "bezier-easing",
            "typingsPackageName": "bezier-easing",
            "sourceRepoURL": "https://github.com/gre/bezier-easing",
            "asOfVersion": "2.1.0"
        },
        {
            "libraryName": "bem-cn",
            "typingsPackageName": "bem-cn",
            "sourceRepoURL": "https://github.com/albburtsev/bem-cn",
            "asOfVersion": "3.0.0"
        },
        {
            "libraryName": "BigInteger.js",
            "typingsPackageName": "big-integer",
            "sourceRepoURL": "https://github.com/peterolson/BigInteger.js",
            "asOfVersion": "0.0.31"
        },
        {
            "libraryName": "bignumber.js",
            "typingsPackageName": "bignumber.js",
            "sourceRepoURL": "https://github.com/MikeMcl/bignumber.js/",
            "asOfVersion": "5.0.0"
        },
        {
            "libraryName": "bin-version",
            "typingsPackageName": "bin-version",
            "sourceRepoURL": "https://github.com/sindresorhus/bin-version",
            "asOfVersion": "3.1.0"
        },
        {
            "libraryName": "bingmaps",
            "typingsPackageName": "bingmaps",
            "sourceRepoURL": "https://github.com/Microsoft/Bing-Maps-V8-TypeScript-Definitions",
            "asOfVersion": "2.0.15"
        },
        {
            "libraryName": "bitcoinjs-lib",
            "typingsPackageName": "bitcoinjs-lib",
            "sourceRepoURL": "https://github.com/bitcoinjs/bitcoinjs-lib",
            "asOfVersion": "5.0.0"
        },
        {
            "libraryName": "bip32",
            "typingsPackageName": "bip32",
            "sourceRepoURL": "https://github.com/bitcoinjs/bip32#readme",
            "asOfVersion": "2.0.0"
        },
        {
            "libraryName": "bitwise",
            "typingsPackageName": "bitwise",
            "sourceRepoURL": "https://github.com/dodekeract/bitwise",
            "asOfVersion": "2.0.0"
        },
        {
            "libraryName": "blob-util",
            "typingsPackageName": "blob-util",
            "sourceRepoURL": "https://github.com/nolanlawson/blob-util#readme",
            "asOfVersion": "2.0.0"
        },
        {
            "libraryName": "botvs",
            "typingsPackageName": "botvs",
            "sourceRepoURL": "https://www.botvs.com/",
            "asOfVersion": "1.0.0"
        },
        {
            "libraryName": "Bowser",
            "typingsPackageName": "bowser",
            "sourceRepoURL": "https://github.com/ded/bowser",
            "asOfVersion": "1.1.1"
        },
        {
            "libraryName": "boxen",
            "typingsPackageName": "boxen",
            "sourceRepoURL": "https://github.com/sindresorhus/boxen",
            "asOfVersion": "3.0.1"
        },
        {
            "libraryName": "broccoli-plugin",
            "typingsPackageName": "broccoli-plugin",
            "sourceRepoURL": "https://github.com/broccolijs/broccoli-plugin",
            "asOfVersion": "3.0.0"
        },
        {
            "libraryName": "Bugsnag Browser",
            "typingsPackageName": "bugsnag-js",
            "sourceRepoURL": "https://github.com/bugsnag/bugsnag-js",
            "asOfVersion": "3.1.0"
        },
        {
            "libraryName": "builtin-modules",
            "typingsPackageName": "builtin-modules",
            "sourceRepoURL": "https://github.com/sindresorhus/builtin-modules",
            "asOfVersion": "3.1.0"
        },
        {
            "libraryName": "bunyan-bugsnag",
            "typingsPackageName": "bunyan-bugsnag",
            "sourceRepoURL": "https://github.com/marnusw/bunyan-bugsnag",
            "asOfVersion": "3.0.0"
        },
        {
            "libraryName": "CacheFactory",
            "typingsPackageName": "cachefactory",
            "sourceRepoURL": "https://github.com/jmdobry/CacheFactory",
            "asOfVersion": "3.0.0"
        },
        {
            "libraryName": "callsites",
            "typingsPackageName": "callsites",
            "sourceRepoURL": "https://github.com/sindresorhus/callsites",
            "asOfVersion": "3.0.0"
        },
        {
            "libraryName": "camel-case",
            "typingsPackageName": "camel-case",
            "sourceRepoURL": "https://github.com/blakeembrey/camel-case",
            "asOfVersion": "1.2.1"
        },
        {
            "libraryName": "camelcase",
            "typingsPackageName": "camelcase",
            "sourceRepoURL": "https://github.com/sindresorhus/camelcase",
            "asOfVersion": "5.2.0"
        },
        {
            "libraryName": "camelcase-keys",
            "typingsPackageName": "camelcase-keys",
            "sourceRepoURL": "https://github.com/sindresorhus/camelcase-keys",
            "asOfVersion": "5.1.0"
        },
        {
            "libraryName": "camljs",
            "typingsPackageName": "camljs",
            "sourceRepoURL": "https://github.com/andrei-markeev/camljs",
            "asOfVersion": "2.8.1"
        },
        {
            "libraryName": "catalog",
            "typingsPackageName": "catalog",
            "sourceRepoURL": "https://github.com/interactivethings/catalog",
            "asOfVersion": "3.5.0"
        },
        {
            "libraryName": "chai-http",
            "typingsPackageName": "chai-http",
            "sourceRepoURL": "https://github.com/chaijs/chai-http",
            "asOfVersion": "4.2.0"
        },
        {
            "libraryName": "chai-webdriverio",
            "typingsPackageName": "chai-webdriverio",
            "sourceRepoURL": "https://github.com/marcodejongh/chai-webdriverio",
            "asOfVersion": "1.0.0"
        },
        {
            "libraryName": "chalk",
            "typingsPackageName": "chalk",
            "sourceRepoURL": "https://github.com/chalk/chalk",
            "asOfVersion": "2.2.0"
        },
        {
            "libraryName": "change-case",
            "typingsPackageName": "change-case",
            "sourceRepoURL": "https://github.com/blakeembrey/change-case",
            "asOfVersion": "2.3.1"
        },
        {
            "libraryName": "cheap-ruler",
            "typingsPackageName": "cheap-ruler",
            "sourceRepoURL": "https://github.com/mapbox/cheap-ruler",
            "asOfVersion": "2.5.0"
        },
        {
            "libraryName": "chokidar",
            "typingsPackageName": "chokidar",
            "sourceRepoURL": "https://github.com/paulmillr/chokidar",
            "asOfVersion": "2.1.3"
        },
        {
            "libraryName": "chunked-dc",
            "typingsPackageName": "chunked-dc",
            "sourceRepoURL": "https://github.com/saltyrtc/chunked-dc-js",
            "asOfVersion": "0.2.2"
        },
        {
            "libraryName": "clean-stack",
            "typingsPackageName": "clean-stack",
            "sourceRepoURL": "https://github.com/sindresorhus/clean-stack",
            "asOfVersion": "2.1.0"
        },
        {
            "libraryName": "clean-webpack-plugin",
            "typingsPackageName": "clean-webpack-plugin",
            "sourceRepoURL": "https://github.com/johnagan/clean-webpack-plugin",
            "asOfVersion": "2.0.0"
        },
        {
            "libraryName": "clear-module",
            "typingsPackageName": "clear-require",
            "sourceRepoURL": "https://github.com/sindresorhus/clear-module",
            "asOfVersion": "3.2.0"
        },
        {
            "libraryName": "cli-boxes",
            "typingsPackageName": "cli-boxes",
            "sourceRepoURL": "https://github.com/sindresorhus/cli-boxes",
            "asOfVersion": "2.0.0"
        },
        {
            "libraryName": "cli-cursor",
            "typingsPackageName": "cli-cursor",
            "sourceRepoURL": "https://github.com/sindresorhus/cli-cursor",
            "asOfVersion": "3.0.0"
        },
        {
            "libraryName": "cli-truncate",
            "typingsPackageName": "cli-truncate",
            "sourceRepoURL": "https://github.com/sindresorhus/cli-truncate",
            "asOfVersion": "2.0.0"
        },
        {
            "libraryName": "clipboardy",
            "typingsPackageName": "clipboardy",
            "sourceRepoURL": "https://github.com/sindresorhus/clipboardy",
            "asOfVersion": "2.0.0"
        },
        {
            "libraryName": "colors.js (colors)",
            "typingsPackageName": "colors",
            "sourceRepoURL": "https://github.com/Marak/colors.js",
            "asOfVersion": "1.2.1"
        },
        {
            "libraryName": "commander",
            "typingsPackageName": "commander",
            "sourceRepoURL": "https://github.com/tj/commander.js",
            "asOfVersion": "2.12.2"
        },
        {
            "libraryName": "condense-whitespace",
            "typingsPackageName": "condense-whitespace",
            "sourceRepoURL": "https://github.com/sindresorhus/condense-whitespace",
            "asOfVersion": "2.0.0"
        },
        {
            "libraryName": "conf",
            "typingsPackageName": "conf",
            "sourceRepoURL": "https://github.com/sindresorhus/conf",
            "asOfVersion": "3.0.0"
        },
        {
            "libraryName": "confirmdialog",
            "typingsPackageName": "confirmdialog",
            "sourceRepoURL": "https://github.com/allipierre/Type-definitions-for-jquery-confirm/tree/master/types/confirmDialog-js",
            "asOfVersion": "1.0.0"
        },
        {
            "libraryName": "consola",
            "typingsPackageName": "consola",
            "sourceRepoURL": "https://github.com/nuxt/consola",
            "asOfVersion": "2.2.5"
        },
        {
            "libraryName": "constant-case",
            "typingsPackageName": "constant-case",
            "sourceRepoURL": "https://github.com/blakeembrey/constant-case",
            "asOfVersion": "1.1.2"
        },
        {
            "libraryName": "convert-hrtime",
            "typingsPackageName": "convert-hrtime",
            "sourceRepoURL": "https://github.com/sindresorhus/convert-hrtime",
            "asOfVersion": "3.0.0"
        },
        {
            "libraryName": "copy-text-to-clipboard",
            "typingsPackageName": "copy-text-to-clipboard",
            "sourceRepoURL": "https://github.com/sindresorhus/copy-text-to-clipboard",
            "asOfVersion": "2.0.1"
        },
        {
            "libraryName": "cordova-plugin-battery-status",
            "typingsPackageName": "cordova-plugin-battery-status",
            "sourceRepoURL": "https://github.com/apache/cordova-plugin-battery-status",
            "asOfVersion": "1.2.3"
        },
        {
            "libraryName": "cordova-plugin-camera",
            "typingsPackageName": "cordova-plugin-camera",
            "sourceRepoURL": "https://github.com/apache/cordova-plugin-camera",
            "asOfVersion": "2.4.0"
        },
        {
            "libraryName": "cordova-plugin-contacts",
            "typingsPackageName": "cordova-plugin-contacts",
            "sourceRepoURL": "https://github.com/apache/cordova-plugin-contacts",
            "asOfVersion": "2.3.0"
        },
        {
            "libraryName": "cordova-plugin-device",
            "typingsPackageName": "cordova-plugin-device",
            "sourceRepoURL": "https://github.com/apache/cordova-plugin-device",
            "asOfVersion": "1.1.5"
        },
        {
            "libraryName": "cordova-plugin-device-motion",
            "typingsPackageName": "cordova-plugin-device-motion",
            "sourceRepoURL": "https://github.com/apache/cordova-plugin-device-motion",
            "asOfVersion": "1.2.4"
        },
        {
            "libraryName": "Apache Cordova Device Orientation plugin",
            "typingsPackageName": "cordova-plugin-device-orientation",
            "sourceRepoURL": "https://github.com/apache/cordova-plugin-device-orientation",
            "asOfVersion": "1.0.6"
        },
        {
            "libraryName": "cordova-plugin-dialogs",
            "typingsPackageName": "cordova-plugin-dialogs",
            "sourceRepoURL": "https://github.com/apache/cordova-plugin-dialogs",
            "asOfVersion": "1.3.2"
        },
        {
            "libraryName": "Apache Cordova File System plugin",
            "typingsPackageName": "cordova-plugin-file",
            "sourceRepoURL": "https://github.com/apache/cordova-plugin-file",
            "asOfVersion": "4.3.2"
        },
        {
            "libraryName": "cordova-plugin-file-transfer",
            "typingsPackageName": "cordova-plugin-file-transfer",
            "sourceRepoURL": "https://github.com/apache/cordova-plugin-file-transfer",
            "asOfVersion": "1.6.2"
        },
        {
            "libraryName": "cordova-plugin-globalization",
            "typingsPackageName": "cordova-plugin-globalization",
            "sourceRepoURL": "https://github.com/apache/cordova-plugin-globalization",
            "asOfVersion": "1.0.6"
        },
        {
            "libraryName": "cordova-plugin-inappbrowser",
            "typingsPackageName": "cordova-plugin-inappbrowser",
            "sourceRepoURL": "https://github.com/apache/cordova-plugin-inappbrowser",
            "asOfVersion": "2.0.0"
        },
        {
            "libraryName": "cordova-plugin-media",
            "typingsPackageName": "cordova-plugin-media",
            "sourceRepoURL": "https://github.com/apache/cordova-plugin-media",
            "asOfVersion": "3.0.0"
        },
        {
            "libraryName": "cordova-plugin-media-capture",
            "typingsPackageName": "cordova-plugin-media-capture",
            "sourceRepoURL": "https://github.com/apache/cordova-plugin-media-capture",
            "asOfVersion": "1.4.2"
        },
        {
            "libraryName": "cordova-plugin-network-information",
            "typingsPackageName": "cordova-plugin-network-information",
            "sourceRepoURL": "https://github.com/apache/cordova-plugin-network-information",
            "asOfVersion": "1.3.2"
        },
        {
            "libraryName": "cordova-plugin-splashscreen",
            "typingsPackageName": "cordova-plugin-splashscreen",
            "sourceRepoURL": "https://github.com/apache/cordova-plugin-splashscreen",
            "asOfVersion": "4.0.2"
        },
        {
            "libraryName": "Apache Cordova StatusBar plugin",
            "typingsPackageName": "cordova-plugin-statusbar",
            "sourceRepoURL": "https://github.com/apache/cordova-plugin-statusbar",
            "asOfVersion": "2.2.2"
        },
        {
            "libraryName": "Apache Cordova Vibration plugin",
            "typingsPackageName": "cordova-plugin-vibration",
            "sourceRepoURL": "https://github.com/apache/cordova-plugin-vibration",
            "asOfVersion": "2.1.4"
        },
        {
            "libraryName": "cordova.plugins.diagnostic",
            "typingsPackageName": "cordova.plugins.diagnostic",
            "sourceRepoURL": "https://github.com/dpa99c/cordova-diagnostic-plugin",
            "asOfVersion": "3.7.0"
        },
        {
            "libraryName": "core-decorators.js",
            "typingsPackageName": "core-decorators",
            "sourceRepoURL": "https://github.com/jayphelps/core-decorators.js",
            "asOfVersion": "0.20.0"
        },
        {
            "libraryName": "cp-file",
            "typingsPackageName": "cp-file",
            "sourceRepoURL": "https://github.com/sindresorhus/cp-file",
            "asOfVersion": "6.1.1"
        },
        {
            "libraryName": "cpy",
            "typingsPackageName": "cpy",
            "sourceRepoURL": "https://github.com/sindresorhus/cpy",
            "asOfVersion": "7.1.1"
        },
        {
            "libraryName": "create-html-element",
            "typingsPackageName": "create-html-element",
            "sourceRepoURL": "https://github.com/sindresorhus/create-html-element",
            "asOfVersion": "2.1.0"
        },
        {
            "libraryName": "crypto-hash",
            "typingsPackageName": "crypto-hash",
            "sourceRepoURL": "https://github.com/sindresorhus/crypto-hash",
            "asOfVersion": "1.1.0"
        },
        {
            "libraryName": "crypto-random-string",
            "typingsPackageName": "crypto-random-string",
            "sourceRepoURL": "https://github.com/sindresorhus/crypto-random-string",
            "asOfVersion": "2.0.0"
        },
        {
            "libraryName": "csv-parse",
            "typingsPackageName": "csv-parse",
            "sourceRepoURL": "https://github.com/adaltas/node-csv-parse",
            "asOfVersion": "1.2.2"
        },
        {
            "libraryName": "csv-stringify",
            "typingsPackageName": "csv-stringify",
            "sourceRepoURL": "https://github.com/wdavidw/node-csv-stringify",
            "asOfVersion": "3.1.0"
        },
        {
            "libraryName": "cycled",
            "typingsPackageName": "cycled",
            "sourceRepoURL": "https://github.com/sindresorhus/cycled",
            "asOfVersion": "1.1.0"
        },
        {
            "libraryName": "cypress",
            "typingsPackageName": "cypress",
            "sourceRepoURL": "https://cypress.io",
            "asOfVersion": "1.1.3"
        },
        {
            "libraryName": "dargs",
            "typingsPackageName": "dargs",
            "sourceRepoURL": "https://github.com/sindresorhus/dargs",
            "asOfVersion": "6.1.0"
        },
        {
            "libraryName": "date-fns",
            "typingsPackageName": "date-fns",
            "sourceRepoURL": "https://github.com/date-fns/date-fns",
            "asOfVersion": "2.6.0"
        },
        {
            "libraryName": "dd-trace",
            "typingsPackageName": "dd-trace",
            "sourceRepoURL": "https://github.com/DataDog/dd-trace-js",
            "asOfVersion": "0.9.0"
        },
        {
            "libraryName": "debounce-fn",
            "typingsPackageName": "debounce-fn",
            "sourceRepoURL": "https://github.com/sindresorhus/debounce-fn",
            "asOfVersion": "3.0.0"
        },
        {
            "libraryName": "decamelize",
            "typingsPackageName": "decamelize",
            "sourceRepoURL": "https://github.com/sindresorhus/decamelize",
            "asOfVersion": "3.0.1"
        },
        {
            "libraryName": "decimal.js",
            "typingsPackageName": "decimal.js",
            "sourceRepoURL": "https://github.com/MikeMcl/decimal.js",
            "asOfVersion": "7.4.0"
        },
        {
            "libraryName": "decompress-response",
            "typingsPackageName": "decompress-response",
            "sourceRepoURL": "https://github.com/sindresorhus/decompress-response",
            "asOfVersion": "4.1.0"
        },
        {
            "libraryName": "deep-freeze-es6",
            "typingsPackageName": "deep-freeze-es6",
            "sourceRepoURL": "https://github.com/christophehurpeau/deep-freeze-es6",
            "asOfVersion": "1.1.0"
        },
        {
            "libraryName": "deepmerge",
            "typingsPackageName": "deepmerge",
            "sourceRepoURL": "git@github.com:KyleAMathews/deepmerge.git",
            "asOfVersion": "2.2.0"
        },
        {
            "libraryName": "define-lazy-prop",
            "typingsPackageName": "define-lazy-prop",
            "sourceRepoURL": "https://github.com/sindresorhus/define-lazy-prop",
            "asOfVersion": "2.0.0"
        },
        {
            "libraryName": "del",
            "typingsPackageName": "del",
            "sourceRepoURL": "https://github.com/sindresorhus/del",
            "asOfVersion": "4.0.0"
        },
        {
            "libraryName": "delay",
            "typingsPackageName": "delay",
            "sourceRepoURL": "https://github.com/sindresorhus/delay",
            "asOfVersion": "3.1.0"
        },
        {
            "libraryName": "delegated-events",
            "typingsPackageName": "delegated-events",
            "sourceRepoURL": "https://github.com/dgraham/delegated-events#readme",
            "asOfVersion": "1.1.0"
        },
        {
            "libraryName": "detect-browser",
            "typingsPackageName": "detect-browser",
            "sourceRepoURL": "https://github.com/DamonOehlman/detect-browser",
            "asOfVersion": "4.0.0"
        },
        {
            "libraryName": "detect-indent",
            "typingsPackageName": "detect-indent",
            "sourceRepoURL": "https://github.com/sindresorhus/detect-indent",
            "asOfVersion": "6.0.0"
        },
        {
            "libraryName": "detect-newline",
            "typingsPackageName": "detect-newline",
            "sourceRepoURL": "https://github.com/sindresorhus/detect-newline",
            "asOfVersion": "3.0.0"
        },
        {
            "libraryName": "DevExtreme",
            "typingsPackageName": "devextreme",
            "sourceRepoURL": "http://js.devexpress.com/",
            "asOfVersion": "16.2.1"
        },
        {
            "libraryName": "devtools-detect",
            "typingsPackageName": "devtools-detect",
            "sourceRepoURL": "https://github.com/sindresorhus/devtools-detect",
            "asOfVersion": "3.0.0"
        },
        {
            "libraryName": "Dexie.js",
            "typingsPackageName": "dexie",
            "sourceRepoURL": "https://github.com/dfahlander/Dexie.js",
            "asOfVersion": "1.3.1"
        },
        {
            "libraryName": "docker-file-parser",
            "typingsPackageName": "docker-file-parser",
            "sourceRepoURL": "https://github.com/joyent/docker-file-parser",
            "asOfVersion": "1.0.3"
        },
        {
            "libraryName": "document-promises",
            "typingsPackageName": "document-promises",
            "sourceRepoURL": "https://github.com/jonathantneal/document-promises#readme",
            "asOfVersion": "4.0.0"
        },
        {
            "libraryName": "dom-helpers",
            "typingsPackageName": "dom-helpers",
            "sourceRepoURL": "https://github.com/react-bootstrap/dom-helpers",
            "asOfVersion": "5.0.1"
        },
        {
            "libraryName": "dom-loaded",
            "typingsPackageName": "dom-loaded",
            "sourceRepoURL": "https://github.com/sindresorhus/dom-loaded",
            "asOfVersion": "1.1.0"
        },
        {
            "libraryName": "dot-case",
            "typingsPackageName": "dot-case",
            "sourceRepoURL": "https://github.com/blakeembrey/dot-case",
            "asOfVersion": "1.1.2"
        },
        {
            "libraryName": "dot-prop",
            "typingsPackageName": "dot-prop",
            "sourceRepoURL": "https://github.com/sindresorhus/dot-prop",
            "asOfVersion": "5.0.0"
        },
        {
            "libraryName": "dotenv",
            "typingsPackageName": "dotenv",
            "sourceRepoURL": "https://github.com/motdotla/dotenv",
            "asOfVersion": "8.2.0"
        },
        {
            "libraryName": "dva",
            "typingsPackageName": "dva",
            "sourceRepoURL": "https://github.com/dvajs/dva",
            "asOfVersion": "1.1.0"
        },
        {
            "libraryName": "easy-x-headers",
            "typingsPackageName": "easy-x-headers",
            "sourceRepoURL": "https://github.com/DeadAlready/easy-x-headers",
            "asOfVersion": "1.0.0"
        },
        {
            "libraryName": "easy-xapi-supertest",
            "typingsPackageName": "easy-xapi-supertest",
            "sourceRepoURL": "https://github.com/DeadAlready/easy-xapi-supertest",
            "asOfVersion": "1.0.0"
        },
        {
            "libraryName": "EasyStar.js",
            "typingsPackageName": "easystarjs",
            "sourceRepoURL": "http://easystarjs.com/",
            "asOfVersion": "0.3.1"
        },
        {
            "libraryName": "ecmarkup",
            "typingsPackageName": "ecmarkup",
            "sourceRepoURL": "https://github.com/bterlson/ecmarkup",
            "asOfVersion": "3.4.0"
        },
        {
            "libraryName": "Egg",
            "typingsPackageName": "egg",
            "sourceRepoURL": "https://github.com/eggjs/egg",
            "asOfVersion": "1.5.0"
        },
        {
            "libraryName": "elastic-apm-node",
            "typingsPackageName": "elastic-apm-node",
            "sourceRepoURL": "https://github.com/elastic/apm-agent-nodejs",
            "asOfVersion": "2.7.0"
        },
        {
            "libraryName": "electron",
            "typingsPackageName": "electron",
            "sourceRepoURL": "https://github.com/electron/electron",
            "asOfVersion": "1.6.10"
        },
        {
            "libraryName": "electron-builder",
            "typingsPackageName": "electron-builder",
            "sourceRepoURL": "https://github.com/loopline-systems/electron-builder",
            "asOfVersion": "2.8.0"
        },
        {
            "libraryName": "electron-store",
            "typingsPackageName": "electron-config",
            "sourceRepoURL": "https://github.com/sindresorhus/electron-store",
            "asOfVersion": "3.2.0"
        },
        {
            "libraryName": "electron-debug",
            "typingsPackageName": "electron-debug",
            "sourceRepoURL": "https://github.com/sindresorhus/electron-debug",
            "asOfVersion": "2.1.0"
        },
        {
            "libraryName": "electron-is-dev",
            "typingsPackageName": "electron-is-dev",
            "sourceRepoURL": "https://github.com/sindresorhus/electron-is-dev",
            "asOfVersion": "1.1.0"
        },
        {
            "libraryName": "electron-store",
            "typingsPackageName": "electron-store",
            "sourceRepoURL": "https://github.com/sindresorhus/electron-store",
            "asOfVersion": "3.2.0"
        },
        {
            "libraryName": "electron-unhandled",
            "typingsPackageName": "electron-unhandled",
            "sourceRepoURL": "https://github.com/sindresorhus/electron-unhandled",
            "asOfVersion": "2.2.0"
        },
        {
            "libraryName": "electron-util",
            "typingsPackageName": "electron-util",
            "sourceRepoURL": "https://github.com/sindresorhus/electron-util",
            "asOfVersion": "0.11.0"
        },
        {
            "libraryName": "electron-winstaller",
            "typingsPackageName": "electron-winstaller",
            "sourceRepoURL": "https://github.com/electron/windows-installer",
            "asOfVersion": "4.0.0"
        },
        {
            "libraryName": "elegant-spinner",
            "typingsPackageName": "elegant-spinner",
            "sourceRepoURL": "https://github.com/sindresorhus/elegant-spinner",
            "asOfVersion": "2.0.0"
        },
        {
            "libraryName": "element-ready",
            "typingsPackageName": "element-ready",
            "sourceRepoURL": "https://github.com/sindresorhus/element-ready",
            "asOfVersion": "3.1.0"
        },
        {
            "libraryName": "email-addresses",
            "typingsPackageName": "email-addresses",
            "sourceRepoURL": "https://github.com/jackbowman/email-addresses",
            "asOfVersion": "3.0.0"
        },
        {
            "libraryName": "email-validator",
            "typingsPackageName": "email-validator",
            "sourceRepoURL": "https://github.com/Sembiance/email-validator",
            "asOfVersion": "1.0.6"
        },
        {
            "libraryName": "empty-trash",
            "typingsPackageName": "empty-trash",
            "sourceRepoURL": "https://github.com/sindresorhus/empty-trash",
            "asOfVersion": "3.0.0"
        },
        {
            "libraryName": "ensure-error",
            "typingsPackageName": "ensure-error",
            "sourceRepoURL": "https://github.com/sindresorhus/ensure-error",
            "asOfVersion": "2.0.0"
        },
        {
            "libraryName": "env-editor",
            "typingsPackageName": "env-editor",
            "sourceRepoURL": "https://github.com/sindresorhus/env-editor",
            "asOfVersion": "0.4.0"
        },
        {
            "libraryName": "env-paths",
            "typingsPackageName": "env-paths",
            "sourceRepoURL": "https://github.com/sindresorhus/env-paths",
            "asOfVersion": "2.1.0"
        },
        {
            "libraryName": "error-stack-parser",
            "typingsPackageName": "error-stack-parser",
            "sourceRepoURL": "https://github.com/stacktracejs/error-stack-parser",
            "asOfVersion": "2.0.0"
        },
        {
            "libraryName": "es6-error",
            "typingsPackageName": "es6-error",
            "sourceRepoURL": "https://github.com/bjyoungblood/es6-error",
            "asOfVersion": "4.0.2"
        },
        {
            "libraryName": "es6-promise",
            "typingsPackageName": "es6-promise",
            "sourceRepoURL": "https://github.com/jakearchibald/ES6-Promise",
            "asOfVersion": "3.3.0"
        },
        {
            "libraryName": "escape-goat",
            "typingsPackageName": "escape-goat",
            "sourceRepoURL": "https://github.com/sindresorhus/escape-goat",
            "asOfVersion": "2.0.0"
        },
        {
            "libraryName": "escape-string-regexp",
            "typingsPackageName": "escape-string-regexp",
            "sourceRepoURL": "https://github.com/sindresorhus/escape-string-regexp",
            "asOfVersion": "2.0.0"
        },
        {
            "libraryName": "eventemitter2",
            "typingsPackageName": "eventemitter2",
            "sourceRepoURL": "https://github.com/asyncly/EventEmitter2",
            "asOfVersion": "4.1.0"
        },
        {
            "libraryName": "EventEmitter3",
            "typingsPackageName": "eventemitter3",
            "sourceRepoURL": "https://github.com/primus/eventemitter3",
            "asOfVersion": "2.0.2"
        },
        {
            "libraryName": "exceljs",
            "typingsPackageName": "exceljs",
            "sourceRepoURL": "https://github.com/exceljs/exceljs",
            "asOfVersion": "1.3.0"
        },
        {
            "libraryName": "execa",
            "typingsPackageName": "execa",
            "sourceRepoURL": "https://github.com/sindresorhus/execa",
            "asOfVersion": "2.0.0"
        },
        {
            "libraryName": "execall",
            "typingsPackageName": "execall",
            "sourceRepoURL": "https://github.com/sindresorhus/execall",
            "asOfVersion": "2.0.0"
        },
        {
            "libraryName": "exit-hook",
            "typingsPackageName": "exit-hook",
            "sourceRepoURL": "https://github.com/sindresorhus/exit-hook",
            "asOfVersion": "2.2.0"
        },
        {
            "libraryName": "expo-localization",
            "typingsPackageName": "expo-localization",
            "sourceRepoURL": "https://docs.expo.io/versions/latest/sdk/localization",
            "asOfVersion": "3.0.0"
        },
        {
            "libraryName": "expo",
            "typingsPackageName": "expo",
            "sourceRepoURL": "https://github.com/expo/expo/tree/master/packages/expo",
            "asOfVersion": "33.0.0"
        },
        {
            "libraryName": "expr-eval",
            "typingsPackageName": "expr-eval",
            "sourceRepoURL": "https://github.com/silentmatt/expr-eval",
            "asOfVersion": "1.1.0"
        },
        {
            "libraryName": "express-graphql",
            "typingsPackageName": "express-graphql",
            "sourceRepoURL": "https://github.com/graphql/express-graphql",
            "asOfVersion": "0.9.0"
        },
        {
            "libraryName": "express-promise-router",
            "typingsPackageName": "express-promise-router",
            "sourceRepoURL": "https://github.com/express-promise-router/express-promise-router",
            "asOfVersion": "3.0.0"
        },
        {
            "libraryName": "express-validator",
            "typingsPackageName": "express-validator",
            "sourceRepoURL": "https://github.com/ctavan/express-validator",
            "asOfVersion": "3.0.0"
        },
        {
            "libraryName": "express-winston",
            "typingsPackageName": "express-winston",
            "sourceRepoURL": "https://github.com/bithavoc/express-winston#readme",
            "asOfVersion": "4.0.0"
        },
        {
            "libraryName": "extended-listbox",
            "typingsPackageName": "extended-listbox",
            "sourceRepoURL": "https://github.com/code-chris/extended-listbox",
            "asOfVersion": "4.0.1"
        },
        {
            "libraryName": "extract-stack",
            "typingsPackageName": "extract-stack",
            "sourceRepoURL": "https://github.com/sindresorhus/extract-stack",
            "asOfVersion": "2.0.0"
        },
        {
            "libraryName": "fast-diff",
            "typingsPackageName": "fast-diff",
            "sourceRepoURL": "https://github.com/jhchen/fast-diff",
            "asOfVersion": "1.2.0"
        },
        {
            "libraryName": "JSON-Patch",
            "typingsPackageName": "fast-json-patch",
            "sourceRepoURL": "https://github.com/Starcounter-Jack/JSON-Patch",
            "asOfVersion": "1.1.5"
        },
        {
            "libraryName": "FastSimplexNoise",
            "typingsPackageName": "fast-simplex-noise",
            "sourceRepoURL": "https://www.npmjs.com/package/fast-simplex-noise",
            "asOfVersion": "3.0.0"
        },
        {
            "libraryName": "fastify-cors",
            "typingsPackageName": "fastify-cors",
            "sourceRepoURL": "https://github.com/fastify/fastify-cors",
            "asOfVersion": "2.1.0"
        },
        {
            "libraryName": "Fastify-JWT",
            "typingsPackageName": "fastify-jwt",
            "sourceRepoURL": "https://github.com/fastify/fastify-jwt",
            "asOfVersion": "0.8.1"
        },
        {
            "libraryName": "fastify-multipart",
            "typingsPackageName": "fastify-multipart",
            "sourceRepoURL": "https://github.com/fastify/fastify-multipart",
            "asOfVersion": "0.7.0"
        },
        {
            "libraryName": "fastify-static",
            "typingsPackageName": "fastify-static",
            "sourceRepoURL": "https://github.com/fastify/fastify-static",
            "asOfVersion": "2.2.1"
        },
        {
            "libraryName": "fecha",
            "typingsPackageName": "fecha",
            "sourceRepoURL": "https://github.com/taylorhakes/fecha",
            "asOfVersion": "2.3.1"
        },
        {
            "libraryName": "figures",
            "typingsPackageName": "figures",
            "sourceRepoURL": "https://github.com/sindresorhus/figures",
            "asOfVersion": "3.0.0"
        },
        {
            "libraryName": "file-type",
            "typingsPackageName": "file-type",
            "sourceRepoURL": "https://github.com/sindresorhus/file-type",
            "asOfVersion": "10.9.1"
        },
        {
            "libraryName": "file-url",
            "typingsPackageName": "file-url",
            "sourceRepoURL": "https://github.com/sindresorhus/file-url",
            "asOfVersion": "3.0.0"
        },
        {
            "libraryName": "filenamify",
            "typingsPackageName": "filenamify",
            "sourceRepoURL": "https://github.com/sindresorhus/filenamify",
            "asOfVersion": "3.0.0"
        },
        {
            "libraryName": "filenamify-url",
            "typingsPackageName": "filenamify-url",
            "sourceRepoURL": "https://github.com/sindresorhus/filenamify-url",
            "asOfVersion": "2.0.0"
        },
        {
            "libraryName": "filesize",
            "typingsPackageName": "filesize",
            "sourceRepoURL": "https://github.com/avoidwork/filesize.js",
            "asOfVersion": "5.0.0"
        },
        {
            "libraryName": "filter-console",
            "typingsPackageName": "filter-console",
            "sourceRepoURL": "https://github.com/sindresorhus/filter-console",
            "asOfVersion": "0.1.1"
        },
        {
            "libraryName": "find-java-home",
            "typingsPackageName": "find-java-home",
            "sourceRepoURL": "https://github.com/jsdevel/node-find-java-home",
            "asOfVersion": "1.0.0"
        },
        {
            "libraryName": "find-up",
            "typingsPackageName": "find-up",
            "sourceRepoURL": "https://github.com/sindresorhus/find-up",
            "asOfVersion": "4.0.0"
        },
        {
            "libraryName": "find-versions",
            "typingsPackageName": "find-versions",
            "sourceRepoURL": "https://github.com/sindresorhus/find-versions",
            "asOfVersion": "3.1.0"
        },
        {
            "libraryName": "FineUploader",
            "typingsPackageName": "fine-uploader",
            "sourceRepoURL": "http://fineuploader.com/",
            "asOfVersion": "5.14.0"
        },
        {
            "libraryName": "Firebase API",
            "typingsPackageName": "firebase",
            "sourceRepoURL": "https://www.firebase.com/docs/javascript/firebase",
            "asOfVersion": "3.2.1"
        },
        {
            "libraryName": "first-run",
            "typingsPackageName": "first-run",
            "sourceRepoURL": "https://github.com/sindresorhus/first-run",
            "asOfVersion": "2.0.0"
        },
        {
            "libraryName": "fkill",
            "typingsPackageName": "fkill",
            "sourceRepoURL": "https://github.com/sindresorhus/fkill",
            "asOfVersion": "6.0.0"
        },
        {
            "libraryName": "flatpickr",
            "typingsPackageName": "flatpickr",
            "sourceRepoURL": "https://github.com/chmln/flatpickr",
            "asOfVersion": "3.1.2"
        },
        {
            "libraryName": "flux-standard-action",
            "typingsPackageName": "flux-standard-action",
            "sourceRepoURL": "https://github.com/acdlite/flux-standard-action",
            "asOfVersion": "1.1.0"
        },
        {
            "libraryName": "forge-di",
            "typingsPackageName": "forge-di",
            "sourceRepoURL": "https://github.com/nkohari/forge",
            "asOfVersion": "12.0.2"
        },
        {
            "libraryName": "fork-ts-checker-webpack-plugin",
            "typingsPackageName": "fork-ts-checker-webpack-plugin",
            "sourceRepoURL": "https://github.com/Realytics/fork-ts-checker-webpack-plugin",
            "asOfVersion": "0.4.5"
        },
        {
            "libraryName": "form-data",
            "typingsPackageName": "form-data",
            "sourceRepoURL": "https://github.com/form-data/form-data",
            "asOfVersion": "2.5.0"
        },
        {
            "libraryName": "Foundation Sites",
            "typingsPackageName": "foundation-sites",
            "sourceRepoURL": "http://foundation.zurb.com/",
            "asOfVersion": "6.4.3"
        },
        {
            "libraryName": "fs-promise",
            "typingsPackageName": "fs-promise",
            "sourceRepoURL": "https://github.com/kevinbeaty/fs-promise",
            "asOfVersion": "2.0.0"
        },
        {
            "libraryName": "FullCalendar",
            "typingsPackageName": "fullcalendar",
            "sourceRepoURL": "http://arshaw.com/fullcalendar/",
            "asOfVersion": "3.8.0"
        },
        {
            "libraryName": "fuse",
            "typingsPackageName": "fuse",
            "sourceRepoURL": "https://github.com/krisk/Fuse",
            "asOfVersion": "2.6.0"
        },
        {
            "libraryName": "gaea-model",
            "typingsPackageName": "gaea-model",
            "sourceRepoURL": "https://github.com/ascoders/gaea-model",
            "asOfVersion": "0.0.0"
        },
        {
            "libraryName": "geolib",
            "typingsPackageName": "geolib",
            "sourceRepoURL": "https://github.com/manuelbieh/Geolib",
            "asOfVersion": "2.0.23"
        },
        {
            "libraryName": "get-emails",
            "typingsPackageName": "get-emails",
            "sourceRepoURL": "https://github.com/sindresorhus/get-emails",
            "asOfVersion": "3.0.0"
        },
        {
            "libraryName": "get-port",
            "typingsPackageName": "get-port",
            "sourceRepoURL": "https://github.com/sindresorhus/get-port",
            "asOfVersion": "4.2.0"
        },
        {
            "libraryName": "get-range",
            "typingsPackageName": "get-range",
            "sourceRepoURL": "https://github.com/sindresorhus/get-range",
            "asOfVersion": "2.0.1"
        },
        {
            "libraryName": "get-stdin",
            "typingsPackageName": "get-stdin",
            "sourceRepoURL": "https://github.com/sindresorhus/get-stdin",
            "asOfVersion": "7.0.0"
        },
        {
            "libraryName": "get-stream",
            "typingsPackageName": "get-stream",
            "sourceRepoURL": "https://github.com/sindresorhus/get-stream",
            "asOfVersion": "5.0.0"
        },
        {
            "libraryName": "get-urls",
            "typingsPackageName": "get-urls",
            "sourceRepoURL": "https://github.com/sindresorhus/get-urls",
            "asOfVersion": "9.1.0"
        },
        {
            "libraryName": "getopts",
            "typingsPackageName": "getopts",
            "sourceRepoURL": "https://github.com/jorgebucaran/getopts",
            "asOfVersion": "2.1.0"
        },
        {
            "libraryName": "git-remote-origin-url",
            "typingsPackageName": "git-remote-origin-url",
            "sourceRepoURL": "https://github.com/sindresorhus/git-remote-origin-url",
            "asOfVersion": "3.0.0"
        },
        {
            "libraryName": "github",
            "typingsPackageName": "github",
            "sourceRepoURL": "https://github.com/mikedeboer/node-github",
            "asOfVersion": "7.1.0"
        },
        {
            "libraryName": "github-username",
            "typingsPackageName": "github-username",
            "sourceRepoURL": "https://github.com/sindresorhus/github-username",
            "asOfVersion": "5.0.0"
        },
        {
            "libraryName": "gitlab",
            "typingsPackageName": "gitlab",
            "sourceRepoURL": "https://github.com/jdalrymple/node-gitlab",
            "asOfVersion": "2.0.0"
        },
        {
            "libraryName": "global-dirs",
            "typingsPackageName": "global-dirs",
            "sourceRepoURL": "https://github.com/sindresorhus/global-dirs",
            "asOfVersion": "1.0.0"
        },
        {
            "libraryName": "globby",
            "typingsPackageName": "globby",
            "sourceRepoURL": "https://github.com/sindresorhus/globby",
            "asOfVersion": "9.1.0"
        },
        {
            "libraryName": "@google-cloud/pubsub",
            "typingsPackageName": "google-cloud__pubsub",
            "sourceRepoURL": "https://github.com/googleapis/nodejs-pubsub",
            "asOfVersion": "0.26.0"
        },
        {
            "libraryName": "Google Cloud Storage",
            "typingsPackageName": "google-cloud__storage",
            "sourceRepoURL": "https://github.com/googleapis/nodejs-storage",
            "asOfVersion": "2.3.0"
        },
        {
            "libraryName": "graphene-pk11",
            "typingsPackageName": "graphene-pk11",
            "sourceRepoURL": "https://github.com/PeculiarVentures/graphene",
            "asOfVersion": "2.0.31"
        },
        {
            "libraryName": "graphql",
            "typingsPackageName": "graphql",
            "sourceRepoURL": "https://github.com/graphql/graphql-js",
            "asOfVersion": "14.5.0"
        },
        {
            "libraryName": "gravatar-url",
            "typingsPackageName": "gravatar-url",
            "sourceRepoURL": "https://github.com/sindresorhus/gravatar-url",
            "asOfVersion": "3.0.0"
        },
        {
            "libraryName": "griddle-react",
            "typingsPackageName": "griddle-react",
            "sourceRepoURL": "https://github.com/griddlegriddle/griddle",
            "asOfVersion": "1.3.0"
        },
        {
            "libraryName": "gulp-tslint",
            "typingsPackageName": "gulp-tslint",
            "sourceRepoURL": "https://github.com/panuhorsmalahti/gulp-tslint",
            "asOfVersion": "4.2.0"
        },
        {
            "libraryName": "gulp-typedoc",
            "typingsPackageName": "gulp-typedoc",
            "sourceRepoURL": "https://github.com/rogierschouten/gulp-typedoc",
            "asOfVersion": "2.2.0"
        },
        {
            "libraryName": "gulp-typescript",
            "typingsPackageName": "gulp-typescript",
            "sourceRepoURL": "https://github.com/ivogabe/gulp-typescript",
            "asOfVersion": "2.13.0"
        },
        {
            "libraryName": "gzip-size",
            "typingsPackageName": "gzip-size",
            "sourceRepoURL": "https://github.com/sindresorhus/gzip-size",
            "asOfVersion": "5.1.0"
        },
        {
            "libraryName": "handlebars",
            "typingsPackageName": "handlebars",
            "sourceRepoURL": "https://github.com/wycats/handlebars.js",
            "asOfVersion": "4.1.0"
        },
        {
            "libraryName": "handsontable",
            "typingsPackageName": "handsontable",
            "sourceRepoURL": "https://handsontable.com/",
            "asOfVersion": "0.35.0"
        },
        {
            "libraryName": "hapi-auth-jwt2",
            "typingsPackageName": "hapi-auth-jwt2",
            "sourceRepoURL": "https://github.com/dwyl/hapi-auth-jwt2/",
            "asOfVersion": "8.6.1"
        },
        {
            "libraryName": "hard-rejection",
            "typingsPackageName": "hard-rejection",
            "sourceRepoURL": "https://github.com/sindresorhus/hard-rejection",
            "asOfVersion": "2.0.0"
        },
        {
            "libraryName": "has-emoji",
            "typingsPackageName": "has-emoji",
            "sourceRepoURL": "https://github.com/sindresorhus/has-emoji",
            "asOfVersion": "1.1.0"
        },
        {
            "libraryName": "has-yarn",
            "typingsPackageName": "has-yarn",
            "sourceRepoURL": "https://github.com/sindresorhus/has-yarn",
            "asOfVersion": "2.0.0"
        },
        {
            "libraryName": "hasha",
            "typingsPackageName": "hasha",
            "sourceRepoURL": "https://github.com/sindresorhus/hasha",
            "asOfVersion": "4.0.0"
        },
        {
            "libraryName": "hex-rgb",
            "typingsPackageName": "hex-rgb",
            "sourceRepoURL": "https://github.com/sindresorhus/hex-rgb",
            "asOfVersion": "4.1.0"
        },
        {
            "libraryName": "hibp",
            "typingsPackageName": "hibp",
            "sourceRepoURL": "https://github.com/wKovacs64/hibp",
            "asOfVersion": "7.3.0"
        },
        {
            "libraryName": "homeworks",
            "typingsPackageName": "homeworks",
            "sourceRepoURL": "https://github.com/IGAWorksDev/homeworks/",
            "asOfVersion": "1.0.19"
        },
        {
            "libraryName": "html-tags",
            "typingsPackageName": "html-tags",
            "sourceRepoURL": "https://github.com/sindresorhus/html-tags",
            "asOfVersion": "3.0.0"
        },
        {
            "libraryName": "html-webpack-tags-plugin",
            "typingsPackageName": "html-webpack-tags-plugin",
            "sourceRepoURL": "https://github.com/jharris4/html-webpack-tags-plugin",
            "asOfVersion": "2.0.16"
        },
        {
            "libraryName": "http-status-codes",
            "typingsPackageName": "http-status-codes",
            "sourceRepoURL": "https://github.com/prettymuchbryce/node-http-status",
            "asOfVersion": "1.2.0"
        },
        {
            "libraryName": "humanize-string",
            "typingsPackageName": "humanize-string",
            "sourceRepoURL": "https://github.com/sindresorhus/humanize-string",
            "asOfVersion": "2.0.1"
        },
        {
            "libraryName": "humanize-url",
            "typingsPackageName": "humanize-url",
            "sourceRepoURL": "https://github.com/sindresorhus/humanize-url",
            "asOfVersion": "2.1.0"
        },
        {
            "libraryName": "i18next",
            "typingsPackageName": "i18next",
            "sourceRepoURL": "https://github.com/i18next/i18next",
            "asOfVersion": "13.0.0"
        },
        {
            "libraryName": "i18next-browser-languagedetector",
            "typingsPackageName": "i18next-browser-languagedetector",
            "sourceRepoURL": "https://github.com/i18next/i18next-browser-languagedetector",
            "asOfVersion": "3.0.0"
        },
        {
            "libraryName": "i18next-express-middleware",
            "typingsPackageName": "i18next-express-middleware",
            "sourceRepoURL": "https://github.com/i18next/i18next-express-middleware",
            "asOfVersion": "1.7.0"
        },
        {
            "libraryName": "i18next-xhr-backend",
            "typingsPackageName": "i18next-xhr-backend",
            "sourceRepoURL": "https://github.com/i18next/i18next-xhr-backend",
            "asOfVersion": "1.4.2"
        },
        {
            "libraryName": "iconv-lite",
            "typingsPackageName": "iconv-lite",
            "sourceRepoURL": "https://github.com/ashtuchkin/iconv-lite",
            "asOfVersion": "0.4.14"
        },
        {
            "libraryName": "ids",
            "typingsPackageName": "ids",
            "sourceRepoURL": "https://github.com/bpmn-io/ids",
            "asOfVersion": "0.2.2"
        },
        {
            "libraryName": "image-size",
            "typingsPackageName": "image-size",
            "sourceRepoURL": "https://github.com/image-size/image-size",
            "asOfVersion": "0.8.0"
        },
        {
            "libraryName": "image-type",
            "typingsPackageName": "image-type",
            "sourceRepoURL": "https://github.com/sindresorhus/image-type",
            "asOfVersion": "4.0.1"
        },
        {
            "libraryName": "immutability-helper",
            "typingsPackageName": "immutability-helper",
            "sourceRepoURL": "https://github.com/kolodny/immutability-helper",
            "asOfVersion": "2.6.3"
        },
        {
            "libraryName": "Facebook's Immutable",
            "typingsPackageName": "immutable",
            "sourceRepoURL": "https://github.com/facebook/immutable-js",
            "asOfVersion": "3.8.7"
        },
        {
            "libraryName": "in-range",
            "typingsPackageName": "in-range",
            "sourceRepoURL": "https://github.com/sindresorhus/in-range",
            "asOfVersion": "2.0.0"
        },
        {
            "libraryName": "indent-string",
            "typingsPackageName": "indent-string",
            "sourceRepoURL": "https://github.com/sindresorhus/indent-string",
            "asOfVersion": "4.0.0"
        },
        {
            "libraryName": "instabug-reactnative",
            "typingsPackageName": "instabug-reactnative",
            "sourceRepoURL": "https://github.com/Instabug/instabug-reactnative#readme",
            "asOfVersion": "8.1.0"
        },
        {
            "libraryName": "interactjs",
            "typingsPackageName": "interact.js",
            "sourceRepoURL": "https://github.com/taye/interact.js",
            "asOfVersion": "1.3.0"
        },
        {
            "libraryName": "internal-ip",
            "typingsPackageName": "internal-ip",
            "sourceRepoURL": "https://github.com/sindresorhus/internal-ip",
            "asOfVersion": "4.1.0"
        },
        {
            "libraryName": "intl-locales-supported",
            "typingsPackageName": "intl-locales-supported",
            "sourceRepoURL": "https://github.com/formatjs/formatjs",
            "asOfVersion": "1.0.6"
        },
        {
            "libraryName": "intl-messageformat",
            "typingsPackageName": "intl-messageformat",
            "sourceRepoURL": "https://github.com/formatjs/formatjs",
            "asOfVersion": "3.0.0"
        },
        {
            "libraryName": "intl-relativeformat",
            "typingsPackageName": "intl-relativeformat",
            "sourceRepoURL": "https://github.com/formatjs/formatjs",
            "asOfVersion": "3.0.1"
        },
        {
            "libraryName": "into-stream",
            "typingsPackageName": "into-stream",
            "sourceRepoURL": "https://github.com/sindresorhus/into-stream",
            "asOfVersion": "5.0.0"
        },
        {
            "libraryName": "inversify",
            "typingsPackageName": "inversify",
            "sourceRepoURL": "http://inversify.io",
            "asOfVersion": "2.0.33"
        },
        {
            "libraryName": "inversify-binding-decorators",
            "typingsPackageName": "inversify-binding-decorators",
            "sourceRepoURL": "https://github.com/inversify/inversify-binding-decorators",
            "asOfVersion": "2.0.0"
        },
        {
            "libraryName": "inversify-express-utils",
            "typingsPackageName": "inversify-express-utils",
            "sourceRepoURL": "https://github.com/inversify/inversify-express-utils",
            "asOfVersion": "2.0.0"
        },
        {
            "libraryName": "inversify-inject-decorators",
            "typingsPackageName": "inversify-inject-decorators",
            "sourceRepoURL": "https://github.com/inversify/inversify-inject-decorators",
            "asOfVersion": "2.0.0"
        },
        {
            "libraryName": "inversify-logger-middleware",
            "typingsPackageName": "inversify-logger-middleware",
            "sourceRepoURL": "https://github.com/inversify/inversify-logger-middleware",
            "asOfVersion": "2.0.0"
        },
        {
            "libraryName": "inversify-restify-utils",
            "typingsPackageName": "inversify-restify-utils",
            "sourceRepoURL": "https://github.com/inversify/inversify-restify-utils",
            "asOfVersion": "2.0.0"
        },
        {
            "libraryName": "Ionic",
            "typingsPackageName": "ionic",
            "sourceRepoURL": "http://ionicframework.com",
            "asOfVersion": "3.19.0"
        },
        {
            "libraryName": "ip-regex",
            "typingsPackageName": "ip-regex",
            "sourceRepoURL": "https://github.com/sindresorhus/ip-regex",
            "asOfVersion": "4.1.0"
        },
        {
            "libraryName": "ipify",
            "typingsPackageName": "ipify",
            "sourceRepoURL": "https://github.com/sindresorhus/ipify",
            "asOfVersion": "3.0.0"
        },
        {
            "libraryName": "is-absolute-url",
            "typingsPackageName": "is-absolute-url",
            "sourceRepoURL": "https://github.com/sindresorhus/is-absolute-url",
            "asOfVersion": "3.0.0"
        },
        {
            "libraryName": "is-archive",
            "typingsPackageName": "is-archive",
            "sourceRepoURL": "https://github.com/sindresorhus/is-archive",
            "asOfVersion": "2.0.0"
        },
        {
            "libraryName": "is-array-sorted",
            "typingsPackageName": "is-array-sorted",
            "sourceRepoURL": "https://github.com/sindresorhus/is-array-sorted",
            "asOfVersion": "2.0.0"
        },
        {
            "libraryName": "is-binary-path",
            "typingsPackageName": "is-binary-path",
            "sourceRepoURL": "https://github.com/sindresorhus/is-binary-path",
            "asOfVersion": "2.1.0"
        },
        {
            "libraryName": "is-compressed",
            "typingsPackageName": "is-compressed",
            "sourceRepoURL": "https://github.com/sindresorhus/is-compressed",
            "asOfVersion": "2.0.0"
        },
        {
            "libraryName": "is-docker",
            "typingsPackageName": "is-docker",
            "sourceRepoURL": "https://github.com/sindresorhus/is-docker",
            "asOfVersion": "2.0.0"
        },
        {
            "libraryName": "is-elevated",
            "typingsPackageName": "is-elevated",
            "sourceRepoURL": "https://github.com/sindresorhus/is-elevated",
            "asOfVersion": "3.0.0"
        },
        {
            "libraryName": "is-fullwidth-code-point",
            "typingsPackageName": "is-fullwidth-code-point",
            "sourceRepoURL": "https://github.com/sindresorhus/is-fullwidth-code-point",
            "asOfVersion": "3.0.0"
        },
        {
            "libraryName": "is-image",
            "typingsPackageName": "is-image",
            "sourceRepoURL": "https://github.com/sindresorhus/is-image",
            "asOfVersion": "3.0.0"
        },
        {
            "libraryName": "is-installed-globally",
            "typingsPackageName": "is-installed-globally",
            "sourceRepoURL": "https://github.com/sindresorhus/is-installed-globally.git",
            "asOfVersion": "0.2.0"
        },
        {
            "libraryName": "is-ip",
            "typingsPackageName": "is-ip",
            "sourceRepoURL": "https://github.com/sindresorhus/is-ip",
            "asOfVersion": "3.0.0"
        },
        {
            "libraryName": "is-lower-case",
            "typingsPackageName": "is-lower-case",
            "sourceRepoURL": "https://github.com/blakeembrey/is-lower-case",
            "asOfVersion": "1.1.2"
        },
        {
            "libraryName": "is-obj",
            "typingsPackageName": "is-obj",
            "sourceRepoURL": "https://github.com/sindresorhus/is-obj",
            "asOfVersion": "2.0.0"
        },
        {
            "libraryName": "is-online",
            "typingsPackageName": "is-online",
            "sourceRepoURL": "https://github.com/sindresorhus/is-online",
            "asOfVersion": "8.1.0"
        },
        {
            "libraryName": "is-path-cwd",
            "typingsPackageName": "is-path-cwd",
            "sourceRepoURL": "https://github.com/sindresorhus/is-path-cwd",
            "asOfVersion": "2.1.0"
        },
        {
            "libraryName": "is-path-in-cwd",
            "typingsPackageName": "is-path-in-cwd",
            "sourceRepoURL": "https://github.com/sindresorhus/is-path-in-cwd",
            "asOfVersion": "2.1.0"
        },
        {
            "libraryName": "is-plain-obj",
            "typingsPackageName": "is-plain-obj",
            "sourceRepoURL": "https://github.com/sindresorhus/is-plain-obj",
            "asOfVersion": "2.0.0"
        },
        {
            "libraryName": "is-plain-object",
            "typingsPackageName": "is-plain-object",
            "sourceRepoURL": "https://github.com/jonschlinkert/is-plain-object",
            "asOfVersion": "2.0.4"
        },
        {
            "libraryName": "is-png",
            "typingsPackageName": "is-png",
            "sourceRepoURL": "https://github.com/sindresorhus/is-png",
            "asOfVersion": "2.0.0"
        },
        {
            "libraryName": "is-reachable",
            "typingsPackageName": "is-reachable",
            "sourceRepoURL": "https://github.com/sindresorhus/is-reachable",
            "asOfVersion": "3.1.0"
        },
        {
            "libraryName": "is-regexp",
            "typingsPackageName": "is-regexp",
            "sourceRepoURL": "https://github.com/sindresorhus/is-regexp",
            "asOfVersion": "2.1.0"
        },
        {
            "libraryName": "is-relative-url",
            "typingsPackageName": "is-relative-url",
            "sourceRepoURL": "https://github.com/sindresorhus/is-relative-url",
            "asOfVersion": "3.0.0"
        },
        {
            "libraryName": "is-root",
            "typingsPackageName": "is-root",
            "sourceRepoURL": "https://github.com/sindresorhus/is-root",
            "asOfVersion": "2.1.0"
        },
        {
            "libraryName": "is-root-path",
            "typingsPackageName": "is-root-path",
            "sourceRepoURL": "https://github.com/sindresorhus/is-root-path",
            "asOfVersion": "2.0.0"
        },
        {
            "libraryName": "is-scoped",
            "typingsPackageName": "is-scoped",
            "sourceRepoURL": "https://github.com/sindresorhus/is-scoped",
            "asOfVersion": "2.0.0"
        },
        {
            "libraryName": "is-stream",
            "typingsPackageName": "is-stream",
            "sourceRepoURL": "https://github.com/sindresorhus/is-stream",
            "asOfVersion": "2.0.0"
        },
        {
            "libraryName": "is-svg",
            "typingsPackageName": "is-svg",
            "sourceRepoURL": "https://github.com/sindresorhus/is-svg",
            "asOfVersion": "4.0.1"
        },
        {
            "libraryName": "is-text-path",
            "typingsPackageName": "is-text-path",
            "sourceRepoURL": "https://github.com/sindresorhus/is-text-path",
            "asOfVersion": "2.0.0"
        },
        {
            "libraryName": "is-upper-case",
            "typingsPackageName": "is-upper-case",
            "sourceRepoURL": "https://github.com/blakeembrey/is-upper-case",
            "asOfVersion": "1.1.2"
        },
        {
            "libraryName": "is-url-superb",
            "typingsPackageName": "is-url-superb",
            "sourceRepoURL": "https://github.com/sindresorhus/is-url-superb",
            "asOfVersion": "3.0.0"
        },
        {
            "libraryName": "issue-regex",
            "typingsPackageName": "issue-regex",
            "sourceRepoURL": "https://github.com/sindresorhus/issue-regex",
            "asOfVersion": "3.1.0"
        },
        {
            "libraryName": "jasmine-expect",
            "typingsPackageName": "jasmine-expect",
            "sourceRepoURL": "https://github.com/JamieMason/Jasmine-Matchers",
            "asOfVersion": "3.8.1"
        },
        {
            "libraryName": "javascript-obfuscator",
            "typingsPackageName": "javascript-obfuscator",
            "sourceRepoURL": "https://github.com/sanex3339/javascript-obfuscator",
            "asOfVersion": "0.17.0"
        },
        {
            "libraryName": "jdenticon",
            "typingsPackageName": "jdenticon",
            "sourceRepoURL": "https://github.com/dmester/jdenticon",
            "asOfVersion": "2.2.0"
        },
        {
            "libraryName": "jest-each",
            "typingsPackageName": "jest-each",
            "sourceRepoURL": "https://github.com/facebook/jest",
            "asOfVersion": "24.3.0"
        },
        {
            "libraryName": "jimp",
            "typingsPackageName": "jimp",
            "sourceRepoURL": "https://github.com/oliver-moran/jimp#readme",
            "asOfVersion": "0.2.28"
        },
        {
            "libraryName": "joData",
            "typingsPackageName": "jodata",
            "sourceRepoURL": "https://github.com/mccow002/joData",
            "asOfVersion": "1.0.13"
        },
        {
            "libraryName": "JointJS",
            "typingsPackageName": "jointjs",
            "sourceRepoURL": "http://www.jointjs.com/",
            "asOfVersion": "2.0.0"
        },
        {
            "libraryName": "jpeg-js",
            "typingsPackageName": "jpeg-js",
            "sourceRepoURL": "https://github.com/eugeneware/jpeg-js",
            "asOfVersion": "0.3.6"
        },
        {
            "libraryName": "jpush-react-native",
            "typingsPackageName": "jpush-react-native",
            "sourceRepoURL": "https://github.com/jpush/jpush-react-native",
            "asOfVersion": "2.0.0"
        },
        {
            "libraryName": "typescript",
            "typingsPackageName": "jquery-notifier",
            "sourceRepoURL": "https://github.com/Microsoft/TypeScript",
            "asOfVersion": "1.3.0"
        },
        {
            "libraryName": "jquery.ajaxfile",
            "typingsPackageName": "jquery.ajaxfile",
            "sourceRepoURL": "https://github.com/fpellet/jquery.ajaxFile",
            "asOfVersion": "0.2.29"
        },
        {
            "libraryName": "js-data",
            "typingsPackageName": "js-data",
            "sourceRepoURL": "https://github.com/js-data/js-data",
            "asOfVersion": "3.0.0"
        },
        {
            "libraryName": "JSData Http Adapter",
            "typingsPackageName": "js-data-http",
            "sourceRepoURL": "https://github.com/js-data/js-data-http",
            "asOfVersion": "3.0.0"
        },
        {
            "libraryName": "js-types",
            "typingsPackageName": "js-types",
            "sourceRepoURL": "https://github.com/sindresorhus/js-types",
            "asOfVersion": "2.1.0"
        },
        {
            "libraryName": "JSNLog",
            "typingsPackageName": "jsnlog",
            "sourceRepoURL": "https://github.com/mperdeck/jsnlog.js",
            "asOfVersion": "2.17.2"
        },
        {
            "libraryName": "jsonschema",
            "typingsPackageName": "jsonschema",
            "sourceRepoURL": "https://github.com/tdegrunt/jsonschema",
            "asOfVersion": "1.1.1"
        },
        {
            "libraryName": "jsplumb",
            "typingsPackageName": "jsplumb",
            "sourceRepoURL": "https://github.com/jsplumb/jsPlumb",
            "asOfVersion": "2.5.7"
        },
        {
            "libraryName": "jsrender",
            "typingsPackageName": "jsrender",
            "sourceRepoURL": "https://github.com/BorisMoore/jsrender",
            "asOfVersion": "1.0.5"
        },
        {
            "libraryName": "junk",
            "typingsPackageName": "junk",
            "sourceRepoURL": "https://github.com/sindresorhus/junk",
            "asOfVersion": "3.0.0"
        },
        {
            "libraryName": "karma-viewport",
            "typingsPackageName": "karma-viewport",
            "sourceRepoURL": "https://github.com/squidfunk/karma-viewport",
            "asOfVersion": "1.0.0"
        },
        {
            "libraryName": "kafkajs",
            "typingsPackageName": "kafkajs",
            "sourceRepoURL": "https://github.com/tulios/kafkajs",
            "asOfVersion": "1.9.0"
        },
        {
            "libraryName": "keycloak-js",
            "typingsPackageName": "keycloak-js",
            "sourceRepoURL": "https://github.com/keycloak/keycloak",
            "asOfVersion": "3.4.1"
        },
        {
            "libraryName": "keytar",
            "typingsPackageName": "keytar",
            "sourceRepoURL": "http://atom.github.io/node-keytar/",
            "asOfVersion": "4.4.2"
        },
        {
            "libraryName": "knex",
            "typingsPackageName": "knex",
            "sourceRepoURL": "https://github.com/tgriesser/knex",
            "asOfVersion": "0.16.1"
        },
        {
            "libraryName": "knockout-paging",
            "typingsPackageName": "knockout-paging",
            "sourceRepoURL": "https://github.com/ErikSchierboom/knockout-paging",
            "asOfVersion": "0.3.1"
        },
        {
            "libraryName": "knockout-pre-rendered",
            "typingsPackageName": "knockout-pre-rendered",
            "sourceRepoURL": "https://github.com/ErikSchierboom/knockout-pre-rendered",
            "asOfVersion": "0.7.1"
        },
        {
            "libraryName": "known",
            "typingsPackageName": "known",
            "sourceRepoURL": "https://github.com/sindresorhus/known",
            "asOfVersion": "3.0.0"
        },
        {
            "libraryName": "koa-jwt",
            "typingsPackageName": "koa-jwt",
            "sourceRepoURL": "https://github.com/koajs/jwt",
            "asOfVersion": "3.3.0"
        },
        {
            "libraryName": "koa-useragent",
            "typingsPackageName": "koa-useragent",
            "sourceRepoURL": "https://github.com/rvboris/koa-useragent",
            "asOfVersion": "2.1.1"
        },
        {
            "libraryName": "koa-pug",
            "typingsPackageName": "koa-pug",
            "sourceRepoURL": "https://github.com/chrisyip/koa-pug",
            "asOfVersion": "4.0.0"
        },
        {
            "libraryName": "lambda-phi",
            "typingsPackageName": "lambda-phi",
            "sourceRepoURL": "https://github.com/elitechance/lambda-phi",
            "asOfVersion": "1.0.1"
        },
        {
            "libraryName": "latest-semver",
            "typingsPackageName": "latest-semver",
            "sourceRepoURL": "https://github.com/sindresorhus/latest-semver",
            "asOfVersion": "2.0.0"
        },
        {
            "libraryName": "latest-version",
            "typingsPackageName": "latest-version",
            "sourceRepoURL": "https://github.com/sindresorhus/latest-version",
            "asOfVersion": "5.0.0"
        },
        {
            "libraryName": "lazy-value",
            "typingsPackageName": "lazy-value",
            "sourceRepoURL": "https://github.com/sindresorhus/lazy-value",
            "asOfVersion": "2.0.0"
        },
        {
            "libraryName": "ldclient-js",
            "typingsPackageName": "ldclient-js",
            "sourceRepoURL": "https://github.com/launchdarkly/js-client",
            "asOfVersion": "1.1.11"
        },
        {
            "libraryName": "leap-year",
            "typingsPackageName": "leap-year",
            "sourceRepoURL": "https://github.com/sindresorhus/leap-year",
            "asOfVersion": "3.0.0"
        },
        {
            "libraryName": "left-pad",
            "typingsPackageName": "left-pad",
            "sourceRepoURL": "https://github.com/stevemao/left-pad",
            "asOfVersion": "1.2.0"
        },
        {
            "libraryName": "leven",
            "typingsPackageName": "leven",
            "sourceRepoURL": "https://github.com/sindresorhus/leven",
            "asOfVersion": "3.0.0"
        },
        {
            "libraryName": "line-column-path",
            "typingsPackageName": "line-column-path",
            "sourceRepoURL": "https://github.com/sindresorhus/line-column-path",
            "asOfVersion": "2.0.0"
        },
        {
            "libraryName": "linkify-issues",
            "typingsPackageName": "linkify-issues",
            "sourceRepoURL": "https://github.com/sindresorhus/linkify-issues",
            "asOfVersion": "2.0.0"
        },
        {
            "libraryName": "linkify-urls",
            "typingsPackageName": "linkify-urls",
            "sourceRepoURL": "https://github.com/sindresorhus/linkify-urls",
            "asOfVersion": "3.1.0"
        },
        {
            "libraryName": "Linq.JS",
            "typingsPackageName": "linq",
            "sourceRepoURL": "https://linqjs.codeplex.com/",
            "asOfVersion": "2.2.33"
        },
        {
            "libraryName": "Linq4JS",
            "typingsPackageName": "linq4js",
            "sourceRepoURL": "https://github.com/morrisjdev/Linq4JS",
            "asOfVersion": "2.1.8"
        },
        {
            "libraryName": "LinqSharp",
            "typingsPackageName": "linqsharp",
            "sourceRepoURL": "https://github.com/brunolm/LinqSharp",
            "asOfVersion": "1.0.0"
        },
        {
            "libraryName": "load-json-file",
            "typingsPackageName": "load-json-file",
            "sourceRepoURL": "https://github.com/sindresorhus/load-json-file",
            "asOfVersion": "5.1.0"
        },
        {
            "libraryName": "localforage",
            "typingsPackageName": "localforage",
            "sourceRepoURL": "https://github.com/localForage/localForage",
            "asOfVersion": "0.0.34"
        },
        {
            "libraryName": "localforage-cordovasqlitedriver",
            "typingsPackageName": "localforage-cordovasqlitedriver",
            "sourceRepoURL": "https://github.com/thgreasi/localForage-cordovaSQLiteDriver",
            "asOfVersion": "1.5.0"
        },
        {
            "libraryName": "locate-path",
            "typingsPackageName": "locate-path",
            "sourceRepoURL": "https://github.com/sindresorhus/locate-path",
            "asOfVersion": "4.0.0"
        },
        {
            "libraryName": "lock-system",
            "typingsPackageName": "lock-system",
            "sourceRepoURL": "https://github.com/sindresorhus/lock-system",
            "asOfVersion": "2.0.0"
        },
        {
            "libraryName": "lodash-decorators",
            "typingsPackageName": "lodash-decorators",
            "sourceRepoURL": "https://github.com/steelsojka/lodash-decorators",
            "asOfVersion": "4.0.0"
        },
        {
            "libraryName": "log-symbols",
            "typingsPackageName": "log-symbols",
            "sourceRepoURL": "https://github.com/sindresorhus/log-symbols",
            "asOfVersion": "3.0.0"
        },
        {
            "libraryName": "log-update",
            "typingsPackageName": "log-update",
            "sourceRepoURL": "https://github.com/sindresorhus/log-update",
            "asOfVersion": "3.1.0"
        },
        {
            "libraryName": "log4javascript",
            "typingsPackageName": "log4javascript",
            "sourceRepoURL": "http://log4javascript.org/",
            "asOfVersion": "1.4.15"
        },
        {
            "libraryName": "log4js",
            "typingsPackageName": "log4js",
            "sourceRepoURL": "https://github.com/nomiddlename/log4js-node",
            "asOfVersion": "2.3.5"
        },
        {
            "libraryName": "logform",
            "typingsPackageName": "logform",
            "sourceRepoURL": "https://github.com/winstonjs/logform",
            "asOfVersion": "1.10.0"
        },
        {
            "libraryName": "loglevel",
            "typingsPackageName": "loglevel",
            "sourceRepoURL": "https://github.com/pimterry/loglevel/",
            "asOfVersion": "1.6.2"
        },
        {
            "libraryName": "looks-same",
            "typingsPackageName": "looks-same",
            "sourceRepoURL": "https://github.com/gemini-testing/looks-same",
            "asOfVersion": "4.1.0"
        },
        {
            "libraryName": "lorem-ipsum",
            "typingsPackageName": "lorem-ipsum",
            "sourceRepoURL": "https://github.com/knicklabs/node-lorem-ipsum",
            "asOfVersion": "2.0.0"
        },
        {
            "libraryName": "loud-rejection",
            "typingsPackageName": "loud-rejection",
            "sourceRepoURL": "https://github.com/sindresorhus/loud-rejection",
            "asOfVersion": "2.0.0"
        },
        {
            "libraryName": "lower-case",
            "typingsPackageName": "lower-case",
            "sourceRepoURL": "https://github.com/blakeembrey/lower-case",
            "asOfVersion": "1.1.3"
        },
        {
            "libraryName": "lower-case-first",
            "typingsPackageName": "lower-case-first",
            "sourceRepoURL": "https://github.com/blakeembrey/lower-case-first",
            "asOfVersion": "1.0.1"
        },
        {
            "libraryName": "make-dir",
            "typingsPackageName": "make-dir",
            "sourceRepoURL": "https://github.com/sindresorhus/make-dir",
            "asOfVersion": "2.1.0"
        },
        {
            "libraryName": "mali",
            "typingsPackageName": "mali",
            "sourceRepoURL": "https://github.com/malijs/mali",
            "asOfVersion": "0.9.2"
        },
        {
            "libraryName": "map-obj",
            "typingsPackageName": "map-obj",
            "sourceRepoURL": "https://github.com/sindresorhus/map-obj",
            "asOfVersion": "3.1.0"
        },
        {
            "libraryName": "maquette",
            "typingsPackageName": "maquette",
            "sourceRepoURL": "http://maquettejs.org/",
            "asOfVersion": "2.1.6"
        },
        {
            "libraryName": "matcher",
            "typingsPackageName": "matcher",
            "sourceRepoURL": "https://github.com/sindresorhus/matcher",
            "asOfVersion": "2.0.0"
        },
        {
            "libraryName": "maxmind",
            "typingsPackageName": "maxmind",
            "sourceRepoURL": "https://github.com/runk/node-maxmind",
            "asOfVersion": "2.0.5"
        },
        {
            "libraryName": "mem",
            "typingsPackageName": "mem",
            "sourceRepoURL": "https://github.com/sindresorhus/mem",
            "asOfVersion": "4.2.0"
        },
        {
            "libraryName": "memoize-one",
            "typingsPackageName": "memoize-one",
            "sourceRepoURL": "https://github.com/alexreardon/memoize-one#readme",
            "asOfVersion": "5.1.0"
        },
        {
            "libraryName": "mendixmodelsdk",
            "typingsPackageName": "mendixmodelsdk",
            "sourceRepoURL": "http://www.mendix.com",
            "asOfVersion": "0.8.1"
        },
        {
            "libraryName": "menubar",
            "typingsPackageName": "menubar",
            "sourceRepoURL": "https://github.com/maxogden/menubar",
            "asOfVersion": "6.0.0"
        },
        {
            "libraryName": "metisMenu",
            "typingsPackageName": "metismenu",
            "sourceRepoURL": "https://github.com/onokumus/metisMenu",
            "asOfVersion": "2.7.1"
        },
        {
            "libraryName": "microgears",
            "typingsPackageName": "microgears",
            "sourceRepoURL": "https://github.com/marcusdb/microgears",
            "asOfVersion": "4.0.5"
        },
        {
            "libraryName": "mnemonic-words",
            "typingsPackageName": "mnemonic-words",
            "sourceRepoURL": "https://github.com/sindresorhus/mnemonic-words",
            "asOfVersion": "1.1.0"
        },
        {
            "libraryName": "mobile-detect",
            "typingsPackageName": "mobile-detect",
            "sourceRepoURL": "http://hgoebl.github.io/mobile-detect.js/",
            "asOfVersion": "1.3.4"
        },
        {
            "libraryName": "mobservable",
            "typingsPackageName": "mobservable",
            "sourceRepoURL": "github.com/mweststrate/mobservable",
            "asOfVersion": "1.2.5"
        },
        {
            "libraryName": "mobservable-react",
            "typingsPackageName": "mobservable-react",
            "sourceRepoURL": "https://github.com/mweststrate/mobservable-react",
            "asOfVersion": "1.0.0"
        },
        {
            "libraryName": "Mobx Cookie",
            "typingsPackageName": "mobx-cookie",
            "sourceRepoURL": "https://github.com/will-stone/mobx-cookie",
            "asOfVersion": "1.1.1"
        },
        {
            "libraryName": "mobx-task",
            "typingsPackageName": "mobx-task",
            "sourceRepoURL": "https://github.com/jeffijoe/mobx-task#readme",
            "asOfVersion": "2.0.0"
        },
        {
            "libraryName": "mockingoose",
            "typingsPackageName": "mockingoose",
            "sourceRepoURL": "https://github.com/alonronin/mockingoose#readme",
            "asOfVersion": "2.13.0"
        },
        {
            "libraryName": "Moment",
            "typingsPackageName": "moment",
            "sourceRepoURL": "https://github.com/moment/moment",
            "asOfVersion": "2.13.0"
        },
        {
            "libraryName": "mongodb-memory-server",
            "typingsPackageName": "mongodb-memory-server",
            "sourceRepoURL": "https://github.com/nodkz/mongodb-memory-server",
            "asOfVersion": "2.3.0"
        },
        {
            "libraryName": "Monk",
            "typingsPackageName": "monk",
            "sourceRepoURL": "https://github.com/LearnBoost/monk.git",
            "asOfVersion": "6.0.0"
        },
        {
            "libraryName": "month-days",
            "typingsPackageName": "month-days",
            "sourceRepoURL": "https://github.com/sindresorhus/month-days",
            "asOfVersion": "3.0.0"
        },
        {
            "libraryName": "morphdom",
            "typingsPackageName": "morphdom",
            "sourceRepoURL": "https://github.com/patrick-steele-idem/morphdom",
            "asOfVersion": "2.4.0"
        },
        {
            "libraryName": "move-file",
            "typingsPackageName": "move-file",
            "sourceRepoURL": "https://github.com/sindresorhus/move-file",
            "asOfVersion": "1.1.0"
        },
        {
            "libraryName": "MQTT",
            "typingsPackageName": "mqtt",
            "sourceRepoURL": "https://github.com/mqttjs/MQTT.js",
            "asOfVersion": "2.5.0"
        },
        {
            "libraryName": "multimatch",
            "typingsPackageName": "multimatch",
            "sourceRepoURL": "https://github.com/sindresorhus/multimatch",
            "asOfVersion": "4.0.0"
        },
        {
            "libraryName": "nano",
            "typingsPackageName": "nano",
            "sourceRepoURL": "https://github.com/apache/couchdb-nano",
            "asOfVersion": "7.0.0"
        },
        {
            "libraryName": "natsort",
            "typingsPackageName": "natsort",
            "sourceRepoURL": "https://github.com/netop/natsort",
            "asOfVersion": "2.0.0"
        },
        {
            "libraryName": "typescript",
            "typingsPackageName": "navigator-permissions",
            "sourceRepoURL": "https://developer.mozilla.org/en-US/docs/Web/API/Permissions",
            "asOfVersion": "2.0.0"
        },
        {
            "libraryName": "negative-array",
            "typingsPackageName": "negative-array",
            "sourceRepoURL": "https://github.com/sindresorhus/negative-array",
            "asOfVersion": "2.1.0"
        },
        {
            "libraryName": "negative-zero",
            "typingsPackageName": "negative-zero",
            "sourceRepoURL": "https://github.com/sindresorhus/negative-zero",
            "asOfVersion": "3.0.0"
        },
        {
            "libraryName": "new-github-issue-url",
            "typingsPackageName": "new-github-issue-url",
            "sourceRepoURL": "https://github.com/sindresorhus/new-github-issue-url",
            "asOfVersion": "0.2.1"
        },
        {
            "libraryName": "new-github-release-url",
            "typingsPackageName": "new-github-release-url",
            "sourceRepoURL": "https://github.com/sindresorhus/new-github-release-url",
            "asOfVersion": "1.0.0"
        },
        {
            "libraryName": "ng-table",
            "typingsPackageName": "ng-table",
            "sourceRepoURL": "https://github.com/esvit/ng-table",
            "asOfVersion": "2.0.1"
        },
        {
            "libraryName": "nock",
            "typingsPackageName": "nock",
            "sourceRepoURL": "https://github.com/nock/nock",
            "asOfVersion": "11.1.0"
        },
        {
            "libraryName": "node-pg-migrate",
            "typingsPackageName": "node-pg-migrate",
            "sourceRepoURL": "https://github.com/theoephraim/node-pg-migrate#readme",
            "asOfVersion": "2.15.0"
        },
        {
            "libraryName": "node-sql-parser",
            "typingsPackageName": "node-sql-parser",
            "sourceRepoURL": "https://github.com/taozhi8833998/node-sql-parser#readme",
            "asOfVersion": "1.1.0"
        },
        {
            "libraryName": "node-waves",
            "typingsPackageName": "node-waves",
            "sourceRepoURL": "http://fian.my.id/Waves",
            "asOfVersion": "0.7.6"
        },
        {
            "libraryName": "normalize-url",
            "typingsPackageName": "normalize-url",
            "sourceRepoURL": "https://github.com/sindresorhus/normalize-url",
            "asOfVersion": "4.2.0"
        },
        {
            "libraryName": "Normalizr",
            "typingsPackageName": "normalizr",
            "sourceRepoURL": "https://github.com/paularmstrong/normalizr",
            "asOfVersion": "2.0.18"
        },
        {
            "libraryName": "npm-email",
            "typingsPackageName": "npm-email",
            "sourceRepoURL": "https://github.com/sindresorhus/npm-email",
            "asOfVersion": "3.1.0"
        },
        {
            "libraryName": "npm-keyword",
            "typingsPackageName": "npm-keyword",
            "sourceRepoURL": "https://github.com/sindresorhus/npm-keyword",
            "asOfVersion": "6.0.0"
        },
        {
            "libraryName": "npm-name",
            "typingsPackageName": "npm-name",
            "sourceRepoURL": "https://github.com/sindresorhus/npm-name",
            "asOfVersion": "5.2.1"
        },
        {
            "libraryName": "npm-run-path",
            "typingsPackageName": "npm-run-path",
            "sourceRepoURL": "https://github.com/sindresorhus/npm-run-path",
            "asOfVersion": "3.0.1"
        },
        {
            "libraryName": "npm-user",
            "typingsPackageName": "npm-user",
            "sourceRepoURL": "https://github.com/sindresorhus/npm-user",
            "asOfVersion": "4.0.0"
        },
        {
            "libraryName": "Nuka Carousel",
            "typingsPackageName": "nuka-carousel",
            "sourceRepoURL": "https://github.com/FormidableLabs/nuka-carousel/",
            "asOfVersion": "4.4.6"
        },
        {
            "libraryName": "Numbro",
            "typingsPackageName": "numbro",
            "sourceRepoURL": "https://github.com/foretagsplatsen/numbro/",
            "asOfVersion": "1.9.3"
        },
        {
            "libraryName": "odata",
            "typingsPackageName": "odata",
            "sourceRepoURL": "https://github.com/janhommes/odata",
            "asOfVersion": "1.0.3"
        },
        {
            "libraryName": "o.js",
            "typingsPackageName": "o.js",
            "sourceRepoURL": "https://github.com/janhommes/o.js",
            "asOfVersion": "1.0.3"
        },
        {
            "libraryName": "on-change",
            "typingsPackageName": "on-change",
            "sourceRepoURL": "https://github.com/sindresorhus/on-change",
            "asOfVersion": "1.1.0"
        },
        {
            "libraryName": "onetime",
            "typingsPackageName": "onetime",
            "sourceRepoURL": "https://github.com/sindresorhus/onetime",
            "asOfVersion": "4.0.0"
        },
        {
            "libraryName": "Onsen UI",
            "typingsPackageName": "onsenui",
            "sourceRepoURL": "http://onsen.io",
            "asOfVersion": "2.0.0"
        },
        {
            "libraryName": "open",
            "typingsPackageName": "open",
            "sourceRepoURL": "https://github.com/sindresorhus/open",
            "asOfVersion": "6.2.0"
        },
        {
            "libraryName": "open-editor",
            "typingsPackageName": "open-editor",
            "sourceRepoURL": "https://github.com/sindresorhus/open-editor",
            "asOfVersion": "2.0.0"
        },
        {
            "libraryName": "openid-client",
            "typingsPackageName": "openid-client",
            "sourceRepoURL": "https://github.com/panva/node-openid-client",
            "asOfVersion": "3.7.0"
        },
        {
            "libraryName": "opn",
            "typingsPackageName": "opn",
            "sourceRepoURL": "https://github.com/sindresorhus/opn",
            "asOfVersion": "5.5.0"
        },
        {
            "libraryName": "ora",
            "typingsPackageName": "ora",
            "sourceRepoURL": "https://github.com/sindresorhus/ora",
            "asOfVersion": "3.2.0"
        },
        {
            "libraryName": "os-locale",
            "typingsPackageName": "os-locale",
            "sourceRepoURL": "https://github.com/sindresorhus/os-locale",
            "asOfVersion": "4.0.0"
        },
        {
            "libraryName": "os-name",
            "typingsPackageName": "os-name",
            "sourceRepoURL": "https://github.com/sindresorhus/os-name",
            "asOfVersion": "3.1.0"
        },
        {
            "libraryName": "otplib",
            "typingsPackageName": "otplib",
            "sourceRepoURL": "https://github.com/yeojz/otplib",
            "asOfVersion": "10.0.0"
        },
        {
            "libraryName": "overwatch-api",
            "typingsPackageName": "overwatch-api",
            "sourceRepoURL": "https://github.com/alfg/overwatch-api",
            "asOfVersion": "0.7.1"
        },
        {
            "libraryName": "p-all",
            "typingsPackageName": "p-all",
            "sourceRepoURL": "https://github.com/sindresorhus/p-all",
            "asOfVersion": "2.0.0"
        },
        {
            "libraryName": "p-any",
            "typingsPackageName": "p-any",
            "sourceRepoURL": "https://github.com/sindresorhus/p-any",
            "asOfVersion": "2.0.0"
        },
        {
            "libraryName": "p-cancelable",
            "typingsPackageName": "p-cancelable",
            "sourceRepoURL": "https://github.com/sindresorhus/p-cancelable",
            "asOfVersion": "1.1.0"
        },
        {
            "libraryName": "p-catch-if",
            "typingsPackageName": "p-catch-if",
            "sourceRepoURL": "https://github.com/sindresorhus/p-catch-if",
            "asOfVersion": "2.0.0"
        },
        {
            "libraryName": "p-debounce",
            "typingsPackageName": "p-debounce",
            "sourceRepoURL": "https://github.com/sindresorhus/p-debounce",
            "asOfVersion": "2.0.0"
        },
        {
            "libraryName": "p-defer",
            "typingsPackageName": "p-defer",
            "sourceRepoURL": "https://github.com/sindresorhus/p-defer",
            "asOfVersion": "2.0.0"
        },
        {
            "libraryName": "p-do-whilst",
            "typingsPackageName": "p-do-whilst",
            "sourceRepoURL": "https://github.com/sindresorhus/p-do-whilst",
            "asOfVersion": "1.0.0"
        },
        {
            "libraryName": "p-each-series",
            "typingsPackageName": "p-each-series",
            "sourceRepoURL": "https://github.com/sindresorhus/p-each-series",
            "asOfVersion": "2.0.0"
        },
        {
            "libraryName": "p-event",
            "typingsPackageName": "p-event",
            "sourceRepoURL": "https://github.com/sindresorhus/p-event",
            "asOfVersion": "3.0.0"
        },
        {
            "libraryName": "p-every",
            "typingsPackageName": "p-every",
            "sourceRepoURL": "https://github.com/kevva/p-every",
            "asOfVersion": "2.0.0"
        },
        {
            "libraryName": "p-forever",
            "typingsPackageName": "p-forever",
            "sourceRepoURL": "https://github.com/sindresorhus/p-forever",
            "asOfVersion": "2.0.0"
        },
        {
            "libraryName": "p-is-promise",
            "typingsPackageName": "p-is-promise",
            "sourceRepoURL": "https://github.com/sindresorhus/p-is-promise",
            "asOfVersion": "2.1.0"
        },
        {
            "libraryName": "p-lazy",
            "typingsPackageName": "p-lazy",
            "sourceRepoURL": "https://github.com/sindresorhus/p-lazy",
            "asOfVersion": "2.0.0"
        },
        {
            "libraryName": "p-limit",
            "typingsPackageName": "p-limit",
            "sourceRepoURL": "https://github.com/sindresorhus/p-limit",
            "asOfVersion": "2.2.0"
        },
        {
            "libraryName": "p-locate",
            "typingsPackageName": "p-locate",
            "sourceRepoURL": "https://github.com/sindresorhus/p-locate",
            "asOfVersion": "4.0.0"
        },
        {
            "libraryName": "p-log",
            "typingsPackageName": "p-log",
            "sourceRepoURL": "https://github.com/sindresorhus/p-log",
            "asOfVersion": "2.0.0"
        },
        {
            "libraryName": "p-map",
            "typingsPackageName": "p-map",
            "sourceRepoURL": "https://github.com/sindresorhus/p-map",
            "asOfVersion": "2.0.0"
        },
        {
            "libraryName": "p-map-series",
            "typingsPackageName": "p-map-series",
            "sourceRepoURL": "https://github.com/sindresorhus/p-map-series",
            "asOfVersion": "2.0.0"
        },
        {
            "libraryName": "p-memoize",
            "typingsPackageName": "p-memoize",
            "sourceRepoURL": "https://github.com/sindresorhus/p-memoize",
            "asOfVersion": "3.0.0"
        },
        {
            "libraryName": "p-min-delay",
            "typingsPackageName": "p-min-delay",
            "sourceRepoURL": "https://github.com/sindresorhus/p-min-delay",
            "asOfVersion": "3.0.0"
        },
        {
            "libraryName": "p-one",
            "typingsPackageName": "p-one",
            "sourceRepoURL": "https://github.com/kevva/p-one",
            "asOfVersion": "2.0.0"
        },
        {
            "libraryName": "p-pipe",
            "typingsPackageName": "p-pipe",
            "sourceRepoURL": "https://github.com/sindresorhus/p-pipe",
            "asOfVersion": "2.0.1"
        },
        {
            "libraryName": "p-progress",
            "typingsPackageName": "p-progress",
            "sourceRepoURL": "https://github.com/sindresorhus/p-progress",
            "asOfVersion": "0.3.0"
        },
        {
            "libraryName": "p-props",
            "typingsPackageName": "p-props",
            "sourceRepoURL": "https://github.com/sindresorhus/p-props",
            "asOfVersion": "2.0.0"
        },
        {
            "libraryName": "p-queue",
            "typingsPackageName": "p-queue",
            "sourceRepoURL": "https://github.com/sindresorhus/p-queue",
            "asOfVersion": "3.2.1"
        },
        {
            "libraryName": "p-reduce",
            "typingsPackageName": "p-reduce",
            "sourceRepoURL": "https://github.com/sindresorhus/p-reduce",
            "asOfVersion": "2.0.0"
        },
        {
            "libraryName": "p-reflect",
            "typingsPackageName": "p-reflect",
            "sourceRepoURL": "https://github.com/sindresorhus/p-reflect",
            "asOfVersion": "2.0.0"
        },
        {
            "libraryName": "p-retry",
            "typingsPackageName": "p-retry",
            "sourceRepoURL": "https://github.com/sindresorhus/p-retry",
            "asOfVersion": "4.0.0"
        },
        {
            "libraryName": "p-series",
            "typingsPackageName": "p-series",
            "sourceRepoURL": "https://github.com/sindresorhus/p-series",
            "asOfVersion": "2.0.0"
        },
        {
            "libraryName": "p-settle",
            "typingsPackageName": "p-settle",
            "sourceRepoURL": "https://github.com/sindresorhus/p-settle",
            "asOfVersion": "3.0.0"
        },
        {
            "libraryName": "p-some",
            "typingsPackageName": "p-some",
            "sourceRepoURL": "https://github.com/sindresorhus/p-some",
            "asOfVersion": "4.0.1"
        },
        {
            "libraryName": "p-tap",
            "typingsPackageName": "p-tap",
            "sourceRepoURL": "https://github.com/sindresorhus/p-tap",
            "asOfVersion": "2.0.0"
        },
        {
            "libraryName": "p-throttle",
            "typingsPackageName": "p-throttle",
            "sourceRepoURL": "https://github.com/sindresorhus/p-throttle",
            "asOfVersion": "2.1.0"
        },
        {
            "libraryName": "p-time",
            "typingsPackageName": "p-time",
            "sourceRepoURL": "https://github.com/sindresorhus/p-time",
            "asOfVersion": "2.0.0"
        },
        {
            "libraryName": "p-timeout",
            "typingsPackageName": "p-timeout",
            "sourceRepoURL": "https://github.com/sindresorhus/p-timeout",
            "asOfVersion": "3.0.0"
        },
        {
            "libraryName": "p-times",
            "typingsPackageName": "p-times",
            "sourceRepoURL": "https://github.com/sindresorhus/p-times",
            "asOfVersion": "2.0.0"
        },
        {
            "libraryName": "p-try",
            "typingsPackageName": "p-try",
            "sourceRepoURL": "https://github.com/sindresorhus/p-try",
            "asOfVersion": "2.1.0"
        },
        {
            "libraryName": "p-wait-for",
            "typingsPackageName": "p-wait-for",
            "sourceRepoURL": "https://github.com/sindresorhus/p-wait-for",
            "asOfVersion": "3.0.0"
        },
        {
            "libraryName": "p-waterfall",
            "typingsPackageName": "p-waterfall",
            "sourceRepoURL": "https://github.com/sindresorhus/p-waterfall",
            "asOfVersion": "2.0.0"
        },
        {
            "libraryName": "p-whilst",
            "typingsPackageName": "p-whilst",
            "sourceRepoURL": "https://github.com/sindresorhus/p-whilst",
            "asOfVersion": "2.0.0"
        },
        {
            "libraryName": "package-json",
            "typingsPackageName": "package-json",
            "sourceRepoURL": "https://github.com/sindresorhus/package-json",
            "asOfVersion": "6.1.0"
        },
        {
            "libraryName": "paper",
            "typingsPackageName": "paper",
            "sourceRepoURL": "https://github.com/paperjs/paper.js",
            "asOfVersion": "0.12.3"
        },
        {
            "libraryName": "param-case",
            "typingsPackageName": "param-case",
            "sourceRepoURL": "https://github.com/blakeembrey/param-case",
            "asOfVersion": "1.1.2"
        },
        {
            "libraryName": "park-miller",
            "typingsPackageName": "park-miller",
            "sourceRepoURL": "https://github.com/sindresorhus/park-miller",
            "asOfVersion": "1.1.0"
        },
        {
            "libraryName": "parse-columns",
            "typingsPackageName": "parse-columns",
            "sourceRepoURL": "https://github.com/sindresorhus/parse-columns",
            "asOfVersion": "2.0.0"
        },
        {
            "libraryName": "parse-ms",
            "typingsPackageName": "parse-ms",
            "sourceRepoURL": "https://github.com/sindresorhus/parse-ms",
            "asOfVersion": "2.1.0"
        },
        {
            "libraryName": "pascal-case",
            "typingsPackageName": "pascal-case",
            "sourceRepoURL": "https://github.com/blakeembrey/pascal-case",
            "asOfVersion": "1.1.2"
        },
        {
            "libraryName": "passport-client-cert",
            "typingsPackageName": "passport-client-cert",
            "sourceRepoURL": "https://github.com/ripjar/passport-client-cert",
            "asOfVersion": "2.1.0"
        },
        {
            "libraryName": "path-case",
            "typingsPackageName": "path-case",
            "sourceRepoURL": "https://github.com/blakeembrey/path-case",
            "asOfVersion": "1.1.2"
        },
        {
            "libraryName": "path-exists",
            "typingsPackageName": "path-exists",
            "sourceRepoURL": "https://github.com/sindresorhus/path-exists",
            "asOfVersion": "4.0.0"
        },
        {
            "libraryName": "path-key",
            "typingsPackageName": "path-key",
            "sourceRepoURL": "https://github.com/sindresorhus/path-key",
            "asOfVersion": "3.0.1"
        },
        {
            "libraryName": "path-to-regexp",
            "typingsPackageName": "path-to-regexp",
            "sourceRepoURL": "https://github.com/pillarjs/path-to-regexp",
            "asOfVersion": "1.7.0"
        },
        {
            "libraryName": "path-type",
            "typingsPackageName": "path-type",
            "sourceRepoURL": "https://github.com/sindresorhus/path-type",
            "asOfVersion": "4.0.0"
        },
        {
            "libraryName": "perfect-scrollbar",
            "typingsPackageName": "perfect-scrollbar",
            "sourceRepoURL": "https://github.com/noraesae/perfect-scrollbar",
            "asOfVersion": "1.3.0"
        },
        {
            "libraryName": "pg-connection-string",
            "typingsPackageName": "pg-connection-string",
            "sourceRepoURL": "https://github.com/iceddev/pg-connection-string",
            "asOfVersion": "2.0.0"
        },
        {
            "libraryName": "pg-promise",
            "typingsPackageName": "pg-promise",
            "sourceRepoURL": "https://github.com/vitaly-t/pg-promise",
            "asOfVersion": "5.4.3"
        },
        {
            "libraryName": "phin",
            "typingsPackageName": "phin",
            "sourceRepoURL": "https://github.com/ethanent/phin",
            "asOfVersion": "3.4.0"
        },
        {
            "libraryName": "phonegap-plugin-push",
            "typingsPackageName": "phonegap-plugin-push",
            "sourceRepoURL": "https://github.com/phonegap/phonegap-plugin-push",
            "asOfVersion": "2.1.2"
        },
        {
            "libraryName": "pixi-spine",
            "typingsPackageName": "pixi-spine",
            "sourceRepoURL": "https://github.com/pixijs/pixi-spine",
            "asOfVersion": "1.4.2"
        },
        {
            "libraryName": "pixi.js",
            "typingsPackageName": "pixi.js",
            "sourceRepoURL": "https://github.com/pixijs/pixi.js/tree/v4.x",
            "asOfVersion": "5.0.0"
        },
        {
            "libraryName": "pkcs11js",
            "typingsPackageName": "pkcs11js",
            "sourceRepoURL": "https://github.com/PeculiarVentures/pkcs11js",
            "asOfVersion": "1.0.4"
        },
        {
            "libraryName": "pkg-conf",
            "typingsPackageName": "pkg-conf",
            "sourceRepoURL": "https://github.com/sindresorhus/pkg-conf",
            "asOfVersion": "3.0.0"
        },
        {
            "libraryName": "pkg-dir",
            "typingsPackageName": "pkg-dir",
            "sourceRepoURL": "https://github.com/sindresorhus/pkg-dir",
            "asOfVersion": "4.0.0"
        },
        {
            "libraryName": "pkg-up",
            "typingsPackageName": "pkg-up",
            "sourceRepoURL": "https://github.com/sindresorhus/pkg-up",
            "asOfVersion": "3.1.0"
        },
        {
            "libraryName": "pkg-versions",
            "typingsPackageName": "pkg-versions",
            "sourceRepoURL": "https://github.com/sindresorhus/pkg-versions",
            "asOfVersion": "2.0.0"
        },
        {
            "libraryName": "playcanvas",
            "typingsPackageName": "playcanvas",
            "sourceRepoURL": "https://github.com/playcanvas/engine",
            "asOfVersion": "1.23.0"
        },
        {
            "libraryName": "plottable",
            "typingsPackageName": "plottable",
            "sourceRepoURL": "http://plottablejs.org/",
            "asOfVersion": "3.7.0"
        },
        {
            "libraryName": "plur",
            "typingsPackageName": "plur",
            "sourceRepoURL": "https://github.com/sindresorhus/plur",
            "asOfVersion": "3.1.0"
        },
        {
            "libraryName": "png-async",
            "typingsPackageName": "png-async",
            "sourceRepoURL": "https://github.com/kanreisa/node-png-async",
            "asOfVersion": "0.9.4"
        },
        {
            "libraryName": "poly2tri.js",
            "typingsPackageName": "poly2tri",
            "sourceRepoURL": "https://github.com/r3mi/poly2tri.js",
            "asOfVersion": "1.4.0"
        },
        {
            "libraryName": "popper.js",
            "typingsPackageName": "popper.js",
            "sourceRepoURL": "https://github.com/FezVrasta/popper.js/",
            "asOfVersion": "1.11.0"
        },
        {
            "libraryName": "positive-zero",
            "typingsPackageName": "positive-zero",
            "sourceRepoURL": "https://github.com/sindresorhus/positive-zero",
            "asOfVersion": "3.0.0"
        },
        {
            "libraryName": "Prando",
            "typingsPackageName": "prando",
            "sourceRepoURL": "https://github.com/zeh/prando",
            "asOfVersion": "1.0.0"
        },
        {
            "libraryName": "pretty-bytes",
            "typingsPackageName": "pretty-bytes",
            "sourceRepoURL": "https://github.com/sindresorhus/pretty-bytes",
            "asOfVersion": "5.2.0"
        },
        {
            "libraryName": "pretty-format",
            "typingsPackageName": "pretty-format",
            "sourceRepoURL": "https://github.com/facebook/jest/tree/master/packages/pretty-format",
            "asOfVersion": "24.3.0"
        },
        {
            "libraryName": "pretty-ms",
            "typingsPackageName": "pretty-ms",
            "sourceRepoURL": "https://github.com/sindresorhus/pretty-ms",
            "asOfVersion": "5.0.0"
        },
        {
            "libraryName": "printf",
            "typingsPackageName": "printf",
            "sourceRepoURL": "https://github.com/adaltas/node-printf",
            "asOfVersion": "0.3.0"
        },
        {
            "libraryName": "ProtoBuf.js",
            "typingsPackageName": "protobufjs",
            "sourceRepoURL": "https://github.com/dcodeIO/ProtoBuf.js",
            "asOfVersion": "6.0.0"
        },
        {
            "libraryName": "Protractor",
            "typingsPackageName": "protractor",
            "sourceRepoURL": "https://github.com/angular/protractor",
            "asOfVersion": "4.0.0"
        },
        {
            "libraryName": "ps-list",
            "typingsPackageName": "ps-list",
            "sourceRepoURL": "https://github.com/sindresorhus/ps-list",
            "asOfVersion": "6.2.1"
        },
        {
            "libraryName": "public-ip",
            "typingsPackageName": "public-ip",
            "sourceRepoURL": "https://github.com/sindresorhus/public-ip",
            "asOfVersion": "3.1.0"
        },
        {
            "libraryName": "pupa",
            "typingsPackageName": "pupa",
            "sourceRepoURL": "https://github.com/sindresorhus/pupa",
            "asOfVersion": "2.0.0"
        },
        {
            "libraryName": "qiniu",
            "typingsPackageName": "qiniu",
            "sourceRepoURL": "https://github.com/qiniu/nodejs-sdk",
            "asOfVersion": "7.0.1"
        },
        {
            "libraryName": "qrcode-generator",
            "typingsPackageName": "qrcode-generator",
            "sourceRepoURL": "https://github.com/kazuhikoarase/qrcode-generator",
            "asOfVersion": "1.0.6"
        },
        {
            "libraryName": "query-string",
            "typingsPackageName": "query-string",
            "sourceRepoURL": "https://github.com/sindresorhus/query-string",
            "asOfVersion": "6.3.0"
        },
        {
            "libraryName": "quick-lru",
            "typingsPackageName": "quick-lru",
            "sourceRepoURL": "https://github.com/sindresorhus/quick-lru",
            "asOfVersion": "3.0.0"
        },
        {
            "libraryName": "qunit-dom",
            "typingsPackageName": "qunit-dom",
            "sourceRepoURL": "https://github.com/simplabs/qunit-dom#readme",
            "asOfVersion": "0.7.0"
        },
        {
            "libraryName": "random-float",
            "typingsPackageName": "random-float",
            "sourceRepoURL": "https://github.com/sindresorhus/random-float",
            "asOfVersion": "2.0.0"
        },
        {
            "libraryName": "random-int",
            "typingsPackageName": "random-int",
            "sourceRepoURL": "https://github.com/sindresorhus/random-int",
            "asOfVersion": "2.0.0"
        },
        {
            "libraryName": "random-item",
            "typingsPackageName": "random-item",
            "sourceRepoURL": "https://github.com/sindresorhus/random-item",
            "asOfVersion": "2.0.0"
        },
        {
            "libraryName": "random-js",
            "typingsPackageName": "random-js",
            "sourceRepoURL": "https://github.com/ckknight/random-js",
            "asOfVersion": "2.0.0"
        },
        {
            "libraryName": "random-obj-key",
            "typingsPackageName": "random-obj-key",
            "sourceRepoURL": "https://github.com/sindresorhus/random-obj-key",
            "asOfVersion": "2.0.0"
        },
        {
            "libraryName": "random-obj-prop",
            "typingsPackageName": "random-obj-prop",
            "sourceRepoURL": "https://github.com/sindresorhus/random-obj-prop",
            "asOfVersion": "2.0.0"
        },
        {
            "libraryName": "randoma",
            "typingsPackageName": "randoma",
            "sourceRepoURL": "https://github.com/sindresorhus/randoma",
            "asOfVersion": "1.3.0"
        },
        {
            "libraryName": "Raven JS",
            "typingsPackageName": "raven-js",
            "sourceRepoURL": "https://github.com/getsentry/raven-js",
            "asOfVersion": "3.10.0"
        },
        {
            "libraryName": "raw-body",
            "typingsPackageName": "raw-body",
            "sourceRepoURL": "https://github.com/stream-utils/raw-body",
            "asOfVersion": "2.3.0"
        },
        {
            "libraryName": "re2",
            "typingsPackageName": "re2",
            "sourceRepoURL": "https://github.com/uhop/node-re2",
            "asOfVersion": "1.10.3"
        },
        {
            "libraryName": "react-chartjs-2",
            "typingsPackageName": "react-chartjs-2",
            "sourceRepoURL": "https://github.com/gor181/react-chartjs-2",
            "asOfVersion": "2.5.7"
        },
        {
            "libraryName": "react-collapsible",
            "typingsPackageName": "react-collapsible",
            "sourceRepoURL": "https://github.com/glennflanagan/react-collapsible#readme",
            "asOfVersion": "2.3.0"
        },
        {
            "libraryName": "react-circular-progressbar",
            "typingsPackageName": "react-circular-progressbar",
            "sourceRepoURL": "https://github.com/kevinsqi/react-circular-progressbar#readme",
            "asOfVersion": "1.1.0"
        },
        {
            "libraryName": "react-content-loader",
            "typingsPackageName": "react-content-loader",
            "sourceRepoURL": "https://github.com/danilowoz/react-content-loader",
            "asOfVersion": "4.0.0"
        },
        {
            "libraryName": "react-day-picker",
            "typingsPackageName": "react-day-picker",
            "sourceRepoURL": "https://github.com/gpbl/react-day-picker",
            "asOfVersion": "5.3.0"
        },
        {
            "libraryName": "react-dnd",
            "typingsPackageName": "react-dnd",
            "sourceRepoURL": "https://github.com/react-dnd/react-dnd",
            "asOfVersion": "3.0.2"
        },
        {
            "libraryName": "react-dnd-html5-backend",
            "typingsPackageName": "react-dnd-html5-backend",
            "sourceRepoURL": "https://github.com/react-dnd/react-dnd",
            "asOfVersion": "3.0.2"
        },
        {
            "libraryName": "react-dnd-test-backend",
            "typingsPackageName": "react-dnd-test-backend",
            "sourceRepoURL": "https://github.com/react-dnd/react-dnd",
            "asOfVersion": "3.0.2"
        },
        {
            "libraryName": "react-dnd-touch-backend",
            "typingsPackageName": "react-dnd-touch-backend",
            "sourceRepoURL": "https://github.com/react-dnd/react-dnd",
            "asOfVersion": "0.5.0"
        },
        {
            "libraryName": "react-dropzone",
            "typingsPackageName": "react-dropzone",
            "sourceRepoURL": "https://github.com/react-dropzone/react-dropzone",
            "asOfVersion": "5.1.0"
        },
        {
            "libraryName": "react-flip-move",
            "typingsPackageName": "react-flip-move",
            "sourceRepoURL": "https://github.com/joshwcomeau/react-flip-move",
            "asOfVersion": "2.9.12"
        },
        {
            "libraryName": "react-ga",
            "typingsPackageName": "react-ga",
            "sourceRepoURL": "https://github.com/react-ga/react-ga",
            "asOfVersion": "2.3.0"
        },
        {
            "libraryName": "react-i18next",
            "typingsPackageName": "react-i18next",
            "sourceRepoURL": "https://github.com/i18next/react-i18next",
            "asOfVersion": "8.1.0"
        },
        {
            "libraryName": "React Icons",
            "typingsPackageName": "react-icons",
            "sourceRepoURL": "https://www.npmjs.com/package/react-icons",
            "asOfVersion": "3.0.0"
        },
        {
            "libraryName": "react-inlinesvg",
            "typingsPackageName": "react-inlinesvg",
            "sourceRepoURL": "https://github.com/gilbarbara/react-inlinesvg#readme",
            "asOfVersion": "1.0.0"
        },
        {
            "libraryName": "react-intl",
            "typingsPackageName": "react-intl",
            "sourceRepoURL": "https://github.com/formatjs/react-intl",
            "asOfVersion": "3.0.0"
        },
        {
            "libraryName": "react-jss",
            "typingsPackageName": "react-jss",
            "sourceRepoURL": "https://github.com/cssinjs/react-jss#readme",
            "asOfVersion": "10.0.0"
        },
        {
            "libraryName": "react-monaco-editor",
            "typingsPackageName": "react-monaco-editor",
            "sourceRepoURL": "https://github.com/superRaytin/react-monaco-editor",
            "asOfVersion": "0.16.0"
        },
        {
            "libraryName": "react-native-collapsible",
            "typingsPackageName": "react-native-collapsible",
            "sourceRepoURL": "https://github.com/oblador/react-native-collapsible",
            "asOfVersion": "0.11.0"
        },
        {
            "libraryName": "react-native-elements",
            "typingsPackageName": "react-native-elements",
            "sourceRepoURL": "https://github.com/react-native-training/react-native-elements",
            "asOfVersion": "0.18.0"
        },
        {
            "libraryName": "react-native-goby",
            "typingsPackageName": "react-native-goby",
            "sourceRepoURL": "https://gitlab.com/MessageDream/react-native-goby",
            "asOfVersion": "0.0.5"
        },
        {
            "libraryName": "react-native-google-analytics-bridge",
            "typingsPackageName": "react-native-google-analytics-bridge",
            "sourceRepoURL": "https://github.com/idehub/react-native-google-analytics-bridge",
            "asOfVersion": "5.3.3"
        },
        {
            "libraryName": "react-native-linear-gradient",
            "typingsPackageName": "react-native-linear-gradient",
            "sourceRepoURL": "https://github.com/react-native-community/react-native-linear-gradient",
            "asOfVersion": "2.4.0"
        },
        {
            "libraryName": "react-native-modal",
            "typingsPackageName": "react-native-modal",
            "sourceRepoURL": "https://github.com/react-native-community/react-native-modal",
            "asOfVersion": "4.1.1"
        },
        {
            "libraryName": "react-native-navigation",
            "typingsPackageName": "react-native-navigation",
            "sourceRepoURL": "https://github.com/wix/react-native-navigation",
            "asOfVersion": "2.0.0"
        },
        {
            "libraryName": "react-native-safe-area",
            "typingsPackageName": "react-native-safe-area",
            "sourceRepoURL": "https://github.com/miyabi/react-native-safe-area#readme",
            "asOfVersion": "0.5.1"
        },
        {
            "libraryName": "react-native-permissions",
            "typingsPackageName": "react-native-permissions",
            "sourceRepoURL": "https://github.com/yonahforst/react-native-permissions",
            "asOfVersion": "2.0.0"
        },
        {
            "libraryName": "react-navigation-material-bottom-tabs",
            "typingsPackageName": "react-navigation-material-bottom-tabs",
            "sourceRepoURL": "https://github.com/react-navigation/material-bottom-tabs",
            "asOfVersion": "2.0.0"
        },
        {
            "libraryName": "react-sortable-pane",
            "typingsPackageName": "react-sortable-pane",
            "sourceRepoURL": "https://github.com/bokuweb/react-sortable-pane",
            "asOfVersion": "1.0.0"
        },
        {
            "libraryName": "react-split-pane",
            "typingsPackageName": "react-split-pane",
            "sourceRepoURL": "https://github.com/tomkp/react-split-pane",
            "asOfVersion": "0.1.67"
        },
        {
            "libraryName": "react-sticky-box",
            "typingsPackageName": "react-sticky-box",
            "sourceRepoURL": "https://github.com/codecks-io/react-sticky-box",
            "asOfVersion": "0.8.0"
        },
        {
            "libraryName": "react-svg",
            "typingsPackageName": "react-svg",
            "sourceRepoURL": "https://github.com/tanem/react-svg",
            "asOfVersion": "5.0.0"
        },
        {
<<<<<<< HEAD
            "libraryName": "react-toastify",
            "typingsPackageName": "react-toastify",
            "sourceRepoURL": "https://github.com/fkhadra/react-toastify#readme",
            "asOfVersion": "4.1.0"
=======
            "libraryName": "react-tether",
            "typingsPackageName": "react-tether",
            "sourceRepoURL": "https://github.com/danreeves/react-tether",
            "asOfVersion": "1.0.0"
>>>>>>> 853958ca
        },
        {
            "libraryName": "react-webcam",
            "typingsPackageName": "react-webcam",
            "sourceRepoURL": "https://github.com/mozmorris/react-webcam",
            "asOfVersion": "3.0.0"
        },
        {
            "libraryName": "read-chunk",
            "typingsPackageName": "read-chunk",
            "sourceRepoURL": "https://github.com/sindresorhus/read-chunk",
            "asOfVersion": "3.1.0"
        },
        {
            "libraryName": "read-pkg",
            "typingsPackageName": "read-pkg",
            "sourceRepoURL": "https://github.com/sindresorhus/read-pkg",
            "asOfVersion": "5.1.0"
        },
        {
            "libraryName": "read-pkg-up",
            "typingsPackageName": "read-pkg-up",
            "sourceRepoURL": "https://github.com/sindresorhus/read-pkg-up",
            "asOfVersion": "6.0.0"
        },
        {
            "libraryName": "readdir-enhanced",
            "typingsPackageName": "readdir-enhanced",
            "sourceRepoURL": "https://github.com/bigstickcarpet/readdir-enhanced",
            "asOfVersion": "3.0.0"
        },
        {
            "libraryName": "realm",
            "typingsPackageName": "realm",
            "sourceRepoURL": "https://github.com/realm/realm-js",
            "asOfVersion": "1.13.0"
        },
        {
            "libraryName": "redent",
            "typingsPackageName": "redent",
            "sourceRepoURL": "https://github.com/sindresorhus/redent",
            "asOfVersion": "3.0.0"
        },
        {
            "libraryName": "redom",
            "typingsPackageName": "redom",
            "sourceRepoURL": "https://github.com/redom/redom/",
            "asOfVersion": "3.23.0"
        },
        {
            "libraryName": "reduce-reducers",
            "typingsPackageName": "reduce-reducers",
            "sourceRepoURL": "https://github.com/redux-utilities/reduce-reducers",
            "asOfVersion": "1.0.0"
        },
        {
            "libraryName": "Redux",
            "typingsPackageName": "redux",
            "sourceRepoURL": "https://github.com/reactjs/redux",
            "asOfVersion": "3.6.0"
        },
        {
            "libraryName": "redux-batched-actions",
            "typingsPackageName": "redux-batched-actions",
            "sourceRepoURL": "https://github.com/tshelburne/redux-batched-actions",
            "asOfVersion": "0.1.5"
        },
        {
            "libraryName": "redux-bootstrap",
            "typingsPackageName": "redux-bootstrap",
            "sourceRepoURL": "https://github.com/remojansen/redux-bootstrap",
            "asOfVersion": "1.1.0"
        },
        {
            "libraryName": "redux-devtools-extension",
            "typingsPackageName": "redux-devtools-extension",
            "sourceRepoURL": "https://github.com/zalmoxisus/redux-devtools-extension",
            "asOfVersion": "2.13.2"
        },
        {
            "libraryName": "redux-little-router",
            "typingsPackageName": "redux-little-router",
            "sourceRepoURL": "https://github.com/FormidableLabs/redux-little-router",
            "asOfVersion": "15.1.0"
        },
        {
            "libraryName": "redux-persist",
            "typingsPackageName": "redux-persist",
            "sourceRepoURL": "https://github.com/rt2zz/redux-persist",
            "asOfVersion": "4.3.1"
        },
        {
            "libraryName": "redux-persist-transform-compress",
            "typingsPackageName": "redux-persist-transform-compress",
            "sourceRepoURL": "https://github.com/rt2zz/redux-persist-transform-compress",
            "asOfVersion": "4.2.0"
        },
        {
            "libraryName": "redux-saga",
            "typingsPackageName": "redux-saga",
            "sourceRepoURL": "https://github.com/redux-saga/redux-saga",
            "asOfVersion": "0.10.5"
        },
        {
            "libraryName": "Redux Thunk",
            "typingsPackageName": "redux-thunk",
            "sourceRepoURL": "https://github.com/gaearon/redux-thunk",
            "asOfVersion": "2.1.0"
        },
        {
            "libraryName": "reflect-metadata",
            "typingsPackageName": "reflect-metadata",
            "sourceRepoURL": "https://github.com/rbuckton/ReflectDecorators",
            "asOfVersion": "0.1.0"
        },
        {
            "libraryName": "replace-string",
            "typingsPackageName": "replace-string",
            "sourceRepoURL": "https://github.com/sindresorhus/replace-string",
            "asOfVersion": "3.0.0"
        },
        {
            "libraryName": "import-cwd",
            "typingsPackageName": "req-cwd",
            "sourceRepoURL": "https://github.com/sindresorhus/import-cwd",
            "asOfVersion": "3.0.0"
        },
        {
            "libraryName": "reselect",
            "typingsPackageName": "reselect",
            "sourceRepoURL": "https://github.com/rackt/reselect",
            "asOfVersion": "2.2.0"
        },
        {
            "libraryName": "resolve-cwd",
            "typingsPackageName": "resolve-cwd",
            "sourceRepoURL": "https://github.com/sindresorhus/resolve-cwd",
            "asOfVersion": "3.0.0"
        },
        {
            "libraryName": "resolve-from",
            "typingsPackageName": "resolve-from",
            "sourceRepoURL": "https://github.com/sindresorhus/resolve-from",
            "asOfVersion": "5.0.0"
        },
        {
            "libraryName": "resolve-global",
            "typingsPackageName": "resolve-global",
            "sourceRepoURL": "https://github.com/sindresorhus/resolve-global",
            "asOfVersion": "1.0.0"
        },
        {
            "libraryName": "resolve-pkg",
            "typingsPackageName": "resolve-pkg",
            "sourceRepoURL": "https://github.com/sindresorhus/resolve-pkg",
            "asOfVersion": "2.0.0"
        },
        {
            "libraryName": "rest-io",
            "typingsPackageName": "rest-io",
            "sourceRepoURL": "https://github.com/EnoF/rest-io",
            "asOfVersion": "4.1.0"
        },
        {
            "libraryName": "restore-cursor",
            "typingsPackageName": "restore-cursor",
            "sourceRepoURL": "https://github.com/sindresorhus/restore-cursor",
            "asOfVersion": "3.1.0"
        },
        {
            "libraryName": "rev-hash",
            "typingsPackageName": "rev-hash",
            "sourceRepoURL": "https://github.com/sindresorhus/rev-hash",
            "asOfVersion": "3.0.0"
        },
        {
            "libraryName": "rgb-hex",
            "typingsPackageName": "rgb-hex",
            "sourceRepoURL": "https://github.com/sindresorhus/rgb-hex",
            "asOfVersion": "3.0.0"
        },
        {
            "libraryName": "riot",
            "typingsPackageName": "riot",
            "sourceRepoURL": "https://github.com/riot/riot",
            "asOfVersion": "4.1.0"
        },
        {
            "libraryName": "rollup",
            "typingsPackageName": "rollup",
            "sourceRepoURL": "https://github.com/rollup/rollup",
            "asOfVersion": "0.54.0"
        },
        {
            "libraryName": "rollup-plugin-commonjs",
            "typingsPackageName": "rollup-plugin-commonjs",
            "sourceRepoURL": "https://github.com/rollup/rollup-plugin-commonjs",
            "asOfVersion": "9.3.1"
        },
        {
            "libraryName": "rollup-plugin-delete",
            "typingsPackageName": "rollup-plugin-delete",
            "sourceRepoURL": "https://github.com/vladshcherbin/rollup-plugin-delete",
            "asOfVersion": "1.0.0"
        },
        {
            "libraryName": "rollup-plugin-node-resolve",
            "typingsPackageName": "rollup-plugin-node-resolve",
            "sourceRepoURL": "https://github.com/rollup/rollup-plugin-node-resolve",
            "asOfVersion": "4.1.0"
        },
        {
            "libraryName": "rot-js",
            "typingsPackageName": "rot-js",
            "sourceRepoURL": "https://github.com/ondras/rot.js",
            "asOfVersion": "2.0.1"
        },
        {
            "libraryName": "round-to",
            "typingsPackageName": "round-to",
            "sourceRepoURL": "https://github.com/sindresorhus/round-to",
            "asOfVersion": "4.0.0"
        },
        {
            "libraryName": "route-recognizer",
            "typingsPackageName": "route-recognizer",
            "sourceRepoURL": "https://github.com/tildeio/route-recognizer",
            "asOfVersion": "0.3.0"
        },
        {
            "libraryName": "router5",
            "typingsPackageName": "router5",
            "sourceRepoURL": "https://github.com/router5/router5",
            "asOfVersion": "5.0.0"
        },
        {
            "libraryName": "rrule",
            "typingsPackageName": "rrule",
            "sourceRepoURL": "https://github.com/jakubroztocil/rrule",
            "asOfVersion": "2.2.9"
        },
        {
            "libraryName": "rvo2",
            "typingsPackageName": "rvo2",
            "sourceRepoURL": "https://github.com/TNOCS/rvo2",
            "asOfVersion": "1.1.0"
        },
        {
            "libraryName": "rword",
            "typingsPackageName": "rword",
            "sourceRepoURL": "https://github.com/Xyfir/rword#readme",
            "asOfVersion": "3.0.0"
        },
        {
            "libraryName": "samchon",
            "typingsPackageName": "samchon",
            "sourceRepoURL": "https://github.com/samchon/framework",
            "asOfVersion": "2.0.22"
        },
        {
            "libraryName": "samchon-framework",
            "typingsPackageName": "samchon-framework",
            "sourceRepoURL": "https://github.com/samchon/framework",
            "asOfVersion": "2.0.21"
        },
        {
            "libraryName": "samchon-library",
            "typingsPackageName": "samchon-library",
            "sourceRepoURL": "https://github.com/samchon/framework",
            "asOfVersion": "0.1.0"
        },
        {
            "libraryName": "sanitize-filename",
            "typingsPackageName": "sanitize-filename",
            "sourceRepoURL": "https://github.com/parshap/node-sanitize-filename",
            "asOfVersion": "1.6.3"
        },
        {
            "libraryName": "node-scanf",
            "typingsPackageName": "scanf",
            "sourceRepoURL": "https://github.com/Lellansin/node-scanf",
            "asOfVersion": "0.7.3"
        },
        {
            "libraryName": "screenfull",
            "typingsPackageName": "screenfull",
            "sourceRepoURL": "https://github.com/sindresorhus/screenfull.js",
            "asOfVersion": "4.1.0"
        },
        {
            "libraryName": "sdbm",
            "typingsPackageName": "sdbm",
            "sourceRepoURL": "https://github.com/sindresorhus/sdbm",
            "asOfVersion": "1.1.0"
        },
        {
            "libraryName": "semver-diff",
            "typingsPackageName": "semver-diff",
            "sourceRepoURL": "https://github.com/sindresorhus/semver-diff",
            "asOfVersion": "3.0.0"
        },
        {
            "libraryName": "semver-regex",
            "typingsPackageName": "semver-regex",
            "sourceRepoURL": "https://github.com/sindresorhus/semver-regex",
            "asOfVersion": "3.1.0"
        },
        {
            "libraryName": "semver-truncate",
            "typingsPackageName": "semver-truncate",
            "sourceRepoURL": "https://github.com/sindresorhus/semver-truncate",
            "asOfVersion": "2.0.0"
        },
        {
            "libraryName": "sendgrid",
            "typingsPackageName": "sendgrid",
            "sourceRepoURL": "https://github.com/sendgrid/sendgrid-nodejs",
            "asOfVersion": "4.3.0"
        },
        {
            "libraryName": "sentence-case",
            "typingsPackageName": "sentence-case",
            "sourceRepoURL": "https://github.com/blakeembrey/sentence-case",
            "asOfVersion": "1.1.3"
        },
        {
            "libraryName": "serialize-error",
            "typingsPackageName": "serialize-error",
            "sourceRepoURL": "https://github.com/sindresorhus/serialize-error",
            "asOfVersion": "4.0.0"
        },
        {
            "libraryName": "sharp-timer",
            "typingsPackageName": "sharp-timer",
            "sourceRepoURL": "https://github.com/afractal/SharpTimer",
            "asOfVersion": "0.1.3"
        },
        {
            "libraryName": "shebang-regex",
            "typingsPackageName": "shebang-regex",
            "sourceRepoURL": "https://github.com/sindresorhus/shebang-regex",
            "asOfVersion": "3.0.0"
        },
        {
            "libraryName": "Shopify Prime",
            "typingsPackageName": "shopify-prime",
            "sourceRepoURL": "https://github.com/nozzlegear/shopify-prime",
            "asOfVersion": "2.0.0"
        },
        {
            "libraryName": "should.js",
            "typingsPackageName": "should",
            "sourceRepoURL": "https://github.com/shouldjs/should.js",
            "asOfVersion": "13.0.0"
        },
        {
            "libraryName": "SimpleSignal",
            "typingsPackageName": "simplesignal",
            "sourceRepoURL": "https://github.com/zeh/simplesignal",
            "asOfVersion": "1.0.0"
        },
        {
            "libraryName": "@sindresorhus/class-names",
            "typingsPackageName": "sindresorhus__class-names",
            "sourceRepoURL": "https://github.com/sindresorhus/class-names",
            "asOfVersion": "1.1.0"
        },
        {
            "libraryName": "@sindresorhus/df",
            "typingsPackageName": "sindresorhus__df",
            "sourceRepoURL": "https://github.com/sindresorhus/df",
            "asOfVersion": "3.0.0"
        },
        {
            "libraryName": "djb2a",
            "typingsPackageName": "sindresorhus__djb2a",
            "sourceRepoURL": "https://github.com/sindresorhus/djb2a",
            "asOfVersion": "1.1.0"
        },
        {
            "libraryName": "@sindresorhus/fnv1a",
            "typingsPackageName": "sindresorhus__fnv1a",
            "sourceRepoURL": "https://github.com/sindresorhus/fnv1a",
            "asOfVersion": "1.1.0"
        },
        {
            "libraryName": "@sindresorhus/slugify",
            "typingsPackageName": "sindresorhus__slugify",
            "sourceRepoURL": "https://github.com/sindresorhus/slugify",
            "asOfVersion": "0.9.1"
        },
        {
            "libraryName": "@sindresorhus/string-hash",
            "typingsPackageName": "sindresorhus__string-hash",
            "sourceRepoURL": "https://github.com/sindresorhus/string-hash",
            "asOfVersion": "1.1.0"
        },
        {
            "libraryName": "@sindresorhus/to-milliseconds",
            "typingsPackageName": "sindresorhus__to-milliseconds",
            "sourceRepoURL": "https://github.com/sindresorhus/to-milliseconds",
            "asOfVersion": "1.1.0"
        },
        {
            "libraryName": "sip.js",
            "typingsPackageName": "sip.js",
            "sourceRepoURL": "https://github.com/onsip/SIP.js",
            "asOfVersion": "0.12.0"
        },
        {
            "libraryName": "skin-tone",
            "typingsPackageName": "skin-tone",
            "sourceRepoURL": "https://github.com/sindresorhus/skin-tone",
            "asOfVersion": "2.0.0"
        },
        {
            "libraryName": "slash",
            "typingsPackageName": "slash",
            "sourceRepoURL": "https://github.com/sindresorhus/slash",
            "asOfVersion": "3.0.0"
        },
        {
            "libraryName": "smooth-scrollbar",
            "typingsPackageName": "smooth-scrollbar",
            "sourceRepoURL": "https://github.com/idiotWu/smooth-scrollbar",
            "asOfVersion": "8.2.5"
        },
        {
            "libraryName": "Smoothie Charts",
            "typingsPackageName": "smoothie",
            "sourceRepoURL": "https://github.com/joewalnes/smoothie",
            "asOfVersion": "1.29.1"
        },
        {
            "libraryName": "snake-case",
            "typingsPackageName": "snake-case",
            "sourceRepoURL": "https://github.com/blakeembrey/snake-case",
            "asOfVersion": "1.1.2"
        },
        {
            "libraryName": "snoowrap",
            "typingsPackageName": "snoowrap",
            "sourceRepoURL": "https://github.com/not-an-aardvark/snoowrap",
            "asOfVersion": "1.19.0"
        },
        {
            "libraryName": "snowboy",
            "typingsPackageName": "snowboy",
            "sourceRepoURL": "https://github.com/Kitt-AI/snowboy",
            "asOfVersion": "1.3.1"
        },
        {
            "libraryName": "soap",
            "typingsPackageName": "soap",
            "sourceRepoURL": "https://www.npmjs.com/package/soap",
            "asOfVersion": "0.21.0"
        },
        {
            "libraryName": "solidity-parser-antlr",
            "typingsPackageName": "solidity-parser-antlr",
            "sourceRepoURL": "https://github.com/federicobond/solidity-parser-antlr",
            "asOfVersion": "0.4.2"
        },
        {
            "libraryName": "source-map",
            "typingsPackageName": "source-map",
            "sourceRepoURL": "https://github.com/mozilla/source-map",
            "asOfVersion": "0.5.7"
        },
        {
            "libraryName": "sparkly",
            "typingsPackageName": "sparkly",
            "sourceRepoURL": "https://github.com/sindresorhus/sparkly",
            "asOfVersion": "5.0.0"
        },
        {
            "libraryName": "Spectacle",
            "typingsPackageName": "spectacle",
            "sourceRepoURL": "http://github.com/FormidableLabs/spectacle/",
            "asOfVersion": "5.2.3"
        },
        {
            "libraryName": "Spin.js",
            "typingsPackageName": "spin.js",
            "sourceRepoURL": "http://fgnass.github.com/spin.js/",
            "asOfVersion": "3.0.0"
        },
        {
            "libraryName": "spotify-web-api-js",
            "typingsPackageName": "spotify-web-api-js",
            "sourceRepoURL": "https://github.com/JMPerez/spotify-web-api-js",
            "asOfVersion": "0.21.0"
        },
        {
            "libraryName": "srcset",
            "typingsPackageName": "srcset",
            "sourceRepoURL": "https://github.com/sindresorhus/srcset",
            "asOfVersion": "2.0.0"
        },
        {
            "libraryName": "ServiceStack Utils",
            "typingsPackageName": "ss-utils",
            "sourceRepoURL": "https://servicestack.net/",
            "asOfVersion": "0.1.5"
        },
        {
            "libraryName": "stacktrace-js",
            "typingsPackageName": "stacktrace-js",
            "sourceRepoURL": "https://github.com/stacktracejs/stacktrace.js",
            "asOfVersion": "2.0.1"
        },
        {
            "libraryName": "stellar-sdk",
            "typingsPackageName": "stellar-sdk",
            "sourceRepoURL": "https://github.com/stellar/js-stellar-sdk",
            "asOfVersion": "0.15.1"
        },
        {
            "libraryName": "@storybook/addon-a11y",
            "typingsPackageName": "storybook__addon-a11y",
            "sourceRepoURL": "https://github.com/storybooks/storybook",
            "asOfVersion": "5.1.1"
        },
        {
            "libraryName": "@storybook/addon-actions",
            "typingsPackageName": "storybook__addon-actions",
            "sourceRepoURL": "https://github.com/storybooks/storybook",
            "asOfVersion": "5.2.0"
        },
        {
            "libraryName": "@storybook/addon-backgrounds",
            "typingsPackageName": "storybook__addon-backgrounds",
            "sourceRepoURL": "https://github.com/storybooks/storybook",
            "asOfVersion": "5.2.0"
        },
        {
            "libraryName": "@storybook/addon-centered",
            "typingsPackageName": "storybook__addon-centered",
            "sourceRepoURL": "https://github.com/storybooks/storybook",
            "asOfVersion": "5.2.0"
        },
        {
            "libraryName": "@storybook/addon-jest",
            "typingsPackageName": "storybook__addon-jest",
            "sourceRepoURL": "https://github.com/storybooks/storybook",
            "asOfVersion": "5.2.0"
        },
        {
            "libraryName": "@storybook/addon-knobs",
            "typingsPackageName": "storybook__addon-knobs",
            "sourceRepoURL": "https://github.com/storybooks/storybook",
            "asOfVersion": "5.2.0"
        },
        {
            "libraryName": "@storybook/addon-links",
            "typingsPackageName": "storybook__addon-links",
            "sourceRepoURL": "https://github.com/storybooks/storybook",
            "asOfVersion": "5.2.0"
        },
        {
            "libraryName": "@storybook/addon-notes",
            "typingsPackageName": "storybook__addon-notes",
            "sourceRepoURL": "https://github.com/storybooks/storybook",
            "asOfVersion": "5.0.0"
        },
        {
            "libraryName": "@storybook/addon-options",
            "typingsPackageName": "storybook__addon-options",
            "sourceRepoURL": "https://github.com/storybooks/storybook",
            "asOfVersion": "5.2.0"
        },
        {
            "libraryName": "@storybook/addon-viewport",
            "typingsPackageName": "storybook__addon-viewport",
            "sourceRepoURL": "https://github.com/storybooks/storybook",
            "asOfVersion": "5.2.0"
        },
        {
            "libraryName": "@storybook/addons",
            "typingsPackageName": "storybook__addons",
            "sourceRepoURL": "https://github.com/storybooks/storybook",
            "asOfVersion": "5.2.0"
        },
        {
            "libraryName": "@storybook/channels",
            "typingsPackageName": "storybook__channels",
            "sourceRepoURL": "https://github.com/storybooks/storybook",
            "asOfVersion": "5.2.0"
        },
        {
            "libraryName": "@storybook/html",
            "typingsPackageName": "storybook__html",
            "sourceRepoURL": "https://github.com/storybooks/storybook",
            "asOfVersion": "5.2.0"
        },
        {
            "libraryName": "@storybook/preact",
            "typingsPackageName": "storybook__preact",
            "sourceRepoURL": "https://github.com/storybooks/storybook",
            "asOfVersion": "5.2.1"
        },
        {
            "libraryName": "@storybook/react-native",
            "typingsPackageName": "storybook__react-native",
            "sourceRepoURL": "https://github.com/storybooks/storybook",
            "asOfVersion": "5.2.0"
        },
        {
            "libraryName": "@storybook/vue",
            "typingsPackageName": "storybook__vue",
            "sourceRepoURL": "https://github.com/storybooks/storybook",
            "asOfVersion": "5.2.0"
        },
        {
            "libraryName": "stream-mock",
            "typingsPackageName": "stream-mock",
            "sourceRepoURL": "https://github.com/b4nst/stream-mock",
            "asOfVersion": "2.0.1"
        },
        {
            "libraryName": "string-argv",
            "typingsPackageName": "string-argv",
            "sourceRepoURL": "https://github.com/mccormicka/string-argv",
            "asOfVersion": "0.3.0"
        },
        {
            "libraryName": "string-length",
            "typingsPackageName": "string-length",
            "sourceRepoURL": "https://github.com/sindresorhus/string-length",
            "asOfVersion": "3.0.0"
        },
        {
            "libraryName": "string-width",
            "typingsPackageName": "string-width",
            "sourceRepoURL": "https://github.com/sindresorhus/string-width",
            "asOfVersion": "4.0.0"
        },
        {
            "libraryName": "stringify-attributes",
            "typingsPackageName": "stringify-attributes",
            "sourceRepoURL": "https://github.com/sindresorhus/stringify-attributes",
            "asOfVersion": "2.0.0"
        },
        {
            "libraryName": "strip-ansi",
            "typingsPackageName": "strip-ansi",
            "sourceRepoURL": "https://github.com/chalk/strip-ansi",
            "asOfVersion": "5.2.0"
        },
        {
            "libraryName": "strip-bom",
            "typingsPackageName": "strip-bom",
            "sourceRepoURL": "https://github.com/sindresorhus/strip-bom",
            "asOfVersion": "4.0.0"
        },
        {
            "libraryName": "strip-indent",
            "typingsPackageName": "strip-indent",
            "sourceRepoURL": "https://github.com/sindresorhus/strip-indent",
            "asOfVersion": "3.0.0"
        },
        {
            "libraryName": "strip-json-comments",
            "typingsPackageName": "strip-json-comments",
            "sourceRepoURL": "https://github.com/sindresorhus/strip-json-comments",
            "asOfVersion": "3.0.0"
        },
        {
            "libraryName": "striptags",
            "typingsPackageName": "striptags",
            "sourceRepoURL": "https://github.com/ericnorris/striptags",
            "asOfVersion": "3.1.1"
        },
        {
            "libraryName": "subsume",
            "typingsPackageName": "subsume",
            "sourceRepoURL": "https://github.com/sindresorhus/subsume",
            "asOfVersion": "2.1.0"
        },
        {
            "libraryName": "sudo-block",
            "typingsPackageName": "sudo-block",
            "sourceRepoURL": "https://github.com/sindresorhus/sudo-block",
            "asOfVersion": "3.0.0"
        },
        {
            "libraryName": "Sugar",
            "typingsPackageName": "sugar",
            "sourceRepoURL": "https://github.com/andrewplummer/Sugar",
            "asOfVersion": "2.0.2"
        },
        {
            "libraryName": "survey-knockout",
            "typingsPackageName": "survey-knockout",
            "sourceRepoURL": "http://surveyjs.org/",
            "asOfVersion": "0.10.0"
        },
        {
            "libraryName": "svg-pan-zoom",
            "typingsPackageName": "svg-pan-zoom",
            "sourceRepoURL": "https://github.com/ariutta/svg-pan-zoom",
            "asOfVersion": "3.4.0"
        },
        {
            "libraryName": "svg.js",
            "typingsPackageName": "svg.js",
            "sourceRepoURL": "http://www.svgjs.com/",
            "asOfVersion": "2.3.1"
        },
        {
            "libraryName": "swagger-parser",
            "typingsPackageName": "swagger-parser",
            "sourceRepoURL": "https://apidevtools.org/swagger-parser/",
            "asOfVersion": "7.0.0"
        },
        {
            "libraryName": "swap-case",
            "typingsPackageName": "swap-case",
            "sourceRepoURL": "https://github.com/blakeembrey/swap-case",
            "asOfVersion": "1.1.2"
        },
        {
            "libraryName": "SweetAlert",
            "typingsPackageName": "sweetalert",
            "sourceRepoURL": "https://github.com/t4t5/sweetalert/",
            "asOfVersion": "2.0.4"
        },
        {
            "libraryName": "Tabris.js",
            "typingsPackageName": "tabris",
            "sourceRepoURL": "http://tabrisjs.com",
            "asOfVersion": "1.8.0"
        },
        {
            "libraryName": "tabris-plugin-firebase",
            "typingsPackageName": "tabris-plugin-firebase",
            "sourceRepoURL": "https://github.com/eclipsesource/tabris-plugin-firebase",
            "asOfVersion": "2.1.0"
        },
        {
            "libraryName": "tcomb",
            "typingsPackageName": "tcomb",
            "sourceRepoURL": "http://gcanti.github.io/tcomb/guide/index.html",
            "asOfVersion": "2.6.0"
        },
        {
            "libraryName": "temp-dir",
            "typingsPackageName": "temp-dir",
            "sourceRepoURL": "https://github.com/sindresorhus/temp-dir",
            "asOfVersion": "2.0.0"
        },
        {
            "libraryName": "temp-write",
            "typingsPackageName": "temp-write",
            "sourceRepoURL": "https://github.com/sindresorhus/temp-write",
            "asOfVersion": "4.0.0"
        },
        {
            "libraryName": "tempfile",
            "typingsPackageName": "tempfile",
            "sourceRepoURL": "https://github.com/sindresorhus/tempfile",
            "asOfVersion": "3.0.0"
        },
        {
            "libraryName": "tempy",
            "typingsPackageName": "tempy",
            "sourceRepoURL": "https://github.com/sindresorhus/tempy",
            "asOfVersion": "0.3.0"
        },
        {
            "libraryName": "term-size",
            "typingsPackageName": "term-size",
            "sourceRepoURL": "https://github.com/sindresorhus/term-size",
            "asOfVersion": "2.0.0"
        },
        {
            "libraryName": "terminal-image",
            "typingsPackageName": "terminal-image",
            "sourceRepoURL": "https://github.com/sindresorhus/terminal-image",
            "asOfVersion": "0.2.0"
        },
        {
            "libraryName": "terminal-link",
            "typingsPackageName": "terminal-link",
            "sourceRepoURL": "https://github.com/sindresorhus/terminal-link",
            "asOfVersion": "1.2.0"
        },
        {
            "libraryName": "terser",
            "typingsPackageName": "terser",
            "sourceRepoURL": "https://github.com/terser-js/terser",
            "asOfVersion": "3.12.0"
        },
        {
            "libraryName": "text-clipper",
            "typingsPackageName": "text-clipper",
            "sourceRepoURL": "https://github.com/arendjr/text-clipper",
            "asOfVersion": "1.3.0"
        },
        {
            "libraryName": "three",
            "typingsPackageName": "three",
            "sourceRepoURL": "https://github.com/mrdoob/three.js",
            "asOfVersion": "0.103.0"
        },
        {
            "libraryName": "tildify",
            "typingsPackageName": "tildify",
            "sourceRepoURL": "https://github.com/sindresorhus/tildify",
            "asOfVersion": "2.0.0"
        },
        {
            "libraryName": "time-span",
            "typingsPackageName": "time-span",
            "sourceRepoURL": "https://github.com/sindresorhus/time-span",
            "asOfVersion": "3.0.1"
        },
        {
            "libraryName": "timezonecomplete",
            "typingsPackageName": "timezonecomplete",
            "sourceRepoURL": "https://github.com/SpiritIT/timezonecomplete",
            "asOfVersion": "5.5.0"
        },
        {
            "libraryName": "title-case",
            "typingsPackageName": "title-case",
            "sourceRepoURL": "https://github.com/blakeembrey/title-case",
            "asOfVersion": "1.1.2"
        },
        {
            "libraryName": "to-semver",
            "typingsPackageName": "to-semver",
            "sourceRepoURL": "https://github.com/sindresorhus/to-semver",
            "asOfVersion": "2.0.0"
        },
        {
            "libraryName": "transliteration",
            "typingsPackageName": "transliteration",
            "sourceRepoURL": "https://github.com/dzcpy/transliteration",
            "asOfVersion": "1.6.6"
        },
        {
            "libraryName": "trash",
            "typingsPackageName": "trash",
            "sourceRepoURL": "https://github.com/sindresorhus/trash",
            "asOfVersion": "5.0.1"
        },
        {
            "libraryName": "trim-newlines",
            "typingsPackageName": "trim-newlines",
            "sourceRepoURL": "https://github.com/sindresorhus/trim-newlines",
            "asOfVersion": "3.0.0"
        },
        {
            "libraryName": "ts3-nodejs-library",
            "typingsPackageName": "ts3-nodejs-library",
            "sourceRepoURL": "https://github.com/Multivit4min/TS3-NodeJS-Library",
            "asOfVersion": "2.0.0"
        },
        {
            "libraryName": "TsMonad",
            "typingsPackageName": "tsmonad",
            "sourceRepoURL": "https://github.com/cbowdon/TsMonad",
            "asOfVersion": "0.5.0"
        },
        {
            "libraryName": "tstl",
            "typingsPackageName": "tstl",
            "sourceRepoURL": "https://github.com/samchon/tstl",
            "asOfVersion": "1.5.7"
        },
        {
            "libraryName": "typed.js",
            "typingsPackageName": "typed.js",
            "sourceRepoURL": "https://github.com/mattboldt/typed.js",
            "asOfVersion": "2.0.9"
        },
        {
            "libraryName": "TypeScript",
            "typingsPackageName": "typescript",
            "sourceRepoURL": "https://github.com/Microsoft/TypeScript",
            "asOfVersion": "2.0.0"
        },
        {
            "libraryName": "TypeScript",
            "typingsPackageName": "typescript-services",
            "sourceRepoURL": "https://github.com/Microsoft/TypeScript",
            "asOfVersion": "2.0.0"
        },
        {
            "libraryName": "ua-string",
            "typingsPackageName": "ua-string",
            "sourceRepoURL": "https://github.com/sindresorhus/ua-string",
            "asOfVersion": "3.0.0"
        },
        {
            "libraryName": "ui-box",
            "typingsPackageName": "ui-box",
            "sourceRepoURL": "https://github.com/segmentio/ui-box",
            "asOfVersion": "2.0.0"
        },
        {
            "libraryName": "uk.co.workingedge.phonegap.plugin.istablet",
            "typingsPackageName": "uk.co.workingedge.phonegap.plugin.istablet",
            "sourceRepoURL": "https://github.com/dpa99c/phonegap-istablet",
            "asOfVersion": "1.1.3"
        },
        {
            "libraryName": "uk.co.workingedge.phonegap.plugin.launchnavigator",
            "typingsPackageName": "uk.co.workingedge.phonegap.plugin.launchnavigator",
            "sourceRepoURL": "https://github.com/dpa99c/phonegap-launch-navigator",
            "asOfVersion": "4.0.0"
        },
        {
            "libraryName": "unique-random",
            "typingsPackageName": "unique-random",
            "sourceRepoURL": "https://github.com/sindresorhus/unique-random",
            "asOfVersion": "2.1.0"
        },
        {
            "libraryName": "unique-random-array",
            "typingsPackageName": "unique-random-array",
            "sourceRepoURL": "https://github.com/sindresorhus/unique-random-array",
            "asOfVersion": "2.0.0"
        },
        {
            "libraryName": "unique-string",
            "typingsPackageName": "unique-string",
            "sourceRepoURL": "https://github.com/sindresorhus/unique-string",
            "asOfVersion": "2.0.0"
        },
        {
            "libraryName": "unist-util-is",
            "typingsPackageName": "unist-util-is",
            "sourceRepoURL": "https://github.com/syntax-tree/unist-util-is",
            "asOfVersion": "4.0.0"
        },
        {
            "libraryName": "Universal Router",
            "typingsPackageName": "universal-router",
            "sourceRepoURL": "https://github.com/kriasoft/universal-router",
            "asOfVersion": "8.0.0"
        },
        {
            "libraryName": "untildify",
            "typingsPackageName": "untildify",
            "sourceRepoURL": "https://github.com/sindresorhus/untildify",
            "asOfVersion": "4.0.0"
        },
        {
            "libraryName": "unused-filename",
            "typingsPackageName": "unused-filename",
            "sourceRepoURL": "https://github.com/sindresorhus/unused-filename",
            "asOfVersion": "2.0.0"
        },
        {
            "libraryName": "upper-case",
            "typingsPackageName": "upper-case",
            "sourceRepoURL": "https://github.com/blakeembrey/upper-case",
            "asOfVersion": "1.1.3"
        },
        {
            "libraryName": "upper-case-first",
            "typingsPackageName": "upper-case-first",
            "sourceRepoURL": "https://github.com/blakeembrey/upper-case-first",
            "asOfVersion": "1.1.2"
        },
        {
            "libraryName": "url-regex",
            "typingsPackageName": "url-regex",
            "sourceRepoURL": "https://github.com/kevva/url-regex",
            "asOfVersion": "5.0.0"
        },
        {
            "libraryName": "urllib",
            "typingsPackageName": "urllib",
            "sourceRepoURL": "https://github.com/node-modules/urllib",
            "asOfVersion": "2.33.0"
        },
        {
            "libraryName": "UUID.js",
            "typingsPackageName": "uuidjs",
            "sourceRepoURL": "https://github.com/LiosK/UUID.js",
            "asOfVersion": "3.6.0"
        },
        {
            "libraryName": "Validate.js",
            "typingsPackageName": "validate.js",
            "sourceRepoURL": "https://github.com/ansman/validate.js",
            "asOfVersion": "0.11.0"
        },
        {
            "libraryName": "vanilla-tilt",
            "typingsPackageName": "vanilla-tilt",
            "sourceRepoURL": "https://github.com/micku7zu/vanilla-tilt.js",
            "asOfVersion": "1.6.2"
        },
        {
            "libraryName": "vega",
            "typingsPackageName": "vega",
            "sourceRepoURL": "https://github.com/vega/vega",
            "asOfVersion": "3.2.0"
        },
        {
            "libraryName": "vso-node-api",
            "typingsPackageName": "vso-node-api",
            "sourceRepoURL": "https://github.com/Microsoft/vso-node-api",
            "asOfVersion": "4.0.0"
        },
        {
            "libraryName": "vuejs",
            "typingsPackageName": "vue",
            "sourceRepoURL": "https://github.com/vuejs/vue",
            "asOfVersion": "2.0.0"
        },
        {
            "libraryName": "vue-i18n",
            "typingsPackageName": "vue-i18n",
            "sourceRepoURL": "https://github.com/kazupon/vue-i18n",
            "asOfVersion": "7.0.0"
        },
        {
            "libraryName": "vue-resource",
            "typingsPackageName": "vue-resource",
            "sourceRepoURL": "https://github.com/vuejs/vue-resource",
            "asOfVersion": "1.3.6"
        },
        {
            "libraryName": "vue-router",
            "typingsPackageName": "vue-router",
            "sourceRepoURL": "https://github.com/vuejs/vue-router",
            "asOfVersion": "2.0.0"
        },
        {
            "libraryName": "vue-scrollto",
            "typingsPackageName": "vue-scrollto",
            "sourceRepoURL": "https://github.com/rigor789/vue-scrollto",
            "asOfVersion": "2.17.1"
        },
        {
            "libraryName": "typescript",
            "typingsPackageName": "w3c-permissions",
            "sourceRepoURL": "https://www.w3.org/TR/permissions/",
            "asOfVersion": "2.0.0"
        },
        {
            "libraryName": "wait-for-localhost",
            "typingsPackageName": "wait-for-localhost",
            "sourceRepoURL": "https://github.com/sindresorhus/wait-for-localhost",
            "asOfVersion": "3.1.0"
        },
        {
            "libraryName": "wallpaper",
            "typingsPackageName": "wallpaper",
            "sourceRepoURL": "https://github.com/sindresorhus/wallpaper",
            "asOfVersion": "4.3.0"
        },
        {
            "libraryName": "watson-developer-cloud",
            "typingsPackageName": "watson-developer-cloud",
            "sourceRepoURL": "https://github.com/watson-developer-cloud/node-sdk",
            "asOfVersion": "3.0.1"
        },
        {
            "libraryName": "web3",
            "typingsPackageName": "web3",
            "sourceRepoURL": "https://github.com/ethereum/web3.js",
            "asOfVersion": "1.2.2"
        },
        {
            "libraryName": "typescript",
            "typingsPackageName": "webassembly-js-api",
            "sourceRepoURL": "https://github.com/winksaville/test-webassembly-js-ts",
            "asOfVersion": "2.0.0"
        },
        {
            "libraryName": "webcola",
            "typingsPackageName": "webcola",
            "sourceRepoURL": "https://github.com/tgdwyer/WebCola",
            "asOfVersion": "3.2.0"
        },
        {
            "libraryName": "WebdriverIO",
            "typingsPackageName": "webdriverio",
            "sourceRepoURL": "git@github.com:webdriverio/webdriverio.git",
            "asOfVersion": "5.0.0"
        },
        {
            "libraryName": "webgme",
            "typingsPackageName": "webgme",
            "sourceRepoURL": "https://webgme.org",
            "asOfVersion": "2.11.0"
        },
        {
            "libraryName": "Webix UI",
            "typingsPackageName": "webix",
            "sourceRepoURL": "http://webix.com",
            "asOfVersion": "5.1.1"
        },
        {
            "libraryName": "webpack-chain",
            "typingsPackageName": "webpack-chain",
            "sourceRepoURL": "https://github.com/neutrinojs/webpack-chain",
            "asOfVersion": "5.2.0"
        },
        {
            "libraryName": "typescript",
            "typingsPackageName": "whatwg-streams",
            "sourceRepoURL": "https://streams.spec.whatwg.org",
            "asOfVersion": "3.2.1"
        },
        {
            "libraryName": "which-pm",
            "typingsPackageName": "which-pm",
            "sourceRepoURL": "https://github.com/zkochan/which-pm#readme",
            "asOfVersion": "1.1.0"
        },
        {
            "libraryName": "winston",
            "typingsPackageName": "winston",
            "sourceRepoURL": "https://github.com/winstonjs/winston.git",
            "asOfVersion": "2.4.4"
        },
        {
            "libraryName": "wolfy87-eventemitter",
            "typingsPackageName": "wolfy87-eventemitter",
            "sourceRepoURL": "https://github.com/Wolfy87/EventEmitter",
            "asOfVersion": "5.2.0"
        },
        {
            "libraryName": "wonder-commonlib",
            "typingsPackageName": "wonder-commonlib",
            "sourceRepoURL": "https://github.com/yyc-git/Wonder-CommonLib",
            "asOfVersion": "0.1.12"
        },
        {
            "libraryName": "wonder-frp",
            "typingsPackageName": "wonder-frp",
            "sourceRepoURL": "https://github.com/yyc-git/Wonder-FRP",
            "asOfVersion": "0.1.25"
        },
        {
            "libraryName": "word-list",
            "typingsPackageName": "word-list-json",
            "sourceRepoURL": "https://github.com/sindresorhus/word-list",
            "asOfVersion": "3.0.0"
        },
        {
            "libraryName": "word-wrap",
            "typingsPackageName": "word-wrap",
            "sourceRepoURL": "https://github.com/jonschlinkert/word-wrap",
            "asOfVersion": "1.2.1"
        },
        {
            "libraryName": "wouter",
            "typingsPackageName": "wouter",
            "sourceRepoURL": "https://github.com/molefrog/wouter#readme",
            "asOfVersion": "2.2.0"
        },
        {
            "libraryName": "write-json-file",
            "typingsPackageName": "write-json-file",
            "sourceRepoURL": "https://github.com/sindresorhus/write-json-file",
            "asOfVersion": "3.2.0"
        },
        {
            "libraryName": "write-pkg",
            "typingsPackageName": "write-pkg",
            "sourceRepoURL": "https://github.com/sindresorhus/write-pkg",
            "asOfVersion": "4.0.0"
        },
        {
            "libraryName": "x2js",
            "typingsPackageName": "x2js",
            "sourceRepoURL": "https://code.google.com/p/x2js/",
            "asOfVersion": "3.1.0"
        },
        {
            "libraryName": "xadesjs",
            "typingsPackageName": "xadesjs",
            "sourceRepoURL": "https://github.com/PeculiarVentures/xadesjs",
            "asOfVersion": "2.0.2"
        },
        {
            "libraryName": "xdg-basedir",
            "typingsPackageName": "xdg-basedir",
            "sourceRepoURL": "https://github.com/sindresorhus/xdg-basedir",
            "asOfVersion": "4.0.0"
        },
        {
            "libraryName": "xhr-mock",
            "typingsPackageName": "xhr-mock",
            "sourceRepoURL": "https://github.com/jameslnewell/xhr-mock#readme",
            "asOfVersion": "2.0.0"
        },
        {
            "libraryName": "xlsx",
            "typingsPackageName": "xlsx",
            "sourceRepoURL": "https://github.com/sheetjs/js-xlsx",
            "asOfVersion": "0.0.36"
        },
        {
            "libraryName": "xml-js",
            "typingsPackageName": "xml-js",
            "sourceRepoURL": "https://github.com/nashwaan/xml-js",
            "asOfVersion": "1.0.0"
        },
        {
            "libraryName": "xmlbuilder",
            "typingsPackageName": "xmlbuilder",
            "sourceRepoURL": "https://github.com/oozcitak/xmlbuilder-js",
            "asOfVersion": "11.0.1"
        },
        {
            "libraryName": "xterm.js",
            "typingsPackageName": "xterm",
            "sourceRepoURL": "https://github.com/sourcelair/xterm.js/",
            "asOfVersion": "3.0.0"
        },
        {
            "libraryName": "year-days",
            "typingsPackageName": "year-days",
            "sourceRepoURL": "https://github.com/sindresorhus/year-days",
            "asOfVersion": "3.0.0"
        },
        {
            "libraryName": "yFiles for HTML",
            "typingsPackageName": "yfiles",
            "sourceRepoURL": "none",
            "asOfVersion": "2.1.0"
        },
        {
            "libraryName": "yn",
            "typingsPackageName": "yn",
            "sourceRepoURL": "https://github.com/sindresorhus/yn",
            "asOfVersion": "3.1.0"
        },
        {
            "libraryName": "z-schema",
            "typingsPackageName": "z-schema",
            "sourceRepoURL": "https://github.com/zaggino/z-schema",
            "asOfVersion": "3.24.0"
        },
        {
            "libraryName": "zapier-platform-core",
            "typingsPackageName": "zapier-platform-core",
            "sourceRepoURL": "https://github.com/zapier/zapier-platform-core",
            "asOfVersion": "6.1.1"
        },
        {
            "libraryName": "zetapush-js",
            "typingsPackageName": "zetapush-js",
            "sourceRepoURL": "https://github.com/zetapush/zetapush-js",
            "asOfVersion": "3.1.2"
        },
        {
            "libraryName": "Zone.js",
            "typingsPackageName": "zone.js",
            "sourceRepoURL": "https://github.com/angular/zone.js",
            "asOfVersion": "0.5.12"
        }
    ]
}<|MERGE_RESOLUTION|>--- conflicted
+++ resolved
@@ -3415,17 +3415,16 @@
             "asOfVersion": "5.0.0"
         },
         {
-<<<<<<< HEAD
             "libraryName": "react-toastify",
             "typingsPackageName": "react-toastify",
             "sourceRepoURL": "https://github.com/fkhadra/react-toastify#readme",
             "asOfVersion": "4.1.0"
-=======
+        },
+        {
             "libraryName": "react-tether",
             "typingsPackageName": "react-tether",
             "sourceRepoURL": "https://github.com/danreeves/react-tether",
             "asOfVersion": "1.0.0"
->>>>>>> 853958ca
         },
         {
             "libraryName": "react-webcam",
