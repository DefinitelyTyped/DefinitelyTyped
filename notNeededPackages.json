--- conflicted
+++ resolved
@@ -529,17 +529,16 @@
             "asOfVersion": "2.12.2"
         },
         {
-<<<<<<< HEAD
             "libraryName": "commons-validator-js",
             "typingsPackageName": "commons-validator-js",
             "sourceRepoURL": "https://github.com/wix/commons-validator-js",
             "asOfVersion": "1.0.1266"
-=======
+        },
+        {
             "libraryName": "compare-versions",
             "typingsPackageName": "compare-versions",
             "sourceRepoURL": "https://github.com/omichelsen/compare-versions",
             "asOfVersion": "3.3.0"
->>>>>>> 807f5db1
         },
         {
             "libraryName": "condense-whitespace",
