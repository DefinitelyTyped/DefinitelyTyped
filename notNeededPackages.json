--- conflicted
+++ resolved
@@ -3865,17 +3865,16 @@
             "asOfVersion": "0.1.5"
         },
         {
-<<<<<<< HEAD
             "libraryName": "stacktrace-js",
             "typingsPackageName": "stacktrace-js",
             "sourceRepoURL": "https://github.com/stacktracejs/stacktrace.js",
             "asOfVersion": "2.0.1"
-=======
+        },
+        {
             "libraryName": "stellar-sdk",
             "typingsPackageName": "stellar-sdk",
             "sourceRepoURL": "https://github.com/stellar/js-stellar-sdk",
             "asOfVersion": "0.15.1"
->>>>>>> aae7db3c
         },
         {
             "libraryName": "@storybook/addon-a11y",
