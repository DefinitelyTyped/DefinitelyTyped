{
    "packages": [
        {
            "libraryName": "3d-bin-packing",
            "typingsPackageName": "3d-bin-packing",
            "sourceRepoURL": "https://github.com/betterwaysystems/packer",
            "asOfVersion": "1.1.3"
        },
        {
            "libraryName": "Ably Realtime and Rest client library",
            "typingsPackageName": "ably",
            "sourceRepoURL": "https://www.ably.io/",
            "asOfVersion": "1.0.0"
        },
        {
            "libraryName": "actions-on-google",
            "typingsPackageName": "actions-on-google",
            "sourceRepoURL": "https://github.com/actions-on-google/actions-on-google-nodejs",
            "asOfVersion": "2.0.0"
        },
        {
            "libraryName": "active-win",
            "typingsPackageName": "active-win",
            "sourceRepoURL": "https://github.com/sindresorhus/active-win",
            "asOfVersion": "5.1.0"
        },
        {
            "libraryName": "ag-grid",
            "typingsPackageName": "ag-grid",
            "sourceRepoURL": "https://github.com/ceolter/ag-grid",
            "asOfVersion": "3.2.0"
        },
        {
            "libraryName": "aggregate-error",
            "typingsPackageName": "aggregate-error",
            "sourceRepoURL": "https://github.com/sindresorhus/aggregate-error",
            "asOfVersion": "2.2.0"
        },
        {
            "libraryName": "ajv",
            "typingsPackageName": "ajv",
            "sourceRepoURL": "https://github.com/epoberezkin/ajv",
            "asOfVersion": "1.0.0"
        },
        {
            "libraryName": "all-keys",
            "typingsPackageName": "all-keys",
            "sourceRepoURL": "https://github.com/sindresorhus/all-keys",
            "asOfVersion": "3.0.0"
        },
        {
            "libraryName": "all-keys",
            "typingsPackageName": "all-property-names",
            "sourceRepoURL": "https://github.com/sindresorhus/all-keys",
            "asOfVersion": "3.0.0"
        },
        {
            "libraryName": "angular-touchspin",
            "typingsPackageName": "angular-touchspin",
            "sourceRepoURL": "https://github.com/nkovacic/angular-touchspin",
            "asOfVersion": "1.8.2"
        },
        {
            "libraryName": "angular-ui-router-default",
            "typingsPackageName": "angular-ui-router-default",
            "sourceRepoURL": "https://github.com/nonplus/angular-ui-router-default",
            "asOfVersion": "0.0.5"
        },
        {
            "libraryName": "angular-ui-router-uib-modal",
            "typingsPackageName": "angular-ui-router-uib-modal",
            "sourceRepoURL": "https://github.com/nonplus/angular-ui-router-uib-modal",
            "asOfVersion": "0.0.11"
        },
        {
            "libraryName": "ansi-escapes",
            "typingsPackageName": "ansi-escapes",
            "sourceRepoURL": "https://github.com/sindresorhus/ansi-escapes",
            "asOfVersion": "4.0.0"
        },
        {
            "libraryName": "ansi-regex",
            "typingsPackageName": "ansi-regex",
            "sourceRepoURL": "https://github.com/chalk/ansi-regex",
            "asOfVersion": "5.0.0"
        },
        {
            "libraryName": "antd",
            "typingsPackageName": "antd",
            "sourceRepoURL": "https://github.com/ant-design/ant-design",
            "asOfVersion": "1.0.0"
        },
        {
            "libraryName": "anybar",
            "typingsPackageName": "anybar",
            "sourceRepoURL": "https://github.com/sindresorhus/anybar",
            "asOfVersion": "4.0.0"
        },
        {
            "libraryName": "anydb-sql",
            "typingsPackageName": "anydb-sql",
            "sourceRepoURL": "https://github.com/doxout/anydb-sql",
            "asOfVersion": "0.6.46"
        },
        {
            "libraryName": "anydb-sql-migrations",
            "typingsPackageName": "anydb-sql-migrations",
            "sourceRepoURL": "https://github.com/spion/anydb-sql-migrations",
            "asOfVersion": "2.1.1"
        },
        {
            "libraryName": "apn",
            "typingsPackageName": "apn",
            "sourceRepoURL": "https://github.com/node-apn/node-apn",
            "asOfVersion": "2.1.2"
        },
        {
            "libraryName": "Application Insights",
            "typingsPackageName": "applicationinsights",
            "sourceRepoURL": "https://github.com/Microsoft/ApplicationInsights-node.js",
            "asOfVersion": "0.20.0"
        },
        {
            "libraryName": "Argon2",
            "typingsPackageName": "argon2",
            "sourceRepoURL": "https://github.com/ranisalt/node-argon2",
            "asOfVersion": "0.15.0"
        },
        {
            "libraryName": "array-move",
            "typingsPackageName": "array-move",
            "sourceRepoURL": "https://github.com/sindresorhus/array-move",
            "asOfVersion": "2.0.0"
        },
        {
            "libraryName": "array-uniq",
            "typingsPackageName": "array-uniq",
            "sourceRepoURL": "https://github.com/sindresorhus/array-uniq",
            "asOfVersion": "2.1.0"
        },
        {
            "libraryName": "arrify",
            "typingsPackageName": "arrify",
            "sourceRepoURL": "https://github.com/sindresorhus/arrify",
            "asOfVersion": "2.0.0"
        },
        {
            "libraryName": "artyom.js",
            "typingsPackageName": "artyom.js",
            "sourceRepoURL": "https://github.com/sdkcarlos/artyom.js",
            "asOfVersion": "1.0.6"
        },
        {
            "libraryName": "askmethat-rating",
            "typingsPackageName": "askmethat-rating",
            "sourceRepoURL": "https://github.com/AlexTeixeira/Askmethat-Rating",
            "asOfVersion": "0.4.0"
        },
        {
            "libraryName": "assertion-error",
            "typingsPackageName": "assertion-error",
            "sourceRepoURL": "https://github.com/chaijs/assertion-error",
            "asOfVersion": "1.1.0"
        },
        {
            "libraryName": "asyncblock",
            "typingsPackageName": "asyncblock",
            "sourceRepoURL": "https://github.com/scriby/asyncblock",
            "asOfVersion": "2.2.11"
        },
        {
            "libraryName": "aurelia-knockout",
            "typingsPackageName": "aurelia-knockout",
            "sourceRepoURL": "https://github.com/code-chris/aurelia-knockout",
            "asOfVersion": "2.1.0"
        },
        {
            "libraryName": "auto-bind",
            "typingsPackageName": "auto-bind",
            "sourceRepoURL": "https://github.com/sindresorhus/auto-bind",
            "asOfVersion": "2.1.0"
        },
        {
            "libraryName": "autobind-decorator",
            "typingsPackageName": "autobind-decorator",
            "sourceRepoURL": "https://github.com/andreypopp/autobind-decorator",
            "asOfVersion": "2.1.0"
        },
        {
            "libraryName": "aws-sdk",
            "typingsPackageName": "aws-sdk",
            "sourceRepoURL": "https://github.com/aws/aws-sdk-js",
            "asOfVersion": "2.7.0"
        },
        {
            "libraryName": "axe-core",
            "typingsPackageName": "axe-core",
            "sourceRepoURL": "https://github.com/dequelabs/axe-core",
            "asOfVersion": "3.0.3"
        },
        {
            "libraryName": "axios",
            "typingsPackageName": "axios",
            "sourceRepoURL": "https://github.com/mzabriskie/axios",
            "asOfVersion": "0.14.0"
        },
        {
            "libraryName": "axios-mock-adapter",
            "typingsPackageName": "axios-mock-adapter",
            "sourceRepoURL": "https://github.com/ctimmerm/axios-mock-adapter",
            "asOfVersion": "1.10.0"
        },
        {
            "libraryName": "azure-mobile-apps",
            "typingsPackageName": "azure-mobile-apps",
            "sourceRepoURL": "https://github.com/Azure/azure-mobile-apps-node/",
            "asOfVersion": "3.0.0"
        },
        {
            "libraryName": "@babel/parser",
            "typingsPackageName": "babel__parser",
            "sourceRepoURL": "https://github.com/babel/babel",
            "asOfVersion": "7.1.0"
        },
        {
            "libraryName": "BabylonJS",
            "typingsPackageName": "babylonjs",
            "sourceRepoURL": "http://www.babylonjs.com/",
            "asOfVersion": "2.4.1"
        },
        {
            "libraryName": "base64url",
            "typingsPackageName": "base64url",
            "sourceRepoURL": "https://github.com/brianloveswords/base64url",
            "asOfVersion": "2.0.0"
        },
        {
            "libraryName": "baseui",
            "typingsPackageName": "baseui",
            "sourceRepoURL": "https://github.com/uber-web/baseui",
            "asOfVersion": "8.0.0"
        },
        {
            "libraryName": "beeper",
            "typingsPackageName": "beeper",
            "sourceRepoURL": "https://github.com/sindresorhus/beeper",
            "asOfVersion": "2.0.0"
        },
        {
            "libraryName": "BigInteger.js",
            "typingsPackageName": "big-integer",
            "sourceRepoURL": "https://github.com/peterolson/BigInteger.js",
            "asOfVersion": "0.0.31"
        },
        {
            "libraryName": "bignumber.js",
            "typingsPackageName": "bignumber.js",
            "sourceRepoURL": "https://github.com/MikeMcl/bignumber.js/",
            "asOfVersion": "5.0.0"
        },
        {
            "libraryName": "bin-version",
            "typingsPackageName": "bin-version",
            "sourceRepoURL": "https://github.com/sindresorhus/bin-version",
            "asOfVersion": "3.1.0"
        },
        {
            "libraryName": "bingmaps",
            "typingsPackageName": "bingmaps",
            "sourceRepoURL": "https://github.com/Microsoft/Bing-Maps-V8-TypeScript-Definitions",
            "asOfVersion": "2.0.15"
        },
        {
            "libraryName": "bitwise",
            "typingsPackageName": "bitwise",
            "sourceRepoURL": "https://github.com/dodekeract/bitwise",
            "asOfVersion": "2.0.0"
        },
        {
            "libraryName": "botvs",
            "typingsPackageName": "botvs",
            "sourceRepoURL": "https://www.botvs.com/",
            "asOfVersion": "1.0.0"
        },
        {
            "libraryName": "Bowser",
            "typingsPackageName": "bowser",
            "sourceRepoURL": "https://github.com/ded/bowser",
            "asOfVersion": "1.1.1"
        },
        {
            "libraryName": "boxen",
            "typingsPackageName": "boxen",
            "sourceRepoURL": "https://github.com/sindresorhus/boxen",
            "asOfVersion": "3.0.1"
        },
        {
            "libraryName": "Bugsnag Browser",
            "typingsPackageName": "bugsnag-js",
            "sourceRepoURL": "https://github.com/bugsnag/bugsnag-js",
            "asOfVersion": "3.1.0"
        },
        {
            "libraryName": "builtin-modules",
            "typingsPackageName": "builtin-modules",
            "sourceRepoURL": "https://github.com/sindresorhus/builtin-modules",
            "asOfVersion": "3.1.0"
        },
        {
            "libraryName": "CacheFactory",
            "typingsPackageName": "cachefactory",
            "sourceRepoURL": "https://github.com/jmdobry/CacheFactory",
            "asOfVersion": "3.0.0"
        },
        {
            "libraryName": "callsites",
            "typingsPackageName": "callsites",
            "sourceRepoURL": "https://github.com/sindresorhus/callsites",
            "asOfVersion": "3.0.0"
        },
        {
            "libraryName": "camel-case",
            "typingsPackageName": "camel-case",
            "sourceRepoURL": "https://github.com/blakeembrey/camel-case",
            "asOfVersion": "1.2.1"
        },
        {
            "libraryName": "camelcase",
            "typingsPackageName": "camelcase",
            "sourceRepoURL": "https://github.com/sindresorhus/camelcase",
            "asOfVersion": "5.2.0"
        },
        {
            "libraryName": "camelcase-keys",
            "typingsPackageName": "camelcase-keys",
            "sourceRepoURL": "https://github.com/sindresorhus/camelcase-keys",
            "asOfVersion": "5.1.0"
        },
        {
            "libraryName": "catalog",
            "typingsPackageName": "catalog",
            "sourceRepoURL": "https://github.com/interactivethings/catalog",
            "asOfVersion": "3.5.0"
        },
        {
            "libraryName": "chai-http",
            "typingsPackageName": "chai-http",
            "sourceRepoURL": "https://github.com/chaijs/chai-http",
            "asOfVersion": "4.2.0"
        },
        {
            "libraryName": "chalk",
            "typingsPackageName": "chalk",
            "sourceRepoURL": "https://github.com/chalk/chalk",
            "asOfVersion": "2.2.0"
        },
        {
            "libraryName": "change-case",
            "typingsPackageName": "change-case",
            "sourceRepoURL": "https://github.com/blakeembrey/change-case",
            "asOfVersion": "2.3.1"
        },
        {
            "libraryName": "cheap-ruler",
            "typingsPackageName": "cheap-ruler",
            "sourceRepoURL": "https://github.com/mapbox/cheap-ruler",
            "asOfVersion": "2.5.0"
        },
        {
            "libraryName": "chokidar",
            "typingsPackageName": "chokidar",
            "sourceRepoURL": "https://github.com/paulmillr/chokidar",
            "asOfVersion": "2.1.3"
        },
        {
            "libraryName": "chunked-dc",
            "typingsPackageName": "chunked-dc",
            "sourceRepoURL": "https://github.com/saltyrtc/chunked-dc-js",
            "asOfVersion": "0.2.2"
        },
        {
            "libraryName": "clean-stack",
            "typingsPackageName": "clean-stack",
            "sourceRepoURL": "https://github.com/sindresorhus/clean-stack",
            "asOfVersion": "2.1.0"
        },
        {
            "libraryName": "clean-webpack-plugin",
            "typingsPackageName": "clean-webpack-plugin",
            "sourceRepoURL": "https://github.com/johnagan/clean-webpack-plugin",
            "asOfVersion": "2.0.0"
        },
        {
            "libraryName": "clear-module",
            "typingsPackageName": "clear-require",
            "sourceRepoURL": "https://github.com/sindresorhus/clear-module",
            "asOfVersion": "3.2.0"
        },
        {
            "libraryName": "cli-boxes",
            "typingsPackageName": "cli-boxes",
            "sourceRepoURL": "https://github.com/sindresorhus/cli-boxes",
            "asOfVersion": "2.0.0"
        },
        {
            "libraryName": "cli-cursor",
            "typingsPackageName": "cli-cursor",
            "sourceRepoURL": "https://github.com/sindresorhus/cli-cursor",
            "asOfVersion": "3.0.0"
        },
        {
            "libraryName": "cli-truncate",
            "typingsPackageName": "cli-truncate",
            "sourceRepoURL": "https://github.com/sindresorhus/cli-truncate",
            "asOfVersion": "2.0.0"
        },
        {
            "libraryName": "clipboardy",
            "typingsPackageName": "clipboardy",
            "sourceRepoURL": "https://github.com/sindresorhus/clipboardy",
            "asOfVersion": "2.0.0"
        },
        {
            "libraryName": "colors.js (colors)",
            "typingsPackageName": "colors",
            "sourceRepoURL": "https://github.com/Marak/colors.js",
            "asOfVersion": "1.2.1"
        },
        {
            "libraryName": "commander",
            "typingsPackageName": "commander",
            "sourceRepoURL": "https://github.com/tj/commander.js",
            "asOfVersion": "2.12.2"
        },
        {
            "libraryName": "condense-whitespace",
            "typingsPackageName": "condense-whitespace",
            "sourceRepoURL": "https://github.com/sindresorhus/condense-whitespace",
            "asOfVersion": "2.0.0"
        },
        {
            "libraryName": "conf",
            "typingsPackageName": "conf",
            "sourceRepoURL": "https://github.com/sindresorhus/conf",
            "asOfVersion": "3.0.0"
        },
        {
            "libraryName": "confirmdialog",
            "typingsPackageName": "confirmdialog",
            "sourceRepoURL": "https://github.com/allipierre/Type-definitions-for-jquery-confirm/tree/master/types/confirmDialog-js",
            "asOfVersion": "1.0.0"
        },
        {
            "libraryName": "constant-case",
            "typingsPackageName": "constant-case",
            "sourceRepoURL": "https://github.com/blakeembrey/constant-case",
            "asOfVersion": "1.1.2"
        },
        {
            "libraryName": "convert-hrtime",
            "typingsPackageName": "convert-hrtime",
            "sourceRepoURL": "https://github.com/sindresorhus/convert-hrtime",
            "asOfVersion": "3.0.0"
        },
        {
            "libraryName": "copy-text-to-clipboard",
            "typingsPackageName": "copy-text-to-clipboard",
            "sourceRepoURL": "https://github.com/sindresorhus/copy-text-to-clipboard",
            "asOfVersion": "2.0.1"
        },
        {
            "libraryName": "cordova-plugin-battery-status",
            "typingsPackageName": "cordova-plugin-battery-status",
            "sourceRepoURL": "https://github.com/apache/cordova-plugin-battery-status",
            "asOfVersion": "1.2.3"
        },
        {
            "libraryName": "cordova-plugin-camera",
            "typingsPackageName": "cordova-plugin-camera",
            "sourceRepoURL": "https://github.com/apache/cordova-plugin-camera",
            "asOfVersion": "2.4.0"
        },
        {
            "libraryName": "cordova-plugin-contacts",
            "typingsPackageName": "cordova-plugin-contacts",
            "sourceRepoURL": "https://github.com/apache/cordova-plugin-contacts",
            "asOfVersion": "2.3.0"
        },
        {
            "libraryName": "cordova-plugin-device",
            "typingsPackageName": "cordova-plugin-device",
            "sourceRepoURL": "https://github.com/apache/cordova-plugin-device",
            "asOfVersion": "1.1.5"
        },
        {
            "libraryName": "cordova-plugin-device-motion",
            "typingsPackageName": "cordova-plugin-device-motion",
            "sourceRepoURL": "https://github.com/apache/cordova-plugin-device-motion",
            "asOfVersion": "1.2.4"
        },
        {
            "libraryName": "Apache Cordova Device Orientation plugin",
            "typingsPackageName": "cordova-plugin-device-orientation",
            "sourceRepoURL": "https://github.com/apache/cordova-plugin-device-orientation",
            "asOfVersion": "1.0.6"
        },
        {
            "libraryName": "cordova-plugin-dialogs",
            "typingsPackageName": "cordova-plugin-dialogs",
            "sourceRepoURL": "https://github.com/apache/cordova-plugin-dialogs",
            "asOfVersion": "1.3.2"
        },
        {
            "libraryName": "Apache Cordova File System plugin",
            "typingsPackageName": "cordova-plugin-file",
            "sourceRepoURL": "https://github.com/apache/cordova-plugin-file",
            "asOfVersion": "4.3.2"
        },
        {
            "libraryName": "cordova-plugin-file-transfer",
            "typingsPackageName": "cordova-plugin-file-transfer",
            "sourceRepoURL": "https://github.com/apache/cordova-plugin-file-transfer",
            "asOfVersion": "1.6.2"
        },
        {
            "libraryName": "cordova-plugin-globalization",
            "typingsPackageName": "cordova-plugin-globalization",
            "sourceRepoURL": "https://github.com/apache/cordova-plugin-globalization",
            "asOfVersion": "1.0.6"
        },
        {
            "libraryName": "cordova-plugin-inappbrowser",
            "typingsPackageName": "cordova-plugin-inappbrowser",
            "sourceRepoURL": "https://github.com/apache/cordova-plugin-inappbrowser",
            "asOfVersion": "2.0.0"
        },
        {
            "libraryName": "cordova-plugin-media",
            "typingsPackageName": "cordova-plugin-media",
            "sourceRepoURL": "https://github.com/apache/cordova-plugin-media",
            "asOfVersion": "3.0.0"
        },
        {
            "libraryName": "cordova-plugin-media-capture",
            "typingsPackageName": "cordova-plugin-media-capture",
            "sourceRepoURL": "https://github.com/apache/cordova-plugin-media-capture",
            "asOfVersion": "1.4.2"
        },
        {
            "libraryName": "cordova-plugin-network-information",
            "typingsPackageName": "cordova-plugin-network-information",
            "sourceRepoURL": "https://github.com/apache/cordova-plugin-network-information",
            "asOfVersion": "1.3.2"
        },
        {
            "libraryName": "cordova-plugin-splashscreen",
            "typingsPackageName": "cordova-plugin-splashscreen",
            "sourceRepoURL": "https://github.com/apache/cordova-plugin-splashscreen",
            "asOfVersion": "4.0.2"
        },
        {
            "libraryName": "Apache Cordova StatusBar plugin",
            "typingsPackageName": "cordova-plugin-statusbar",
            "sourceRepoURL": "https://github.com/apache/cordova-plugin-statusbar",
            "asOfVersion": "2.2.2"
        },
        {
            "libraryName": "Apache Cordova Vibration plugin",
            "typingsPackageName": "cordova-plugin-vibration",
            "sourceRepoURL": "https://github.com/apache/cordova-plugin-vibration",
            "asOfVersion": "2.1.4"
        },
        {
            "libraryName": "cordova.plugins.diagnostic",
            "typingsPackageName": "cordova.plugins.diagnostic",
            "sourceRepoURL": "https://github.com/dpa99c/cordova-diagnostic-plugin",
            "asOfVersion": "3.7.0"
        },
        {
            "libraryName": "core-decorators.js",
            "typingsPackageName": "core-decorators",
            "sourceRepoURL": "https://github.com/jayphelps/core-decorators.js",
            "asOfVersion": "0.20.0"
        },
        {
            "libraryName": "cp-file",
            "typingsPackageName": "cp-file",
            "sourceRepoURL": "https://github.com/sindresorhus/cp-file",
            "asOfVersion": "6.1.1"
        },
        {
            "libraryName": "cpy",
            "typingsPackageName": "cpy",
            "sourceRepoURL": "https://github.com/sindresorhus/cpy",
            "asOfVersion": "7.1.1"
        },
        {
            "libraryName": "create-html-element",
            "typingsPackageName": "create-html-element",
            "sourceRepoURL": "https://github.com/sindresorhus/create-html-element",
            "asOfVersion": "2.1.0"
        },
        {
            "libraryName": "crypto-hash",
            "typingsPackageName": "crypto-hash",
            "sourceRepoURL": "https://github.com/sindresorhus/crypto-hash",
            "asOfVersion": "1.1.0"
        },
        {
            "libraryName": "crypto-random-string",
            "typingsPackageName": "crypto-random-string",
            "sourceRepoURL": "https://github.com/sindresorhus/crypto-random-string",
            "asOfVersion": "2.0.0"
        },
        {
            "libraryName": "csv-parse",
            "typingsPackageName": "csv-parse",
            "sourceRepoURL": "https://github.com/adaltas/node-csv-parse",
            "asOfVersion": "1.2.2"
        },
        {
            "libraryName": "cycled",
            "typingsPackageName": "cycled",
            "sourceRepoURL": "https://github.com/sindresorhus/cycled",
            "asOfVersion": "1.1.0"
        },
        {
            "libraryName": "cypress",
            "typingsPackageName": "cypress",
            "sourceRepoURL": "https://cypress.io",
            "asOfVersion": "1.1.3"
        },
        {
            "libraryName": "dargs",
            "typingsPackageName": "dargs",
            "sourceRepoURL": "https://github.com/sindresorhus/dargs",
            "asOfVersion": "6.1.0"
        },
        {
            "libraryName": "date-fns",
            "typingsPackageName": "date-fns",
            "sourceRepoURL": "https://github.com/date-fns/date-fns",
            "asOfVersion": "2.6.0"
        },
        {
            "libraryName": "dd-trace",
            "typingsPackageName": "dd-trace",
            "sourceRepoURL": "https://github.com/DataDog/dd-trace-js",
            "asOfVersion": "0.9.0"
        },
        {
            "libraryName": "debounce-fn",
            "typingsPackageName": "debounce-fn",
            "sourceRepoURL": "https://github.com/sindresorhus/debounce-fn",
            "asOfVersion": "3.0.0"
        },
        {
            "libraryName": "decamelize",
            "typingsPackageName": "decamelize",
            "sourceRepoURL": "https://github.com/sindresorhus/decamelize",
            "asOfVersion": "3.0.1"
        },
        {
            "libraryName": "decimal.js",
            "typingsPackageName": "decimal.js",
            "sourceRepoURL": "https://github.com/MikeMcl/decimal.js",
            "asOfVersion": "7.4.0"
        },
        {
            "libraryName": "decompress-response",
            "typingsPackageName": "decompress-response",
            "sourceRepoURL": "https://github.com/sindresorhus/decompress-response",
            "asOfVersion": "4.1.0"
        },
        {
            "libraryName": "deepmerge",
            "typingsPackageName": "deepmerge",
            "sourceRepoURL": "git@github.com:KyleAMathews/deepmerge.git",
            "asOfVersion": "2.2.0"
        },
        {
            "libraryName": "define-lazy-prop",
            "typingsPackageName": "define-lazy-prop",
            "sourceRepoURL": "https://github.com/sindresorhus/define-lazy-prop",
            "asOfVersion": "2.0.0"
        },
        {
            "libraryName": "del",
            "typingsPackageName": "del",
            "sourceRepoURL": "https://github.com/sindresorhus/del",
            "asOfVersion": "4.0.0"
        },
        {
            "libraryName": "delay",
            "typingsPackageName": "delay",
            "sourceRepoURL": "https://github.com/sindresorhus/delay",
            "asOfVersion": "3.1.0"
        },
        {
            "libraryName": "detect-browser",
            "typingsPackageName": "detect-browser",
            "sourceRepoURL": "https://github.com/DamonOehlman/detect-browser",
            "asOfVersion": "4.0.0"
        },
        {
            "libraryName": "detect-indent",
            "typingsPackageName": "detect-indent",
            "sourceRepoURL": "https://github.com/sindresorhus/detect-indent",
            "asOfVersion": "6.0.0"
        },
        {
            "libraryName": "detect-newline",
            "typingsPackageName": "detect-newline",
            "sourceRepoURL": "https://github.com/sindresorhus/detect-newline",
            "asOfVersion": "3.0.0"
        },
        {
            "libraryName": "DevExtreme",
            "typingsPackageName": "devextreme",
            "sourceRepoURL": "http://js.devexpress.com/",
            "asOfVersion": "16.2.1"
        },
        {
            "libraryName": "devtools-detect",
            "typingsPackageName": "devtools-detect",
            "sourceRepoURL": "https://github.com/sindresorhus/devtools-detect",
            "asOfVersion": "3.0.0"
        },
        {
            "libraryName": "Dexie.js",
            "typingsPackageName": "dexie",
            "sourceRepoURL": "https://github.com/dfahlander/Dexie.js",
            "asOfVersion": "1.3.1"
        },
        {
            "libraryName": "docker-file-parser",
            "typingsPackageName": "docker-file-parser",
            "sourceRepoURL": "https://github.com/joyent/docker-file-parser",
            "asOfVersion": "1.0.3"
        },
        {
            "libraryName": "dom-loaded",
            "typingsPackageName": "dom-loaded",
            "sourceRepoURL": "https://github.com/sindresorhus/dom-loaded",
            "asOfVersion": "1.1.0"
        },
        {
            "libraryName": "dot-case",
            "typingsPackageName": "dot-case",
            "sourceRepoURL": "https://github.com/blakeembrey/dot-case",
            "asOfVersion": "1.1.2"
        },
        {
            "libraryName": "dot-prop",
            "typingsPackageName": "dot-prop",
            "sourceRepoURL": "https://github.com/sindresorhus/dot-prop",
            "asOfVersion": "5.0.0"
        },
        {
            "libraryName": "dotenv",
            "typingsPackageName": "dotenv",
            "sourceRepoURL": "https://github.com/motdotla/dotenv",
            "asOfVersion": "8.2.0"
        },
        {
            "libraryName": "dva",
            "typingsPackageName": "dva",
            "sourceRepoURL": "https://github.com/dvajs/dva",
            "asOfVersion": "1.1.0"
        },
        {
            "libraryName": "easy-x-headers",
            "typingsPackageName": "easy-x-headers",
            "sourceRepoURL": "https://github.com/DeadAlready/easy-x-headers",
            "asOfVersion": "1.0.0"
        },
        {
            "libraryName": "easy-xapi-supertest",
            "typingsPackageName": "easy-xapi-supertest",
            "sourceRepoURL": "https://github.com/DeadAlready/easy-xapi-supertest",
            "asOfVersion": "1.0.0"
        },
        {
            "libraryName": "EasyStar.js",
            "typingsPackageName": "easystarjs",
            "sourceRepoURL": "http://easystarjs.com/",
            "asOfVersion": "0.3.1"
        },
        {
            "libraryName": "ecmarkup",
            "typingsPackageName": "ecmarkup",
            "sourceRepoURL": "https://github.com/bterlson/ecmarkup",
            "asOfVersion": "3.4.0"
        },
        {
            "libraryName": "Egg",
            "typingsPackageName": "egg",
            "sourceRepoURL": "https://github.com/eggjs/egg",
            "asOfVersion": "1.5.0"
        },
        {
            "libraryName": "elastic-apm-node",
            "typingsPackageName": "elastic-apm-node",
            "sourceRepoURL": "https://github.com/elastic/apm-agent-nodejs",
            "asOfVersion": "2.7.0"
        },
        {
            "libraryName": "electron",
            "typingsPackageName": "electron",
            "sourceRepoURL": "https://github.com/electron/electron",
            "asOfVersion": "1.6.10"
        },
        {
            "libraryName": "electron-builder",
            "typingsPackageName": "electron-builder",
            "sourceRepoURL": "https://github.com/loopline-systems/electron-builder",
            "asOfVersion": "2.8.0"
        },
        {
            "libraryName": "electron-store",
            "typingsPackageName": "electron-config",
            "sourceRepoURL": "https://github.com/sindresorhus/electron-store",
            "asOfVersion": "3.2.0"
        },
        {
            "libraryName": "electron-debug",
            "typingsPackageName": "electron-debug",
            "sourceRepoURL": "https://github.com/sindresorhus/electron-debug",
            "asOfVersion": "2.1.0"
        },
        {
            "libraryName": "electron-is-dev",
            "typingsPackageName": "electron-is-dev",
            "sourceRepoURL": "https://github.com/sindresorhus/electron-is-dev",
            "asOfVersion": "1.1.0"
        },
        {
            "libraryName": "electron-store",
            "typingsPackageName": "electron-store",
            "sourceRepoURL": "https://github.com/sindresorhus/electron-store",
            "asOfVersion": "3.2.0"
        },
        {
            "libraryName": "electron-unhandled",
            "typingsPackageName": "electron-unhandled",
            "sourceRepoURL": "https://github.com/sindresorhus/electron-unhandled",
            "asOfVersion": "2.2.0"
        },
        {
            "libraryName": "electron-util",
            "typingsPackageName": "electron-util",
            "sourceRepoURL": "https://github.com/sindresorhus/electron-util",
            "asOfVersion": "0.11.0"
        },
        {
            "libraryName": "electron-winstaller",
            "typingsPackageName": "electron-winstaller",
            "sourceRepoURL": "https://github.com/electron/windows-installer",
            "asOfVersion": "4.0.0"
        },
        {
            "libraryName": "elegant-spinner",
            "typingsPackageName": "elegant-spinner",
            "sourceRepoURL": "https://github.com/sindresorhus/elegant-spinner",
            "asOfVersion": "2.0.0"
        },
        {
            "libraryName": "element-ready",
            "typingsPackageName": "element-ready",
            "sourceRepoURL": "https://github.com/sindresorhus/element-ready",
            "asOfVersion": "3.1.0"
        },
        {
            "libraryName": "email-addresses",
            "typingsPackageName": "email-addresses",
            "sourceRepoURL": "https://github.com/jackbowman/email-addresses",
            "asOfVersion": "3.0.0"
        },
        {
            "libraryName": "email-validator",
            "typingsPackageName": "email-validator",
            "sourceRepoURL": "https://github.com/Sembiance/email-validator",
            "asOfVersion": "1.0.6"
        },
        {
            "libraryName": "empty-trash",
            "typingsPackageName": "empty-trash",
            "sourceRepoURL": "https://github.com/sindresorhus/empty-trash",
            "asOfVersion": "3.0.0"
        },
        {
            "libraryName": "ensure-error",
            "typingsPackageName": "ensure-error",
            "sourceRepoURL": "https://github.com/sindresorhus/ensure-error",
            "asOfVersion": "2.0.0"
        },
        {
            "libraryName": "env-editor",
            "typingsPackageName": "env-editor",
            "sourceRepoURL": "https://github.com/sindresorhus/env-editor",
            "asOfVersion": "0.4.0"
        },
        {
            "libraryName": "env-paths",
            "typingsPackageName": "env-paths",
            "sourceRepoURL": "https://github.com/sindresorhus/env-paths",
            "asOfVersion": "2.1.0"
        },
        {
            "libraryName": "error-stack-parser",
            "typingsPackageName": "error-stack-parser",
            "sourceRepoURL": "https://github.com/stacktracejs/error-stack-parser",
            "asOfVersion": "2.0.0"
        },
        {
            "libraryName": "es6-error",
            "typingsPackageName": "es6-error",
            "sourceRepoURL": "https://github.com/bjyoungblood/es6-error",
            "asOfVersion": "4.0.2"
        },
        {
            "libraryName": "es6-promise",
            "typingsPackageName": "es6-promise",
            "sourceRepoURL": "https://github.com/jakearchibald/ES6-Promise",
            "asOfVersion": "3.3.0"
        },
        {
            "libraryName": "escape-goat",
            "typingsPackageName": "escape-goat",
            "sourceRepoURL": "https://github.com/sindresorhus/escape-goat",
            "asOfVersion": "2.0.0"
        },
        {
            "libraryName": "escape-string-regexp",
            "typingsPackageName": "escape-string-regexp",
            "sourceRepoURL": "https://github.com/sindresorhus/escape-string-regexp",
            "asOfVersion": "2.0.0"
        },
        {
            "libraryName": "eventemitter2",
            "typingsPackageName": "eventemitter2",
            "sourceRepoURL": "https://github.com/asyncly/EventEmitter2",
            "asOfVersion": "4.1.0"
        },
        {
            "libraryName": "EventEmitter3",
            "typingsPackageName": "eventemitter3",
            "sourceRepoURL": "https://github.com/primus/eventemitter3",
            "asOfVersion": "2.0.2"
        },
        {
            "libraryName": "execa",
            "typingsPackageName": "execa",
            "sourceRepoURL": "https://github.com/sindresorhus/execa",
            "asOfVersion": "2.0.0"
        },
        {
            "libraryName": "execall",
            "typingsPackageName": "execall",
            "sourceRepoURL": "https://github.com/sindresorhus/execall",
            "asOfVersion": "2.0.0"
        },
        {
            "libraryName": "exit-hook",
            "typingsPackageName": "exit-hook",
            "sourceRepoURL": "https://github.com/sindresorhus/exit-hook",
            "asOfVersion": "2.2.0"
        },
        {
            "libraryName": "expo",
            "typingsPackageName": "expo",
            "sourceRepoURL": "https://github.com/expo/expo/tree/master/packages/expo",
            "asOfVersion": "33.0.0"
        },
        {
            "libraryName": "expr-eval",
            "typingsPackageName": "expr-eval",
            "sourceRepoURL": "https://github.com/silentmatt/expr-eval",
            "asOfVersion": "1.1.0"
        },
        {
            "libraryName": "express-graphql",
            "typingsPackageName": "express-graphql",
            "sourceRepoURL": "https://github.com/graphql/express-graphql",
            "asOfVersion": "0.9.0"
        },
        {
            "libraryName": "express-validator",
            "typingsPackageName": "express-validator",
            "sourceRepoURL": "https://github.com/ctavan/express-validator",
            "asOfVersion": "3.0.0"
        },
        {
            "libraryName": "extended-listbox",
            "typingsPackageName": "extended-listbox",
            "sourceRepoURL": "https://github.com/code-chris/extended-listbox",
            "asOfVersion": "4.0.1"
        },
        {
            "libraryName": "extract-stack",
            "typingsPackageName": "extract-stack",
            "sourceRepoURL": "https://github.com/sindresorhus/extract-stack",
            "asOfVersion": "2.0.0"
        },
        {
            "libraryName": "fast-diff",
            "typingsPackageName": "fast-diff",
            "sourceRepoURL": "https://github.com/jhchen/fast-diff",
            "asOfVersion": "1.2.0"
        },
        {
            "libraryName": "JSON-Patch",
            "typingsPackageName": "fast-json-patch",
            "sourceRepoURL": "https://github.com/Starcounter-Jack/JSON-Patch",
            "asOfVersion": "1.1.5"
        },
        {
            "libraryName": "FastSimplexNoise",
            "typingsPackageName": "fast-simplex-noise",
            "sourceRepoURL": "https://www.npmjs.com/package/fast-simplex-noise",
            "asOfVersion": "3.0.0"
        },
        {
            "libraryName": "fastify-cors",
            "typingsPackageName": "fastify-cors",
            "sourceRepoURL": "https://github.com/fastify/fastify-cors",
            "asOfVersion": "2.1.0"
        },
        {
            "libraryName": "Fastify-JWT",
            "typingsPackageName": "fastify-jwt",
            "sourceRepoURL": "https://github.com/fastify/fastify-jwt",
            "asOfVersion": "0.8.1"
        },
        {
            "libraryName": "fastify-multipart",
            "typingsPackageName": "fastify-multipart",
            "sourceRepoURL": "https://github.com/fastify/fastify-multipart",
            "asOfVersion": "0.7.0"
        },
        {
            "libraryName": "fastify-static",
            "typingsPackageName": "fastify-static",
            "sourceRepoURL": "https://github.com/fastify/fastify-static",
            "asOfVersion": "2.2.1"
        },
        {
            "libraryName": "fecha",
            "typingsPackageName": "fecha",
            "sourceRepoURL": "https://github.com/taylorhakes/fecha",
            "asOfVersion": "2.3.1"
        },
        {
            "libraryName": "figures",
            "typingsPackageName": "figures",
            "sourceRepoURL": "https://github.com/sindresorhus/figures",
            "asOfVersion": "3.0.0"
        },
        {
            "libraryName": "file-type",
            "typingsPackageName": "file-type",
            "sourceRepoURL": "https://github.com/sindresorhus/file-type",
            "asOfVersion": "10.9.1"
        },
        {
            "libraryName": "file-url",
            "typingsPackageName": "file-url",
            "sourceRepoURL": "https://github.com/sindresorhus/file-url",
            "asOfVersion": "3.0.0"
        },
        {
            "libraryName": "filenamify",
            "typingsPackageName": "filenamify",
            "sourceRepoURL": "https://github.com/sindresorhus/filenamify",
            "asOfVersion": "3.0.0"
        },
        {
            "libraryName": "filenamify-url",
            "typingsPackageName": "filenamify-url",
            "sourceRepoURL": "https://github.com/sindresorhus/filenamify-url",
            "asOfVersion": "2.0.0"
        },
        {
            "libraryName": "filter-console",
            "typingsPackageName": "filter-console",
            "sourceRepoURL": "https://github.com/sindresorhus/filter-console",
            "asOfVersion": "0.1.1"
        },
        {
            "libraryName": "find-up",
            "typingsPackageName": "find-up",
            "sourceRepoURL": "https://github.com/sindresorhus/find-up",
            "asOfVersion": "4.0.0"
        },
        {
            "libraryName": "find-versions",
            "typingsPackageName": "find-versions",
            "sourceRepoURL": "https://github.com/sindresorhus/find-versions",
            "asOfVersion": "3.1.0"
        },
        {
            "libraryName": "FineUploader",
            "typingsPackageName": "fine-uploader",
            "sourceRepoURL": "http://fineuploader.com/",
            "asOfVersion": "5.14.0"
        },
        {
            "libraryName": "Firebase API",
            "typingsPackageName": "firebase",
            "sourceRepoURL": "https://www.firebase.com/docs/javascript/firebase",
            "asOfVersion": "3.2.1"
        },
        {
            "libraryName": "first-run",
            "typingsPackageName": "first-run",
            "sourceRepoURL": "https://github.com/sindresorhus/first-run",
            "asOfVersion": "2.0.0"
        },
        {
            "libraryName": "fkill",
            "typingsPackageName": "fkill",
            "sourceRepoURL": "https://github.com/sindresorhus/fkill",
            "asOfVersion": "6.0.0"
        },
        {
            "libraryName": "flatpickr",
            "typingsPackageName": "flatpickr",
            "sourceRepoURL": "https://github.com/chmln/flatpickr",
            "asOfVersion": "3.1.2"
        },
        {
            "libraryName": "flux-standard-action",
            "typingsPackageName": "flux-standard-action",
            "sourceRepoURL": "https://github.com/acdlite/flux-standard-action",
            "asOfVersion": "1.1.0"
        },
        {
            "libraryName": "fork-ts-checker-webpack-plugin",
            "typingsPackageName": "fork-ts-checker-webpack-plugin",
            "sourceRepoURL": "https://github.com/Realytics/fork-ts-checker-webpack-plugin",
            "asOfVersion": "0.4.5"
        },
        {
            "libraryName": "form-data",
            "typingsPackageName": "form-data",
            "sourceRepoURL": "https://github.com/form-data/form-data",
            "asOfVersion": "2.5.0"
        },
        {
            "libraryName": "Foundation Sites",
            "typingsPackageName": "foundation-sites",
            "sourceRepoURL": "http://foundation.zurb.com/",
            "asOfVersion": "6.4.3"
        },
        {
            "libraryName": "FullCalendar",
            "typingsPackageName": "fullcalendar",
            "sourceRepoURL": "http://arshaw.com/fullcalendar/",
            "asOfVersion": "3.8.0"
        },
        {
            "libraryName": "fuse",
            "typingsPackageName": "fuse",
            "sourceRepoURL": "https://github.com/krisk/Fuse",
            "asOfVersion": "2.6.0"
        },
        {
            "libraryName": "gaea-model",
            "typingsPackageName": "gaea-model",
            "sourceRepoURL": "https://github.com/ascoders/gaea-model",
            "asOfVersion": "0.0.0"
        },
        {
            "libraryName": "geolib",
            "typingsPackageName": "geolib",
            "sourceRepoURL": "https://github.com/manuelbieh/Geolib",
            "asOfVersion": "2.0.23"
        },
        {
            "libraryName": "get-emails",
            "typingsPackageName": "get-emails",
            "sourceRepoURL": "https://github.com/sindresorhus/get-emails",
            "asOfVersion": "3.0.0"
        },
        {
            "libraryName": "get-port",
            "typingsPackageName": "get-port",
            "sourceRepoURL": "https://github.com/sindresorhus/get-port",
            "asOfVersion": "4.2.0"
        },
        {
            "libraryName": "get-range",
            "typingsPackageName": "get-range",
            "sourceRepoURL": "https://github.com/sindresorhus/get-range",
            "asOfVersion": "2.0.1"
        },
        {
            "libraryName": "get-stdin",
            "typingsPackageName": "get-stdin",
            "sourceRepoURL": "https://github.com/sindresorhus/get-stdin",
            "asOfVersion": "7.0.0"
        },
        {
            "libraryName": "get-stream",
            "typingsPackageName": "get-stream",
            "sourceRepoURL": "https://github.com/sindresorhus/get-stream",
            "asOfVersion": "5.0.0"
        },
        {
            "libraryName": "get-urls",
            "typingsPackageName": "get-urls",
            "sourceRepoURL": "https://github.com/sindresorhus/get-urls",
            "asOfVersion": "9.1.0"
        },
        {
            "libraryName": "git-remote-origin-url",
            "typingsPackageName": "git-remote-origin-url",
            "sourceRepoURL": "https://github.com/sindresorhus/git-remote-origin-url",
            "asOfVersion": "3.0.0"
        },
        {
            "libraryName": "github",
            "typingsPackageName": "github",
            "sourceRepoURL": "https://github.com/mikedeboer/node-github",
            "asOfVersion": "7.1.0"
        },
        {
            "libraryName": "github-username",
            "typingsPackageName": "github-username",
            "sourceRepoURL": "https://github.com/sindresorhus/github-username",
            "asOfVersion": "5.0.0"
        },
        {
            "libraryName": "gitlab",
            "typingsPackageName": "gitlab",
            "sourceRepoURL": "https://github.com/jdalrymple/node-gitlab",
            "asOfVersion": "2.0.0"
        },
        {
            "libraryName": "global-dirs",
            "typingsPackageName": "global-dirs",
            "sourceRepoURL": "https://github.com/sindresorhus/global-dirs",
            "asOfVersion": "1.0.0"
        },
        {
            "libraryName": "globby",
            "typingsPackageName": "globby",
            "sourceRepoURL": "https://github.com/sindresorhus/globby",
            "asOfVersion": "9.1.0"
        },
        {
            "libraryName": "@google-cloud/pubsub",
            "typingsPackageName": "google-cloud__pubsub",
            "sourceRepoURL": "https://github.com/googleapis/nodejs-pubsub",
            "asOfVersion": "0.26.0"
        },
        {
            "libraryName": "Google Cloud Storage",
            "typingsPackageName": "google-cloud__storage",
            "sourceRepoURL": "https://github.com/googleapis/nodejs-storage",
            "asOfVersion": "2.3.0"
        },
        {
            "libraryName": "graphene-pk11",
            "typingsPackageName": "graphene-pk11",
            "sourceRepoURL": "https://github.com/PeculiarVentures/graphene",
            "asOfVersion": "2.0.31"
        },
        {
            "libraryName": "graphql",
            "typingsPackageName": "graphql",
            "sourceRepoURL": "https://github.com/graphql/graphql-js",
            "asOfVersion": "14.5.0"
        },
        {
            "libraryName": "gravatar-url",
            "typingsPackageName": "gravatar-url",
            "sourceRepoURL": "https://github.com/sindresorhus/gravatar-url",
            "asOfVersion": "3.0.0"
        },
        {
            "libraryName": "griddle-react",
            "typingsPackageName": "griddle-react",
            "sourceRepoURL": "https://github.com/griddlegriddle/griddle",
            "asOfVersion": "1.3.0"
        },
        {
            "libraryName": "gulp-tslint",
            "typingsPackageName": "gulp-tslint",
            "sourceRepoURL": "https://github.com/panuhorsmalahti/gulp-tslint",
            "asOfVersion": "4.2.0"
        },
        {
            "libraryName": "gulp-typedoc",
            "typingsPackageName": "gulp-typedoc",
            "sourceRepoURL": "https://github.com/rogierschouten/gulp-typedoc",
            "asOfVersion": "2.2.0"
        },
        {
            "libraryName": "gulp-typescript",
            "typingsPackageName": "gulp-typescript",
            "sourceRepoURL": "https://github.com/ivogabe/gulp-typescript",
            "asOfVersion": "2.13.0"
        },
        {
            "libraryName": "gzip-size",
            "typingsPackageName": "gzip-size",
            "sourceRepoURL": "https://github.com/sindresorhus/gzip-size",
            "asOfVersion": "5.1.0"
        },
        {
            "libraryName": "handlebars",
            "typingsPackageName": "handlebars",
            "sourceRepoURL": "https://github.com/wycats/handlebars.js",
            "asOfVersion": "4.1.0"
        },
        {
            "libraryName": "handsontable",
            "typingsPackageName": "handsontable",
            "sourceRepoURL": "https://handsontable.com/",
            "asOfVersion": "0.35.0"
        },
        {
            "libraryName": "hapi-auth-jwt2",
            "typingsPackageName": "hapi-auth-jwt2",
            "sourceRepoURL": "https://github.com/dwyl/hapi-auth-jwt2/",
            "asOfVersion": "8.6.1"
        },
        {
            "libraryName": "hard-rejection",
            "typingsPackageName": "hard-rejection",
            "sourceRepoURL": "https://github.com/sindresorhus/hard-rejection",
            "asOfVersion": "2.0.0"
        },
        {
            "libraryName": "has-emoji",
            "typingsPackageName": "has-emoji",
            "sourceRepoURL": "https://github.com/sindresorhus/has-emoji",
            "asOfVersion": "1.1.0"
        },
        {
            "libraryName": "has-yarn",
            "typingsPackageName": "has-yarn",
            "sourceRepoURL": "https://github.com/sindresorhus/has-yarn",
            "asOfVersion": "2.0.0"
        },
        {
            "libraryName": "hasha",
            "typingsPackageName": "hasha",
            "sourceRepoURL": "https://github.com/sindresorhus/hasha",
            "asOfVersion": "4.0.0"
        },
        {
            "libraryName": "hex-rgb",
            "typingsPackageName": "hex-rgb",
            "sourceRepoURL": "https://github.com/sindresorhus/hex-rgb",
            "asOfVersion": "4.1.0"
        },
        {
            "libraryName": "hibp",
            "typingsPackageName": "hibp",
            "sourceRepoURL": "https://github.com/wKovacs64/hibp",
            "asOfVersion": "7.3.0"
        },
        {
            "libraryName": "homeworks",
            "typingsPackageName": "homeworks",
            "sourceRepoURL": "https://github.com/IGAWorksDev/homeworks/",
            "asOfVersion": "1.0.19"
        },
        {
            "libraryName": "html-tags",
            "typingsPackageName": "html-tags",
            "sourceRepoURL": "https://github.com/sindresorhus/html-tags",
            "asOfVersion": "3.0.0"
        },
        {
            "libraryName": "http-status-codes",
            "typingsPackageName": "http-status-codes",
            "sourceRepoURL": "https://github.com/prettymuchbryce/node-http-status",
            "asOfVersion": "1.2.0"
        },
        {
            "libraryName": "humanize-string",
            "typingsPackageName": "humanize-string",
            "sourceRepoURL": "https://github.com/sindresorhus/humanize-string",
            "asOfVersion": "2.0.1"
        },
        {
            "libraryName": "humanize-url",
            "typingsPackageName": "humanize-url",
            "sourceRepoURL": "https://github.com/sindresorhus/humanize-url",
            "asOfVersion": "2.1.0"
        },
        {
            "libraryName": "i18next",
            "typingsPackageName": "i18next",
            "sourceRepoURL": "https://github.com/i18next/i18next",
            "asOfVersion": "13.0.0"
        },
        {
            "libraryName": "i18next-browser-languagedetector",
            "typingsPackageName": "i18next-browser-languagedetector",
            "sourceRepoURL": "https://github.com/i18next/i18next-browser-languagedetector",
            "asOfVersion": "3.0.0"
        },
        {
            "libraryName": "i18next-express-middleware",
            "typingsPackageName": "i18next-express-middleware",
            "sourceRepoURL": "https://github.com/i18next/i18next-express-middleware",
            "asOfVersion": "1.7.0"
        },
        {
            "libraryName": "i18next-xhr-backend",
            "typingsPackageName": "i18next-xhr-backend",
            "sourceRepoURL": "https://github.com/i18next/i18next-xhr-backend",
            "asOfVersion": "1.4.2"
        },
        {
            "libraryName": "iconv-lite",
            "typingsPackageName": "iconv-lite",
            "sourceRepoURL": "https://github.com/ashtuchkin/iconv-lite",
            "asOfVersion": "0.4.14"
        },
        {
            "libraryName": "ids",
            "typingsPackageName": "ids",
            "sourceRepoURL": "https://github.com/bpmn-io/ids",
            "asOfVersion": "0.2.2"
        },
        {
            "libraryName": "image-size",
            "typingsPackageName": "image-size",
            "sourceRepoURL": "https://github.com/image-size/image-size",
            "asOfVersion": "0.8.0"
        },
        {
            "libraryName": "image-type",
            "typingsPackageName": "image-type",
            "sourceRepoURL": "https://github.com/sindresorhus/image-type",
            "asOfVersion": "4.0.1"
        },
        {
            "libraryName": "immutability-helper",
            "typingsPackageName": "immutability-helper",
            "sourceRepoURL": "https://github.com/kolodny/immutability-helper",
            "asOfVersion": "2.6.3"
        },
        {
            "libraryName": "Facebook's Immutable",
            "typingsPackageName": "immutable",
            "sourceRepoURL": "https://github.com/facebook/immutable-js",
            "asOfVersion": "3.8.7"
        },
        {
            "libraryName": "in-range",
            "typingsPackageName": "in-range",
            "sourceRepoURL": "https://github.com/sindresorhus/in-range",
            "asOfVersion": "2.0.0"
        },
        {
            "libraryName": "indent-string",
            "typingsPackageName": "indent-string",
            "sourceRepoURL": "https://github.com/sindresorhus/indent-string",
            "asOfVersion": "4.0.0"
        },
        {
            "libraryName": "interactjs",
            "typingsPackageName": "interact.js",
            "sourceRepoURL": "https://github.com/taye/interact.js",
            "asOfVersion": "1.3.0"
        },
        {
            "libraryName": "internal-ip",
            "typingsPackageName": "internal-ip",
            "sourceRepoURL": "https://github.com/sindresorhus/internal-ip",
            "asOfVersion": "4.1.0"
        },
        {
            "libraryName": "intl-locales-supported",
            "typingsPackageName": "intl-locales-supported",
            "sourceRepoURL": "https://github.com/formatjs/formatjs",
            "asOfVersion": "1.0.6"
        },
        {
            "libraryName": "intl-messageformat",
            "typingsPackageName": "intl-messageformat",
            "sourceRepoURL": "https://github.com/formatjs/formatjs",
            "asOfVersion": "3.0.0"
        },
        {
            "libraryName": "intl-relativeformat",
            "typingsPackageName": "intl-relativeformat",
            "sourceRepoURL": "https://github.com/formatjs/formatjs",
            "asOfVersion": "3.0.1"
        },
        {
            "libraryName": "into-stream",
            "typingsPackageName": "into-stream",
            "sourceRepoURL": "https://github.com/sindresorhus/into-stream",
            "asOfVersion": "5.0.0"
        },
        {
            "libraryName": "inversify",
            "typingsPackageName": "inversify",
            "sourceRepoURL": "http://inversify.io",
            "asOfVersion": "2.0.33"
        },
        {
            "libraryName": "inversify-binding-decorators",
            "typingsPackageName": "inversify-binding-decorators",
            "sourceRepoURL": "https://github.com/inversify/inversify-binding-decorators",
            "asOfVersion": "2.0.0"
        },
        {
            "libraryName": "inversify-express-utils",
            "typingsPackageName": "inversify-express-utils",
            "sourceRepoURL": "https://github.com/inversify/inversify-express-utils",
            "asOfVersion": "2.0.0"
        },
        {
            "libraryName": "inversify-inject-decorators",
            "typingsPackageName": "inversify-inject-decorators",
            "sourceRepoURL": "https://github.com/inversify/inversify-inject-decorators",
            "asOfVersion": "2.0.0"
        },
        {
            "libraryName": "inversify-logger-middleware",
            "typingsPackageName": "inversify-logger-middleware",
            "sourceRepoURL": "https://github.com/inversify/inversify-logger-middleware",
            "asOfVersion": "2.0.0"
        },
        {
            "libraryName": "inversify-restify-utils",
            "typingsPackageName": "inversify-restify-utils",
            "sourceRepoURL": "https://github.com/inversify/inversify-restify-utils",
            "asOfVersion": "2.0.0"
        },
        {
            "libraryName": "Ionic",
            "typingsPackageName": "ionic",
            "sourceRepoURL": "http://ionicframework.com",
            "asOfVersion": "3.19.0"
        },
        {
            "libraryName": "ip-regex",
            "typingsPackageName": "ip-regex",
            "sourceRepoURL": "https://github.com/sindresorhus/ip-regex",
            "asOfVersion": "4.1.0"
        },
        {
            "libraryName": "ipify",
            "typingsPackageName": "ipify",
            "sourceRepoURL": "https://github.com/sindresorhus/ipify",
            "asOfVersion": "3.0.0"
        },
        {
            "libraryName": "is-absolute-url",
            "typingsPackageName": "is-absolute-url",
            "sourceRepoURL": "https://github.com/sindresorhus/is-absolute-url",
            "asOfVersion": "3.0.0"
        },
        {
            "libraryName": "is-archive",
            "typingsPackageName": "is-archive",
            "sourceRepoURL": "https://github.com/sindresorhus/is-archive",
            "asOfVersion": "2.0.0"
        },
        {
            "libraryName": "is-array-sorted",
            "typingsPackageName": "is-array-sorted",
            "sourceRepoURL": "https://github.com/sindresorhus/is-array-sorted",
            "asOfVersion": "2.0.0"
        },
        {
            "libraryName": "is-binary-path",
            "typingsPackageName": "is-binary-path",
            "sourceRepoURL": "https://github.com/sindresorhus/is-binary-path",
            "asOfVersion": "2.1.0"
        },
        {
            "libraryName": "is-compressed",
            "typingsPackageName": "is-compressed",
            "sourceRepoURL": "https://github.com/sindresorhus/is-compressed",
            "asOfVersion": "2.0.0"
        },
        {
            "libraryName": "is-docker",
            "typingsPackageName": "is-docker",
            "sourceRepoURL": "https://github.com/sindresorhus/is-docker",
            "asOfVersion": "2.0.0"
        },
        {
            "libraryName": "is-elevated",
            "typingsPackageName": "is-elevated",
            "sourceRepoURL": "https://github.com/sindresorhus/is-elevated",
            "asOfVersion": "3.0.0"
        },
        {
            "libraryName": "is-fullwidth-code-point",
            "typingsPackageName": "is-fullwidth-code-point",
            "sourceRepoURL": "https://github.com/sindresorhus/is-fullwidth-code-point",
            "asOfVersion": "3.0.0"
        },
        {
            "libraryName": "is-image",
            "typingsPackageName": "is-image",
            "sourceRepoURL": "https://github.com/sindresorhus/is-image",
            "asOfVersion": "3.0.0"
        },
        {
            "libraryName": "is-installed-globally",
            "typingsPackageName": "is-installed-globally",
            "sourceRepoURL": "https://github.com/sindresorhus/is-installed-globally.git",
            "asOfVersion": "0.2.0"
        },
        {
            "libraryName": "is-ip",
            "typingsPackageName": "is-ip",
            "sourceRepoURL": "https://github.com/sindresorhus/is-ip",
            "asOfVersion": "3.0.0"
        },
        {
            "libraryName": "is-lower-case",
            "typingsPackageName": "is-lower-case",
            "sourceRepoURL": "https://github.com/blakeembrey/is-lower-case",
            "asOfVersion": "1.1.2"
        },
        {
            "libraryName": "is-obj",
            "typingsPackageName": "is-obj",
            "sourceRepoURL": "https://github.com/sindresorhus/is-obj",
            "asOfVersion": "2.0.0"
        },
        {
            "libraryName": "is-online",
            "typingsPackageName": "is-online",
            "sourceRepoURL": "https://github.com/sindresorhus/is-online",
            "asOfVersion": "8.1.0"
        },
        {
            "libraryName": "is-path-cwd",
            "typingsPackageName": "is-path-cwd",
            "sourceRepoURL": "https://github.com/sindresorhus/is-path-cwd",
            "asOfVersion": "2.1.0"
        },
        {
            "libraryName": "is-path-in-cwd",
            "typingsPackageName": "is-path-in-cwd",
            "sourceRepoURL": "https://github.com/sindresorhus/is-path-in-cwd",
            "asOfVersion": "2.1.0"
        },
        {
            "libraryName": "is-plain-obj",
            "typingsPackageName": "is-plain-obj",
            "sourceRepoURL": "https://github.com/sindresorhus/is-plain-obj",
            "asOfVersion": "2.0.0"
        },
        {
            "libraryName": "is-plain-object",
            "typingsPackageName": "is-plain-object",
            "sourceRepoURL": "https://github.com/jonschlinkert/is-plain-object",
            "asOfVersion": "2.0.4"
        },
        {
            "libraryName": "is-png",
            "typingsPackageName": "is-png",
            "sourceRepoURL": "https://github.com/sindresorhus/is-png",
            "asOfVersion": "2.0.0"
        },
        {
            "libraryName": "is-reachable",
            "typingsPackageName": "is-reachable",
            "sourceRepoURL": "https://github.com/sindresorhus/is-reachable",
            "asOfVersion": "3.1.0"
        },
        {
            "libraryName": "is-regexp",
            "typingsPackageName": "is-regexp",
            "sourceRepoURL": "https://github.com/sindresorhus/is-regexp",
            "asOfVersion": "2.1.0"
        },
        {
            "libraryName": "is-relative-url",
            "typingsPackageName": "is-relative-url",
            "sourceRepoURL": "https://github.com/sindresorhus/is-relative-url",
            "asOfVersion": "3.0.0"
        },
        {
            "libraryName": "is-root",
            "typingsPackageName": "is-root",
            "sourceRepoURL": "https://github.com/sindresorhus/is-root",
            "asOfVersion": "2.1.0"
        },
        {
            "libraryName": "is-root-path",
            "typingsPackageName": "is-root-path",
            "sourceRepoURL": "https://github.com/sindresorhus/is-root-path",
            "asOfVersion": "2.0.0"
        },
        {
            "libraryName": "is-scoped",
            "typingsPackageName": "is-scoped",
            "sourceRepoURL": "https://github.com/sindresorhus/is-scoped",
            "asOfVersion": "2.0.0"
        },
        {
            "libraryName": "is-stream",
            "typingsPackageName": "is-stream",
            "sourceRepoURL": "https://github.com/sindresorhus/is-stream",
            "asOfVersion": "2.0.0"
        },
        {
            "libraryName": "is-svg",
            "typingsPackageName": "is-svg",
            "sourceRepoURL": "https://github.com/sindresorhus/is-svg",
            "asOfVersion": "4.0.1"
        },
        {
            "libraryName": "is-text-path",
            "typingsPackageName": "is-text-path",
            "sourceRepoURL": "https://github.com/sindresorhus/is-text-path",
            "asOfVersion": "2.0.0"
        },
        {
            "libraryName": "is-upper-case",
            "typingsPackageName": "is-upper-case",
            "sourceRepoURL": "https://github.com/blakeembrey/is-upper-case",
            "asOfVersion": "1.1.2"
        },
        {
            "libraryName": "is-url-superb",
            "typingsPackageName": "is-url-superb",
            "sourceRepoURL": "https://github.com/sindresorhus/is-url-superb",
            "asOfVersion": "3.0.0"
        },
        {
            "libraryName": "issue-regex",
            "typingsPackageName": "issue-regex",
            "sourceRepoURL": "https://github.com/sindresorhus/issue-regex",
            "asOfVersion": "3.1.0"
        },
        {
            "libraryName": "jasmine-expect",
            "typingsPackageName": "jasmine-expect",
            "sourceRepoURL": "https://github.com/JamieMason/Jasmine-Matchers",
            "asOfVersion": "3.8.1"
        },
        {
            "libraryName": "jdenticon",
            "typingsPackageName": "jdenticon",
            "sourceRepoURL": "https://github.com/dmester/jdenticon",
            "asOfVersion": "2.2.0"
        },
        {
            "libraryName": "jimp",
            "typingsPackageName": "jimp",
            "sourceRepoURL": "https://github.com/oliver-moran/jimp#readme",
            "asOfVersion": "0.2.28"
        },
        {
            "libraryName": "joData",
            "typingsPackageName": "jodata",
            "sourceRepoURL": "https://github.com/mccow002/joData",
            "asOfVersion": "1.0.13"
        },
        {
            "libraryName": "JointJS",
            "typingsPackageName": "jointjs",
            "sourceRepoURL": "http://www.jointjs.com/",
            "asOfVersion": "2.0.0"
        },
        {
            "libraryName": "jpeg-js",
            "typingsPackageName": "jpeg-js",
            "sourceRepoURL": "https://github.com/eugeneware/jpeg-js",
            "asOfVersion": "0.3.6"
        },
        {
            "libraryName": "jpush-react-native",
            "typingsPackageName": "jpush-react-native",
            "sourceRepoURL": "https://github.com/jpush/jpush-react-native",
            "asOfVersion": "2.0.0"
        },
        {
            "libraryName": "typescript",
            "typingsPackageName": "jquery-notifier",
            "sourceRepoURL": "https://github.com/Microsoft/TypeScript",
            "asOfVersion": "1.3.0"
        },
        {
            "libraryName": "jquery.ajaxfile",
            "typingsPackageName": "jquery.ajaxfile",
            "sourceRepoURL": "https://github.com/fpellet/jquery.ajaxFile",
            "asOfVersion": "0.2.29"
        },
        {
            "libraryName": "js-data",
            "typingsPackageName": "js-data",
            "sourceRepoURL": "https://github.com/js-data/js-data",
            "asOfVersion": "3.0.0"
        },
        {
            "libraryName": "JSData Http Adapter",
            "typingsPackageName": "js-data-http",
            "sourceRepoURL": "https://github.com/js-data/js-data-http",
            "asOfVersion": "3.0.0"
        },
        {
            "libraryName": "js-types",
            "typingsPackageName": "js-types",
            "sourceRepoURL": "https://github.com/sindresorhus/js-types",
            "asOfVersion": "2.1.0"
        },
        {
            "libraryName": "JSNLog",
            "typingsPackageName": "jsnlog",
            "sourceRepoURL": "https://github.com/mperdeck/jsnlog.js",
            "asOfVersion": "2.17.2"
        },
        {
            "libraryName": "jsonschema",
            "typingsPackageName": "jsonschema",
            "sourceRepoURL": "https://github.com/tdegrunt/jsonschema",
            "asOfVersion": "1.1.1"
        },
        {
            "libraryName": "jsplumb",
            "typingsPackageName": "jsplumb",
            "sourceRepoURL": "https://github.com/jsplumb/jsPlumb",
            "asOfVersion": "2.5.7"
        },
        {
            "libraryName": "jsrender",
            "typingsPackageName": "jsrender",
            "sourceRepoURL": "https://github.com/BorisMoore/jsrender",
            "asOfVersion": "1.0.5"
        },
        {
            "libraryName": "junk",
            "typingsPackageName": "junk",
            "sourceRepoURL": "https://github.com/sindresorhus/junk",
            "asOfVersion": "3.0.0"
        },
        {
            "libraryName": "kafkajs",
            "typingsPackageName": "kafkajs",
            "sourceRepoURL": "https://github.com/tulios/kafkajs",
            "asOfVersion": "1.9.0"
        },
        {
            "libraryName": "keycloak-js",
            "typingsPackageName": "keycloak-js",
            "sourceRepoURL": "https://github.com/keycloak/keycloak",
            "asOfVersion": "3.4.1"
        },
        {
            "libraryName": "knex",
            "typingsPackageName": "knex",
            "sourceRepoURL": "https://github.com/tgriesser/knex",
            "asOfVersion": "0.16.1"
        },
        {
            "libraryName": "knockout-paging",
            "typingsPackageName": "knockout-paging",
            "sourceRepoURL": "https://github.com/ErikSchierboom/knockout-paging",
            "asOfVersion": "0.3.1"
        },
        {
            "libraryName": "knockout-pre-rendered",
            "typingsPackageName": "knockout-pre-rendered",
            "sourceRepoURL": "https://github.com/ErikSchierboom/knockout-pre-rendered",
            "asOfVersion": "0.7.1"
        },
        {
            "libraryName": "known",
            "typingsPackageName": "known",
            "sourceRepoURL": "https://github.com/sindresorhus/known",
            "asOfVersion": "3.0.0"
        },
        {
            "libraryName": "koa-jwt",
            "typingsPackageName": "koa-jwt",
            "sourceRepoURL": "https://github.com/koajs/jwt",
            "asOfVersion": "3.3.0"
        },
        {
            "libraryName": "koa-useragent",
            "typingsPackageName": "koa-useragent",
            "sourceRepoURL": "https://github.com/rvboris/koa-useragent",
            "asOfVersion": "2.1.1"
        },
        {
            "libraryName": "koa-pug",
            "typingsPackageName": "koa-pug",
            "sourceRepoURL": "https://github.com/chrisyip/koa-pug",
            "asOfVersion": "4.0.0"
        },
        {
            "libraryName": "lambda-phi",
            "typingsPackageName": "lambda-phi",
            "sourceRepoURL": "https://github.com/elitechance/lambda-phi",
            "asOfVersion": "1.0.1"
        },
        {
            "libraryName": "latest-semver",
            "typingsPackageName": "latest-semver",
            "sourceRepoURL": "https://github.com/sindresorhus/latest-semver",
            "asOfVersion": "2.0.0"
        },
        {
            "libraryName": "latest-version",
            "typingsPackageName": "latest-version",
            "sourceRepoURL": "https://github.com/sindresorhus/latest-version",
            "asOfVersion": "5.0.0"
        },
        {
            "libraryName": "lazy-value",
            "typingsPackageName": "lazy-value",
            "sourceRepoURL": "https://github.com/sindresorhus/lazy-value",
            "asOfVersion": "2.0.0"
        },
        {
            "libraryName": "ldclient-js",
            "typingsPackageName": "ldclient-js",
            "sourceRepoURL": "https://github.com/launchdarkly/js-client",
            "asOfVersion": "1.1.11"
        },
        {
            "libraryName": "leap-year",
            "typingsPackageName": "leap-year",
            "sourceRepoURL": "https://github.com/sindresorhus/leap-year",
            "asOfVersion": "3.0.0"
        },
        {
            "libraryName": "left-pad",
            "typingsPackageName": "left-pad",
            "sourceRepoURL": "https://github.com/stevemao/left-pad",
            "asOfVersion": "1.2.0"
        },
        {
            "libraryName": "leven",
            "typingsPackageName": "leven",
            "sourceRepoURL": "https://github.com/sindresorhus/leven",
            "asOfVersion": "3.0.0"
        },
        {
            "libraryName": "line-column-path",
            "typingsPackageName": "line-column-path",
            "sourceRepoURL": "https://github.com/sindresorhus/line-column-path",
            "asOfVersion": "2.0.0"
        },
        {
            "libraryName": "linkify-issues",
            "typingsPackageName": "linkify-issues",
            "sourceRepoURL": "https://github.com/sindresorhus/linkify-issues",
            "asOfVersion": "2.0.0"
        },
        {
            "libraryName": "linkify-urls",
            "typingsPackageName": "linkify-urls",
            "sourceRepoURL": "https://github.com/sindresorhus/linkify-urls",
            "asOfVersion": "3.1.0"
        },
        {
            "libraryName": "Linq.JS",
            "typingsPackageName": "linq",
            "sourceRepoURL": "https://linqjs.codeplex.com/",
            "asOfVersion": "2.2.33"
        },
        {
            "libraryName": "Linq4JS",
            "typingsPackageName": "linq4js",
            "sourceRepoURL": "https://github.com/morrisjdev/Linq4JS",
            "asOfVersion": "2.1.8"
        },
        {
            "libraryName": "LinqSharp",
            "typingsPackageName": "linqsharp",
            "sourceRepoURL": "https://github.com/brunolm/LinqSharp",
            "asOfVersion": "1.0.0"
        },
        {
            "libraryName": "load-json-file",
            "typingsPackageName": "load-json-file",
            "sourceRepoURL": "https://github.com/sindresorhus/load-json-file",
            "asOfVersion": "5.1.0"
        },
        {
            "libraryName": "localforage",
            "typingsPackageName": "localforage",
            "sourceRepoURL": "https://github.com/localForage/localForage",
            "asOfVersion": "0.0.34"
        },
        {
            "libraryName": "localforage-cordovasqlitedriver",
            "typingsPackageName": "localforage-cordovasqlitedriver",
            "sourceRepoURL": "https://github.com/thgreasi/localForage-cordovaSQLiteDriver",
            "asOfVersion": "1.5.0"
        },
        {
            "libraryName": "locate-path",
            "typingsPackageName": "locate-path",
            "sourceRepoURL": "https://github.com/sindresorhus/locate-path",
            "asOfVersion": "4.0.0"
        },
        {
            "libraryName": "lock-system",
            "typingsPackageName": "lock-system",
            "sourceRepoURL": "https://github.com/sindresorhus/lock-system",
            "asOfVersion": "2.0.0"
        },
        {
            "libraryName": "lodash-decorators",
            "typingsPackageName": "lodash-decorators",
            "sourceRepoURL": "https://github.com/steelsojka/lodash-decorators",
            "asOfVersion": "4.0.0"
        },
        {
            "libraryName": "log-symbols",
            "typingsPackageName": "log-symbols",
            "sourceRepoURL": "https://github.com/sindresorhus/log-symbols",
            "asOfVersion": "3.0.0"
        },
        {
            "libraryName": "log-update",
            "typingsPackageName": "log-update",
            "sourceRepoURL": "https://github.com/sindresorhus/log-update",
            "asOfVersion": "3.1.0"
        },
        {
            "libraryName": "log4javascript",
            "typingsPackageName": "log4javascript",
            "sourceRepoURL": "http://log4javascript.org/",
            "asOfVersion": "1.4.15"
        },
        {
            "libraryName": "log4js",
            "typingsPackageName": "log4js",
            "sourceRepoURL": "https://github.com/nomiddlename/log4js-node",
            "asOfVersion": "2.3.5"
        },
        {
            "libraryName": "logform",
            "typingsPackageName": "logform",
            "sourceRepoURL": "https://github.com/winstonjs/logform",
            "asOfVersion": "1.10.0"
        },
        {
            "libraryName": "loglevel",
            "typingsPackageName": "loglevel",
            "sourceRepoURL": "https://github.com/pimterry/loglevel/",
            "asOfVersion": "1.6.2"
        },
        {
            "libraryName": "lorem-ipsum",
            "typingsPackageName": "lorem-ipsum",
            "sourceRepoURL": "https://github.com/knicklabs/node-lorem-ipsum",
            "asOfVersion": "2.0.0"
        },
        {
            "libraryName": "loud-rejection",
            "typingsPackageName": "loud-rejection",
            "sourceRepoURL": "https://github.com/sindresorhus/loud-rejection",
            "asOfVersion": "2.0.0"
        },
        {
            "libraryName": "lower-case",
            "typingsPackageName": "lower-case",
            "sourceRepoURL": "https://github.com/blakeembrey/lower-case",
            "asOfVersion": "1.1.3"
        },
        {
            "libraryName": "lower-case-first",
            "typingsPackageName": "lower-case-first",
            "sourceRepoURL": "https://github.com/blakeembrey/lower-case-first",
            "asOfVersion": "1.0.1"
        },
        {
            "libraryName": "make-dir",
            "typingsPackageName": "make-dir",
            "sourceRepoURL": "https://github.com/sindresorhus/make-dir",
            "asOfVersion": "2.1.0"
        },
        {
            "libraryName": "mali",
            "typingsPackageName": "mali",
            "sourceRepoURL": "https://github.com/malijs/mali",
            "asOfVersion": "0.9.2"
        },
        {
            "libraryName": "map-obj",
            "typingsPackageName": "map-obj",
            "sourceRepoURL": "https://github.com/sindresorhus/map-obj",
            "asOfVersion": "3.1.0"
        },
        {
            "libraryName": "maquette",
            "typingsPackageName": "maquette",
            "sourceRepoURL": "http://maquettejs.org/",
            "asOfVersion": "2.1.6"
        },
        {
            "libraryName": "matcher",
            "typingsPackageName": "matcher",
            "sourceRepoURL": "https://github.com/sindresorhus/matcher",
            "asOfVersion": "2.0.0"
        },
        {
            "libraryName": "maxmind",
            "typingsPackageName": "maxmind",
            "sourceRepoURL": "https://github.com/runk/node-maxmind",
            "asOfVersion": "2.0.5"
        },
        {
            "libraryName": "mem",
            "typingsPackageName": "mem",
            "sourceRepoURL": "https://github.com/sindresorhus/mem",
            "asOfVersion": "4.2.0"
        },
        {
            "libraryName": "memoize-one",
            "typingsPackageName": "memoize-one",
            "sourceRepoURL": "https://github.com/alexreardon/memoize-one#readme",
            "asOfVersion": "5.1.0"
        },
        {
            "libraryName": "mendixmodelsdk",
            "typingsPackageName": "mendixmodelsdk",
            "sourceRepoURL": "http://www.mendix.com",
            "asOfVersion": "0.8.1"
        },
        {
            "libraryName": "menubar",
            "typingsPackageName": "menubar",
            "sourceRepoURL": "https://github.com/maxogden/menubar",
            "asOfVersion": "6.0.0"
        },
        {
            "libraryName": "metisMenu",
            "typingsPackageName": "metismenu",
            "sourceRepoURL": "https://github.com/onokumus/metisMenu",
            "asOfVersion": "2.7.1"
        },
        {
            "libraryName": "microgears",
            "typingsPackageName": "microgears",
            "sourceRepoURL": "https://github.com/marcusdb/microgears",
            "asOfVersion": "4.0.5"
        },
        {
            "libraryName": "mnemonic-words",
            "typingsPackageName": "mnemonic-words",
            "sourceRepoURL": "https://github.com/sindresorhus/mnemonic-words",
            "asOfVersion": "1.1.0"
        },
        {
            "libraryName": "mobile-detect",
            "typingsPackageName": "mobile-detect",
            "sourceRepoURL": "http://hgoebl.github.io/mobile-detect.js/",
            "asOfVersion": "1.3.4"
        },
        {
            "libraryName": "mobservable",
            "typingsPackageName": "mobservable",
            "sourceRepoURL": "github.com/mweststrate/mobservable",
            "asOfVersion": "1.2.5"
        },
        {
            "libraryName": "mobservable-react",
            "typingsPackageName": "mobservable-react",
            "sourceRepoURL": "https://github.com/mweststrate/mobservable-react",
            "asOfVersion": "1.0.0"
        },
        {
            "libraryName": "Mobx Cookie",
            "typingsPackageName": "mobx-cookie",
            "sourceRepoURL": "https://github.com/will-stone/mobx-cookie",
            "asOfVersion": "1.1.1"
        },
        {
            "libraryName": "mobx-task",
            "typingsPackageName": "mobx-task",
            "sourceRepoURL": "https://github.com/jeffijoe/mobx-task#readme",
            "asOfVersion": "2.0.0"
        },
        {
            "libraryName": "mockingoose",
            "typingsPackageName": "mockingoose",
            "sourceRepoURL": "https://github.com/alonronin/mockingoose#readme",
            "asOfVersion": "2.13.0"
        },
        {
            "libraryName": "Moment",
            "typingsPackageName": "moment",
            "sourceRepoURL": "https://github.com/moment/moment",
            "asOfVersion": "2.13.0"
        },
        {
            "libraryName": "mongodb-memory-server",
            "typingsPackageName": "mongodb-memory-server",
            "sourceRepoURL": "https://github.com/nodkz/mongodb-memory-server",
            "asOfVersion": "2.3.0"
        },
        {
            "libraryName": "Monk",
            "typingsPackageName": "monk",
            "sourceRepoURL": "https://github.com/LearnBoost/monk.git",
            "asOfVersion": "6.0.0"
        },
        {
            "libraryName": "month-days",
            "typingsPackageName": "month-days",
            "sourceRepoURL": "https://github.com/sindresorhus/month-days",
            "asOfVersion": "3.0.0"
        },
        {
            "libraryName": "morphdom",
            "typingsPackageName": "morphdom",
            "sourceRepoURL": "https://github.com/patrick-steele-idem/morphdom",
            "asOfVersion": "2.4.0"
        },
        {
            "libraryName": "move-file",
            "typingsPackageName": "move-file",
            "sourceRepoURL": "https://github.com/sindresorhus/move-file",
            "asOfVersion": "1.1.0"
        },
        {
            "libraryName": "MQTT",
            "typingsPackageName": "mqtt",
            "sourceRepoURL": "https://github.com/mqttjs/MQTT.js",
            "asOfVersion": "2.5.0"
        },
        {
            "libraryName": "multimatch",
            "typingsPackageName": "multimatch",
            "sourceRepoURL": "https://github.com/sindresorhus/multimatch",
            "asOfVersion": "4.0.0"
        },
        {
            "libraryName": "nano",
            "typingsPackageName": "nano",
            "sourceRepoURL": "https://github.com/apache/couchdb-nano",
            "asOfVersion": "7.0.0"
        },
        {
            "libraryName": "natsort",
            "typingsPackageName": "natsort",
            "sourceRepoURL": "https://github.com/netop/natsort",
            "asOfVersion": "2.0.0"
        },
        {
            "libraryName": "typescript",
            "typingsPackageName": "navigator-permissions",
            "sourceRepoURL": "https://developer.mozilla.org/en-US/docs/Web/API/Permissions",
            "asOfVersion": "2.0.0"
        },
        {
            "libraryName": "negative-array",
            "typingsPackageName": "negative-array",
            "sourceRepoURL": "https://github.com/sindresorhus/negative-array",
            "asOfVersion": "2.1.0"
        },
        {
            "libraryName": "negative-zero",
            "typingsPackageName": "negative-zero",
            "sourceRepoURL": "https://github.com/sindresorhus/negative-zero",
            "asOfVersion": "3.0.0"
        },
        {
            "libraryName": "new-github-issue-url",
            "typingsPackageName": "new-github-issue-url",
            "sourceRepoURL": "https://github.com/sindresorhus/new-github-issue-url",
            "asOfVersion": "0.2.1"
        },
        {
            "libraryName": "new-github-release-url",
            "typingsPackageName": "new-github-release-url",
            "sourceRepoURL": "https://github.com/sindresorhus/new-github-release-url",
            "asOfVersion": "1.0.0"
        },
        {
            "libraryName": "ng-table",
            "typingsPackageName": "ng-table",
            "sourceRepoURL": "https://github.com/esvit/ng-table",
            "asOfVersion": "2.0.1"
        },
        {
            "libraryName": "nock",
            "typingsPackageName": "nock",
            "sourceRepoURL": "https://github.com/nock/nock",
            "asOfVersion": "11.1.0"
        },
        {
            "libraryName": "node-pg-migrate",
            "typingsPackageName": "node-pg-migrate",
            "sourceRepoURL": "https://github.com/theoephraim/node-pg-migrate#readme",
            "asOfVersion": "2.15.0"
        },
        {
            "libraryName": "node-sql-parser",
            "typingsPackageName": "node-sql-parser",
            "sourceRepoURL": "https://github.com/taozhi8833998/node-sql-parser#readme",
            "asOfVersion": "1.1.0"
        },
        {
            "libraryName": "node-waves",
            "typingsPackageName": "node-waves",
            "sourceRepoURL": "http://fian.my.id/Waves",
            "asOfVersion": "0.7.6"
        },
        {
            "libraryName": "normalize-url",
            "typingsPackageName": "normalize-url",
            "sourceRepoURL": "https://github.com/sindresorhus/normalize-url",
            "asOfVersion": "4.2.0"
        },
        {
            "libraryName": "Normalizr",
            "typingsPackageName": "normalizr",
            "sourceRepoURL": "https://github.com/paularmstrong/normalizr",
            "asOfVersion": "2.0.18"
        },
        {
            "libraryName": "npm-email",
            "typingsPackageName": "npm-email",
            "sourceRepoURL": "https://github.com/sindresorhus/npm-email",
            "asOfVersion": "3.1.0"
        },
        {
            "libraryName": "npm-keyword",
            "typingsPackageName": "npm-keyword",
            "sourceRepoURL": "https://github.com/sindresorhus/npm-keyword",
            "asOfVersion": "6.0.0"
        },
        {
            "libraryName": "npm-name",
            "typingsPackageName": "npm-name",
            "sourceRepoURL": "https://github.com/sindresorhus/npm-name",
            "asOfVersion": "5.2.1"
        },
        {
            "libraryName": "npm-run-path",
            "typingsPackageName": "npm-run-path",
            "sourceRepoURL": "https://github.com/sindresorhus/npm-run-path",
            "asOfVersion": "3.0.1"
        },
        {
            "libraryName": "npm-user",
            "typingsPackageName": "npm-user",
            "sourceRepoURL": "https://github.com/sindresorhus/npm-user",
            "asOfVersion": "4.0.0"
        },
        {
            "libraryName": "Nuka Carousel",
            "typingsPackageName": "nuka-carousel",
            "sourceRepoURL": "https://github.com/FormidableLabs/nuka-carousel/",
            "asOfVersion": "4.4.6"
        },
        {
            "libraryName": "Numbro",
            "typingsPackageName": "numbro",
            "sourceRepoURL": "https://github.com/foretagsplatsen/numbro/",
            "asOfVersion": "1.9.3"
        },
        {
            "libraryName": "odata",
            "typingsPackageName": "odata",
            "sourceRepoURL": "https://github.com/janhommes/odata",
            "asOfVersion": "1.0.3"
        },
        {
            "libraryName": "o.js",
            "typingsPackageName": "o.js",
            "sourceRepoURL": "https://github.com/janhommes/o.js",
            "asOfVersion": "1.0.3"
        },
        {
            "libraryName": "on-change",
            "typingsPackageName": "on-change",
            "sourceRepoURL": "https://github.com/sindresorhus/on-change",
            "asOfVersion": "1.1.0"
        },
        {
            "libraryName": "onetime",
            "typingsPackageName": "onetime",
            "sourceRepoURL": "https://github.com/sindresorhus/onetime",
            "asOfVersion": "4.0.0"
        },
        {
            "libraryName": "Onsen UI",
            "typingsPackageName": "onsenui",
            "sourceRepoURL": "http://onsen.io",
            "asOfVersion": "2.0.0"
        },
        {
            "libraryName": "open",
            "typingsPackageName": "open",
            "sourceRepoURL": "https://github.com/sindresorhus/open",
            "asOfVersion": "6.2.0"
        },
        {
            "libraryName": "open-editor",
            "typingsPackageName": "open-editor",
            "sourceRepoURL": "https://github.com/sindresorhus/open-editor",
            "asOfVersion": "2.0.0"
        },
        {
            "libraryName": "openid-client",
            "typingsPackageName": "openid-client",
            "sourceRepoURL": "https://github.com/panva/node-openid-client",
            "asOfVersion": "3.7.0"
        },
        {
            "libraryName": "opn",
            "typingsPackageName": "opn",
            "sourceRepoURL": "https://github.com/sindresorhus/opn",
            "asOfVersion": "5.5.0"
        },
        {
            "libraryName": "ora",
            "typingsPackageName": "ora",
            "sourceRepoURL": "https://github.com/sindresorhus/ora",
            "asOfVersion": "3.2.0"
        },
        {
            "libraryName": "os-locale",
            "typingsPackageName": "os-locale",
            "sourceRepoURL": "https://github.com/sindresorhus/os-locale",
            "asOfVersion": "4.0.0"
        },
        {
            "libraryName": "os-name",
            "typingsPackageName": "os-name",
            "sourceRepoURL": "https://github.com/sindresorhus/os-name",
            "asOfVersion": "3.1.0"
        },
        {
            "libraryName": "otplib",
            "typingsPackageName": "otplib",
            "sourceRepoURL": "https://github.com/yeojz/otplib",
            "asOfVersion": "10.0.0"
        },
        {
            "libraryName": "overwatch-api",
            "typingsPackageName": "overwatch-api",
            "sourceRepoURL": "https://github.com/alfg/overwatch-api",
            "asOfVersion": "0.7.1"
        },
        {
            "libraryName": "p-all",
            "typingsPackageName": "p-all",
            "sourceRepoURL": "https://github.com/sindresorhus/p-all",
            "asOfVersion": "2.0.0"
        },
        {
            "libraryName": "p-any",
            "typingsPackageName": "p-any",
            "sourceRepoURL": "https://github.com/sindresorhus/p-any",
            "asOfVersion": "2.0.0"
        },
        {
            "libraryName": "p-cancelable",
            "typingsPackageName": "p-cancelable",
            "sourceRepoURL": "https://github.com/sindresorhus/p-cancelable",
            "asOfVersion": "1.1.0"
        },
        {
            "libraryName": "p-catch-if",
            "typingsPackageName": "p-catch-if",
            "sourceRepoURL": "https://github.com/sindresorhus/p-catch-if",
            "asOfVersion": "2.0.0"
        },
        {
            "libraryName": "p-debounce",
            "typingsPackageName": "p-debounce",
            "sourceRepoURL": "https://github.com/sindresorhus/p-debounce",
            "asOfVersion": "2.0.0"
        },
        {
            "libraryName": "p-defer",
            "typingsPackageName": "p-defer",
            "sourceRepoURL": "https://github.com/sindresorhus/p-defer",
            "asOfVersion": "2.0.0"
        },
        {
            "libraryName": "p-do-whilst",
            "typingsPackageName": "p-do-whilst",
            "sourceRepoURL": "https://github.com/sindresorhus/p-do-whilst",
            "asOfVersion": "1.0.0"
        },
        {
            "libraryName": "p-each-series",
            "typingsPackageName": "p-each-series",
            "sourceRepoURL": "https://github.com/sindresorhus/p-each-series",
            "asOfVersion": "2.0.0"
        },
        {
            "libraryName": "p-event",
            "typingsPackageName": "p-event",
            "sourceRepoURL": "https://github.com/sindresorhus/p-event",
            "asOfVersion": "3.0.0"
        },
        {
            "libraryName": "p-every",
            "typingsPackageName": "p-every",
            "sourceRepoURL": "https://github.com/kevva/p-every",
            "asOfVersion": "2.0.0"
        },
        {
            "libraryName": "p-forever",
            "typingsPackageName": "p-forever",
            "sourceRepoURL": "https://github.com/sindresorhus/p-forever",
            "asOfVersion": "2.0.0"
        },
        {
            "libraryName": "p-is-promise",
            "typingsPackageName": "p-is-promise",
            "sourceRepoURL": "https://github.com/sindresorhus/p-is-promise",
            "asOfVersion": "2.1.0"
        },
        {
            "libraryName": "p-lazy",
            "typingsPackageName": "p-lazy",
            "sourceRepoURL": "https://github.com/sindresorhus/p-lazy",
            "asOfVersion": "2.0.0"
        },
        {
            "libraryName": "p-limit",
            "typingsPackageName": "p-limit",
            "sourceRepoURL": "https://github.com/sindresorhus/p-limit",
            "asOfVersion": "2.2.0"
        },
        {
            "libraryName": "p-locate",
            "typingsPackageName": "p-locate",
            "sourceRepoURL": "https://github.com/sindresorhus/p-locate",
            "asOfVersion": "4.0.0"
        },
        {
            "libraryName": "p-log",
            "typingsPackageName": "p-log",
            "sourceRepoURL": "https://github.com/sindresorhus/p-log",
            "asOfVersion": "2.0.0"
        },
        {
            "libraryName": "p-map",
            "typingsPackageName": "p-map",
            "sourceRepoURL": "https://github.com/sindresorhus/p-map",
            "asOfVersion": "2.0.0"
        },
        {
            "libraryName": "p-map-series",
            "typingsPackageName": "p-map-series",
            "sourceRepoURL": "https://github.com/sindresorhus/p-map-series",
            "asOfVersion": "2.0.0"
        },
        {
            "libraryName": "p-memoize",
            "typingsPackageName": "p-memoize",
            "sourceRepoURL": "https://github.com/sindresorhus/p-memoize",
            "asOfVersion": "3.0.0"
        },
        {
            "libraryName": "p-min-delay",
            "typingsPackageName": "p-min-delay",
            "sourceRepoURL": "https://github.com/sindresorhus/p-min-delay",
            "asOfVersion": "3.0.0"
        },
        {
            "libraryName": "p-one",
            "typingsPackageName": "p-one",
            "sourceRepoURL": "https://github.com/kevva/p-one",
            "asOfVersion": "2.0.0"
        },
        {
            "libraryName": "p-pipe",
            "typingsPackageName": "p-pipe",
            "sourceRepoURL": "https://github.com/sindresorhus/p-pipe",
            "asOfVersion": "2.0.1"
        },
        {
            "libraryName": "p-progress",
            "typingsPackageName": "p-progress",
            "sourceRepoURL": "https://github.com/sindresorhus/p-progress",
            "asOfVersion": "0.3.0"
        },
        {
            "libraryName": "p-props",
            "typingsPackageName": "p-props",
            "sourceRepoURL": "https://github.com/sindresorhus/p-props",
            "asOfVersion": "2.0.0"
        },
        {
            "libraryName": "p-queue",
            "typingsPackageName": "p-queue",
            "sourceRepoURL": "https://github.com/sindresorhus/p-queue",
            "asOfVersion": "3.2.1"
        },
        {
            "libraryName": "p-reduce",
            "typingsPackageName": "p-reduce",
            "sourceRepoURL": "https://github.com/sindresorhus/p-reduce",
            "asOfVersion": "2.0.0"
        },
        {
            "libraryName": "p-reflect",
            "typingsPackageName": "p-reflect",
            "sourceRepoURL": "https://github.com/sindresorhus/p-reflect",
            "asOfVersion": "2.0.0"
        },
        {
            "libraryName": "p-retry",
            "typingsPackageName": "p-retry",
            "sourceRepoURL": "https://github.com/sindresorhus/p-retry",
            "asOfVersion": "4.0.0"
        },
        {
            "libraryName": "p-series",
            "typingsPackageName": "p-series",
            "sourceRepoURL": "https://github.com/sindresorhus/p-series",
            "asOfVersion": "2.0.0"
        },
        {
            "libraryName": "p-settle",
            "typingsPackageName": "p-settle",
            "sourceRepoURL": "https://github.com/sindresorhus/p-settle",
            "asOfVersion": "3.0.0"
        },
        {
            "libraryName": "p-some",
            "typingsPackageName": "p-some",
            "sourceRepoURL": "https://github.com/sindresorhus/p-some",
            "asOfVersion": "4.0.1"
        },
        {
            "libraryName": "p-tap",
            "typingsPackageName": "p-tap",
            "sourceRepoURL": "https://github.com/sindresorhus/p-tap",
            "asOfVersion": "2.0.0"
        },
        {
            "libraryName": "p-throttle",
            "typingsPackageName": "p-throttle",
            "sourceRepoURL": "https://github.com/sindresorhus/p-throttle",
            "asOfVersion": "2.1.0"
        },
        {
            "libraryName": "p-time",
            "typingsPackageName": "p-time",
            "sourceRepoURL": "https://github.com/sindresorhus/p-time",
            "asOfVersion": "2.0.0"
        },
        {
            "libraryName": "p-timeout",
            "typingsPackageName": "p-timeout",
            "sourceRepoURL": "https://github.com/sindresorhus/p-timeout",
            "asOfVersion": "3.0.0"
        },
        {
            "libraryName": "p-times",
            "typingsPackageName": "p-times",
            "sourceRepoURL": "https://github.com/sindresorhus/p-times",
            "asOfVersion": "2.0.0"
        },
        {
            "libraryName": "p-try",
            "typingsPackageName": "p-try",
            "sourceRepoURL": "https://github.com/sindresorhus/p-try",
            "asOfVersion": "2.1.0"
        },
        {
            "libraryName": "p-wait-for",
            "typingsPackageName": "p-wait-for",
            "sourceRepoURL": "https://github.com/sindresorhus/p-wait-for",
            "asOfVersion": "3.0.0"
        },
        {
            "libraryName": "p-waterfall",
            "typingsPackageName": "p-waterfall",
            "sourceRepoURL": "https://github.com/sindresorhus/p-waterfall",
            "asOfVersion": "2.0.0"
        },
        {
            "libraryName": "p-whilst",
            "typingsPackageName": "p-whilst",
            "sourceRepoURL": "https://github.com/sindresorhus/p-whilst",
            "asOfVersion": "2.0.0"
        },
        {
            "libraryName": "package-json",
            "typingsPackageName": "package-json",
            "sourceRepoURL": "https://github.com/sindresorhus/package-json",
            "asOfVersion": "6.1.0"
        },
        {
            "libraryName": "paper",
            "typingsPackageName": "paper",
            "sourceRepoURL": "https://github.com/paperjs/paper.js",
            "asOfVersion": "0.12.3"
        },
        {
            "libraryName": "param-case",
            "typingsPackageName": "param-case",
            "sourceRepoURL": "https://github.com/blakeembrey/param-case",
            "asOfVersion": "1.1.2"
        },
        {
            "libraryName": "park-miller",
            "typingsPackageName": "park-miller",
            "sourceRepoURL": "https://github.com/sindresorhus/park-miller",
            "asOfVersion": "1.1.0"
        },
        {
            "libraryName": "parse-columns",
            "typingsPackageName": "parse-columns",
            "sourceRepoURL": "https://github.com/sindresorhus/parse-columns",
            "asOfVersion": "2.0.0"
        },
        {
            "libraryName": "parse-ms",
            "typingsPackageName": "parse-ms",
            "sourceRepoURL": "https://github.com/sindresorhus/parse-ms",
            "asOfVersion": "2.1.0"
        },
        {
            "libraryName": "pascal-case",
            "typingsPackageName": "pascal-case",
            "sourceRepoURL": "https://github.com/blakeembrey/pascal-case",
            "asOfVersion": "1.1.2"
        },
        {
            "libraryName": "passport-client-cert",
            "typingsPackageName": "passport-client-cert",
            "sourceRepoURL": "https://github.com/ripjar/passport-client-cert",
            "asOfVersion": "2.1.0"
        },
        {
            "libraryName": "path-case",
            "typingsPackageName": "path-case",
            "sourceRepoURL": "https://github.com/blakeembrey/path-case",
            "asOfVersion": "1.1.2"
        },
        {
            "libraryName": "path-exists",
            "typingsPackageName": "path-exists",
            "sourceRepoURL": "https://github.com/sindresorhus/path-exists",
            "asOfVersion": "4.0.0"
        },
        {
            "libraryName": "path-key",
            "typingsPackageName": "path-key",
            "sourceRepoURL": "https://github.com/sindresorhus/path-key",
            "asOfVersion": "3.0.1"
        },
        {
            "libraryName": "path-to-regexp",
            "typingsPackageName": "path-to-regexp",
            "sourceRepoURL": "https://github.com/pillarjs/path-to-regexp",
            "asOfVersion": "1.7.0"
        },
        {
            "libraryName": "path-type",
            "typingsPackageName": "path-type",
            "sourceRepoURL": "https://github.com/sindresorhus/path-type",
            "asOfVersion": "4.0.0"
        },
        {
            "libraryName": "perfect-scrollbar",
            "typingsPackageName": "perfect-scrollbar",
            "sourceRepoURL": "https://github.com/noraesae/perfect-scrollbar",
            "asOfVersion": "1.3.0"
        },
        {
            "libraryName": "pg-connection-string",
            "typingsPackageName": "pg-connection-string",
            "sourceRepoURL": "https://github.com/iceddev/pg-connection-string",
            "asOfVersion": "2.0.0"
        },
        {
            "libraryName": "pg-promise",
            "typingsPackageName": "pg-promise",
            "sourceRepoURL": "https://github.com/vitaly-t/pg-promise",
            "asOfVersion": "5.4.3"
        },
        {
            "libraryName": "phin",
            "typingsPackageName": "phin",
            "sourceRepoURL": "https://github.com/ethanent/phin",
            "asOfVersion": "3.4.0"
        },
        {
            "libraryName": "phonegap-plugin-push",
            "typingsPackageName": "phonegap-plugin-push",
            "sourceRepoURL": "https://github.com/phonegap/phonegap-plugin-push",
            "asOfVersion": "2.1.2"
        },
        {
            "libraryName": "pixi-spine",
            "typingsPackageName": "pixi-spine",
            "sourceRepoURL": "https://github.com/pixijs/pixi-spine",
            "asOfVersion": "1.4.2"
        },
        {
            "libraryName": "pkcs11js",
            "typingsPackageName": "pkcs11js",
            "sourceRepoURL": "https://github.com/PeculiarVentures/pkcs11js",
            "asOfVersion": "1.0.4"
        },
        {
            "libraryName": "pkg-conf",
            "typingsPackageName": "pkg-conf",
            "sourceRepoURL": "https://github.com/sindresorhus/pkg-conf",
            "asOfVersion": "3.0.0"
        },
        {
            "libraryName": "pkg-dir",
            "typingsPackageName": "pkg-dir",
            "sourceRepoURL": "https://github.com/sindresorhus/pkg-dir",
            "asOfVersion": "4.0.0"
        },
        {
            "libraryName": "pkg-up",
            "typingsPackageName": "pkg-up",
            "sourceRepoURL": "https://github.com/sindresorhus/pkg-up",
            "asOfVersion": "3.1.0"
        },
        {
            "libraryName": "pkg-versions",
            "typingsPackageName": "pkg-versions",
            "sourceRepoURL": "https://github.com/sindresorhus/pkg-versions",
            "asOfVersion": "2.0.0"
        },
        {
            "libraryName": "playcanvas",
            "typingsPackageName": "playcanvas",
            "sourceRepoURL": "https://github.com/playcanvas/engine",
            "asOfVersion": "1.23.0"
        },
        {
            "libraryName": "plottable",
            "typingsPackageName": "plottable",
            "sourceRepoURL": "http://plottablejs.org/",
            "asOfVersion": "3.7.0"
        },
        {
            "libraryName": "plur",
            "typingsPackageName": "plur",
            "sourceRepoURL": "https://github.com/sindresorhus/plur",
            "asOfVersion": "3.1.0"
        },
        {
            "libraryName": "png-async",
            "typingsPackageName": "png-async",
            "sourceRepoURL": "https://github.com/kanreisa/node-png-async",
            "asOfVersion": "0.9.4"
        },
        {
            "libraryName": "poly2tri.js",
            "typingsPackageName": "poly2tri",
            "sourceRepoURL": "https://github.com/r3mi/poly2tri.js",
            "asOfVersion": "1.4.0"
        },
        {
            "libraryName": "popper.js",
            "typingsPackageName": "popper.js",
            "sourceRepoURL": "https://github.com/FezVrasta/popper.js/",
            "asOfVersion": "1.11.0"
        },
        {
            "libraryName": "positive-zero",
            "typingsPackageName": "positive-zero",
            "sourceRepoURL": "https://github.com/sindresorhus/positive-zero",
            "asOfVersion": "3.0.0"
        },
        {
            "libraryName": "Prando",
            "typingsPackageName": "prando",
            "sourceRepoURL": "https://github.com/zeh/prando",
            "asOfVersion": "1.0.0"
        },
        {
            "libraryName": "pretty-bytes",
            "typingsPackageName": "pretty-bytes",
            "sourceRepoURL": "https://github.com/sindresorhus/pretty-bytes",
            "asOfVersion": "5.2.0"
        },
        {
            "libraryName": "pretty-format",
            "typingsPackageName": "pretty-format",
            "sourceRepoURL": "https://github.com/facebook/jest/tree/master/packages/pretty-format",
            "asOfVersion": "24.3.0"
        },
        {
            "libraryName": "pretty-ms",
            "typingsPackageName": "pretty-ms",
            "sourceRepoURL": "https://github.com/sindresorhus/pretty-ms",
            "asOfVersion": "5.0.0"
        },
        {
            "libraryName": "ProtoBuf.js",
            "typingsPackageName": "protobufjs",
            "sourceRepoURL": "https://github.com/dcodeIO/ProtoBuf.js",
            "asOfVersion": "6.0.0"
        },
        {
            "libraryName": "Protractor",
            "typingsPackageName": "protractor",
            "sourceRepoURL": "https://github.com/angular/protractor",
            "asOfVersion": "4.0.0"
        },
        {
            "libraryName": "ps-list",
            "typingsPackageName": "ps-list",
            "sourceRepoURL": "https://github.com/sindresorhus/ps-list",
            "asOfVersion": "6.2.1"
        },
        {
            "libraryName": "public-ip",
            "typingsPackageName": "public-ip",
            "sourceRepoURL": "https://github.com/sindresorhus/public-ip",
            "asOfVersion": "3.1.0"
        },
        {
            "libraryName": "pupa",
            "typingsPackageName": "pupa",
            "sourceRepoURL": "https://github.com/sindresorhus/pupa",
            "asOfVersion": "2.0.0"
        },
        {
            "libraryName": "qiniu",
            "typingsPackageName": "qiniu",
            "sourceRepoURL": "https://github.com/qiniu/nodejs-sdk",
            "asOfVersion": "7.0.1"
        },
        {
            "libraryName": "qrcode-generator",
            "typingsPackageName": "qrcode-generator",
            "sourceRepoURL": "https://github.com/kazuhikoarase/qrcode-generator",
            "asOfVersion": "1.0.6"
        },
        {
            "libraryName": "query-string",
            "typingsPackageName": "query-string",
            "sourceRepoURL": "https://github.com/sindresorhus/query-string",
            "asOfVersion": "6.3.0"
        },
        {
            "libraryName": "quick-lru",
            "typingsPackageName": "quick-lru",
            "sourceRepoURL": "https://github.com/sindresorhus/quick-lru",
            "asOfVersion": "3.0.0"
        },
        {
            "libraryName": "qunit-dom",
            "typingsPackageName": "qunit-dom",
            "sourceRepoURL": "https://github.com/simplabs/qunit-dom#readme",
            "asOfVersion": "0.7.0"
        },
        {
            "libraryName": "random-float",
            "typingsPackageName": "random-float",
            "sourceRepoURL": "https://github.com/sindresorhus/random-float",
            "asOfVersion": "2.0.0"
        },
        {
            "libraryName": "random-int",
            "typingsPackageName": "random-int",
            "sourceRepoURL": "https://github.com/sindresorhus/random-int",
            "asOfVersion": "2.0.0"
        },
        {
            "libraryName": "random-item",
            "typingsPackageName": "random-item",
            "sourceRepoURL": "https://github.com/sindresorhus/random-item",
            "asOfVersion": "2.0.0"
        },
        {
            "libraryName": "random-js",
            "typingsPackageName": "random-js",
            "sourceRepoURL": "https://github.com/ckknight/random-js",
            "asOfVersion": "2.0.0"
        },
        {
            "libraryName": "random-obj-key",
            "typingsPackageName": "random-obj-key",
            "sourceRepoURL": "https://github.com/sindresorhus/random-obj-key",
            "asOfVersion": "2.0.0"
        },
        {
            "libraryName": "random-obj-prop",
            "typingsPackageName": "random-obj-prop",
            "sourceRepoURL": "https://github.com/sindresorhus/random-obj-prop",
            "asOfVersion": "2.0.0"
        },
        {
            "libraryName": "randoma",
            "typingsPackageName": "randoma",
            "sourceRepoURL": "https://github.com/sindresorhus/randoma",
            "asOfVersion": "1.3.0"
        },
        {
            "libraryName": "Raven JS",
            "typingsPackageName": "raven-js",
            "sourceRepoURL": "https://github.com/getsentry/raven-js",
            "asOfVersion": "3.10.0"
        },
        {
            "libraryName": "raw-body",
            "typingsPackageName": "raw-body",
            "sourceRepoURL": "https://github.com/stream-utils/raw-body",
            "asOfVersion": "2.3.0"
        },
        {
            "libraryName": "re2",
            "typingsPackageName": "re2",
            "sourceRepoURL": "https://github.com/uhop/node-re2",
            "asOfVersion": "1.10.3"
        },
        {
            "libraryName": "react-chartjs-2",
            "typingsPackageName": "react-chartjs-2",
            "sourceRepoURL": "https://github.com/gor181/react-chartjs-2",
            "asOfVersion": "2.5.7"
        },
        {
<<<<<<< HEAD
            "libraryName": "react-content-loader",
            "typingsPackageName": "react-content-loader",
            "sourceRepoURL": "https://github.com/danilowoz/react-content-loader",
            "asOfVersion": "4.0.0"
=======
            "libraryName": "react-circular-progressbar",
            "typingsPackageName": "react-circular-progressbar",
            "sourceRepoURL": "https://github.com/kevinsqi/react-circular-progressbar#readme",
            "asOfVersion": "1.1.0"
>>>>>>> 5506a064
        },
        {
            "libraryName": "react-day-picker",
            "typingsPackageName": "react-day-picker",
            "sourceRepoURL": "https://github.com/gpbl/react-day-picker",
            "asOfVersion": "5.3.0"
        },
        {
            "libraryName": "react-dnd",
            "typingsPackageName": "react-dnd",
            "sourceRepoURL": "https://github.com/react-dnd/react-dnd",
            "asOfVersion": "3.0.2"
        },
        {
            "libraryName": "react-dnd-html5-backend",
            "typingsPackageName": "react-dnd-html5-backend",
            "sourceRepoURL": "https://github.com/react-dnd/react-dnd",
            "asOfVersion": "3.0.2"
        },
        {
            "libraryName": "react-dnd-test-backend",
            "typingsPackageName": "react-dnd-test-backend",
            "sourceRepoURL": "https://github.com/react-dnd/react-dnd",
            "asOfVersion": "3.0.2"
        },
        {
            "libraryName": "react-dnd-touch-backend",
            "typingsPackageName": "react-dnd-touch-backend",
            "sourceRepoURL": "https://github.com/react-dnd/react-dnd",
            "asOfVersion": "0.5.0"
        },
        {
            "libraryName": "react-dropzone",
            "typingsPackageName": "react-dropzone",
            "sourceRepoURL": "https://github.com/react-dropzone/react-dropzone",
            "asOfVersion": "5.1.0"
        },
        {
            "libraryName": "react-flip-move",
            "typingsPackageName": "react-flip-move",
            "sourceRepoURL": "https://github.com/joshwcomeau/react-flip-move",
            "asOfVersion": "2.9.12"
        },
        {
            "libraryName": "react-ga",
            "typingsPackageName": "react-ga",
            "sourceRepoURL": "https://github.com/react-ga/react-ga",
            "asOfVersion": "2.3.0"
        },
        {
            "libraryName": "react-i18next",
            "typingsPackageName": "react-i18next",
            "sourceRepoURL": "https://github.com/i18next/react-i18next",
            "asOfVersion": "8.1.0"
        },
        {
            "libraryName": "React Icons",
            "typingsPackageName": "react-icons",
            "sourceRepoURL": "https://www.npmjs.com/package/react-icons",
            "asOfVersion": "3.0.0"
        },
        {
            "libraryName": "react-intl",
            "typingsPackageName": "react-intl",
            "sourceRepoURL": "https://github.com/formatjs/react-intl",
            "asOfVersion": "3.0.0"
        },
        {
            "libraryName": "react-monaco-editor",
            "typingsPackageName": "react-monaco-editor",
            "sourceRepoURL": "https://github.com/superRaytin/react-monaco-editor",
            "asOfVersion": "0.16.0"
        },
        {
            "libraryName": "react-native-collapsible",
            "typingsPackageName": "react-native-collapsible",
            "sourceRepoURL": "https://github.com/oblador/react-native-collapsible",
            "asOfVersion": "0.11.0"
        },
        {
            "libraryName": "react-native-elements",
            "typingsPackageName": "react-native-elements",
            "sourceRepoURL": "https://github.com/react-native-training/react-native-elements",
            "asOfVersion": "0.18.0"
        },
        {
            "libraryName": "react-native-goby",
            "typingsPackageName": "react-native-goby",
            "sourceRepoURL": "https://gitlab.com/MessageDream/react-native-goby",
            "asOfVersion": "0.0.5"
        },
        {
            "libraryName": "react-native-google-analytics-bridge",
            "typingsPackageName": "react-native-google-analytics-bridge",
            "sourceRepoURL": "https://github.com/idehub/react-native-google-analytics-bridge",
            "asOfVersion": "5.3.3"
        },
        {
            "libraryName": "react-native-linear-gradient",
            "typingsPackageName": "react-native-linear-gradient",
            "sourceRepoURL": "https://github.com/react-native-community/react-native-linear-gradient",
            "asOfVersion": "2.4.0"
        },
        {
            "libraryName": "react-native-modal",
            "typingsPackageName": "react-native-modal",
            "sourceRepoURL": "https://github.com/react-native-community/react-native-modal",
            "asOfVersion": "4.1.1"
        },
        {
            "libraryName": "react-native-navigation",
            "typingsPackageName": "react-native-navigation",
            "sourceRepoURL": "https://github.com/wix/react-native-navigation",
            "asOfVersion": "2.0.0"
        },
        {
            "libraryName": "react-navigation-material-bottom-tabs",
            "typingsPackageName": "react-navigation-material-bottom-tabs",
            "sourceRepoURL": "https://github.com/react-navigation/material-bottom-tabs",
            "asOfVersion": "2.0.0"
        },
        {
            "libraryName": "react-split-pane",
            "typingsPackageName": "react-split-pane",
            "sourceRepoURL": "https://github.com/tomkp/react-split-pane",
            "asOfVersion": "0.1.67"
        },
        {
            "libraryName": "react-svg",
            "typingsPackageName": "react-svg",
            "sourceRepoURL": "https://github.com/tanem/react-svg",
            "asOfVersion": "5.0.0"
        },
        {
            "libraryName": "react-webcam",
            "typingsPackageName": "react-webcam",
            "sourceRepoURL": "https://github.com/mozmorris/react-webcam",
            "asOfVersion": "3.0.0"
        },
        {
            "libraryName": "read-chunk",
            "typingsPackageName": "read-chunk",
            "sourceRepoURL": "https://github.com/sindresorhus/read-chunk",
            "asOfVersion": "3.1.0"
        },
        {
            "libraryName": "read-pkg",
            "typingsPackageName": "read-pkg",
            "sourceRepoURL": "https://github.com/sindresorhus/read-pkg",
            "asOfVersion": "5.1.0"
        },
        {
            "libraryName": "read-pkg-up",
            "typingsPackageName": "read-pkg-up",
            "sourceRepoURL": "https://github.com/sindresorhus/read-pkg-up",
            "asOfVersion": "6.0.0"
        },
        {
            "libraryName": "realm",
            "typingsPackageName": "realm",
            "sourceRepoURL": "https://github.com/realm/realm-js",
            "asOfVersion": "1.13.0"
        },
        {
            "libraryName": "redent",
            "typingsPackageName": "redent",
            "sourceRepoURL": "https://github.com/sindresorhus/redent",
            "asOfVersion": "3.0.0"
        },
        {
            "libraryName": "Redux",
            "typingsPackageName": "redux",
            "sourceRepoURL": "https://github.com/reactjs/redux",
            "asOfVersion": "3.6.0"
        },
        {
            "libraryName": "redux-batched-actions",
            "typingsPackageName": "redux-batched-actions",
            "sourceRepoURL": "https://github.com/tshelburne/redux-batched-actions",
            "asOfVersion": "0.1.5"
        },
        {
            "libraryName": "redux-bootstrap",
            "typingsPackageName": "redux-bootstrap",
            "sourceRepoURL": "https://github.com/remojansen/redux-bootstrap",
            "asOfVersion": "1.1.0"
        },
        {
            "libraryName": "redux-devtools-extension",
            "typingsPackageName": "redux-devtools-extension",
            "sourceRepoURL": "https://github.com/zalmoxisus/redux-devtools-extension",
            "asOfVersion": "2.13.2"
        },
        {
            "libraryName": "redux-little-router",
            "typingsPackageName": "redux-little-router",
            "sourceRepoURL": "https://github.com/FormidableLabs/redux-little-router",
            "asOfVersion": "15.1.0"
        },
        {
            "libraryName": "redux-persist",
            "typingsPackageName": "redux-persist",
            "sourceRepoURL": "https://github.com/rt2zz/redux-persist",
            "asOfVersion": "4.3.1"
        },
        {
            "libraryName": "redux-persist-transform-compress",
            "typingsPackageName": "redux-persist-transform-compress",
            "sourceRepoURL": "https://github.com/rt2zz/redux-persist-transform-compress",
            "asOfVersion": "4.2.0"
        },
        {
            "libraryName": "redux-saga",
            "typingsPackageName": "redux-saga",
            "sourceRepoURL": "https://github.com/redux-saga/redux-saga",
            "asOfVersion": "0.10.5"
        },
        {
            "libraryName": "Redux Thunk",
            "typingsPackageName": "redux-thunk",
            "sourceRepoURL": "https://github.com/gaearon/redux-thunk",
            "asOfVersion": "2.1.0"
        },
        {
            "libraryName": "reflect-metadata",
            "typingsPackageName": "reflect-metadata",
            "sourceRepoURL": "https://github.com/rbuckton/ReflectDecorators",
            "asOfVersion": "0.1.0"
        },
        {
            "libraryName": "replace-string",
            "typingsPackageName": "replace-string",
            "sourceRepoURL": "https://github.com/sindresorhus/replace-string",
            "asOfVersion": "3.0.0"
        },
        {
            "libraryName": "import-cwd",
            "typingsPackageName": "req-cwd",
            "sourceRepoURL": "https://github.com/sindresorhus/import-cwd",
            "asOfVersion": "3.0.0"
        },
        {
            "libraryName": "reselect",
            "typingsPackageName": "reselect",
            "sourceRepoURL": "https://github.com/rackt/reselect",
            "asOfVersion": "2.2.0"
        },
        {
            "libraryName": "resolve-cwd",
            "typingsPackageName": "resolve-cwd",
            "sourceRepoURL": "https://github.com/sindresorhus/resolve-cwd",
            "asOfVersion": "3.0.0"
        },
        {
            "libraryName": "resolve-from",
            "typingsPackageName": "resolve-from",
            "sourceRepoURL": "https://github.com/sindresorhus/resolve-from",
            "asOfVersion": "5.0.0"
        },
        {
            "libraryName": "resolve-global",
            "typingsPackageName": "resolve-global",
            "sourceRepoURL": "https://github.com/sindresorhus/resolve-global",
            "asOfVersion": "1.0.0"
        },
        {
            "libraryName": "resolve-pkg",
            "typingsPackageName": "resolve-pkg",
            "sourceRepoURL": "https://github.com/sindresorhus/resolve-pkg",
            "asOfVersion": "2.0.0"
        },
        {
            "libraryName": "rest-io",
            "typingsPackageName": "rest-io",
            "sourceRepoURL": "https://github.com/EnoF/rest-io",
            "asOfVersion": "4.1.0"
        },
        {
            "libraryName": "restore-cursor",
            "typingsPackageName": "restore-cursor",
            "sourceRepoURL": "https://github.com/sindresorhus/restore-cursor",
            "asOfVersion": "3.1.0"
        },
        {
            "libraryName": "rev-hash",
            "typingsPackageName": "rev-hash",
            "sourceRepoURL": "https://github.com/sindresorhus/rev-hash",
            "asOfVersion": "3.0.0"
        },
        {
            "libraryName": "rgb-hex",
            "typingsPackageName": "rgb-hex",
            "sourceRepoURL": "https://github.com/sindresorhus/rgb-hex",
            "asOfVersion": "3.0.0"
        },
        {
            "libraryName": "rollup",
            "typingsPackageName": "rollup",
            "sourceRepoURL": "https://github.com/rollup/rollup",
            "asOfVersion": "0.54.0"
        },
        {
            "libraryName": "rollup-plugin-commonjs",
            "typingsPackageName": "rollup-plugin-commonjs",
            "sourceRepoURL": "https://github.com/rollup/rollup-plugin-commonjs",
            "asOfVersion": "9.3.1"
        },
        {
            "libraryName": "rollup-plugin-delete",
            "typingsPackageName": "rollup-plugin-delete",
            "sourceRepoURL": "https://github.com/vladshcherbin/rollup-plugin-delete",
            "asOfVersion": "1.0.0"
        },
        {
            "libraryName": "rollup-plugin-node-resolve",
            "typingsPackageName": "rollup-plugin-node-resolve",
            "sourceRepoURL": "https://github.com/rollup/rollup-plugin-node-resolve",
            "asOfVersion": "4.1.0"
        },
        {
            "libraryName": "round-to",
            "typingsPackageName": "round-to",
            "sourceRepoURL": "https://github.com/sindresorhus/round-to",
            "asOfVersion": "4.0.0"
        },
        {
            "libraryName": "route-recognizer",
            "typingsPackageName": "route-recognizer",
            "sourceRepoURL": "https://github.com/tildeio/route-recognizer",
            "asOfVersion": "0.3.0"
        },
        {
            "libraryName": "router5",
            "typingsPackageName": "router5",
            "sourceRepoURL": "https://github.com/router5/router5",
            "asOfVersion": "5.0.0"
        },
        {
            "libraryName": "rrule",
            "typingsPackageName": "rrule",
            "sourceRepoURL": "https://github.com/jakubroztocil/rrule",
            "asOfVersion": "2.2.9"
        },
        {
            "libraryName": "rvo2",
            "typingsPackageName": "rvo2",
            "sourceRepoURL": "https://github.com/TNOCS/rvo2",
            "asOfVersion": "1.1.0"
        },
        {
            "libraryName": "rword",
            "typingsPackageName": "rword",
            "sourceRepoURL": "https://github.com/Xyfir/rword#readme",
            "asOfVersion": "3.0.0"
        },
        {
            "libraryName": "samchon",
            "typingsPackageName": "samchon",
            "sourceRepoURL": "https://github.com/samchon/framework",
            "asOfVersion": "2.0.22"
        },
        {
            "libraryName": "samchon-framework",
            "typingsPackageName": "samchon-framework",
            "sourceRepoURL": "https://github.com/samchon/framework",
            "asOfVersion": "2.0.21"
        },
        {
            "libraryName": "samchon-library",
            "typingsPackageName": "samchon-library",
            "sourceRepoURL": "https://github.com/samchon/framework",
            "asOfVersion": "0.1.0"
        },
        {
            "libraryName": "sanitize-filename",
            "typingsPackageName": "sanitize-filename",
            "sourceRepoURL": "https://github.com/parshap/node-sanitize-filename",
            "asOfVersion": "1.6.3"
        },
        {
            "libraryName": "node-scanf",
            "typingsPackageName": "scanf",
            "sourceRepoURL": "https://github.com/Lellansin/node-scanf",
            "asOfVersion": "0.7.3"
        },
        {
            "libraryName": "screenfull",
            "typingsPackageName": "screenfull",
            "sourceRepoURL": "https://github.com/sindresorhus/screenfull.js",
            "asOfVersion": "4.1.0"
        },
        {
            "libraryName": "sdbm",
            "typingsPackageName": "sdbm",
            "sourceRepoURL": "https://github.com/sindresorhus/sdbm",
            "asOfVersion": "1.1.0"
        },
        {
            "libraryName": "semver-diff",
            "typingsPackageName": "semver-diff",
            "sourceRepoURL": "https://github.com/sindresorhus/semver-diff",
            "asOfVersion": "3.0.0"
        },
        {
            "libraryName": "semver-regex",
            "typingsPackageName": "semver-regex",
            "sourceRepoURL": "https://github.com/sindresorhus/semver-regex",
            "asOfVersion": "3.1.0"
        },
        {
            "libraryName": "semver-truncate",
            "typingsPackageName": "semver-truncate",
            "sourceRepoURL": "https://github.com/sindresorhus/semver-truncate",
            "asOfVersion": "2.0.0"
        },
        {
            "libraryName": "sendgrid",
            "typingsPackageName": "sendgrid",
            "sourceRepoURL": "https://github.com/sendgrid/sendgrid-nodejs",
            "asOfVersion": "4.3.0"
        },
        {
            "libraryName": "sentence-case",
            "typingsPackageName": "sentence-case",
            "sourceRepoURL": "https://github.com/blakeembrey/sentence-case",
            "asOfVersion": "1.1.3"
        },
        {
            "libraryName": "serialize-error",
            "typingsPackageName": "serialize-error",
            "sourceRepoURL": "https://github.com/sindresorhus/serialize-error",
            "asOfVersion": "4.0.0"
        },
        {
            "libraryName": "sharp-timer",
            "typingsPackageName": "sharp-timer",
            "sourceRepoURL": "https://github.com/afractal/SharpTimer",
            "asOfVersion": "0.1.3"
        },
        {
            "libraryName": "shebang-regex",
            "typingsPackageName": "shebang-regex",
            "sourceRepoURL": "https://github.com/sindresorhus/shebang-regex",
            "asOfVersion": "3.0.0"
        },
        {
            "libraryName": "Shopify Prime",
            "typingsPackageName": "shopify-prime",
            "sourceRepoURL": "https://github.com/nozzlegear/shopify-prime",
            "asOfVersion": "2.0.0"
        },
        {
            "libraryName": "should.js",
            "typingsPackageName": "should",
            "sourceRepoURL": "https://github.com/shouldjs/should.js",
            "asOfVersion": "13.0.0"
        },
        {
            "libraryName": "SimpleSignal",
            "typingsPackageName": "simplesignal",
            "sourceRepoURL": "https://github.com/zeh/simplesignal",
            "asOfVersion": "1.0.0"
        },
        {
            "libraryName": "@sindresorhus/class-names",
            "typingsPackageName": "sindresorhus__class-names",
            "sourceRepoURL": "https://github.com/sindresorhus/class-names",
            "asOfVersion": "1.1.0"
        },
        {
            "libraryName": "@sindresorhus/df",
            "typingsPackageName": "sindresorhus__df",
            "sourceRepoURL": "https://github.com/sindresorhus/df",
            "asOfVersion": "3.0.0"
        },
        {
            "libraryName": "djb2a",
            "typingsPackageName": "sindresorhus__djb2a",
            "sourceRepoURL": "https://github.com/sindresorhus/djb2a",
            "asOfVersion": "1.1.0"
        },
        {
            "libraryName": "@sindresorhus/fnv1a",
            "typingsPackageName": "sindresorhus__fnv1a",
            "sourceRepoURL": "https://github.com/sindresorhus/fnv1a",
            "asOfVersion": "1.1.0"
        },
        {
            "libraryName": "@sindresorhus/slugify",
            "typingsPackageName": "sindresorhus__slugify",
            "sourceRepoURL": "https://github.com/sindresorhus/slugify",
            "asOfVersion": "0.9.1"
        },
        {
            "libraryName": "@sindresorhus/string-hash",
            "typingsPackageName": "sindresorhus__string-hash",
            "sourceRepoURL": "https://github.com/sindresorhus/string-hash",
            "asOfVersion": "1.1.0"
        },
        {
            "libraryName": "@sindresorhus/to-milliseconds",
            "typingsPackageName": "sindresorhus__to-milliseconds",
            "sourceRepoURL": "https://github.com/sindresorhus/to-milliseconds",
            "asOfVersion": "1.1.0"
        },
        {
            "libraryName": "sip.js",
            "typingsPackageName": "sip.js",
            "sourceRepoURL": "https://github.com/onsip/SIP.js",
            "asOfVersion": "0.12.0"
        },
        {
            "libraryName": "skin-tone",
            "typingsPackageName": "skin-tone",
            "sourceRepoURL": "https://github.com/sindresorhus/skin-tone",
            "asOfVersion": "2.0.0"
        },
        {
            "libraryName": "slash",
            "typingsPackageName": "slash",
            "sourceRepoURL": "https://github.com/sindresorhus/slash",
            "asOfVersion": "3.0.0"
        },
        {
            "libraryName": "smooth-scrollbar",
            "typingsPackageName": "smooth-scrollbar",
            "sourceRepoURL": "https://github.com/idiotWu/smooth-scrollbar",
            "asOfVersion": "8.2.5"
        },
        {
            "libraryName": "Smoothie Charts",
            "typingsPackageName": "smoothie",
            "sourceRepoURL": "https://github.com/joewalnes/smoothie",
            "asOfVersion": "1.29.1"
        },
        {
            "libraryName": "snake-case",
            "typingsPackageName": "snake-case",
            "sourceRepoURL": "https://github.com/blakeembrey/snake-case",
            "asOfVersion": "1.1.2"
        },
        {
            "libraryName": "snoowrap",
            "typingsPackageName": "snoowrap",
            "sourceRepoURL": "https://github.com/not-an-aardvark/snoowrap",
            "asOfVersion": "1.19.0"
        },
        {
            "libraryName": "soap",
            "typingsPackageName": "soap",
            "sourceRepoURL": "https://www.npmjs.com/package/soap",
            "asOfVersion": "0.21.0"
        },
        {
            "libraryName": "source-map",
            "typingsPackageName": "source-map",
            "sourceRepoURL": "https://github.com/mozilla/source-map",
            "asOfVersion": "0.5.7"
        },
        {
            "libraryName": "sparkly",
            "typingsPackageName": "sparkly",
            "sourceRepoURL": "https://github.com/sindresorhus/sparkly",
            "asOfVersion": "5.0.0"
        },
        {
            "libraryName": "Spectacle",
            "typingsPackageName": "spectacle",
            "sourceRepoURL": "http://github.com/FormidableLabs/spectacle/",
            "asOfVersion": "5.2.3"
        },
        {
            "libraryName": "Spin.js",
            "typingsPackageName": "spin.js",
            "sourceRepoURL": "http://fgnass.github.com/spin.js/",
            "asOfVersion": "3.0.0"
        },
        {
            "libraryName": "spotify-web-api-js",
            "typingsPackageName": "spotify-web-api-js",
            "sourceRepoURL": "https://github.com/JMPerez/spotify-web-api-js",
            "asOfVersion": "0.21.0"
        },
        {
            "libraryName": "srcset",
            "typingsPackageName": "srcset",
            "sourceRepoURL": "https://github.com/sindresorhus/srcset",
            "asOfVersion": "2.0.0"
        },
        {
            "libraryName": "ServiceStack Utils",
            "typingsPackageName": "ss-utils",
            "sourceRepoURL": "https://servicestack.net/",
            "asOfVersion": "0.1.5"
        },
        {
            "libraryName": "@storybook/addon-a11y",
            "typingsPackageName": "storybook__addon-a11y",
            "sourceRepoURL": "https://github.com/storybooks/storybook",
            "asOfVersion": "5.1.1"
        },
        {
            "libraryName": "@storybook/addon-actions",
            "typingsPackageName": "storybook__addon-actions",
            "sourceRepoURL": "https://github.com/storybooks/storybook",
            "asOfVersion": "5.2.0"
        },
        {
            "libraryName": "@storybook/addon-backgrounds",
            "typingsPackageName": "storybook__addon-backgrounds",
            "sourceRepoURL": "https://github.com/storybooks/storybook",
            "asOfVersion": "5.2.0"
        },
        {
            "libraryName": "@storybook/addon-centered",
            "typingsPackageName": "storybook__addon-centered",
            "sourceRepoURL": "https://github.com/storybooks/storybook",
            "asOfVersion": "5.2.0"
        },
        {
            "libraryName": "@storybook/addon-jest",
            "typingsPackageName": "storybook__addon-jest",
            "sourceRepoURL": "https://github.com/storybooks/storybook",
            "asOfVersion": "5.2.0"
        },
        {
            "libraryName": "@storybook/addon-knobs",
            "typingsPackageName": "storybook__addon-knobs",
            "sourceRepoURL": "https://github.com/storybooks/storybook",
            "asOfVersion": "5.2.0"
        },
        {
            "libraryName": "@storybook/addon-links",
            "typingsPackageName": "storybook__addon-links",
            "sourceRepoURL": "https://github.com/storybooks/storybook",
            "asOfVersion": "5.2.0"
        },
        {
            "libraryName": "@storybook/addon-notes",
            "typingsPackageName": "storybook__addon-notes",
            "sourceRepoURL": "https://github.com/storybooks/storybook",
            "asOfVersion": "5.0.0"
        },
        {
            "libraryName": "@storybook/addon-options",
            "typingsPackageName": "storybook__addon-options",
            "sourceRepoURL": "https://github.com/storybooks/storybook",
            "asOfVersion": "5.2.0"
        },
        {
            "libraryName": "@storybook/addon-viewport",
            "typingsPackageName": "storybook__addon-viewport",
            "sourceRepoURL": "https://github.com/storybooks/storybook",
            "asOfVersion": "5.2.0"
        },
        {
            "libraryName": "@storybook/addons",
            "typingsPackageName": "storybook__addons",
            "sourceRepoURL": "https://github.com/storybooks/storybook",
            "asOfVersion": "5.2.0"
        },
        {
            "libraryName": "@storybook/channels",
            "typingsPackageName": "storybook__channels",
            "sourceRepoURL": "https://github.com/storybooks/storybook",
            "asOfVersion": "5.2.0"
        },
        {
            "libraryName": "@storybook/html",
            "typingsPackageName": "storybook__html",
            "sourceRepoURL": "https://github.com/storybooks/storybook",
            "asOfVersion": "5.2.0"
        },
        {
            "libraryName": "@storybook/preact",
            "typingsPackageName": "storybook__preact",
            "sourceRepoURL": "https://github.com/storybooks/storybook",
            "asOfVersion": "5.2.1"
        },
        {
            "libraryName": "@storybook/react-native",
            "typingsPackageName": "storybook__react-native",
            "sourceRepoURL": "https://github.com/storybooks/storybook",
            "asOfVersion": "5.2.0"
        },
        {
            "libraryName": "@storybook/vue",
            "typingsPackageName": "storybook__vue",
            "sourceRepoURL": "https://github.com/storybooks/storybook",
            "asOfVersion": "5.2.0"
        },
        {
            "libraryName": "stream-mock",
            "typingsPackageName": "stream-mock",
            "sourceRepoURL": "https://github.com/b4nst/stream-mock",
            "asOfVersion": "2.0.1"
        },
        {
            "libraryName": "string-length",
            "typingsPackageName": "string-length",
            "sourceRepoURL": "https://github.com/sindresorhus/string-length",
            "asOfVersion": "3.0.0"
        },
        {
            "libraryName": "string-width",
            "typingsPackageName": "string-width",
            "sourceRepoURL": "https://github.com/sindresorhus/string-width",
            "asOfVersion": "4.0.0"
        },
        {
            "libraryName": "stringify-attributes",
            "typingsPackageName": "stringify-attributes",
            "sourceRepoURL": "https://github.com/sindresorhus/stringify-attributes",
            "asOfVersion": "2.0.0"
        },
        {
            "libraryName": "strip-ansi",
            "typingsPackageName": "strip-ansi",
            "sourceRepoURL": "https://github.com/chalk/strip-ansi",
            "asOfVersion": "5.2.0"
        },
        {
            "libraryName": "strip-bom",
            "typingsPackageName": "strip-bom",
            "sourceRepoURL": "https://github.com/sindresorhus/strip-bom",
            "asOfVersion": "4.0.0"
        },
        {
            "libraryName": "strip-indent",
            "typingsPackageName": "strip-indent",
            "sourceRepoURL": "https://github.com/sindresorhus/strip-indent",
            "asOfVersion": "3.0.0"
        },
        {
            "libraryName": "strip-json-comments",
            "typingsPackageName": "strip-json-comments",
            "sourceRepoURL": "https://github.com/sindresorhus/strip-json-comments",
            "asOfVersion": "3.0.0"
        },
        {
            "libraryName": "striptags",
            "typingsPackageName": "striptags",
            "sourceRepoURL": "https://github.com/ericnorris/striptags",
            "asOfVersion": "3.1.1"
        },
        {
            "libraryName": "subsume",
            "typingsPackageName": "subsume",
            "sourceRepoURL": "https://github.com/sindresorhus/subsume",
            "asOfVersion": "2.1.0"
        },
        {
            "libraryName": "sudo-block",
            "typingsPackageName": "sudo-block",
            "sourceRepoURL": "https://github.com/sindresorhus/sudo-block",
            "asOfVersion": "3.0.0"
        },
        {
            "libraryName": "Sugar",
            "typingsPackageName": "sugar",
            "sourceRepoURL": "https://github.com/andrewplummer/Sugar",
            "asOfVersion": "2.0.2"
        },
        {
            "libraryName": "survey-knockout",
            "typingsPackageName": "survey-knockout",
            "sourceRepoURL": "http://surveyjs.org/",
            "asOfVersion": "0.10.0"
        },
        {
            "libraryName": "svg-pan-zoom",
            "typingsPackageName": "svg-pan-zoom",
            "sourceRepoURL": "https://github.com/ariutta/svg-pan-zoom",
            "asOfVersion": "3.4.0"
        },
        {
            "libraryName": "svg.js",
            "typingsPackageName": "svg.js",
            "sourceRepoURL": "http://www.svgjs.com/",
            "asOfVersion": "2.3.1"
        },
        {
            "libraryName": "swagger-parser",
            "typingsPackageName": "swagger-parser",
            "sourceRepoURL": "https://apidevtools.org/swagger-parser/",
            "asOfVersion": "7.0.0"
        },
        {
            "libraryName": "swap-case",
            "typingsPackageName": "swap-case",
            "sourceRepoURL": "https://github.com/blakeembrey/swap-case",
            "asOfVersion": "1.1.2"
        },
        {
            "libraryName": "SweetAlert",
            "typingsPackageName": "sweetalert",
            "sourceRepoURL": "https://github.com/t4t5/sweetalert/",
            "asOfVersion": "2.0.4"
        },
        {
            "libraryName": "Tabris.js",
            "typingsPackageName": "tabris",
            "sourceRepoURL": "http://tabrisjs.com",
            "asOfVersion": "1.8.0"
        },
        {
            "libraryName": "tabris-plugin-firebase",
            "typingsPackageName": "tabris-plugin-firebase",
            "sourceRepoURL": "https://github.com/eclipsesource/tabris-plugin-firebase",
            "asOfVersion": "2.1.0"
        },
        {
            "libraryName": "tcomb",
            "typingsPackageName": "tcomb",
            "sourceRepoURL": "http://gcanti.github.io/tcomb/guide/index.html",
            "asOfVersion": "2.6.0"
        },
        {
            "libraryName": "temp-dir",
            "typingsPackageName": "temp-dir",
            "sourceRepoURL": "https://github.com/sindresorhus/temp-dir",
            "asOfVersion": "2.0.0"
        },
        {
            "libraryName": "temp-write",
            "typingsPackageName": "temp-write",
            "sourceRepoURL": "https://github.com/sindresorhus/temp-write",
            "asOfVersion": "4.0.0"
        },
        {
            "libraryName": "tempfile",
            "typingsPackageName": "tempfile",
            "sourceRepoURL": "https://github.com/sindresorhus/tempfile",
            "asOfVersion": "3.0.0"
        },
        {
            "libraryName": "tempy",
            "typingsPackageName": "tempy",
            "sourceRepoURL": "https://github.com/sindresorhus/tempy",
            "asOfVersion": "0.3.0"
        },
        {
            "libraryName": "term-size",
            "typingsPackageName": "term-size",
            "sourceRepoURL": "https://github.com/sindresorhus/term-size",
            "asOfVersion": "2.0.0"
        },
        {
            "libraryName": "terminal-image",
            "typingsPackageName": "terminal-image",
            "sourceRepoURL": "https://github.com/sindresorhus/terminal-image",
            "asOfVersion": "0.2.0"
        },
        {
            "libraryName": "terminal-link",
            "typingsPackageName": "terminal-link",
            "sourceRepoURL": "https://github.com/sindresorhus/terminal-link",
            "asOfVersion": "1.2.0"
        },
        {
            "libraryName": "terser",
            "typingsPackageName": "terser",
            "sourceRepoURL": "https://github.com/terser-js/terser",
            "asOfVersion": "3.12.0"
        },
        {
            "libraryName": "three",
            "typingsPackageName": "three",
            "sourceRepoURL": "https://github.com/mrdoob/three.js",
            "asOfVersion": "0.103.0"
        },
        {
            "libraryName": "tildify",
            "typingsPackageName": "tildify",
            "sourceRepoURL": "https://github.com/sindresorhus/tildify",
            "asOfVersion": "2.0.0"
        },
        {
            "libraryName": "time-span",
            "typingsPackageName": "time-span",
            "sourceRepoURL": "https://github.com/sindresorhus/time-span",
            "asOfVersion": "3.0.1"
        },
        {
            "libraryName": "timezonecomplete",
            "typingsPackageName": "timezonecomplete",
            "sourceRepoURL": "https://github.com/SpiritIT/timezonecomplete",
            "asOfVersion": "5.5.0"
        },
        {
            "libraryName": "title-case",
            "typingsPackageName": "title-case",
            "sourceRepoURL": "https://github.com/blakeembrey/title-case",
            "asOfVersion": "1.1.2"
        },
        {
            "libraryName": "to-semver",
            "typingsPackageName": "to-semver",
            "sourceRepoURL": "https://github.com/sindresorhus/to-semver",
            "asOfVersion": "2.0.0"
        },
        {
            "libraryName": "trash",
            "typingsPackageName": "trash",
            "sourceRepoURL": "https://github.com/sindresorhus/trash",
            "asOfVersion": "5.0.1"
        },
        {
            "libraryName": "trim-newlines",
            "typingsPackageName": "trim-newlines",
            "sourceRepoURL": "https://github.com/sindresorhus/trim-newlines",
            "asOfVersion": "3.0.0"
        },
        {
            "libraryName": "ts3-nodejs-library",
            "typingsPackageName": "ts3-nodejs-library",
            "sourceRepoURL": "https://github.com/Multivit4min/TS3-NodeJS-Library",
            "asOfVersion": "2.0.0"
        },
        {
            "libraryName": "TsMonad",
            "typingsPackageName": "tsmonad",
            "sourceRepoURL": "https://github.com/cbowdon/TsMonad",
            "asOfVersion": "0.5.0"
        },
        {
            "libraryName": "tstl",
            "typingsPackageName": "tstl",
            "sourceRepoURL": "https://github.com/samchon/tstl",
            "asOfVersion": "1.5.7"
        },
        {
            "libraryName": "typed.js",
            "typingsPackageName": "typed.js",
            "sourceRepoURL": "https://github.com/mattboldt/typed.js",
            "asOfVersion": "2.0.9"
        },
        {
            "libraryName": "TypeScript",
            "typingsPackageName": "typescript",
            "sourceRepoURL": "https://github.com/Microsoft/TypeScript",
            "asOfVersion": "2.0.0"
        },
        {
            "libraryName": "TypeScript",
            "typingsPackageName": "typescript-services",
            "sourceRepoURL": "https://github.com/Microsoft/TypeScript",
            "asOfVersion": "2.0.0"
        },
        {
            "libraryName": "ua-string",
            "typingsPackageName": "ua-string",
            "sourceRepoURL": "https://github.com/sindresorhus/ua-string",
            "asOfVersion": "3.0.0"
        },
        {
            "libraryName": "ui-box",
            "typingsPackageName": "ui-box",
            "sourceRepoURL": "https://github.com/segmentio/ui-box",
            "asOfVersion": "2.0.0"
        },
        {
            "libraryName": "uk.co.workingedge.phonegap.plugin.istablet",
            "typingsPackageName": "uk.co.workingedge.phonegap.plugin.istablet",
            "sourceRepoURL": "https://github.com/dpa99c/phonegap-istablet",
            "asOfVersion": "1.1.3"
        },
        {
            "libraryName": "uk.co.workingedge.phonegap.plugin.launchnavigator",
            "typingsPackageName": "uk.co.workingedge.phonegap.plugin.launchnavigator",
            "sourceRepoURL": "https://github.com/dpa99c/phonegap-launch-navigator",
            "asOfVersion": "4.0.0"
        },
        {
            "libraryName": "unique-random",
            "typingsPackageName": "unique-random",
            "sourceRepoURL": "https://github.com/sindresorhus/unique-random",
            "asOfVersion": "2.1.0"
        },
        {
            "libraryName": "unique-random-array",
            "typingsPackageName": "unique-random-array",
            "sourceRepoURL": "https://github.com/sindresorhus/unique-random-array",
            "asOfVersion": "2.0.0"
        },
        {
            "libraryName": "unique-string",
            "typingsPackageName": "unique-string",
            "sourceRepoURL": "https://github.com/sindresorhus/unique-string",
            "asOfVersion": "2.0.0"
        },
        {
            "libraryName": "unist-util-is",
            "typingsPackageName": "unist-util-is",
            "sourceRepoURL": "https://github.com/syntax-tree/unist-util-is",
            "asOfVersion": "4.0.0"
        },
        {
            "libraryName": "Universal Router",
            "typingsPackageName": "universal-router",
            "sourceRepoURL": "https://github.com/kriasoft/universal-router",
            "asOfVersion": "8.0.0"
        },
        {
            "libraryName": "untildify",
            "typingsPackageName": "untildify",
            "sourceRepoURL": "https://github.com/sindresorhus/untildify",
            "asOfVersion": "4.0.0"
        },
        {
            "libraryName": "unused-filename",
            "typingsPackageName": "unused-filename",
            "sourceRepoURL": "https://github.com/sindresorhus/unused-filename",
            "asOfVersion": "2.0.0"
        },
        {
            "libraryName": "upper-case",
            "typingsPackageName": "upper-case",
            "sourceRepoURL": "https://github.com/blakeembrey/upper-case",
            "asOfVersion": "1.1.3"
        },
        {
            "libraryName": "upper-case-first",
            "typingsPackageName": "upper-case-first",
            "sourceRepoURL": "https://github.com/blakeembrey/upper-case-first",
            "asOfVersion": "1.1.2"
        },
        {
            "libraryName": "url-regex",
            "typingsPackageName": "url-regex",
            "sourceRepoURL": "https://github.com/kevva/url-regex",
            "asOfVersion": "5.0.0"
        },
        {
            "libraryName": "urllib",
            "typingsPackageName": "urllib",
            "sourceRepoURL": "https://github.com/node-modules/urllib",
            "asOfVersion": "2.33.0"
        },
        {
            "libraryName": "UUID.js",
            "typingsPackageName": "uuidjs",
            "sourceRepoURL": "https://github.com/LiosK/UUID.js",
            "asOfVersion": "3.6.0"
        },
        {
            "libraryName": "Validate.js",
            "typingsPackageName": "validate.js",
            "sourceRepoURL": "https://github.com/ansman/validate.js",
            "asOfVersion": "0.11.0"
        },
        {
            "libraryName": "vega",
            "typingsPackageName": "vega",
            "sourceRepoURL": "https://github.com/vega/vega",
            "asOfVersion": "3.2.0"
        },
        {
            "libraryName": "vso-node-api",
            "typingsPackageName": "vso-node-api",
            "sourceRepoURL": "https://github.com/Microsoft/vso-node-api",
            "asOfVersion": "4.0.0"
        },
        {
            "libraryName": "vuejs",
            "typingsPackageName": "vue",
            "sourceRepoURL": "https://github.com/vuejs/vue",
            "asOfVersion": "2.0.0"
        },
        {
            "libraryName": "vue-i18n",
            "typingsPackageName": "vue-i18n",
            "sourceRepoURL": "https://github.com/kazupon/vue-i18n",
            "asOfVersion": "7.0.0"
        },
        {
            "libraryName": "vue-router",
            "typingsPackageName": "vue-router",
            "sourceRepoURL": "https://github.com/vuejs/vue-router",
            "asOfVersion": "2.0.0"
        },
        {
            "libraryName": "vue-scrollto",
            "typingsPackageName": "vue-scrollto",
            "sourceRepoURL": "https://github.com/rigor789/vue-scrollto",
            "asOfVersion": "2.17.1"
        },
        {
            "libraryName": "typescript",
            "typingsPackageName": "w3c-permissions",
            "sourceRepoURL": "https://www.w3.org/TR/permissions/",
            "asOfVersion": "2.0.0"
        },
        {
            "libraryName": "wait-for-localhost",
            "typingsPackageName": "wait-for-localhost",
            "sourceRepoURL": "https://github.com/sindresorhus/wait-for-localhost",
            "asOfVersion": "3.1.0"
        },
        {
            "libraryName": "wallpaper",
            "typingsPackageName": "wallpaper",
            "sourceRepoURL": "https://github.com/sindresorhus/wallpaper",
            "asOfVersion": "4.3.0"
        },
        {
            "libraryName": "watson-developer-cloud",
            "typingsPackageName": "watson-developer-cloud",
            "sourceRepoURL": "https://github.com/watson-developer-cloud/node-sdk",
            "asOfVersion": "3.0.1"
        },
        {
            "libraryName": "typescript",
            "typingsPackageName": "webassembly-js-api",
            "sourceRepoURL": "https://github.com/winksaville/test-webassembly-js-ts",
            "asOfVersion": "2.0.0"
        },
        {
            "libraryName": "webcola",
            "typingsPackageName": "webcola",
            "sourceRepoURL": "https://github.com/tgdwyer/WebCola",
            "asOfVersion": "3.2.0"
        },
        {
            "libraryName": "WebdriverIO",
            "typingsPackageName": "webdriverio",
            "sourceRepoURL": "git@github.com:webdriverio/webdriverio.git",
            "asOfVersion": "5.0.0"
        },
        {
            "libraryName": "webgme",
            "typingsPackageName": "webgme",
            "sourceRepoURL": "https://webgme.org",
            "asOfVersion": "2.11.0"
        },
        {
            "libraryName": "Webix UI",
            "typingsPackageName": "webix",
            "sourceRepoURL": "http://webix.com",
            "asOfVersion": "5.1.1"
        },
        {
            "libraryName": "webpack-chain",
            "typingsPackageName": "webpack-chain",
            "sourceRepoURL": "https://github.com/neutrinojs/webpack-chain",
            "asOfVersion": "5.2.0"
        },
        {
            "libraryName": "typescript",
            "typingsPackageName": "whatwg-streams",
            "sourceRepoURL": "https://streams.spec.whatwg.org",
            "asOfVersion": "3.2.1"
        },
        {
            "libraryName": "winston",
            "typingsPackageName": "winston",
            "sourceRepoURL": "https://github.com/winstonjs/winston.git",
            "asOfVersion": "2.4.4"
        },
        {
            "libraryName": "wolfy87-eventemitter",
            "typingsPackageName": "wolfy87-eventemitter",
            "sourceRepoURL": "https://github.com/Wolfy87/EventEmitter",
            "asOfVersion": "5.2.0"
        },
        {
            "libraryName": "wonder-commonlib",
            "typingsPackageName": "wonder-commonlib",
            "sourceRepoURL": "https://github.com/yyc-git/Wonder-CommonLib",
            "asOfVersion": "0.1.12"
        },
        {
            "libraryName": "wonder-frp",
            "typingsPackageName": "wonder-frp",
            "sourceRepoURL": "https://github.com/yyc-git/Wonder-FRP",
            "asOfVersion": "0.1.25"
        },
        {
            "libraryName": "word-list",
            "typingsPackageName": "word-list-json",
            "sourceRepoURL": "https://github.com/sindresorhus/word-list",
            "asOfVersion": "3.0.0"
        },
        {
            "libraryName": "write-json-file",
            "typingsPackageName": "write-json-file",
            "sourceRepoURL": "https://github.com/sindresorhus/write-json-file",
            "asOfVersion": "3.2.0"
        },
        {
            "libraryName": "write-pkg",
            "typingsPackageName": "write-pkg",
            "sourceRepoURL": "https://github.com/sindresorhus/write-pkg",
            "asOfVersion": "4.0.0"
        },
        {
            "libraryName": "x2js",
            "typingsPackageName": "x2js",
            "sourceRepoURL": "https://code.google.com/p/x2js/",
            "asOfVersion": "3.1.0"
        },
        {
            "libraryName": "xadesjs",
            "typingsPackageName": "xadesjs",
            "sourceRepoURL": "https://github.com/PeculiarVentures/xadesjs",
            "asOfVersion": "2.0.2"
        },
        {
            "libraryName": "xdg-basedir",
            "typingsPackageName": "xdg-basedir",
            "sourceRepoURL": "https://github.com/sindresorhus/xdg-basedir",
            "asOfVersion": "4.0.0"
        },
        {
            "libraryName": "xhr-mock",
            "typingsPackageName": "xhr-mock",
            "sourceRepoURL": "https://github.com/jameslnewell/xhr-mock#readme",
            "asOfVersion": "2.0.0"
        },
        {
            "libraryName": "xlsx",
            "typingsPackageName": "xlsx",
            "sourceRepoURL": "https://github.com/sheetjs/js-xlsx",
            "asOfVersion": "0.0.36"
        },
        {
            "libraryName": "xml-js",
            "typingsPackageName": "xml-js",
            "sourceRepoURL": "https://github.com/nashwaan/xml-js",
            "asOfVersion": "1.0.0"
        },
        {
            "libraryName": "xmlbuilder",
            "typingsPackageName": "xmlbuilder",
            "sourceRepoURL": "https://github.com/oozcitak/xmlbuilder-js",
            "asOfVersion": "11.0.1"
        },
        {
            "libraryName": "xterm.js",
            "typingsPackageName": "xterm",
            "sourceRepoURL": "https://github.com/sourcelair/xterm.js/",
            "asOfVersion": "3.0.0"
        },
        {
            "libraryName": "year-days",
            "typingsPackageName": "year-days",
            "sourceRepoURL": "https://github.com/sindresorhus/year-days",
            "asOfVersion": "3.0.0"
        },
        {
            "libraryName": "yFiles for HTML",
            "typingsPackageName": "yfiles",
            "sourceRepoURL": "none",
            "asOfVersion": "2.1.0"
        },
        {
            "libraryName": "yn",
            "typingsPackageName": "yn",
            "sourceRepoURL": "https://github.com/sindresorhus/yn",
            "asOfVersion": "3.1.0"
        },
        {
            "libraryName": "zapier-platform-core",
            "typingsPackageName": "zapier-platform-core",
            "sourceRepoURL": "https://github.com/zapier/zapier-platform-core",
            "asOfVersion": "6.1.1"
        },
        {
            "libraryName": "zetapush-js",
            "typingsPackageName": "zetapush-js",
            "sourceRepoURL": "https://github.com/zetapush/zetapush-js",
            "asOfVersion": "3.1.2"
        },
        {
            "libraryName": "Zone.js",
            "typingsPackageName": "zone.js",
            "sourceRepoURL": "https://github.com/angular/zone.js",
            "asOfVersion": "0.5.12"
        }
    ]
}<|MERGE_RESOLUTION|>--- conflicted
+++ resolved
@@ -3025,17 +3025,16 @@
             "asOfVersion": "2.5.7"
         },
         {
-<<<<<<< HEAD
+            "libraryName": "react-circular-progressbar",
+            "typingsPackageName": "react-circular-progressbar",
+            "sourceRepoURL": "https://github.com/kevinsqi/react-circular-progressbar#readme",
+            "asOfVersion": "1.1.0"
+        },
+        {
             "libraryName": "react-content-loader",
             "typingsPackageName": "react-content-loader",
             "sourceRepoURL": "https://github.com/danilowoz/react-content-loader",
             "asOfVersion": "4.0.0"
-=======
-            "libraryName": "react-circular-progressbar",
-            "typingsPackageName": "react-circular-progressbar",
-            "sourceRepoURL": "https://github.com/kevinsqi/react-circular-progressbar#readme",
-            "asOfVersion": "1.1.0"
->>>>>>> 5506a064
         },
         {
             "libraryName": "react-day-picker",
