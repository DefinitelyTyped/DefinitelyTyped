{
    "packages": [
        {
            "libraryName": "3d-bin-packing",
            "typingsPackageName": "3d-bin-packing",
            "sourceRepoURL": "https://github.com/betterwaysystems/packer",
            "asOfVersion": "1.1.3"
        },
        {
            "libraryName": "Ably Realtime and Rest client library",
            "typingsPackageName": "ably",
            "sourceRepoURL": "https://www.ably.io/",
            "asOfVersion": "1.0.0"
        },
        {
            "libraryName": "actions-on-google",
            "typingsPackageName": "actions-on-google",
            "sourceRepoURL": "https://github.com/actions-on-google/actions-on-google-nodejs",
            "asOfVersion": "2.0.0"
        },
        {
            "libraryName": "active-win",
            "typingsPackageName": "active-win",
            "sourceRepoURL": "https://github.com/sindresorhus/active-win",
            "asOfVersion": "5.1.0"
        },
        {
            "libraryName": "ag-grid",
            "typingsPackageName": "ag-grid",
            "sourceRepoURL": "https://github.com/ceolter/ag-grid",
            "asOfVersion": "3.2.0"
        },
        {
            "libraryName": "aggregate-error",
            "typingsPackageName": "aggregate-error",
            "sourceRepoURL": "https://github.com/sindresorhus/aggregate-error",
            "asOfVersion": "2.2.0"
        },
        {
            "libraryName": "ajv",
            "typingsPackageName": "ajv",
            "sourceRepoURL": "https://github.com/epoberezkin/ajv",
            "asOfVersion": "1.0.0"
        },
        {
            "libraryName": "all-keys",
            "typingsPackageName": "all-keys",
            "sourceRepoURL": "https://github.com/sindresorhus/all-keys",
            "asOfVersion": "3.0.0"
        },
        {
            "libraryName": "all-keys",
            "typingsPackageName": "all-property-names",
            "sourceRepoURL": "https://github.com/sindresorhus/all-keys",
            "asOfVersion": "3.0.0"
        },
        {
            "libraryName": "angular-dynamic-locale",
            "typingsPackageName": "angular-dynamic-locale",
            "sourceRepoURL": "https://github.com/lgalfaso/angular-dynamic-locale",
            "asOfVersion": "0.1.35"
        },
        {
            "libraryName": "angular-touchspin",
            "typingsPackageName": "angular-touchspin",
            "sourceRepoURL": "https://github.com/nkovacic/angular-touchspin",
            "asOfVersion": "1.8.2"
        },
        {
            "libraryName": "angular-ui-router-default",
            "typingsPackageName": "angular-ui-router-default",
            "sourceRepoURL": "https://github.com/nonplus/angular-ui-router-default",
            "asOfVersion": "0.0.5"
        },
        {
            "libraryName": "angular-ui-router-uib-modal",
            "typingsPackageName": "angular-ui-router-uib-modal",
            "sourceRepoURL": "https://github.com/nonplus/angular-ui-router-uib-modal",
            "asOfVersion": "0.0.11"
        },
        {
            "libraryName": "ansi-colors",
            "typingsPackageName": "ansi-colors",
            "sourceRepoURL": "https://github.com/doowb/ansi-colors",
            "asOfVersion": "3.2.1"
        },
        {
            "libraryName": "ansi-escapes",
            "typingsPackageName": "ansi-escapes",
            "sourceRepoURL": "https://github.com/sindresorhus/ansi-escapes",
            "asOfVersion": "4.0.0"
        },
        {
            "libraryName": "ansi-regex",
            "typingsPackageName": "ansi-regex",
            "sourceRepoURL": "https://github.com/chalk/ansi-regex",
            "asOfVersion": "5.0.0"
        },
        {
            "libraryName": "antd",
            "typingsPackageName": "antd",
            "sourceRepoURL": "https://github.com/ant-design/ant-design",
            "asOfVersion": "1.0.0"
        },
        {
            "libraryName": "anybar",
            "typingsPackageName": "anybar",
            "sourceRepoURL": "https://github.com/sindresorhus/anybar",
            "asOfVersion": "4.0.0"
        },
        {
            "libraryName": "anydb-sql",
            "typingsPackageName": "anydb-sql",
            "sourceRepoURL": "https://github.com/doxout/anydb-sql",
            "asOfVersion": "0.6.46"
        },
        {
            "libraryName": "anydb-sql-migrations",
            "typingsPackageName": "anydb-sql-migrations",
            "sourceRepoURL": "https://github.com/spion/anydb-sql-migrations",
            "asOfVersion": "2.1.1"
        },
        {
            "libraryName": "apn",
            "typingsPackageName": "apn",
            "sourceRepoURL": "https://github.com/node-apn/node-apn",
            "asOfVersion": "2.1.2"
        },
        {
            "libraryName": "Application Insights",
            "typingsPackageName": "applicationinsights",
            "sourceRepoURL": "https://github.com/Microsoft/ApplicationInsights-node.js",
            "asOfVersion": "0.20.0"
        },
        {
            "libraryName": "Argon2",
            "typingsPackageName": "argon2",
            "sourceRepoURL": "https://github.com/ranisalt/node-argon2",
            "asOfVersion": "0.15.0"
        },
        {
            "libraryName": "array-move",
            "typingsPackageName": "array-move",
            "sourceRepoURL": "https://github.com/sindresorhus/array-move",
            "asOfVersion": "2.0.0"
        },
        {
            "libraryName": "array-uniq",
            "typingsPackageName": "array-uniq",
            "sourceRepoURL": "https://github.com/sindresorhus/array-uniq",
            "asOfVersion": "2.1.0"
        },
        {
            "libraryName": "arrify",
            "typingsPackageName": "arrify",
            "sourceRepoURL": "https://github.com/sindresorhus/arrify",
            "asOfVersion": "2.0.0"
        },
        {
            "libraryName": "artyom.js",
            "typingsPackageName": "artyom.js",
            "sourceRepoURL": "https://github.com/sdkcarlos/artyom.js",
            "asOfVersion": "1.0.6"
        },
        {
            "libraryName": "askmethat-rating",
            "typingsPackageName": "askmethat-rating",
            "sourceRepoURL": "https://github.com/AlexTeixeira/Askmethat-Rating",
            "asOfVersion": "0.4.0"
        },
        {
            "libraryName": "assertion-error",
            "typingsPackageName": "assertion-error",
            "sourceRepoURL": "https://github.com/chaijs/assertion-error",
            "asOfVersion": "1.1.0"
        },
        {
            "libraryName": "asyncblock",
            "typingsPackageName": "asyncblock",
            "sourceRepoURL": "https://github.com/scriby/asyncblock",
            "asOfVersion": "2.2.11"
        },
        {
            "libraryName": "aurelia-knockout",
            "typingsPackageName": "aurelia-knockout",
            "sourceRepoURL": "https://github.com/code-chris/aurelia-knockout",
            "asOfVersion": "2.1.0"
        },
        {
            "libraryName": "auto-bind",
            "typingsPackageName": "auto-bind",
            "sourceRepoURL": "https://github.com/sindresorhus/auto-bind",
            "asOfVersion": "2.1.0"
        },
        {
            "libraryName": "autobind-decorator",
            "typingsPackageName": "autobind-decorator",
            "sourceRepoURL": "https://github.com/andreypopp/autobind-decorator",
            "asOfVersion": "2.1.0"
        },
        {
            "libraryName": "autolinker",
            "typingsPackageName": "autolinker",
            "sourceRepoURL": "https://github.com/gregjacobs/Autolinker.js",
            "asOfVersion": "2.0.0"
        },
        {
            "libraryName": "aws-lambda-mock-context",
            "typingsPackageName": "aws-lambda-mock-context",
            "sourceRepoURL": "https://github.com/moskalyk/typed-aws-lambda-mock-context",
            "asOfVersion": "3.2.0"
        },
        {
            "libraryName": "aws-sdk",
            "typingsPackageName": "aws-sdk",
            "sourceRepoURL": "https://github.com/aws/aws-sdk-js",
            "asOfVersion": "2.7.0"
        },
        {
            "libraryName": "axe-core",
            "typingsPackageName": "axe-core",
            "sourceRepoURL": "https://github.com/dequelabs/axe-core",
            "asOfVersion": "3.0.3"
        },
        {
            "libraryName": "axios",
            "typingsPackageName": "axios",
            "sourceRepoURL": "https://github.com/mzabriskie/axios",
            "asOfVersion": "0.14.0"
        },
        {
            "libraryName": "axios-mock-adapter",
            "typingsPackageName": "axios-mock-adapter",
            "sourceRepoURL": "https://github.com/ctimmerm/axios-mock-adapter",
            "asOfVersion": "1.10.0"
        },
        {
            "libraryName": "azure-mobile-apps",
            "typingsPackageName": "azure-mobile-apps",
            "sourceRepoURL": "https://github.com/Azure/azure-mobile-apps-node/",
            "asOfVersion": "3.0.0"
        },
        {
            "libraryName": "@babel/parser",
            "typingsPackageName": "babel__parser",
            "sourceRepoURL": "https://github.com/babel/babel",
            "asOfVersion": "7.1.0"
        },
        {
            "libraryName": "BabylonJS",
            "typingsPackageName": "babylonjs",
            "sourceRepoURL": "http://www.babylonjs.com/",
            "asOfVersion": "2.4.1"
        },
        {
            "libraryName": "baconjs",
            "typingsPackageName": "baconjs",
            "sourceRepoURL": "https://baconjs.github.io/",
            "asOfVersion": "3.0.0"
        },
        {
            "libraryName": "badgen",
            "typingsPackageName": "badgen",
            "sourceRepoURL": "https://github.com/amio/badgen",
            "asOfVersion": "2.7.1"
        },
        {
            "libraryName": "base64url",
            "typingsPackageName": "base64url",
            "sourceRepoURL": "https://github.com/brianloveswords/base64url",
            "asOfVersion": "2.0.0"
        },
        {
            "libraryName": "baseui",
            "typingsPackageName": "baseui",
            "sourceRepoURL": "https://github.com/uber-web/baseui",
            "asOfVersion": "8.0.0"
        },
        {
            "libraryName": "beeper",
            "typingsPackageName": "beeper",
            "sourceRepoURL": "https://github.com/sindresorhus/beeper",
            "asOfVersion": "2.0.0"
        },
        {
            "libraryName": "bem-cn",
            "typingsPackageName": "bem-cn",
            "sourceRepoURL": "https://github.com/albburtsev/bem-cn",
            "asOfVersion": "3.0.0"
        },
        {
            "libraryName": "bezier-easing",
            "typingsPackageName": "bezier-easing",
            "sourceRepoURL": "https://github.com/gre/bezier-easing",
            "asOfVersion": "2.1.0"
        },
        {
            "libraryName": "BigInteger.js",
            "typingsPackageName": "big-integer",
            "sourceRepoURL": "https://github.com/peterolson/BigInteger.js",
            "asOfVersion": "0.0.31"
        },
        {
            "libraryName": "bignumber.js",
            "typingsPackageName": "bignumber.js",
            "sourceRepoURL": "https://github.com/MikeMcl/bignumber.js/",
            "asOfVersion": "5.0.0"
        },
        {
            "libraryName": "bin-version",
            "typingsPackageName": "bin-version",
            "sourceRepoURL": "https://github.com/sindresorhus/bin-version",
            "asOfVersion": "3.1.0"
        },
        {
            "libraryName": "bingmaps",
            "typingsPackageName": "bingmaps",
            "sourceRepoURL": "https://github.com/Microsoft/Bing-Maps-V8-TypeScript-Definitions",
            "asOfVersion": "2.0.15"
        },
        {
            "libraryName": "bip32",
            "typingsPackageName": "bip32",
            "sourceRepoURL": "https://github.com/bitcoinjs/bip32#readme",
            "asOfVersion": "2.0.0"
        },
        {
            "libraryName": "bip39",
            "typingsPackageName": "bip39",
            "sourceRepoURL": "https://github.com/bitcoinjs/bip39",
            "asOfVersion": "3.0.0"
        },
        {
            "libraryName": "bitcoinjs-lib",
            "typingsPackageName": "bitcoinjs-lib",
            "sourceRepoURL": "https://github.com/bitcoinjs/bitcoinjs-lib",
            "asOfVersion": "5.0.0"
        },
        {
            "libraryName": "bitwise",
            "typingsPackageName": "bitwise",
            "sourceRepoURL": "https://github.com/dodekeract/bitwise",
            "asOfVersion": "2.0.0"
        },
        {
            "libraryName": "blob-util",
            "typingsPackageName": "blob-util",
            "sourceRepoURL": "https://github.com/nolanlawson/blob-util#readme",
            "asOfVersion": "2.0.0"
        },
        {
            "libraryName": "bootstrap-table",
            "typingsPackageName": "bootstrap-table",
            "sourceRepoURL": "http://bootstrap-table.wenzhixin.net.cn/",
            "asOfVersion": "1.12.0"
        },
        {
            "libraryName": "botvs",
            "typingsPackageName": "botvs",
            "sourceRepoURL": "https://www.botvs.com/",
            "asOfVersion": "1.0.0"
        },
        {
            "libraryName": "Bowser",
            "typingsPackageName": "bowser",
            "sourceRepoURL": "https://github.com/ded/bowser",
            "asOfVersion": "1.1.1"
        },
        {
            "libraryName": "boxen",
            "typingsPackageName": "boxen",
            "sourceRepoURL": "https://github.com/sindresorhus/boxen",
            "asOfVersion": "3.0.1"
        },
        {
            "libraryName": "braft-editor",
            "typingsPackageName": "braft-editor",
            "sourceRepoURL": "https://github.com/margox/braft#readme",
            "asOfVersion": "2.2.0"
        },
        {
            "libraryName": "broccoli-plugin",
            "typingsPackageName": "broccoli-plugin",
            "sourceRepoURL": "https://github.com/broccolijs/broccoli-plugin",
            "asOfVersion": "3.0.0"
        },
        {
            "libraryName": "Bugsnag Browser",
            "typingsPackageName": "bugsnag-js",
            "sourceRepoURL": "https://github.com/bugsnag/bugsnag-js",
            "asOfVersion": "3.1.0"
        },
        {
            "libraryName": "builtin-modules",
            "typingsPackageName": "builtin-modules",
            "sourceRepoURL": "https://github.com/sindresorhus/builtin-modules",
            "asOfVersion": "3.1.0"
        },
        {
            "libraryName": "bunyan-bugsnag",
            "typingsPackageName": "bunyan-bugsnag",
            "sourceRepoURL": "https://github.com/marnusw/bunyan-bugsnag",
            "asOfVersion": "3.0.0"
        },
        {
            "libraryName": "CacheFactory",
            "typingsPackageName": "cachefactory",
            "sourceRepoURL": "https://github.com/jmdobry/CacheFactory",
            "asOfVersion": "3.0.0"
        },
        {
            "libraryName": "callsites",
            "typingsPackageName": "callsites",
            "sourceRepoURL": "https://github.com/sindresorhus/callsites",
            "asOfVersion": "3.0.0"
        },
        {
            "libraryName": "camaro",
            "typingsPackageName": "camaro",
            "sourceRepoURL": "https://github.com/tuananh/camaro",
            "asOfVersion": "2.2.4"
        },
        {
            "libraryName": "camel-case",
            "typingsPackageName": "camel-case",
            "sourceRepoURL": "https://github.com/blakeembrey/camel-case",
            "asOfVersion": "1.2.1"
        },
        {
            "libraryName": "camelcase",
            "typingsPackageName": "camelcase",
            "sourceRepoURL": "https://github.com/sindresorhus/camelcase",
            "asOfVersion": "5.2.0"
        },
        {
            "libraryName": "camelcase-keys",
            "typingsPackageName": "camelcase-keys",
            "sourceRepoURL": "https://github.com/sindresorhus/camelcase-keys",
            "asOfVersion": "5.1.0"
        },
        {
            "libraryName": "camljs",
            "typingsPackageName": "camljs",
            "sourceRepoURL": "https://github.com/andrei-markeev/camljs",
            "asOfVersion": "2.8.1"
        },
        {
            "libraryName": "cassandra-driver",
            "typingsPackageName": "cassandra-driver",
            "sourceRepoURL": "https://github.com/datastax/nodejs-driver",
            "asOfVersion": "4.2.0"
        },
        {
            "libraryName": "catalog",
            "typingsPackageName": "catalog",
            "sourceRepoURL": "https://github.com/interactivethings/catalog",
            "asOfVersion": "3.5.0"
        },
        {
            "libraryName": "chai-http",
            "typingsPackageName": "chai-http",
            "sourceRepoURL": "https://github.com/chaijs/chai-http",
            "asOfVersion": "4.2.0"
        },
        {
            "libraryName": "chai-webdriverio",
            "typingsPackageName": "chai-webdriverio",
            "sourceRepoURL": "https://github.com/marcodejongh/chai-webdriverio",
            "asOfVersion": "1.0.0"
        },
        {
            "libraryName": "chalk",
            "typingsPackageName": "chalk",
            "sourceRepoURL": "https://github.com/chalk/chalk",
            "asOfVersion": "2.2.0"
        },
        {
            "libraryName": "change-case",
            "typingsPackageName": "change-case",
            "sourceRepoURL": "https://github.com/blakeembrey/change-case",
            "asOfVersion": "2.3.1"
        },
        {
            "libraryName": "cheap-ruler",
            "typingsPackageName": "cheap-ruler",
            "sourceRepoURL": "https://github.com/mapbox/cheap-ruler",
            "asOfVersion": "2.5.0"
        },
        {
            "libraryName": "chokidar",
            "typingsPackageName": "chokidar",
            "sourceRepoURL": "https://github.com/paulmillr/chokidar",
            "asOfVersion": "2.1.3"
        },
        {
            "libraryName": "chunked-dc",
            "typingsPackageName": "chunked-dc",
            "sourceRepoURL": "https://github.com/saltyrtc/chunked-dc-js",
            "asOfVersion": "0.2.2"
        },
        {
            "libraryName": "clean-stack",
            "typingsPackageName": "clean-stack",
            "sourceRepoURL": "https://github.com/sindresorhus/clean-stack",
            "asOfVersion": "2.1.0"
        },
        {
            "libraryName": "clean-webpack-plugin",
            "typingsPackageName": "clean-webpack-plugin",
            "sourceRepoURL": "https://github.com/johnagan/clean-webpack-plugin",
            "asOfVersion": "2.0.0"
        },
        {
            "libraryName": "clear-module",
            "typingsPackageName": "clear-require",
            "sourceRepoURL": "https://github.com/sindresorhus/clear-module",
            "asOfVersion": "3.2.0"
        },
        {
            "libraryName": "cli-boxes",
            "typingsPackageName": "cli-boxes",
            "sourceRepoURL": "https://github.com/sindresorhus/cli-boxes",
            "asOfVersion": "2.0.0"
        },
        {
            "libraryName": "cli-cursor",
            "typingsPackageName": "cli-cursor",
            "sourceRepoURL": "https://github.com/sindresorhus/cli-cursor",
            "asOfVersion": "3.0.0"
        },
        {
            "libraryName": "cli-truncate",
            "typingsPackageName": "cli-truncate",
            "sourceRepoURL": "https://github.com/sindresorhus/cli-truncate",
            "asOfVersion": "2.0.0"
        },
        {
            "libraryName": "clipboardy",
            "typingsPackageName": "clipboardy",
            "sourceRepoURL": "https://github.com/sindresorhus/clipboardy",
            "asOfVersion": "2.0.0"
        },
        {
            "libraryName": "colors.js (colors)",
            "typingsPackageName": "colors",
            "sourceRepoURL": "https://github.com/Marak/colors.js",
            "asOfVersion": "1.2.1"
        },
        {
            "libraryName": "commander",
            "typingsPackageName": "commander",
            "sourceRepoURL": "https://github.com/tj/commander.js",
            "asOfVersion": "2.12.2"
        },
        {
            "libraryName": "compare-versions",
            "typingsPackageName": "compare-versions",
            "sourceRepoURL": "https://github.com/omichelsen/compare-versions",
            "asOfVersion": "3.3.0"
        },
        {
            "libraryName": "composer-concerto",
            "typingsPackageName": "composer-concerto",
            "sourceRepoURL": "https://github.com/hyperledger/composer-concerto#readme",
            "asOfVersion": "0.71.1"
        },
        {
            "libraryName": "condense-whitespace",
            "typingsPackageName": "condense-whitespace",
            "sourceRepoURL": "https://github.com/sindresorhus/condense-whitespace",
            "asOfVersion": "2.0.0"
        },
        {
            "libraryName": "conf",
            "typingsPackageName": "conf",
            "sourceRepoURL": "https://github.com/sindresorhus/conf",
            "asOfVersion": "3.0.0"
        },
        {
            "libraryName": "confirmdialog",
            "typingsPackageName": "confirmdialog",
            "sourceRepoURL": "https://github.com/allipierre/Type-definitions-for-jquery-confirm/tree/master/types/confirmDialog-js",
            "asOfVersion": "1.0.0"
        },
        {
            "libraryName": "consola",
            "typingsPackageName": "consola",
            "sourceRepoURL": "https://github.com/nuxt/consola",
            "asOfVersion": "2.2.5"
        },
        {
            "libraryName": "constant-case",
            "typingsPackageName": "constant-case",
            "sourceRepoURL": "https://github.com/blakeembrey/constant-case",
            "asOfVersion": "1.1.2"
        },
        {
            "libraryName": "convert-hrtime",
            "typingsPackageName": "convert-hrtime",
            "sourceRepoURL": "https://github.com/sindresorhus/convert-hrtime",
            "asOfVersion": "3.0.0"
        },
        {
            "libraryName": "copy-text-to-clipboard",
            "typingsPackageName": "copy-text-to-clipboard",
            "sourceRepoURL": "https://github.com/sindresorhus/copy-text-to-clipboard",
            "asOfVersion": "2.0.1"
        },
        {
            "libraryName": "cordova-plugin-battery-status",
            "typingsPackageName": "cordova-plugin-battery-status",
            "sourceRepoURL": "https://github.com/apache/cordova-plugin-battery-status",
            "asOfVersion": "1.2.3"
        },
        {
            "libraryName": "cordova-plugin-camera",
            "typingsPackageName": "cordova-plugin-camera",
            "sourceRepoURL": "https://github.com/apache/cordova-plugin-camera",
            "asOfVersion": "2.4.0"
        },
        {
            "libraryName": "cordova-plugin-contacts",
            "typingsPackageName": "cordova-plugin-contacts",
            "sourceRepoURL": "https://github.com/apache/cordova-plugin-contacts",
            "asOfVersion": "2.3.0"
        },
        {
            "libraryName": "cordova-plugin-device",
            "typingsPackageName": "cordova-plugin-device",
            "sourceRepoURL": "https://github.com/apache/cordova-plugin-device",
            "asOfVersion": "1.1.5"
        },
        {
            "libraryName": "cordova-plugin-device-motion",
            "typingsPackageName": "cordova-plugin-device-motion",
            "sourceRepoURL": "https://github.com/apache/cordova-plugin-device-motion",
            "asOfVersion": "1.2.4"
        },
        {
            "libraryName": "Apache Cordova Device Orientation plugin",
            "typingsPackageName": "cordova-plugin-device-orientation",
            "sourceRepoURL": "https://github.com/apache/cordova-plugin-device-orientation",
            "asOfVersion": "1.0.6"
        },
        {
            "libraryName": "cordova-plugin-dialogs",
            "typingsPackageName": "cordova-plugin-dialogs",
            "sourceRepoURL": "https://github.com/apache/cordova-plugin-dialogs",
            "asOfVersion": "1.3.2"
        },
        {
            "libraryName": "Apache Cordova File System plugin",
            "typingsPackageName": "cordova-plugin-file",
            "sourceRepoURL": "https://github.com/apache/cordova-plugin-file",
            "asOfVersion": "4.3.2"
        },
        {
            "libraryName": "cordova-plugin-file-transfer",
            "typingsPackageName": "cordova-plugin-file-transfer",
            "sourceRepoURL": "https://github.com/apache/cordova-plugin-file-transfer",
            "asOfVersion": "1.6.2"
        },
        {
            "libraryName": "cordova-plugin-globalization",
            "typingsPackageName": "cordova-plugin-globalization",
            "sourceRepoURL": "https://github.com/apache/cordova-plugin-globalization",
            "asOfVersion": "1.0.6"
        },
        {
            "libraryName": "cordova-plugin-inappbrowser",
            "typingsPackageName": "cordova-plugin-inappbrowser",
            "sourceRepoURL": "https://github.com/apache/cordova-plugin-inappbrowser",
            "asOfVersion": "2.0.0"
        },
        {
            "libraryName": "cordova-plugin-media",
            "typingsPackageName": "cordova-plugin-media",
            "sourceRepoURL": "https://github.com/apache/cordova-plugin-media",
            "asOfVersion": "3.0.0"
        },
        {
            "libraryName": "cordova-plugin-media-capture",
            "typingsPackageName": "cordova-plugin-media-capture",
            "sourceRepoURL": "https://github.com/apache/cordova-plugin-media-capture",
            "asOfVersion": "1.4.2"
        },
        {
            "libraryName": "cordova-plugin-network-information",
            "typingsPackageName": "cordova-plugin-network-information",
            "sourceRepoURL": "https://github.com/apache/cordova-plugin-network-information",
            "asOfVersion": "1.3.2"
        },
        {
            "libraryName": "cordova-plugin-splashscreen",
            "typingsPackageName": "cordova-plugin-splashscreen",
            "sourceRepoURL": "https://github.com/apache/cordova-plugin-splashscreen",
            "asOfVersion": "4.0.2"
        },
        {
            "libraryName": "Apache Cordova StatusBar plugin",
            "typingsPackageName": "cordova-plugin-statusbar",
            "sourceRepoURL": "https://github.com/apache/cordova-plugin-statusbar",
            "asOfVersion": "2.2.2"
        },
        {
            "libraryName": "Apache Cordova Vibration plugin",
            "typingsPackageName": "cordova-plugin-vibration",
            "sourceRepoURL": "https://github.com/apache/cordova-plugin-vibration",
            "asOfVersion": "2.1.4"
        },
        {
            "libraryName": "cordova-plugin-x-socialsharing",
            "typingsPackageName": "cordova-plugin-x-socialsharing",
            "sourceRepoURL": "https://github.com/EddyVerbruggen/SocialSharing-PhoneGap-Plugin",
            "asOfVersion": "5.4.5"
        },
        {
            "libraryName": "cordova.plugins.diagnostic",
            "typingsPackageName": "cordova.plugins.diagnostic",
            "sourceRepoURL": "https://github.com/dpa99c/cordova-diagnostic-plugin",
            "asOfVersion": "3.7.0"
        },
        {
            "libraryName": "core-decorators.js",
            "typingsPackageName": "core-decorators",
            "sourceRepoURL": "https://github.com/jayphelps/core-decorators.js",
            "asOfVersion": "0.20.0"
        },
        {
            "libraryName": "countup.js",
            "typingsPackageName": "countup.js",
            "sourceRepoURL": "https://github.com/inorganik/CountUp.js",
            "asOfVersion": "2.0.3"
        },
        {
            "libraryName": "cp-file",
            "typingsPackageName": "cp-file",
            "sourceRepoURL": "https://github.com/sindresorhus/cp-file",
            "asOfVersion": "6.1.1"
        },
        {
            "libraryName": "cpy",
            "typingsPackageName": "cpy",
            "sourceRepoURL": "https://github.com/sindresorhus/cpy",
            "asOfVersion": "7.1.1"
        },
        {
            "libraryName": "create-html-element",
            "typingsPackageName": "create-html-element",
            "sourceRepoURL": "https://github.com/sindresorhus/create-html-element",
            "asOfVersion": "2.1.0"
        },
        {
            "libraryName": "cropperjs",
            "typingsPackageName": "cropperjs",
            "sourceRepoURL": "https://github.com/fengyuanchen/cropperjs",
            "asOfVersion": "1.3.0"
        },
        {
            "libraryName": "crypto-hash",
            "typingsPackageName": "crypto-hash",
            "sourceRepoURL": "https://github.com/sindresorhus/crypto-hash",
            "asOfVersion": "1.1.0"
        },
        {
            "libraryName": "crypto-random-string",
            "typingsPackageName": "crypto-random-string",
            "sourceRepoURL": "https://github.com/sindresorhus/crypto-random-string",
            "asOfVersion": "2.0.0"
        },
        {
            "libraryName": "cson-parser",
            "typingsPackageName": "cson-parser",
            "sourceRepoURL": "https://github.com/groupon/cson-parser",
            "asOfVersion": "4.0.3"
        },
        {
            "libraryName": "csv-parse",
            "typingsPackageName": "csv-parse",
            "sourceRepoURL": "https://github.com/adaltas/node-csv-parse",
            "asOfVersion": "1.2.2"
        },
        {
            "libraryName": "csv-stringify",
            "typingsPackageName": "csv-stringify",
            "sourceRepoURL": "https://github.com/wdavidw/node-csv-stringify",
            "asOfVersion": "3.1.0"
        },
        {
            "libraryName": "cucumber-html-reporter",
            "typingsPackageName": "cucumber-html-reporter",
            "sourceRepoURL": "https://github.com/gkushang/cucumber-html-reporter",
            "asOfVersion": "5.0.1"
        },
        {
            "libraryName": "cycled",
            "typingsPackageName": "cycled",
            "sourceRepoURL": "https://github.com/sindresorhus/cycled",
            "asOfVersion": "1.1.0"
        },
        {
            "libraryName": "cypress",
            "typingsPackageName": "cypress",
            "sourceRepoURL": "https://cypress.io",
            "asOfVersion": "1.1.3"
        },
        {
            "libraryName": "dargs",
            "typingsPackageName": "dargs",
            "sourceRepoURL": "https://github.com/sindresorhus/dargs",
            "asOfVersion": "6.1.0"
        },
        {
            "libraryName": "date-fns",
            "typingsPackageName": "date-fns",
            "sourceRepoURL": "https://github.com/date-fns/date-fns",
            "asOfVersion": "2.6.0"
        },
        {
            "libraryName": "dd-trace",
            "typingsPackageName": "dd-trace",
            "sourceRepoURL": "https://github.com/DataDog/dd-trace-js",
            "asOfVersion": "0.9.0"
        },
        {
            "libraryName": "debounce-fn",
            "typingsPackageName": "debounce-fn",
            "sourceRepoURL": "https://github.com/sindresorhus/debounce-fn",
            "asOfVersion": "3.0.0"
        },
        {
            "libraryName": "decamelize",
            "typingsPackageName": "decamelize",
            "sourceRepoURL": "https://github.com/sindresorhus/decamelize",
            "asOfVersion": "3.0.1"
        },
        {
            "libraryName": "decimal.js",
            "typingsPackageName": "decimal.js",
            "sourceRepoURL": "https://github.com/MikeMcl/decimal.js",
            "asOfVersion": "7.4.0"
        },
        {
            "libraryName": "decompress-response",
            "typingsPackageName": "decompress-response",
            "sourceRepoURL": "https://github.com/sindresorhus/decompress-response",
            "asOfVersion": "4.1.0"
        },
        {
            "libraryName": "deep-freeze-es6",
            "typingsPackageName": "deep-freeze-es6",
            "sourceRepoURL": "https://github.com/christophehurpeau/deep-freeze-es6",
            "asOfVersion": "1.1.0"
        },
        {
            "libraryName": "deepmerge",
            "typingsPackageName": "deepmerge",
            "sourceRepoURL": "git@github.com:KyleAMathews/deepmerge.git",
            "asOfVersion": "2.2.0"
        },
        {
            "libraryName": "define-lazy-prop",
            "typingsPackageName": "define-lazy-prop",
            "sourceRepoURL": "https://github.com/sindresorhus/define-lazy-prop",
            "asOfVersion": "2.0.0"
        },
        {
            "libraryName": "del",
            "typingsPackageName": "del",
            "sourceRepoURL": "https://github.com/sindresorhus/del",
            "asOfVersion": "4.0.0"
        },
        {
            "libraryName": "delay",
            "typingsPackageName": "delay",
            "sourceRepoURL": "https://github.com/sindresorhus/delay",
            "asOfVersion": "3.1.0"
        },
        {
            "libraryName": "delegated-events",
            "typingsPackageName": "delegated-events",
            "sourceRepoURL": "https://github.com/dgraham/delegated-events#readme",
            "asOfVersion": "1.1.0"
        },
        {
            "libraryName": "detect-browser",
            "typingsPackageName": "detect-browser",
            "sourceRepoURL": "https://github.com/DamonOehlman/detect-browser",
            "asOfVersion": "4.0.0"
        },
        {
            "libraryName": "detect-indent",
            "typingsPackageName": "detect-indent",
            "sourceRepoURL": "https://github.com/sindresorhus/detect-indent",
            "asOfVersion": "6.0.0"
        },
        {
            "libraryName": "detect-newline",
            "typingsPackageName": "detect-newline",
            "sourceRepoURL": "https://github.com/sindresorhus/detect-newline",
            "asOfVersion": "3.0.0"
        },
        {
            "libraryName": "DevExtreme",
            "typingsPackageName": "devextreme",
            "sourceRepoURL": "http://js.devexpress.com/",
            "asOfVersion": "16.2.1"
        },
        {
            "libraryName": "devtools-detect",
            "typingsPackageName": "devtools-detect",
            "sourceRepoURL": "https://github.com/sindresorhus/devtools-detect",
            "asOfVersion": "3.0.0"
        },
        {
            "libraryName": "Dexie.js",
            "typingsPackageName": "dexie",
            "sourceRepoURL": "https://github.com/dfahlander/Dexie.js",
            "asOfVersion": "1.3.1"
        },
        {
            "libraryName": "dialogflow",
            "typingsPackageName": "dialogflow",
            "sourceRepoURL": "https://github.com/googleapis/nodejs-dialogflow",
            "asOfVersion": "4.0.3"
        },
        {
            "libraryName": "docker-file-parser",
            "typingsPackageName": "docker-file-parser",
            "sourceRepoURL": "https://github.com/joyent/docker-file-parser",
            "asOfVersion": "1.0.3"
        },
        {
            "libraryName": "document-promises",
            "typingsPackageName": "document-promises",
            "sourceRepoURL": "https://github.com/jonathantneal/document-promises#readme",
            "asOfVersion": "4.0.0"
        },
        {
            "libraryName": "dom-helpers",
            "typingsPackageName": "dom-helpers",
            "sourceRepoURL": "https://github.com/react-bootstrap/dom-helpers",
            "asOfVersion": "5.0.1"
        },
        {
            "libraryName": "dom-loaded",
            "typingsPackageName": "dom-loaded",
            "sourceRepoURL": "https://github.com/sindresorhus/dom-loaded",
            "asOfVersion": "1.1.0"
        },
        {
            "libraryName": "domelementtype",
            "typingsPackageName": "domelementtype",
            "sourceRepoURL": "https://github.com/fb55/domelementtype#readme",
            "asOfVersion": "2.0.1"
        },
        {
            "libraryName": "dot-case",
            "typingsPackageName": "dot-case",
            "sourceRepoURL": "https://github.com/blakeembrey/dot-case",
            "asOfVersion": "1.1.2"
        },
        {
            "libraryName": "dot-prop",
            "typingsPackageName": "dot-prop",
            "sourceRepoURL": "https://github.com/sindresorhus/dot-prop",
            "asOfVersion": "5.0.0"
        },
        {
            "libraryName": "dotenv",
            "typingsPackageName": "dotenv",
            "sourceRepoURL": "https://github.com/motdotla/dotenv",
            "asOfVersion": "8.2.0"
        },
        {
            "libraryName": "dva",
            "typingsPackageName": "dva",
            "sourceRepoURL": "https://github.com/dvajs/dva",
            "asOfVersion": "1.1.0"
        },
        {
            "libraryName": "easy-x-headers",
            "typingsPackageName": "easy-x-headers",
            "sourceRepoURL": "https://github.com/DeadAlready/easy-x-headers",
            "asOfVersion": "1.0.0"
        },
        {
            "libraryName": "easy-xapi-supertest",
            "typingsPackageName": "easy-xapi-supertest",
            "sourceRepoURL": "https://github.com/DeadAlready/easy-xapi-supertest",
            "asOfVersion": "1.0.0"
        },
        {
            "libraryName": "EasyStar.js",
            "typingsPackageName": "easystarjs",
            "sourceRepoURL": "http://easystarjs.com/",
            "asOfVersion": "0.3.1"
        },
        {
            "libraryName": "ecmarkup",
            "typingsPackageName": "ecmarkup",
            "sourceRepoURL": "https://github.com/bterlson/ecmarkup",
            "asOfVersion": "3.4.0"
        },
        {
            "libraryName": "Egg",
            "typingsPackageName": "egg",
            "sourceRepoURL": "https://github.com/eggjs/egg",
            "asOfVersion": "1.5.0"
        },
        {
            "libraryName": "elastic-apm-node",
            "typingsPackageName": "elastic-apm-node",
            "sourceRepoURL": "https://github.com/elastic/apm-agent-nodejs",
            "asOfVersion": "2.7.0"
        },
        {
            "libraryName": "electron",
            "typingsPackageName": "electron",
            "sourceRepoURL": "https://github.com/electron/electron",
            "asOfVersion": "1.6.10"
        },
        {
            "libraryName": "electron-builder",
            "typingsPackageName": "electron-builder",
            "sourceRepoURL": "https://github.com/loopline-systems/electron-builder",
            "asOfVersion": "2.8.0"
        },
        {
            "libraryName": "electron-store",
            "typingsPackageName": "electron-config",
            "sourceRepoURL": "https://github.com/sindresorhus/electron-store",
            "asOfVersion": "3.2.0"
        },
        {
            "libraryName": "electron-debug",
            "typingsPackageName": "electron-debug",
            "sourceRepoURL": "https://github.com/sindresorhus/electron-debug",
            "asOfVersion": "2.1.0"
        },
        {
            "libraryName": "electron-is-dev",
            "typingsPackageName": "electron-is-dev",
            "sourceRepoURL": "https://github.com/sindresorhus/electron-is-dev",
            "asOfVersion": "1.1.0"
        },
        {
            "libraryName": "electron-store",
            "typingsPackageName": "electron-store",
            "sourceRepoURL": "https://github.com/sindresorhus/electron-store",
            "asOfVersion": "3.2.0"
        },
        {
            "libraryName": "electron-unhandled",
            "typingsPackageName": "electron-unhandled",
            "sourceRepoURL": "https://github.com/sindresorhus/electron-unhandled",
            "asOfVersion": "2.2.0"
        },
        {
            "libraryName": "electron-util",
            "typingsPackageName": "electron-util",
            "sourceRepoURL": "https://github.com/sindresorhus/electron-util",
            "asOfVersion": "0.11.0"
        },
        {
            "libraryName": "electron-winstaller",
            "typingsPackageName": "electron-winstaller",
            "sourceRepoURL": "https://github.com/electron/windows-installer",
            "asOfVersion": "4.0.0"
        },
        {
            "libraryName": "elegant-spinner",
            "typingsPackageName": "elegant-spinner",
            "sourceRepoURL": "https://github.com/sindresorhus/elegant-spinner",
            "asOfVersion": "2.0.0"
        },
        {
            "libraryName": "element-ready",
            "typingsPackageName": "element-ready",
            "sourceRepoURL": "https://github.com/sindresorhus/element-ready",
            "asOfVersion": "3.1.0"
        },
        {
            "libraryName": "email-addresses",
            "typingsPackageName": "email-addresses",
            "sourceRepoURL": "https://github.com/jackbowman/email-addresses",
            "asOfVersion": "3.0.0"
        },
        {
            "libraryName": "email-validator",
            "typingsPackageName": "email-validator",
            "sourceRepoURL": "https://github.com/Sembiance/email-validator",
            "asOfVersion": "1.0.6"
        },
        {
            "libraryName": "empty-trash",
            "typingsPackageName": "empty-trash",
            "sourceRepoURL": "https://github.com/sindresorhus/empty-trash",
            "asOfVersion": "3.0.0"
        },
        {
            "libraryName": "ensure-error",
            "typingsPackageName": "ensure-error",
            "sourceRepoURL": "https://github.com/sindresorhus/ensure-error",
            "asOfVersion": "2.0.0"
        },
        {
            "libraryName": "env-editor",
            "typingsPackageName": "env-editor",
            "sourceRepoURL": "https://github.com/sindresorhus/env-editor",
            "asOfVersion": "0.4.0"
        },
        {
            "libraryName": "env-paths",
            "typingsPackageName": "env-paths",
            "sourceRepoURL": "https://github.com/sindresorhus/env-paths",
            "asOfVersion": "2.1.0"
        },
        {
            "libraryName": "error-stack-parser",
            "typingsPackageName": "error-stack-parser",
            "sourceRepoURL": "https://github.com/stacktracejs/error-stack-parser",
            "asOfVersion": "2.0.0"
        },
        {
            "libraryName": "es6-error",
            "typingsPackageName": "es6-error",
            "sourceRepoURL": "https://github.com/bjyoungblood/es6-error",
            "asOfVersion": "4.0.2"
        },
        {
            "libraryName": "es6-promise",
            "typingsPackageName": "es6-promise",
            "sourceRepoURL": "https://github.com/jakearchibald/ES6-Promise",
            "asOfVersion": "3.3.0"
        },
        {
            "libraryName": "escape-goat",
            "typingsPackageName": "escape-goat",
            "sourceRepoURL": "https://github.com/sindresorhus/escape-goat",
            "asOfVersion": "2.0.0"
        },
        {
            "libraryName": "escape-string-regexp",
            "typingsPackageName": "escape-string-regexp",
            "sourceRepoURL": "https://github.com/sindresorhus/escape-string-regexp",
            "asOfVersion": "2.0.0"
        },
        {
            "libraryName": "ethereumjs-tx",
            "typingsPackageName": "ethereumjs-tx",
            "sourceRepoURL": "https://github.com/ethereumjs/ethereumjs-tx",
            "asOfVersion": "2.0.0"
        },
        {
            "libraryName": "ethereumjs-util",
            "typingsPackageName": "ethereumjs-util",
            "sourceRepoURL": "https://github.com/ethereumjs/ethereumjs-util#readme",
            "asOfVersion": "6.1.0"
        },
        {
            "libraryName": "eventemitter2",
            "typingsPackageName": "eventemitter2",
            "sourceRepoURL": "https://github.com/asyncly/EventEmitter2",
            "asOfVersion": "4.1.0"
        },
        {
            "libraryName": "EventEmitter3",
            "typingsPackageName": "eventemitter3",
            "sourceRepoURL": "https://github.com/primus/eventemitter3",
            "asOfVersion": "2.0.2"
        },
        {
            "libraryName": "ex-react-native-i18n",
            "typingsPackageName": "ex-react-native-i18n",
            "sourceRepoURL": "https://github.com/xcarpentier/ex-react-native-i18n/",
            "asOfVersion": "0.0.6"
        },
        {
            "libraryName": "exceljs",
            "typingsPackageName": "exceljs",
            "sourceRepoURL": "https://github.com/exceljs/exceljs",
            "asOfVersion": "1.3.0"
        },
        {
            "libraryName": "execa",
            "typingsPackageName": "execa",
            "sourceRepoURL": "https://github.com/sindresorhus/execa",
            "asOfVersion": "2.0.0"
        },
        {
            "libraryName": "execall",
            "typingsPackageName": "execall",
            "sourceRepoURL": "https://github.com/sindresorhus/execall",
            "asOfVersion": "2.0.0"
        },
        {
            "libraryName": "exit-hook",
            "typingsPackageName": "exit-hook",
            "sourceRepoURL": "https://github.com/sindresorhus/exit-hook",
            "asOfVersion": "2.2.0"
        },
        {
            "libraryName": "expect",
            "typingsPackageName": "expect",
            "sourceRepoURL": "https://github.com/facebook/jest",
            "asOfVersion": "24.3.0"
        },
        {
            "libraryName": "expo",
            "typingsPackageName": "expo",
            "sourceRepoURL": "https://github.com/expo/expo/tree/master/packages/expo",
            "asOfVersion": "33.0.0"
        },
        {
            "libraryName": "expo-localization",
            "typingsPackageName": "expo-localization",
            "sourceRepoURL": "https://docs.expo.io/versions/latest/sdk/localization",
            "asOfVersion": "3.0.0"
        },
        {
            "libraryName": "expr-eval",
            "typingsPackageName": "expr-eval",
            "sourceRepoURL": "https://github.com/silentmatt/expr-eval",
            "asOfVersion": "1.1.0"
        },
        {
            "libraryName": "express-graphql",
            "typingsPackageName": "express-graphql",
            "sourceRepoURL": "https://github.com/graphql/express-graphql",
            "asOfVersion": "0.9.0"
        },
        {
            "libraryName": "express-openapi",
            "typingsPackageName": "express-openapi",
            "sourceRepoURL": "https://github.com/kogosoftwarellc/express-openapi",
            "asOfVersion": "1.9.0"
        },
        {
            "libraryName": "express-promise-router",
            "typingsPackageName": "express-promise-router",
            "sourceRepoURL": "https://github.com/express-promise-router/express-promise-router",
            "asOfVersion": "3.0.0"
        },
        {
            "libraryName": "express-validator",
            "typingsPackageName": "express-validator",
            "sourceRepoURL": "https://github.com/ctavan/express-validator",
            "asOfVersion": "3.0.0"
        },
        {
            "libraryName": "express-winston",
            "typingsPackageName": "express-winston",
            "sourceRepoURL": "https://github.com/bithavoc/express-winston#readme",
            "asOfVersion": "4.0.0"
        },
        {
            "libraryName": "extended-listbox",
            "typingsPackageName": "extended-listbox",
            "sourceRepoURL": "https://github.com/code-chris/extended-listbox",
            "asOfVersion": "4.0.1"
        },
        {
            "libraryName": "extract-stack",
            "typingsPackageName": "extract-stack",
            "sourceRepoURL": "https://github.com/sindresorhus/extract-stack",
            "asOfVersion": "2.0.0"
        },
        {
            "libraryName": "fast-diff",
            "typingsPackageName": "fast-diff",
            "sourceRepoURL": "https://github.com/jhchen/fast-diff",
            "asOfVersion": "1.2.0"
        },
        {
            "libraryName": "JSON-Patch",
            "typingsPackageName": "fast-json-patch",
            "sourceRepoURL": "https://github.com/Starcounter-Jack/JSON-Patch",
            "asOfVersion": "1.1.5"
        },
        {
            "libraryName": "FastSimplexNoise",
            "typingsPackageName": "fast-simplex-noise",
            "sourceRepoURL": "https://www.npmjs.com/package/fast-simplex-noise",
            "asOfVersion": "3.0.0"
        },
        {
            "libraryName": "fastify-cors",
            "typingsPackageName": "fastify-cors",
            "sourceRepoURL": "https://github.com/fastify/fastify-cors",
            "asOfVersion": "2.1.0"
        },
        {
            "libraryName": "Fastify-JWT",
            "typingsPackageName": "fastify-jwt",
            "sourceRepoURL": "https://github.com/fastify/fastify-jwt",
            "asOfVersion": "0.8.1"
        },
        {
            "libraryName": "fastify-multipart",
            "typingsPackageName": "fastify-multipart",
            "sourceRepoURL": "https://github.com/fastify/fastify-multipart",
            "asOfVersion": "0.7.0"
        },
        {
            "libraryName": "fastify-static",
            "typingsPackageName": "fastify-static",
            "sourceRepoURL": "https://github.com/fastify/fastify-static",
            "asOfVersion": "2.2.1"
        },
        {
            "libraryName": "fecha",
            "typingsPackageName": "fecha",
            "sourceRepoURL": "https://github.com/taylorhakes/fecha",
            "asOfVersion": "2.3.1"
        },
        {
            "libraryName": "figures",
            "typingsPackageName": "figures",
            "sourceRepoURL": "https://github.com/sindresorhus/figures",
            "asOfVersion": "3.0.0"
        },
        {
            "libraryName": "file-type",
            "typingsPackageName": "file-type",
            "sourceRepoURL": "https://github.com/sindresorhus/file-type",
            "asOfVersion": "10.9.1"
        },
        {
            "libraryName": "file-url",
            "typingsPackageName": "file-url",
            "sourceRepoURL": "https://github.com/sindresorhus/file-url",
            "asOfVersion": "3.0.0"
        },
        {
            "libraryName": "filenamify",
            "typingsPackageName": "filenamify",
            "sourceRepoURL": "https://github.com/sindresorhus/filenamify",
            "asOfVersion": "3.0.0"
        },
        {
            "libraryName": "filenamify-url",
            "typingsPackageName": "filenamify-url",
            "sourceRepoURL": "https://github.com/sindresorhus/filenamify-url",
            "asOfVersion": "2.0.0"
        },
        {
            "libraryName": "filesize",
            "typingsPackageName": "filesize",
            "sourceRepoURL": "https://github.com/avoidwork/filesize.js",
            "asOfVersion": "5.0.0"
        },
        {
            "libraryName": "filter-console",
            "typingsPackageName": "filter-console",
            "sourceRepoURL": "https://github.com/sindresorhus/filter-console",
            "asOfVersion": "0.1.1"
        },
        {
            "libraryName": "find-java-home",
            "typingsPackageName": "find-java-home",
            "sourceRepoURL": "https://github.com/jsdevel/node-find-java-home",
            "asOfVersion": "1.0.0"
        },
        {
            "libraryName": "find-process",
            "typingsPackageName": "find-process",
            "sourceRepoURL": "https://github.com/yibn2008/find-process",
            "asOfVersion": "1.2.0"
        },
        {
            "libraryName": "find-up",
            "typingsPackageName": "find-up",
            "sourceRepoURL": "https://github.com/sindresorhus/find-up",
            "asOfVersion": "4.0.0"
        },
        {
            "libraryName": "find-versions",
            "typingsPackageName": "find-versions",
            "sourceRepoURL": "https://github.com/sindresorhus/find-versions",
            "asOfVersion": "3.1.0"
        },
        {
            "libraryName": "FineUploader",
            "typingsPackageName": "fine-uploader",
            "sourceRepoURL": "http://fineuploader.com/",
            "asOfVersion": "5.14.0"
        },
        {
            "libraryName": "Firebase API",
            "typingsPackageName": "firebase",
            "sourceRepoURL": "https://www.firebase.com/docs/javascript/firebase",
            "asOfVersion": "3.2.1"
        },
        {
            "libraryName": "first-run",
            "typingsPackageName": "first-run",
            "sourceRepoURL": "https://github.com/sindresorhus/first-run",
            "asOfVersion": "2.0.0"
        },
        {
            "libraryName": "fkill",
            "typingsPackageName": "fkill",
            "sourceRepoURL": "https://github.com/sindresorhus/fkill",
            "asOfVersion": "6.0.0"
        },
        {
            "libraryName": "flatpickr",
            "typingsPackageName": "flatpickr",
            "sourceRepoURL": "https://github.com/chmln/flatpickr",
            "asOfVersion": "3.1.2"
        },
        {
            "libraryName": "flux-standard-action",
            "typingsPackageName": "flux-standard-action",
            "sourceRepoURL": "https://github.com/acdlite/flux-standard-action",
            "asOfVersion": "1.1.0"
        },
        {
            "libraryName": "forge-di",
            "typingsPackageName": "forge-di",
            "sourceRepoURL": "https://github.com/nkohari/forge",
            "asOfVersion": "12.0.2"
        },
        {
            "libraryName": "fork-ts-checker-webpack-plugin",
            "typingsPackageName": "fork-ts-checker-webpack-plugin",
            "sourceRepoURL": "https://github.com/Realytics/fork-ts-checker-webpack-plugin",
            "asOfVersion": "0.4.5"
        },
        {
            "libraryName": "form-data",
            "typingsPackageName": "form-data",
            "sourceRepoURL": "https://github.com/form-data/form-data",
            "asOfVersion": "2.5.0"
        },
        {
            "libraryName": "format-number",
            "typingsPackageName": "format-number",
            "sourceRepoURL": "https://github.com/componitable/format-number",
            "asOfVersion": "3.0.0"
        },
        {
            "libraryName": "Foundation Sites",
            "typingsPackageName": "foundation-sites",
            "sourceRepoURL": "http://foundation.zurb.com/",
            "asOfVersion": "6.4.3"
        },
        {
            "libraryName": "fromnow",
            "typingsPackageName": "fromnow",
            "sourceRepoURL": "https://github.com/lukeed/fromNow",
            "asOfVersion": "3.0.1"
        },
        {
            "libraryName": "fs-promise",
            "typingsPackageName": "fs-promise",
            "sourceRepoURL": "https://github.com/kevinbeaty/fs-promise",
            "asOfVersion": "2.0.0"
        },
        {
            "libraryName": "FullCalendar",
            "typingsPackageName": "fullcalendar",
            "sourceRepoURL": "http://arshaw.com/fullcalendar/",
            "asOfVersion": "3.8.0"
        },
        {
            "libraryName": "fuse",
            "typingsPackageName": "fuse",
            "sourceRepoURL": "https://github.com/krisk/Fuse",
            "asOfVersion": "2.6.0"
        },
        {
            "libraryName": "gaea-model",
            "typingsPackageName": "gaea-model",
            "sourceRepoURL": "https://github.com/ascoders/gaea-model",
            "asOfVersion": "0.0.0"
        },
        {
            "libraryName": "ganache-core",
            "typingsPackageName": "ganache-core",
            "sourceRepoURL": "https://github.com/trufflesuite/ganache-core#readme",
            "asOfVersion": "2.7.0"
        },
        {
            "libraryName": "geolib",
            "typingsPackageName": "geolib",
            "sourceRepoURL": "https://github.com/manuelbieh/Geolib",
            "asOfVersion": "2.0.23"
        },
        {
            "libraryName": "get-emails",
            "typingsPackageName": "get-emails",
            "sourceRepoURL": "https://github.com/sindresorhus/get-emails",
            "asOfVersion": "3.0.0"
        },
        {
            "libraryName": "get-port",
            "typingsPackageName": "get-port",
            "sourceRepoURL": "https://github.com/sindresorhus/get-port",
            "asOfVersion": "4.2.0"
        },
        {
            "libraryName": "get-range",
            "typingsPackageName": "get-range",
            "sourceRepoURL": "https://github.com/sindresorhus/get-range",
            "asOfVersion": "2.0.1"
        },
        {
            "libraryName": "get-stdin",
            "typingsPackageName": "get-stdin",
            "sourceRepoURL": "https://github.com/sindresorhus/get-stdin",
            "asOfVersion": "7.0.0"
        },
        {
            "libraryName": "get-stream",
            "typingsPackageName": "get-stream",
            "sourceRepoURL": "https://github.com/sindresorhus/get-stream",
            "asOfVersion": "5.0.0"
        },
        {
            "libraryName": "get-urls",
            "typingsPackageName": "get-urls",
            "sourceRepoURL": "https://github.com/sindresorhus/get-urls",
            "asOfVersion": "9.1.0"
        },
        {
            "libraryName": "getopts",
            "typingsPackageName": "getopts",
            "sourceRepoURL": "https://github.com/jorgebucaran/getopts",
            "asOfVersion": "2.1.0"
        },
        {
            "libraryName": "git-remote-origin-url",
            "typingsPackageName": "git-remote-origin-url",
            "sourceRepoURL": "https://github.com/sindresorhus/git-remote-origin-url",
            "asOfVersion": "3.0.0"
        },
        {
            "libraryName": "github",
            "typingsPackageName": "github",
            "sourceRepoURL": "https://github.com/mikedeboer/node-github",
            "asOfVersion": "7.1.0"
        },
        {
            "libraryName": "github-username",
            "typingsPackageName": "github-username",
            "sourceRepoURL": "https://github.com/sindresorhus/github-username",
            "asOfVersion": "5.0.0"
        },
        {
            "libraryName": "gitlab",
            "typingsPackageName": "gitlab",
            "sourceRepoURL": "https://github.com/jdalrymple/node-gitlab",
            "asOfVersion": "2.0.0"
        },
        {
            "libraryName": "global-dirs",
            "typingsPackageName": "global-dirs",
            "sourceRepoURL": "https://github.com/sindresorhus/global-dirs",
            "asOfVersion": "1.0.0"
        },
        {
            "libraryName": "globby",
            "typingsPackageName": "globby",
            "sourceRepoURL": "https://github.com/sindresorhus/globby",
            "asOfVersion": "9.1.0"
        },
        {
            "libraryName": "@google-cloud/pubsub",
            "typingsPackageName": "google-cloud__pubsub",
            "sourceRepoURL": "https://github.com/googleapis/nodejs-pubsub",
            "asOfVersion": "0.26.0"
        },
        {
            "libraryName": "Google Cloud Storage",
            "typingsPackageName": "google-cloud__storage",
            "sourceRepoURL": "https://github.com/googleapis/nodejs-storage",
            "asOfVersion": "2.3.0"
        },
        {
            "libraryName": "graphene-pk11",
            "typingsPackageName": "graphene-pk11",
            "sourceRepoURL": "https://github.com/PeculiarVentures/graphene",
            "asOfVersion": "2.0.31"
        },
        {
            "libraryName": "graphql",
            "typingsPackageName": "graphql",
            "sourceRepoURL": "https://github.com/graphql/graphql-js",
            "asOfVersion": "14.5.0"
        },
        {
            "libraryName": "graphql-query-complexity",
            "typingsPackageName": "graphql-query-complexity",
            "sourceRepoURL": "https://github.com/slicknode/graphql-query-complexity",
            "asOfVersion": "0.2.0"
        },
        {
            "libraryName": "gravatar-url",
            "typingsPackageName": "gravatar-url",
            "sourceRepoURL": "https://github.com/sindresorhus/gravatar-url",
            "asOfVersion": "3.0.0"
        },
        {
            "libraryName": "griddle-react",
            "typingsPackageName": "griddle-react",
            "sourceRepoURL": "https://github.com/griddlegriddle/griddle",
            "asOfVersion": "1.3.0"
        },
        {
            "libraryName": "gulp-pug",
            "typingsPackageName": "gulp-pug",
            "sourceRepoURL": "https://github.com/gulp-community/gulp-pug",
            "asOfVersion": "4.0.0"
        },
        {
            "libraryName": "gulp-shell",
            "typingsPackageName": "gulp-shell",
            "sourceRepoURL": "https://github.com/sun-zheng-an/gulp-shell",
            "asOfVersion": "0.7.0"
        },
        {
            "libraryName": "gulp-tslint",
            "typingsPackageName": "gulp-tslint",
            "sourceRepoURL": "https://github.com/panuhorsmalahti/gulp-tslint",
            "asOfVersion": "4.2.0"
        },
        {
            "libraryName": "gulp-typedoc",
            "typingsPackageName": "gulp-typedoc",
            "sourceRepoURL": "https://github.com/rogierschouten/gulp-typedoc",
            "asOfVersion": "2.2.0"
        },
        {
            "libraryName": "gulp-typescript",
            "typingsPackageName": "gulp-typescript",
            "sourceRepoURL": "https://github.com/ivogabe/gulp-typescript",
            "asOfVersion": "2.13.0"
        },
        {
            "libraryName": "gzip-size",
            "typingsPackageName": "gzip-size",
            "sourceRepoURL": "https://github.com/sindresorhus/gzip-size",
            "asOfVersion": "5.1.0"
        },
        {
            "libraryName": "handlebars",
            "typingsPackageName": "handlebars",
            "sourceRepoURL": "https://github.com/wycats/handlebars.js",
            "asOfVersion": "4.1.0"
        },
        {
            "libraryName": "handsontable",
            "typingsPackageName": "handsontable",
            "sourceRepoURL": "https://handsontable.com/",
            "asOfVersion": "0.35.0"
        },
        {
            "libraryName": "hapi-auth-jwt2",
            "typingsPackageName": "hapi-auth-jwt2",
            "sourceRepoURL": "https://github.com/dwyl/hapi-auth-jwt2/",
            "asOfVersion": "8.6.1"
        },
        {
            "libraryName": "hard-rejection",
            "typingsPackageName": "hard-rejection",
            "sourceRepoURL": "https://github.com/sindresorhus/hard-rejection",
            "asOfVersion": "2.0.0"
        },
        {
            "libraryName": "has-emoji",
            "typingsPackageName": "has-emoji",
            "sourceRepoURL": "https://github.com/sindresorhus/has-emoji",
            "asOfVersion": "1.1.0"
        },
        {
            "libraryName": "has-yarn",
            "typingsPackageName": "has-yarn",
            "sourceRepoURL": "https://github.com/sindresorhus/has-yarn",
            "asOfVersion": "2.0.0"
        },
        {
            "libraryName": "hasha",
            "typingsPackageName": "hasha",
            "sourceRepoURL": "https://github.com/sindresorhus/hasha",
            "asOfVersion": "4.0.0"
        },
        {
            "libraryName": "hex-rgb",
            "typingsPackageName": "hex-rgb",
            "sourceRepoURL": "https://github.com/sindresorhus/hex-rgb",
            "asOfVersion": "4.1.0"
        },
        {
            "libraryName": "hibp",
            "typingsPackageName": "hibp",
            "sourceRepoURL": "https://github.com/wKovacs64/hibp",
            "asOfVersion": "7.3.0"
        },
        {
            "libraryName": "highcharts",
            "typingsPackageName": "highcharts",
            "sourceRepoURL": "http://www.highcharts.com/",
            "asOfVersion": "7.0.0"
        },
        {
            "libraryName": "homeworks",
            "typingsPackageName": "homeworks",
            "sourceRepoURL": "https://github.com/IGAWorksDev/homeworks/",
            "asOfVersion": "1.0.19"
        },
        {
            "libraryName": "html-tags",
            "typingsPackageName": "html-tags",
            "sourceRepoURL": "https://github.com/sindresorhus/html-tags",
            "asOfVersion": "3.0.0"
        },
        {
            "libraryName": "html-webpack-tags-plugin",
            "typingsPackageName": "html-webpack-tags-plugin",
            "sourceRepoURL": "https://github.com/jharris4/html-webpack-tags-plugin",
            "asOfVersion": "2.0.16"
        },
        {
            "libraryName": "http-graceful-shutdown",
            "typingsPackageName": "http-graceful-shutdown",
            "sourceRepoURL": "https://github.com/sebhildebrandt/http-graceful-shutdown",
            "asOfVersion": "2.3.0"
        },
        {
            "libraryName": "http-status",
            "typingsPackageName": "http-status",
            "sourceRepoURL": "https://github.com/wdavidw/node-http-status",
            "asOfVersion": "1.1.1"
        },
        {
            "libraryName": "http-status-codes",
            "typingsPackageName": "http-status-codes",
            "sourceRepoURL": "https://github.com/prettymuchbryce/node-http-status",
            "asOfVersion": "1.2.0"
        },
        {
            "libraryName": "humanize-string",
            "typingsPackageName": "humanize-string",
            "sourceRepoURL": "https://github.com/sindresorhus/humanize-string",
            "asOfVersion": "2.0.1"
        },
        {
            "libraryName": "humanize-url",
            "typingsPackageName": "humanize-url",
            "sourceRepoURL": "https://github.com/sindresorhus/humanize-url",
            "asOfVersion": "2.1.0"
        },
        {
            "libraryName": "i18next",
            "typingsPackageName": "i18next",
            "sourceRepoURL": "https://github.com/i18next/i18next",
            "asOfVersion": "13.0.0"
        },
        {
            "libraryName": "i18next-browser-languagedetector",
            "typingsPackageName": "i18next-browser-languagedetector",
            "sourceRepoURL": "https://github.com/i18next/i18next-browser-languagedetector",
            "asOfVersion": "3.0.0"
        },
        {
            "libraryName": "i18next-express-middleware",
            "typingsPackageName": "i18next-express-middleware",
            "sourceRepoURL": "https://github.com/i18next/i18next-express-middleware",
            "asOfVersion": "1.7.0"
        },
        {
            "libraryName": "i18next-xhr-backend",
            "typingsPackageName": "i18next-xhr-backend",
            "sourceRepoURL": "https://github.com/i18next/i18next-xhr-backend",
            "asOfVersion": "1.4.2"
        },
        {
            "libraryName": "iconv-lite",
            "typingsPackageName": "iconv-lite",
            "sourceRepoURL": "https://github.com/ashtuchkin/iconv-lite",
            "asOfVersion": "0.4.14"
        },
        {
            "libraryName": "ids",
            "typingsPackageName": "ids",
            "sourceRepoURL": "https://github.com/bpmn-io/ids",
            "asOfVersion": "0.2.2"
        },
        {
            "libraryName": "image-size",
            "typingsPackageName": "image-size",
            "sourceRepoURL": "https://github.com/image-size/image-size",
            "asOfVersion": "0.8.0"
        },
        {
            "libraryName": "image-type",
            "typingsPackageName": "image-type",
            "sourceRepoURL": "https://github.com/sindresorhus/image-type",
            "asOfVersion": "4.0.1"
        },
        {
            "libraryName": "immutability-helper",
            "typingsPackageName": "immutability-helper",
            "sourceRepoURL": "https://github.com/kolodny/immutability-helper",
            "asOfVersion": "2.6.3"
        },
        {
            "libraryName": "Facebook's Immutable",
            "typingsPackageName": "immutable",
            "sourceRepoURL": "https://github.com/facebook/immutable-js",
            "asOfVersion": "3.8.7"
        },
        {
            "libraryName": "in-range",
            "typingsPackageName": "in-range",
            "sourceRepoURL": "https://github.com/sindresorhus/in-range",
            "asOfVersion": "2.0.0"
        },
        {
            "libraryName": "indent-string",
            "typingsPackageName": "indent-string",
            "sourceRepoURL": "https://github.com/sindresorhus/indent-string",
            "asOfVersion": "4.0.0"
        },
        {
            "libraryName": "ink",
            "typingsPackageName": "ink",
            "sourceRepoURL": "https://github.com/vadimdemedes/ink#readme",
            "asOfVersion": "2.0.2"
        },
        {
            "libraryName": "instabug-reactnative",
            "typingsPackageName": "instabug-reactnative",
            "sourceRepoURL": "https://github.com/Instabug/instabug-reactnative#readme",
            "asOfVersion": "8.1.0"
        },
        {
            "libraryName": "interactjs",
            "typingsPackageName": "interact.js",
            "sourceRepoURL": "https://github.com/taye/interact.js",
            "asOfVersion": "1.3.0"
        },
        {
            "libraryName": "internal-ip",
            "typingsPackageName": "internal-ip",
            "sourceRepoURL": "https://github.com/sindresorhus/internal-ip",
            "asOfVersion": "4.1.0"
        },
        {
            "libraryName": "intl-locales-supported",
            "typingsPackageName": "intl-locales-supported",
            "sourceRepoURL": "https://github.com/formatjs/formatjs",
            "asOfVersion": "1.0.6"
        },
        {
            "libraryName": "intl-messageformat",
            "typingsPackageName": "intl-messageformat",
            "sourceRepoURL": "https://github.com/formatjs/formatjs",
            "asOfVersion": "3.0.0"
        },
        {
            "libraryName": "intl-relativeformat",
            "typingsPackageName": "intl-relativeformat",
            "sourceRepoURL": "https://github.com/formatjs/formatjs",
            "asOfVersion": "3.0.1"
        },
        {
            "libraryName": "into-stream",
            "typingsPackageName": "into-stream",
            "sourceRepoURL": "https://github.com/sindresorhus/into-stream",
            "asOfVersion": "5.0.0"
        },
        {
            "libraryName": "inversify",
            "typingsPackageName": "inversify",
            "sourceRepoURL": "http://inversify.io",
            "asOfVersion": "2.0.33"
        },
        {
            "libraryName": "inversify-binding-decorators",
            "typingsPackageName": "inversify-binding-decorators",
            "sourceRepoURL": "https://github.com/inversify/inversify-binding-decorators",
            "asOfVersion": "2.0.0"
        },
        {
            "libraryName": "inversify-express-utils",
            "typingsPackageName": "inversify-express-utils",
            "sourceRepoURL": "https://github.com/inversify/inversify-express-utils",
            "asOfVersion": "2.0.0"
        },
        {
            "libraryName": "inversify-inject-decorators",
            "typingsPackageName": "inversify-inject-decorators",
            "sourceRepoURL": "https://github.com/inversify/inversify-inject-decorators",
            "asOfVersion": "2.0.0"
        },
        {
            "libraryName": "inversify-logger-middleware",
            "typingsPackageName": "inversify-logger-middleware",
            "sourceRepoURL": "https://github.com/inversify/inversify-logger-middleware",
            "asOfVersion": "2.0.0"
        },
        {
            "libraryName": "inversify-restify-utils",
            "typingsPackageName": "inversify-restify-utils",
            "sourceRepoURL": "https://github.com/inversify/inversify-restify-utils",
            "asOfVersion": "2.0.0"
        },
        {
            "libraryName": "Ionic",
            "typingsPackageName": "ionic",
            "sourceRepoURL": "http://ionicframework.com",
            "asOfVersion": "3.19.0"
        },
        {
            "libraryName": "ip-regex",
            "typingsPackageName": "ip-regex",
            "sourceRepoURL": "https://github.com/sindresorhus/ip-regex",
            "asOfVersion": "4.1.0"
        },
        {
            "libraryName": "ipify",
            "typingsPackageName": "ipify",
            "sourceRepoURL": "https://github.com/sindresorhus/ipify",
            "asOfVersion": "3.0.0"
        },
        {
            "libraryName": "is-absolute-url",
            "typingsPackageName": "is-absolute-url",
            "sourceRepoURL": "https://github.com/sindresorhus/is-absolute-url",
            "asOfVersion": "3.0.0"
        },
        {
            "libraryName": "is-archive",
            "typingsPackageName": "is-archive",
            "sourceRepoURL": "https://github.com/sindresorhus/is-archive",
            "asOfVersion": "2.0.0"
        },
        {
            "libraryName": "is-array-sorted",
            "typingsPackageName": "is-array-sorted",
            "sourceRepoURL": "https://github.com/sindresorhus/is-array-sorted",
            "asOfVersion": "2.0.0"
        },
        {
            "libraryName": "is-binary-path",
            "typingsPackageName": "is-binary-path",
            "sourceRepoURL": "https://github.com/sindresorhus/is-binary-path",
            "asOfVersion": "2.1.0"
        },
        {
            "libraryName": "is-compressed",
            "typingsPackageName": "is-compressed",
            "sourceRepoURL": "https://github.com/sindresorhus/is-compressed",
            "asOfVersion": "2.0.0"
        },
        {
            "libraryName": "is-docker",
            "typingsPackageName": "is-docker",
            "sourceRepoURL": "https://github.com/sindresorhus/is-docker",
            "asOfVersion": "2.0.0"
        },
        {
            "libraryName": "is-elevated",
            "typingsPackageName": "is-elevated",
            "sourceRepoURL": "https://github.com/sindresorhus/is-elevated",
            "asOfVersion": "3.0.0"
        },
        {
            "libraryName": "is-fullwidth-code-point",
            "typingsPackageName": "is-fullwidth-code-point",
            "sourceRepoURL": "https://github.com/sindresorhus/is-fullwidth-code-point",
            "asOfVersion": "3.0.0"
        },
        {
            "libraryName": "is-image",
            "typingsPackageName": "is-image",
            "sourceRepoURL": "https://github.com/sindresorhus/is-image",
            "asOfVersion": "3.0.0"
        },
        {
            "libraryName": "is-installed-globally",
            "typingsPackageName": "is-installed-globally",
            "sourceRepoURL": "https://github.com/sindresorhus/is-installed-globally.git",
            "asOfVersion": "0.2.0"
        },
        {
            "libraryName": "is-ip",
            "typingsPackageName": "is-ip",
            "sourceRepoURL": "https://github.com/sindresorhus/is-ip",
            "asOfVersion": "3.0.0"
        },
        {
            "libraryName": "is-lower-case",
            "typingsPackageName": "is-lower-case",
            "sourceRepoURL": "https://github.com/blakeembrey/is-lower-case",
            "asOfVersion": "1.1.2"
        },
        {
            "libraryName": "is-mobile",
            "typingsPackageName": "is-mobile",
            "sourceRepoURL": "https://github.com/juliangruber/is-mobile",
            "asOfVersion": "2.1.0"
        },
        {
            "libraryName": "is-obj",
            "typingsPackageName": "is-obj",
            "sourceRepoURL": "https://github.com/sindresorhus/is-obj",
            "asOfVersion": "2.0.0"
        },
        {
            "libraryName": "is-online",
            "typingsPackageName": "is-online",
            "sourceRepoURL": "https://github.com/sindresorhus/is-online",
            "asOfVersion": "8.1.0"
        },
        {
            "libraryName": "is-path-cwd",
            "typingsPackageName": "is-path-cwd",
            "sourceRepoURL": "https://github.com/sindresorhus/is-path-cwd",
            "asOfVersion": "2.1.0"
        },
        {
            "libraryName": "is-path-in-cwd",
            "typingsPackageName": "is-path-in-cwd",
            "sourceRepoURL": "https://github.com/sindresorhus/is-path-in-cwd",
            "asOfVersion": "2.1.0"
        },
        {
            "libraryName": "is-plain-obj",
            "typingsPackageName": "is-plain-obj",
            "sourceRepoURL": "https://github.com/sindresorhus/is-plain-obj",
            "asOfVersion": "2.0.0"
        },
        {
            "libraryName": "is-plain-object",
            "typingsPackageName": "is-plain-object",
            "sourceRepoURL": "https://github.com/jonschlinkert/is-plain-object",
            "asOfVersion": "2.0.4"
        },
        {
            "libraryName": "is-png",
            "typingsPackageName": "is-png",
            "sourceRepoURL": "https://github.com/sindresorhus/is-png",
            "asOfVersion": "2.0.0"
        },
        {
            "libraryName": "is-reachable",
            "typingsPackageName": "is-reachable",
            "sourceRepoURL": "https://github.com/sindresorhus/is-reachable",
            "asOfVersion": "3.1.0"
        },
        {
            "libraryName": "is-regexp",
            "typingsPackageName": "is-regexp",
            "sourceRepoURL": "https://github.com/sindresorhus/is-regexp",
            "asOfVersion": "2.1.0"
        },
        {
            "libraryName": "is-relative-url",
            "typingsPackageName": "is-relative-url",
            "sourceRepoURL": "https://github.com/sindresorhus/is-relative-url",
            "asOfVersion": "3.0.0"
        },
        {
            "libraryName": "is-root",
            "typingsPackageName": "is-root",
            "sourceRepoURL": "https://github.com/sindresorhus/is-root",
            "asOfVersion": "2.1.0"
        },
        {
            "libraryName": "is-root-path",
            "typingsPackageName": "is-root-path",
            "sourceRepoURL": "https://github.com/sindresorhus/is-root-path",
            "asOfVersion": "2.0.0"
        },
        {
            "libraryName": "is-scoped",
            "typingsPackageName": "is-scoped",
            "sourceRepoURL": "https://github.com/sindresorhus/is-scoped",
            "asOfVersion": "2.0.0"
        },
        {
            "libraryName": "is-stream",
            "typingsPackageName": "is-stream",
            "sourceRepoURL": "https://github.com/sindresorhus/is-stream",
            "asOfVersion": "2.0.0"
        },
        {
            "libraryName": "is-svg",
            "typingsPackageName": "is-svg",
            "sourceRepoURL": "https://github.com/sindresorhus/is-svg",
            "asOfVersion": "4.0.1"
        },
        {
            "libraryName": "is-text-path",
            "typingsPackageName": "is-text-path",
            "sourceRepoURL": "https://github.com/sindresorhus/is-text-path",
            "asOfVersion": "2.0.0"
        },
        {
            "libraryName": "is-upper-case",
            "typingsPackageName": "is-upper-case",
            "sourceRepoURL": "https://github.com/blakeembrey/is-upper-case",
            "asOfVersion": "1.1.2"
        },
        {
            "libraryName": "is-url-superb",
            "typingsPackageName": "is-url-superb",
            "sourceRepoURL": "https://github.com/sindresorhus/is-url-superb",
            "asOfVersion": "3.0.0"
        },
        {
            "libraryName": "ismobilejs",
            "typingsPackageName": "ismobilejs",
            "sourceRepoURL": "https://github.com/kaimallea/isMobile",
            "asOfVersion": "1.0.0"
        },
        {
            "libraryName": "issue-regex",
            "typingsPackageName": "issue-regex",
            "sourceRepoURL": "https://github.com/sindresorhus/issue-regex",
            "asOfVersion": "3.1.0"
        },
        {
            "libraryName": "jasmine-expect",
            "typingsPackageName": "jasmine-expect",
            "sourceRepoURL": "https://github.com/JamieMason/Jasmine-Matchers",
            "asOfVersion": "3.8.1"
        },
        {
            "libraryName": "javascript-obfuscator",
            "typingsPackageName": "javascript-obfuscator",
            "sourceRepoURL": "https://github.com/sanex3339/javascript-obfuscator",
            "asOfVersion": "0.17.0"
        },
        {
            "libraryName": "jdenticon",
            "typingsPackageName": "jdenticon",
            "sourceRepoURL": "https://github.com/dmester/jdenticon",
            "asOfVersion": "2.2.0"
        },
        {
            "libraryName": "jest-each",
            "typingsPackageName": "jest-each",
            "sourceRepoURL": "https://github.com/facebook/jest",
            "asOfVersion": "24.3.0"
        },
        {
            "libraryName": "jest-get-type",
            "typingsPackageName": "jest-get-type",
            "sourceRepoURL": "https://github.com/facebook/jest/tree/master/packages/jest-get-type",
            "asOfVersion": "24.2.0"
        },
        {
            "libraryName": "jimp",
            "typingsPackageName": "jimp",
            "sourceRepoURL": "https://github.com/oliver-moran/jimp#readme",
            "asOfVersion": "0.2.28"
        },
        {
            "libraryName": "joData",
            "typingsPackageName": "jodata",
            "sourceRepoURL": "https://github.com/mccow002/joData",
            "asOfVersion": "1.0.13"
        },
        {
            "libraryName": "JointJS",
            "typingsPackageName": "jointjs",
            "sourceRepoURL": "http://www.jointjs.com/",
            "asOfVersion": "2.0.0"
        },
        {
            "libraryName": "jpeg-js",
            "typingsPackageName": "jpeg-js",
            "sourceRepoURL": "https://github.com/eugeneware/jpeg-js",
            "asOfVersion": "0.3.6"
        },
        {
            "libraryName": "jpush-react-native",
            "typingsPackageName": "jpush-react-native",
            "sourceRepoURL": "https://github.com/jpush/jpush-react-native",
            "asOfVersion": "2.0.0"
        },
        {
            "libraryName": "typescript",
            "typingsPackageName": "jquery-notifier",
            "sourceRepoURL": "https://github.com/Microsoft/TypeScript",
            "asOfVersion": "1.3.0"
        },
        {
            "libraryName": "jquery.ajaxfile",
            "typingsPackageName": "jquery.ajaxfile",
            "sourceRepoURL": "https://github.com/fpellet/jquery.ajaxFile",
            "asOfVersion": "0.2.29"
        },
        {
            "libraryName": "js-data",
            "typingsPackageName": "js-data",
            "sourceRepoURL": "https://github.com/js-data/js-data",
            "asOfVersion": "3.0.0"
        },
        {
            "libraryName": "JSData Http Adapter",
            "typingsPackageName": "js-data-http",
            "sourceRepoURL": "https://github.com/js-data/js-data-http",
            "asOfVersion": "3.0.0"
        },
        {
            "libraryName": "js-types",
            "typingsPackageName": "js-types",
            "sourceRepoURL": "https://github.com/sindresorhus/js-types",
            "asOfVersion": "2.1.0"
        },
        {
            "libraryName": "JSNLog",
            "typingsPackageName": "jsnlog",
            "sourceRepoURL": "https://github.com/mperdeck/jsnlog.js",
            "asOfVersion": "2.17.2"
        },
        {
            "libraryName": "json-rules-engine",
            "typingsPackageName": "json-rules-engine",
            "sourceRepoURL": "https://github.com/cachecontrol/json-rules-engine",
            "asOfVersion": "4.1.0"
        },
        {
            "libraryName": "jsonata",
            "typingsPackageName": "jsonata",
            "sourceRepoURL": "https://github.com/jsonata-js/jsonata",
            "asOfVersion": "1.5.0"
        },
        {
            "libraryName": "jsonschema",
            "typingsPackageName": "jsonschema",
            "sourceRepoURL": "https://github.com/tdegrunt/jsonschema",
            "asOfVersion": "1.1.1"
        },
        {
            "libraryName": "jsplumb",
            "typingsPackageName": "jsplumb",
            "sourceRepoURL": "https://github.com/jsplumb/jsPlumb",
            "asOfVersion": "2.5.7"
        },
        {
            "libraryName": "jsrender",
            "typingsPackageName": "jsrender",
            "sourceRepoURL": "https://github.com/BorisMoore/jsrender",
            "asOfVersion": "1.0.5"
        },
        {
            "libraryName": "jss",
            "typingsPackageName": "jss",
            "sourceRepoURL": "https://github.com/cssinjs/jss#readme",
            "asOfVersion": "10.0.0"
        },
        {
            "libraryName": "junk",
            "typingsPackageName": "junk",
            "sourceRepoURL": "https://github.com/sindresorhus/junk",
            "asOfVersion": "3.0.0"
        },
        {
            "libraryName": "kafka-node",
            "typingsPackageName": "kafka-node",
            "sourceRepoURL": "https://github.com/SOHU-Co/kafka-node/",
            "asOfVersion": "3.0.0"
        },
        {
            "libraryName": "kafkajs",
            "typingsPackageName": "kafkajs",
            "sourceRepoURL": "https://github.com/tulios/kafkajs",
            "asOfVersion": "1.9.0"
        },
        {
            "libraryName": "karma-viewport",
            "typingsPackageName": "karma-viewport",
            "sourceRepoURL": "https://github.com/squidfunk/karma-viewport",
            "asOfVersion": "1.0.0"
        },
        {
            "libraryName": "keycloak-js",
            "typingsPackageName": "keycloak-js",
            "sourceRepoURL": "https://github.com/keycloak/keycloak",
            "asOfVersion": "3.4.1"
        },
        {
            "libraryName": "keytar",
            "typingsPackageName": "keytar",
            "sourceRepoURL": "http://atom.github.io/node-keytar/",
            "asOfVersion": "4.4.2"
        },
        {
            "libraryName": "knex",
            "typingsPackageName": "knex",
            "sourceRepoURL": "https://github.com/tgriesser/knex",
            "asOfVersion": "0.16.1"
        },
        {
            "libraryName": "knockout-paging",
            "typingsPackageName": "knockout-paging",
            "sourceRepoURL": "https://github.com/ErikSchierboom/knockout-paging",
            "asOfVersion": "0.3.1"
        },
        {
            "libraryName": "knockout-pre-rendered",
            "typingsPackageName": "knockout-pre-rendered",
            "sourceRepoURL": "https://github.com/ErikSchierboom/knockout-pre-rendered",
            "asOfVersion": "0.7.1"
        },
        {
            "libraryName": "known",
            "typingsPackageName": "known",
            "sourceRepoURL": "https://github.com/sindresorhus/known",
            "asOfVersion": "3.0.0"
        },
        {
            "libraryName": "koa-better-body",
            "typingsPackageName": "koa-better-body",
            "sourceRepoURL": "https://github.com/tunnckoCore/koa-better-body",
            "asOfVersion": "3.1.0"
        },
        {
            "libraryName": "koa-jwt",
            "typingsPackageName": "koa-jwt",
            "sourceRepoURL": "https://github.com/koajs/jwt",
            "asOfVersion": "3.3.0"
        },
        {
            "libraryName": "koa-pug",
            "typingsPackageName": "koa-pug",
            "sourceRepoURL": "https://github.com/chrisyip/koa-pug",
            "asOfVersion": "4.0.0"
        },
        {
            "libraryName": "koa-requestid",
            "typingsPackageName": "koa-requestid",
            "sourceRepoURL": "https://github.com/seegno/koa-requestid/",
            "asOfVersion": "2.0.2"
        },
        {
            "libraryName": "koa-useragent",
            "typingsPackageName": "koa-useragent",
            "sourceRepoURL": "https://github.com/rvboris/koa-useragent",
            "asOfVersion": "2.1.1"
        },
        {
            "libraryName": "lambda-phi",
            "typingsPackageName": "lambda-phi",
            "sourceRepoURL": "https://github.com/elitechance/lambda-phi",
            "asOfVersion": "1.0.1"
        },
        {
            "libraryName": "latest-semver",
            "typingsPackageName": "latest-semver",
            "sourceRepoURL": "https://github.com/sindresorhus/latest-semver",
            "asOfVersion": "2.0.0"
        },
        {
            "libraryName": "latest-version",
            "typingsPackageName": "latest-version",
            "sourceRepoURL": "https://github.com/sindresorhus/latest-version",
            "asOfVersion": "5.0.0"
        },
        {
            "libraryName": "lazy-value",
            "typingsPackageName": "lazy-value",
            "sourceRepoURL": "https://github.com/sindresorhus/lazy-value",
            "asOfVersion": "2.0.0"
        },
        {
            "libraryName": "ldclient-js",
            "typingsPackageName": "ldclient-js",
            "sourceRepoURL": "https://github.com/launchdarkly/js-client",
            "asOfVersion": "1.1.11"
        },
        {
            "libraryName": "leap-year",
            "typingsPackageName": "leap-year",
            "sourceRepoURL": "https://github.com/sindresorhus/leap-year",
            "asOfVersion": "3.0.0"
        },
        {
            "libraryName": "left-pad",
            "typingsPackageName": "left-pad",
            "sourceRepoURL": "https://github.com/stevemao/left-pad",
            "asOfVersion": "1.2.0"
        },
        {
            "libraryName": "leven",
            "typingsPackageName": "leven",
            "sourceRepoURL": "https://github.com/sindresorhus/leven",
            "asOfVersion": "3.0.0"
        },
        {
            "libraryName": "libra-core",
            "typingsPackageName": "libra-core",
            "sourceRepoURL": "https://github.com/perfectmak/libra-core#readme",
            "asOfVersion": "1.0.5"
        },
        {
            "libraryName": "line-column-path",
            "typingsPackageName": "line-column-path",
            "sourceRepoURL": "https://github.com/sindresorhus/line-column-path",
            "asOfVersion": "2.0.0"
        },
        {
            "libraryName": "linkify-issues",
            "typingsPackageName": "linkify-issues",
            "sourceRepoURL": "https://github.com/sindresorhus/linkify-issues",
            "asOfVersion": "2.0.0"
        },
        {
            "libraryName": "linkify-urls",
            "typingsPackageName": "linkify-urls",
            "sourceRepoURL": "https://github.com/sindresorhus/linkify-urls",
            "asOfVersion": "3.1.0"
        },
        {
            "libraryName": "Linq.JS",
            "typingsPackageName": "linq",
            "sourceRepoURL": "https://linqjs.codeplex.com/",
            "asOfVersion": "2.2.33"
        },
        {
            "libraryName": "Linq4JS",
            "typingsPackageName": "linq4js",
            "sourceRepoURL": "https://github.com/morrisjdev/Linq4JS",
            "asOfVersion": "2.1.8"
        },
        {
            "libraryName": "LinqSharp",
            "typingsPackageName": "linqsharp",
            "sourceRepoURL": "https://github.com/brunolm/LinqSharp",
            "asOfVersion": "1.0.0"
        },
        {
            "libraryName": "load-json-file",
            "typingsPackageName": "load-json-file",
            "sourceRepoURL": "https://github.com/sindresorhus/load-json-file",
            "asOfVersion": "5.1.0"
        },
        {
            "libraryName": "localforage",
            "typingsPackageName": "localforage",
            "sourceRepoURL": "https://github.com/localForage/localForage",
            "asOfVersion": "0.0.34"
        },
        {
            "libraryName": "localforage-cordovasqlitedriver",
            "typingsPackageName": "localforage-cordovasqlitedriver",
            "sourceRepoURL": "https://github.com/thgreasi/localForage-cordovaSQLiteDriver",
            "asOfVersion": "1.5.0"
        },
        {
            "libraryName": "locate-path",
            "typingsPackageName": "locate-path",
            "sourceRepoURL": "https://github.com/sindresorhus/locate-path",
            "asOfVersion": "4.0.0"
        },
        {
            "libraryName": "lock-system",
            "typingsPackageName": "lock-system",
            "sourceRepoURL": "https://github.com/sindresorhus/lock-system",
            "asOfVersion": "2.0.0"
        },
        {
            "libraryName": "lodash-decorators",
            "typingsPackageName": "lodash-decorators",
            "sourceRepoURL": "https://github.com/steelsojka/lodash-decorators",
            "asOfVersion": "4.0.0"
        },
        {
            "libraryName": "log-symbols",
            "typingsPackageName": "log-symbols",
            "sourceRepoURL": "https://github.com/sindresorhus/log-symbols",
            "asOfVersion": "3.0.0"
        },
        {
            "libraryName": "log-update",
            "typingsPackageName": "log-update",
            "sourceRepoURL": "https://github.com/sindresorhus/log-update",
            "asOfVersion": "3.1.0"
        },
        {
            "libraryName": "log4javascript",
            "typingsPackageName": "log4javascript",
            "sourceRepoURL": "http://log4javascript.org/",
            "asOfVersion": "1.4.15"
        },
        {
            "libraryName": "log4js",
            "typingsPackageName": "log4js",
            "sourceRepoURL": "https://github.com/nomiddlename/log4js-node",
            "asOfVersion": "2.3.5"
        },
        {
            "libraryName": "logform",
            "typingsPackageName": "logform",
            "sourceRepoURL": "https://github.com/winstonjs/logform",
            "asOfVersion": "1.10.0"
        },
        {
            "libraryName": "loglevel",
            "typingsPackageName": "loglevel",
            "sourceRepoURL": "https://github.com/pimterry/loglevel/",
            "asOfVersion": "1.6.2"
        },
        {
            "libraryName": "looks-same",
            "typingsPackageName": "looks-same",
            "sourceRepoURL": "https://github.com/gemini-testing/looks-same",
            "asOfVersion": "4.1.0"
        },
        {
            "libraryName": "lorem-ipsum",
            "typingsPackageName": "lorem-ipsum",
            "sourceRepoURL": "https://github.com/knicklabs/node-lorem-ipsum",
            "asOfVersion": "2.0.0"
        },
        {
            "libraryName": "loud-rejection",
            "typingsPackageName": "loud-rejection",
            "sourceRepoURL": "https://github.com/sindresorhus/loud-rejection",
            "asOfVersion": "2.0.0"
        },
        {
            "libraryName": "lower-case",
            "typingsPackageName": "lower-case",
            "sourceRepoURL": "https://github.com/blakeembrey/lower-case",
            "asOfVersion": "1.1.3"
        },
        {
            "libraryName": "lower-case-first",
            "typingsPackageName": "lower-case-first",
            "sourceRepoURL": "https://github.com/blakeembrey/lower-case-first",
            "asOfVersion": "1.0.1"
        },
        {
            "libraryName": "make-dir",
            "typingsPackageName": "make-dir",
            "sourceRepoURL": "https://github.com/sindresorhus/make-dir",
            "asOfVersion": "2.1.0"
        },
        {
            "libraryName": "mali",
            "typingsPackageName": "mali",
            "sourceRepoURL": "https://github.com/malijs/mali",
            "asOfVersion": "0.9.2"
        },
        {
            "libraryName": "mali-onerror",
            "typingsPackageName": "mali-onerror",
            "sourceRepoURL": "https://github.com/malijs/onerror",
            "asOfVersion": "0.2.0"
        },
        {
            "libraryName": "map-obj",
            "typingsPackageName": "map-obj",
            "sourceRepoURL": "https://github.com/sindresorhus/map-obj",
            "asOfVersion": "3.1.0"
        },
        {
            "libraryName": "maquette",
            "typingsPackageName": "maquette",
            "sourceRepoURL": "http://maquettejs.org/",
            "asOfVersion": "2.1.6"
        },
        {
            "libraryName": "matcher",
            "typingsPackageName": "matcher",
            "sourceRepoURL": "https://github.com/sindresorhus/matcher",
            "asOfVersion": "2.0.0"
        },
        {
            "libraryName": "material-components-web",
            "typingsPackageName": "material-components-web",
            "sourceRepoURL": "https://material.io/components",
            "asOfVersion": "1.0.0"
        },
        {
            "libraryName": "maxmind",
            "typingsPackageName": "maxmind",
            "sourceRepoURL": "https://github.com/runk/node-maxmind",
            "asOfVersion": "2.0.5"
        },
        {
            "libraryName": "mem",
            "typingsPackageName": "mem",
            "sourceRepoURL": "https://github.com/sindresorhus/mem",
            "asOfVersion": "4.2.0"
        },
        {
            "libraryName": "memoize-one",
            "typingsPackageName": "memoize-one",
            "sourceRepoURL": "https://github.com/alexreardon/memoize-one#readme",
            "asOfVersion": "5.1.0"
        },
        {
            "libraryName": "mendixmodelsdk",
            "typingsPackageName": "mendixmodelsdk",
            "sourceRepoURL": "http://www.mendix.com",
            "asOfVersion": "0.8.1"
        },
        {
            "libraryName": "menubar",
            "typingsPackageName": "menubar",
            "sourceRepoURL": "https://github.com/maxogden/menubar",
            "asOfVersion": "6.0.0"
        },
        {
            "libraryName": "metisMenu",
            "typingsPackageName": "metismenu",
            "sourceRepoURL": "https://github.com/onokumus/metisMenu",
            "asOfVersion": "2.7.1"
        },
        {
            "libraryName": "microgears",
            "typingsPackageName": "microgears",
            "sourceRepoURL": "https://github.com/marcusdb/microgears",
            "asOfVersion": "4.0.5"
        },
        {
            "libraryName": "mnemonic-words",
            "typingsPackageName": "mnemonic-words",
            "sourceRepoURL": "https://github.com/sindresorhus/mnemonic-words",
            "asOfVersion": "1.1.0"
        },
        {
            "libraryName": "mobile-detect",
            "typingsPackageName": "mobile-detect",
            "sourceRepoURL": "http://hgoebl.github.io/mobile-detect.js/",
            "asOfVersion": "1.3.4"
        },
        {
            "libraryName": "mobservable",
            "typingsPackageName": "mobservable",
            "sourceRepoURL": "github.com/mweststrate/mobservable",
            "asOfVersion": "1.2.5"
        },
        {
            "libraryName": "mobservable-react",
            "typingsPackageName": "mobservable-react",
            "sourceRepoURL": "https://github.com/mweststrate/mobservable-react",
            "asOfVersion": "1.0.0"
        },
        {
            "libraryName": "Mobx Cookie",
            "typingsPackageName": "mobx-cookie",
            "sourceRepoURL": "https://github.com/will-stone/mobx-cookie",
            "asOfVersion": "1.1.1"
        },
        {
            "libraryName": "mobx-devtools-mst",
            "typingsPackageName": "mobx-devtools-mst",
            "sourceRepoURL": "https://mobxjs.github.io/mobx",
            "asOfVersion": "0.9.7"
        },
        {
            "libraryName": "mobx-task",
            "typingsPackageName": "mobx-task",
            "sourceRepoURL": "https://github.com/jeffijoe/mobx-task#readme",
            "asOfVersion": "2.0.0"
        },
        {
            "libraryName": "mockingoose",
            "typingsPackageName": "mockingoose",
            "sourceRepoURL": "https://github.com/alonronin/mockingoose#readme",
            "asOfVersion": "2.13.0"
        },
        {
            "libraryName": "Moment",
            "typingsPackageName": "moment",
            "sourceRepoURL": "https://github.com/moment/moment",
            "asOfVersion": "2.13.0"
        },
        {
            "libraryName": "mongodb-memory-server",
            "typingsPackageName": "mongodb-memory-server",
            "sourceRepoURL": "https://github.com/nodkz/mongodb-memory-server",
            "asOfVersion": "2.3.0"
        },
        {
            "libraryName": "Monk",
            "typingsPackageName": "monk",
            "sourceRepoURL": "https://github.com/LearnBoost/monk.git",
            "asOfVersion": "6.0.0"
        },
        {
            "libraryName": "month-days",
            "typingsPackageName": "month-days",
            "sourceRepoURL": "https://github.com/sindresorhus/month-days",
            "asOfVersion": "3.0.0"
        },
        {
            "libraryName": "morphdom",
            "typingsPackageName": "morphdom",
            "sourceRepoURL": "https://github.com/patrick-steele-idem/morphdom",
            "asOfVersion": "2.4.0"
        },
        {
            "libraryName": "move-file",
            "typingsPackageName": "move-file",
            "sourceRepoURL": "https://github.com/sindresorhus/move-file",
            "asOfVersion": "1.1.0"
        },
        {
            "libraryName": "MQTT",
            "typingsPackageName": "mqtt",
            "sourceRepoURL": "https://github.com/mqttjs/MQTT.js",
            "asOfVersion": "2.5.0"
        },
        {
            "libraryName": "msportalfx-test",
            "typingsPackageName": "msportalfx-test",
            "sourceRepoURL": "https://msazure.visualstudio.com/DefaultCollection/AzureUX/_git/portalfx-msportalfx-test",
            "asOfVersion": "0.7.2"
        },
        {
            "libraryName": "multimatch",
            "typingsPackageName": "multimatch",
            "sourceRepoURL": "https://github.com/sindresorhus/multimatch",
            "asOfVersion": "4.0.0"
        },
        {
            "libraryName": "nano",
            "typingsPackageName": "nano",
            "sourceRepoURL": "https://github.com/apache/couchdb-nano",
            "asOfVersion": "7.0.0"
        },
        {
            "libraryName": "nats-hemera",
            "typingsPackageName": "nats-hemera",
            "sourceRepoURL": "https://github.com/hemerajs/hemera",
            "asOfVersion": "5.0.0"
        },
        {
            "libraryName": "natsort",
            "typingsPackageName": "natsort",
            "sourceRepoURL": "https://github.com/netop/natsort",
            "asOfVersion": "2.0.0"
        },
        {
            "libraryName": "navigation",
            "typingsPackageName": "navigation",
            "sourceRepoURL": "http://grahammendick.github.io/navigation/",
            "asOfVersion": "5.1.0"
        },
        {
            "libraryName": "navigation-react",
            "typingsPackageName": "navigation-react",
            "sourceRepoURL": "http://grahammendick.github.io/navigation/",
            "asOfVersion": "4.0.0"
        },
        {
            "libraryName": "typescript",
            "typingsPackageName": "navigator-permissions",
            "sourceRepoURL": "https://developer.mozilla.org/en-US/docs/Web/API/Permissions",
            "asOfVersion": "2.0.0"
        },
        {
            "libraryName": "nblas",
            "typingsPackageName": "nblas",
            "sourceRepoURL": "https://github.com/mateogianolio/nblas",
            "asOfVersion": "2.1.6"
        },
        {
            "libraryName": "neffos.js",
            "typingsPackageName": "neffos.js",
            "sourceRepoURL": "https://github.com/kataras/neffos.js",
            "asOfVersion": "0.1.2"
        },
        {
            "libraryName": "negative-array",
            "typingsPackageName": "negative-array",
            "sourceRepoURL": "https://github.com/sindresorhus/negative-array",
            "asOfVersion": "2.1.0"
        },
        {
            "libraryName": "negative-zero",
            "typingsPackageName": "negative-zero",
            "sourceRepoURL": "https://github.com/sindresorhus/negative-zero",
            "asOfVersion": "3.0.0"
        },
        {
            "libraryName": "new-github-issue-url",
            "typingsPackageName": "new-github-issue-url",
            "sourceRepoURL": "https://github.com/sindresorhus/new-github-issue-url",
            "asOfVersion": "0.2.1"
        },
        {
            "libraryName": "new-github-release-url",
            "typingsPackageName": "new-github-release-url",
            "sourceRepoURL": "https://github.com/sindresorhus/new-github-release-url",
            "asOfVersion": "1.0.0"
        },
        {
            "libraryName": "next",
            "typingsPackageName": "next",
            "sourceRepoURL": "https://github.com/zeit/next.js",
            "asOfVersion": "9.0.0"
        },
        {
            "libraryName": "next-server",
            "typingsPackageName": "next-server",
            "sourceRepoURL": "https://github.com/zeit/next.js",
            "asOfVersion": "9.0.0"
        },
        {
            "libraryName": "ng-table",
            "typingsPackageName": "ng-table",
            "sourceRepoURL": "https://github.com/esvit/ng-table",
            "asOfVersion": "2.0.1"
        },
        {
            "libraryName": "nock",
            "typingsPackageName": "nock",
            "sourceRepoURL": "https://github.com/nock/nock",
            "asOfVersion": "11.1.0"
        },
        {
            "libraryName": "node-cache",
            "typingsPackageName": "node-cache",
            "sourceRepoURL": "https://github.com/mpneuried/nodecache",
            "asOfVersion": "4.2.0"
        },
        {
            "libraryName": "node-json-db",
            "typingsPackageName": "node-json-db",
            "sourceRepoURL": "https://github.com/Belphemur/node-json-db",
            "asOfVersion": "0.9.2"
        },
        {
            "libraryName": "node-pg-migrate",
            "typingsPackageName": "node-pg-migrate",
            "sourceRepoURL": "https://github.com/theoephraim/node-pg-migrate#readme",
            "asOfVersion": "2.15.0"
        },
        {
            "libraryName": "node-sql-parser",
            "typingsPackageName": "node-sql-parser",
            "sourceRepoURL": "https://github.com/taozhi8833998/node-sql-parser#readme",
            "asOfVersion": "1.1.0"
        },
        {
            "libraryName": "node-waves",
            "typingsPackageName": "node-waves",
            "sourceRepoURL": "http://fian.my.id/Waves",
            "asOfVersion": "0.7.6"
        },
        {
            "libraryName": "nookies",
            "typingsPackageName": "nookies",
            "sourceRepoURL": "https://github.com/maticzav/nookies#readme",
            "asOfVersion": "2.0.3"
        },
        {
            "libraryName": "normalize-url",
            "typingsPackageName": "normalize-url",
            "sourceRepoURL": "https://github.com/sindresorhus/normalize-url",
            "asOfVersion": "4.2.0"
        },
        {
            "libraryName": "Normalizr",
            "typingsPackageName": "normalizr",
            "sourceRepoURL": "https://github.com/paularmstrong/normalizr",
            "asOfVersion": "2.0.18"
        },
        {
            "libraryName": "notyf",
            "typingsPackageName": "notyf",
            "sourceRepoURL": "https://github.com/caroso1222/notyf",
            "asOfVersion": "3.0.0"
        },
        {
            "libraryName": "npm-email",
            "typingsPackageName": "npm-email",
            "sourceRepoURL": "https://github.com/sindresorhus/npm-email",
            "asOfVersion": "3.1.0"
        },
        {
            "libraryName": "npm-keyword",
            "typingsPackageName": "npm-keyword",
            "sourceRepoURL": "https://github.com/sindresorhus/npm-keyword",
            "asOfVersion": "6.0.0"
        },
        {
            "libraryName": "npm-name",
            "typingsPackageName": "npm-name",
            "sourceRepoURL": "https://github.com/sindresorhus/npm-name",
            "asOfVersion": "5.2.1"
        },
        {
            "libraryName": "npm-run-path",
            "typingsPackageName": "npm-run-path",
            "sourceRepoURL": "https://github.com/sindresorhus/npm-run-path",
            "asOfVersion": "3.0.1"
        },
        {
            "libraryName": "npm-user",
            "typingsPackageName": "npm-user",
            "sourceRepoURL": "https://github.com/sindresorhus/npm-user",
            "asOfVersion": "4.0.0"
        },
        {
            "libraryName": "Nuka Carousel",
            "typingsPackageName": "nuka-carousel",
            "sourceRepoURL": "https://github.com/FormidableLabs/nuka-carousel/",
            "asOfVersion": "4.4.6"
        },
        {
            "libraryName": "Numbro",
            "typingsPackageName": "numbro",
            "sourceRepoURL": "https://github.com/foretagsplatsen/numbro/",
            "asOfVersion": "1.9.3"
        },
        {
            "libraryName": "o.js",
            "typingsPackageName": "o.js",
            "sourceRepoURL": "https://github.com/janhommes/o.js",
            "asOfVersion": "1.0.3"
        },
        {
            "libraryName": "odata",
            "typingsPackageName": "odata",
            "sourceRepoURL": "https://github.com/janhommes/odata",
            "asOfVersion": "1.0.3"
        },
        {
            "libraryName": "oembed-parser",
            "typingsPackageName": "oembed-parser",
            "sourceRepoURL": "https://www.npmjs.com/package/oembed-parser",
            "asOfVersion": "1.2.2"
        },
        {
            "libraryName": "on-change",
            "typingsPackageName": "on-change",
            "sourceRepoURL": "https://github.com/sindresorhus/on-change",
            "asOfVersion": "1.1.0"
        },
        {
            "libraryName": "onetime",
            "typingsPackageName": "onetime",
            "sourceRepoURL": "https://github.com/sindresorhus/onetime",
            "asOfVersion": "4.0.0"
        },
        {
            "libraryName": "onoff",
            "typingsPackageName": "onoff",
            "sourceRepoURL": "https://github.com/fivdi/onoff",
            "asOfVersion": "4.1.0"
        },
        {
            "libraryName": "Onsen UI",
            "typingsPackageName": "onsenui",
            "sourceRepoURL": "http://onsen.io",
            "asOfVersion": "2.0.0"
        },
        {
            "libraryName": "open",
            "typingsPackageName": "open",
            "sourceRepoURL": "https://github.com/sindresorhus/open",
            "asOfVersion": "6.2.0"
        },
        {
            "libraryName": "open-editor",
            "typingsPackageName": "open-editor",
            "sourceRepoURL": "https://github.com/sindresorhus/open-editor",
            "asOfVersion": "2.0.0"
        },
        {
            "libraryName": "openid-client",
            "typingsPackageName": "openid-client",
            "sourceRepoURL": "https://github.com/panva/node-openid-client",
            "asOfVersion": "3.7.0"
        },
        {
            "libraryName": "opn",
            "typingsPackageName": "opn",
            "sourceRepoURL": "https://github.com/sindresorhus/opn",
            "asOfVersion": "5.5.0"
        },
        {
            "libraryName": "ora",
            "typingsPackageName": "ora",
            "sourceRepoURL": "https://github.com/sindresorhus/ora",
            "asOfVersion": "3.2.0"
        },
        {
            "libraryName": "os-locale",
            "typingsPackageName": "os-locale",
            "sourceRepoURL": "https://github.com/sindresorhus/os-locale",
            "asOfVersion": "4.0.0"
        },
        {
            "libraryName": "os-name",
            "typingsPackageName": "os-name",
            "sourceRepoURL": "https://github.com/sindresorhus/os-name",
            "asOfVersion": "3.1.0"
        },
        {
            "libraryName": "otplib",
            "typingsPackageName": "otplib",
            "sourceRepoURL": "https://github.com/yeojz/otplib",
            "asOfVersion": "10.0.0"
        },
        {
            "libraryName": "overwatch-api",
            "typingsPackageName": "overwatch-api",
            "sourceRepoURL": "https://github.com/alfg/overwatch-api",
            "asOfVersion": "0.7.1"
        },
        {
            "libraryName": "p-all",
            "typingsPackageName": "p-all",
            "sourceRepoURL": "https://github.com/sindresorhus/p-all",
            "asOfVersion": "2.0.0"
        },
        {
            "libraryName": "p-any",
            "typingsPackageName": "p-any",
            "sourceRepoURL": "https://github.com/sindresorhus/p-any",
            "asOfVersion": "2.0.0"
        },
        {
            "libraryName": "p-cancelable",
            "typingsPackageName": "p-cancelable",
            "sourceRepoURL": "https://github.com/sindresorhus/p-cancelable",
            "asOfVersion": "1.1.0"
        },
        {
            "libraryName": "p-catch-if",
            "typingsPackageName": "p-catch-if",
            "sourceRepoURL": "https://github.com/sindresorhus/p-catch-if",
            "asOfVersion": "2.0.0"
        },
        {
            "libraryName": "p-debounce",
            "typingsPackageName": "p-debounce",
            "sourceRepoURL": "https://github.com/sindresorhus/p-debounce",
            "asOfVersion": "2.0.0"
        },
        {
            "libraryName": "p-defer",
            "typingsPackageName": "p-defer",
            "sourceRepoURL": "https://github.com/sindresorhus/p-defer",
            "asOfVersion": "2.0.0"
        },
        {
            "libraryName": "p-do-whilst",
            "typingsPackageName": "p-do-whilst",
            "sourceRepoURL": "https://github.com/sindresorhus/p-do-whilst",
            "asOfVersion": "1.0.0"
        },
        {
            "libraryName": "p-each-series",
            "typingsPackageName": "p-each-series",
            "sourceRepoURL": "https://github.com/sindresorhus/p-each-series",
            "asOfVersion": "2.0.0"
        },
        {
            "libraryName": "p-event",
            "typingsPackageName": "p-event",
            "sourceRepoURL": "https://github.com/sindresorhus/p-event",
            "asOfVersion": "3.0.0"
        },
        {
            "libraryName": "p-every",
            "typingsPackageName": "p-every",
            "sourceRepoURL": "https://github.com/kevva/p-every",
            "asOfVersion": "2.0.0"
        },
        {
            "libraryName": "p-forever",
            "typingsPackageName": "p-forever",
            "sourceRepoURL": "https://github.com/sindresorhus/p-forever",
            "asOfVersion": "2.0.0"
        },
        {
            "libraryName": "p-is-promise",
            "typingsPackageName": "p-is-promise",
            "sourceRepoURL": "https://github.com/sindresorhus/p-is-promise",
            "asOfVersion": "2.1.0"
        },
        {
            "libraryName": "p-lazy",
            "typingsPackageName": "p-lazy",
            "sourceRepoURL": "https://github.com/sindresorhus/p-lazy",
            "asOfVersion": "2.0.0"
        },
        {
            "libraryName": "p-limit",
            "typingsPackageName": "p-limit",
            "sourceRepoURL": "https://github.com/sindresorhus/p-limit",
            "asOfVersion": "2.2.0"
        },
        {
            "libraryName": "p-locate",
            "typingsPackageName": "p-locate",
            "sourceRepoURL": "https://github.com/sindresorhus/p-locate",
            "asOfVersion": "4.0.0"
        },
        {
            "libraryName": "p-log",
            "typingsPackageName": "p-log",
            "sourceRepoURL": "https://github.com/sindresorhus/p-log",
            "asOfVersion": "2.0.0"
        },
        {
            "libraryName": "p-map",
            "typingsPackageName": "p-map",
            "sourceRepoURL": "https://github.com/sindresorhus/p-map",
            "asOfVersion": "2.0.0"
        },
        {
            "libraryName": "p-map-series",
            "typingsPackageName": "p-map-series",
            "sourceRepoURL": "https://github.com/sindresorhus/p-map-series",
            "asOfVersion": "2.0.0"
        },
        {
            "libraryName": "p-memoize",
            "typingsPackageName": "p-memoize",
            "sourceRepoURL": "https://github.com/sindresorhus/p-memoize",
            "asOfVersion": "3.0.0"
        },
        {
            "libraryName": "p-min-delay",
            "typingsPackageName": "p-min-delay",
            "sourceRepoURL": "https://github.com/sindresorhus/p-min-delay",
            "asOfVersion": "3.0.0"
        },
        {
            "libraryName": "p-one",
            "typingsPackageName": "p-one",
            "sourceRepoURL": "https://github.com/kevva/p-one",
            "asOfVersion": "2.0.0"
        },
        {
            "libraryName": "p-pipe",
            "typingsPackageName": "p-pipe",
            "sourceRepoURL": "https://github.com/sindresorhus/p-pipe",
            "asOfVersion": "2.0.1"
        },
        {
            "libraryName": "p-progress",
            "typingsPackageName": "p-progress",
            "sourceRepoURL": "https://github.com/sindresorhus/p-progress",
            "asOfVersion": "0.3.0"
        },
        {
            "libraryName": "p-props",
            "typingsPackageName": "p-props",
            "sourceRepoURL": "https://github.com/sindresorhus/p-props",
            "asOfVersion": "2.0.0"
        },
        {
            "libraryName": "p-queue",
            "typingsPackageName": "p-queue",
            "sourceRepoURL": "https://github.com/sindresorhus/p-queue",
            "asOfVersion": "3.2.1"
        },
        {
            "libraryName": "p-reduce",
            "typingsPackageName": "p-reduce",
            "sourceRepoURL": "https://github.com/sindresorhus/p-reduce",
            "asOfVersion": "2.0.0"
        },
        {
            "libraryName": "p-reflect",
            "typingsPackageName": "p-reflect",
            "sourceRepoURL": "https://github.com/sindresorhus/p-reflect",
            "asOfVersion": "2.0.0"
        },
        {
            "libraryName": "p-retry",
            "typingsPackageName": "p-retry",
            "sourceRepoURL": "https://github.com/sindresorhus/p-retry",
            "asOfVersion": "4.0.0"
        },
        {
            "libraryName": "p-series",
            "typingsPackageName": "p-series",
            "sourceRepoURL": "https://github.com/sindresorhus/p-series",
            "asOfVersion": "2.0.0"
        },
        {
            "libraryName": "p-settle",
            "typingsPackageName": "p-settle",
            "sourceRepoURL": "https://github.com/sindresorhus/p-settle",
            "asOfVersion": "3.0.0"
        },
        {
            "libraryName": "p-some",
            "typingsPackageName": "p-some",
            "sourceRepoURL": "https://github.com/sindresorhus/p-some",
            "asOfVersion": "4.0.1"
        },
        {
            "libraryName": "p-tap",
            "typingsPackageName": "p-tap",
            "sourceRepoURL": "https://github.com/sindresorhus/p-tap",
            "asOfVersion": "2.0.0"
        },
        {
            "libraryName": "p-throttle",
            "typingsPackageName": "p-throttle",
            "sourceRepoURL": "https://github.com/sindresorhus/p-throttle",
            "asOfVersion": "2.1.0"
        },
        {
            "libraryName": "p-time",
            "typingsPackageName": "p-time",
            "sourceRepoURL": "https://github.com/sindresorhus/p-time",
            "asOfVersion": "2.0.0"
        },
        {
            "libraryName": "p-timeout",
            "typingsPackageName": "p-timeout",
            "sourceRepoURL": "https://github.com/sindresorhus/p-timeout",
            "asOfVersion": "3.0.0"
        },
        {
            "libraryName": "p-times",
            "typingsPackageName": "p-times",
            "sourceRepoURL": "https://github.com/sindresorhus/p-times",
            "asOfVersion": "2.0.0"
        },
        {
            "libraryName": "p-try",
            "typingsPackageName": "p-try",
            "sourceRepoURL": "https://github.com/sindresorhus/p-try",
            "asOfVersion": "2.1.0"
        },
        {
            "libraryName": "p-wait-for",
            "typingsPackageName": "p-wait-for",
            "sourceRepoURL": "https://github.com/sindresorhus/p-wait-for",
            "asOfVersion": "3.0.0"
        },
        {
            "libraryName": "p-waterfall",
            "typingsPackageName": "p-waterfall",
            "sourceRepoURL": "https://github.com/sindresorhus/p-waterfall",
            "asOfVersion": "2.0.0"
        },
        {
            "libraryName": "p-whilst",
            "typingsPackageName": "p-whilst",
            "sourceRepoURL": "https://github.com/sindresorhus/p-whilst",
            "asOfVersion": "2.0.0"
        },
        {
            "libraryName": "package-json",
            "typingsPackageName": "package-json",
            "sourceRepoURL": "https://github.com/sindresorhus/package-json",
            "asOfVersion": "6.1.0"
        },
        {
            "libraryName": "pad",
            "typingsPackageName": "pad",
            "sourceRepoURL": "https://github.com/adaltas/node-pad",
            "asOfVersion": "2.1.0"
        },
        {
            "libraryName": "paper",
            "typingsPackageName": "paper",
            "sourceRepoURL": "https://github.com/paperjs/paper.js",
            "asOfVersion": "0.12.3"
        },
        {
            "libraryName": "param-case",
            "typingsPackageName": "param-case",
            "sourceRepoURL": "https://github.com/blakeembrey/param-case",
            "asOfVersion": "1.1.2"
        },
        {
            "libraryName": "park-miller",
            "typingsPackageName": "park-miller",
            "sourceRepoURL": "https://github.com/sindresorhus/park-miller",
            "asOfVersion": "1.1.0"
        },
        {
            "libraryName": "parse-columns",
            "typingsPackageName": "parse-columns",
            "sourceRepoURL": "https://github.com/sindresorhus/parse-columns",
            "asOfVersion": "2.0.0"
        },
        {
            "libraryName": "parse-ms",
            "typingsPackageName": "parse-ms",
            "sourceRepoURL": "https://github.com/sindresorhus/parse-ms",
            "asOfVersion": "2.1.0"
        },
        {
            "libraryName": "pascal-case",
            "typingsPackageName": "pascal-case",
            "sourceRepoURL": "https://github.com/blakeembrey/pascal-case",
            "asOfVersion": "1.1.2"
        },
        {
            "libraryName": "passport-client-cert",
            "typingsPackageName": "passport-client-cert",
            "sourceRepoURL": "https://github.com/ripjar/passport-client-cert",
            "asOfVersion": "2.1.0"
        },
        {
            "libraryName": "path-case",
            "typingsPackageName": "path-case",
            "sourceRepoURL": "https://github.com/blakeembrey/path-case",
            "asOfVersion": "1.1.2"
        },
        {
            "libraryName": "path-exists",
            "typingsPackageName": "path-exists",
            "sourceRepoURL": "https://github.com/sindresorhus/path-exists",
            "asOfVersion": "4.0.0"
        },
        {
            "libraryName": "path-key",
            "typingsPackageName": "path-key",
            "sourceRepoURL": "https://github.com/sindresorhus/path-key",
            "asOfVersion": "3.0.1"
        },
        {
            "libraryName": "path-to-regexp",
            "typingsPackageName": "path-to-regexp",
            "sourceRepoURL": "https://github.com/pillarjs/path-to-regexp",
            "asOfVersion": "1.7.0"
        },
        {
            "libraryName": "path-type",
            "typingsPackageName": "path-type",
            "sourceRepoURL": "https://github.com/sindresorhus/path-type",
            "asOfVersion": "4.0.0"
        },
        {
            "libraryName": "peerjs",
            "typingsPackageName": "peerjs",
            "sourceRepoURL": "http://peerjs.com/",
            "asOfVersion": "1.1.0"
        },
        {
            "libraryName": "perfect-scrollbar",
            "typingsPackageName": "perfect-scrollbar",
            "sourceRepoURL": "https://github.com/noraesae/perfect-scrollbar",
            "asOfVersion": "1.3.0"
        },
        {
            "libraryName": "pg-connection-string",
            "typingsPackageName": "pg-connection-string",
            "sourceRepoURL": "https://github.com/iceddev/pg-connection-string",
            "asOfVersion": "2.0.0"
        },
        {
            "libraryName": "pg-promise",
            "typingsPackageName": "pg-promise",
            "sourceRepoURL": "https://github.com/vitaly-t/pg-promise",
            "asOfVersion": "5.4.3"
        },
        {
            "libraryName": "phin",
            "typingsPackageName": "phin",
            "sourceRepoURL": "https://github.com/ethanent/phin",
            "asOfVersion": "3.4.0"
        },
        {
            "libraryName": "phonegap-plugin-push",
            "typingsPackageName": "phonegap-plugin-push",
            "sourceRepoURL": "https://github.com/phonegap/phonegap-plugin-push",
            "asOfVersion": "2.1.2"
        },
        {
            "libraryName": "pixi-spine",
            "typingsPackageName": "pixi-spine",
            "sourceRepoURL": "https://github.com/pixijs/pixi-spine",
            "asOfVersion": "1.4.2"
        },
        {
            "libraryName": "pixi.js",
            "typingsPackageName": "pixi.js",
            "sourceRepoURL": "https://github.com/pixijs/pixi.js/tree/v4.x",
            "asOfVersion": "5.0.0"
        },
        {
            "libraryName": "pkcs11js",
            "typingsPackageName": "pkcs11js",
            "sourceRepoURL": "https://github.com/PeculiarVentures/pkcs11js",
            "asOfVersion": "1.0.4"
        },
        {
            "libraryName": "pkg-conf",
            "typingsPackageName": "pkg-conf",
            "sourceRepoURL": "https://github.com/sindresorhus/pkg-conf",
            "asOfVersion": "3.0.0"
        },
        {
            "libraryName": "pkg-dir",
            "typingsPackageName": "pkg-dir",
            "sourceRepoURL": "https://github.com/sindresorhus/pkg-dir",
            "asOfVersion": "4.0.0"
        },
        {
            "libraryName": "pkg-up",
            "typingsPackageName": "pkg-up",
            "sourceRepoURL": "https://github.com/sindresorhus/pkg-up",
            "asOfVersion": "3.1.0"
        },
        {
            "libraryName": "pkg-versions",
            "typingsPackageName": "pkg-versions",
            "sourceRepoURL": "https://github.com/sindresorhus/pkg-versions",
            "asOfVersion": "2.0.0"
        },
        {
            "libraryName": "playcanvas",
            "typingsPackageName": "playcanvas",
            "sourceRepoURL": "https://github.com/playcanvas/engine",
            "asOfVersion": "1.23.0"
        },
        {
            "libraryName": "plottable",
            "typingsPackageName": "plottable",
            "sourceRepoURL": "http://plottablejs.org/",
            "asOfVersion": "3.7.0"
        },
        {
            "libraryName": "plur",
            "typingsPackageName": "plur",
            "sourceRepoURL": "https://github.com/sindresorhus/plur",
            "asOfVersion": "3.1.0"
        },
        {
            "libraryName": "png-async",
            "typingsPackageName": "png-async",
            "sourceRepoURL": "https://github.com/kanreisa/node-png-async",
            "asOfVersion": "0.9.4"
        },
        {
            "libraryName": "poly2tri.js",
            "typingsPackageName": "poly2tri",
            "sourceRepoURL": "https://github.com/r3mi/poly2tri.js",
            "asOfVersion": "1.4.0"
        },
        {
            "libraryName": "popper.js",
            "typingsPackageName": "popper.js",
            "sourceRepoURL": "https://github.com/FezVrasta/popper.js/",
            "asOfVersion": "1.11.0"
        },
        {
            "libraryName": "positive-zero",
            "typingsPackageName": "positive-zero",
            "sourceRepoURL": "https://github.com/sindresorhus/positive-zero",
            "asOfVersion": "3.0.0"
        },
        {
            "libraryName": "postmark",
            "typingsPackageName": "postmark",
            "sourceRepoURL": "http://wildbit.github.io/postmark.js",
            "asOfVersion": "2.0.0"
        },
        {
            "libraryName": "Prando",
            "typingsPackageName": "prando",
            "sourceRepoURL": "https://github.com/zeh/prando",
            "asOfVersion": "1.0.0"
        },
        {
            "libraryName": "pretty-bytes",
            "typingsPackageName": "pretty-bytes",
            "sourceRepoURL": "https://github.com/sindresorhus/pretty-bytes",
            "asOfVersion": "5.2.0"
        },
        {
            "libraryName": "pretty-format",
            "typingsPackageName": "pretty-format",
            "sourceRepoURL": "https://github.com/facebook/jest/tree/master/packages/pretty-format",
            "asOfVersion": "24.3.0"
        },
        {
            "libraryName": "pretty-ms",
            "typingsPackageName": "pretty-ms",
            "sourceRepoURL": "https://github.com/sindresorhus/pretty-ms",
            "asOfVersion": "5.0.0"
        },
        {
            "libraryName": "printf",
            "typingsPackageName": "printf",
            "sourceRepoURL": "https://github.com/adaltas/node-printf",
            "asOfVersion": "0.3.0"
        },
        {
            "libraryName": "prosemirror-tables",
            "typingsPackageName": "prosemirror-tables",
            "sourceRepoURL": "https://github.com/ProseMirror/prosemirror-tables",
            "asOfVersion": "0.9.1"
        },
        {
            "libraryName": "ProtoBuf.js",
            "typingsPackageName": "protobufjs",
            "sourceRepoURL": "https://github.com/dcodeIO/ProtoBuf.js",
            "asOfVersion": "6.0.0"
        },
        {
            "libraryName": "Protractor",
            "typingsPackageName": "protractor",
            "sourceRepoURL": "https://github.com/angular/protractor",
            "asOfVersion": "4.0.0"
        },
        {
            "libraryName": "ps-list",
            "typingsPackageName": "ps-list",
            "sourceRepoURL": "https://github.com/sindresorhus/ps-list",
            "asOfVersion": "6.2.1"
        },
        {
            "libraryName": "public-ip",
            "typingsPackageName": "public-ip",
            "sourceRepoURL": "https://github.com/sindresorhus/public-ip",
            "asOfVersion": "3.1.0"
        },
        {
            "libraryName": "pupa",
            "typingsPackageName": "pupa",
            "sourceRepoURL": "https://github.com/sindresorhus/pupa",
            "asOfVersion": "2.0.0"
        },
        {
            "libraryName": "qiniu",
            "typingsPackageName": "qiniu",
            "sourceRepoURL": "https://github.com/qiniu/nodejs-sdk",
            "asOfVersion": "7.0.1"
        },
        {
            "libraryName": "qrcode-generator",
            "typingsPackageName": "qrcode-generator",
            "sourceRepoURL": "https://github.com/kazuhikoarase/qrcode-generator",
            "asOfVersion": "1.0.6"
        },
        {
            "libraryName": "query-string",
            "typingsPackageName": "query-string",
            "sourceRepoURL": "https://github.com/sindresorhus/query-string",
            "asOfVersion": "6.3.0"
        },
        {
            "libraryName": "quick-lru",
            "typingsPackageName": "quick-lru",
            "sourceRepoURL": "https://github.com/sindresorhus/quick-lru",
            "asOfVersion": "3.0.0"
        },
        {
            "libraryName": "qunit-dom",
            "typingsPackageName": "qunit-dom",
            "sourceRepoURL": "https://github.com/simplabs/qunit-dom#readme",
            "asOfVersion": "0.7.0"
        },
        {
            "libraryName": "ractive",
            "typingsPackageName": "ractive",
            "sourceRepoURL": "https://ractive.js.org",
            "asOfVersion": "0.10.0"
        },
        {
            "libraryName": "random-float",
            "typingsPackageName": "random-float",
            "sourceRepoURL": "https://github.com/sindresorhus/random-float",
            "asOfVersion": "2.0.0"
        },
        {
            "libraryName": "random-int",
            "typingsPackageName": "random-int",
            "sourceRepoURL": "https://github.com/sindresorhus/random-int",
            "asOfVersion": "2.0.0"
        },
        {
            "libraryName": "random-item",
            "typingsPackageName": "random-item",
            "sourceRepoURL": "https://github.com/sindresorhus/random-item",
            "asOfVersion": "2.0.0"
        },
        {
            "libraryName": "random-js",
            "typingsPackageName": "random-js",
            "sourceRepoURL": "https://github.com/ckknight/random-js",
            "asOfVersion": "2.0.0"
        },
        {
            "libraryName": "random-obj-key",
            "typingsPackageName": "random-obj-key",
            "sourceRepoURL": "https://github.com/sindresorhus/random-obj-key",
            "asOfVersion": "2.0.0"
        },
        {
            "libraryName": "random-obj-prop",
            "typingsPackageName": "random-obj-prop",
            "sourceRepoURL": "https://github.com/sindresorhus/random-obj-prop",
            "asOfVersion": "2.0.0"
        },
        {
            "libraryName": "randoma",
            "typingsPackageName": "randoma",
            "sourceRepoURL": "https://github.com/sindresorhus/randoma",
            "asOfVersion": "1.3.0"
        },
        {
            "libraryName": "Raven JS",
            "typingsPackageName": "raven-js",
            "sourceRepoURL": "https://github.com/getsentry/raven-js",
            "asOfVersion": "3.10.0"
        },
        {
            "libraryName": "raw-body",
            "typingsPackageName": "raw-body",
            "sourceRepoURL": "https://github.com/stream-utils/raw-body",
            "asOfVersion": "2.3.0"
        },
        {
            "libraryName": "rc-progress",
            "typingsPackageName": "rc-progress",
            "sourceRepoURL": "http://github.com/react-component/progress",
            "asOfVersion": "2.4.0"
        },
        {
            "libraryName": "rdflib",
            "typingsPackageName": "rdflib",
            "sourceRepoURL": "http://github.com/linkeddata/rdflib.js",
            "asOfVersion": "1.0.5"
        },
        {
            "libraryName": "re2",
            "typingsPackageName": "re2",
            "sourceRepoURL": "https://github.com/uhop/node-re2",
            "asOfVersion": "1.10.3"
        },
        {
            "libraryName": "react-alice-carousel",
            "typingsPackageName": "react-alice-carousel",
            "sourceRepoURL": "https://github.com/maxmarinich/react-alice-carousel",
            "asOfVersion": "1.15.3"
        },
        {
            "libraryName": "react-chartjs-2",
            "typingsPackageName": "react-chartjs-2",
            "sourceRepoURL": "https://github.com/gor181/react-chartjs-2",
            "asOfVersion": "2.5.7"
        },
        {
            "libraryName": "react-circular-progressbar",
            "typingsPackageName": "react-circular-progressbar",
            "sourceRepoURL": "https://github.com/kevinsqi/react-circular-progressbar#readme",
            "asOfVersion": "1.1.0"
        },
        {
            "libraryName": "react-collapsible",
            "typingsPackageName": "react-collapsible",
            "sourceRepoURL": "https://github.com/glennflanagan/react-collapsible#readme",
            "asOfVersion": "2.3.0"
        },
        {
            "libraryName": "react-content-loader",
            "typingsPackageName": "react-content-loader",
            "sourceRepoURL": "https://github.com/danilowoz/react-content-loader",
            "asOfVersion": "4.0.0"
        },
        {
            "libraryName": "react-daum-postcode",
            "typingsPackageName": "react-daum-postcode",
            "sourceRepoURL": "https://github.com/kimminsik-bernard/react-daum-postcode",
            "asOfVersion": "1.6.1"
        },
        {
            "libraryName": "react-day-picker",
            "typingsPackageName": "react-day-picker",
            "sourceRepoURL": "https://github.com/gpbl/react-day-picker",
            "asOfVersion": "5.3.0"
        },
        {
            "libraryName": "react-dnd",
            "typingsPackageName": "react-dnd",
            "sourceRepoURL": "https://github.com/react-dnd/react-dnd",
            "asOfVersion": "3.0.2"
        },
        {
            "libraryName": "react-dnd-html5-backend",
            "typingsPackageName": "react-dnd-html5-backend",
            "sourceRepoURL": "https://github.com/react-dnd/react-dnd",
            "asOfVersion": "3.0.2"
        },
        {
            "libraryName": "react-dnd-test-backend",
            "typingsPackageName": "react-dnd-test-backend",
            "sourceRepoURL": "https://github.com/react-dnd/react-dnd",
            "asOfVersion": "3.0.2"
        },
        {
            "libraryName": "react-dnd-touch-backend",
            "typingsPackageName": "react-dnd-touch-backend",
            "sourceRepoURL": "https://github.com/react-dnd/react-dnd",
            "asOfVersion": "0.5.0"
        },
        {
            "libraryName": "react-dotdotdot",
            "typingsPackageName": "react-dotdotdot",
            "sourceRepoURL": "https://github.com/CezaryDanielNowak/React-dotdotdot",
            "asOfVersion": "1.2.4"
        },
        {
            "libraryName": "react-dropzone",
            "typingsPackageName": "react-dropzone",
            "sourceRepoURL": "https://github.com/react-dropzone/react-dropzone",
            "asOfVersion": "5.1.0"
        },
        {
            "libraryName": "react-flip-move",
            "typingsPackageName": "react-flip-move",
            "sourceRepoURL": "https://github.com/joshwcomeau/react-flip-move",
            "asOfVersion": "2.9.12"
        },
        {
            "libraryName": "react-ga",
            "typingsPackageName": "react-ga",
            "sourceRepoURL": "https://github.com/react-ga/react-ga",
            "asOfVersion": "2.3.0"
        },
        {
            "libraryName": "react-helmet-async",
            "typingsPackageName": "react-helmet-async",
            "sourceRepoURL": "https://github.com/staylor/react-helmet-async",
            "asOfVersion": "1.0.2"
        },
        {
            "libraryName": "react-hot-loader",
            "typingsPackageName": "react-hot-loader",
            "sourceRepoURL": "https://github.com/gaearon/react-hot-loader",
            "asOfVersion": "4.1.1"
        },
        {
            "libraryName": "react-i18next",
            "typingsPackageName": "react-i18next",
            "sourceRepoURL": "https://github.com/i18next/react-i18next",
            "asOfVersion": "8.1.0"
        },
        {
            "libraryName": "React Icons",
            "typingsPackageName": "react-icons",
            "sourceRepoURL": "https://www.npmjs.com/package/react-icons",
            "asOfVersion": "3.0.0"
        },
        {
            "libraryName": "react-inlinesvg",
            "typingsPackageName": "react-inlinesvg",
            "sourceRepoURL": "https://github.com/gilbarbara/react-inlinesvg#readme",
            "asOfVersion": "1.0.0"
        },
        {
            "libraryName": "react-intl",
            "typingsPackageName": "react-intl",
            "sourceRepoURL": "https://github.com/formatjs/react-intl",
            "asOfVersion": "3.0.0"
        },
        {
            "libraryName": "react-joyride",
            "typingsPackageName": "react-joyride",
            "sourceRepoURL": "https://github.com/gilbarbara/react-joyride",
            "asOfVersion": "2.0.3"
        },
        {
            "libraryName": "react-json-pretty",
            "typingsPackageName": "react-json-pretty",
            "sourceRepoURL": "https://github.com/chenckang/react-json-pretty",
            "asOfVersion": "2.2.0"
        },
        {
            "libraryName": "react-jss",
            "typingsPackageName": "react-jss",
            "sourceRepoURL": "https://github.com/cssinjs/react-jss#readme",
            "asOfVersion": "10.0.0"
        },
        {
            "libraryName": "react-monaco-editor",
            "typingsPackageName": "react-monaco-editor",
            "sourceRepoURL": "https://github.com/superRaytin/react-monaco-editor",
            "asOfVersion": "0.16.0"
        },
        {
            "libraryName": "react-native-collapsible",
            "typingsPackageName": "react-native-collapsible",
            "sourceRepoURL": "https://github.com/oblador/react-native-collapsible",
            "asOfVersion": "0.11.0"
        },
        {
            "libraryName": "react-native-elements",
            "typingsPackageName": "react-native-elements",
            "sourceRepoURL": "https://github.com/react-native-training/react-native-elements",
            "asOfVersion": "0.18.0"
        },
        {
            "libraryName": "react-native-fabric",
            "typingsPackageName": "react-native-fabric",
            "sourceRepoURL": "https://github.com/corymsmith/react-native-fabric",
            "asOfVersion": "0.5.2"
        },
        {
            "libraryName": "react-native-fs",
            "typingsPackageName": "react-native-fs",
            "sourceRepoURL": "https://github.com/itinance/react-native-fs",
            "asOfVersion": "2.13.0"
        },
        {
            "libraryName": "react-native-goby",
            "typingsPackageName": "react-native-goby",
            "sourceRepoURL": "https://gitlab.com/MessageDream/react-native-goby",
            "asOfVersion": "0.0.5"
        },
        {
            "libraryName": "react-native-google-analytics-bridge",
            "typingsPackageName": "react-native-google-analytics-bridge",
            "sourceRepoURL": "https://github.com/idehub/react-native-google-analytics-bridge",
            "asOfVersion": "5.3.3"
        },
        {
            "libraryName": "react-native-keychain",
            "typingsPackageName": "react-native-keychain",
            "sourceRepoURL": "https://github.com/oblador/react-native-keychain",
            "asOfVersion": "3.1.0"
        },
        {
            "libraryName": "react-native-linear-gradient",
            "typingsPackageName": "react-native-linear-gradient",
            "sourceRepoURL": "https://github.com/react-native-community/react-native-linear-gradient",
            "asOfVersion": "2.4.0"
        },
        {
            "libraryName": "@mauron85/react-native-background-geolocation",
            "typingsPackageName": "react-native-mauron85-background-geolocation",
            "sourceRepoURL": "https://github.com/mauron85/react-native-background-geolocation#readme",
            "asOfVersion": "0.5.3"
        },
        {
            "libraryName": "react-native-modal",
            "typingsPackageName": "react-native-modal",
            "sourceRepoURL": "https://github.com/react-native-community/react-native-modal",
            "asOfVersion": "4.1.1"
        },
        {
            "libraryName": "react-native-navigation",
            "typingsPackageName": "react-native-navigation",
            "sourceRepoURL": "https://github.com/wix/react-native-navigation",
            "asOfVersion": "2.0.0"
        },
        {
            "libraryName": "react-native-permissions",
            "typingsPackageName": "react-native-permissions",
            "sourceRepoURL": "https://github.com/yonahforst/react-native-permissions",
            "asOfVersion": "2.0.0"
        },
        {
            "libraryName": "react-native-safe-area",
            "typingsPackageName": "react-native-safe-area",
            "sourceRepoURL": "https://github.com/miyabi/react-native-safe-area#readme",
            "asOfVersion": "0.5.1"
        },
        {
            "libraryName": "react-native-swipe-gestures",
            "typingsPackageName": "react-native-swipe-gestures",
            "sourceRepoURL": "https://github.com/glepur/react-native-swipe-gestures",
            "asOfVersion": "1.0.4"
        },
        {
            "libraryName": "react-navigation-material-bottom-tabs",
            "typingsPackageName": "react-navigation-material-bottom-tabs",
            "sourceRepoURL": "https://github.com/react-navigation/material-bottom-tabs",
            "asOfVersion": "2.0.0"
        },
        {
            "libraryName": "react-owl-carousel",
            "typingsPackageName": "react-owl-carousel",
            "sourceRepoURL": "https://github.com/seal789ie/react-owl-carousel",
            "asOfVersion": "2.3.0"
        },
        {
            "libraryName": "react-rnd",
            "typingsPackageName": "react-rnd",
            "sourceRepoURL": "https://github.com/bokuweb/react-rnd",
            "asOfVersion": "8.0.0"
        },
        {
            "libraryName": "react-sortable-hoc",
            "typingsPackageName": "react-sortable-hoc",
            "sourceRepoURL": "https://github.com/clauderic/react-sortable-hoc",
            "asOfVersion": "0.7.1"
        },
        {
            "libraryName": "react-sortable-pane",
            "typingsPackageName": "react-sortable-pane",
            "sourceRepoURL": "https://github.com/bokuweb/react-sortable-pane",
            "asOfVersion": "1.0.0"
        },
        {
            "libraryName": "react-split-pane",
            "typingsPackageName": "react-split-pane",
            "sourceRepoURL": "https://github.com/tomkp/react-split-pane",
            "asOfVersion": "0.1.67"
        },
        {
            "libraryName": "react-sticky-box",
            "typingsPackageName": "react-sticky-box",
            "sourceRepoURL": "https://github.com/codecks-io/react-sticky-box",
            "asOfVersion": "0.8.0"
        },
        {
            "libraryName": "react-svg",
            "typingsPackageName": "react-svg",
            "sourceRepoURL": "https://github.com/tanem/react-svg",
            "asOfVersion": "5.0.0"
        },
        {
<<<<<<< HEAD
=======
            "libraryName": "react-swipeable",
            "typingsPackageName": "react-swipeable",
            "sourceRepoURL": "https://github.com/dogfessional/react-swipeable",
            "asOfVersion": "5.2.0"
        },
        {
            "libraryName": "react-toastify",
            "typingsPackageName": "react-toastify",
            "sourceRepoURL": "https://github.com/fkhadra/react-toastify#readme",
            "asOfVersion": "4.1.0"
        },
        {
>>>>>>> 14083509
            "libraryName": "react-tether",
            "typingsPackageName": "react-tether",
            "sourceRepoURL": "https://github.com/danreeves/react-tether",
            "asOfVersion": "1.0.0"
        },
        {
            "libraryName": "react-toastify",
            "typingsPackageName": "react-toastify",
            "sourceRepoURL": "https://github.com/fkhadra/react-toastify#readme",
            "asOfVersion": "4.1.0"
        },
        {
            "libraryName": "react-webcam",
            "typingsPackageName": "react-webcam",
            "sourceRepoURL": "https://github.com/mozmorris/react-webcam",
            "asOfVersion": "3.0.0"
        },
        {
            "libraryName": "read-chunk",
            "typingsPackageName": "read-chunk",
            "sourceRepoURL": "https://github.com/sindresorhus/read-chunk",
            "asOfVersion": "3.1.0"
        },
        {
            "libraryName": "read-pkg",
            "typingsPackageName": "read-pkg",
            "sourceRepoURL": "https://github.com/sindresorhus/read-pkg",
            "asOfVersion": "5.1.0"
        },
        {
            "libraryName": "read-pkg-up",
            "typingsPackageName": "read-pkg-up",
            "sourceRepoURL": "https://github.com/sindresorhus/read-pkg-up",
            "asOfVersion": "6.0.0"
        },
        {
            "libraryName": "readdir-enhanced",
            "typingsPackageName": "readdir-enhanced",
            "sourceRepoURL": "https://github.com/bigstickcarpet/readdir-enhanced",
            "asOfVersion": "3.0.0"
        },
        {
            "libraryName": "realm",
            "typingsPackageName": "realm",
            "sourceRepoURL": "https://github.com/realm/realm-js",
            "asOfVersion": "1.13.0"
        },
        {
            "libraryName": "redent",
            "typingsPackageName": "redent",
            "sourceRepoURL": "https://github.com/sindresorhus/redent",
            "asOfVersion": "3.0.0"
        },
        {
            "libraryName": "redom",
            "typingsPackageName": "redom",
            "sourceRepoURL": "https://github.com/redom/redom/",
            "asOfVersion": "3.23.0"
        },
        {
            "libraryName": "reduce-reducers",
            "typingsPackageName": "reduce-reducers",
            "sourceRepoURL": "https://github.com/redux-utilities/reduce-reducers",
            "asOfVersion": "1.0.0"
        },
        {
            "libraryName": "Redux",
            "typingsPackageName": "redux",
            "sourceRepoURL": "https://github.com/reactjs/redux",
            "asOfVersion": "3.6.0"
        },
        {
            "libraryName": "redux-batched-actions",
            "typingsPackageName": "redux-batched-actions",
            "sourceRepoURL": "https://github.com/tshelburne/redux-batched-actions",
            "asOfVersion": "0.1.5"
        },
        {
            "libraryName": "redux-bootstrap",
            "typingsPackageName": "redux-bootstrap",
            "sourceRepoURL": "https://github.com/remojansen/redux-bootstrap",
            "asOfVersion": "1.1.0"
        },
        {
            "libraryName": "redux-devtools-extension",
            "typingsPackageName": "redux-devtools-extension",
            "sourceRepoURL": "https://github.com/zalmoxisus/redux-devtools-extension",
            "asOfVersion": "2.13.2"
        },
        {
            "libraryName": "redux-little-router",
            "typingsPackageName": "redux-little-router",
            "sourceRepoURL": "https://github.com/FormidableLabs/redux-little-router",
            "asOfVersion": "15.1.0"
        },
        {
            "libraryName": "redux-persist",
            "typingsPackageName": "redux-persist",
            "sourceRepoURL": "https://github.com/rt2zz/redux-persist",
            "asOfVersion": "4.3.1"
        },
        {
            "libraryName": "redux-persist-transform-compress",
            "typingsPackageName": "redux-persist-transform-compress",
            "sourceRepoURL": "https://github.com/rt2zz/redux-persist-transform-compress",
            "asOfVersion": "4.2.0"
        },
        {
            "libraryName": "redux-promise-middleware",
            "typingsPackageName": "redux-promise-middleware",
            "sourceRepoURL": "https://github.com/pburtchaell/redux-promise-middleware",
            "asOfVersion": "6.0.0"
        },
        {
            "libraryName": "redux-saga",
            "typingsPackageName": "redux-saga",
            "sourceRepoURL": "https://github.com/redux-saga/redux-saga",
            "asOfVersion": "0.10.5"
        },
        {
            "libraryName": "Redux Thunk",
            "typingsPackageName": "redux-thunk",
            "sourceRepoURL": "https://github.com/gaearon/redux-thunk",
            "asOfVersion": "2.1.0"
        },
        {
            "libraryName": "reflect-metadata",
            "typingsPackageName": "reflect-metadata",
            "sourceRepoURL": "https://github.com/rbuckton/ReflectDecorators",
            "asOfVersion": "0.1.0"
        },
        {
            "libraryName": "replace-string",
            "typingsPackageName": "replace-string",
            "sourceRepoURL": "https://github.com/sindresorhus/replace-string",
            "asOfVersion": "3.0.0"
        },
        {
            "libraryName": "import-cwd",
            "typingsPackageName": "req-cwd",
            "sourceRepoURL": "https://github.com/sindresorhus/import-cwd",
            "asOfVersion": "3.0.0"
        },
        {
            "libraryName": "reselect",
            "typingsPackageName": "reselect",
            "sourceRepoURL": "https://github.com/rackt/reselect",
            "asOfVersion": "2.2.0"
        },
        {
            "libraryName": "resolve-cwd",
            "typingsPackageName": "resolve-cwd",
            "sourceRepoURL": "https://github.com/sindresorhus/resolve-cwd",
            "asOfVersion": "3.0.0"
        },
        {
            "libraryName": "resolve-from",
            "typingsPackageName": "resolve-from",
            "sourceRepoURL": "https://github.com/sindresorhus/resolve-from",
            "asOfVersion": "5.0.0"
        },
        {
            "libraryName": "resolve-global",
            "typingsPackageName": "resolve-global",
            "sourceRepoURL": "https://github.com/sindresorhus/resolve-global",
            "asOfVersion": "1.0.0"
        },
        {
            "libraryName": "resolve-pkg",
            "typingsPackageName": "resolve-pkg",
            "sourceRepoURL": "https://github.com/sindresorhus/resolve-pkg",
            "asOfVersion": "2.0.0"
        },
        {
            "libraryName": "rest-io",
            "typingsPackageName": "rest-io",
            "sourceRepoURL": "https://github.com/EnoF/rest-io",
            "asOfVersion": "4.1.0"
        },
        {
            "libraryName": "restore-cursor",
            "typingsPackageName": "restore-cursor",
            "sourceRepoURL": "https://github.com/sindresorhus/restore-cursor",
            "asOfVersion": "3.1.0"
        },
        {
            "libraryName": "rev-hash",
            "typingsPackageName": "rev-hash",
            "sourceRepoURL": "https://github.com/sindresorhus/rev-hash",
            "asOfVersion": "3.0.0"
        },
        {
            "libraryName": "rfc4648",
            "typingsPackageName": "rfc4648",
            "sourceRepoURL": "https://github.com/swansontec/rfc4648",
            "asOfVersion": "1.3.0"
        },
        {
            "libraryName": "rgb-hex",
            "typingsPackageName": "rgb-hex",
            "sourceRepoURL": "https://github.com/sindresorhus/rgb-hex",
            "asOfVersion": "3.0.0"
        },
        {
            "libraryName": "riot",
            "typingsPackageName": "riot",
            "sourceRepoURL": "https://github.com/riot/riot",
            "asOfVersion": "4.1.0"
        },
        {
            "libraryName": "rollup",
            "typingsPackageName": "rollup",
            "sourceRepoURL": "https://github.com/rollup/rollup",
            "asOfVersion": "0.54.0"
        },
        {
            "libraryName": "rollup-plugin-commonjs",
            "typingsPackageName": "rollup-plugin-commonjs",
            "sourceRepoURL": "https://github.com/rollup/rollup-plugin-commonjs",
            "asOfVersion": "9.3.1"
        },
        {
            "libraryName": "rollup-plugin-delete",
            "typingsPackageName": "rollup-plugin-delete",
            "sourceRepoURL": "https://github.com/vladshcherbin/rollup-plugin-delete",
            "asOfVersion": "1.0.0"
        },
        {
            "libraryName": "rollup-plugin-node-resolve",
            "typingsPackageName": "rollup-plugin-node-resolve",
            "sourceRepoURL": "https://github.com/rollup/rollup-plugin-node-resolve",
            "asOfVersion": "4.1.0"
        },
        {
            "libraryName": "rot-js",
            "typingsPackageName": "rot-js",
            "sourceRepoURL": "https://github.com/ondras/rot.js",
            "asOfVersion": "2.0.1"
        },
        {
            "libraryName": "round-to",
            "typingsPackageName": "round-to",
            "sourceRepoURL": "https://github.com/sindresorhus/round-to",
            "asOfVersion": "4.0.0"
        },
        {
            "libraryName": "route-recognizer",
            "typingsPackageName": "route-recognizer",
            "sourceRepoURL": "https://github.com/tildeio/route-recognizer",
            "asOfVersion": "0.3.0"
        },
        {
            "libraryName": "router5",
            "typingsPackageName": "router5",
            "sourceRepoURL": "https://github.com/router5/router5",
            "asOfVersion": "5.0.0"
        },
        {
            "libraryName": "rrule",
            "typingsPackageName": "rrule",
            "sourceRepoURL": "https://github.com/jakubroztocil/rrule",
            "asOfVersion": "2.2.9"
        },
        {
            "libraryName": "rvo2",
            "typingsPackageName": "rvo2",
            "sourceRepoURL": "https://github.com/TNOCS/rvo2",
            "asOfVersion": "1.1.0"
        },
        {
            "libraryName": "rword",
            "typingsPackageName": "rword",
            "sourceRepoURL": "https://github.com/Xyfir/rword#readme",
            "asOfVersion": "3.0.0"
        },
        {
            "libraryName": "samchon",
            "typingsPackageName": "samchon",
            "sourceRepoURL": "https://github.com/samchon/framework",
            "asOfVersion": "2.0.22"
        },
        {
            "libraryName": "samchon-framework",
            "typingsPackageName": "samchon-framework",
            "sourceRepoURL": "https://github.com/samchon/framework",
            "asOfVersion": "2.0.21"
        },
        {
            "libraryName": "samchon-library",
            "typingsPackageName": "samchon-library",
            "sourceRepoURL": "https://github.com/samchon/framework",
            "asOfVersion": "0.1.0"
        },
        {
            "libraryName": "sanitize-filename",
            "typingsPackageName": "sanitize-filename",
            "sourceRepoURL": "https://github.com/parshap/node-sanitize-filename",
            "asOfVersion": "1.6.3"
        },
        {
            "libraryName": "sass-webpack-plugin",
            "typingsPackageName": "sass-webpack-plugin",
            "sourceRepoURL": "https://github.com/jalkoby/sass-webpack-plugin",
            "asOfVersion": "1.0.2"
        },
        {
            "libraryName": "sauronjs",
            "typingsPackageName": "sauronjs",
            "sourceRepoURL": "https://github.com/Fullscript/sauronjs",
            "asOfVersion": "0.1.3"
        },
        {
            "libraryName": "node-scanf",
            "typingsPackageName": "scanf",
            "sourceRepoURL": "https://github.com/Lellansin/node-scanf",
            "asOfVersion": "0.7.3"
        },
        {
            "libraryName": "schema-utils",
            "typingsPackageName": "schema-utils",
            "sourceRepoURL": "https://github.com/webpack-contrib/schema-utils",
            "asOfVersion": "2.4.0"
        },
        {
            "libraryName": "screenfull",
            "typingsPackageName": "screenfull",
            "sourceRepoURL": "https://github.com/sindresorhus/screenfull.js",
            "asOfVersion": "4.1.0"
        },
        {
            "libraryName": "sdbm",
            "typingsPackageName": "sdbm",
            "sourceRepoURL": "https://github.com/sindresorhus/sdbm",
            "asOfVersion": "1.1.0"
        },
        {
            "libraryName": "semver-diff",
            "typingsPackageName": "semver-diff",
            "sourceRepoURL": "https://github.com/sindresorhus/semver-diff",
            "asOfVersion": "3.0.0"
        },
        {
            "libraryName": "semver-regex",
            "typingsPackageName": "semver-regex",
            "sourceRepoURL": "https://github.com/sindresorhus/semver-regex",
            "asOfVersion": "3.1.0"
        },
        {
            "libraryName": "semver-truncate",
            "typingsPackageName": "semver-truncate",
            "sourceRepoURL": "https://github.com/sindresorhus/semver-truncate",
            "asOfVersion": "2.0.0"
        },
        {
            "libraryName": "sendgrid",
            "typingsPackageName": "sendgrid",
            "sourceRepoURL": "https://github.com/sendgrid/sendgrid-nodejs",
            "asOfVersion": "4.3.0"
        },
        {
            "libraryName": "sentence-case",
            "typingsPackageName": "sentence-case",
            "sourceRepoURL": "https://github.com/blakeembrey/sentence-case",
            "asOfVersion": "1.1.3"
        },
        {
            "libraryName": "serialize-error",
            "typingsPackageName": "serialize-error",
            "sourceRepoURL": "https://github.com/sindresorhus/serialize-error",
            "asOfVersion": "4.0.0"
        },
        {
            "libraryName": "sharp-timer",
            "typingsPackageName": "sharp-timer",
            "sourceRepoURL": "https://github.com/afractal/SharpTimer",
            "asOfVersion": "0.1.3"
        },
        {
            "libraryName": "shebang-regex",
            "typingsPackageName": "shebang-regex",
            "sourceRepoURL": "https://github.com/sindresorhus/shebang-regex",
            "asOfVersion": "3.0.0"
        },
        {
            "libraryName": "Shopify Prime",
            "typingsPackageName": "shopify-prime",
            "sourceRepoURL": "https://github.com/nozzlegear/shopify-prime",
            "asOfVersion": "2.0.0"
        },
        {
            "libraryName": "should.js",
            "typingsPackageName": "should",
            "sourceRepoURL": "https://github.com/shouldjs/should.js",
            "asOfVersion": "13.0.0"
        },
        {
            "libraryName": "SimpleSignal",
            "typingsPackageName": "simplesignal",
            "sourceRepoURL": "https://github.com/zeh/simplesignal",
            "asOfVersion": "1.0.0"
        },
        {
            "libraryName": "@sindresorhus/class-names",
            "typingsPackageName": "sindresorhus__class-names",
            "sourceRepoURL": "https://github.com/sindresorhus/class-names",
            "asOfVersion": "1.1.0"
        },
        {
            "libraryName": "@sindresorhus/df",
            "typingsPackageName": "sindresorhus__df",
            "sourceRepoURL": "https://github.com/sindresorhus/df",
            "asOfVersion": "3.0.0"
        },
        {
            "libraryName": "djb2a",
            "typingsPackageName": "sindresorhus__djb2a",
            "sourceRepoURL": "https://github.com/sindresorhus/djb2a",
            "asOfVersion": "1.1.0"
        },
        {
            "libraryName": "@sindresorhus/fnv1a",
            "typingsPackageName": "sindresorhus__fnv1a",
            "sourceRepoURL": "https://github.com/sindresorhus/fnv1a",
            "asOfVersion": "1.1.0"
        },
        {
            "libraryName": "@sindresorhus/slugify",
            "typingsPackageName": "sindresorhus__slugify",
            "sourceRepoURL": "https://github.com/sindresorhus/slugify",
            "asOfVersion": "0.9.1"
        },
        {
            "libraryName": "@sindresorhus/string-hash",
            "typingsPackageName": "sindresorhus__string-hash",
            "sourceRepoURL": "https://github.com/sindresorhus/string-hash",
            "asOfVersion": "1.1.0"
        },
        {
            "libraryName": "@sindresorhus/to-milliseconds",
            "typingsPackageName": "sindresorhus__to-milliseconds",
            "sourceRepoURL": "https://github.com/sindresorhus/to-milliseconds",
            "asOfVersion": "1.1.0"
        },
        {
            "libraryName": "sip.js",
            "typingsPackageName": "sip.js",
            "sourceRepoURL": "https://github.com/onsip/SIP.js",
            "asOfVersion": "0.12.0"
        },
        {
            "libraryName": "skin-tone",
            "typingsPackageName": "skin-tone",
            "sourceRepoURL": "https://github.com/sindresorhus/skin-tone",
            "asOfVersion": "2.0.0"
        },
        {
            "libraryName": "slash",
            "typingsPackageName": "slash",
            "sourceRepoURL": "https://github.com/sindresorhus/slash",
            "asOfVersion": "3.0.0"
        },
        {
            "libraryName": "smooth-scrollbar",
            "typingsPackageName": "smooth-scrollbar",
            "sourceRepoURL": "https://github.com/idiotWu/smooth-scrollbar",
            "asOfVersion": "8.2.5"
        },
        {
            "libraryName": "Smoothie Charts",
            "typingsPackageName": "smoothie",
            "sourceRepoURL": "https://github.com/joewalnes/smoothie",
            "asOfVersion": "1.29.1"
        },
        {
            "libraryName": "snake-case",
            "typingsPackageName": "snake-case",
            "sourceRepoURL": "https://github.com/blakeembrey/snake-case",
            "asOfVersion": "1.1.2"
        },
        {
            "libraryName": "snoowrap",
            "typingsPackageName": "snoowrap",
            "sourceRepoURL": "https://github.com/not-an-aardvark/snoowrap",
            "asOfVersion": "1.19.0"
        },
        {
            "libraryName": "snowboy",
            "typingsPackageName": "snowboy",
            "sourceRepoURL": "https://github.com/Kitt-AI/snowboy",
            "asOfVersion": "1.3.1"
        },
        {
            "libraryName": "soap",
            "typingsPackageName": "soap",
            "sourceRepoURL": "https://www.npmjs.com/package/soap",
            "asOfVersion": "0.21.0"
        },
        {
            "libraryName": "solidity-parser-antlr",
            "typingsPackageName": "solidity-parser-antlr",
            "sourceRepoURL": "https://github.com/federicobond/solidity-parser-antlr",
            "asOfVersion": "0.4.2"
        },
        {
            "libraryName": "source-map",
            "typingsPackageName": "source-map",
            "sourceRepoURL": "https://github.com/mozilla/source-map",
            "asOfVersion": "0.5.7"
        },
        {
            "libraryName": "sparkly",
            "typingsPackageName": "sparkly",
            "sourceRepoURL": "https://github.com/sindresorhus/sparkly",
            "asOfVersion": "5.0.0"
        },
        {
            "libraryName": "Spectacle",
            "typingsPackageName": "spectacle",
            "sourceRepoURL": "http://github.com/FormidableLabs/spectacle/",
            "asOfVersion": "5.2.3"
        },
        {
            "libraryName": "Spin.js",
            "typingsPackageName": "spin.js",
            "sourceRepoURL": "http://fgnass.github.com/spin.js/",
            "asOfVersion": "3.0.0"
        },
        {
            "libraryName": "spotify-web-api-js",
            "typingsPackageName": "spotify-web-api-js",
            "sourceRepoURL": "https://github.com/JMPerez/spotify-web-api-js",
            "asOfVersion": "0.21.0"
        },
        {
            "libraryName": "sqs-consumer",
            "typingsPackageName": "sqs-consumer",
            "sourceRepoURL": "https://github.com/BBC/sqs-consumer",
            "asOfVersion": "5.0.0"
        },
        {
            "libraryName": "srcset",
            "typingsPackageName": "srcset",
            "sourceRepoURL": "https://github.com/sindresorhus/srcset",
            "asOfVersion": "2.0.0"
        },
        {
            "libraryName": "ServiceStack Utils",
            "typingsPackageName": "ss-utils",
            "sourceRepoURL": "https://servicestack.net/",
            "asOfVersion": "0.1.5"
        },
        {
            "libraryName": "stacktrace-js",
            "typingsPackageName": "stacktrace-js",
            "sourceRepoURL": "https://github.com/stacktracejs/stacktrace.js",
            "asOfVersion": "2.0.1"
        },
        {
            "libraryName": "stellar-base",
            "typingsPackageName": "stellar-base",
            "sourceRepoURL": "https://github.com/stellar/js-stellar-base",
            "asOfVersion": "0.13.2"
        },
        {
            "libraryName": "stellar-sdk",
            "typingsPackageName": "stellar-sdk",
            "sourceRepoURL": "https://github.com/stellar/js-stellar-sdk",
            "asOfVersion": "0.15.1"
        },
        {
            "libraryName": "@storybook/addon-a11y",
            "typingsPackageName": "storybook__addon-a11y",
            "sourceRepoURL": "https://github.com/storybooks/storybook",
            "asOfVersion": "5.1.1"
        },
        {
            "libraryName": "@storybook/addon-actions",
            "typingsPackageName": "storybook__addon-actions",
            "sourceRepoURL": "https://github.com/storybooks/storybook",
            "asOfVersion": "5.2.0"
        },
        {
            "libraryName": "@storybook/addon-backgrounds",
            "typingsPackageName": "storybook__addon-backgrounds",
            "sourceRepoURL": "https://github.com/storybooks/storybook",
            "asOfVersion": "5.2.0"
        },
        {
            "libraryName": "@storybook/addon-centered",
            "typingsPackageName": "storybook__addon-centered",
            "sourceRepoURL": "https://github.com/storybooks/storybook",
            "asOfVersion": "5.2.0"
        },
        {
            "libraryName": "@storybook/addon-jest",
            "typingsPackageName": "storybook__addon-jest",
            "sourceRepoURL": "https://github.com/storybooks/storybook",
            "asOfVersion": "5.2.0"
        },
        {
            "libraryName": "@storybook/addon-knobs",
            "typingsPackageName": "storybook__addon-knobs",
            "sourceRepoURL": "https://github.com/storybooks/storybook",
            "asOfVersion": "5.2.0"
        },
        {
            "libraryName": "@storybook/addon-links",
            "typingsPackageName": "storybook__addon-links",
            "sourceRepoURL": "https://github.com/storybooks/storybook",
            "asOfVersion": "5.2.0"
        },
        {
            "libraryName": "@storybook/addon-notes",
            "typingsPackageName": "storybook__addon-notes",
            "sourceRepoURL": "https://github.com/storybooks/storybook",
            "asOfVersion": "5.0.0"
        },
        {
            "libraryName": "@storybook/addon-options",
            "typingsPackageName": "storybook__addon-options",
            "sourceRepoURL": "https://github.com/storybooks/storybook",
            "asOfVersion": "5.2.0"
        },
        {
            "libraryName": "@storybook/addon-viewport",
            "typingsPackageName": "storybook__addon-viewport",
            "sourceRepoURL": "https://github.com/storybooks/storybook",
            "asOfVersion": "5.2.0"
        },
        {
            "libraryName": "@storybook/addons",
            "typingsPackageName": "storybook__addons",
            "sourceRepoURL": "https://github.com/storybooks/storybook",
            "asOfVersion": "5.2.0"
        },
        {
            "libraryName": "@storybook/channels",
            "typingsPackageName": "storybook__channels",
            "sourceRepoURL": "https://github.com/storybooks/storybook",
            "asOfVersion": "5.2.0"
        },
        {
            "libraryName": "@storybook/html",
            "typingsPackageName": "storybook__html",
            "sourceRepoURL": "https://github.com/storybooks/storybook",
            "asOfVersion": "5.2.0"
        },
        {
            "libraryName": "@storybook/preact",
            "typingsPackageName": "storybook__preact",
            "sourceRepoURL": "https://github.com/storybooks/storybook",
            "asOfVersion": "5.2.1"
        },
        {
            "libraryName": "@storybook/react-native",
            "typingsPackageName": "storybook__react-native",
            "sourceRepoURL": "https://github.com/storybooks/storybook",
            "asOfVersion": "5.2.0"
        },
        {
            "libraryName": "@storybook/vue",
            "typingsPackageName": "storybook__vue",
            "sourceRepoURL": "https://github.com/storybooks/storybook",
            "asOfVersion": "5.2.0"
        },
        {
            "libraryName": "stream-mock",
            "typingsPackageName": "stream-mock",
            "sourceRepoURL": "https://github.com/b4nst/stream-mock",
            "asOfVersion": "2.0.1"
        },
        {
            "libraryName": "string-argv",
            "typingsPackageName": "string-argv",
            "sourceRepoURL": "https://github.com/mccormicka/string-argv",
            "asOfVersion": "0.3.0"
        },
        {
            "libraryName": "string-length",
            "typingsPackageName": "string-length",
            "sourceRepoURL": "https://github.com/sindresorhus/string-length",
            "asOfVersion": "3.0.0"
        },
        {
            "libraryName": "string-width",
            "typingsPackageName": "string-width",
            "sourceRepoURL": "https://github.com/sindresorhus/string-width",
            "asOfVersion": "4.0.0"
        },
        {
            "libraryName": "stringify-attributes",
            "typingsPackageName": "stringify-attributes",
            "sourceRepoURL": "https://github.com/sindresorhus/stringify-attributes",
            "asOfVersion": "2.0.0"
        },
        {
            "libraryName": "strip-ansi",
            "typingsPackageName": "strip-ansi",
            "sourceRepoURL": "https://github.com/chalk/strip-ansi",
            "asOfVersion": "5.2.0"
        },
        {
            "libraryName": "strip-bom",
            "typingsPackageName": "strip-bom",
            "sourceRepoURL": "https://github.com/sindresorhus/strip-bom",
            "asOfVersion": "4.0.0"
        },
        {
            "libraryName": "strip-indent",
            "typingsPackageName": "strip-indent",
            "sourceRepoURL": "https://github.com/sindresorhus/strip-indent",
            "asOfVersion": "3.0.0"
        },
        {
            "libraryName": "strip-json-comments",
            "typingsPackageName": "strip-json-comments",
            "sourceRepoURL": "https://github.com/sindresorhus/strip-json-comments",
            "asOfVersion": "3.0.0"
        },
        {
            "libraryName": "striptags",
            "typingsPackageName": "striptags",
            "sourceRepoURL": "https://github.com/ericnorris/striptags",
            "asOfVersion": "3.1.1"
        },
        {
            "libraryName": "subsume",
            "typingsPackageName": "subsume",
            "sourceRepoURL": "https://github.com/sindresorhus/subsume",
            "asOfVersion": "2.1.0"
        },
        {
            "libraryName": "sudo-block",
            "typingsPackageName": "sudo-block",
            "sourceRepoURL": "https://github.com/sindresorhus/sudo-block",
            "asOfVersion": "3.0.0"
        },
        {
            "libraryName": "Sugar",
            "typingsPackageName": "sugar",
            "sourceRepoURL": "https://github.com/andrewplummer/Sugar",
            "asOfVersion": "2.0.2"
        },
        {
            "libraryName": "superstruct",
            "typingsPackageName": "superstruct",
            "sourceRepoURL": "https://github.com/ianstormtaylor/superstruct#readme",
            "asOfVersion": "0.8.0"
        },
        {
            "libraryName": "survey-knockout",
            "typingsPackageName": "survey-knockout",
            "sourceRepoURL": "http://surveyjs.org/",
            "asOfVersion": "0.10.0"
        },
        {
            "libraryName": "svg-pan-zoom",
            "typingsPackageName": "svg-pan-zoom",
            "sourceRepoURL": "https://github.com/ariutta/svg-pan-zoom",
            "asOfVersion": "3.4.0"
        },
        {
            "libraryName": "svg.js",
            "typingsPackageName": "svg.js",
            "sourceRepoURL": "http://www.svgjs.com/",
            "asOfVersion": "2.3.1"
        },
        {
            "libraryName": "swagger-parser",
            "typingsPackageName": "swagger-parser",
            "sourceRepoURL": "https://apidevtools.org/swagger-parser/",
            "asOfVersion": "7.0.0"
        },
        {
            "libraryName": "swap-case",
            "typingsPackageName": "swap-case",
            "sourceRepoURL": "https://github.com/blakeembrey/swap-case",
            "asOfVersion": "1.1.2"
        },
        {
            "libraryName": "SweetAlert",
            "typingsPackageName": "sweetalert",
            "sourceRepoURL": "https://github.com/t4t5/sweetalert/",
            "asOfVersion": "2.0.4"
        },
        {
            "libraryName": "systeminformation",
            "typingsPackageName": "systeminformation",
            "sourceRepoURL": "https://github.com/sebhildebrandt/systeminformation",
            "asOfVersion": "3.54.0"
        },
        {
            "libraryName": "Tabris.js",
            "typingsPackageName": "tabris",
            "sourceRepoURL": "http://tabrisjs.com",
            "asOfVersion": "1.8.0"
        },
        {
            "libraryName": "tabris-plugin-firebase",
            "typingsPackageName": "tabris-plugin-firebase",
            "sourceRepoURL": "https://github.com/eclipsesource/tabris-plugin-firebase",
            "asOfVersion": "2.1.0"
        },
        {
            "libraryName": "tcomb",
            "typingsPackageName": "tcomb",
            "sourceRepoURL": "http://gcanti.github.io/tcomb/guide/index.html",
            "asOfVersion": "2.6.0"
        },
        {
            "libraryName": "temp-dir",
            "typingsPackageName": "temp-dir",
            "sourceRepoURL": "https://github.com/sindresorhus/temp-dir",
            "asOfVersion": "2.0.0"
        },
        {
            "libraryName": "temp-write",
            "typingsPackageName": "temp-write",
            "sourceRepoURL": "https://github.com/sindresorhus/temp-write",
            "asOfVersion": "4.0.0"
        },
        {
            "libraryName": "tempfile",
            "typingsPackageName": "tempfile",
            "sourceRepoURL": "https://github.com/sindresorhus/tempfile",
            "asOfVersion": "3.0.0"
        },
        {
            "libraryName": "tempy",
            "typingsPackageName": "tempy",
            "sourceRepoURL": "https://github.com/sindresorhus/tempy",
            "asOfVersion": "0.3.0"
        },
        {
            "libraryName": "term-size",
            "typingsPackageName": "term-size",
            "sourceRepoURL": "https://github.com/sindresorhus/term-size",
            "asOfVersion": "2.0.0"
        },
        {
            "libraryName": "terminal-image",
            "typingsPackageName": "terminal-image",
            "sourceRepoURL": "https://github.com/sindresorhus/terminal-image",
            "asOfVersion": "0.2.0"
        },
        {
            "libraryName": "terminal-link",
            "typingsPackageName": "terminal-link",
            "sourceRepoURL": "https://github.com/sindresorhus/terminal-link",
            "asOfVersion": "1.2.0"
        },
        {
            "libraryName": "terser",
            "typingsPackageName": "terser",
            "sourceRepoURL": "https://github.com/terser-js/terser",
            "asOfVersion": "3.12.0"
        },
        {
            "libraryName": "text-clipper",
            "typingsPackageName": "text-clipper",
            "sourceRepoURL": "https://github.com/arendjr/text-clipper",
            "asOfVersion": "1.3.0"
        },
        {
            "libraryName": "theming",
            "typingsPackageName": "theming",
            "sourceRepoURL": "https://github.com/cssinjs/theming",
            "asOfVersion": "2.0.0"
        },
        {
            "libraryName": "three",
            "typingsPackageName": "three",
            "sourceRepoURL": "https://github.com/mrdoob/three.js",
            "asOfVersion": "0.103.0"
        },
        {
            "libraryName": "tildify",
            "typingsPackageName": "tildify",
            "sourceRepoURL": "https://github.com/sindresorhus/tildify",
            "asOfVersion": "2.0.0"
        },
        {
            "libraryName": "time-span",
            "typingsPackageName": "time-span",
            "sourceRepoURL": "https://github.com/sindresorhus/time-span",
            "asOfVersion": "3.0.1"
        },
        {
            "libraryName": "timezonecomplete",
            "typingsPackageName": "timezonecomplete",
            "sourceRepoURL": "https://github.com/SpiritIT/timezonecomplete",
            "asOfVersion": "5.5.0"
        },
        {
            "libraryName": "title-case",
            "typingsPackageName": "title-case",
            "sourceRepoURL": "https://github.com/blakeembrey/title-case",
            "asOfVersion": "1.1.2"
        },
        {
            "libraryName": "to-semver",
            "typingsPackageName": "to-semver",
            "sourceRepoURL": "https://github.com/sindresorhus/to-semver",
            "asOfVersion": "2.0.0"
        },
        {
            "libraryName": "transliteration",
            "typingsPackageName": "transliteration",
            "sourceRepoURL": "https://github.com/dzcpy/transliteration",
            "asOfVersion": "1.6.6"
        },
        {
            "libraryName": "trash",
            "typingsPackageName": "trash",
            "sourceRepoURL": "https://github.com/sindresorhus/trash",
            "asOfVersion": "5.0.1"
        },
        {
            "libraryName": "trim-newlines",
            "typingsPackageName": "trim-newlines",
            "sourceRepoURL": "https://github.com/sindresorhus/trim-newlines",
            "asOfVersion": "3.0.0"
        },
        {
            "libraryName": "ts3-nodejs-library",
            "typingsPackageName": "ts3-nodejs-library",
            "sourceRepoURL": "https://github.com/Multivit4min/TS3-NodeJS-Library",
            "asOfVersion": "2.0.0"
        },
        {
            "libraryName": "TsMonad",
            "typingsPackageName": "tsmonad",
            "sourceRepoURL": "https://github.com/cbowdon/TsMonad",
            "asOfVersion": "0.5.0"
        },
        {
            "libraryName": "tstl",
            "typingsPackageName": "tstl",
            "sourceRepoURL": "https://github.com/samchon/tstl",
            "asOfVersion": "1.5.7"
        },
        {
            "libraryName": "typed.js",
            "typingsPackageName": "typed.js",
            "sourceRepoURL": "https://github.com/mattboldt/typed.js",
            "asOfVersion": "2.0.9"
        },
        {
            "libraryName": "TypeScript",
            "typingsPackageName": "typescript",
            "sourceRepoURL": "https://github.com/Microsoft/TypeScript",
            "asOfVersion": "2.0.0"
        },
        {
            "libraryName": "TypeScript",
            "typingsPackageName": "typescript-services",
            "sourceRepoURL": "https://github.com/Microsoft/TypeScript",
            "asOfVersion": "2.0.0"
        },
        {
            "libraryName": "ua-string",
            "typingsPackageName": "ua-string",
            "sourceRepoURL": "https://github.com/sindresorhus/ua-string",
            "asOfVersion": "3.0.0"
        },
        {
            "libraryName": "ui-box",
            "typingsPackageName": "ui-box",
            "sourceRepoURL": "https://github.com/segmentio/ui-box",
            "asOfVersion": "2.0.0"
        },
        {
            "libraryName": "uk.co.workingedge.phonegap.plugin.istablet",
            "typingsPackageName": "uk.co.workingedge.phonegap.plugin.istablet",
            "sourceRepoURL": "https://github.com/dpa99c/phonegap-istablet",
            "asOfVersion": "1.1.3"
        },
        {
            "libraryName": "uk.co.workingedge.phonegap.plugin.launchnavigator",
            "typingsPackageName": "uk.co.workingedge.phonegap.plugin.launchnavigator",
            "sourceRepoURL": "https://github.com/dpa99c/phonegap-launch-navigator",
            "asOfVersion": "4.0.0"
        },
        {
            "libraryName": "unique-random",
            "typingsPackageName": "unique-random",
            "sourceRepoURL": "https://github.com/sindresorhus/unique-random",
            "asOfVersion": "2.1.0"
        },
        {
            "libraryName": "unique-random-array",
            "typingsPackageName": "unique-random-array",
            "sourceRepoURL": "https://github.com/sindresorhus/unique-random-array",
            "asOfVersion": "2.0.0"
        },
        {
            "libraryName": "unique-string",
            "typingsPackageName": "unique-string",
            "sourceRepoURL": "https://github.com/sindresorhus/unique-string",
            "asOfVersion": "2.0.0"
        },
        {
            "libraryName": "unist-util-is",
            "typingsPackageName": "unist-util-is",
            "sourceRepoURL": "https://github.com/syntax-tree/unist-util-is",
            "asOfVersion": "4.0.0"
        },
        {
            "libraryName": "Universal Router",
            "typingsPackageName": "universal-router",
            "sourceRepoURL": "https://github.com/kriasoft/universal-router",
            "asOfVersion": "8.0.0"
        },
        {
            "libraryName": "untildify",
            "typingsPackageName": "untildify",
            "sourceRepoURL": "https://github.com/sindresorhus/untildify",
            "asOfVersion": "4.0.0"
        },
        {
            "libraryName": "unused-filename",
            "typingsPackageName": "unused-filename",
            "sourceRepoURL": "https://github.com/sindresorhus/unused-filename",
            "asOfVersion": "2.0.0"
        },
        {
            "libraryName": "upper-case",
            "typingsPackageName": "upper-case",
            "sourceRepoURL": "https://github.com/blakeembrey/upper-case",
            "asOfVersion": "1.1.3"
        },
        {
            "libraryName": "upper-case-first",
            "typingsPackageName": "upper-case-first",
            "sourceRepoURL": "https://github.com/blakeembrey/upper-case-first",
            "asOfVersion": "1.1.2"
        },
        {
            "libraryName": "url-regex",
            "typingsPackageName": "url-regex",
            "sourceRepoURL": "https://github.com/kevva/url-regex",
            "asOfVersion": "5.0.0"
        },
        {
            "libraryName": "urllib",
            "typingsPackageName": "urllib",
            "sourceRepoURL": "https://github.com/node-modules/urllib",
            "asOfVersion": "2.33.0"
        },
        {
            "libraryName": "use-dark-mode",
            "typingsPackageName": "use-dark-mode",
            "sourceRepoURL": "https://github.com/donavon/use-dark-mode#readme",
            "asOfVersion": "2.3.1"
        },
        {
            "libraryName": "UUID.js",
            "typingsPackageName": "uuidjs",
            "sourceRepoURL": "https://github.com/LiosK/UUID.js",
            "asOfVersion": "3.6.0"
        },
        {
            "libraryName": "uuidv4",
            "typingsPackageName": "uuidv4",
            "sourceRepoURL": "https://github.com/thenativeweb/uuidv4#readme",
            "asOfVersion": "5.0.0"
        },
        {
            "libraryName": "Validate.js",
            "typingsPackageName": "validate.js",
            "sourceRepoURL": "https://github.com/ansman/validate.js",
            "asOfVersion": "0.11.0"
        },
        {
            "libraryName": "vanilla-tilt",
            "typingsPackageName": "vanilla-tilt",
            "sourceRepoURL": "https://github.com/micku7zu/vanilla-tilt.js",
            "asOfVersion": "1.6.2"
        },
        {
            "libraryName": "vega",
            "typingsPackageName": "vega",
            "sourceRepoURL": "https://github.com/vega/vega",
            "asOfVersion": "3.2.0"
        },
        {
            "libraryName": "vfile",
            "typingsPackageName": "vfile",
            "sourceRepoURL": "https://github.com/vfile/vfile",
            "asOfVersion": "4.0.0"
        },
        {
            "libraryName": "vfile-message",
            "typingsPackageName": "vfile-message",
            "sourceRepoURL": "https://github.com/vfile/vfile-message#readme",
            "asOfVersion": "2.0.0"
        },
        {
            "libraryName": "viewerjs",
            "typingsPackageName": "viewerjs",
            "sourceRepoURL": "https://fengyuanchen.github.io/viewerjs",
            "asOfVersion": "1.0.0"
        },
        {
            "libraryName": "vso-node-api",
            "typingsPackageName": "vso-node-api",
            "sourceRepoURL": "https://github.com/Microsoft/vso-node-api",
            "asOfVersion": "4.0.0"
        },
        {
            "libraryName": "vuejs",
            "typingsPackageName": "vue",
            "sourceRepoURL": "https://github.com/vuejs/vue",
            "asOfVersion": "2.0.0"
        },
        {
            "libraryName": "vue-i18n",
            "typingsPackageName": "vue-i18n",
            "sourceRepoURL": "https://github.com/kazupon/vue-i18n",
            "asOfVersion": "7.0.0"
        },
        {
            "libraryName": "vue-resource",
            "typingsPackageName": "vue-resource",
            "sourceRepoURL": "https://github.com/vuejs/vue-resource",
            "asOfVersion": "1.3.6"
        },
        {
            "libraryName": "vue-router",
            "typingsPackageName": "vue-router",
            "sourceRepoURL": "https://github.com/vuejs/vue-router",
            "asOfVersion": "2.0.0"
        },
        {
            "libraryName": "vue-scrollto",
            "typingsPackageName": "vue-scrollto",
            "sourceRepoURL": "https://github.com/rigor789/vue-scrollto",
            "asOfVersion": "2.17.1"
        },
        {
            "libraryName": "vuex-i18n",
            "typingsPackageName": "vuex-i18n",
            "sourceRepoURL": "https://github.com/dkfbasel/vuex-i18n",
            "asOfVersion": "1.13.0"
        },
        {
            "libraryName": "typescript",
            "typingsPackageName": "w3c-permissions",
            "sourceRepoURL": "https://www.w3.org/TR/permissions/",
            "asOfVersion": "2.0.0"
        },
        {
            "libraryName": "wait-for-localhost",
            "typingsPackageName": "wait-for-localhost",
            "sourceRepoURL": "https://github.com/sindresorhus/wait-for-localhost",
            "asOfVersion": "3.1.0"
        },
        {
            "libraryName": "wallpaper",
            "typingsPackageName": "wallpaper",
            "sourceRepoURL": "https://github.com/sindresorhus/wallpaper",
            "asOfVersion": "4.3.0"
        },
        {
            "libraryName": "watson-developer-cloud",
            "typingsPackageName": "watson-developer-cloud",
            "sourceRepoURL": "https://github.com/watson-developer-cloud/node-sdk",
            "asOfVersion": "3.0.1"
        },
        {
            "libraryName": "web3",
            "typingsPackageName": "web3",
            "sourceRepoURL": "https://github.com/ethereum/web3.js",
            "asOfVersion": "1.2.2"
        },
        {
            "libraryName": "web3-eth-abi",
            "typingsPackageName": "web3-eth-abi",
            "sourceRepoURL": "https://github.com/ethereum/web3.js/tree/1.0/packages/web3-eth-abi",
            "asOfVersion": "1.2.2"
        },
        {
            "libraryName": "typescript",
            "typingsPackageName": "webassembly-js-api",
            "sourceRepoURL": "https://github.com/winksaville/test-webassembly-js-ts",
            "asOfVersion": "2.0.0"
        },
        {
            "libraryName": "webcola",
            "typingsPackageName": "webcola",
            "sourceRepoURL": "https://github.com/tgdwyer/WebCola",
            "asOfVersion": "3.2.0"
        },
        {
            "libraryName": "WebdriverIO",
            "typingsPackageName": "webdriverio",
            "sourceRepoURL": "git@github.com:webdriverio/webdriverio.git",
            "asOfVersion": "5.0.0"
        },
        {
            "libraryName": "webgme",
            "typingsPackageName": "webgme",
            "sourceRepoURL": "https://webgme.org",
            "asOfVersion": "2.11.0"
        },
        {
            "libraryName": "Webix UI",
            "typingsPackageName": "webix",
            "sourceRepoURL": "http://webix.com",
            "asOfVersion": "5.1.1"
        },
        {
            "libraryName": "webpack-chain",
            "typingsPackageName": "webpack-chain",
            "sourceRepoURL": "https://github.com/neutrinojs/webpack-chain",
            "asOfVersion": "5.2.0"
        },
        {
            "libraryName": "typescript",
            "typingsPackageName": "whatwg-streams",
            "sourceRepoURL": "https://streams.spec.whatwg.org",
            "asOfVersion": "3.2.1"
        },
        {
            "libraryName": "which-pm",
            "typingsPackageName": "which-pm",
            "sourceRepoURL": "https://github.com/zkochan/which-pm#readme",
            "asOfVersion": "1.1.0"
        },
        {
            "libraryName": "wikidata-sdk",
            "typingsPackageName": "wikidata-sdk",
            "sourceRepoURL": "https://github.com/maxlath/wikidata-sdk",
            "asOfVersion": "6.1.0"
        },
        {
            "libraryName": "winston",
            "typingsPackageName": "winston",
            "sourceRepoURL": "https://github.com/winstonjs/winston.git",
            "asOfVersion": "2.4.4"
        },
        {
            "libraryName": "wolfy87-eventemitter",
            "typingsPackageName": "wolfy87-eventemitter",
            "sourceRepoURL": "https://github.com/Wolfy87/EventEmitter",
            "asOfVersion": "5.2.0"
        },
        {
            "libraryName": "wonder-commonlib",
            "typingsPackageName": "wonder-commonlib",
            "sourceRepoURL": "https://github.com/yyc-git/Wonder-CommonLib",
            "asOfVersion": "0.1.12"
        },
        {
            "libraryName": "wonder-frp",
            "typingsPackageName": "wonder-frp",
            "sourceRepoURL": "https://github.com/yyc-git/Wonder-FRP",
            "asOfVersion": "0.1.25"
        },
        {
            "libraryName": "word-list",
            "typingsPackageName": "word-list-json",
            "sourceRepoURL": "https://github.com/sindresorhus/word-list",
            "asOfVersion": "3.0.0"
        },
        {
            "libraryName": "word-wrap",
            "typingsPackageName": "word-wrap",
            "sourceRepoURL": "https://github.com/jonschlinkert/word-wrap",
            "asOfVersion": "1.2.1"
        },
        {
            "libraryName": "wouter",
            "typingsPackageName": "wouter",
            "sourceRepoURL": "https://github.com/molefrog/wouter#readme",
            "asOfVersion": "2.2.0"
        },
        {
            "libraryName": "write-json-file",
            "typingsPackageName": "write-json-file",
            "sourceRepoURL": "https://github.com/sindresorhus/write-json-file",
            "asOfVersion": "3.2.0"
        },
        {
            "libraryName": "write-pkg",
            "typingsPackageName": "write-pkg",
            "sourceRepoURL": "https://github.com/sindresorhus/write-pkg",
            "asOfVersion": "4.0.0"
        },
        {
            "libraryName": "x2js",
            "typingsPackageName": "x2js",
            "sourceRepoURL": "https://code.google.com/p/x2js/",
            "asOfVersion": "3.1.0"
        },
        {
            "libraryName": "xadesjs",
            "typingsPackageName": "xadesjs",
            "sourceRepoURL": "https://github.com/PeculiarVentures/xadesjs",
            "asOfVersion": "2.0.2"
        },
        {
            "libraryName": "xdg-basedir",
            "typingsPackageName": "xdg-basedir",
            "sourceRepoURL": "https://github.com/sindresorhus/xdg-basedir",
            "asOfVersion": "4.0.0"
        },
        {
            "libraryName": "xhr-mock",
            "typingsPackageName": "xhr-mock",
            "sourceRepoURL": "https://github.com/jameslnewell/xhr-mock#readme",
            "asOfVersion": "2.0.0"
        },
        {
            "libraryName": "xlsx",
            "typingsPackageName": "xlsx",
            "sourceRepoURL": "https://github.com/sheetjs/js-xlsx",
            "asOfVersion": "0.0.36"
        },
        {
            "libraryName": "xml-js",
            "typingsPackageName": "xml-js",
            "sourceRepoURL": "https://github.com/nashwaan/xml-js",
            "asOfVersion": "1.0.0"
        },
        {
            "libraryName": "xmlbuilder",
            "typingsPackageName": "xmlbuilder",
            "sourceRepoURL": "https://github.com/oozcitak/xmlbuilder-js",
            "asOfVersion": "11.0.1"
        },
        {
            "libraryName": "xterm.js",
            "typingsPackageName": "xterm",
            "sourceRepoURL": "https://github.com/sourcelair/xterm.js/",
            "asOfVersion": "3.0.0"
        },
        {
            "libraryName": "year-days",
            "typingsPackageName": "year-days",
            "sourceRepoURL": "https://github.com/sindresorhus/year-days",
            "asOfVersion": "3.0.0"
        },
        {
            "libraryName": "yFiles for HTML",
            "typingsPackageName": "yfiles",
            "sourceRepoURL": "none",
            "asOfVersion": "2.1.0"
        },
        {
            "libraryName": "yn",
            "typingsPackageName": "yn",
            "sourceRepoURL": "https://github.com/sindresorhus/yn",
            "asOfVersion": "3.1.0"
        },
        {
            "libraryName": "z-schema",
            "typingsPackageName": "z-schema",
            "sourceRepoURL": "https://github.com/zaggino/z-schema",
            "asOfVersion": "3.24.0"
        },
        {
            "libraryName": "zapier-platform-core",
            "typingsPackageName": "zapier-platform-core",
            "sourceRepoURL": "https://github.com/zapier/zapier-platform-core",
            "asOfVersion": "6.1.1"
        },
        {
            "libraryName": "zetapush-js",
            "typingsPackageName": "zetapush-js",
            "sourceRepoURL": "https://github.com/zetapush/zetapush-js",
            "asOfVersion": "3.1.2"
        },
        {
            "libraryName": "zipkin-instrumentation-express",
            "typingsPackageName": "zipkin-instrumentation-express",
            "sourceRepoURL": "https://github.com/openzipkin/zipkin-js#readme",
            "asOfVersion": "0.12.0"
        },
        {
            "libraryName": "zipkin-transport-http",
            "typingsPackageName": "zipkin-transport-http",
            "sourceRepoURL": "https://github.com/openzipkin/zipkin-js#readme",
            "asOfVersion": "0.12.0"
        },
        {
            "libraryName": "Zone.js",
            "typingsPackageName": "zone.js",
            "sourceRepoURL": "https://github.com/angular/zone.js",
            "asOfVersion": "0.5.12"
        }
    ]
}<|MERGE_RESOLUTION|>--- conflicted
+++ resolved
@@ -199,18 +199,18 @@
             "asOfVersion": "2.1.0"
         },
         {
-            "libraryName": "autolinker",
-            "typingsPackageName": "autolinker",
-            "sourceRepoURL": "https://github.com/gregjacobs/Autolinker.js",
-            "asOfVersion": "2.0.0"
-        },
-        {
             "libraryName": "aws-lambda-mock-context",
             "typingsPackageName": "aws-lambda-mock-context",
             "sourceRepoURL": "https://github.com/moskalyk/typed-aws-lambda-mock-context",
             "asOfVersion": "3.2.0"
         },
         {
+            "libraryName": "autolinker",
+            "typingsPackageName": "autolinker",
+            "sourceRepoURL": "https://github.com/gregjacobs/Autolinker.js",
+            "asOfVersion": "2.0.0"
+        },
+        {
             "libraryName": "aws-sdk",
             "typingsPackageName": "aws-sdk",
             "sourceRepoURL": "https://github.com/aws/aws-sdk-js",
@@ -283,18 +283,18 @@
             "asOfVersion": "2.0.0"
         },
         {
-            "libraryName": "bem-cn",
-            "typingsPackageName": "bem-cn",
-            "sourceRepoURL": "https://github.com/albburtsev/bem-cn",
-            "asOfVersion": "3.0.0"
-        },
-        {
             "libraryName": "bezier-easing",
             "typingsPackageName": "bezier-easing",
             "sourceRepoURL": "https://github.com/gre/bezier-easing",
             "asOfVersion": "2.1.0"
         },
         {
+            "libraryName": "bem-cn",
+            "typingsPackageName": "bem-cn",
+            "sourceRepoURL": "https://github.com/albburtsev/bem-cn",
+            "asOfVersion": "3.0.0"
+        },
+        {
             "libraryName": "BigInteger.js",
             "typingsPackageName": "big-integer",
             "sourceRepoURL": "https://github.com/peterolson/BigInteger.js",
@@ -319,12 +319,6 @@
             "asOfVersion": "2.0.15"
         },
         {
-            "libraryName": "bip32",
-            "typingsPackageName": "bip32",
-            "sourceRepoURL": "https://github.com/bitcoinjs/bip32#readme",
-            "asOfVersion": "2.0.0"
-        },
-        {
             "libraryName": "bip39",
             "typingsPackageName": "bip39",
             "sourceRepoURL": "https://github.com/bitcoinjs/bip39",
@@ -337,15 +331,15 @@
             "asOfVersion": "5.0.0"
         },
         {
+            "libraryName": "bip32",
+            "typingsPackageName": "bip32",
+            "sourceRepoURL": "https://github.com/bitcoinjs/bip32#readme",
+            "asOfVersion": "2.0.0"
+        },
+        {
             "libraryName": "bitwise",
             "typingsPackageName": "bitwise",
             "sourceRepoURL": "https://github.com/dodekeract/bitwise",
-            "asOfVersion": "2.0.0"
-        },
-        {
-            "libraryName": "blob-util",
-            "typingsPackageName": "blob-util",
-            "sourceRepoURL": "https://github.com/nolanlawson/blob-util#readme",
             "asOfVersion": "2.0.0"
         },
         {
@@ -355,6 +349,12 @@
             "asOfVersion": "1.12.0"
         },
         {
+            "libraryName": "blob-util",
+            "typingsPackageName": "blob-util",
+            "sourceRepoURL": "https://github.com/nolanlawson/blob-util#readme",
+            "asOfVersion": "2.0.0"
+        },
+        {
             "libraryName": "botvs",
             "typingsPackageName": "botvs",
             "sourceRepoURL": "https://www.botvs.com/",
@@ -439,18 +439,18 @@
             "asOfVersion": "5.1.0"
         },
         {
+            "libraryName": "cassandra-driver",
+            "typingsPackageName": "cassandra-driver",
+            "sourceRepoURL": "https://github.com/datastax/nodejs-driver",
+            "asOfVersion": "4.2.0"
+        },
+        {
             "libraryName": "camljs",
             "typingsPackageName": "camljs",
             "sourceRepoURL": "https://github.com/andrei-markeev/camljs",
             "asOfVersion": "2.8.1"
         },
         {
-            "libraryName": "cassandra-driver",
-            "typingsPackageName": "cassandra-driver",
-            "sourceRepoURL": "https://github.com/datastax/nodejs-driver",
-            "asOfVersion": "4.2.0"
-        },
-        {
             "libraryName": "catalog",
             "typingsPackageName": "catalog",
             "sourceRepoURL": "https://github.com/interactivethings/catalog",
@@ -553,18 +553,18 @@
             "asOfVersion": "2.12.2"
         },
         {
+            "libraryName": "composer-concerto",
+            "typingsPackageName": "composer-concerto",
+            "sourceRepoURL": "https://github.com/hyperledger/composer-concerto#readme",
+            "asOfVersion": "0.71.1"
+        },
+        {
             "libraryName": "compare-versions",
             "typingsPackageName": "compare-versions",
             "sourceRepoURL": "https://github.com/omichelsen/compare-versions",
             "asOfVersion": "3.3.0"
         },
         {
-            "libraryName": "composer-concerto",
-            "typingsPackageName": "composer-concerto",
-            "sourceRepoURL": "https://github.com/hyperledger/composer-concerto#readme",
-            "asOfVersion": "0.71.1"
-        },
-        {
             "libraryName": "condense-whitespace",
             "typingsPackageName": "condense-whitespace",
             "sourceRepoURL": "https://github.com/sindresorhus/condense-whitespace",
@@ -781,18 +781,18 @@
             "asOfVersion": "1.2.2"
         },
         {
+            "libraryName": "cucumber-html-reporter",
+            "typingsPackageName": "cucumber-html-reporter",
+            "sourceRepoURL": "https://github.com/gkushang/cucumber-html-reporter",
+            "asOfVersion": "5.0.1"
+        },
+        {
             "libraryName": "csv-stringify",
             "typingsPackageName": "csv-stringify",
             "sourceRepoURL": "https://github.com/wdavidw/node-csv-stringify",
             "asOfVersion": "3.1.0"
         },
         {
-            "libraryName": "cucumber-html-reporter",
-            "typingsPackageName": "cucumber-html-reporter",
-            "sourceRepoURL": "https://github.com/gkushang/cucumber-html-reporter",
-            "asOfVersion": "5.0.1"
-        },
-        {
             "libraryName": "cycled",
             "typingsPackageName": "cycled",
             "sourceRepoURL": "https://github.com/sindresorhus/cycled",
@@ -1147,18 +1147,18 @@
             "asOfVersion": "2.0.0"
         },
         {
-            "libraryName": "ethereumjs-tx",
-            "typingsPackageName": "ethereumjs-tx",
-            "sourceRepoURL": "https://github.com/ethereumjs/ethereumjs-tx",
-            "asOfVersion": "2.0.0"
-        },
-        {
             "libraryName": "ethereumjs-util",
             "typingsPackageName": "ethereumjs-util",
             "sourceRepoURL": "https://github.com/ethereumjs/ethereumjs-util#readme",
             "asOfVersion": "6.1.0"
         },
         {
+            "libraryName": "ethereumjs-tx",
+            "typingsPackageName": "ethereumjs-tx",
+            "sourceRepoURL": "https://github.com/ethereumjs/ethereumjs-tx",
+            "asOfVersion": "2.0.0"
+        },
+        {
             "libraryName": "eventemitter2",
             "typingsPackageName": "eventemitter2",
             "sourceRepoURL": "https://github.com/asyncly/EventEmitter2",
@@ -1207,18 +1207,18 @@
             "asOfVersion": "24.3.0"
         },
         {
+            "libraryName": "expo-localization",
+            "typingsPackageName": "expo-localization",
+            "sourceRepoURL": "https://docs.expo.io/versions/latest/sdk/localization",
+            "asOfVersion": "3.0.0"
+        },
+        {
             "libraryName": "expo",
             "typingsPackageName": "expo",
             "sourceRepoURL": "https://github.com/expo/expo/tree/master/packages/expo",
             "asOfVersion": "33.0.0"
         },
         {
-            "libraryName": "expo-localization",
-            "typingsPackageName": "expo-localization",
-            "sourceRepoURL": "https://docs.expo.io/versions/latest/sdk/localization",
-            "asOfVersion": "3.0.0"
-        },
-        {
             "libraryName": "expr-eval",
             "typingsPackageName": "expr-eval",
             "sourceRepoURL": "https://github.com/silentmatt/expr-eval",
@@ -1357,18 +1357,18 @@
             "asOfVersion": "0.1.1"
         },
         {
+            "libraryName": "find-process",
+            "typingsPackageName": "find-process",
+            "sourceRepoURL": "https://github.com/yibn2008/find-process",
+            "asOfVersion": "1.2.0"
+        },
+        {
             "libraryName": "find-java-home",
             "typingsPackageName": "find-java-home",
             "sourceRepoURL": "https://github.com/jsdevel/node-find-java-home",
             "asOfVersion": "1.0.0"
         },
         {
-            "libraryName": "find-process",
-            "typingsPackageName": "find-process",
-            "sourceRepoURL": "https://github.com/yibn2008/find-process",
-            "asOfVersion": "1.2.0"
-        },
-        {
             "libraryName": "find-up",
             "typingsPackageName": "find-up",
             "sourceRepoURL": "https://github.com/sindresorhus/find-up",
@@ -1717,24 +1717,24 @@
             "asOfVersion": "3.0.0"
         },
         {
+            "libraryName": "http-graceful-shutdown",
+            "typingsPackageName": "http-graceful-shutdown",
+            "sourceRepoURL": "https://github.com/sebhildebrandt/http-graceful-shutdown",
+            "asOfVersion": "2.3.0"
+        },
+        {
+            "libraryName": "http-status",
+            "typingsPackageName": "http-status",
+            "sourceRepoURL": "https://github.com/wdavidw/node-http-status",
+            "asOfVersion": "1.1.1"
+        },
+        {
             "libraryName": "html-webpack-tags-plugin",
             "typingsPackageName": "html-webpack-tags-plugin",
             "sourceRepoURL": "https://github.com/jharris4/html-webpack-tags-plugin",
             "asOfVersion": "2.0.16"
         },
         {
-            "libraryName": "http-graceful-shutdown",
-            "typingsPackageName": "http-graceful-shutdown",
-            "sourceRepoURL": "https://github.com/sebhildebrandt/http-graceful-shutdown",
-            "asOfVersion": "2.3.0"
-        },
-        {
-            "libraryName": "http-status",
-            "typingsPackageName": "http-status",
-            "sourceRepoURL": "https://github.com/wdavidw/node-http-status",
-            "asOfVersion": "1.1.1"
-        },
-        {
             "libraryName": "http-status-codes",
             "typingsPackageName": "http-status-codes",
             "sourceRepoURL": "https://github.com/prettymuchbryce/node-http-status",
@@ -2143,18 +2143,18 @@
             "asOfVersion": "2.2.0"
         },
         {
+            "libraryName": "jest-get-type",
+            "typingsPackageName": "jest-get-type",
+            "sourceRepoURL": "https://github.com/facebook/jest/tree/master/packages/jest-get-type",
+            "asOfVersion": "24.2.0"
+        },
+        {
             "libraryName": "jest-each",
             "typingsPackageName": "jest-each",
             "sourceRepoURL": "https://github.com/facebook/jest",
             "asOfVersion": "24.3.0"
         },
         {
-            "libraryName": "jest-get-type",
-            "typingsPackageName": "jest-get-type",
-            "sourceRepoURL": "https://github.com/facebook/jest/tree/master/packages/jest-get-type",
-            "asOfVersion": "24.2.0"
-        },
-        {
             "libraryName": "jimp",
             "typingsPackageName": "jimp",
             "sourceRepoURL": "https://github.com/oliver-moran/jimp#readme",
@@ -2269,18 +2269,18 @@
             "asOfVersion": "3.0.0"
         },
         {
+            "libraryName": "karma-viewport",
+            "typingsPackageName": "karma-viewport",
+            "sourceRepoURL": "https://github.com/squidfunk/karma-viewport",
+            "asOfVersion": "1.0.0"
+        },
+        {
             "libraryName": "kafkajs",
             "typingsPackageName": "kafkajs",
             "sourceRepoURL": "https://github.com/tulios/kafkajs",
             "asOfVersion": "1.9.0"
         },
         {
-            "libraryName": "karma-viewport",
-            "typingsPackageName": "karma-viewport",
-            "sourceRepoURL": "https://github.com/squidfunk/karma-viewport",
-            "asOfVersion": "1.0.0"
-        },
-        {
             "libraryName": "keycloak-js",
             "typingsPackageName": "keycloak-js",
             "sourceRepoURL": "https://github.com/keycloak/keycloak",
@@ -2329,24 +2329,24 @@
             "asOfVersion": "3.3.0"
         },
         {
+            "libraryName": "koa-requestid",
+            "typingsPackageName": "koa-requestid",
+            "sourceRepoURL": "https://github.com/seegno/koa-requestid/",
+            "asOfVersion": "2.0.2"
+        },
+        {
+            "libraryName": "koa-useragent",
+            "typingsPackageName": "koa-useragent",
+            "sourceRepoURL": "https://github.com/rvboris/koa-useragent",
+            "asOfVersion": "2.1.1"
+        },
+        {
             "libraryName": "koa-pug",
             "typingsPackageName": "koa-pug",
             "sourceRepoURL": "https://github.com/chrisyip/koa-pug",
             "asOfVersion": "4.0.0"
         },
         {
-            "libraryName": "koa-requestid",
-            "typingsPackageName": "koa-requestid",
-            "sourceRepoURL": "https://github.com/seegno/koa-requestid/",
-            "asOfVersion": "2.0.2"
-        },
-        {
-            "libraryName": "koa-useragent",
-            "typingsPackageName": "koa-useragent",
-            "sourceRepoURL": "https://github.com/rvboris/koa-useragent",
-            "asOfVersion": "2.1.1"
-        },
-        {
             "libraryName": "lambda-phi",
             "typingsPackageName": "lambda-phi",
             "sourceRepoURL": "https://github.com/elitechance/lambda-phi",
@@ -2737,12 +2737,6 @@
             "asOfVersion": "5.0.0"
         },
         {
-            "libraryName": "natsort",
-            "typingsPackageName": "natsort",
-            "sourceRepoURL": "https://github.com/netop/natsort",
-            "asOfVersion": "2.0.0"
-        },
-        {
             "libraryName": "navigation",
             "typingsPackageName": "navigation",
             "sourceRepoURL": "http://grahammendick.github.io/navigation/",
@@ -2755,10 +2749,22 @@
             "asOfVersion": "4.0.0"
         },
         {
+            "libraryName": "natsort",
+            "typingsPackageName": "natsort",
+            "sourceRepoURL": "https://github.com/netop/natsort",
+            "asOfVersion": "2.0.0"
+        },
+        {
             "libraryName": "typescript",
             "typingsPackageName": "navigator-permissions",
             "sourceRepoURL": "https://developer.mozilla.org/en-US/docs/Web/API/Permissions",
             "asOfVersion": "2.0.0"
+        },
+        {
+            "libraryName": "neffos.js",
+            "typingsPackageName": "neffos.js",
+            "sourceRepoURL": "https://github.com/kataras/neffos.js",
+            "asOfVersion": "0.1.2"
         },
         {
             "libraryName": "nblas",
@@ -2767,12 +2773,6 @@
             "asOfVersion": "2.1.6"
         },
         {
-            "libraryName": "neffos.js",
-            "typingsPackageName": "neffos.js",
-            "sourceRepoURL": "https://github.com/kataras/neffos.js",
-            "asOfVersion": "0.1.2"
-        },
-        {
             "libraryName": "negative-array",
             "typingsPackageName": "negative-array",
             "sourceRepoURL": "https://github.com/sindresorhus/negative-array",
@@ -2821,18 +2821,18 @@
             "asOfVersion": "11.1.0"
         },
         {
+            "libraryName": "node-json-db",
+            "typingsPackageName": "node-json-db",
+            "sourceRepoURL": "https://github.com/Belphemur/node-json-db",
+            "asOfVersion": "0.9.2"
+        },
+        {
             "libraryName": "node-cache",
             "typingsPackageName": "node-cache",
             "sourceRepoURL": "https://github.com/mpneuried/nodecache",
             "asOfVersion": "4.2.0"
         },
         {
-            "libraryName": "node-json-db",
-            "typingsPackageName": "node-json-db",
-            "sourceRepoURL": "https://github.com/Belphemur/node-json-db",
-            "asOfVersion": "0.9.2"
-        },
-        {
             "libraryName": "node-pg-migrate",
             "typingsPackageName": "node-pg-migrate",
             "sourceRepoURL": "https://github.com/theoephraim/node-pg-migrate#readme",
@@ -2917,24 +2917,24 @@
             "asOfVersion": "1.9.3"
         },
         {
+            "libraryName": "oembed-parser",
+            "typingsPackageName": "oembed-parser",
+            "sourceRepoURL": "https://www.npmjs.com/package/oembed-parser",
+            "asOfVersion": "1.2.2"
+        },
+        {
+            "libraryName": "odata",
+            "typingsPackageName": "odata",
+            "sourceRepoURL": "https://github.com/janhommes/odata",
+            "asOfVersion": "1.0.3"
+        },
+        {
             "libraryName": "o.js",
             "typingsPackageName": "o.js",
             "sourceRepoURL": "https://github.com/janhommes/o.js",
             "asOfVersion": "1.0.3"
         },
         {
-            "libraryName": "odata",
-            "typingsPackageName": "odata",
-            "sourceRepoURL": "https://github.com/janhommes/odata",
-            "asOfVersion": "1.0.3"
-        },
-        {
-            "libraryName": "oembed-parser",
-            "typingsPackageName": "oembed-parser",
-            "sourceRepoURL": "https://www.npmjs.com/package/oembed-parser",
-            "asOfVersion": "1.2.2"
-        },
-        {
             "libraryName": "on-change",
             "typingsPackageName": "on-change",
             "sourceRepoURL": "https://github.com/sindresorhus/on-change",
@@ -3487,18 +3487,18 @@
             "asOfVersion": "5.0.0"
         },
         {
+            "libraryName": "prosemirror-tables",
+            "typingsPackageName": "prosemirror-tables",
+            "sourceRepoURL": "https://github.com/ProseMirror/prosemirror-tables",
+            "asOfVersion": "0.9.1"
+        },
+        {
             "libraryName": "printf",
             "typingsPackageName": "printf",
             "sourceRepoURL": "https://github.com/adaltas/node-printf",
             "asOfVersion": "0.3.0"
         },
         {
-            "libraryName": "prosemirror-tables",
-            "typingsPackageName": "prosemirror-tables",
-            "sourceRepoURL": "https://github.com/ProseMirror/prosemirror-tables",
-            "asOfVersion": "0.9.1"
-        },
-        {
             "libraryName": "ProtoBuf.js",
             "typingsPackageName": "protobufjs",
             "sourceRepoURL": "https://github.com/dcodeIO/ProtoBuf.js",
@@ -3553,18 +3553,18 @@
             "asOfVersion": "3.0.0"
         },
         {
+            "libraryName": "ractive",
+            "typingsPackageName": "ractive",
+            "sourceRepoURL": "https://ractive.js.org",
+            "asOfVersion": "0.10.0"
+        },
+        {
             "libraryName": "qunit-dom",
             "typingsPackageName": "qunit-dom",
             "sourceRepoURL": "https://github.com/simplabs/qunit-dom#readme",
             "asOfVersion": "0.7.0"
         },
         {
-            "libraryName": "ractive",
-            "typingsPackageName": "ractive",
-            "sourceRepoURL": "https://ractive.js.org",
-            "asOfVersion": "0.10.0"
-        },
-        {
             "libraryName": "random-float",
             "typingsPackageName": "random-float",
             "sourceRepoURL": "https://github.com/sindresorhus/random-float",
@@ -3619,18 +3619,18 @@
             "asOfVersion": "2.3.0"
         },
         {
+            "libraryName": "rdflib",
+            "typingsPackageName": "rdflib",
+            "sourceRepoURL": "http://github.com/linkeddata/rdflib.js",
+            "asOfVersion": "1.0.5"
+        },
+        {
             "libraryName": "rc-progress",
             "typingsPackageName": "rc-progress",
             "sourceRepoURL": "http://github.com/react-component/progress",
             "asOfVersion": "2.4.0"
         },
         {
-            "libraryName": "rdflib",
-            "typingsPackageName": "rdflib",
-            "sourceRepoURL": "http://github.com/linkeddata/rdflib.js",
-            "asOfVersion": "1.0.5"
-        },
-        {
             "libraryName": "re2",
             "typingsPackageName": "re2",
             "sourceRepoURL": "https://github.com/uhop/node-re2",
@@ -3649,30 +3649,30 @@
             "asOfVersion": "2.5.7"
         },
         {
+            "libraryName": "react-daum-postcode",
+            "typingsPackageName": "react-daum-postcode",
+            "sourceRepoURL": "https://github.com/kimminsik-bernard/react-daum-postcode",
+            "asOfVersion": "1.6.1"
+        },
+        {
+            "libraryName": "react-collapsible",
+            "typingsPackageName": "react-collapsible",
+            "sourceRepoURL": "https://github.com/glennflanagan/react-collapsible#readme",
+            "asOfVersion": "2.3.0"
+        },
+        {
             "libraryName": "react-circular-progressbar",
             "typingsPackageName": "react-circular-progressbar",
             "sourceRepoURL": "https://github.com/kevinsqi/react-circular-progressbar#readme",
             "asOfVersion": "1.1.0"
         },
         {
-            "libraryName": "react-collapsible",
-            "typingsPackageName": "react-collapsible",
-            "sourceRepoURL": "https://github.com/glennflanagan/react-collapsible#readme",
-            "asOfVersion": "2.3.0"
-        },
-        {
             "libraryName": "react-content-loader",
             "typingsPackageName": "react-content-loader",
             "sourceRepoURL": "https://github.com/danilowoz/react-content-loader",
             "asOfVersion": "4.0.0"
         },
         {
-            "libraryName": "react-daum-postcode",
-            "typingsPackageName": "react-daum-postcode",
-            "sourceRepoURL": "https://github.com/kimminsik-bernard/react-daum-postcode",
-            "asOfVersion": "1.6.1"
-        },
-        {
             "libraryName": "react-day-picker",
             "typingsPackageName": "react-day-picker",
             "sourceRepoURL": "https://github.com/gpbl/react-day-picker",
@@ -3727,18 +3727,18 @@
             "asOfVersion": "2.3.0"
         },
         {
+            "libraryName": "react-hot-loader",
+            "typingsPackageName": "react-hot-loader",
+            "sourceRepoURL": "https://github.com/gaearon/react-hot-loader",
+            "asOfVersion": "4.1.1"
+        },
+        {
             "libraryName": "react-helmet-async",
             "typingsPackageName": "react-helmet-async",
             "sourceRepoURL": "https://github.com/staylor/react-helmet-async",
             "asOfVersion": "1.0.2"
         },
         {
-            "libraryName": "react-hot-loader",
-            "typingsPackageName": "react-hot-loader",
-            "sourceRepoURL": "https://github.com/gaearon/react-hot-loader",
-            "asOfVersion": "4.1.1"
-        },
-        {
             "libraryName": "react-i18next",
             "typingsPackageName": "react-i18next",
             "sourceRepoURL": "https://github.com/i18next/react-i18next",
@@ -3763,18 +3763,18 @@
             "asOfVersion": "3.0.0"
         },
         {
+            "libraryName": "react-json-pretty",
+            "typingsPackageName": "react-json-pretty",
+            "sourceRepoURL": "https://github.com/chenckang/react-json-pretty",
+            "asOfVersion": "2.2.0"
+        },
+        {
             "libraryName": "react-joyride",
             "typingsPackageName": "react-joyride",
             "sourceRepoURL": "https://github.com/gilbarbara/react-joyride",
             "asOfVersion": "2.0.3"
         },
         {
-            "libraryName": "react-json-pretty",
-            "typingsPackageName": "react-json-pretty",
-            "sourceRepoURL": "https://github.com/chenckang/react-json-pretty",
-            "asOfVersion": "2.2.0"
-        },
-        {
             "libraryName": "react-jss",
             "typingsPackageName": "react-jss",
             "sourceRepoURL": "https://github.com/cssinjs/react-jss#readme",
@@ -3799,18 +3799,18 @@
             "asOfVersion": "0.18.0"
         },
         {
+            "libraryName": "react-native-fs",
+            "typingsPackageName": "react-native-fs",
+            "sourceRepoURL": "https://github.com/itinance/react-native-fs",
+            "asOfVersion": "2.13.0"
+        },
+        {
             "libraryName": "react-native-fabric",
             "typingsPackageName": "react-native-fabric",
             "sourceRepoURL": "https://github.com/corymsmith/react-native-fabric",
             "asOfVersion": "0.5.2"
         },
         {
-            "libraryName": "react-native-fs",
-            "typingsPackageName": "react-native-fs",
-            "sourceRepoURL": "https://github.com/itinance/react-native-fs",
-            "asOfVersion": "2.13.0"
-        },
-        {
             "libraryName": "react-native-goby",
             "typingsPackageName": "react-native-goby",
             "sourceRepoURL": "https://gitlab.com/MessageDream/react-native-goby",
@@ -3853,10 +3853,10 @@
             "asOfVersion": "2.0.0"
         },
         {
-            "libraryName": "react-native-permissions",
-            "typingsPackageName": "react-native-permissions",
-            "sourceRepoURL": "https://github.com/yonahforst/react-native-permissions",
-            "asOfVersion": "2.0.0"
+            "libraryName": "react-native-swipe-gestures",
+            "typingsPackageName": "react-native-swipe-gestures",
+            "sourceRepoURL": "https://github.com/glepur/react-native-swipe-gestures",
+            "asOfVersion": "1.0.4"
         },
         {
             "libraryName": "react-native-safe-area",
@@ -3865,10 +3865,10 @@
             "asOfVersion": "0.5.1"
         },
         {
-            "libraryName": "react-native-swipe-gestures",
-            "typingsPackageName": "react-native-swipe-gestures",
-            "sourceRepoURL": "https://github.com/glepur/react-native-swipe-gestures",
-            "asOfVersion": "1.0.4"
+            "libraryName": "react-native-permissions",
+            "typingsPackageName": "react-native-permissions",
+            "sourceRepoURL": "https://github.com/yonahforst/react-native-permissions",
+            "asOfVersion": "2.0.0"
         },
         {
             "libraryName": "react-navigation-material-bottom-tabs",
@@ -3919,8 +3919,6 @@
             "asOfVersion": "5.0.0"
         },
         {
-<<<<<<< HEAD
-=======
             "libraryName": "react-swipeable",
             "typingsPackageName": "react-swipeable",
             "sourceRepoURL": "https://github.com/dogfessional/react-swipeable",
@@ -3933,19 +3931,12 @@
             "asOfVersion": "4.1.0"
         },
         {
->>>>>>> 14083509
             "libraryName": "react-tether",
             "typingsPackageName": "react-tether",
             "sourceRepoURL": "https://github.com/danreeves/react-tether",
             "asOfVersion": "1.0.0"
         },
         {
-            "libraryName": "react-toastify",
-            "typingsPackageName": "react-toastify",
-            "sourceRepoURL": "https://github.com/fkhadra/react-toastify#readme",
-            "asOfVersion": "4.1.0"
-        },
-        {
             "libraryName": "react-webcam",
             "typingsPackageName": "react-webcam",
             "sourceRepoURL": "https://github.com/mozmorris/react-webcam",
@@ -4486,18 +4477,18 @@
             "asOfVersion": "0.1.5"
         },
         {
+            "libraryName": "stellar-base",
+            "typingsPackageName": "stellar-base",
+            "sourceRepoURL": "https://github.com/stellar/js-stellar-base",
+            "asOfVersion": "0.13.2"
+        },
+        {
             "libraryName": "stacktrace-js",
             "typingsPackageName": "stacktrace-js",
             "sourceRepoURL": "https://github.com/stacktracejs/stacktrace.js",
             "asOfVersion": "2.0.1"
         },
         {
-            "libraryName": "stellar-base",
-            "typingsPackageName": "stellar-base",
-            "sourceRepoURL": "https://github.com/stellar/js-stellar-base",
-            "asOfVersion": "0.13.2"
-        },
-        {
             "libraryName": "stellar-sdk",
             "typingsPackageName": "stellar-sdk",
             "sourceRepoURL": "https://github.com/stellar/js-stellar-sdk",
@@ -4792,18 +4783,18 @@
             "asOfVersion": "3.12.0"
         },
         {
+            "libraryName": "theming",
+            "typingsPackageName": "theming",
+            "sourceRepoURL": "https://github.com/cssinjs/theming",
+            "asOfVersion": "2.0.0"
+        },
+        {
             "libraryName": "text-clipper",
             "typingsPackageName": "text-clipper",
             "sourceRepoURL": "https://github.com/arendjr/text-clipper",
             "asOfVersion": "1.3.0"
         },
         {
-            "libraryName": "theming",
-            "typingsPackageName": "theming",
-            "sourceRepoURL": "https://github.com/cssinjs/theming",
-            "asOfVersion": "2.0.0"
-        },
-        {
             "libraryName": "three",
             "typingsPackageName": "three",
             "sourceRepoURL": "https://github.com/mrdoob/three.js",
@@ -5020,18 +5011,18 @@
             "asOfVersion": "3.2.0"
         },
         {
+            "libraryName": "vfile-message",
+            "typingsPackageName": "vfile-message",
+            "sourceRepoURL": "https://github.com/vfile/vfile-message#readme",
+            "asOfVersion": "2.0.0"
+        },
+        {
             "libraryName": "vfile",
             "typingsPackageName": "vfile",
             "sourceRepoURL": "https://github.com/vfile/vfile",
             "asOfVersion": "4.0.0"
         },
         {
-            "libraryName": "vfile-message",
-            "typingsPackageName": "vfile-message",
-            "sourceRepoURL": "https://github.com/vfile/vfile-message#readme",
-            "asOfVersion": "2.0.0"
-        },
-        {
             "libraryName": "viewerjs",
             "typingsPackageName": "viewerjs",
             "sourceRepoURL": "https://fengyuanchen.github.io/viewerjs",
@@ -5104,18 +5095,18 @@
             "asOfVersion": "3.0.1"
         },
         {
+            "libraryName": "web3-eth-abi",
+            "typingsPackageName": "web3-eth-abi",
+            "sourceRepoURL": "https://github.com/ethereum/web3.js/tree/1.0/packages/web3-eth-abi",
+            "asOfVersion": "1.2.2"
+        },
+        {
             "libraryName": "web3",
             "typingsPackageName": "web3",
             "sourceRepoURL": "https://github.com/ethereum/web3.js",
             "asOfVersion": "1.2.2"
         },
         {
-            "libraryName": "web3-eth-abi",
-            "typingsPackageName": "web3-eth-abi",
-            "sourceRepoURL": "https://github.com/ethereum/web3.js/tree/1.0/packages/web3-eth-abi",
-            "asOfVersion": "1.2.2"
-        },
-        {
             "libraryName": "typescript",
             "typingsPackageName": "webassembly-js-api",
             "sourceRepoURL": "https://github.com/winksaville/test-webassembly-js-ts",
@@ -5158,18 +5149,18 @@
             "asOfVersion": "3.2.1"
         },
         {
+            "libraryName": "wikidata-sdk",
+            "typingsPackageName": "wikidata-sdk",
+            "sourceRepoURL": "https://github.com/maxlath/wikidata-sdk",
+            "asOfVersion": "6.1.0"
+        },
+        {
             "libraryName": "which-pm",
             "typingsPackageName": "which-pm",
             "sourceRepoURL": "https://github.com/zkochan/which-pm#readme",
             "asOfVersion": "1.1.0"
         },
         {
-            "libraryName": "wikidata-sdk",
-            "typingsPackageName": "wikidata-sdk",
-            "sourceRepoURL": "https://github.com/maxlath/wikidata-sdk",
-            "asOfVersion": "6.1.0"
-        },
-        {
             "libraryName": "winston",
             "typingsPackageName": "winston",
             "sourceRepoURL": "https://github.com/winstonjs/winston.git",
@@ -5308,14 +5299,14 @@
             "asOfVersion": "3.1.2"
         },
         {
+            "libraryName": "zipkin-transport-http",
+            "typingsPackageName": "zipkin-transport-http",
+            "sourceRepoURL": "https://github.com/openzipkin/zipkin-js#readme",
+            "asOfVersion": "0.12.0"
+        },
+        {
             "libraryName": "zipkin-instrumentation-express",
             "typingsPackageName": "zipkin-instrumentation-express",
-            "sourceRepoURL": "https://github.com/openzipkin/zipkin-js#readme",
-            "asOfVersion": "0.12.0"
-        },
-        {
-            "libraryName": "zipkin-transport-http",
-            "typingsPackageName": "zipkin-transport-http",
             "sourceRepoURL": "https://github.com/openzipkin/zipkin-js#readme",
             "asOfVersion": "0.12.0"
         },
