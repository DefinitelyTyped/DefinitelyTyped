--- conflicted
+++ resolved
@@ -3925,12 +3925,12 @@
             "asOfVersion": "0.1.5"
         },
         {
-<<<<<<< HEAD
             "libraryName": "stellar-base",
             "typingsPackageName": "stellar-base",
             "sourceRepoURL": "https://github.com/stellar/js-stellar-base",
             "asOfVersion": "0.13.2"
-=======
+        },
+        {
             "libraryName": "stacktrace-js",
             "typingsPackageName": "stacktrace-js",
             "sourceRepoURL": "https://github.com/stacktracejs/stacktrace.js",
@@ -3941,7 +3941,6 @@
             "typingsPackageName": "stellar-sdk",
             "sourceRepoURL": "https://github.com/stellar/js-stellar-sdk",
             "asOfVersion": "0.15.1"
->>>>>>> 23ebe086
         },
         {
             "libraryName": "@storybook/addon-a11y",
