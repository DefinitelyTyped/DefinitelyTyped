{
    "packages": [
        {
            "libraryName": "3d-bin-packing",
            "typingsPackageName": "3d-bin-packing",
            "sourceRepoURL": "https://github.com/betterwaysystems/packer",
            "asOfVersion": "1.1.3"
        },
        {
            "libraryName": "Ably Realtime and Rest client library",
            "typingsPackageName": "ably",
            "sourceRepoURL": "https://www.ably.io/",
            "asOfVersion": "1.0.0"
        },
        {
            "libraryName": "actions-on-google",
            "typingsPackageName": "actions-on-google",
            "sourceRepoURL": "https://github.com/actions-on-google/actions-on-google-nodejs",
            "asOfVersion": "2.0.0"
        },
        {
            "libraryName": "active-win",
            "typingsPackageName": "active-win",
            "sourceRepoURL": "https://github.com/sindresorhus/active-win",
            "asOfVersion": "5.1.0"
        },
        {
            "libraryName": "ag-grid",
            "typingsPackageName": "ag-grid",
            "sourceRepoURL": "https://github.com/ceolter/ag-grid",
            "asOfVersion": "3.2.0"
        },
        {
            "libraryName": "aggregate-error",
            "typingsPackageName": "aggregate-error",
            "sourceRepoURL": "https://github.com/sindresorhus/aggregate-error",
            "asOfVersion": "2.2.0"
        },
        {
            "libraryName": "ajv",
            "typingsPackageName": "ajv",
            "sourceRepoURL": "https://github.com/epoberezkin/ajv",
            "asOfVersion": "1.0.0"
        },
        {
            "libraryName": "all-keys",
            "typingsPackageName": "all-keys",
            "sourceRepoURL": "https://github.com/sindresorhus/all-keys",
            "asOfVersion": "3.0.0"
        },
        {
            "libraryName": "all-keys",
            "typingsPackageName": "all-property-names",
            "sourceRepoURL": "https://github.com/sindresorhus/all-keys",
            "asOfVersion": "3.0.0"
        },
        {
            "libraryName": "angular-touchspin",
            "typingsPackageName": "angular-touchspin",
            "sourceRepoURL": "https://github.com/nkovacic/angular-touchspin",
            "asOfVersion": "1.8.2"
        },
        {
            "libraryName": "angular-ui-router-default",
            "typingsPackageName": "angular-ui-router-default",
            "sourceRepoURL": "https://github.com/nonplus/angular-ui-router-default",
            "asOfVersion": "0.0.5"
        },
        {
            "libraryName": "angular-ui-router-uib-modal",
            "typingsPackageName": "angular-ui-router-uib-modal",
            "sourceRepoURL": "https://github.com/nonplus/angular-ui-router-uib-modal",
            "asOfVersion": "0.0.11"
        },
        {
            "libraryName": "ansi-escapes",
            "typingsPackageName": "ansi-escapes",
            "sourceRepoURL": "https://github.com/sindresorhus/ansi-escapes",
            "asOfVersion": "4.0.0"
        },
        {
            "libraryName": "ansi-regex",
            "typingsPackageName": "ansi-regex",
            "sourceRepoURL": "https://github.com/chalk/ansi-regex",
            "asOfVersion": "5.0.0"
        },
        {
            "libraryName": "antd",
            "typingsPackageName": "antd",
            "sourceRepoURL": "https://github.com/ant-design/ant-design",
            "asOfVersion": "1.0.0"
        },
        {
            "libraryName": "anybar",
            "typingsPackageName": "anybar",
            "sourceRepoURL": "https://github.com/sindresorhus/anybar",
            "asOfVersion": "4.0.0"
        },
        {
            "libraryName": "anydb-sql",
            "typingsPackageName": "anydb-sql",
            "sourceRepoURL": "https://github.com/doxout/anydb-sql",
            "asOfVersion": "0.6.46"
        },
        {
            "libraryName": "anydb-sql-migrations",
            "typingsPackageName": "anydb-sql-migrations",
            "sourceRepoURL": "https://github.com/spion/anydb-sql-migrations",
            "asOfVersion": "2.1.1"
        },
        {
            "libraryName": "apn",
            "typingsPackageName": "apn",
            "sourceRepoURL": "https://github.com/node-apn/node-apn",
            "asOfVersion": "2.1.2"
        },
        {
            "libraryName": "Application Insights",
            "typingsPackageName": "applicationinsights",
            "sourceRepoURL": "https://github.com/Microsoft/ApplicationInsights-node.js",
            "asOfVersion": "0.20.0"
        },
        {
            "libraryName": "Argon2",
            "typingsPackageName": "argon2",
            "sourceRepoURL": "https://github.com/ranisalt/node-argon2",
            "asOfVersion": "0.15.0"
        },
        {
            "libraryName": "array-move",
            "typingsPackageName": "array-move",
            "sourceRepoURL": "https://github.com/sindresorhus/array-move",
            "asOfVersion": "2.0.0"
        },
        {
            "libraryName": "array-uniq",
            "typingsPackageName": "array-uniq",
            "sourceRepoURL": "https://github.com/sindresorhus/array-uniq",
            "asOfVersion": "2.1.0"
        },
        {
            "libraryName": "arrify",
            "typingsPackageName": "arrify",
            "sourceRepoURL": "https://github.com/sindresorhus/arrify",
            "asOfVersion": "2.0.0"
        },
        {
            "libraryName": "artyom.js",
            "typingsPackageName": "artyom.js",
            "sourceRepoURL": "https://github.com/sdkcarlos/artyom.js",
            "asOfVersion": "1.0.6"
        },
        {
            "libraryName": "askmethat-rating",
            "typingsPackageName": "askmethat-rating",
            "sourceRepoURL": "https://github.com/AlexTeixeira/Askmethat-Rating",
            "asOfVersion": "0.4.0"
        },
        {
            "libraryName": "assertion-error",
            "typingsPackageName": "assertion-error",
            "sourceRepoURL": "https://github.com/chaijs/assertion-error",
            "asOfVersion": "1.1.0"
        },
        {
            "libraryName": "asyncblock",
            "typingsPackageName": "asyncblock",
            "sourceRepoURL": "https://github.com/scriby/asyncblock",
            "asOfVersion": "2.2.11"
        },
        {
            "libraryName": "aurelia-knockout",
            "typingsPackageName": "aurelia-knockout",
            "sourceRepoURL": "https://github.com/code-chris/aurelia-knockout",
            "asOfVersion": "2.1.0"
        },
        {
            "libraryName": "auto-bind",
            "typingsPackageName": "auto-bind",
            "sourceRepoURL": "https://github.com/sindresorhus/auto-bind",
            "asOfVersion": "2.1.0"
        },
        {
            "libraryName": "autobind-decorator",
            "typingsPackageName": "autobind-decorator",
            "sourceRepoURL": "https://github.com/andreypopp/autobind-decorator",
            "asOfVersion": "2.1.0"
        },
        {
            "libraryName": "aws-sdk",
            "typingsPackageName": "aws-sdk",
            "sourceRepoURL": "https://github.com/aws/aws-sdk-js",
            "asOfVersion": "2.7.0"
        },
        {
            "libraryName": "axe-core",
            "typingsPackageName": "axe-core",
            "sourceRepoURL": "https://github.com/dequelabs/axe-core",
            "asOfVersion": "3.0.3"
        },
        {
            "libraryName": "axios",
            "typingsPackageName": "axios",
            "sourceRepoURL": "https://github.com/mzabriskie/axios",
            "asOfVersion": "0.14.0"
        },
        {
            "libraryName": "axios-mock-adapter",
            "typingsPackageName": "axios-mock-adapter",
            "sourceRepoURL": "https://github.com/ctimmerm/axios-mock-adapter",
            "asOfVersion": "1.10.0"
        },
        {
            "libraryName": "azure-mobile-apps",
            "typingsPackageName": "azure-mobile-apps",
            "sourceRepoURL": "https://github.com/Azure/azure-mobile-apps-node/",
            "asOfVersion": "3.0.0"
        },
        {
            "libraryName": "@babel/parser",
            "typingsPackageName": "babel__parser",
            "sourceRepoURL": "https://github.com/babel/babel",
            "asOfVersion": "7.1.0"
        },
        {
            "libraryName": "BabylonJS",
            "typingsPackageName": "babylonjs",
            "sourceRepoURL": "http://www.babylonjs.com/",
            "asOfVersion": "2.4.1"
        },
        {
            "libraryName": "badgen",
            "typingsPackageName": "badgen",
            "sourceRepoURL": "https://github.com/amio/badgen",
            "asOfVersion": "2.7.1"
        },
        {
            "libraryName": "base64url",
            "typingsPackageName": "base64url",
            "sourceRepoURL": "https://github.com/brianloveswords/base64url",
            "asOfVersion": "2.0.0"
        },
        {
            "libraryName": "baseui",
            "typingsPackageName": "baseui",
            "sourceRepoURL": "https://github.com/uber-web/baseui",
            "asOfVersion": "8.0.0"
        },
        {
            "libraryName": "beeper",
            "typingsPackageName": "beeper",
            "sourceRepoURL": "https://github.com/sindresorhus/beeper",
            "asOfVersion": "2.0.0"
        },
        {
            "libraryName": "bem-cn",
            "typingsPackageName": "bem-cn",
            "sourceRepoURL": "https://github.com/albburtsev/bem-cn",
            "asOfVersion": "3.0.0"
        },
        {
            "libraryName": "BigInteger.js",
            "typingsPackageName": "big-integer",
            "sourceRepoURL": "https://github.com/peterolson/BigInteger.js",
            "asOfVersion": "0.0.31"
        },
        {
            "libraryName": "bignumber.js",
            "typingsPackageName": "bignumber.js",
            "sourceRepoURL": "https://github.com/MikeMcl/bignumber.js/",
            "asOfVersion": "5.0.0"
        },
        {
            "libraryName": "bin-version",
            "typingsPackageName": "bin-version",
            "sourceRepoURL": "https://github.com/sindresorhus/bin-version",
            "asOfVersion": "3.1.0"
        },
        {
            "libraryName": "bingmaps",
            "typingsPackageName": "bingmaps",
            "sourceRepoURL": "https://github.com/Microsoft/Bing-Maps-V8-TypeScript-Definitions",
            "asOfVersion": "2.0.15"
        },
        {
            "libraryName": "bip32",
            "typingsPackageName": "bip32",
            "sourceRepoURL": "https://github.com/bitcoinjs/bip32#readme",
            "asOfVersion": "2.0.0"
        },
        {
            "libraryName": "bitwise",
            "typingsPackageName": "bitwise",
            "sourceRepoURL": "https://github.com/dodekeract/bitwise",
            "asOfVersion": "2.0.0"
        },
        {
            "libraryName": "blob-util",
            "typingsPackageName": "blob-util",
            "sourceRepoURL": "https://github.com/nolanlawson/blob-util#readme",
            "asOfVersion": "2.0.0"
        },
        {
            "libraryName": "botvs",
            "typingsPackageName": "botvs",
            "sourceRepoURL": "https://www.botvs.com/",
            "asOfVersion": "1.0.0"
        },
        {
            "libraryName": "Bowser",
            "typingsPackageName": "bowser",
            "sourceRepoURL": "https://github.com/ded/bowser",
            "asOfVersion": "1.1.1"
        },
        {
            "libraryName": "boxen",
            "typingsPackageName": "boxen",
            "sourceRepoURL": "https://github.com/sindresorhus/boxen",
            "asOfVersion": "3.0.1"
        },
        {
            "libraryName": "broccoli-plugin",
            "typingsPackageName": "broccoli-plugin",
            "sourceRepoURL": "https://github.com/broccolijs/broccoli-plugin",
            "asOfVersion": "3.0.0"
        },
        {
            "libraryName": "Bugsnag Browser",
            "typingsPackageName": "bugsnag-js",
            "sourceRepoURL": "https://github.com/bugsnag/bugsnag-js",
            "asOfVersion": "3.1.0"
        },
        {
            "libraryName": "builtin-modules",
            "typingsPackageName": "builtin-modules",
            "sourceRepoURL": "https://github.com/sindresorhus/builtin-modules",
            "asOfVersion": "3.1.0"
        },
        {
            "libraryName": "bunyan-bugsnag",
            "typingsPackageName": "bunyan-bugsnag",
            "sourceRepoURL": "https://github.com/marnusw/bunyan-bugsnag",
            "asOfVersion": "3.0.0"
        },
        {
            "libraryName": "CacheFactory",
            "typingsPackageName": "cachefactory",
            "sourceRepoURL": "https://github.com/jmdobry/CacheFactory",
            "asOfVersion": "3.0.0"
        },
        {
            "libraryName": "callsites",
            "typingsPackageName": "callsites",
            "sourceRepoURL": "https://github.com/sindresorhus/callsites",
            "asOfVersion": "3.0.0"
        },
        {
            "libraryName": "camel-case",
            "typingsPackageName": "camel-case",
            "sourceRepoURL": "https://github.com/blakeembrey/camel-case",
            "asOfVersion": "1.2.1"
        },
        {
            "libraryName": "camelcase",
            "typingsPackageName": "camelcase",
            "sourceRepoURL": "https://github.com/sindresorhus/camelcase",
            "asOfVersion": "5.2.0"
        },
        {
            "libraryName": "camelcase-keys",
            "typingsPackageName": "camelcase-keys",
            "sourceRepoURL": "https://github.com/sindresorhus/camelcase-keys",
            "asOfVersion": "5.1.0"
        },
        {
            "libraryName": "camljs",
            "typingsPackageName": "camljs",
            "sourceRepoURL": "https://github.com/andrei-markeev/camljs",
            "asOfVersion": "2.8.1"
        },
        {
            "libraryName": "catalog",
            "typingsPackageName": "catalog",
            "sourceRepoURL": "https://github.com/interactivethings/catalog",
            "asOfVersion": "3.5.0"
        },
        {
            "libraryName": "chai-http",
            "typingsPackageName": "chai-http",
            "sourceRepoURL": "https://github.com/chaijs/chai-http",
            "asOfVersion": "4.2.0"
        },
        {
            "libraryName": "chai-webdriverio",
            "typingsPackageName": "chai-webdriverio",
            "sourceRepoURL": "https://github.com/marcodejongh/chai-webdriverio",
            "asOfVersion": "1.0.0"
        },
        {
            "libraryName": "chalk",
            "typingsPackageName": "chalk",
            "sourceRepoURL": "https://github.com/chalk/chalk",
            "asOfVersion": "2.2.0"
        },
        {
            "libraryName": "change-case",
            "typingsPackageName": "change-case",
            "sourceRepoURL": "https://github.com/blakeembrey/change-case",
            "asOfVersion": "2.3.1"
        },
        {
            "libraryName": "cheap-ruler",
            "typingsPackageName": "cheap-ruler",
            "sourceRepoURL": "https://github.com/mapbox/cheap-ruler",
            "asOfVersion": "2.5.0"
        },
        {
            "libraryName": "chokidar",
            "typingsPackageName": "chokidar",
            "sourceRepoURL": "https://github.com/paulmillr/chokidar",
            "asOfVersion": "2.1.3"
        },
        {
            "libraryName": "chunked-dc",
            "typingsPackageName": "chunked-dc",
            "sourceRepoURL": "https://github.com/saltyrtc/chunked-dc-js",
            "asOfVersion": "0.2.2"
        },
        {
            "libraryName": "clean-stack",
            "typingsPackageName": "clean-stack",
            "sourceRepoURL": "https://github.com/sindresorhus/clean-stack",
            "asOfVersion": "2.1.0"
        },
        {
            "libraryName": "clean-webpack-plugin",
            "typingsPackageName": "clean-webpack-plugin",
            "sourceRepoURL": "https://github.com/johnagan/clean-webpack-plugin",
            "asOfVersion": "2.0.0"
        },
        {
            "libraryName": "clear-module",
            "typingsPackageName": "clear-require",
            "sourceRepoURL": "https://github.com/sindresorhus/clear-module",
            "asOfVersion": "3.2.0"
        },
        {
            "libraryName": "cli-boxes",
            "typingsPackageName": "cli-boxes",
            "sourceRepoURL": "https://github.com/sindresorhus/cli-boxes",
            "asOfVersion": "2.0.0"
        },
        {
            "libraryName": "cli-cursor",
            "typingsPackageName": "cli-cursor",
            "sourceRepoURL": "https://github.com/sindresorhus/cli-cursor",
            "asOfVersion": "3.0.0"
        },
        {
            "libraryName": "cli-truncate",
            "typingsPackageName": "cli-truncate",
            "sourceRepoURL": "https://github.com/sindresorhus/cli-truncate",
            "asOfVersion": "2.0.0"
        },
        {
            "libraryName": "clipboardy",
            "typingsPackageName": "clipboardy",
            "sourceRepoURL": "https://github.com/sindresorhus/clipboardy",
            "asOfVersion": "2.0.0"
        },
        {
            "libraryName": "colors.js (colors)",
            "typingsPackageName": "colors",
            "sourceRepoURL": "https://github.com/Marak/colors.js",
            "asOfVersion": "1.2.1"
        },
        {
            "libraryName": "commander",
            "typingsPackageName": "commander",
            "sourceRepoURL": "https://github.com/tj/commander.js",
            "asOfVersion": "2.12.2"
        },
        {
            "libraryName": "condense-whitespace",
            "typingsPackageName": "condense-whitespace",
            "sourceRepoURL": "https://github.com/sindresorhus/condense-whitespace",
            "asOfVersion": "2.0.0"
        },
        {
            "libraryName": "conf",
            "typingsPackageName": "conf",
            "sourceRepoURL": "https://github.com/sindresorhus/conf",
            "asOfVersion": "3.0.0"
        },
        {
            "libraryName": "confirmdialog",
            "typingsPackageName": "confirmdialog",
            "sourceRepoURL": "https://github.com/allipierre/Type-definitions-for-jquery-confirm/tree/master/types/confirmDialog-js",
            "asOfVersion": "1.0.0"
        },
        {
            "libraryName": "consola",
            "typingsPackageName": "consola",
            "sourceRepoURL": "https://github.com/nuxt/consola",
            "asOfVersion": "2.2.5"
        },
        {
            "libraryName": "constant-case",
            "typingsPackageName": "constant-case",
            "sourceRepoURL": "https://github.com/blakeembrey/constant-case",
            "asOfVersion": "1.1.2"
        },
        {
            "libraryName": "convert-hrtime",
            "typingsPackageName": "convert-hrtime",
            "sourceRepoURL": "https://github.com/sindresorhus/convert-hrtime",
            "asOfVersion": "3.0.0"
        },
        {
            "libraryName": "copy-text-to-clipboard",
            "typingsPackageName": "copy-text-to-clipboard",
            "sourceRepoURL": "https://github.com/sindresorhus/copy-text-to-clipboard",
            "asOfVersion": "2.0.1"
        },
        {
            "libraryName": "cordova-plugin-battery-status",
            "typingsPackageName": "cordova-plugin-battery-status",
            "sourceRepoURL": "https://github.com/apache/cordova-plugin-battery-status",
            "asOfVersion": "1.2.3"
        },
        {
            "libraryName": "cordova-plugin-camera",
            "typingsPackageName": "cordova-plugin-camera",
            "sourceRepoURL": "https://github.com/apache/cordova-plugin-camera",
            "asOfVersion": "2.4.0"
        },
        {
            "libraryName": "cordova-plugin-contacts",
            "typingsPackageName": "cordova-plugin-contacts",
            "sourceRepoURL": "https://github.com/apache/cordova-plugin-contacts",
            "asOfVersion": "2.3.0"
        },
        {
            "libraryName": "cordova-plugin-device",
            "typingsPackageName": "cordova-plugin-device",
            "sourceRepoURL": "https://github.com/apache/cordova-plugin-device",
            "asOfVersion": "1.1.5"
        },
        {
            "libraryName": "cordova-plugin-device-motion",
            "typingsPackageName": "cordova-plugin-device-motion",
            "sourceRepoURL": "https://github.com/apache/cordova-plugin-device-motion",
            "asOfVersion": "1.2.4"
        },
        {
            "libraryName": "Apache Cordova Device Orientation plugin",
            "typingsPackageName": "cordova-plugin-device-orientation",
            "sourceRepoURL": "https://github.com/apache/cordova-plugin-device-orientation",
            "asOfVersion": "1.0.6"
        },
        {
            "libraryName": "cordova-plugin-dialogs",
            "typingsPackageName": "cordova-plugin-dialogs",
            "sourceRepoURL": "https://github.com/apache/cordova-plugin-dialogs",
            "asOfVersion": "1.3.2"
        },
        {
            "libraryName": "Apache Cordova File System plugin",
            "typingsPackageName": "cordova-plugin-file",
            "sourceRepoURL": "https://github.com/apache/cordova-plugin-file",
            "asOfVersion": "4.3.2"
        },
        {
            "libraryName": "cordova-plugin-file-transfer",
            "typingsPackageName": "cordova-plugin-file-transfer",
            "sourceRepoURL": "https://github.com/apache/cordova-plugin-file-transfer",
            "asOfVersion": "1.6.2"
        },
        {
            "libraryName": "cordova-plugin-globalization",
            "typingsPackageName": "cordova-plugin-globalization",
            "sourceRepoURL": "https://github.com/apache/cordova-plugin-globalization",
            "asOfVersion": "1.0.6"
        },
        {
            "libraryName": "cordova-plugin-inappbrowser",
            "typingsPackageName": "cordova-plugin-inappbrowser",
            "sourceRepoURL": "https://github.com/apache/cordova-plugin-inappbrowser",
            "asOfVersion": "2.0.0"
        },
        {
            "libraryName": "cordova-plugin-media",
            "typingsPackageName": "cordova-plugin-media",
            "sourceRepoURL": "https://github.com/apache/cordova-plugin-media",
            "asOfVersion": "3.0.0"
        },
        {
            "libraryName": "cordova-plugin-media-capture",
            "typingsPackageName": "cordova-plugin-media-capture",
            "sourceRepoURL": "https://github.com/apache/cordova-plugin-media-capture",
            "asOfVersion": "1.4.2"
        },
        {
            "libraryName": "cordova-plugin-network-information",
            "typingsPackageName": "cordova-plugin-network-information",
            "sourceRepoURL": "https://github.com/apache/cordova-plugin-network-information",
            "asOfVersion": "1.3.2"
        },
        {
            "libraryName": "cordova-plugin-splashscreen",
            "typingsPackageName": "cordova-plugin-splashscreen",
            "sourceRepoURL": "https://github.com/apache/cordova-plugin-splashscreen",
            "asOfVersion": "4.0.2"
        },
        {
            "libraryName": "Apache Cordova StatusBar plugin",
            "typingsPackageName": "cordova-plugin-statusbar",
            "sourceRepoURL": "https://github.com/apache/cordova-plugin-statusbar",
            "asOfVersion": "2.2.2"
        },
        {
            "libraryName": "Apache Cordova Vibration plugin",
            "typingsPackageName": "cordova-plugin-vibration",
            "sourceRepoURL": "https://github.com/apache/cordova-plugin-vibration",
            "asOfVersion": "2.1.4"
        },
        {
            "libraryName": "cordova.plugins.diagnostic",
            "typingsPackageName": "cordova.plugins.diagnostic",
            "sourceRepoURL": "https://github.com/dpa99c/cordova-diagnostic-plugin",
            "asOfVersion": "3.7.0"
        },
        {
            "libraryName": "core-decorators.js",
            "typingsPackageName": "core-decorators",
            "sourceRepoURL": "https://github.com/jayphelps/core-decorators.js",
            "asOfVersion": "0.20.0"
        },
        {
            "libraryName": "cp-file",
            "typingsPackageName": "cp-file",
            "sourceRepoURL": "https://github.com/sindresorhus/cp-file",
            "asOfVersion": "6.1.1"
        },
        {
            "libraryName": "cpy",
            "typingsPackageName": "cpy",
            "sourceRepoURL": "https://github.com/sindresorhus/cpy",
            "asOfVersion": "7.1.1"
        },
        {
            "libraryName": "create-html-element",
            "typingsPackageName": "create-html-element",
            "sourceRepoURL": "https://github.com/sindresorhus/create-html-element",
            "asOfVersion": "2.1.0"
        },
        {
            "libraryName": "crypto-hash",
            "typingsPackageName": "crypto-hash",
            "sourceRepoURL": "https://github.com/sindresorhus/crypto-hash",
            "asOfVersion": "1.1.0"
        },
        {
            "libraryName": "crypto-random-string",
            "typingsPackageName": "crypto-random-string",
            "sourceRepoURL": "https://github.com/sindresorhus/crypto-random-string",
            "asOfVersion": "2.0.0"
        },
        {
            "libraryName": "csv-parse",
            "typingsPackageName": "csv-parse",
            "sourceRepoURL": "https://github.com/adaltas/node-csv-parse",
            "asOfVersion": "1.2.2"
        },
        {
            "libraryName": "csv-stringify",
            "typingsPackageName": "csv-stringify",
            "sourceRepoURL": "https://github.com/wdavidw/node-csv-stringify",
            "asOfVersion": "3.1.0"
        },
        {
            "libraryName": "cycled",
            "typingsPackageName": "cycled",
            "sourceRepoURL": "https://github.com/sindresorhus/cycled",
            "asOfVersion": "1.1.0"
        },
        {
            "libraryName": "cypress",
            "typingsPackageName": "cypress",
            "sourceRepoURL": "https://cypress.io",
            "asOfVersion": "1.1.3"
        },
        {
            "libraryName": "dargs",
            "typingsPackageName": "dargs",
            "sourceRepoURL": "https://github.com/sindresorhus/dargs",
            "asOfVersion": "6.1.0"
        },
        {
            "libraryName": "date-fns",
            "typingsPackageName": "date-fns",
            "sourceRepoURL": "https://github.com/date-fns/date-fns",
            "asOfVersion": "2.6.0"
        },
        {
            "libraryName": "dd-trace",
            "typingsPackageName": "dd-trace",
            "sourceRepoURL": "https://github.com/DataDog/dd-trace-js",
            "asOfVersion": "0.9.0"
        },
        {
            "libraryName": "debounce-fn",
            "typingsPackageName": "debounce-fn",
            "sourceRepoURL": "https://github.com/sindresorhus/debounce-fn",
            "asOfVersion": "3.0.0"
        },
        {
            "libraryName": "decamelize",
            "typingsPackageName": "decamelize",
            "sourceRepoURL": "https://github.com/sindresorhus/decamelize",
            "asOfVersion": "3.0.1"
        },
        {
            "libraryName": "decimal.js",
            "typingsPackageName": "decimal.js",
            "sourceRepoURL": "https://github.com/MikeMcl/decimal.js",
            "asOfVersion": "7.4.0"
        },
        {
            "libraryName": "decompress-response",
            "typingsPackageName": "decompress-response",
            "sourceRepoURL": "https://github.com/sindresorhus/decompress-response",
            "asOfVersion": "4.1.0"
        },
        {
            "libraryName": "deep-freeze-es6",
            "typingsPackageName": "deep-freeze-es6",
            "sourceRepoURL": "https://github.com/christophehurpeau/deep-freeze-es6",
            "asOfVersion": "1.1.0"
        },
        {
            "libraryName": "deepmerge",
            "typingsPackageName": "deepmerge",
            "sourceRepoURL": "git@github.com:KyleAMathews/deepmerge.git",
            "asOfVersion": "2.2.0"
        },
        {
            "libraryName": "define-lazy-prop",
            "typingsPackageName": "define-lazy-prop",
            "sourceRepoURL": "https://github.com/sindresorhus/define-lazy-prop",
            "asOfVersion": "2.0.0"
        },
        {
            "libraryName": "del",
            "typingsPackageName": "del",
            "sourceRepoURL": "https://github.com/sindresorhus/del",
            "asOfVersion": "4.0.0"
        },
        {
            "libraryName": "delay",
            "typingsPackageName": "delay",
            "sourceRepoURL": "https://github.com/sindresorhus/delay",
            "asOfVersion": "3.1.0"
        },
        {
            "libraryName": "delegated-events",
            "typingsPackageName": "delegated-events",
            "sourceRepoURL": "https://github.com/dgraham/delegated-events#readme",
            "asOfVersion": "1.1.0"
        },
        {
            "libraryName": "detect-browser",
            "typingsPackageName": "detect-browser",
            "sourceRepoURL": "https://github.com/DamonOehlman/detect-browser",
            "asOfVersion": "4.0.0"
        },
        {
            "libraryName": "detect-indent",
            "typingsPackageName": "detect-indent",
            "sourceRepoURL": "https://github.com/sindresorhus/detect-indent",
            "asOfVersion": "6.0.0"
        },
        {
            "libraryName": "detect-newline",
            "typingsPackageName": "detect-newline",
            "sourceRepoURL": "https://github.com/sindresorhus/detect-newline",
            "asOfVersion": "3.0.0"
        },
        {
            "libraryName": "DevExtreme",
            "typingsPackageName": "devextreme",
            "sourceRepoURL": "http://js.devexpress.com/",
            "asOfVersion": "16.2.1"
        },
        {
            "libraryName": "devtools-detect",
            "typingsPackageName": "devtools-detect",
            "sourceRepoURL": "https://github.com/sindresorhus/devtools-detect",
            "asOfVersion": "3.0.0"
        },
        {
            "libraryName": "Dexie.js",
            "typingsPackageName": "dexie",
            "sourceRepoURL": "https://github.com/dfahlander/Dexie.js",
            "asOfVersion": "1.3.1"
        },
        {
            "libraryName": "docker-file-parser",
            "typingsPackageName": "docker-file-parser",
            "sourceRepoURL": "https://github.com/joyent/docker-file-parser",
            "asOfVersion": "1.0.3"
        },
        {
            "libraryName": "dom-helpers",
            "typingsPackageName": "dom-helpers",
            "sourceRepoURL": "https://github.com/react-bootstrap/dom-helpers",
            "asOfVersion": "5.0.1"
        },
        {
            "libraryName": "dom-loaded",
            "typingsPackageName": "dom-loaded",
            "sourceRepoURL": "https://github.com/sindresorhus/dom-loaded",
            "asOfVersion": "1.1.0"
        },
        {
            "libraryName": "dot-case",
            "typingsPackageName": "dot-case",
            "sourceRepoURL": "https://github.com/blakeembrey/dot-case",
            "asOfVersion": "1.1.2"
        },
        {
            "libraryName": "dot-prop",
            "typingsPackageName": "dot-prop",
            "sourceRepoURL": "https://github.com/sindresorhus/dot-prop",
            "asOfVersion": "5.0.0"
        },
        {
            "libraryName": "dotenv",
            "typingsPackageName": "dotenv",
            "sourceRepoURL": "https://github.com/motdotla/dotenv",
            "asOfVersion": "8.2.0"
        },
        {
            "libraryName": "dva",
            "typingsPackageName": "dva",
            "sourceRepoURL": "https://github.com/dvajs/dva",
            "asOfVersion": "1.1.0"
        },
        {
            "libraryName": "easy-x-headers",
            "typingsPackageName": "easy-x-headers",
            "sourceRepoURL": "https://github.com/DeadAlready/easy-x-headers",
            "asOfVersion": "1.0.0"
        },
        {
            "libraryName": "easy-xapi-supertest",
            "typingsPackageName": "easy-xapi-supertest",
            "sourceRepoURL": "https://github.com/DeadAlready/easy-xapi-supertest",
            "asOfVersion": "1.0.0"
        },
        {
            "libraryName": "EasyStar.js",
            "typingsPackageName": "easystarjs",
            "sourceRepoURL": "http://easystarjs.com/",
            "asOfVersion": "0.3.1"
        },
        {
            "libraryName": "ecmarkup",
            "typingsPackageName": "ecmarkup",
            "sourceRepoURL": "https://github.com/bterlson/ecmarkup",
            "asOfVersion": "3.4.0"
        },
        {
            "libraryName": "Egg",
            "typingsPackageName": "egg",
            "sourceRepoURL": "https://github.com/eggjs/egg",
            "asOfVersion": "1.5.0"
        },
        {
            "libraryName": "elastic-apm-node",
            "typingsPackageName": "elastic-apm-node",
            "sourceRepoURL": "https://github.com/elastic/apm-agent-nodejs",
            "asOfVersion": "2.7.0"
        },
        {
            "libraryName": "electron",
            "typingsPackageName": "electron",
            "sourceRepoURL": "https://github.com/electron/electron",
            "asOfVersion": "1.6.10"
        },
        {
            "libraryName": "electron-builder",
            "typingsPackageName": "electron-builder",
            "sourceRepoURL": "https://github.com/loopline-systems/electron-builder",
            "asOfVersion": "2.8.0"
        },
        {
            "libraryName": "electron-store",
            "typingsPackageName": "electron-config",
            "sourceRepoURL": "https://github.com/sindresorhus/electron-store",
            "asOfVersion": "3.2.0"
        },
        {
            "libraryName": "electron-debug",
            "typingsPackageName": "electron-debug",
            "sourceRepoURL": "https://github.com/sindresorhus/electron-debug",
            "asOfVersion": "2.1.0"
        },
        {
            "libraryName": "electron-is-dev",
            "typingsPackageName": "electron-is-dev",
            "sourceRepoURL": "https://github.com/sindresorhus/electron-is-dev",
            "asOfVersion": "1.1.0"
        },
        {
            "libraryName": "electron-store",
            "typingsPackageName": "electron-store",
            "sourceRepoURL": "https://github.com/sindresorhus/electron-store",
            "asOfVersion": "3.2.0"
        },
        {
            "libraryName": "electron-unhandled",
            "typingsPackageName": "electron-unhandled",
            "sourceRepoURL": "https://github.com/sindresorhus/electron-unhandled",
            "asOfVersion": "2.2.0"
        },
        {
            "libraryName": "electron-util",
            "typingsPackageName": "electron-util",
            "sourceRepoURL": "https://github.com/sindresorhus/electron-util",
            "asOfVersion": "0.11.0"
        },
        {
            "libraryName": "electron-winstaller",
            "typingsPackageName": "electron-winstaller",
            "sourceRepoURL": "https://github.com/electron/windows-installer",
            "asOfVersion": "4.0.0"
        },
        {
            "libraryName": "elegant-spinner",
            "typingsPackageName": "elegant-spinner",
            "sourceRepoURL": "https://github.com/sindresorhus/elegant-spinner",
            "asOfVersion": "2.0.0"
        },
        {
            "libraryName": "element-ready",
            "typingsPackageName": "element-ready",
            "sourceRepoURL": "https://github.com/sindresorhus/element-ready",
            "asOfVersion": "3.1.0"
        },
        {
            "libraryName": "email-addresses",
            "typingsPackageName": "email-addresses",
            "sourceRepoURL": "https://github.com/jackbowman/email-addresses",
            "asOfVersion": "3.0.0"
        },
        {
            "libraryName": "email-validator",
            "typingsPackageName": "email-validator",
            "sourceRepoURL": "https://github.com/Sembiance/email-validator",
            "asOfVersion": "1.0.6"
        },
        {
            "libraryName": "empty-trash",
            "typingsPackageName": "empty-trash",
            "sourceRepoURL": "https://github.com/sindresorhus/empty-trash",
            "asOfVersion": "3.0.0"
        },
        {
            "libraryName": "ensure-error",
            "typingsPackageName": "ensure-error",
            "sourceRepoURL": "https://github.com/sindresorhus/ensure-error",
            "asOfVersion": "2.0.0"
        },
        {
            "libraryName": "env-editor",
            "typingsPackageName": "env-editor",
            "sourceRepoURL": "https://github.com/sindresorhus/env-editor",
            "asOfVersion": "0.4.0"
        },
        {
            "libraryName": "env-paths",
            "typingsPackageName": "env-paths",
            "sourceRepoURL": "https://github.com/sindresorhus/env-paths",
            "asOfVersion": "2.1.0"
        },
        {
            "libraryName": "error-stack-parser",
            "typingsPackageName": "error-stack-parser",
            "sourceRepoURL": "https://github.com/stacktracejs/error-stack-parser",
            "asOfVersion": "2.0.0"
        },
        {
            "libraryName": "es6-error",
            "typingsPackageName": "es6-error",
            "sourceRepoURL": "https://github.com/bjyoungblood/es6-error",
            "asOfVersion": "4.0.2"
        },
        {
            "libraryName": "es6-promise",
            "typingsPackageName": "es6-promise",
            "sourceRepoURL": "https://github.com/jakearchibald/ES6-Promise",
            "asOfVersion": "3.3.0"
        },
        {
            "libraryName": "escape-goat",
            "typingsPackageName": "escape-goat",
            "sourceRepoURL": "https://github.com/sindresorhus/escape-goat",
            "asOfVersion": "2.0.0"
        },
        {
            "libraryName": "escape-string-regexp",
            "typingsPackageName": "escape-string-regexp",
            "sourceRepoURL": "https://github.com/sindresorhus/escape-string-regexp",
            "asOfVersion": "2.0.0"
        },
        {
            "libraryName": "eventemitter2",
            "typingsPackageName": "eventemitter2",
            "sourceRepoURL": "https://github.com/asyncly/EventEmitter2",
            "asOfVersion": "4.1.0"
        },
        {
            "libraryName": "EventEmitter3",
            "typingsPackageName": "eventemitter3",
            "sourceRepoURL": "https://github.com/primus/eventemitter3",
            "asOfVersion": "2.0.2"
        },
        {
            "libraryName": "exceljs",
            "typingsPackageName": "exceljs",
            "sourceRepoURL": "https://github.com/exceljs/exceljs",
            "asOfVersion": "1.3.0"
        },
        {
            "libraryName": "execa",
            "typingsPackageName": "execa",
            "sourceRepoURL": "https://github.com/sindresorhus/execa",
            "asOfVersion": "2.0.0"
        },
        {
            "libraryName": "execall",
            "typingsPackageName": "execall",
            "sourceRepoURL": "https://github.com/sindresorhus/execall",
            "asOfVersion": "2.0.0"
        },
        {
            "libraryName": "exit-hook",
            "typingsPackageName": "exit-hook",
            "sourceRepoURL": "https://github.com/sindresorhus/exit-hook",
            "asOfVersion": "2.2.0"
        },
        {
            "libraryName": "expo-localization",
            "typingsPackageName": "expo-localization",
            "sourceRepoURL": "https://docs.expo.io/versions/latest/sdk/localization",
            "asOfVersion": "3.0.0"
        },
        {
            "libraryName": "expo",
            "typingsPackageName": "expo",
            "sourceRepoURL": "https://github.com/expo/expo/tree/master/packages/expo",
            "asOfVersion": "33.0.0"
        },
        {
            "libraryName": "expr-eval",
            "typingsPackageName": "expr-eval",
            "sourceRepoURL": "https://github.com/silentmatt/expr-eval",
            "asOfVersion": "1.1.0"
        },
        {
            "libraryName": "express-graphql",
            "typingsPackageName": "express-graphql",
            "sourceRepoURL": "https://github.com/graphql/express-graphql",
            "asOfVersion": "0.9.0"
        },
        {
            "libraryName": "express-promise-router",
            "typingsPackageName": "express-promise-router",
            "sourceRepoURL": "https://github.com/express-promise-router/express-promise-router",
            "asOfVersion": "3.0.0"
        },
        {
            "libraryName": "express-validator",
            "typingsPackageName": "express-validator",
            "sourceRepoURL": "https://github.com/ctavan/express-validator",
            "asOfVersion": "3.0.0"
        },
        {
            "libraryName": "express-winston",
            "typingsPackageName": "express-winston",
            "sourceRepoURL": "https://github.com/bithavoc/express-winston#readme",
            "asOfVersion": "4.0.0"
        },
        {
            "libraryName": "extended-listbox",
            "typingsPackageName": "extended-listbox",
            "sourceRepoURL": "https://github.com/code-chris/extended-listbox",
            "asOfVersion": "4.0.1"
        },
        {
            "libraryName": "extract-stack",
            "typingsPackageName": "extract-stack",
            "sourceRepoURL": "https://github.com/sindresorhus/extract-stack",
            "asOfVersion": "2.0.0"
        },
        {
            "libraryName": "fast-diff",
            "typingsPackageName": "fast-diff",
            "sourceRepoURL": "https://github.com/jhchen/fast-diff",
            "asOfVersion": "1.2.0"
        },
        {
            "libraryName": "JSON-Patch",
            "typingsPackageName": "fast-json-patch",
            "sourceRepoURL": "https://github.com/Starcounter-Jack/JSON-Patch",
            "asOfVersion": "1.1.5"
        },
        {
            "libraryName": "FastSimplexNoise",
            "typingsPackageName": "fast-simplex-noise",
            "sourceRepoURL": "https://www.npmjs.com/package/fast-simplex-noise",
            "asOfVersion": "3.0.0"
        },
        {
            "libraryName": "fastify-cors",
            "typingsPackageName": "fastify-cors",
            "sourceRepoURL": "https://github.com/fastify/fastify-cors",
            "asOfVersion": "2.1.0"
        },
        {
            "libraryName": "Fastify-JWT",
            "typingsPackageName": "fastify-jwt",
            "sourceRepoURL": "https://github.com/fastify/fastify-jwt",
            "asOfVersion": "0.8.1"
        },
        {
            "libraryName": "fastify-multipart",
            "typingsPackageName": "fastify-multipart",
            "sourceRepoURL": "https://github.com/fastify/fastify-multipart",
            "asOfVersion": "0.7.0"
        },
        {
            "libraryName": "fastify-static",
            "typingsPackageName": "fastify-static",
            "sourceRepoURL": "https://github.com/fastify/fastify-static",
            "asOfVersion": "2.2.1"
        },
        {
            "libraryName": "fecha",
            "typingsPackageName": "fecha",
            "sourceRepoURL": "https://github.com/taylorhakes/fecha",
            "asOfVersion": "2.3.1"
        },
        {
            "libraryName": "figures",
            "typingsPackageName": "figures",
            "sourceRepoURL": "https://github.com/sindresorhus/figures",
            "asOfVersion": "3.0.0"
        },
        {
            "libraryName": "file-type",
            "typingsPackageName": "file-type",
            "sourceRepoURL": "https://github.com/sindresorhus/file-type",
            "asOfVersion": "10.9.1"
        },
        {
            "libraryName": "file-url",
            "typingsPackageName": "file-url",
            "sourceRepoURL": "https://github.com/sindresorhus/file-url",
            "asOfVersion": "3.0.0"
        },
        {
            "libraryName": "filenamify",
            "typingsPackageName": "filenamify",
            "sourceRepoURL": "https://github.com/sindresorhus/filenamify",
            "asOfVersion": "3.0.0"
        },
        {
            "libraryName": "filenamify-url",
            "typingsPackageName": "filenamify-url",
            "sourceRepoURL": "https://github.com/sindresorhus/filenamify-url",
            "asOfVersion": "2.0.0"
        },
        {
            "libraryName": "filesize",
            "typingsPackageName": "filesize",
            "sourceRepoURL": "https://github.com/avoidwork/filesize.js",
            "asOfVersion": "5.0.0"
        },
        {
            "libraryName": "filter-console",
            "typingsPackageName": "filter-console",
            "sourceRepoURL": "https://github.com/sindresorhus/filter-console",
            "asOfVersion": "0.1.1"
        },
        {
            "libraryName": "find-java-home",
            "typingsPackageName": "find-java-home",
            "sourceRepoURL": "https://github.com/jsdevel/node-find-java-home",
            "asOfVersion": "1.0.0"
        },
        {
            "libraryName": "find-up",
            "typingsPackageName": "find-up",
            "sourceRepoURL": "https://github.com/sindresorhus/find-up",
            "asOfVersion": "4.0.0"
        },
        {
            "libraryName": "find-versions",
            "typingsPackageName": "find-versions",
            "sourceRepoURL": "https://github.com/sindresorhus/find-versions",
            "asOfVersion": "3.1.0"
        },
        {
            "libraryName": "FineUploader",
            "typingsPackageName": "fine-uploader",
            "sourceRepoURL": "http://fineuploader.com/",
            "asOfVersion": "5.14.0"
        },
        {
            "libraryName": "Firebase API",
            "typingsPackageName": "firebase",
            "sourceRepoURL": "https://www.firebase.com/docs/javascript/firebase",
            "asOfVersion": "3.2.1"
        },
        {
            "libraryName": "first-run",
            "typingsPackageName": "first-run",
            "sourceRepoURL": "https://github.com/sindresorhus/first-run",
            "asOfVersion": "2.0.0"
        },
        {
            "libraryName": "fkill",
            "typingsPackageName": "fkill",
            "sourceRepoURL": "https://github.com/sindresorhus/fkill",
            "asOfVersion": "6.0.0"
        },
        {
            "libraryName": "flatpickr",
            "typingsPackageName": "flatpickr",
            "sourceRepoURL": "https://github.com/chmln/flatpickr",
            "asOfVersion": "3.1.2"
        },
        {
            "libraryName": "flux-standard-action",
            "typingsPackageName": "flux-standard-action",
            "sourceRepoURL": "https://github.com/acdlite/flux-standard-action",
            "asOfVersion": "1.1.0"
        },
        {
            "libraryName": "forge-di",
            "typingsPackageName": "forge-di",
            "sourceRepoURL": "https://github.com/nkohari/forge",
            "asOfVersion": "12.0.2"
        },
        {
            "libraryName": "fork-ts-checker-webpack-plugin",
            "typingsPackageName": "fork-ts-checker-webpack-plugin",
            "sourceRepoURL": "https://github.com/Realytics/fork-ts-checker-webpack-plugin",
            "asOfVersion": "0.4.5"
        },
        {
            "libraryName": "form-data",
            "typingsPackageName": "form-data",
            "sourceRepoURL": "https://github.com/form-data/form-data",
            "asOfVersion": "2.5.0"
        },
        {
            "libraryName": "Foundation Sites",
            "typingsPackageName": "foundation-sites",
            "sourceRepoURL": "http://foundation.zurb.com/",
            "asOfVersion": "6.4.3"
        },
        {
            "libraryName": "FullCalendar",
            "typingsPackageName": "fullcalendar",
            "sourceRepoURL": "http://arshaw.com/fullcalendar/",
            "asOfVersion": "3.8.0"
        },
        {
            "libraryName": "fuse",
            "typingsPackageName": "fuse",
            "sourceRepoURL": "https://github.com/krisk/Fuse",
            "asOfVersion": "2.6.0"
        },
        {
            "libraryName": "gaea-model",
            "typingsPackageName": "gaea-model",
            "sourceRepoURL": "https://github.com/ascoders/gaea-model",
            "asOfVersion": "0.0.0"
        },
        {
            "libraryName": "geolib",
            "typingsPackageName": "geolib",
            "sourceRepoURL": "https://github.com/manuelbieh/Geolib",
            "asOfVersion": "2.0.23"
        },
        {
            "libraryName": "get-emails",
            "typingsPackageName": "get-emails",
            "sourceRepoURL": "https://github.com/sindresorhus/get-emails",
            "asOfVersion": "3.0.0"
        },
        {
            "libraryName": "get-port",
            "typingsPackageName": "get-port",
            "sourceRepoURL": "https://github.com/sindresorhus/get-port",
            "asOfVersion": "4.2.0"
        },
        {
            "libraryName": "get-range",
            "typingsPackageName": "get-range",
            "sourceRepoURL": "https://github.com/sindresorhus/get-range",
            "asOfVersion": "2.0.1"
        },
        {
            "libraryName": "get-stdin",
            "typingsPackageName": "get-stdin",
            "sourceRepoURL": "https://github.com/sindresorhus/get-stdin",
            "asOfVersion": "7.0.0"
        },
        {
            "libraryName": "get-stream",
            "typingsPackageName": "get-stream",
            "sourceRepoURL": "https://github.com/sindresorhus/get-stream",
            "asOfVersion": "5.0.0"
        },
        {
            "libraryName": "get-urls",
            "typingsPackageName": "get-urls",
            "sourceRepoURL": "https://github.com/sindresorhus/get-urls",
            "asOfVersion": "9.1.0"
        },
        {
            "libraryName": "getopts",
            "typingsPackageName": "getopts",
            "sourceRepoURL": "https://github.com/jorgebucaran/getopts",
            "asOfVersion": "2.1.0"
        },
        {
            "libraryName": "git-remote-origin-url",
            "typingsPackageName": "git-remote-origin-url",
            "sourceRepoURL": "https://github.com/sindresorhus/git-remote-origin-url",
            "asOfVersion": "3.0.0"
        },
        {
            "libraryName": "github",
            "typingsPackageName": "github",
            "sourceRepoURL": "https://github.com/mikedeboer/node-github",
            "asOfVersion": "7.1.0"
        },
        {
            "libraryName": "github-username",
            "typingsPackageName": "github-username",
            "sourceRepoURL": "https://github.com/sindresorhus/github-username",
            "asOfVersion": "5.0.0"
        },
        {
            "libraryName": "gitlab",
            "typingsPackageName": "gitlab",
            "sourceRepoURL": "https://github.com/jdalrymple/node-gitlab",
            "asOfVersion": "2.0.0"
        },
        {
            "libraryName": "global-dirs",
            "typingsPackageName": "global-dirs",
            "sourceRepoURL": "https://github.com/sindresorhus/global-dirs",
            "asOfVersion": "1.0.0"
        },
        {
            "libraryName": "globby",
            "typingsPackageName": "globby",
            "sourceRepoURL": "https://github.com/sindresorhus/globby",
            "asOfVersion": "9.1.0"
        },
        {
            "libraryName": "@google-cloud/pubsub",
            "typingsPackageName": "google-cloud__pubsub",
            "sourceRepoURL": "https://github.com/googleapis/nodejs-pubsub",
            "asOfVersion": "0.26.0"
        },
        {
            "libraryName": "Google Cloud Storage",
            "typingsPackageName": "google-cloud__storage",
            "sourceRepoURL": "https://github.com/googleapis/nodejs-storage",
            "asOfVersion": "2.3.0"
        },
        {
            "libraryName": "graphene-pk11",
            "typingsPackageName": "graphene-pk11",
            "sourceRepoURL": "https://github.com/PeculiarVentures/graphene",
            "asOfVersion": "2.0.31"
        },
        {
            "libraryName": "graphql",
            "typingsPackageName": "graphql",
            "sourceRepoURL": "https://github.com/graphql/graphql-js",
            "asOfVersion": "14.5.0"
        },
        {
            "libraryName": "gravatar-url",
            "typingsPackageName": "gravatar-url",
            "sourceRepoURL": "https://github.com/sindresorhus/gravatar-url",
            "asOfVersion": "3.0.0"
        },
        {
            "libraryName": "griddle-react",
            "typingsPackageName": "griddle-react",
            "sourceRepoURL": "https://github.com/griddlegriddle/griddle",
            "asOfVersion": "1.3.0"
        },
        {
            "libraryName": "gulp-tslint",
            "typingsPackageName": "gulp-tslint",
            "sourceRepoURL": "https://github.com/panuhorsmalahti/gulp-tslint",
            "asOfVersion": "4.2.0"
        },
        {
            "libraryName": "gulp-typedoc",
            "typingsPackageName": "gulp-typedoc",
            "sourceRepoURL": "https://github.com/rogierschouten/gulp-typedoc",
            "asOfVersion": "2.2.0"
        },
        {
            "libraryName": "gulp-typescript",
            "typingsPackageName": "gulp-typescript",
            "sourceRepoURL": "https://github.com/ivogabe/gulp-typescript",
            "asOfVersion": "2.13.0"
        },
        {
            "libraryName": "gzip-size",
            "typingsPackageName": "gzip-size",
            "sourceRepoURL": "https://github.com/sindresorhus/gzip-size",
            "asOfVersion": "5.1.0"
        },
        {
            "libraryName": "handlebars",
            "typingsPackageName": "handlebars",
            "sourceRepoURL": "https://github.com/wycats/handlebars.js",
            "asOfVersion": "4.1.0"
        },
        {
            "libraryName": "handsontable",
            "typingsPackageName": "handsontable",
            "sourceRepoURL": "https://handsontable.com/",
            "asOfVersion": "0.35.0"
        },
        {
            "libraryName": "hapi-auth-jwt2",
            "typingsPackageName": "hapi-auth-jwt2",
            "sourceRepoURL": "https://github.com/dwyl/hapi-auth-jwt2/",
            "asOfVersion": "8.6.1"
        },
        {
            "libraryName": "hard-rejection",
            "typingsPackageName": "hard-rejection",
            "sourceRepoURL": "https://github.com/sindresorhus/hard-rejection",
            "asOfVersion": "2.0.0"
        },
        {
            "libraryName": "has-emoji",
            "typingsPackageName": "has-emoji",
            "sourceRepoURL": "https://github.com/sindresorhus/has-emoji",
            "asOfVersion": "1.1.0"
        },
        {
            "libraryName": "has-yarn",
            "typingsPackageName": "has-yarn",
            "sourceRepoURL": "https://github.com/sindresorhus/has-yarn",
            "asOfVersion": "2.0.0"
        },
        {
            "libraryName": "hasha",
            "typingsPackageName": "hasha",
            "sourceRepoURL": "https://github.com/sindresorhus/hasha",
            "asOfVersion": "4.0.0"
        },
        {
            "libraryName": "hex-rgb",
            "typingsPackageName": "hex-rgb",
            "sourceRepoURL": "https://github.com/sindresorhus/hex-rgb",
            "asOfVersion": "4.1.0"
        },
        {
            "libraryName": "hibp",
            "typingsPackageName": "hibp",
            "sourceRepoURL": "https://github.com/wKovacs64/hibp",
            "asOfVersion": "7.3.0"
        },
        {
            "libraryName": "homeworks",
            "typingsPackageName": "homeworks",
            "sourceRepoURL": "https://github.com/IGAWorksDev/homeworks/",
            "asOfVersion": "1.0.19"
        },
        {
            "libraryName": "html-tags",
            "typingsPackageName": "html-tags",
            "sourceRepoURL": "https://github.com/sindresorhus/html-tags",
            "asOfVersion": "3.0.0"
        },
        {
            "libraryName": "html-webpack-tags-plugin",
            "typingsPackageName": "html-webpack-tags-plugin",
            "sourceRepoURL": "https://github.com/jharris4/html-webpack-tags-plugin",
            "asOfVersion": "2.0.16"
        },
        {
            "libraryName": "http-status-codes",
            "typingsPackageName": "http-status-codes",
            "sourceRepoURL": "https://github.com/prettymuchbryce/node-http-status",
            "asOfVersion": "1.2.0"
        },
        {
            "libraryName": "humanize-string",
            "typingsPackageName": "humanize-string",
            "sourceRepoURL": "https://github.com/sindresorhus/humanize-string",
            "asOfVersion": "2.0.1"
        },
        {
            "libraryName": "humanize-url",
            "typingsPackageName": "humanize-url",
            "sourceRepoURL": "https://github.com/sindresorhus/humanize-url",
            "asOfVersion": "2.1.0"
        },
        {
            "libraryName": "i18next",
            "typingsPackageName": "i18next",
            "sourceRepoURL": "https://github.com/i18next/i18next",
            "asOfVersion": "13.0.0"
        },
        {
            "libraryName": "i18next-browser-languagedetector",
            "typingsPackageName": "i18next-browser-languagedetector",
            "sourceRepoURL": "https://github.com/i18next/i18next-browser-languagedetector",
            "asOfVersion": "3.0.0"
        },
        {
            "libraryName": "i18next-express-middleware",
            "typingsPackageName": "i18next-express-middleware",
            "sourceRepoURL": "https://github.com/i18next/i18next-express-middleware",
            "asOfVersion": "1.7.0"
        },
        {
            "libraryName": "i18next-xhr-backend",
            "typingsPackageName": "i18next-xhr-backend",
            "sourceRepoURL": "https://github.com/i18next/i18next-xhr-backend",
            "asOfVersion": "1.4.2"
        },
        {
            "libraryName": "iconv-lite",
            "typingsPackageName": "iconv-lite",
            "sourceRepoURL": "https://github.com/ashtuchkin/iconv-lite",
            "asOfVersion": "0.4.14"
        },
        {
            "libraryName": "ids",
            "typingsPackageName": "ids",
            "sourceRepoURL": "https://github.com/bpmn-io/ids",
            "asOfVersion": "0.2.2"
        },
        {
            "libraryName": "image-size",
            "typingsPackageName": "image-size",
            "sourceRepoURL": "https://github.com/image-size/image-size",
            "asOfVersion": "0.8.0"
        },
        {
            "libraryName": "image-type",
            "typingsPackageName": "image-type",
            "sourceRepoURL": "https://github.com/sindresorhus/image-type",
            "asOfVersion": "4.0.1"
        },
        {
            "libraryName": "immutability-helper",
            "typingsPackageName": "immutability-helper",
            "sourceRepoURL": "https://github.com/kolodny/immutability-helper",
            "asOfVersion": "2.6.3"
        },
        {
            "libraryName": "Facebook's Immutable",
            "typingsPackageName": "immutable",
            "sourceRepoURL": "https://github.com/facebook/immutable-js",
            "asOfVersion": "3.8.7"
        },
        {
            "libraryName": "in-range",
            "typingsPackageName": "in-range",
            "sourceRepoURL": "https://github.com/sindresorhus/in-range",
            "asOfVersion": "2.0.0"
        },
        {
            "libraryName": "indent-string",
            "typingsPackageName": "indent-string",
            "sourceRepoURL": "https://github.com/sindresorhus/indent-string",
            "asOfVersion": "4.0.0"
        },
        {
            "libraryName": "instabug-reactnative",
            "typingsPackageName": "instabug-reactnative",
            "sourceRepoURL": "https://github.com/Instabug/instabug-reactnative#readme",
            "asOfVersion": "8.1.0"
        },
        {
            "libraryName": "interactjs",
            "typingsPackageName": "interact.js",
            "sourceRepoURL": "https://github.com/taye/interact.js",
            "asOfVersion": "1.3.0"
        },
        {
            "libraryName": "internal-ip",
            "typingsPackageName": "internal-ip",
            "sourceRepoURL": "https://github.com/sindresorhus/internal-ip",
            "asOfVersion": "4.1.0"
        },
        {
            "libraryName": "intl-locales-supported",
            "typingsPackageName": "intl-locales-supported",
            "sourceRepoURL": "https://github.com/formatjs/formatjs",
            "asOfVersion": "1.0.6"
        },
        {
            "libraryName": "intl-messageformat",
            "typingsPackageName": "intl-messageformat",
            "sourceRepoURL": "https://github.com/formatjs/formatjs",
            "asOfVersion": "3.0.0"
        },
        {
            "libraryName": "intl-relativeformat",
            "typingsPackageName": "intl-relativeformat",
            "sourceRepoURL": "https://github.com/formatjs/formatjs",
            "asOfVersion": "3.0.1"
        },
        {
            "libraryName": "into-stream",
            "typingsPackageName": "into-stream",
            "sourceRepoURL": "https://github.com/sindresorhus/into-stream",
            "asOfVersion": "5.0.0"
        },
        {
            "libraryName": "inversify",
            "typingsPackageName": "inversify",
            "sourceRepoURL": "http://inversify.io",
            "asOfVersion": "2.0.33"
        },
        {
            "libraryName": "inversify-binding-decorators",
            "typingsPackageName": "inversify-binding-decorators",
            "sourceRepoURL": "https://github.com/inversify/inversify-binding-decorators",
            "asOfVersion": "2.0.0"
        },
        {
            "libraryName": "inversify-express-utils",
            "typingsPackageName": "inversify-express-utils",
            "sourceRepoURL": "https://github.com/inversify/inversify-express-utils",
            "asOfVersion": "2.0.0"
        },
        {
            "libraryName": "inversify-inject-decorators",
            "typingsPackageName": "inversify-inject-decorators",
            "sourceRepoURL": "https://github.com/inversify/inversify-inject-decorators",
            "asOfVersion": "2.0.0"
        },
        {
            "libraryName": "inversify-logger-middleware",
            "typingsPackageName": "inversify-logger-middleware",
            "sourceRepoURL": "https://github.com/inversify/inversify-logger-middleware",
            "asOfVersion": "2.0.0"
        },
        {
            "libraryName": "inversify-restify-utils",
            "typingsPackageName": "inversify-restify-utils",
            "sourceRepoURL": "https://github.com/inversify/inversify-restify-utils",
            "asOfVersion": "2.0.0"
        },
        {
            "libraryName": "Ionic",
            "typingsPackageName": "ionic",
            "sourceRepoURL": "http://ionicframework.com",
            "asOfVersion": "3.19.0"
        },
        {
            "libraryName": "ip-regex",
            "typingsPackageName": "ip-regex",
            "sourceRepoURL": "https://github.com/sindresorhus/ip-regex",
            "asOfVersion": "4.1.0"
        },
        {
            "libraryName": "ipify",
            "typingsPackageName": "ipify",
            "sourceRepoURL": "https://github.com/sindresorhus/ipify",
            "asOfVersion": "3.0.0"
        },
        {
            "libraryName": "is-absolute-url",
            "typingsPackageName": "is-absolute-url",
            "sourceRepoURL": "https://github.com/sindresorhus/is-absolute-url",
            "asOfVersion": "3.0.0"
        },
        {
            "libraryName": "is-archive",
            "typingsPackageName": "is-archive",
            "sourceRepoURL": "https://github.com/sindresorhus/is-archive",
            "asOfVersion": "2.0.0"
        },
        {
            "libraryName": "is-array-sorted",
            "typingsPackageName": "is-array-sorted",
            "sourceRepoURL": "https://github.com/sindresorhus/is-array-sorted",
            "asOfVersion": "2.0.0"
        },
        {
            "libraryName": "is-binary-path",
            "typingsPackageName": "is-binary-path",
            "sourceRepoURL": "https://github.com/sindresorhus/is-binary-path",
            "asOfVersion": "2.1.0"
        },
        {
            "libraryName": "is-compressed",
            "typingsPackageName": "is-compressed",
            "sourceRepoURL": "https://github.com/sindresorhus/is-compressed",
            "asOfVersion": "2.0.0"
        },
        {
            "libraryName": "is-docker",
            "typingsPackageName": "is-docker",
            "sourceRepoURL": "https://github.com/sindresorhus/is-docker",
            "asOfVersion": "2.0.0"
        },
        {
            "libraryName": "is-elevated",
            "typingsPackageName": "is-elevated",
            "sourceRepoURL": "https://github.com/sindresorhus/is-elevated",
            "asOfVersion": "3.0.0"
        },
        {
            "libraryName": "is-fullwidth-code-point",
            "typingsPackageName": "is-fullwidth-code-point",
            "sourceRepoURL": "https://github.com/sindresorhus/is-fullwidth-code-point",
            "asOfVersion": "3.0.0"
        },
        {
            "libraryName": "is-image",
            "typingsPackageName": "is-image",
            "sourceRepoURL": "https://github.com/sindresorhus/is-image",
            "asOfVersion": "3.0.0"
        },
        {
            "libraryName": "is-installed-globally",
            "typingsPackageName": "is-installed-globally",
            "sourceRepoURL": "https://github.com/sindresorhus/is-installed-globally.git",
            "asOfVersion": "0.2.0"
        },
        {
            "libraryName": "is-ip",
            "typingsPackageName": "is-ip",
            "sourceRepoURL": "https://github.com/sindresorhus/is-ip",
            "asOfVersion": "3.0.0"
        },
        {
            "libraryName": "is-lower-case",
            "typingsPackageName": "is-lower-case",
            "sourceRepoURL": "https://github.com/blakeembrey/is-lower-case",
            "asOfVersion": "1.1.2"
        },
        {
            "libraryName": "is-obj",
            "typingsPackageName": "is-obj",
            "sourceRepoURL": "https://github.com/sindresorhus/is-obj",
            "asOfVersion": "2.0.0"
        },
        {
            "libraryName": "is-online",
            "typingsPackageName": "is-online",
            "sourceRepoURL": "https://github.com/sindresorhus/is-online",
            "asOfVersion": "8.1.0"
        },
        {
            "libraryName": "is-path-cwd",
            "typingsPackageName": "is-path-cwd",
            "sourceRepoURL": "https://github.com/sindresorhus/is-path-cwd",
            "asOfVersion": "2.1.0"
        },
        {
            "libraryName": "is-path-in-cwd",
            "typingsPackageName": "is-path-in-cwd",
            "sourceRepoURL": "https://github.com/sindresorhus/is-path-in-cwd",
            "asOfVersion": "2.1.0"
        },
        {
            "libraryName": "is-plain-obj",
            "typingsPackageName": "is-plain-obj",
            "sourceRepoURL": "https://github.com/sindresorhus/is-plain-obj",
            "asOfVersion": "2.0.0"
        },
        {
            "libraryName": "is-plain-object",
            "typingsPackageName": "is-plain-object",
            "sourceRepoURL": "https://github.com/jonschlinkert/is-plain-object",
            "asOfVersion": "2.0.4"
        },
        {
            "libraryName": "is-png",
            "typingsPackageName": "is-png",
            "sourceRepoURL": "https://github.com/sindresorhus/is-png",
            "asOfVersion": "2.0.0"
        },
        {
            "libraryName": "is-reachable",
            "typingsPackageName": "is-reachable",
            "sourceRepoURL": "https://github.com/sindresorhus/is-reachable",
            "asOfVersion": "3.1.0"
        },
        {
            "libraryName": "is-regexp",
            "typingsPackageName": "is-regexp",
            "sourceRepoURL": "https://github.com/sindresorhus/is-regexp",
            "asOfVersion": "2.1.0"
        },
        {
            "libraryName": "is-relative-url",
            "typingsPackageName": "is-relative-url",
            "sourceRepoURL": "https://github.com/sindresorhus/is-relative-url",
            "asOfVersion": "3.0.0"
        },
        {
            "libraryName": "is-root",
            "typingsPackageName": "is-root",
            "sourceRepoURL": "https://github.com/sindresorhus/is-root",
            "asOfVersion": "2.1.0"
        },
        {
            "libraryName": "is-root-path",
            "typingsPackageName": "is-root-path",
            "sourceRepoURL": "https://github.com/sindresorhus/is-root-path",
            "asOfVersion": "2.0.0"
        },
        {
            "libraryName": "is-scoped",
            "typingsPackageName": "is-scoped",
            "sourceRepoURL": "https://github.com/sindresorhus/is-scoped",
            "asOfVersion": "2.0.0"
        },
        {
            "libraryName": "is-stream",
            "typingsPackageName": "is-stream",
            "sourceRepoURL": "https://github.com/sindresorhus/is-stream",
            "asOfVersion": "2.0.0"
        },
        {
            "libraryName": "is-svg",
            "typingsPackageName": "is-svg",
            "sourceRepoURL": "https://github.com/sindresorhus/is-svg",
            "asOfVersion": "4.0.1"
        },
        {
            "libraryName": "is-text-path",
            "typingsPackageName": "is-text-path",
            "sourceRepoURL": "https://github.com/sindresorhus/is-text-path",
            "asOfVersion": "2.0.0"
        },
        {
            "libraryName": "is-upper-case",
            "typingsPackageName": "is-upper-case",
            "sourceRepoURL": "https://github.com/blakeembrey/is-upper-case",
            "asOfVersion": "1.1.2"
        },
        {
            "libraryName": "is-url-superb",
            "typingsPackageName": "is-url-superb",
            "sourceRepoURL": "https://github.com/sindresorhus/is-url-superb",
            "asOfVersion": "3.0.0"
        },
        {
            "libraryName": "issue-regex",
            "typingsPackageName": "issue-regex",
            "sourceRepoURL": "https://github.com/sindresorhus/issue-regex",
            "asOfVersion": "3.1.0"
        },
        {
            "libraryName": "jasmine-expect",
            "typingsPackageName": "jasmine-expect",
            "sourceRepoURL": "https://github.com/JamieMason/Jasmine-Matchers",
            "asOfVersion": "3.8.1"
        },
        {
            "libraryName": "javascript-obfuscator",
            "typingsPackageName": "javascript-obfuscator",
            "sourceRepoURL": "https://github.com/sanex3339/javascript-obfuscator",
            "asOfVersion": "0.17.0"
        },
        {
            "libraryName": "jdenticon",
            "typingsPackageName": "jdenticon",
            "sourceRepoURL": "https://github.com/dmester/jdenticon",
            "asOfVersion": "2.2.0"
        },
        {
            "libraryName": "jest-each",
            "typingsPackageName": "jest-each",
            "sourceRepoURL": "https://github.com/facebook/jest",
            "asOfVersion": "24.3.0"
        },
        {
            "libraryName": "jimp",
            "typingsPackageName": "jimp",
            "sourceRepoURL": "https://github.com/oliver-moran/jimp#readme",
            "asOfVersion": "0.2.28"
        },
        {
            "libraryName": "joData",
            "typingsPackageName": "jodata",
            "sourceRepoURL": "https://github.com/mccow002/joData",
            "asOfVersion": "1.0.13"
        },
        {
            "libraryName": "JointJS",
            "typingsPackageName": "jointjs",
            "sourceRepoURL": "http://www.jointjs.com/",
            "asOfVersion": "2.0.0"
        },
        {
            "libraryName": "jpeg-js",
            "typingsPackageName": "jpeg-js",
            "sourceRepoURL": "https://github.com/eugeneware/jpeg-js",
            "asOfVersion": "0.3.6"
        },
        {
            "libraryName": "jpush-react-native",
            "typingsPackageName": "jpush-react-native",
            "sourceRepoURL": "https://github.com/jpush/jpush-react-native",
            "asOfVersion": "2.0.0"
        },
        {
            "libraryName": "typescript",
            "typingsPackageName": "jquery-notifier",
            "sourceRepoURL": "https://github.com/Microsoft/TypeScript",
            "asOfVersion": "1.3.0"
        },
        {
            "libraryName": "jquery.ajaxfile",
            "typingsPackageName": "jquery.ajaxfile",
            "sourceRepoURL": "https://github.com/fpellet/jquery.ajaxFile",
            "asOfVersion": "0.2.29"
        },
        {
            "libraryName": "js-data",
            "typingsPackageName": "js-data",
            "sourceRepoURL": "https://github.com/js-data/js-data",
            "asOfVersion": "3.0.0"
        },
        {
            "libraryName": "JSData Http Adapter",
            "typingsPackageName": "js-data-http",
            "sourceRepoURL": "https://github.com/js-data/js-data-http",
            "asOfVersion": "3.0.0"
        },
        {
            "libraryName": "js-types",
            "typingsPackageName": "js-types",
            "sourceRepoURL": "https://github.com/sindresorhus/js-types",
            "asOfVersion": "2.1.0"
        },
        {
            "libraryName": "JSNLog",
            "typingsPackageName": "jsnlog",
            "sourceRepoURL": "https://github.com/mperdeck/jsnlog.js",
            "asOfVersion": "2.17.2"
        },
        {
            "libraryName": "jsonschema",
            "typingsPackageName": "jsonschema",
            "sourceRepoURL": "https://github.com/tdegrunt/jsonschema",
            "asOfVersion": "1.1.1"
        },
        {
            "libraryName": "jsplumb",
            "typingsPackageName": "jsplumb",
            "sourceRepoURL": "https://github.com/jsplumb/jsPlumb",
            "asOfVersion": "2.5.7"
        },
        {
            "libraryName": "jsrender",
            "typingsPackageName": "jsrender",
            "sourceRepoURL": "https://github.com/BorisMoore/jsrender",
            "asOfVersion": "1.0.5"
        },
        {
            "libraryName": "junk",
            "typingsPackageName": "junk",
            "sourceRepoURL": "https://github.com/sindresorhus/junk",
            "asOfVersion": "3.0.0"
        },
        {
            "libraryName": "karma-viewport",
            "typingsPackageName": "karma-viewport",
            "sourceRepoURL": "https://github.com/squidfunk/karma-viewport",
            "asOfVersion": "1.0.0"
        },
        {
            "libraryName": "kafkajs",
            "typingsPackageName": "kafkajs",
            "sourceRepoURL": "https://github.com/tulios/kafkajs",
            "asOfVersion": "1.9.0"
        },
        {
            "libraryName": "keycloak-js",
            "typingsPackageName": "keycloak-js",
            "sourceRepoURL": "https://github.com/keycloak/keycloak",
            "asOfVersion": "3.4.1"
        },
        {
            "libraryName": "knex",
            "typingsPackageName": "knex",
            "sourceRepoURL": "https://github.com/tgriesser/knex",
            "asOfVersion": "0.16.1"
        },
        {
            "libraryName": "knockout-paging",
            "typingsPackageName": "knockout-paging",
            "sourceRepoURL": "https://github.com/ErikSchierboom/knockout-paging",
            "asOfVersion": "0.3.1"
        },
        {
            "libraryName": "knockout-pre-rendered",
            "typingsPackageName": "knockout-pre-rendered",
            "sourceRepoURL": "https://github.com/ErikSchierboom/knockout-pre-rendered",
            "asOfVersion": "0.7.1"
        },
        {
            "libraryName": "known",
            "typingsPackageName": "known",
            "sourceRepoURL": "https://github.com/sindresorhus/known",
            "asOfVersion": "3.0.0"
        },
        {
            "libraryName": "koa-jwt",
            "typingsPackageName": "koa-jwt",
            "sourceRepoURL": "https://github.com/koajs/jwt",
            "asOfVersion": "3.3.0"
        },
        {
            "libraryName": "koa-useragent",
            "typingsPackageName": "koa-useragent",
            "sourceRepoURL": "https://github.com/rvboris/koa-useragent",
            "asOfVersion": "2.1.1"
        },
        {
            "libraryName": "koa-pug",
            "typingsPackageName": "koa-pug",
            "sourceRepoURL": "https://github.com/chrisyip/koa-pug",
            "asOfVersion": "4.0.0"
        },
        {
            "libraryName": "lambda-phi",
            "typingsPackageName": "lambda-phi",
            "sourceRepoURL": "https://github.com/elitechance/lambda-phi",
            "asOfVersion": "1.0.1"
        },
        {
            "libraryName": "latest-semver",
            "typingsPackageName": "latest-semver",
            "sourceRepoURL": "https://github.com/sindresorhus/latest-semver",
            "asOfVersion": "2.0.0"
        },
        {
            "libraryName": "latest-version",
            "typingsPackageName": "latest-version",
            "sourceRepoURL": "https://github.com/sindresorhus/latest-version",
            "asOfVersion": "5.0.0"
        },
        {
            "libraryName": "lazy-value",
            "typingsPackageName": "lazy-value",
            "sourceRepoURL": "https://github.com/sindresorhus/lazy-value",
            "asOfVersion": "2.0.0"
        },
        {
            "libraryName": "ldclient-js",
            "typingsPackageName": "ldclient-js",
            "sourceRepoURL": "https://github.com/launchdarkly/js-client",
            "asOfVersion": "1.1.11"
        },
        {
            "libraryName": "leap-year",
            "typingsPackageName": "leap-year",
            "sourceRepoURL": "https://github.com/sindresorhus/leap-year",
            "asOfVersion": "3.0.0"
        },
        {
            "libraryName": "left-pad",
            "typingsPackageName": "left-pad",
            "sourceRepoURL": "https://github.com/stevemao/left-pad",
            "asOfVersion": "1.2.0"
        },
        {
            "libraryName": "leven",
            "typingsPackageName": "leven",
            "sourceRepoURL": "https://github.com/sindresorhus/leven",
            "asOfVersion": "3.0.0"
        },
        {
            "libraryName": "line-column-path",
            "typingsPackageName": "line-column-path",
            "sourceRepoURL": "https://github.com/sindresorhus/line-column-path",
            "asOfVersion": "2.0.0"
        },
        {
            "libraryName": "linkify-issues",
            "typingsPackageName": "linkify-issues",
            "sourceRepoURL": "https://github.com/sindresorhus/linkify-issues",
            "asOfVersion": "2.0.0"
        },
        {
            "libraryName": "linkify-urls",
            "typingsPackageName": "linkify-urls",
            "sourceRepoURL": "https://github.com/sindresorhus/linkify-urls",
            "asOfVersion": "3.1.0"
        },
        {
            "libraryName": "Linq.JS",
            "typingsPackageName": "linq",
            "sourceRepoURL": "https://linqjs.codeplex.com/",
            "asOfVersion": "2.2.33"
        },
        {
            "libraryName": "Linq4JS",
            "typingsPackageName": "linq4js",
            "sourceRepoURL": "https://github.com/morrisjdev/Linq4JS",
            "asOfVersion": "2.1.8"
        },
        {
            "libraryName": "LinqSharp",
            "typingsPackageName": "linqsharp",
            "sourceRepoURL": "https://github.com/brunolm/LinqSharp",
            "asOfVersion": "1.0.0"
        },
        {
            "libraryName": "load-json-file",
            "typingsPackageName": "load-json-file",
            "sourceRepoURL": "https://github.com/sindresorhus/load-json-file",
            "asOfVersion": "5.1.0"
        },
        {
            "libraryName": "localforage",
            "typingsPackageName": "localforage",
            "sourceRepoURL": "https://github.com/localForage/localForage",
            "asOfVersion": "0.0.34"
        },
        {
            "libraryName": "localforage-cordovasqlitedriver",
            "typingsPackageName": "localforage-cordovasqlitedriver",
            "sourceRepoURL": "https://github.com/thgreasi/localForage-cordovaSQLiteDriver",
            "asOfVersion": "1.5.0"
        },
        {
            "libraryName": "locate-path",
            "typingsPackageName": "locate-path",
            "sourceRepoURL": "https://github.com/sindresorhus/locate-path",
            "asOfVersion": "4.0.0"
        },
        {
            "libraryName": "lock-system",
            "typingsPackageName": "lock-system",
            "sourceRepoURL": "https://github.com/sindresorhus/lock-system",
            "asOfVersion": "2.0.0"
        },
        {
            "libraryName": "lodash-decorators",
            "typingsPackageName": "lodash-decorators",
            "sourceRepoURL": "https://github.com/steelsojka/lodash-decorators",
            "asOfVersion": "4.0.0"
        },
        {
            "libraryName": "log-symbols",
            "typingsPackageName": "log-symbols",
            "sourceRepoURL": "https://github.com/sindresorhus/log-symbols",
            "asOfVersion": "3.0.0"
        },
        {
            "libraryName": "log-update",
            "typingsPackageName": "log-update",
            "sourceRepoURL": "https://github.com/sindresorhus/log-update",
            "asOfVersion": "3.1.0"
        },
        {
            "libraryName": "log4javascript",
            "typingsPackageName": "log4javascript",
            "sourceRepoURL": "http://log4javascript.org/",
            "asOfVersion": "1.4.15"
        },
        {
            "libraryName": "log4js",
            "typingsPackageName": "log4js",
            "sourceRepoURL": "https://github.com/nomiddlename/log4js-node",
            "asOfVersion": "2.3.5"
        },
        {
            "libraryName": "logform",
            "typingsPackageName": "logform",
            "sourceRepoURL": "https://github.com/winstonjs/logform",
            "asOfVersion": "1.10.0"
        },
        {
            "libraryName": "loglevel",
            "typingsPackageName": "loglevel",
            "sourceRepoURL": "https://github.com/pimterry/loglevel/",
            "asOfVersion": "1.6.2"
        },
        {
            "libraryName": "looks-same",
            "typingsPackageName": "looks-same",
            "sourceRepoURL": "https://github.com/gemini-testing/looks-same",
            "asOfVersion": "4.1.0"
        },
        {
            "libraryName": "lorem-ipsum",
            "typingsPackageName": "lorem-ipsum",
            "sourceRepoURL": "https://github.com/knicklabs/node-lorem-ipsum",
            "asOfVersion": "2.0.0"
        },
        {
            "libraryName": "loud-rejection",
            "typingsPackageName": "loud-rejection",
            "sourceRepoURL": "https://github.com/sindresorhus/loud-rejection",
            "asOfVersion": "2.0.0"
        },
        {
            "libraryName": "lower-case",
            "typingsPackageName": "lower-case",
            "sourceRepoURL": "https://github.com/blakeembrey/lower-case",
            "asOfVersion": "1.1.3"
        },
        {
            "libraryName": "lower-case-first",
            "typingsPackageName": "lower-case-first",
            "sourceRepoURL": "https://github.com/blakeembrey/lower-case-first",
            "asOfVersion": "1.0.1"
        },
        {
            "libraryName": "make-dir",
            "typingsPackageName": "make-dir",
            "sourceRepoURL": "https://github.com/sindresorhus/make-dir",
            "asOfVersion": "2.1.0"
        },
        {
            "libraryName": "mali",
            "typingsPackageName": "mali",
            "sourceRepoURL": "https://github.com/malijs/mali",
            "asOfVersion": "0.9.2"
        },
        {
            "libraryName": "map-obj",
            "typingsPackageName": "map-obj",
            "sourceRepoURL": "https://github.com/sindresorhus/map-obj",
            "asOfVersion": "3.1.0"
        },
        {
            "libraryName": "maquette",
            "typingsPackageName": "maquette",
            "sourceRepoURL": "http://maquettejs.org/",
            "asOfVersion": "2.1.6"
        },
        {
            "libraryName": "matcher",
            "typingsPackageName": "matcher",
            "sourceRepoURL": "https://github.com/sindresorhus/matcher",
            "asOfVersion": "2.0.0"
        },
        {
            "libraryName": "maxmind",
            "typingsPackageName": "maxmind",
            "sourceRepoURL": "https://github.com/runk/node-maxmind",
            "asOfVersion": "2.0.5"
        },
        {
            "libraryName": "mem",
            "typingsPackageName": "mem",
            "sourceRepoURL": "https://github.com/sindresorhus/mem",
            "asOfVersion": "4.2.0"
        },
        {
            "libraryName": "memoize-one",
            "typingsPackageName": "memoize-one",
            "sourceRepoURL": "https://github.com/alexreardon/memoize-one#readme",
            "asOfVersion": "5.1.0"
        },
        {
            "libraryName": "mendixmodelsdk",
            "typingsPackageName": "mendixmodelsdk",
            "sourceRepoURL": "http://www.mendix.com",
            "asOfVersion": "0.8.1"
        },
        {
            "libraryName": "menubar",
            "typingsPackageName": "menubar",
            "sourceRepoURL": "https://github.com/maxogden/menubar",
            "asOfVersion": "6.0.0"
        },
        {
            "libraryName": "metisMenu",
            "typingsPackageName": "metismenu",
            "sourceRepoURL": "https://github.com/onokumus/metisMenu",
            "asOfVersion": "2.7.1"
        },
        {
            "libraryName": "microgears",
            "typingsPackageName": "microgears",
            "sourceRepoURL": "https://github.com/marcusdb/microgears",
            "asOfVersion": "4.0.5"
        },
        {
            "libraryName": "mnemonic-words",
            "typingsPackageName": "mnemonic-words",
            "sourceRepoURL": "https://github.com/sindresorhus/mnemonic-words",
            "asOfVersion": "1.1.0"
        },
        {
            "libraryName": "mobile-detect",
            "typingsPackageName": "mobile-detect",
            "sourceRepoURL": "http://hgoebl.github.io/mobile-detect.js/",
            "asOfVersion": "1.3.4"
        },
        {
            "libraryName": "mobservable",
            "typingsPackageName": "mobservable",
            "sourceRepoURL": "github.com/mweststrate/mobservable",
            "asOfVersion": "1.2.5"
        },
        {
            "libraryName": "mobservable-react",
            "typingsPackageName": "mobservable-react",
            "sourceRepoURL": "https://github.com/mweststrate/mobservable-react",
            "asOfVersion": "1.0.0"
        },
        {
            "libraryName": "Mobx Cookie",
            "typingsPackageName": "mobx-cookie",
            "sourceRepoURL": "https://github.com/will-stone/mobx-cookie",
            "asOfVersion": "1.1.1"
        },
        {
            "libraryName": "mobx-task",
            "typingsPackageName": "mobx-task",
            "sourceRepoURL": "https://github.com/jeffijoe/mobx-task#readme",
            "asOfVersion": "2.0.0"
        },
        {
            "libraryName": "mockingoose",
            "typingsPackageName": "mockingoose",
            "sourceRepoURL": "https://github.com/alonronin/mockingoose#readme",
            "asOfVersion": "2.13.0"
        },
        {
            "libraryName": "Moment",
            "typingsPackageName": "moment",
            "sourceRepoURL": "https://github.com/moment/moment",
            "asOfVersion": "2.13.0"
        },
        {
            "libraryName": "mongodb-memory-server",
            "typingsPackageName": "mongodb-memory-server",
            "sourceRepoURL": "https://github.com/nodkz/mongodb-memory-server",
            "asOfVersion": "2.3.0"
        },
        {
            "libraryName": "Monk",
            "typingsPackageName": "monk",
            "sourceRepoURL": "https://github.com/LearnBoost/monk.git",
            "asOfVersion": "6.0.0"
        },
        {
            "libraryName": "month-days",
            "typingsPackageName": "month-days",
            "sourceRepoURL": "https://github.com/sindresorhus/month-days",
            "asOfVersion": "3.0.0"
        },
        {
            "libraryName": "morphdom",
            "typingsPackageName": "morphdom",
            "sourceRepoURL": "https://github.com/patrick-steele-idem/morphdom",
            "asOfVersion": "2.4.0"
        },
        {
            "libraryName": "move-file",
            "typingsPackageName": "move-file",
            "sourceRepoURL": "https://github.com/sindresorhus/move-file",
            "asOfVersion": "1.1.0"
        },
        {
            "libraryName": "MQTT",
            "typingsPackageName": "mqtt",
            "sourceRepoURL": "https://github.com/mqttjs/MQTT.js",
            "asOfVersion": "2.5.0"
        },
        {
            "libraryName": "multimatch",
            "typingsPackageName": "multimatch",
            "sourceRepoURL": "https://github.com/sindresorhus/multimatch",
            "asOfVersion": "4.0.0"
        },
        {
            "libraryName": "nano",
            "typingsPackageName": "nano",
            "sourceRepoURL": "https://github.com/apache/couchdb-nano",
            "asOfVersion": "7.0.0"
        },
        {
            "libraryName": "natsort",
            "typingsPackageName": "natsort",
            "sourceRepoURL": "https://github.com/netop/natsort",
            "asOfVersion": "2.0.0"
        },
        {
            "libraryName": "typescript",
            "typingsPackageName": "navigator-permissions",
            "sourceRepoURL": "https://developer.mozilla.org/en-US/docs/Web/API/Permissions",
            "asOfVersion": "2.0.0"
        },
        {
            "libraryName": "negative-array",
            "typingsPackageName": "negative-array",
            "sourceRepoURL": "https://github.com/sindresorhus/negative-array",
            "asOfVersion": "2.1.0"
        },
        {
            "libraryName": "negative-zero",
            "typingsPackageName": "negative-zero",
            "sourceRepoURL": "https://github.com/sindresorhus/negative-zero",
            "asOfVersion": "3.0.0"
        },
        {
            "libraryName": "new-github-issue-url",
            "typingsPackageName": "new-github-issue-url",
            "sourceRepoURL": "https://github.com/sindresorhus/new-github-issue-url",
            "asOfVersion": "0.2.1"
        },
        {
            "libraryName": "new-github-release-url",
            "typingsPackageName": "new-github-release-url",
            "sourceRepoURL": "https://github.com/sindresorhus/new-github-release-url",
            "asOfVersion": "1.0.0"
        },
        {
            "libraryName": "ng-table",
            "typingsPackageName": "ng-table",
            "sourceRepoURL": "https://github.com/esvit/ng-table",
            "asOfVersion": "2.0.1"
        },
        {
            "libraryName": "nock",
            "typingsPackageName": "nock",
            "sourceRepoURL": "https://github.com/nock/nock",
            "asOfVersion": "11.1.0"
        },
        {
            "libraryName": "node-pg-migrate",
            "typingsPackageName": "node-pg-migrate",
            "sourceRepoURL": "https://github.com/theoephraim/node-pg-migrate#readme",
            "asOfVersion": "2.15.0"
        },
        {
            "libraryName": "node-sql-parser",
            "typingsPackageName": "node-sql-parser",
            "sourceRepoURL": "https://github.com/taozhi8833998/node-sql-parser#readme",
            "asOfVersion": "1.1.0"
        },
        {
            "libraryName": "node-waves",
            "typingsPackageName": "node-waves",
            "sourceRepoURL": "http://fian.my.id/Waves",
            "asOfVersion": "0.7.6"
        },
        {
            "libraryName": "normalize-url",
            "typingsPackageName": "normalize-url",
            "sourceRepoURL": "https://github.com/sindresorhus/normalize-url",
            "asOfVersion": "4.2.0"
        },
        {
            "libraryName": "Normalizr",
            "typingsPackageName": "normalizr",
            "sourceRepoURL": "https://github.com/paularmstrong/normalizr",
            "asOfVersion": "2.0.18"
        },
        {
            "libraryName": "npm-email",
            "typingsPackageName": "npm-email",
            "sourceRepoURL": "https://github.com/sindresorhus/npm-email",
            "asOfVersion": "3.1.0"
        },
        {
            "libraryName": "npm-keyword",
            "typingsPackageName": "npm-keyword",
            "sourceRepoURL": "https://github.com/sindresorhus/npm-keyword",
            "asOfVersion": "6.0.0"
        },
        {
            "libraryName": "npm-name",
            "typingsPackageName": "npm-name",
            "sourceRepoURL": "https://github.com/sindresorhus/npm-name",
            "asOfVersion": "5.2.1"
        },
        {
            "libraryName": "npm-run-path",
            "typingsPackageName": "npm-run-path",
            "sourceRepoURL": "https://github.com/sindresorhus/npm-run-path",
            "asOfVersion": "3.0.1"
        },
        {
            "libraryName": "npm-user",
            "typingsPackageName": "npm-user",
            "sourceRepoURL": "https://github.com/sindresorhus/npm-user",
            "asOfVersion": "4.0.0"
        },
        {
            "libraryName": "Nuka Carousel",
            "typingsPackageName": "nuka-carousel",
            "sourceRepoURL": "https://github.com/FormidableLabs/nuka-carousel/",
            "asOfVersion": "4.4.6"
        },
        {
            "libraryName": "Numbro",
            "typingsPackageName": "numbro",
            "sourceRepoURL": "https://github.com/foretagsplatsen/numbro/",
            "asOfVersion": "1.9.3"
        },
        {
            "libraryName": "odata",
            "typingsPackageName": "odata",
            "sourceRepoURL": "https://github.com/janhommes/odata",
            "asOfVersion": "1.0.3"
        },
        {
            "libraryName": "o.js",
            "typingsPackageName": "o.js",
            "sourceRepoURL": "https://github.com/janhommes/o.js",
            "asOfVersion": "1.0.3"
        },
        {
            "libraryName": "on-change",
            "typingsPackageName": "on-change",
            "sourceRepoURL": "https://github.com/sindresorhus/on-change",
            "asOfVersion": "1.1.0"
        },
        {
            "libraryName": "onetime",
            "typingsPackageName": "onetime",
            "sourceRepoURL": "https://github.com/sindresorhus/onetime",
            "asOfVersion": "4.0.0"
        },
        {
            "libraryName": "Onsen UI",
            "typingsPackageName": "onsenui",
            "sourceRepoURL": "http://onsen.io",
            "asOfVersion": "2.0.0"
        },
        {
            "libraryName": "open",
            "typingsPackageName": "open",
            "sourceRepoURL": "https://github.com/sindresorhus/open",
            "asOfVersion": "6.2.0"
        },
        {
            "libraryName": "open-editor",
            "typingsPackageName": "open-editor",
            "sourceRepoURL": "https://github.com/sindresorhus/open-editor",
            "asOfVersion": "2.0.0"
        },
        {
            "libraryName": "openid-client",
            "typingsPackageName": "openid-client",
            "sourceRepoURL": "https://github.com/panva/node-openid-client",
            "asOfVersion": "3.7.0"
        },
        {
            "libraryName": "opn",
            "typingsPackageName": "opn",
            "sourceRepoURL": "https://github.com/sindresorhus/opn",
            "asOfVersion": "5.5.0"
        },
        {
            "libraryName": "ora",
            "typingsPackageName": "ora",
            "sourceRepoURL": "https://github.com/sindresorhus/ora",
            "asOfVersion": "3.2.0"
        },
        {
            "libraryName": "os-locale",
            "typingsPackageName": "os-locale",
            "sourceRepoURL": "https://github.com/sindresorhus/os-locale",
            "asOfVersion": "4.0.0"
        },
        {
            "libraryName": "os-name",
            "typingsPackageName": "os-name",
            "sourceRepoURL": "https://github.com/sindresorhus/os-name",
            "asOfVersion": "3.1.0"
        },
        {
            "libraryName": "otplib",
            "typingsPackageName": "otplib",
            "sourceRepoURL": "https://github.com/yeojz/otplib",
            "asOfVersion": "10.0.0"
        },
        {
            "libraryName": "overwatch-api",
            "typingsPackageName": "overwatch-api",
            "sourceRepoURL": "https://github.com/alfg/overwatch-api",
            "asOfVersion": "0.7.1"
        },
        {
            "libraryName": "p-all",
            "typingsPackageName": "p-all",
            "sourceRepoURL": "https://github.com/sindresorhus/p-all",
            "asOfVersion": "2.0.0"
        },
        {
            "libraryName": "p-any",
            "typingsPackageName": "p-any",
            "sourceRepoURL": "https://github.com/sindresorhus/p-any",
            "asOfVersion": "2.0.0"
        },
        {
            "libraryName": "p-cancelable",
            "typingsPackageName": "p-cancelable",
            "sourceRepoURL": "https://github.com/sindresorhus/p-cancelable",
            "asOfVersion": "1.1.0"
        },
        {
            "libraryName": "p-catch-if",
            "typingsPackageName": "p-catch-if",
            "sourceRepoURL": "https://github.com/sindresorhus/p-catch-if",
            "asOfVersion": "2.0.0"
        },
        {
            "libraryName": "p-debounce",
            "typingsPackageName": "p-debounce",
            "sourceRepoURL": "https://github.com/sindresorhus/p-debounce",
            "asOfVersion": "2.0.0"
        },
        {
            "libraryName": "p-defer",
            "typingsPackageName": "p-defer",
            "sourceRepoURL": "https://github.com/sindresorhus/p-defer",
            "asOfVersion": "2.0.0"
        },
        {
            "libraryName": "p-do-whilst",
            "typingsPackageName": "p-do-whilst",
            "sourceRepoURL": "https://github.com/sindresorhus/p-do-whilst",
            "asOfVersion": "1.0.0"
        },
        {
            "libraryName": "p-each-series",
            "typingsPackageName": "p-each-series",
            "sourceRepoURL": "https://github.com/sindresorhus/p-each-series",
            "asOfVersion": "2.0.0"
        },
        {
            "libraryName": "p-event",
            "typingsPackageName": "p-event",
            "sourceRepoURL": "https://github.com/sindresorhus/p-event",
            "asOfVersion": "3.0.0"
        },
        {
            "libraryName": "p-every",
            "typingsPackageName": "p-every",
            "sourceRepoURL": "https://github.com/kevva/p-every",
            "asOfVersion": "2.0.0"
        },
        {
            "libraryName": "p-forever",
            "typingsPackageName": "p-forever",
            "sourceRepoURL": "https://github.com/sindresorhus/p-forever",
            "asOfVersion": "2.0.0"
        },
        {
            "libraryName": "p-is-promise",
            "typingsPackageName": "p-is-promise",
            "sourceRepoURL": "https://github.com/sindresorhus/p-is-promise",
            "asOfVersion": "2.1.0"
        },
        {
            "libraryName": "p-lazy",
            "typingsPackageName": "p-lazy",
            "sourceRepoURL": "https://github.com/sindresorhus/p-lazy",
            "asOfVersion": "2.0.0"
        },
        {
            "libraryName": "p-limit",
            "typingsPackageName": "p-limit",
            "sourceRepoURL": "https://github.com/sindresorhus/p-limit",
            "asOfVersion": "2.2.0"
        },
        {
            "libraryName": "p-locate",
            "typingsPackageName": "p-locate",
            "sourceRepoURL": "https://github.com/sindresorhus/p-locate",
            "asOfVersion": "4.0.0"
        },
        {
            "libraryName": "p-log",
            "typingsPackageName": "p-log",
            "sourceRepoURL": "https://github.com/sindresorhus/p-log",
            "asOfVersion": "2.0.0"
        },
        {
            "libraryName": "p-map",
            "typingsPackageName": "p-map",
            "sourceRepoURL": "https://github.com/sindresorhus/p-map",
            "asOfVersion": "2.0.0"
        },
        {
            "libraryName": "p-map-series",
            "typingsPackageName": "p-map-series",
            "sourceRepoURL": "https://github.com/sindresorhus/p-map-series",
            "asOfVersion": "2.0.0"
        },
        {
            "libraryName": "p-memoize",
            "typingsPackageName": "p-memoize",
            "sourceRepoURL": "https://github.com/sindresorhus/p-memoize",
            "asOfVersion": "3.0.0"
        },
        {
            "libraryName": "p-min-delay",
            "typingsPackageName": "p-min-delay",
            "sourceRepoURL": "https://github.com/sindresorhus/p-min-delay",
            "asOfVersion": "3.0.0"
        },
        {
            "libraryName": "p-one",
            "typingsPackageName": "p-one",
            "sourceRepoURL": "https://github.com/kevva/p-one",
            "asOfVersion": "2.0.0"
        },
        {
            "libraryName": "p-pipe",
            "typingsPackageName": "p-pipe",
            "sourceRepoURL": "https://github.com/sindresorhus/p-pipe",
            "asOfVersion": "2.0.1"
        },
        {
            "libraryName": "p-progress",
            "typingsPackageName": "p-progress",
            "sourceRepoURL": "https://github.com/sindresorhus/p-progress",
            "asOfVersion": "0.3.0"
        },
        {
            "libraryName": "p-props",
            "typingsPackageName": "p-props",
            "sourceRepoURL": "https://github.com/sindresorhus/p-props",
            "asOfVersion": "2.0.0"
        },
        {
            "libraryName": "p-queue",
            "typingsPackageName": "p-queue",
            "sourceRepoURL": "https://github.com/sindresorhus/p-queue",
            "asOfVersion": "3.2.1"
        },
        {
            "libraryName": "p-reduce",
            "typingsPackageName": "p-reduce",
            "sourceRepoURL": "https://github.com/sindresorhus/p-reduce",
            "asOfVersion": "2.0.0"
        },
        {
            "libraryName": "p-reflect",
            "typingsPackageName": "p-reflect",
            "sourceRepoURL": "https://github.com/sindresorhus/p-reflect",
            "asOfVersion": "2.0.0"
        },
        {
            "libraryName": "p-retry",
            "typingsPackageName": "p-retry",
            "sourceRepoURL": "https://github.com/sindresorhus/p-retry",
            "asOfVersion": "4.0.0"
        },
        {
            "libraryName": "p-series",
            "typingsPackageName": "p-series",
            "sourceRepoURL": "https://github.com/sindresorhus/p-series",
            "asOfVersion": "2.0.0"
        },
        {
            "libraryName": "p-settle",
            "typingsPackageName": "p-settle",
            "sourceRepoURL": "https://github.com/sindresorhus/p-settle",
            "asOfVersion": "3.0.0"
        },
        {
            "libraryName": "p-some",
            "typingsPackageName": "p-some",
            "sourceRepoURL": "https://github.com/sindresorhus/p-some",
            "asOfVersion": "4.0.1"
        },
        {
            "libraryName": "p-tap",
            "typingsPackageName": "p-tap",
            "sourceRepoURL": "https://github.com/sindresorhus/p-tap",
            "asOfVersion": "2.0.0"
        },
        {
            "libraryName": "p-throttle",
            "typingsPackageName": "p-throttle",
            "sourceRepoURL": "https://github.com/sindresorhus/p-throttle",
            "asOfVersion": "2.1.0"
        },
        {
            "libraryName": "p-time",
            "typingsPackageName": "p-time",
            "sourceRepoURL": "https://github.com/sindresorhus/p-time",
            "asOfVersion": "2.0.0"
        },
        {
            "libraryName": "p-timeout",
            "typingsPackageName": "p-timeout",
            "sourceRepoURL": "https://github.com/sindresorhus/p-timeout",
            "asOfVersion": "3.0.0"
        },
        {
            "libraryName": "p-times",
            "typingsPackageName": "p-times",
            "sourceRepoURL": "https://github.com/sindresorhus/p-times",
            "asOfVersion": "2.0.0"
        },
        {
            "libraryName": "p-try",
            "typingsPackageName": "p-try",
            "sourceRepoURL": "https://github.com/sindresorhus/p-try",
            "asOfVersion": "2.1.0"
        },
        {
            "libraryName": "p-wait-for",
            "typingsPackageName": "p-wait-for",
            "sourceRepoURL": "https://github.com/sindresorhus/p-wait-for",
            "asOfVersion": "3.0.0"
        },
        {
            "libraryName": "p-waterfall",
            "typingsPackageName": "p-waterfall",
            "sourceRepoURL": "https://github.com/sindresorhus/p-waterfall",
            "asOfVersion": "2.0.0"
        },
        {
            "libraryName": "p-whilst",
            "typingsPackageName": "p-whilst",
            "sourceRepoURL": "https://github.com/sindresorhus/p-whilst",
            "asOfVersion": "2.0.0"
        },
        {
            "libraryName": "package-json",
            "typingsPackageName": "package-json",
            "sourceRepoURL": "https://github.com/sindresorhus/package-json",
            "asOfVersion": "6.1.0"
        },
        {
            "libraryName": "paper",
            "typingsPackageName": "paper",
            "sourceRepoURL": "https://github.com/paperjs/paper.js",
            "asOfVersion": "0.12.3"
        },
        {
            "libraryName": "param-case",
            "typingsPackageName": "param-case",
            "sourceRepoURL": "https://github.com/blakeembrey/param-case",
            "asOfVersion": "1.1.2"
        },
        {
            "libraryName": "park-miller",
            "typingsPackageName": "park-miller",
            "sourceRepoURL": "https://github.com/sindresorhus/park-miller",
            "asOfVersion": "1.1.0"
        },
        {
            "libraryName": "parse-columns",
            "typingsPackageName": "parse-columns",
            "sourceRepoURL": "https://github.com/sindresorhus/parse-columns",
            "asOfVersion": "2.0.0"
        },
        {
            "libraryName": "parse-ms",
            "typingsPackageName": "parse-ms",
            "sourceRepoURL": "https://github.com/sindresorhus/parse-ms",
            "asOfVersion": "2.1.0"
        },
        {
            "libraryName": "pascal-case",
            "typingsPackageName": "pascal-case",
            "sourceRepoURL": "https://github.com/blakeembrey/pascal-case",
            "asOfVersion": "1.1.2"
        },
        {
            "libraryName": "passport-client-cert",
            "typingsPackageName": "passport-client-cert",
            "sourceRepoURL": "https://github.com/ripjar/passport-client-cert",
            "asOfVersion": "2.1.0"
        },
        {
            "libraryName": "path-case",
            "typingsPackageName": "path-case",
            "sourceRepoURL": "https://github.com/blakeembrey/path-case",
            "asOfVersion": "1.1.2"
        },
        {
            "libraryName": "path-exists",
            "typingsPackageName": "path-exists",
            "sourceRepoURL": "https://github.com/sindresorhus/path-exists",
            "asOfVersion": "4.0.0"
        },
        {
            "libraryName": "path-key",
            "typingsPackageName": "path-key",
            "sourceRepoURL": "https://github.com/sindresorhus/path-key",
            "asOfVersion": "3.0.1"
        },
        {
            "libraryName": "path-to-regexp",
            "typingsPackageName": "path-to-regexp",
            "sourceRepoURL": "https://github.com/pillarjs/path-to-regexp",
            "asOfVersion": "1.7.0"
        },
        {
            "libraryName": "path-type",
            "typingsPackageName": "path-type",
            "sourceRepoURL": "https://github.com/sindresorhus/path-type",
            "asOfVersion": "4.0.0"
        },
        {
            "libraryName": "perfect-scrollbar",
            "typingsPackageName": "perfect-scrollbar",
            "sourceRepoURL": "https://github.com/noraesae/perfect-scrollbar",
            "asOfVersion": "1.3.0"
        },
        {
            "libraryName": "pg-connection-string",
            "typingsPackageName": "pg-connection-string",
            "sourceRepoURL": "https://github.com/iceddev/pg-connection-string",
            "asOfVersion": "2.0.0"
        },
        {
            "libraryName": "pg-promise",
            "typingsPackageName": "pg-promise",
            "sourceRepoURL": "https://github.com/vitaly-t/pg-promise",
            "asOfVersion": "5.4.3"
        },
        {
            "libraryName": "phin",
            "typingsPackageName": "phin",
            "sourceRepoURL": "https://github.com/ethanent/phin",
            "asOfVersion": "3.4.0"
        },
        {
            "libraryName": "phonegap-plugin-push",
            "typingsPackageName": "phonegap-plugin-push",
            "sourceRepoURL": "https://github.com/phonegap/phonegap-plugin-push",
            "asOfVersion": "2.1.2"
        },
        {
            "libraryName": "pixi-spine",
            "typingsPackageName": "pixi-spine",
            "sourceRepoURL": "https://github.com/pixijs/pixi-spine",
            "asOfVersion": "1.4.2"
        },
        {
            "libraryName": "pixi.js",
            "typingsPackageName": "pixi.js",
            "sourceRepoURL": "https://github.com/pixijs/pixi.js/tree/v4.x",
            "asOfVersion": "5.0.0"
        },
        {
            "libraryName": "pkcs11js",
            "typingsPackageName": "pkcs11js",
            "sourceRepoURL": "https://github.com/PeculiarVentures/pkcs11js",
            "asOfVersion": "1.0.4"
        },
        {
            "libraryName": "pkg-conf",
            "typingsPackageName": "pkg-conf",
            "sourceRepoURL": "https://github.com/sindresorhus/pkg-conf",
            "asOfVersion": "3.0.0"
        },
        {
            "libraryName": "pkg-dir",
            "typingsPackageName": "pkg-dir",
            "sourceRepoURL": "https://github.com/sindresorhus/pkg-dir",
            "asOfVersion": "4.0.0"
        },
        {
            "libraryName": "pkg-up",
            "typingsPackageName": "pkg-up",
            "sourceRepoURL": "https://github.com/sindresorhus/pkg-up",
            "asOfVersion": "3.1.0"
        },
        {
            "libraryName": "pkg-versions",
            "typingsPackageName": "pkg-versions",
            "sourceRepoURL": "https://github.com/sindresorhus/pkg-versions",
            "asOfVersion": "2.0.0"
        },
        {
            "libraryName": "playcanvas",
            "typingsPackageName": "playcanvas",
            "sourceRepoURL": "https://github.com/playcanvas/engine",
            "asOfVersion": "1.23.0"
        },
        {
            "libraryName": "plottable",
            "typingsPackageName": "plottable",
            "sourceRepoURL": "http://plottablejs.org/",
            "asOfVersion": "3.7.0"
        },
        {
            "libraryName": "plur",
            "typingsPackageName": "plur",
            "sourceRepoURL": "https://github.com/sindresorhus/plur",
            "asOfVersion": "3.1.0"
        },
        {
            "libraryName": "png-async",
            "typingsPackageName": "png-async",
            "sourceRepoURL": "https://github.com/kanreisa/node-png-async",
            "asOfVersion": "0.9.4"
        },
        {
            "libraryName": "poly2tri.js",
            "typingsPackageName": "poly2tri",
            "sourceRepoURL": "https://github.com/r3mi/poly2tri.js",
            "asOfVersion": "1.4.0"
        },
        {
            "libraryName": "popper.js",
            "typingsPackageName": "popper.js",
            "sourceRepoURL": "https://github.com/FezVrasta/popper.js/",
            "asOfVersion": "1.11.0"
        },
        {
            "libraryName": "positive-zero",
            "typingsPackageName": "positive-zero",
            "sourceRepoURL": "https://github.com/sindresorhus/positive-zero",
            "asOfVersion": "3.0.0"
        },
        {
            "libraryName": "Prando",
            "typingsPackageName": "prando",
            "sourceRepoURL": "https://github.com/zeh/prando",
            "asOfVersion": "1.0.0"
        },
        {
            "libraryName": "pretty-bytes",
            "typingsPackageName": "pretty-bytes",
            "sourceRepoURL": "https://github.com/sindresorhus/pretty-bytes",
            "asOfVersion": "5.2.0"
        },
        {
            "libraryName": "pretty-format",
            "typingsPackageName": "pretty-format",
            "sourceRepoURL": "https://github.com/facebook/jest/tree/master/packages/pretty-format",
            "asOfVersion": "24.3.0"
        },
        {
            "libraryName": "pretty-ms",
            "typingsPackageName": "pretty-ms",
            "sourceRepoURL": "https://github.com/sindresorhus/pretty-ms",
            "asOfVersion": "5.0.0"
        },
        {
            "libraryName": "ProtoBuf.js",
            "typingsPackageName": "protobufjs",
            "sourceRepoURL": "https://github.com/dcodeIO/ProtoBuf.js",
            "asOfVersion": "6.0.0"
        },
        {
            "libraryName": "Protractor",
            "typingsPackageName": "protractor",
            "sourceRepoURL": "https://github.com/angular/protractor",
            "asOfVersion": "4.0.0"
        },
        {
            "libraryName": "ps-list",
            "typingsPackageName": "ps-list",
            "sourceRepoURL": "https://github.com/sindresorhus/ps-list",
            "asOfVersion": "6.2.1"
        },
        {
            "libraryName": "public-ip",
            "typingsPackageName": "public-ip",
            "sourceRepoURL": "https://github.com/sindresorhus/public-ip",
            "asOfVersion": "3.1.0"
        },
        {
            "libraryName": "pupa",
            "typingsPackageName": "pupa",
            "sourceRepoURL": "https://github.com/sindresorhus/pupa",
            "asOfVersion": "2.0.0"
        },
        {
            "libraryName": "qiniu",
            "typingsPackageName": "qiniu",
            "sourceRepoURL": "https://github.com/qiniu/nodejs-sdk",
            "asOfVersion": "7.0.1"
        },
        {
            "libraryName": "qrcode-generator",
            "typingsPackageName": "qrcode-generator",
            "sourceRepoURL": "https://github.com/kazuhikoarase/qrcode-generator",
            "asOfVersion": "1.0.6"
        },
        {
            "libraryName": "query-string",
            "typingsPackageName": "query-string",
            "sourceRepoURL": "https://github.com/sindresorhus/query-string",
            "asOfVersion": "6.3.0"
        },
        {
            "libraryName": "quick-lru",
            "typingsPackageName": "quick-lru",
            "sourceRepoURL": "https://github.com/sindresorhus/quick-lru",
            "asOfVersion": "3.0.0"
        },
        {
            "libraryName": "qunit-dom",
            "typingsPackageName": "qunit-dom",
            "sourceRepoURL": "https://github.com/simplabs/qunit-dom#readme",
            "asOfVersion": "0.7.0"
        },
        {
            "libraryName": "random-float",
            "typingsPackageName": "random-float",
            "sourceRepoURL": "https://github.com/sindresorhus/random-float",
            "asOfVersion": "2.0.0"
        },
        {
            "libraryName": "random-int",
            "typingsPackageName": "random-int",
            "sourceRepoURL": "https://github.com/sindresorhus/random-int",
            "asOfVersion": "2.0.0"
        },
        {
            "libraryName": "random-item",
            "typingsPackageName": "random-item",
            "sourceRepoURL": "https://github.com/sindresorhus/random-item",
            "asOfVersion": "2.0.0"
        },
        {
            "libraryName": "random-js",
            "typingsPackageName": "random-js",
            "sourceRepoURL": "https://github.com/ckknight/random-js",
            "asOfVersion": "2.0.0"
        },
        {
            "libraryName": "random-obj-key",
            "typingsPackageName": "random-obj-key",
            "sourceRepoURL": "https://github.com/sindresorhus/random-obj-key",
            "asOfVersion": "2.0.0"
        },
        {
            "libraryName": "random-obj-prop",
            "typingsPackageName": "random-obj-prop",
            "sourceRepoURL": "https://github.com/sindresorhus/random-obj-prop",
            "asOfVersion": "2.0.0"
        },
        {
            "libraryName": "randoma",
            "typingsPackageName": "randoma",
            "sourceRepoURL": "https://github.com/sindresorhus/randoma",
            "asOfVersion": "1.3.0"
        },
        {
            "libraryName": "Raven JS",
            "typingsPackageName": "raven-js",
            "sourceRepoURL": "https://github.com/getsentry/raven-js",
            "asOfVersion": "3.10.0"
        },
        {
            "libraryName": "raw-body",
            "typingsPackageName": "raw-body",
            "sourceRepoURL": "https://github.com/stream-utils/raw-body",
            "asOfVersion": "2.3.0"
        },
        {
            "libraryName": "re2",
            "typingsPackageName": "re2",
            "sourceRepoURL": "https://github.com/uhop/node-re2",
            "asOfVersion": "1.10.3"
        },
        {
            "libraryName": "react-chartjs-2",
            "typingsPackageName": "react-chartjs-2",
            "sourceRepoURL": "https://github.com/gor181/react-chartjs-2",
            "asOfVersion": "2.5.7"
        },
        {
            "libraryName": "react-circular-progressbar",
            "typingsPackageName": "react-circular-progressbar",
            "sourceRepoURL": "https://github.com/kevinsqi/react-circular-progressbar#readme",
            "asOfVersion": "1.1.0"
        },
        {
            "libraryName": "react-content-loader",
            "typingsPackageName": "react-content-loader",
            "sourceRepoURL": "https://github.com/danilowoz/react-content-loader",
            "asOfVersion": "4.0.0"
        },
        {
            "libraryName": "react-day-picker",
            "typingsPackageName": "react-day-picker",
            "sourceRepoURL": "https://github.com/gpbl/react-day-picker",
            "asOfVersion": "5.3.0"
        },
        {
            "libraryName": "react-dnd",
            "typingsPackageName": "react-dnd",
            "sourceRepoURL": "https://github.com/react-dnd/react-dnd",
            "asOfVersion": "3.0.2"
        },
        {
            "libraryName": "react-dnd-html5-backend",
            "typingsPackageName": "react-dnd-html5-backend",
            "sourceRepoURL": "https://github.com/react-dnd/react-dnd",
            "asOfVersion": "3.0.2"
        },
        {
            "libraryName": "react-dnd-test-backend",
            "typingsPackageName": "react-dnd-test-backend",
            "sourceRepoURL": "https://github.com/react-dnd/react-dnd",
            "asOfVersion": "3.0.2"
        },
        {
            "libraryName": "react-dnd-touch-backend",
            "typingsPackageName": "react-dnd-touch-backend",
            "sourceRepoURL": "https://github.com/react-dnd/react-dnd",
            "asOfVersion": "0.5.0"
        },
        {
            "libraryName": "react-dropzone",
            "typingsPackageName": "react-dropzone",
            "sourceRepoURL": "https://github.com/react-dropzone/react-dropzone",
            "asOfVersion": "5.1.0"
        },
        {
            "libraryName": "react-flip-move",
            "typingsPackageName": "react-flip-move",
            "sourceRepoURL": "https://github.com/joshwcomeau/react-flip-move",
            "asOfVersion": "2.9.12"
        },
        {
            "libraryName": "react-ga",
            "typingsPackageName": "react-ga",
            "sourceRepoURL": "https://github.com/react-ga/react-ga",
            "asOfVersion": "2.3.0"
        },
        {
            "libraryName": "react-i18next",
            "typingsPackageName": "react-i18next",
            "sourceRepoURL": "https://github.com/i18next/react-i18next",
            "asOfVersion": "8.1.0"
        },
        {
            "libraryName": "React Icons",
            "typingsPackageName": "react-icons",
            "sourceRepoURL": "https://www.npmjs.com/package/react-icons",
            "asOfVersion": "3.0.0"
        },
        {
            "libraryName": "react-inlinesvg",
            "typingsPackageName": "react-inlinesvg",
            "sourceRepoURL": "https://github.com/gilbarbara/react-inlinesvg#readme",
            "asOfVersion": "1.0.0"
        },
        {
            "libraryName": "react-intl",
            "typingsPackageName": "react-intl",
            "sourceRepoURL": "https://github.com/formatjs/react-intl",
            "asOfVersion": "3.0.0"
        },
        {
            "libraryName": "react-jss",
            "typingsPackageName": "react-jss",
            "sourceRepoURL": "https://github.com/cssinjs/react-jss#readme",
            "asOfVersion": "10.0.0"
        },
        {
            "libraryName": "react-monaco-editor",
            "typingsPackageName": "react-monaco-editor",
            "sourceRepoURL": "https://github.com/superRaytin/react-monaco-editor",
            "asOfVersion": "0.16.0"
        },
        {
            "libraryName": "react-native-collapsible",
            "typingsPackageName": "react-native-collapsible",
            "sourceRepoURL": "https://github.com/oblador/react-native-collapsible",
            "asOfVersion": "0.11.0"
        },
        {
            "libraryName": "react-native-elements",
            "typingsPackageName": "react-native-elements",
            "sourceRepoURL": "https://github.com/react-native-training/react-native-elements",
            "asOfVersion": "0.18.0"
        },
        {
            "libraryName": "react-native-goby",
            "typingsPackageName": "react-native-goby",
            "sourceRepoURL": "https://gitlab.com/MessageDream/react-native-goby",
            "asOfVersion": "0.0.5"
        },
        {
            "libraryName": "react-native-google-analytics-bridge",
            "typingsPackageName": "react-native-google-analytics-bridge",
            "sourceRepoURL": "https://github.com/idehub/react-native-google-analytics-bridge",
            "asOfVersion": "5.3.3"
        },
        {
            "libraryName": "react-native-linear-gradient",
            "typingsPackageName": "react-native-linear-gradient",
            "sourceRepoURL": "https://github.com/react-native-community/react-native-linear-gradient",
            "asOfVersion": "2.4.0"
        },
        {
            "libraryName": "react-native-modal",
            "typingsPackageName": "react-native-modal",
            "sourceRepoURL": "https://github.com/react-native-community/react-native-modal",
            "asOfVersion": "4.1.1"
        },
        {
            "libraryName": "react-native-navigation",
            "typingsPackageName": "react-native-navigation",
            "sourceRepoURL": "https://github.com/wix/react-native-navigation",
            "asOfVersion": "2.0.0"
        },
        {
<<<<<<< HEAD
            "libraryName": "react-native-safe-area",
            "typingsPackageName": "react-native-safe-area",
            "sourceRepoURL": "https://github.com/miyabi/react-native-safe-area#readme",
            "asOfVersion": "0.5.1"
=======
            "libraryName": "react-native-permissions",
            "typingsPackageName": "react-native-permissions",
            "sourceRepoURL": "https://github.com/yonahforst/react-native-permissions",
            "asOfVersion": "2.0.0"
>>>>>>> aae7db3c
        },
        {
            "libraryName": "react-navigation-material-bottom-tabs",
            "typingsPackageName": "react-navigation-material-bottom-tabs",
            "sourceRepoURL": "https://github.com/react-navigation/material-bottom-tabs",
            "asOfVersion": "2.0.0"
        },
        {
            "libraryName": "react-sortable-pane",
            "typingsPackageName": "react-sortable-pane",
            "sourceRepoURL": "https://github.com/bokuweb/react-sortable-pane",
            "asOfVersion": "1.0.0"
        },
        {
            "libraryName": "react-split-pane",
            "typingsPackageName": "react-split-pane",
            "sourceRepoURL": "https://github.com/tomkp/react-split-pane",
            "asOfVersion": "0.1.67"
        },
        {
            "libraryName": "react-sticky-box",
            "typingsPackageName": "react-sticky-box",
            "sourceRepoURL": "https://github.com/codecks-io/react-sticky-box",
            "asOfVersion": "0.8.0"
        },
        {
            "libraryName": "react-svg",
            "typingsPackageName": "react-svg",
            "sourceRepoURL": "https://github.com/tanem/react-svg",
            "asOfVersion": "5.0.0"
        },
        {
            "libraryName": "react-tether",
            "typingsPackageName": "react-tether",
            "sourceRepoURL": "https://github.com/danreeves/react-tether",
            "asOfVersion": "1.0.0"
        },
        {
            "libraryName": "react-webcam",
            "typingsPackageName": "react-webcam",
            "sourceRepoURL": "https://github.com/mozmorris/react-webcam",
            "asOfVersion": "3.0.0"
        },
        {
            "libraryName": "read-chunk",
            "typingsPackageName": "read-chunk",
            "sourceRepoURL": "https://github.com/sindresorhus/read-chunk",
            "asOfVersion": "3.1.0"
        },
        {
            "libraryName": "read-pkg",
            "typingsPackageName": "read-pkg",
            "sourceRepoURL": "https://github.com/sindresorhus/read-pkg",
            "asOfVersion": "5.1.0"
        },
        {
            "libraryName": "read-pkg-up",
            "typingsPackageName": "read-pkg-up",
            "sourceRepoURL": "https://github.com/sindresorhus/read-pkg-up",
            "asOfVersion": "6.0.0"
        },
        {
            "libraryName": "readdir-enhanced",
            "typingsPackageName": "readdir-enhanced",
            "sourceRepoURL": "https://github.com/bigstickcarpet/readdir-enhanced",
            "asOfVersion": "3.0.0"
        },
        {
            "libraryName": "realm",
            "typingsPackageName": "realm",
            "sourceRepoURL": "https://github.com/realm/realm-js",
            "asOfVersion": "1.13.0"
        },
        {
            "libraryName": "redent",
            "typingsPackageName": "redent",
            "sourceRepoURL": "https://github.com/sindresorhus/redent",
            "asOfVersion": "3.0.0"
        },
        {
            "libraryName": "reduce-reducers",
            "typingsPackageName": "reduce-reducers",
            "sourceRepoURL": "https://github.com/redux-utilities/reduce-reducers",
            "asOfVersion": "1.0.0"
        },
        {
            "libraryName": "Redux",
            "typingsPackageName": "redux",
            "sourceRepoURL": "https://github.com/reactjs/redux",
            "asOfVersion": "3.6.0"
        },
        {
            "libraryName": "redux-batched-actions",
            "typingsPackageName": "redux-batched-actions",
            "sourceRepoURL": "https://github.com/tshelburne/redux-batched-actions",
            "asOfVersion": "0.1.5"
        },
        {
            "libraryName": "redux-bootstrap",
            "typingsPackageName": "redux-bootstrap",
            "sourceRepoURL": "https://github.com/remojansen/redux-bootstrap",
            "asOfVersion": "1.1.0"
        },
        {
            "libraryName": "redux-devtools-extension",
            "typingsPackageName": "redux-devtools-extension",
            "sourceRepoURL": "https://github.com/zalmoxisus/redux-devtools-extension",
            "asOfVersion": "2.13.2"
        },
        {
            "libraryName": "redux-little-router",
            "typingsPackageName": "redux-little-router",
            "sourceRepoURL": "https://github.com/FormidableLabs/redux-little-router",
            "asOfVersion": "15.1.0"
        },
        {
            "libraryName": "redux-persist",
            "typingsPackageName": "redux-persist",
            "sourceRepoURL": "https://github.com/rt2zz/redux-persist",
            "asOfVersion": "4.3.1"
        },
        {
            "libraryName": "redux-persist-transform-compress",
            "typingsPackageName": "redux-persist-transform-compress",
            "sourceRepoURL": "https://github.com/rt2zz/redux-persist-transform-compress",
            "asOfVersion": "4.2.0"
        },
        {
            "libraryName": "redux-saga",
            "typingsPackageName": "redux-saga",
            "sourceRepoURL": "https://github.com/redux-saga/redux-saga",
            "asOfVersion": "0.10.5"
        },
        {
            "libraryName": "Redux Thunk",
            "typingsPackageName": "redux-thunk",
            "sourceRepoURL": "https://github.com/gaearon/redux-thunk",
            "asOfVersion": "2.1.0"
        },
        {
            "libraryName": "reflect-metadata",
            "typingsPackageName": "reflect-metadata",
            "sourceRepoURL": "https://github.com/rbuckton/ReflectDecorators",
            "asOfVersion": "0.1.0"
        },
        {
            "libraryName": "replace-string",
            "typingsPackageName": "replace-string",
            "sourceRepoURL": "https://github.com/sindresorhus/replace-string",
            "asOfVersion": "3.0.0"
        },
        {
            "libraryName": "import-cwd",
            "typingsPackageName": "req-cwd",
            "sourceRepoURL": "https://github.com/sindresorhus/import-cwd",
            "asOfVersion": "3.0.0"
        },
        {
            "libraryName": "reselect",
            "typingsPackageName": "reselect",
            "sourceRepoURL": "https://github.com/rackt/reselect",
            "asOfVersion": "2.2.0"
        },
        {
            "libraryName": "resolve-cwd",
            "typingsPackageName": "resolve-cwd",
            "sourceRepoURL": "https://github.com/sindresorhus/resolve-cwd",
            "asOfVersion": "3.0.0"
        },
        {
            "libraryName": "resolve-from",
            "typingsPackageName": "resolve-from",
            "sourceRepoURL": "https://github.com/sindresorhus/resolve-from",
            "asOfVersion": "5.0.0"
        },
        {
            "libraryName": "resolve-global",
            "typingsPackageName": "resolve-global",
            "sourceRepoURL": "https://github.com/sindresorhus/resolve-global",
            "asOfVersion": "1.0.0"
        },
        {
            "libraryName": "resolve-pkg",
            "typingsPackageName": "resolve-pkg",
            "sourceRepoURL": "https://github.com/sindresorhus/resolve-pkg",
            "asOfVersion": "2.0.0"
        },
        {
            "libraryName": "rest-io",
            "typingsPackageName": "rest-io",
            "sourceRepoURL": "https://github.com/EnoF/rest-io",
            "asOfVersion": "4.1.0"
        },
        {
            "libraryName": "restore-cursor",
            "typingsPackageName": "restore-cursor",
            "sourceRepoURL": "https://github.com/sindresorhus/restore-cursor",
            "asOfVersion": "3.1.0"
        },
        {
            "libraryName": "rev-hash",
            "typingsPackageName": "rev-hash",
            "sourceRepoURL": "https://github.com/sindresorhus/rev-hash",
            "asOfVersion": "3.0.0"
        },
        {
            "libraryName": "rgb-hex",
            "typingsPackageName": "rgb-hex",
            "sourceRepoURL": "https://github.com/sindresorhus/rgb-hex",
            "asOfVersion": "3.0.0"
        },
        {
            "libraryName": "riot",
            "typingsPackageName": "riot",
            "sourceRepoURL": "https://github.com/riot/riot",
            "asOfVersion": "4.1.0"
        },
        {
            "libraryName": "rollup",
            "typingsPackageName": "rollup",
            "sourceRepoURL": "https://github.com/rollup/rollup",
            "asOfVersion": "0.54.0"
        },
        {
            "libraryName": "rollup-plugin-commonjs",
            "typingsPackageName": "rollup-plugin-commonjs",
            "sourceRepoURL": "https://github.com/rollup/rollup-plugin-commonjs",
            "asOfVersion": "9.3.1"
        },
        {
            "libraryName": "rollup-plugin-delete",
            "typingsPackageName": "rollup-plugin-delete",
            "sourceRepoURL": "https://github.com/vladshcherbin/rollup-plugin-delete",
            "asOfVersion": "1.0.0"
        },
        {
            "libraryName": "rollup-plugin-node-resolve",
            "typingsPackageName": "rollup-plugin-node-resolve",
            "sourceRepoURL": "https://github.com/rollup/rollup-plugin-node-resolve",
            "asOfVersion": "4.1.0"
        },
        {
            "libraryName": "rot-js",
            "typingsPackageName": "rot-js",
            "sourceRepoURL": "https://github.com/ondras/rot.js",
            "asOfVersion": "2.0.1"
        },
        {
            "libraryName": "round-to",
            "typingsPackageName": "round-to",
            "sourceRepoURL": "https://github.com/sindresorhus/round-to",
            "asOfVersion": "4.0.0"
        },
        {
            "libraryName": "route-recognizer",
            "typingsPackageName": "route-recognizer",
            "sourceRepoURL": "https://github.com/tildeio/route-recognizer",
            "asOfVersion": "0.3.0"
        },
        {
            "libraryName": "router5",
            "typingsPackageName": "router5",
            "sourceRepoURL": "https://github.com/router5/router5",
            "asOfVersion": "5.0.0"
        },
        {
            "libraryName": "rrule",
            "typingsPackageName": "rrule",
            "sourceRepoURL": "https://github.com/jakubroztocil/rrule",
            "asOfVersion": "2.2.9"
        },
        {
            "libraryName": "rvo2",
            "typingsPackageName": "rvo2",
            "sourceRepoURL": "https://github.com/TNOCS/rvo2",
            "asOfVersion": "1.1.0"
        },
        {
            "libraryName": "rword",
            "typingsPackageName": "rword",
            "sourceRepoURL": "https://github.com/Xyfir/rword#readme",
            "asOfVersion": "3.0.0"
        },
        {
            "libraryName": "samchon",
            "typingsPackageName": "samchon",
            "sourceRepoURL": "https://github.com/samchon/framework",
            "asOfVersion": "2.0.22"
        },
        {
            "libraryName": "samchon-framework",
            "typingsPackageName": "samchon-framework",
            "sourceRepoURL": "https://github.com/samchon/framework",
            "asOfVersion": "2.0.21"
        },
        {
            "libraryName": "samchon-library",
            "typingsPackageName": "samchon-library",
            "sourceRepoURL": "https://github.com/samchon/framework",
            "asOfVersion": "0.1.0"
        },
        {
            "libraryName": "sanitize-filename",
            "typingsPackageName": "sanitize-filename",
            "sourceRepoURL": "https://github.com/parshap/node-sanitize-filename",
            "asOfVersion": "1.6.3"
        },
        {
            "libraryName": "node-scanf",
            "typingsPackageName": "scanf",
            "sourceRepoURL": "https://github.com/Lellansin/node-scanf",
            "asOfVersion": "0.7.3"
        },
        {
            "libraryName": "screenfull",
            "typingsPackageName": "screenfull",
            "sourceRepoURL": "https://github.com/sindresorhus/screenfull.js",
            "asOfVersion": "4.1.0"
        },
        {
            "libraryName": "sdbm",
            "typingsPackageName": "sdbm",
            "sourceRepoURL": "https://github.com/sindresorhus/sdbm",
            "asOfVersion": "1.1.0"
        },
        {
            "libraryName": "semver-diff",
            "typingsPackageName": "semver-diff",
            "sourceRepoURL": "https://github.com/sindresorhus/semver-diff",
            "asOfVersion": "3.0.0"
        },
        {
            "libraryName": "semver-regex",
            "typingsPackageName": "semver-regex",
            "sourceRepoURL": "https://github.com/sindresorhus/semver-regex",
            "asOfVersion": "3.1.0"
        },
        {
            "libraryName": "semver-truncate",
            "typingsPackageName": "semver-truncate",
            "sourceRepoURL": "https://github.com/sindresorhus/semver-truncate",
            "asOfVersion": "2.0.0"
        },
        {
            "libraryName": "sendgrid",
            "typingsPackageName": "sendgrid",
            "sourceRepoURL": "https://github.com/sendgrid/sendgrid-nodejs",
            "asOfVersion": "4.3.0"
        },
        {
            "libraryName": "sentence-case",
            "typingsPackageName": "sentence-case",
            "sourceRepoURL": "https://github.com/blakeembrey/sentence-case",
            "asOfVersion": "1.1.3"
        },
        {
            "libraryName": "serialize-error",
            "typingsPackageName": "serialize-error",
            "sourceRepoURL": "https://github.com/sindresorhus/serialize-error",
            "asOfVersion": "4.0.0"
        },
        {
            "libraryName": "sharp-timer",
            "typingsPackageName": "sharp-timer",
            "sourceRepoURL": "https://github.com/afractal/SharpTimer",
            "asOfVersion": "0.1.3"
        },
        {
            "libraryName": "shebang-regex",
            "typingsPackageName": "shebang-regex",
            "sourceRepoURL": "https://github.com/sindresorhus/shebang-regex",
            "asOfVersion": "3.0.0"
        },
        {
            "libraryName": "Shopify Prime",
            "typingsPackageName": "shopify-prime",
            "sourceRepoURL": "https://github.com/nozzlegear/shopify-prime",
            "asOfVersion": "2.0.0"
        },
        {
            "libraryName": "should.js",
            "typingsPackageName": "should",
            "sourceRepoURL": "https://github.com/shouldjs/should.js",
            "asOfVersion": "13.0.0"
        },
        {
            "libraryName": "SimpleSignal",
            "typingsPackageName": "simplesignal",
            "sourceRepoURL": "https://github.com/zeh/simplesignal",
            "asOfVersion": "1.0.0"
        },
        {
            "libraryName": "@sindresorhus/class-names",
            "typingsPackageName": "sindresorhus__class-names",
            "sourceRepoURL": "https://github.com/sindresorhus/class-names",
            "asOfVersion": "1.1.0"
        },
        {
            "libraryName": "@sindresorhus/df",
            "typingsPackageName": "sindresorhus__df",
            "sourceRepoURL": "https://github.com/sindresorhus/df",
            "asOfVersion": "3.0.0"
        },
        {
            "libraryName": "djb2a",
            "typingsPackageName": "sindresorhus__djb2a",
            "sourceRepoURL": "https://github.com/sindresorhus/djb2a",
            "asOfVersion": "1.1.0"
        },
        {
            "libraryName": "@sindresorhus/fnv1a",
            "typingsPackageName": "sindresorhus__fnv1a",
            "sourceRepoURL": "https://github.com/sindresorhus/fnv1a",
            "asOfVersion": "1.1.0"
        },
        {
            "libraryName": "@sindresorhus/slugify",
            "typingsPackageName": "sindresorhus__slugify",
            "sourceRepoURL": "https://github.com/sindresorhus/slugify",
            "asOfVersion": "0.9.1"
        },
        {
            "libraryName": "@sindresorhus/string-hash",
            "typingsPackageName": "sindresorhus__string-hash",
            "sourceRepoURL": "https://github.com/sindresorhus/string-hash",
            "asOfVersion": "1.1.0"
        },
        {
            "libraryName": "@sindresorhus/to-milliseconds",
            "typingsPackageName": "sindresorhus__to-milliseconds",
            "sourceRepoURL": "https://github.com/sindresorhus/to-milliseconds",
            "asOfVersion": "1.1.0"
        },
        {
            "libraryName": "sip.js",
            "typingsPackageName": "sip.js",
            "sourceRepoURL": "https://github.com/onsip/SIP.js",
            "asOfVersion": "0.12.0"
        },
        {
            "libraryName": "skin-tone",
            "typingsPackageName": "skin-tone",
            "sourceRepoURL": "https://github.com/sindresorhus/skin-tone",
            "asOfVersion": "2.0.0"
        },
        {
            "libraryName": "slash",
            "typingsPackageName": "slash",
            "sourceRepoURL": "https://github.com/sindresorhus/slash",
            "asOfVersion": "3.0.0"
        },
        {
            "libraryName": "smooth-scrollbar",
            "typingsPackageName": "smooth-scrollbar",
            "sourceRepoURL": "https://github.com/idiotWu/smooth-scrollbar",
            "asOfVersion": "8.2.5"
        },
        {
            "libraryName": "Smoothie Charts",
            "typingsPackageName": "smoothie",
            "sourceRepoURL": "https://github.com/joewalnes/smoothie",
            "asOfVersion": "1.29.1"
        },
        {
            "libraryName": "snake-case",
            "typingsPackageName": "snake-case",
            "sourceRepoURL": "https://github.com/blakeembrey/snake-case",
            "asOfVersion": "1.1.2"
        },
        {
            "libraryName": "snoowrap",
            "typingsPackageName": "snoowrap",
            "sourceRepoURL": "https://github.com/not-an-aardvark/snoowrap",
            "asOfVersion": "1.19.0"
        },
        {
            "libraryName": "snowboy",
            "typingsPackageName": "snowboy",
            "sourceRepoURL": "https://github.com/Kitt-AI/snowboy",
            "asOfVersion": "1.3.1"
        },
        {
            "libraryName": "soap",
            "typingsPackageName": "soap",
            "sourceRepoURL": "https://www.npmjs.com/package/soap",
            "asOfVersion": "0.21.0"
        },
        {
            "libraryName": "source-map",
            "typingsPackageName": "source-map",
            "sourceRepoURL": "https://github.com/mozilla/source-map",
            "asOfVersion": "0.5.7"
        },
        {
            "libraryName": "sparkly",
            "typingsPackageName": "sparkly",
            "sourceRepoURL": "https://github.com/sindresorhus/sparkly",
            "asOfVersion": "5.0.0"
        },
        {
            "libraryName": "Spectacle",
            "typingsPackageName": "spectacle",
            "sourceRepoURL": "http://github.com/FormidableLabs/spectacle/",
            "asOfVersion": "5.2.3"
        },
        {
            "libraryName": "Spin.js",
            "typingsPackageName": "spin.js",
            "sourceRepoURL": "http://fgnass.github.com/spin.js/",
            "asOfVersion": "3.0.0"
        },
        {
            "libraryName": "spotify-web-api-js",
            "typingsPackageName": "spotify-web-api-js",
            "sourceRepoURL": "https://github.com/JMPerez/spotify-web-api-js",
            "asOfVersion": "0.21.0"
        },
        {
            "libraryName": "srcset",
            "typingsPackageName": "srcset",
            "sourceRepoURL": "https://github.com/sindresorhus/srcset",
            "asOfVersion": "2.0.0"
        },
        {
            "libraryName": "ServiceStack Utils",
            "typingsPackageName": "ss-utils",
            "sourceRepoURL": "https://servicestack.net/",
            "asOfVersion": "0.1.5"
        },
        {
            "libraryName": "stellar-sdk",
            "typingsPackageName": "stellar-sdk",
            "sourceRepoURL": "https://github.com/stellar/js-stellar-sdk",
            "asOfVersion": "0.15.1"
        },
        {
            "libraryName": "@storybook/addon-a11y",
            "typingsPackageName": "storybook__addon-a11y",
            "sourceRepoURL": "https://github.com/storybooks/storybook",
            "asOfVersion": "5.1.1"
        },
        {
            "libraryName": "@storybook/addon-actions",
            "typingsPackageName": "storybook__addon-actions",
            "sourceRepoURL": "https://github.com/storybooks/storybook",
            "asOfVersion": "5.2.0"
        },
        {
            "libraryName": "@storybook/addon-backgrounds",
            "typingsPackageName": "storybook__addon-backgrounds",
            "sourceRepoURL": "https://github.com/storybooks/storybook",
            "asOfVersion": "5.2.0"
        },
        {
            "libraryName": "@storybook/addon-centered",
            "typingsPackageName": "storybook__addon-centered",
            "sourceRepoURL": "https://github.com/storybooks/storybook",
            "asOfVersion": "5.2.0"
        },
        {
            "libraryName": "@storybook/addon-jest",
            "typingsPackageName": "storybook__addon-jest",
            "sourceRepoURL": "https://github.com/storybooks/storybook",
            "asOfVersion": "5.2.0"
        },
        {
            "libraryName": "@storybook/addon-knobs",
            "typingsPackageName": "storybook__addon-knobs",
            "sourceRepoURL": "https://github.com/storybooks/storybook",
            "asOfVersion": "5.2.0"
        },
        {
            "libraryName": "@storybook/addon-links",
            "typingsPackageName": "storybook__addon-links",
            "sourceRepoURL": "https://github.com/storybooks/storybook",
            "asOfVersion": "5.2.0"
        },
        {
            "libraryName": "@storybook/addon-notes",
            "typingsPackageName": "storybook__addon-notes",
            "sourceRepoURL": "https://github.com/storybooks/storybook",
            "asOfVersion": "5.0.0"
        },
        {
            "libraryName": "@storybook/addon-options",
            "typingsPackageName": "storybook__addon-options",
            "sourceRepoURL": "https://github.com/storybooks/storybook",
            "asOfVersion": "5.2.0"
        },
        {
            "libraryName": "@storybook/addon-viewport",
            "typingsPackageName": "storybook__addon-viewport",
            "sourceRepoURL": "https://github.com/storybooks/storybook",
            "asOfVersion": "5.2.0"
        },
        {
            "libraryName": "@storybook/addons",
            "typingsPackageName": "storybook__addons",
            "sourceRepoURL": "https://github.com/storybooks/storybook",
            "asOfVersion": "5.2.0"
        },
        {
            "libraryName": "@storybook/channels",
            "typingsPackageName": "storybook__channels",
            "sourceRepoURL": "https://github.com/storybooks/storybook",
            "asOfVersion": "5.2.0"
        },
        {
            "libraryName": "@storybook/html",
            "typingsPackageName": "storybook__html",
            "sourceRepoURL": "https://github.com/storybooks/storybook",
            "asOfVersion": "5.2.0"
        },
        {
            "libraryName": "@storybook/preact",
            "typingsPackageName": "storybook__preact",
            "sourceRepoURL": "https://github.com/storybooks/storybook",
            "asOfVersion": "5.2.1"
        },
        {
            "libraryName": "@storybook/react-native",
            "typingsPackageName": "storybook__react-native",
            "sourceRepoURL": "https://github.com/storybooks/storybook",
            "asOfVersion": "5.2.0"
        },
        {
            "libraryName": "@storybook/vue",
            "typingsPackageName": "storybook__vue",
            "sourceRepoURL": "https://github.com/storybooks/storybook",
            "asOfVersion": "5.2.0"
        },
        {
            "libraryName": "stream-mock",
            "typingsPackageName": "stream-mock",
            "sourceRepoURL": "https://github.com/b4nst/stream-mock",
            "asOfVersion": "2.0.1"
        },
        {
            "libraryName": "string-argv",
            "typingsPackageName": "string-argv",
            "sourceRepoURL": "https://github.com/mccormicka/string-argv",
            "asOfVersion": "0.3.0"
        },
        {
            "libraryName": "string-length",
            "typingsPackageName": "string-length",
            "sourceRepoURL": "https://github.com/sindresorhus/string-length",
            "asOfVersion": "3.0.0"
        },
        {
            "libraryName": "string-width",
            "typingsPackageName": "string-width",
            "sourceRepoURL": "https://github.com/sindresorhus/string-width",
            "asOfVersion": "4.0.0"
        },
        {
            "libraryName": "stringify-attributes",
            "typingsPackageName": "stringify-attributes",
            "sourceRepoURL": "https://github.com/sindresorhus/stringify-attributes",
            "asOfVersion": "2.0.0"
        },
        {
            "libraryName": "strip-ansi",
            "typingsPackageName": "strip-ansi",
            "sourceRepoURL": "https://github.com/chalk/strip-ansi",
            "asOfVersion": "5.2.0"
        },
        {
            "libraryName": "strip-bom",
            "typingsPackageName": "strip-bom",
            "sourceRepoURL": "https://github.com/sindresorhus/strip-bom",
            "asOfVersion": "4.0.0"
        },
        {
            "libraryName": "strip-indent",
            "typingsPackageName": "strip-indent",
            "sourceRepoURL": "https://github.com/sindresorhus/strip-indent",
            "asOfVersion": "3.0.0"
        },
        {
            "libraryName": "strip-json-comments",
            "typingsPackageName": "strip-json-comments",
            "sourceRepoURL": "https://github.com/sindresorhus/strip-json-comments",
            "asOfVersion": "3.0.0"
        },
        {
            "libraryName": "striptags",
            "typingsPackageName": "striptags",
            "sourceRepoURL": "https://github.com/ericnorris/striptags",
            "asOfVersion": "3.1.1"
        },
        {
            "libraryName": "subsume",
            "typingsPackageName": "subsume",
            "sourceRepoURL": "https://github.com/sindresorhus/subsume",
            "asOfVersion": "2.1.0"
        },
        {
            "libraryName": "sudo-block",
            "typingsPackageName": "sudo-block",
            "sourceRepoURL": "https://github.com/sindresorhus/sudo-block",
            "asOfVersion": "3.0.0"
        },
        {
            "libraryName": "Sugar",
            "typingsPackageName": "sugar",
            "sourceRepoURL": "https://github.com/andrewplummer/Sugar",
            "asOfVersion": "2.0.2"
        },
        {
            "libraryName": "survey-knockout",
            "typingsPackageName": "survey-knockout",
            "sourceRepoURL": "http://surveyjs.org/",
            "asOfVersion": "0.10.0"
        },
        {
            "libraryName": "svg-pan-zoom",
            "typingsPackageName": "svg-pan-zoom",
            "sourceRepoURL": "https://github.com/ariutta/svg-pan-zoom",
            "asOfVersion": "3.4.0"
        },
        {
            "libraryName": "svg.js",
            "typingsPackageName": "svg.js",
            "sourceRepoURL": "http://www.svgjs.com/",
            "asOfVersion": "2.3.1"
        },
        {
            "libraryName": "swagger-parser",
            "typingsPackageName": "swagger-parser",
            "sourceRepoURL": "https://apidevtools.org/swagger-parser/",
            "asOfVersion": "7.0.0"
        },
        {
            "libraryName": "swap-case",
            "typingsPackageName": "swap-case",
            "sourceRepoURL": "https://github.com/blakeembrey/swap-case",
            "asOfVersion": "1.1.2"
        },
        {
            "libraryName": "SweetAlert",
            "typingsPackageName": "sweetalert",
            "sourceRepoURL": "https://github.com/t4t5/sweetalert/",
            "asOfVersion": "2.0.4"
        },
        {
            "libraryName": "Tabris.js",
            "typingsPackageName": "tabris",
            "sourceRepoURL": "http://tabrisjs.com",
            "asOfVersion": "1.8.0"
        },
        {
            "libraryName": "tabris-plugin-firebase",
            "typingsPackageName": "tabris-plugin-firebase",
            "sourceRepoURL": "https://github.com/eclipsesource/tabris-plugin-firebase",
            "asOfVersion": "2.1.0"
        },
        {
            "libraryName": "tcomb",
            "typingsPackageName": "tcomb",
            "sourceRepoURL": "http://gcanti.github.io/tcomb/guide/index.html",
            "asOfVersion": "2.6.0"
        },
        {
            "libraryName": "temp-dir",
            "typingsPackageName": "temp-dir",
            "sourceRepoURL": "https://github.com/sindresorhus/temp-dir",
            "asOfVersion": "2.0.0"
        },
        {
            "libraryName": "temp-write",
            "typingsPackageName": "temp-write",
            "sourceRepoURL": "https://github.com/sindresorhus/temp-write",
            "asOfVersion": "4.0.0"
        },
        {
            "libraryName": "tempfile",
            "typingsPackageName": "tempfile",
            "sourceRepoURL": "https://github.com/sindresorhus/tempfile",
            "asOfVersion": "3.0.0"
        },
        {
            "libraryName": "tempy",
            "typingsPackageName": "tempy",
            "sourceRepoURL": "https://github.com/sindresorhus/tempy",
            "asOfVersion": "0.3.0"
        },
        {
            "libraryName": "term-size",
            "typingsPackageName": "term-size",
            "sourceRepoURL": "https://github.com/sindresorhus/term-size",
            "asOfVersion": "2.0.0"
        },
        {
            "libraryName": "terminal-image",
            "typingsPackageName": "terminal-image",
            "sourceRepoURL": "https://github.com/sindresorhus/terminal-image",
            "asOfVersion": "0.2.0"
        },
        {
            "libraryName": "terminal-link",
            "typingsPackageName": "terminal-link",
            "sourceRepoURL": "https://github.com/sindresorhus/terminal-link",
            "asOfVersion": "1.2.0"
        },
        {
            "libraryName": "terser",
            "typingsPackageName": "terser",
            "sourceRepoURL": "https://github.com/terser-js/terser",
            "asOfVersion": "3.12.0"
        },
        {
            "libraryName": "text-clipper",
            "typingsPackageName": "text-clipper",
            "sourceRepoURL": "https://github.com/arendjr/text-clipper",
            "asOfVersion": "1.3.0"
        },
        {
            "libraryName": "three",
            "typingsPackageName": "three",
            "sourceRepoURL": "https://github.com/mrdoob/three.js",
            "asOfVersion": "0.103.0"
        },
        {
            "libraryName": "tildify",
            "typingsPackageName": "tildify",
            "sourceRepoURL": "https://github.com/sindresorhus/tildify",
            "asOfVersion": "2.0.0"
        },
        {
            "libraryName": "time-span",
            "typingsPackageName": "time-span",
            "sourceRepoURL": "https://github.com/sindresorhus/time-span",
            "asOfVersion": "3.0.1"
        },
        {
            "libraryName": "timezonecomplete",
            "typingsPackageName": "timezonecomplete",
            "sourceRepoURL": "https://github.com/SpiritIT/timezonecomplete",
            "asOfVersion": "5.5.0"
        },
        {
            "libraryName": "title-case",
            "typingsPackageName": "title-case",
            "sourceRepoURL": "https://github.com/blakeembrey/title-case",
            "asOfVersion": "1.1.2"
        },
        {
            "libraryName": "to-semver",
            "typingsPackageName": "to-semver",
            "sourceRepoURL": "https://github.com/sindresorhus/to-semver",
            "asOfVersion": "2.0.0"
        },
        {
            "libraryName": "transliteration",
            "typingsPackageName": "transliteration",
            "sourceRepoURL": "https://github.com/dzcpy/transliteration",
            "asOfVersion": "1.6.6"
        },
        {
            "libraryName": "trash",
            "typingsPackageName": "trash",
            "sourceRepoURL": "https://github.com/sindresorhus/trash",
            "asOfVersion": "5.0.1"
        },
        {
            "libraryName": "trim-newlines",
            "typingsPackageName": "trim-newlines",
            "sourceRepoURL": "https://github.com/sindresorhus/trim-newlines",
            "asOfVersion": "3.0.0"
        },
        {
            "libraryName": "ts3-nodejs-library",
            "typingsPackageName": "ts3-nodejs-library",
            "sourceRepoURL": "https://github.com/Multivit4min/TS3-NodeJS-Library",
            "asOfVersion": "2.0.0"
        },
        {
            "libraryName": "TsMonad",
            "typingsPackageName": "tsmonad",
            "sourceRepoURL": "https://github.com/cbowdon/TsMonad",
            "asOfVersion": "0.5.0"
        },
        {
            "libraryName": "tstl",
            "typingsPackageName": "tstl",
            "sourceRepoURL": "https://github.com/samchon/tstl",
            "asOfVersion": "1.5.7"
        },
        {
            "libraryName": "typed.js",
            "typingsPackageName": "typed.js",
            "sourceRepoURL": "https://github.com/mattboldt/typed.js",
            "asOfVersion": "2.0.9"
        },
        {
            "libraryName": "TypeScript",
            "typingsPackageName": "typescript",
            "sourceRepoURL": "https://github.com/Microsoft/TypeScript",
            "asOfVersion": "2.0.0"
        },
        {
            "libraryName": "TypeScript",
            "typingsPackageName": "typescript-services",
            "sourceRepoURL": "https://github.com/Microsoft/TypeScript",
            "asOfVersion": "2.0.0"
        },
        {
            "libraryName": "ua-string",
            "typingsPackageName": "ua-string",
            "sourceRepoURL": "https://github.com/sindresorhus/ua-string",
            "asOfVersion": "3.0.0"
        },
        {
            "libraryName": "ui-box",
            "typingsPackageName": "ui-box",
            "sourceRepoURL": "https://github.com/segmentio/ui-box",
            "asOfVersion": "2.0.0"
        },
        {
            "libraryName": "uk.co.workingedge.phonegap.plugin.istablet",
            "typingsPackageName": "uk.co.workingedge.phonegap.plugin.istablet",
            "sourceRepoURL": "https://github.com/dpa99c/phonegap-istablet",
            "asOfVersion": "1.1.3"
        },
        {
            "libraryName": "uk.co.workingedge.phonegap.plugin.launchnavigator",
            "typingsPackageName": "uk.co.workingedge.phonegap.plugin.launchnavigator",
            "sourceRepoURL": "https://github.com/dpa99c/phonegap-launch-navigator",
            "asOfVersion": "4.0.0"
        },
        {
            "libraryName": "unique-random",
            "typingsPackageName": "unique-random",
            "sourceRepoURL": "https://github.com/sindresorhus/unique-random",
            "asOfVersion": "2.1.0"
        },
        {
            "libraryName": "unique-random-array",
            "typingsPackageName": "unique-random-array",
            "sourceRepoURL": "https://github.com/sindresorhus/unique-random-array",
            "asOfVersion": "2.0.0"
        },
        {
            "libraryName": "unique-string",
            "typingsPackageName": "unique-string",
            "sourceRepoURL": "https://github.com/sindresorhus/unique-string",
            "asOfVersion": "2.0.0"
        },
        {
            "libraryName": "unist-util-is",
            "typingsPackageName": "unist-util-is",
            "sourceRepoURL": "https://github.com/syntax-tree/unist-util-is",
            "asOfVersion": "4.0.0"
        },
        {
            "libraryName": "Universal Router",
            "typingsPackageName": "universal-router",
            "sourceRepoURL": "https://github.com/kriasoft/universal-router",
            "asOfVersion": "8.0.0"
        },
        {
            "libraryName": "untildify",
            "typingsPackageName": "untildify",
            "sourceRepoURL": "https://github.com/sindresorhus/untildify",
            "asOfVersion": "4.0.0"
        },
        {
            "libraryName": "unused-filename",
            "typingsPackageName": "unused-filename",
            "sourceRepoURL": "https://github.com/sindresorhus/unused-filename",
            "asOfVersion": "2.0.0"
        },
        {
            "libraryName": "upper-case",
            "typingsPackageName": "upper-case",
            "sourceRepoURL": "https://github.com/blakeembrey/upper-case",
            "asOfVersion": "1.1.3"
        },
        {
            "libraryName": "upper-case-first",
            "typingsPackageName": "upper-case-first",
            "sourceRepoURL": "https://github.com/blakeembrey/upper-case-first",
            "asOfVersion": "1.1.2"
        },
        {
            "libraryName": "url-regex",
            "typingsPackageName": "url-regex",
            "sourceRepoURL": "https://github.com/kevva/url-regex",
            "asOfVersion": "5.0.0"
        },
        {
            "libraryName": "urllib",
            "typingsPackageName": "urllib",
            "sourceRepoURL": "https://github.com/node-modules/urllib",
            "asOfVersion": "2.33.0"
        },
        {
            "libraryName": "UUID.js",
            "typingsPackageName": "uuidjs",
            "sourceRepoURL": "https://github.com/LiosK/UUID.js",
            "asOfVersion": "3.6.0"
        },
        {
            "libraryName": "Validate.js",
            "typingsPackageName": "validate.js",
            "sourceRepoURL": "https://github.com/ansman/validate.js",
            "asOfVersion": "0.11.0"
        },
        {
            "libraryName": "vanilla-tilt",
            "typingsPackageName": "vanilla-tilt",
            "sourceRepoURL": "https://github.com/micku7zu/vanilla-tilt.js",
            "asOfVersion": "1.6.2"
        },
        {
            "libraryName": "vega",
            "typingsPackageName": "vega",
            "sourceRepoURL": "https://github.com/vega/vega",
            "asOfVersion": "3.2.0"
        },
        {
            "libraryName": "vso-node-api",
            "typingsPackageName": "vso-node-api",
            "sourceRepoURL": "https://github.com/Microsoft/vso-node-api",
            "asOfVersion": "4.0.0"
        },
        {
            "libraryName": "vuejs",
            "typingsPackageName": "vue",
            "sourceRepoURL": "https://github.com/vuejs/vue",
            "asOfVersion": "2.0.0"
        },
        {
            "libraryName": "vue-i18n",
            "typingsPackageName": "vue-i18n",
            "sourceRepoURL": "https://github.com/kazupon/vue-i18n",
            "asOfVersion": "7.0.0"
        },
        {
            "libraryName": "vue-router",
            "typingsPackageName": "vue-router",
            "sourceRepoURL": "https://github.com/vuejs/vue-router",
            "asOfVersion": "2.0.0"
        },
        {
            "libraryName": "vue-scrollto",
            "typingsPackageName": "vue-scrollto",
            "sourceRepoURL": "https://github.com/rigor789/vue-scrollto",
            "asOfVersion": "2.17.1"
        },
        {
            "libraryName": "typescript",
            "typingsPackageName": "w3c-permissions",
            "sourceRepoURL": "https://www.w3.org/TR/permissions/",
            "asOfVersion": "2.0.0"
        },
        {
            "libraryName": "wait-for-localhost",
            "typingsPackageName": "wait-for-localhost",
            "sourceRepoURL": "https://github.com/sindresorhus/wait-for-localhost",
            "asOfVersion": "3.1.0"
        },
        {
            "libraryName": "wallpaper",
            "typingsPackageName": "wallpaper",
            "sourceRepoURL": "https://github.com/sindresorhus/wallpaper",
            "asOfVersion": "4.3.0"
        },
        {
            "libraryName": "watson-developer-cloud",
            "typingsPackageName": "watson-developer-cloud",
            "sourceRepoURL": "https://github.com/watson-developer-cloud/node-sdk",
            "asOfVersion": "3.0.1"
        },
        {
            "libraryName": "web3",
            "typingsPackageName": "web3",
            "sourceRepoURL": "https://github.com/ethereum/web3.js",
            "asOfVersion": "1.2.2"
        },
        {
            "libraryName": "typescript",
            "typingsPackageName": "webassembly-js-api",
            "sourceRepoURL": "https://github.com/winksaville/test-webassembly-js-ts",
            "asOfVersion": "2.0.0"
        },
        {
            "libraryName": "webcola",
            "typingsPackageName": "webcola",
            "sourceRepoURL": "https://github.com/tgdwyer/WebCola",
            "asOfVersion": "3.2.0"
        },
        {
            "libraryName": "WebdriverIO",
            "typingsPackageName": "webdriverio",
            "sourceRepoURL": "git@github.com:webdriverio/webdriverio.git",
            "asOfVersion": "5.0.0"
        },
        {
            "libraryName": "webgme",
            "typingsPackageName": "webgme",
            "sourceRepoURL": "https://webgme.org",
            "asOfVersion": "2.11.0"
        },
        {
            "libraryName": "Webix UI",
            "typingsPackageName": "webix",
            "sourceRepoURL": "http://webix.com",
            "asOfVersion": "5.1.1"
        },
        {
            "libraryName": "webpack-chain",
            "typingsPackageName": "webpack-chain",
            "sourceRepoURL": "https://github.com/neutrinojs/webpack-chain",
            "asOfVersion": "5.2.0"
        },
        {
            "libraryName": "typescript",
            "typingsPackageName": "whatwg-streams",
            "sourceRepoURL": "https://streams.spec.whatwg.org",
            "asOfVersion": "3.2.1"
        },
        {
            "libraryName": "which-pm",
            "typingsPackageName": "which-pm",
            "sourceRepoURL": "https://github.com/zkochan/which-pm#readme",
            "asOfVersion": "1.1.0"
        },
        {
            "libraryName": "winston",
            "typingsPackageName": "winston",
            "sourceRepoURL": "https://github.com/winstonjs/winston.git",
            "asOfVersion": "2.4.4"
        },
        {
            "libraryName": "wolfy87-eventemitter",
            "typingsPackageName": "wolfy87-eventemitter",
            "sourceRepoURL": "https://github.com/Wolfy87/EventEmitter",
            "asOfVersion": "5.2.0"
        },
        {
            "libraryName": "wonder-commonlib",
            "typingsPackageName": "wonder-commonlib",
            "sourceRepoURL": "https://github.com/yyc-git/Wonder-CommonLib",
            "asOfVersion": "0.1.12"
        },
        {
            "libraryName": "wonder-frp",
            "typingsPackageName": "wonder-frp",
            "sourceRepoURL": "https://github.com/yyc-git/Wonder-FRP",
            "asOfVersion": "0.1.25"
        },
        {
            "libraryName": "word-list",
            "typingsPackageName": "word-list-json",
            "sourceRepoURL": "https://github.com/sindresorhus/word-list",
            "asOfVersion": "3.0.0"
        },
        {
            "libraryName": "wouter",
            "typingsPackageName": "wouter",
            "sourceRepoURL": "https://github.com/molefrog/wouter#readme",
            "asOfVersion": "2.2.0"
        },
        {
            "libraryName": "write-json-file",
            "typingsPackageName": "write-json-file",
            "sourceRepoURL": "https://github.com/sindresorhus/write-json-file",
            "asOfVersion": "3.2.0"
        },
        {
            "libraryName": "write-pkg",
            "typingsPackageName": "write-pkg",
            "sourceRepoURL": "https://github.com/sindresorhus/write-pkg",
            "asOfVersion": "4.0.0"
        },
        {
            "libraryName": "x2js",
            "typingsPackageName": "x2js",
            "sourceRepoURL": "https://code.google.com/p/x2js/",
            "asOfVersion": "3.1.0"
        },
        {
            "libraryName": "xadesjs",
            "typingsPackageName": "xadesjs",
            "sourceRepoURL": "https://github.com/PeculiarVentures/xadesjs",
            "asOfVersion": "2.0.2"
        },
        {
            "libraryName": "xdg-basedir",
            "typingsPackageName": "xdg-basedir",
            "sourceRepoURL": "https://github.com/sindresorhus/xdg-basedir",
            "asOfVersion": "4.0.0"
        },
        {
            "libraryName": "xhr-mock",
            "typingsPackageName": "xhr-mock",
            "sourceRepoURL": "https://github.com/jameslnewell/xhr-mock#readme",
            "asOfVersion": "2.0.0"
        },
        {
            "libraryName": "xlsx",
            "typingsPackageName": "xlsx",
            "sourceRepoURL": "https://github.com/sheetjs/js-xlsx",
            "asOfVersion": "0.0.36"
        },
        {
            "libraryName": "xml-js",
            "typingsPackageName": "xml-js",
            "sourceRepoURL": "https://github.com/nashwaan/xml-js",
            "asOfVersion": "1.0.0"
        },
        {
            "libraryName": "xmlbuilder",
            "typingsPackageName": "xmlbuilder",
            "sourceRepoURL": "https://github.com/oozcitak/xmlbuilder-js",
            "asOfVersion": "11.0.1"
        },
        {
            "libraryName": "xterm.js",
            "typingsPackageName": "xterm",
            "sourceRepoURL": "https://github.com/sourcelair/xterm.js/",
            "asOfVersion": "3.0.0"
        },
        {
            "libraryName": "year-days",
            "typingsPackageName": "year-days",
            "sourceRepoURL": "https://github.com/sindresorhus/year-days",
            "asOfVersion": "3.0.0"
        },
        {
            "libraryName": "yFiles for HTML",
            "typingsPackageName": "yfiles",
            "sourceRepoURL": "none",
            "asOfVersion": "2.1.0"
        },
        {
            "libraryName": "yn",
            "typingsPackageName": "yn",
            "sourceRepoURL": "https://github.com/sindresorhus/yn",
            "asOfVersion": "3.1.0"
        },
        {
            "libraryName": "zapier-platform-core",
            "typingsPackageName": "zapier-platform-core",
            "sourceRepoURL": "https://github.com/zapier/zapier-platform-core",
            "asOfVersion": "6.1.1"
        },
        {
            "libraryName": "zetapush-js",
            "typingsPackageName": "zetapush-js",
            "sourceRepoURL": "https://github.com/zetapush/zetapush-js",
            "asOfVersion": "3.1.2"
        },
        {
            "libraryName": "Zone.js",
            "typingsPackageName": "zone.js",
            "sourceRepoURL": "https://github.com/angular/zone.js",
            "asOfVersion": "0.5.12"
        }
    ]
}<|MERGE_RESOLUTION|>--- conflicted
+++ resolved
@@ -3331,17 +3331,16 @@
             "asOfVersion": "2.0.0"
         },
         {
-<<<<<<< HEAD
             "libraryName": "react-native-safe-area",
             "typingsPackageName": "react-native-safe-area",
             "sourceRepoURL": "https://github.com/miyabi/react-native-safe-area#readme",
             "asOfVersion": "0.5.1"
-=======
+        },
+        {
             "libraryName": "react-native-permissions",
             "typingsPackageName": "react-native-permissions",
             "sourceRepoURL": "https://github.com/yonahforst/react-native-permissions",
             "asOfVersion": "2.0.0"
->>>>>>> aae7db3c
         },
         {
             "libraryName": "react-navigation-material-bottom-tabs",
