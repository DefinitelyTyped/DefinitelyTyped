{
    "packages": [
        {
            "libraryName": "3d-bin-packing",
            "typingsPackageName": "3d-bin-packing",
            "sourceRepoURL": "https://github.com/betterwaysystems/packer",
            "asOfVersion": "1.1.3"
        },
        {
            "libraryName": "Ably Realtime and Rest client library",
            "typingsPackageName": "ably",
            "sourceRepoURL": "https://www.ably.io/",
            "asOfVersion": "1.0.0"
        },
        {
            "libraryName": "actions-on-google",
            "typingsPackageName": "actions-on-google",
            "sourceRepoURL": "https://github.com/actions-on-google/actions-on-google-nodejs",
            "asOfVersion": "2.0.0"
        },
        {
            "libraryName": "active-win",
            "typingsPackageName": "active-win",
            "sourceRepoURL": "https://github.com/sindresorhus/active-win",
            "asOfVersion": "5.1.0"
        },
        {
            "libraryName": "ag-grid",
            "typingsPackageName": "ag-grid",
            "sourceRepoURL": "https://github.com/ceolter/ag-grid",
            "asOfVersion": "3.2.0"
        },
        {
            "libraryName": "aggregate-error",
            "typingsPackageName": "aggregate-error",
            "sourceRepoURL": "https://github.com/sindresorhus/aggregate-error",
            "asOfVersion": "2.2.0"
        },
        {
            "libraryName": "ajv",
            "typingsPackageName": "ajv",
            "sourceRepoURL": "https://github.com/epoberezkin/ajv",
            "asOfVersion": "1.0.0"
        },
        {
            "libraryName": "all-keys",
            "typingsPackageName": "all-keys",
            "sourceRepoURL": "https://github.com/sindresorhus/all-keys",
            "asOfVersion": "3.0.0"
        },
        {
            "libraryName": "all-keys",
            "typingsPackageName": "all-property-names",
            "sourceRepoURL": "https://github.com/sindresorhus/all-keys",
            "asOfVersion": "3.0.0"
        },
        {
            "libraryName": "angular-touchspin",
            "typingsPackageName": "angular-touchspin",
            "sourceRepoURL": "https://github.com/nkovacic/angular-touchspin",
            "asOfVersion": "1.8.2"
        },
        {
            "libraryName": "angular-ui-router-default",
            "typingsPackageName": "angular-ui-router-default",
            "sourceRepoURL": "https://github.com/nonplus/angular-ui-router-default",
            "asOfVersion": "0.0.5"
        },
        {
            "libraryName": "angular-ui-router-uib-modal",
            "typingsPackageName": "angular-ui-router-uib-modal",
            "sourceRepoURL": "https://github.com/nonplus/angular-ui-router-uib-modal",
            "asOfVersion": "0.0.11"
        },
        {
            "libraryName": "ansi-escapes",
            "typingsPackageName": "ansi-escapes",
            "sourceRepoURL": "https://github.com/sindresorhus/ansi-escapes",
            "asOfVersion": "4.0.0"
        },
        {
            "libraryName": "ansi-regex",
            "typingsPackageName": "ansi-regex",
            "sourceRepoURL": "https://github.com/chalk/ansi-regex",
            "asOfVersion": "5.0.0"
        },
        {
            "libraryName": "antd",
            "typingsPackageName": "antd",
            "sourceRepoURL": "https://github.com/ant-design/ant-design",
            "asOfVersion": "1.0.0"
        },
        {
            "libraryName": "anybar",
            "typingsPackageName": "anybar",
            "sourceRepoURL": "https://github.com/sindresorhus/anybar",
            "asOfVersion": "4.0.0"
        },
        {
            "libraryName": "anydb-sql",
            "typingsPackageName": "anydb-sql",
            "sourceRepoURL": "https://github.com/doxout/anydb-sql",
            "asOfVersion": "0.6.46"
        },
        {
            "libraryName": "anydb-sql-migrations",
            "typingsPackageName": "anydb-sql-migrations",
            "sourceRepoURL": "https://github.com/spion/anydb-sql-migrations",
            "asOfVersion": "2.1.1"
        },
        {
            "libraryName": "apn",
            "typingsPackageName": "apn",
            "sourceRepoURL": "https://github.com/node-apn/node-apn",
            "asOfVersion": "2.1.2"
        },
        {
            "libraryName": "Application Insights",
            "typingsPackageName": "applicationinsights",
            "sourceRepoURL": "https://github.com/Microsoft/ApplicationInsights-node.js",
            "asOfVersion": "0.20.0"
        },
        {
            "libraryName": "Argon2",
            "typingsPackageName": "argon2",
            "sourceRepoURL": "https://github.com/ranisalt/node-argon2",
            "asOfVersion": "0.15.0"
        },
        {
            "libraryName": "array-move",
            "typingsPackageName": "array-move",
            "sourceRepoURL": "https://github.com/sindresorhus/array-move",
            "asOfVersion": "2.0.0"
        },
        {
            "libraryName": "array-uniq",
            "typingsPackageName": "array-uniq",
            "sourceRepoURL": "https://github.com/sindresorhus/array-uniq",
            "asOfVersion": "2.1.0"
        },
        {
            "libraryName": "arrify",
            "typingsPackageName": "arrify",
            "sourceRepoURL": "https://github.com/sindresorhus/arrify",
            "asOfVersion": "2.0.0"
        },
        {
            "libraryName": "artyom.js",
            "typingsPackageName": "artyom.js",
            "sourceRepoURL": "https://github.com/sdkcarlos/artyom.js",
            "asOfVersion": "1.0.6"
        },
        {
            "libraryName": "askmethat-rating",
            "typingsPackageName": "askmethat-rating",
            "sourceRepoURL": "https://github.com/AlexTeixeira/Askmethat-Rating",
            "asOfVersion": "0.4.0"
        },
        {
            "libraryName": "assertion-error",
            "typingsPackageName": "assertion-error",
            "sourceRepoURL": "https://github.com/chaijs/assertion-error",
            "asOfVersion": "1.1.0"
        },
        {
            "libraryName": "asyncblock",
            "typingsPackageName": "asyncblock",
            "sourceRepoURL": "https://github.com/scriby/asyncblock",
            "asOfVersion": "2.2.11"
        },
        {
            "libraryName": "aurelia-knockout",
            "typingsPackageName": "aurelia-knockout",
            "sourceRepoURL": "https://github.com/code-chris/aurelia-knockout",
            "asOfVersion": "2.1.0"
        },
        {
            "libraryName": "auto-bind",
            "typingsPackageName": "auto-bind",
            "sourceRepoURL": "https://github.com/sindresorhus/auto-bind",
            "asOfVersion": "2.1.0"
        },
        {
            "libraryName": "autobind-decorator",
            "typingsPackageName": "autobind-decorator",
            "sourceRepoURL": "https://github.com/andreypopp/autobind-decorator",
            "asOfVersion": "2.1.0"
        },
        {
            "libraryName": "autolinker",
            "typingsPackageName": "autolinker",
            "sourceRepoURL": "https://github.com/gregjacobs/Autolinker.js",
            "asOfVersion": "2.0.0"
        },
        {
            "libraryName": "aws-sdk",
            "typingsPackageName": "aws-sdk",
            "sourceRepoURL": "https://github.com/aws/aws-sdk-js",
            "asOfVersion": "2.7.0"
        },
        {
            "libraryName": "axe-core",
            "typingsPackageName": "axe-core",
            "sourceRepoURL": "https://github.com/dequelabs/axe-core",
            "asOfVersion": "3.0.3"
        },
        {
            "libraryName": "axios",
            "typingsPackageName": "axios",
            "sourceRepoURL": "https://github.com/mzabriskie/axios",
            "asOfVersion": "0.14.0"
        },
        {
            "libraryName": "axios-mock-adapter",
            "typingsPackageName": "axios-mock-adapter",
            "sourceRepoURL": "https://github.com/ctimmerm/axios-mock-adapter",
            "asOfVersion": "1.10.0"
        },
        {
            "libraryName": "azure-mobile-apps",
            "typingsPackageName": "azure-mobile-apps",
            "sourceRepoURL": "https://github.com/Azure/azure-mobile-apps-node/",
            "asOfVersion": "3.0.0"
        },
        {
            "libraryName": "@babel/parser",
            "typingsPackageName": "babel__parser",
            "sourceRepoURL": "https://github.com/babel/babel",
            "asOfVersion": "7.1.0"
        },
        {
            "libraryName": "BabylonJS",
            "typingsPackageName": "babylonjs",
            "sourceRepoURL": "http://www.babylonjs.com/",
            "asOfVersion": "2.4.1"
        },
        {
            "libraryName": "badgen",
            "typingsPackageName": "badgen",
            "sourceRepoURL": "https://github.com/amio/badgen",
            "asOfVersion": "2.7.1"
        },
        {
            "libraryName": "base64url",
            "typingsPackageName": "base64url",
            "sourceRepoURL": "https://github.com/brianloveswords/base64url",
            "asOfVersion": "2.0.0"
        },
        {
            "libraryName": "baseui",
            "typingsPackageName": "baseui",
            "sourceRepoURL": "https://github.com/uber-web/baseui",
            "asOfVersion": "8.0.0"
        },
        {
            "libraryName": "beeper",
            "typingsPackageName": "beeper",
            "sourceRepoURL": "https://github.com/sindresorhus/beeper",
            "asOfVersion": "2.0.0"
        },
        {
            "libraryName": "bezier-easing",
            "typingsPackageName": "bezier-easing",
            "sourceRepoURL": "https://github.com/gre/bezier-easing",
            "asOfVersion": "2.1.0"
        },
        {
            "libraryName": "bem-cn",
            "typingsPackageName": "bem-cn",
            "sourceRepoURL": "https://github.com/albburtsev/bem-cn",
            "asOfVersion": "3.0.0"
        },
        {
            "libraryName": "BigInteger.js",
            "typingsPackageName": "big-integer",
            "sourceRepoURL": "https://github.com/peterolson/BigInteger.js",
            "asOfVersion": "0.0.31"
        },
        {
            "libraryName": "bignumber.js",
            "typingsPackageName": "bignumber.js",
            "sourceRepoURL": "https://github.com/MikeMcl/bignumber.js/",
            "asOfVersion": "5.0.0"
        },
        {
            "libraryName": "bin-version",
            "typingsPackageName": "bin-version",
            "sourceRepoURL": "https://github.com/sindresorhus/bin-version",
            "asOfVersion": "3.1.0"
        },
        {
            "libraryName": "bingmaps",
            "typingsPackageName": "bingmaps",
            "sourceRepoURL": "https://github.com/Microsoft/Bing-Maps-V8-TypeScript-Definitions",
            "asOfVersion": "2.0.15"
        },
        {
            "libraryName": "bitcoinjs-lib",
            "typingsPackageName": "bitcoinjs-lib",
            "sourceRepoURL": "https://github.com/bitcoinjs/bitcoinjs-lib",
            "asOfVersion": "5.0.0"
        },
        {
            "libraryName": "bip32",
            "typingsPackageName": "bip32",
            "sourceRepoURL": "https://github.com/bitcoinjs/bip32#readme",
            "asOfVersion": "2.0.0"
        },
        {
            "libraryName": "bitwise",
            "typingsPackageName": "bitwise",
            "sourceRepoURL": "https://github.com/dodekeract/bitwise",
            "asOfVersion": "2.0.0"
        },
        {
            "libraryName": "blob-util",
            "typingsPackageName": "blob-util",
            "sourceRepoURL": "https://github.com/nolanlawson/blob-util#readme",
            "asOfVersion": "2.0.0"
        },
        {
            "libraryName": "botvs",
            "typingsPackageName": "botvs",
            "sourceRepoURL": "https://www.botvs.com/",
            "asOfVersion": "1.0.0"
        },
        {
            "libraryName": "Bowser",
            "typingsPackageName": "bowser",
            "sourceRepoURL": "https://github.com/ded/bowser",
            "asOfVersion": "1.1.1"
        },
        {
            "libraryName": "boxen",
            "typingsPackageName": "boxen",
            "sourceRepoURL": "https://github.com/sindresorhus/boxen",
            "asOfVersion": "3.0.1"
        },
        {
            "libraryName": "broccoli-plugin",
            "typingsPackageName": "broccoli-plugin",
            "sourceRepoURL": "https://github.com/broccolijs/broccoli-plugin",
            "asOfVersion": "3.0.0"
        },
        {
            "libraryName": "Bugsnag Browser",
            "typingsPackageName": "bugsnag-js",
            "sourceRepoURL": "https://github.com/bugsnag/bugsnag-js",
            "asOfVersion": "3.1.0"
        },
        {
            "libraryName": "builtin-modules",
            "typingsPackageName": "builtin-modules",
            "sourceRepoURL": "https://github.com/sindresorhus/builtin-modules",
            "asOfVersion": "3.1.0"
        },
        {
            "libraryName": "bunyan-bugsnag",
            "typingsPackageName": "bunyan-bugsnag",
            "sourceRepoURL": "https://github.com/marnusw/bunyan-bugsnag",
            "asOfVersion": "3.0.0"
        },
        {
            "libraryName": "CacheFactory",
            "typingsPackageName": "cachefactory",
            "sourceRepoURL": "https://github.com/jmdobry/CacheFactory",
            "asOfVersion": "3.0.0"
        },
        {
            "libraryName": "callsites",
            "typingsPackageName": "callsites",
            "sourceRepoURL": "https://github.com/sindresorhus/callsites",
            "asOfVersion": "3.0.0"
        },
        {
            "libraryName": "camaro",
            "typingsPackageName": "camaro",
            "sourceRepoURL": "https://github.com/tuananh/camaro",
            "asOfVersion": "2.2.4"
        },
        {
            "libraryName": "camel-case",
            "typingsPackageName": "camel-case",
            "sourceRepoURL": "https://github.com/blakeembrey/camel-case",
            "asOfVersion": "1.2.1"
        },
        {
            "libraryName": "camelcase",
            "typingsPackageName": "camelcase",
            "sourceRepoURL": "https://github.com/sindresorhus/camelcase",
            "asOfVersion": "5.2.0"
        },
        {
            "libraryName": "camelcase-keys",
            "typingsPackageName": "camelcase-keys",
            "sourceRepoURL": "https://github.com/sindresorhus/camelcase-keys",
            "asOfVersion": "5.1.0"
        },
        {
            "libraryName": "camljs",
            "typingsPackageName": "camljs",
            "sourceRepoURL": "https://github.com/andrei-markeev/camljs",
            "asOfVersion": "2.8.1"
        },
        {
            "libraryName": "catalog",
            "typingsPackageName": "catalog",
            "sourceRepoURL": "https://github.com/interactivethings/catalog",
            "asOfVersion": "3.5.0"
        },
        {
            "libraryName": "chai-http",
            "typingsPackageName": "chai-http",
            "sourceRepoURL": "https://github.com/chaijs/chai-http",
            "asOfVersion": "4.2.0"
        },
        {
            "libraryName": "chai-webdriverio",
            "typingsPackageName": "chai-webdriverio",
            "sourceRepoURL": "https://github.com/marcodejongh/chai-webdriverio",
            "asOfVersion": "1.0.0"
        },
        {
            "libraryName": "chalk",
            "typingsPackageName": "chalk",
            "sourceRepoURL": "https://github.com/chalk/chalk",
            "asOfVersion": "2.2.0"
        },
        {
            "libraryName": "change-case",
            "typingsPackageName": "change-case",
            "sourceRepoURL": "https://github.com/blakeembrey/change-case",
            "asOfVersion": "2.3.1"
        },
        {
            "libraryName": "cheap-ruler",
            "typingsPackageName": "cheap-ruler",
            "sourceRepoURL": "https://github.com/mapbox/cheap-ruler",
            "asOfVersion": "2.5.0"
        },
        {
            "libraryName": "chokidar",
            "typingsPackageName": "chokidar",
            "sourceRepoURL": "https://github.com/paulmillr/chokidar",
            "asOfVersion": "2.1.3"
        },
        {
            "libraryName": "chunked-dc",
            "typingsPackageName": "chunked-dc",
            "sourceRepoURL": "https://github.com/saltyrtc/chunked-dc-js",
            "asOfVersion": "0.2.2"
        },
        {
            "libraryName": "clean-stack",
            "typingsPackageName": "clean-stack",
            "sourceRepoURL": "https://github.com/sindresorhus/clean-stack",
            "asOfVersion": "2.1.0"
        },
        {
            "libraryName": "clean-webpack-plugin",
            "typingsPackageName": "clean-webpack-plugin",
            "sourceRepoURL": "https://github.com/johnagan/clean-webpack-plugin",
            "asOfVersion": "2.0.0"
        },
        {
            "libraryName": "clear-module",
            "typingsPackageName": "clear-require",
            "sourceRepoURL": "https://github.com/sindresorhus/clear-module",
            "asOfVersion": "3.2.0"
        },
        {
            "libraryName": "cli-boxes",
            "typingsPackageName": "cli-boxes",
            "sourceRepoURL": "https://github.com/sindresorhus/cli-boxes",
            "asOfVersion": "2.0.0"
        },
        {
            "libraryName": "cli-cursor",
            "typingsPackageName": "cli-cursor",
            "sourceRepoURL": "https://github.com/sindresorhus/cli-cursor",
            "asOfVersion": "3.0.0"
        },
        {
            "libraryName": "cli-truncate",
            "typingsPackageName": "cli-truncate",
            "sourceRepoURL": "https://github.com/sindresorhus/cli-truncate",
            "asOfVersion": "2.0.0"
        },
        {
            "libraryName": "clipboardy",
            "typingsPackageName": "clipboardy",
            "sourceRepoURL": "https://github.com/sindresorhus/clipboardy",
            "asOfVersion": "2.0.0"
        },
        {
            "libraryName": "colors.js (colors)",
            "typingsPackageName": "colors",
            "sourceRepoURL": "https://github.com/Marak/colors.js",
            "asOfVersion": "1.2.1"
        },
        {
            "libraryName": "commander",
            "typingsPackageName": "commander",
            "sourceRepoURL": "https://github.com/tj/commander.js",
            "asOfVersion": "2.12.2"
        },
        {
            "libraryName": "compare-versions",
            "typingsPackageName": "compare-versions",
            "sourceRepoURL": "https://github.com/omichelsen/compare-versions",
            "asOfVersion": "3.3.0"
        },
        {
            "libraryName": "condense-whitespace",
            "typingsPackageName": "condense-whitespace",
            "sourceRepoURL": "https://github.com/sindresorhus/condense-whitespace",
            "asOfVersion": "2.0.0"
        },
        {
            "libraryName": "conf",
            "typingsPackageName": "conf",
            "sourceRepoURL": "https://github.com/sindresorhus/conf",
            "asOfVersion": "3.0.0"
        },
        {
            "libraryName": "confirmdialog",
            "typingsPackageName": "confirmdialog",
            "sourceRepoURL": "https://github.com/allipierre/Type-definitions-for-jquery-confirm/tree/master/types/confirmDialog-js",
            "asOfVersion": "1.0.0"
        },
        {
            "libraryName": "consola",
            "typingsPackageName": "consola",
            "sourceRepoURL": "https://github.com/nuxt/consola",
            "asOfVersion": "2.2.5"
        },
        {
            "libraryName": "constant-case",
            "typingsPackageName": "constant-case",
            "sourceRepoURL": "https://github.com/blakeembrey/constant-case",
            "asOfVersion": "1.1.2"
        },
        {
            "libraryName": "convert-hrtime",
            "typingsPackageName": "convert-hrtime",
            "sourceRepoURL": "https://github.com/sindresorhus/convert-hrtime",
            "asOfVersion": "3.0.0"
        },
        {
            "libraryName": "copy-text-to-clipboard",
            "typingsPackageName": "copy-text-to-clipboard",
            "sourceRepoURL": "https://github.com/sindresorhus/copy-text-to-clipboard",
            "asOfVersion": "2.0.1"
        },
        {
            "libraryName": "cordova-plugin-battery-status",
            "typingsPackageName": "cordova-plugin-battery-status",
            "sourceRepoURL": "https://github.com/apache/cordova-plugin-battery-status",
            "asOfVersion": "1.2.3"
        },
        {
            "libraryName": "cordova-plugin-camera",
            "typingsPackageName": "cordova-plugin-camera",
            "sourceRepoURL": "https://github.com/apache/cordova-plugin-camera",
            "asOfVersion": "2.4.0"
        },
        {
            "libraryName": "cordova-plugin-contacts",
            "typingsPackageName": "cordova-plugin-contacts",
            "sourceRepoURL": "https://github.com/apache/cordova-plugin-contacts",
            "asOfVersion": "2.3.0"
        },
        {
            "libraryName": "cordova-plugin-device",
            "typingsPackageName": "cordova-plugin-device",
            "sourceRepoURL": "https://github.com/apache/cordova-plugin-device",
            "asOfVersion": "1.1.5"
        },
        {
            "libraryName": "cordova-plugin-device-motion",
            "typingsPackageName": "cordova-plugin-device-motion",
            "sourceRepoURL": "https://github.com/apache/cordova-plugin-device-motion",
            "asOfVersion": "1.2.4"
        },
        {
            "libraryName": "Apache Cordova Device Orientation plugin",
            "typingsPackageName": "cordova-plugin-device-orientation",
            "sourceRepoURL": "https://github.com/apache/cordova-plugin-device-orientation",
            "asOfVersion": "1.0.6"
        },
        {
            "libraryName": "cordova-plugin-dialogs",
            "typingsPackageName": "cordova-plugin-dialogs",
            "sourceRepoURL": "https://github.com/apache/cordova-plugin-dialogs",
            "asOfVersion": "1.3.2"
        },
        {
            "libraryName": "Apache Cordova File System plugin",
            "typingsPackageName": "cordova-plugin-file",
            "sourceRepoURL": "https://github.com/apache/cordova-plugin-file",
            "asOfVersion": "4.3.2"
        },
        {
            "libraryName": "cordova-plugin-file-transfer",
            "typingsPackageName": "cordova-plugin-file-transfer",
            "sourceRepoURL": "https://github.com/apache/cordova-plugin-file-transfer",
            "asOfVersion": "1.6.2"
        },
        {
            "libraryName": "cordova-plugin-globalization",
            "typingsPackageName": "cordova-plugin-globalization",
            "sourceRepoURL": "https://github.com/apache/cordova-plugin-globalization",
            "asOfVersion": "1.0.6"
        },
        {
            "libraryName": "cordova-plugin-inappbrowser",
            "typingsPackageName": "cordova-plugin-inappbrowser",
            "sourceRepoURL": "https://github.com/apache/cordova-plugin-inappbrowser",
            "asOfVersion": "2.0.0"
        },
        {
            "libraryName": "cordova-plugin-media",
            "typingsPackageName": "cordova-plugin-media",
            "sourceRepoURL": "https://github.com/apache/cordova-plugin-media",
            "asOfVersion": "3.0.0"
        },
        {
            "libraryName": "cordova-plugin-media-capture",
            "typingsPackageName": "cordova-plugin-media-capture",
            "sourceRepoURL": "https://github.com/apache/cordova-plugin-media-capture",
            "asOfVersion": "1.4.2"
        },
        {
            "libraryName": "cordova-plugin-network-information",
            "typingsPackageName": "cordova-plugin-network-information",
            "sourceRepoURL": "https://github.com/apache/cordova-plugin-network-information",
            "asOfVersion": "1.3.2"
        },
        {
            "libraryName": "cordova-plugin-splashscreen",
            "typingsPackageName": "cordova-plugin-splashscreen",
            "sourceRepoURL": "https://github.com/apache/cordova-plugin-splashscreen",
            "asOfVersion": "4.0.2"
        },
        {
            "libraryName": "Apache Cordova StatusBar plugin",
            "typingsPackageName": "cordova-plugin-statusbar",
            "sourceRepoURL": "https://github.com/apache/cordova-plugin-statusbar",
            "asOfVersion": "2.2.2"
        },
        {
            "libraryName": "Apache Cordova Vibration plugin",
            "typingsPackageName": "cordova-plugin-vibration",
            "sourceRepoURL": "https://github.com/apache/cordova-plugin-vibration",
            "asOfVersion": "2.1.4"
        },
        {
            "libraryName": "cordova.plugins.diagnostic",
            "typingsPackageName": "cordova.plugins.diagnostic",
            "sourceRepoURL": "https://github.com/dpa99c/cordova-diagnostic-plugin",
            "asOfVersion": "3.7.0"
        },
        {
            "libraryName": "core-decorators.js",
            "typingsPackageName": "core-decorators",
            "sourceRepoURL": "https://github.com/jayphelps/core-decorators.js",
            "asOfVersion": "0.20.0"
        },
        {
            "libraryName": "countup.js",
            "typingsPackageName": "countup.js",
            "sourceRepoURL": "https://github.com/inorganik/CountUp.js",
            "asOfVersion": "2.0.3"
        },
        {
            "libraryName": "cp-file",
            "typingsPackageName": "cp-file",
            "sourceRepoURL": "https://github.com/sindresorhus/cp-file",
            "asOfVersion": "6.1.1"
        },
        {
            "libraryName": "cpy",
            "typingsPackageName": "cpy",
            "sourceRepoURL": "https://github.com/sindresorhus/cpy",
            "asOfVersion": "7.1.1"
        },
        {
            "libraryName": "create-html-element",
            "typingsPackageName": "create-html-element",
            "sourceRepoURL": "https://github.com/sindresorhus/create-html-element",
            "asOfVersion": "2.1.0"
        },
        {
            "libraryName": "crypto-hash",
            "typingsPackageName": "crypto-hash",
            "sourceRepoURL": "https://github.com/sindresorhus/crypto-hash",
            "asOfVersion": "1.1.0"
        },
        {
            "libraryName": "crypto-random-string",
            "typingsPackageName": "crypto-random-string",
            "sourceRepoURL": "https://github.com/sindresorhus/crypto-random-string",
            "asOfVersion": "2.0.0"
        },
        {
            "libraryName": "cson-parser",
            "typingsPackageName": "cson-parser",
            "sourceRepoURL": "https://github.com/groupon/cson-parser",
            "asOfVersion": "4.0.3"
        },
        {
            "libraryName": "csv-parse",
            "typingsPackageName": "csv-parse",
            "sourceRepoURL": "https://github.com/adaltas/node-csv-parse",
            "asOfVersion": "1.2.2"
        },
        {
            "libraryName": "csv-stringify",
            "typingsPackageName": "csv-stringify",
            "sourceRepoURL": "https://github.com/wdavidw/node-csv-stringify",
            "asOfVersion": "3.1.0"
        },
        {
            "libraryName": "cycled",
            "typingsPackageName": "cycled",
            "sourceRepoURL": "https://github.com/sindresorhus/cycled",
            "asOfVersion": "1.1.0"
        },
        {
            "libraryName": "cypress",
            "typingsPackageName": "cypress",
            "sourceRepoURL": "https://cypress.io",
            "asOfVersion": "1.1.3"
        },
        {
            "libraryName": "dargs",
            "typingsPackageName": "dargs",
            "sourceRepoURL": "https://github.com/sindresorhus/dargs",
            "asOfVersion": "6.1.0"
        },
        {
            "libraryName": "date-fns",
            "typingsPackageName": "date-fns",
            "sourceRepoURL": "https://github.com/date-fns/date-fns",
            "asOfVersion": "2.6.0"
        },
        {
            "libraryName": "dd-trace",
            "typingsPackageName": "dd-trace",
            "sourceRepoURL": "https://github.com/DataDog/dd-trace-js",
            "asOfVersion": "0.9.0"
        },
        {
            "libraryName": "debounce-fn",
            "typingsPackageName": "debounce-fn",
            "sourceRepoURL": "https://github.com/sindresorhus/debounce-fn",
            "asOfVersion": "3.0.0"
        },
        {
            "libraryName": "decamelize",
            "typingsPackageName": "decamelize",
            "sourceRepoURL": "https://github.com/sindresorhus/decamelize",
            "asOfVersion": "3.0.1"
        },
        {
            "libraryName": "decimal.js",
            "typingsPackageName": "decimal.js",
            "sourceRepoURL": "https://github.com/MikeMcl/decimal.js",
            "asOfVersion": "7.4.0"
        },
        {
            "libraryName": "decompress-response",
            "typingsPackageName": "decompress-response",
            "sourceRepoURL": "https://github.com/sindresorhus/decompress-response",
            "asOfVersion": "4.1.0"
        },
        {
            "libraryName": "deep-freeze-es6",
            "typingsPackageName": "deep-freeze-es6",
            "sourceRepoURL": "https://github.com/christophehurpeau/deep-freeze-es6",
            "asOfVersion": "1.1.0"
        },
        {
            "libraryName": "deepmerge",
            "typingsPackageName": "deepmerge",
            "sourceRepoURL": "git@github.com:KyleAMathews/deepmerge.git",
            "asOfVersion": "2.2.0"
        },
        {
            "libraryName": "define-lazy-prop",
            "typingsPackageName": "define-lazy-prop",
            "sourceRepoURL": "https://github.com/sindresorhus/define-lazy-prop",
            "asOfVersion": "2.0.0"
        },
        {
            "libraryName": "del",
            "typingsPackageName": "del",
            "sourceRepoURL": "https://github.com/sindresorhus/del",
            "asOfVersion": "4.0.0"
        },
        {
            "libraryName": "delay",
            "typingsPackageName": "delay",
            "sourceRepoURL": "https://github.com/sindresorhus/delay",
            "asOfVersion": "3.1.0"
        },
        {
            "libraryName": "delegated-events",
            "typingsPackageName": "delegated-events",
            "sourceRepoURL": "https://github.com/dgraham/delegated-events#readme",
            "asOfVersion": "1.1.0"
        },
        {
            "libraryName": "detect-browser",
            "typingsPackageName": "detect-browser",
            "sourceRepoURL": "https://github.com/DamonOehlman/detect-browser",
            "asOfVersion": "4.0.0"
        },
        {
            "libraryName": "detect-indent",
            "typingsPackageName": "detect-indent",
            "sourceRepoURL": "https://github.com/sindresorhus/detect-indent",
            "asOfVersion": "6.0.0"
        },
        {
            "libraryName": "detect-newline",
            "typingsPackageName": "detect-newline",
            "sourceRepoURL": "https://github.com/sindresorhus/detect-newline",
            "asOfVersion": "3.0.0"
        },
        {
            "libraryName": "DevExtreme",
            "typingsPackageName": "devextreme",
            "sourceRepoURL": "http://js.devexpress.com/",
            "asOfVersion": "16.2.1"
        },
        {
            "libraryName": "devtools-detect",
            "typingsPackageName": "devtools-detect",
            "sourceRepoURL": "https://github.com/sindresorhus/devtools-detect",
            "asOfVersion": "3.0.0"
        },
        {
            "libraryName": "Dexie.js",
            "typingsPackageName": "dexie",
            "sourceRepoURL": "https://github.com/dfahlander/Dexie.js",
            "asOfVersion": "1.3.1"
        },
        {
            "libraryName": "dialogflow",
            "typingsPackageName": "dialogflow",
            "sourceRepoURL": "https://github.com/googleapis/nodejs-dialogflow",
            "asOfVersion": "4.0.3"
        },
        {
            "libraryName": "docker-file-parser",
            "typingsPackageName": "docker-file-parser",
            "sourceRepoURL": "https://github.com/joyent/docker-file-parser",
            "asOfVersion": "1.0.3"
        },
        {
            "libraryName": "document-promises",
            "typingsPackageName": "document-promises",
            "sourceRepoURL": "https://github.com/jonathantneal/document-promises#readme",
            "asOfVersion": "4.0.0"
        },
        {
            "libraryName": "dom-helpers",
            "typingsPackageName": "dom-helpers",
            "sourceRepoURL": "https://github.com/react-bootstrap/dom-helpers",
            "asOfVersion": "5.0.1"
        },
        {
            "libraryName": "dom-loaded",
            "typingsPackageName": "dom-loaded",
            "sourceRepoURL": "https://github.com/sindresorhus/dom-loaded",
            "asOfVersion": "1.1.0"
        },
        {
            "libraryName": "dot-case",
            "typingsPackageName": "dot-case",
            "sourceRepoURL": "https://github.com/blakeembrey/dot-case",
            "asOfVersion": "1.1.2"
        },
        {
            "libraryName": "dot-prop",
            "typingsPackageName": "dot-prop",
            "sourceRepoURL": "https://github.com/sindresorhus/dot-prop",
            "asOfVersion": "5.0.0"
        },
        {
            "libraryName": "dotenv",
            "typingsPackageName": "dotenv",
            "sourceRepoURL": "https://github.com/motdotla/dotenv",
            "asOfVersion": "8.2.0"
        },
        {
            "libraryName": "dva",
            "typingsPackageName": "dva",
            "sourceRepoURL": "https://github.com/dvajs/dva",
            "asOfVersion": "1.1.0"
        },
        {
            "libraryName": "easy-x-headers",
            "typingsPackageName": "easy-x-headers",
            "sourceRepoURL": "https://github.com/DeadAlready/easy-x-headers",
            "asOfVersion": "1.0.0"
        },
        {
            "libraryName": "easy-xapi-supertest",
            "typingsPackageName": "easy-xapi-supertest",
            "sourceRepoURL": "https://github.com/DeadAlready/easy-xapi-supertest",
            "asOfVersion": "1.0.0"
        },
        {
            "libraryName": "EasyStar.js",
            "typingsPackageName": "easystarjs",
            "sourceRepoURL": "http://easystarjs.com/",
            "asOfVersion": "0.3.1"
        },
        {
            "libraryName": "ecmarkup",
            "typingsPackageName": "ecmarkup",
            "sourceRepoURL": "https://github.com/bterlson/ecmarkup",
            "asOfVersion": "3.4.0"
        },
        {
            "libraryName": "Egg",
            "typingsPackageName": "egg",
            "sourceRepoURL": "https://github.com/eggjs/egg",
            "asOfVersion": "1.5.0"
        },
        {
            "libraryName": "elastic-apm-node",
            "typingsPackageName": "elastic-apm-node",
            "sourceRepoURL": "https://github.com/elastic/apm-agent-nodejs",
            "asOfVersion": "2.7.0"
        },
        {
            "libraryName": "electron",
            "typingsPackageName": "electron",
            "sourceRepoURL": "https://github.com/electron/electron",
            "asOfVersion": "1.6.10"
        },
        {
            "libraryName": "electron-builder",
            "typingsPackageName": "electron-builder",
            "sourceRepoURL": "https://github.com/loopline-systems/electron-builder",
            "asOfVersion": "2.8.0"
        },
        {
            "libraryName": "electron-store",
            "typingsPackageName": "electron-config",
            "sourceRepoURL": "https://github.com/sindresorhus/electron-store",
            "asOfVersion": "3.2.0"
        },
        {
            "libraryName": "electron-debug",
            "typingsPackageName": "electron-debug",
            "sourceRepoURL": "https://github.com/sindresorhus/electron-debug",
            "asOfVersion": "2.1.0"
        },
        {
            "libraryName": "electron-is-dev",
            "typingsPackageName": "electron-is-dev",
            "sourceRepoURL": "https://github.com/sindresorhus/electron-is-dev",
            "asOfVersion": "1.1.0"
        },
        {
            "libraryName": "electron-store",
            "typingsPackageName": "electron-store",
            "sourceRepoURL": "https://github.com/sindresorhus/electron-store",
            "asOfVersion": "3.2.0"
        },
        {
            "libraryName": "electron-unhandled",
            "typingsPackageName": "electron-unhandled",
            "sourceRepoURL": "https://github.com/sindresorhus/electron-unhandled",
            "asOfVersion": "2.2.0"
        },
        {
            "libraryName": "electron-util",
            "typingsPackageName": "electron-util",
            "sourceRepoURL": "https://github.com/sindresorhus/electron-util",
            "asOfVersion": "0.11.0"
        },
        {
            "libraryName": "electron-winstaller",
            "typingsPackageName": "electron-winstaller",
            "sourceRepoURL": "https://github.com/electron/windows-installer",
            "asOfVersion": "4.0.0"
        },
        {
            "libraryName": "elegant-spinner",
            "typingsPackageName": "elegant-spinner",
            "sourceRepoURL": "https://github.com/sindresorhus/elegant-spinner",
            "asOfVersion": "2.0.0"
        },
        {
            "libraryName": "element-ready",
            "typingsPackageName": "element-ready",
            "sourceRepoURL": "https://github.com/sindresorhus/element-ready",
            "asOfVersion": "3.1.0"
        },
        {
            "libraryName": "email-addresses",
            "typingsPackageName": "email-addresses",
            "sourceRepoURL": "https://github.com/jackbowman/email-addresses",
            "asOfVersion": "3.0.0"
        },
        {
            "libraryName": "email-validator",
            "typingsPackageName": "email-validator",
            "sourceRepoURL": "https://github.com/Sembiance/email-validator",
            "asOfVersion": "1.0.6"
        },
        {
            "libraryName": "empty-trash",
            "typingsPackageName": "empty-trash",
            "sourceRepoURL": "https://github.com/sindresorhus/empty-trash",
            "asOfVersion": "3.0.0"
        },
        {
            "libraryName": "ensure-error",
            "typingsPackageName": "ensure-error",
            "sourceRepoURL": "https://github.com/sindresorhus/ensure-error",
            "asOfVersion": "2.0.0"
        },
        {
            "libraryName": "env-editor",
            "typingsPackageName": "env-editor",
            "sourceRepoURL": "https://github.com/sindresorhus/env-editor",
            "asOfVersion": "0.4.0"
        },
        {
            "libraryName": "env-paths",
            "typingsPackageName": "env-paths",
            "sourceRepoURL": "https://github.com/sindresorhus/env-paths",
            "asOfVersion": "2.1.0"
        },
        {
            "libraryName": "error-stack-parser",
            "typingsPackageName": "error-stack-parser",
            "sourceRepoURL": "https://github.com/stacktracejs/error-stack-parser",
            "asOfVersion": "2.0.0"
        },
        {
            "libraryName": "es6-error",
            "typingsPackageName": "es6-error",
            "sourceRepoURL": "https://github.com/bjyoungblood/es6-error",
            "asOfVersion": "4.0.2"
        },
        {
            "libraryName": "es6-promise",
            "typingsPackageName": "es6-promise",
            "sourceRepoURL": "https://github.com/jakearchibald/ES6-Promise",
            "asOfVersion": "3.3.0"
        },
        {
            "libraryName": "escape-goat",
            "typingsPackageName": "escape-goat",
            "sourceRepoURL": "https://github.com/sindresorhus/escape-goat",
            "asOfVersion": "2.0.0"
        },
        {
            "libraryName": "escape-string-regexp",
            "typingsPackageName": "escape-string-regexp",
            "sourceRepoURL": "https://github.com/sindresorhus/escape-string-regexp",
            "asOfVersion": "2.0.0"
        },
        {
<<<<<<< HEAD
            "libraryName": "ethereumjs-util",
            "typingsPackageName": "ethereumjs-util",
            "sourceRepoURL": "https://github.com/ethereumjs/ethereumjs-util#readme",
            "asOfVersion": "6.1.0"
=======
            "libraryName": "ethereumjs-tx",
            "typingsPackageName": "ethereumjs-tx",
            "sourceRepoURL": "https://github.com/ethereumjs/ethereumjs-tx",
            "asOfVersion": "2.0.0"
>>>>>>> 13e6949a
        },
        {
            "libraryName": "eventemitter2",
            "typingsPackageName": "eventemitter2",
            "sourceRepoURL": "https://github.com/asyncly/EventEmitter2",
            "asOfVersion": "4.1.0"
        },
        {
            "libraryName": "EventEmitter3",
            "typingsPackageName": "eventemitter3",
            "sourceRepoURL": "https://github.com/primus/eventemitter3",
            "asOfVersion": "2.0.2"
        },
        {
            "libraryName": "exceljs",
            "typingsPackageName": "exceljs",
            "sourceRepoURL": "https://github.com/exceljs/exceljs",
            "asOfVersion": "1.3.0"
        },
        {
            "libraryName": "execa",
            "typingsPackageName": "execa",
            "sourceRepoURL": "https://github.com/sindresorhus/execa",
            "asOfVersion": "2.0.0"
        },
        {
            "libraryName": "execall",
            "typingsPackageName": "execall",
            "sourceRepoURL": "https://github.com/sindresorhus/execall",
            "asOfVersion": "2.0.0"
        },
        {
            "libraryName": "exit-hook",
            "typingsPackageName": "exit-hook",
            "sourceRepoURL": "https://github.com/sindresorhus/exit-hook",
            "asOfVersion": "2.2.0"
        },
        {
            "libraryName": "expo-localization",
            "typingsPackageName": "expo-localization",
            "sourceRepoURL": "https://docs.expo.io/versions/latest/sdk/localization",
            "asOfVersion": "3.0.0"
        },
        {
            "libraryName": "expo",
            "typingsPackageName": "expo",
            "sourceRepoURL": "https://github.com/expo/expo/tree/master/packages/expo",
            "asOfVersion": "33.0.0"
        },
        {
            "libraryName": "expr-eval",
            "typingsPackageName": "expr-eval",
            "sourceRepoURL": "https://github.com/silentmatt/expr-eval",
            "asOfVersion": "1.1.0"
        },
        {
            "libraryName": "express-graphql",
            "typingsPackageName": "express-graphql",
            "sourceRepoURL": "https://github.com/graphql/express-graphql",
            "asOfVersion": "0.9.0"
        },
        {
            "libraryName": "express-promise-router",
            "typingsPackageName": "express-promise-router",
            "sourceRepoURL": "https://github.com/express-promise-router/express-promise-router",
            "asOfVersion": "3.0.0"
        },
        {
            "libraryName": "express-validator",
            "typingsPackageName": "express-validator",
            "sourceRepoURL": "https://github.com/ctavan/express-validator",
            "asOfVersion": "3.0.0"
        },
        {
            "libraryName": "express-winston",
            "typingsPackageName": "express-winston",
            "sourceRepoURL": "https://github.com/bithavoc/express-winston#readme",
            "asOfVersion": "4.0.0"
        },
        {
            "libraryName": "extended-listbox",
            "typingsPackageName": "extended-listbox",
            "sourceRepoURL": "https://github.com/code-chris/extended-listbox",
            "asOfVersion": "4.0.1"
        },
        {
            "libraryName": "extract-stack",
            "typingsPackageName": "extract-stack",
            "sourceRepoURL": "https://github.com/sindresorhus/extract-stack",
            "asOfVersion": "2.0.0"
        },
        {
            "libraryName": "fast-diff",
            "typingsPackageName": "fast-diff",
            "sourceRepoURL": "https://github.com/jhchen/fast-diff",
            "asOfVersion": "1.2.0"
        },
        {
            "libraryName": "JSON-Patch",
            "typingsPackageName": "fast-json-patch",
            "sourceRepoURL": "https://github.com/Starcounter-Jack/JSON-Patch",
            "asOfVersion": "1.1.5"
        },
        {
            "libraryName": "FastSimplexNoise",
            "typingsPackageName": "fast-simplex-noise",
            "sourceRepoURL": "https://www.npmjs.com/package/fast-simplex-noise",
            "asOfVersion": "3.0.0"
        },
        {
            "libraryName": "fastify-cors",
            "typingsPackageName": "fastify-cors",
            "sourceRepoURL": "https://github.com/fastify/fastify-cors",
            "asOfVersion": "2.1.0"
        },
        {
            "libraryName": "Fastify-JWT",
            "typingsPackageName": "fastify-jwt",
            "sourceRepoURL": "https://github.com/fastify/fastify-jwt",
            "asOfVersion": "0.8.1"
        },
        {
            "libraryName": "fastify-multipart",
            "typingsPackageName": "fastify-multipart",
            "sourceRepoURL": "https://github.com/fastify/fastify-multipart",
            "asOfVersion": "0.7.0"
        },
        {
            "libraryName": "fastify-static",
            "typingsPackageName": "fastify-static",
            "sourceRepoURL": "https://github.com/fastify/fastify-static",
            "asOfVersion": "2.2.1"
        },
        {
            "libraryName": "fecha",
            "typingsPackageName": "fecha",
            "sourceRepoURL": "https://github.com/taylorhakes/fecha",
            "asOfVersion": "2.3.1"
        },
        {
            "libraryName": "figures",
            "typingsPackageName": "figures",
            "sourceRepoURL": "https://github.com/sindresorhus/figures",
            "asOfVersion": "3.0.0"
        },
        {
            "libraryName": "file-type",
            "typingsPackageName": "file-type",
            "sourceRepoURL": "https://github.com/sindresorhus/file-type",
            "asOfVersion": "10.9.1"
        },
        {
            "libraryName": "file-url",
            "typingsPackageName": "file-url",
            "sourceRepoURL": "https://github.com/sindresorhus/file-url",
            "asOfVersion": "3.0.0"
        },
        {
            "libraryName": "filenamify",
            "typingsPackageName": "filenamify",
            "sourceRepoURL": "https://github.com/sindresorhus/filenamify",
            "asOfVersion": "3.0.0"
        },
        {
            "libraryName": "filenamify-url",
            "typingsPackageName": "filenamify-url",
            "sourceRepoURL": "https://github.com/sindresorhus/filenamify-url",
            "asOfVersion": "2.0.0"
        },
        {
            "libraryName": "filesize",
            "typingsPackageName": "filesize",
            "sourceRepoURL": "https://github.com/avoidwork/filesize.js",
            "asOfVersion": "5.0.0"
        },
        {
            "libraryName": "filter-console",
            "typingsPackageName": "filter-console",
            "sourceRepoURL": "https://github.com/sindresorhus/filter-console",
            "asOfVersion": "0.1.1"
        },
        {
            "libraryName": "find-java-home",
            "typingsPackageName": "find-java-home",
            "sourceRepoURL": "https://github.com/jsdevel/node-find-java-home",
            "asOfVersion": "1.0.0"
        },
        {
            "libraryName": "find-up",
            "typingsPackageName": "find-up",
            "sourceRepoURL": "https://github.com/sindresorhus/find-up",
            "asOfVersion": "4.0.0"
        },
        {
            "libraryName": "find-versions",
            "typingsPackageName": "find-versions",
            "sourceRepoURL": "https://github.com/sindresorhus/find-versions",
            "asOfVersion": "3.1.0"
        },
        {
            "libraryName": "FineUploader",
            "typingsPackageName": "fine-uploader",
            "sourceRepoURL": "http://fineuploader.com/",
            "asOfVersion": "5.14.0"
        },
        {
            "libraryName": "Firebase API",
            "typingsPackageName": "firebase",
            "sourceRepoURL": "https://www.firebase.com/docs/javascript/firebase",
            "asOfVersion": "3.2.1"
        },
        {
            "libraryName": "first-run",
            "typingsPackageName": "first-run",
            "sourceRepoURL": "https://github.com/sindresorhus/first-run",
            "asOfVersion": "2.0.0"
        },
        {
            "libraryName": "fkill",
            "typingsPackageName": "fkill",
            "sourceRepoURL": "https://github.com/sindresorhus/fkill",
            "asOfVersion": "6.0.0"
        },
        {
            "libraryName": "flatpickr",
            "typingsPackageName": "flatpickr",
            "sourceRepoURL": "https://github.com/chmln/flatpickr",
            "asOfVersion": "3.1.2"
        },
        {
            "libraryName": "flux-standard-action",
            "typingsPackageName": "flux-standard-action",
            "sourceRepoURL": "https://github.com/acdlite/flux-standard-action",
            "asOfVersion": "1.1.0"
        },
        {
            "libraryName": "forge-di",
            "typingsPackageName": "forge-di",
            "sourceRepoURL": "https://github.com/nkohari/forge",
            "asOfVersion": "12.0.2"
        },
        {
            "libraryName": "fork-ts-checker-webpack-plugin",
            "typingsPackageName": "fork-ts-checker-webpack-plugin",
            "sourceRepoURL": "https://github.com/Realytics/fork-ts-checker-webpack-plugin",
            "asOfVersion": "0.4.5"
        },
        {
            "libraryName": "form-data",
            "typingsPackageName": "form-data",
            "sourceRepoURL": "https://github.com/form-data/form-data",
            "asOfVersion": "2.5.0"
        },
        {
            "libraryName": "format-number",
            "typingsPackageName": "format-number",
            "sourceRepoURL": "https://github.com/componitable/format-number",
            "asOfVersion": "3.0.0"
        },
        {
            "libraryName": "Foundation Sites",
            "typingsPackageName": "foundation-sites",
            "sourceRepoURL": "http://foundation.zurb.com/",
            "asOfVersion": "6.4.3"
        },
        {
            "libraryName": "fs-promise",
            "typingsPackageName": "fs-promise",
            "sourceRepoURL": "https://github.com/kevinbeaty/fs-promise",
            "asOfVersion": "2.0.0"
        },
        {
            "libraryName": "FullCalendar",
            "typingsPackageName": "fullcalendar",
            "sourceRepoURL": "http://arshaw.com/fullcalendar/",
            "asOfVersion": "3.8.0"
        },
        {
            "libraryName": "fuse",
            "typingsPackageName": "fuse",
            "sourceRepoURL": "https://github.com/krisk/Fuse",
            "asOfVersion": "2.6.0"
        },
        {
            "libraryName": "gaea-model",
            "typingsPackageName": "gaea-model",
            "sourceRepoURL": "https://github.com/ascoders/gaea-model",
            "asOfVersion": "0.0.0"
        },
        {
            "libraryName": "ganache-core",
            "typingsPackageName": "ganache-core",
            "sourceRepoURL": "https://github.com/trufflesuite/ganache-core#readme",
            "asOfVersion": "2.7.0"
        },
        {
            "libraryName": "geolib",
            "typingsPackageName": "geolib",
            "sourceRepoURL": "https://github.com/manuelbieh/Geolib",
            "asOfVersion": "2.0.23"
        },
        {
            "libraryName": "get-emails",
            "typingsPackageName": "get-emails",
            "sourceRepoURL": "https://github.com/sindresorhus/get-emails",
            "asOfVersion": "3.0.0"
        },
        {
            "libraryName": "get-port",
            "typingsPackageName": "get-port",
            "sourceRepoURL": "https://github.com/sindresorhus/get-port",
            "asOfVersion": "4.2.0"
        },
        {
            "libraryName": "get-range",
            "typingsPackageName": "get-range",
            "sourceRepoURL": "https://github.com/sindresorhus/get-range",
            "asOfVersion": "2.0.1"
        },
        {
            "libraryName": "get-stdin",
            "typingsPackageName": "get-stdin",
            "sourceRepoURL": "https://github.com/sindresorhus/get-stdin",
            "asOfVersion": "7.0.0"
        },
        {
            "libraryName": "get-stream",
            "typingsPackageName": "get-stream",
            "sourceRepoURL": "https://github.com/sindresorhus/get-stream",
            "asOfVersion": "5.0.0"
        },
        {
            "libraryName": "get-urls",
            "typingsPackageName": "get-urls",
            "sourceRepoURL": "https://github.com/sindresorhus/get-urls",
            "asOfVersion": "9.1.0"
        },
        {
            "libraryName": "getopts",
            "typingsPackageName": "getopts",
            "sourceRepoURL": "https://github.com/jorgebucaran/getopts",
            "asOfVersion": "2.1.0"
        },
        {
            "libraryName": "git-remote-origin-url",
            "typingsPackageName": "git-remote-origin-url",
            "sourceRepoURL": "https://github.com/sindresorhus/git-remote-origin-url",
            "asOfVersion": "3.0.0"
        },
        {
            "libraryName": "github",
            "typingsPackageName": "github",
            "sourceRepoURL": "https://github.com/mikedeboer/node-github",
            "asOfVersion": "7.1.0"
        },
        {
            "libraryName": "github-username",
            "typingsPackageName": "github-username",
            "sourceRepoURL": "https://github.com/sindresorhus/github-username",
            "asOfVersion": "5.0.0"
        },
        {
            "libraryName": "gitlab",
            "typingsPackageName": "gitlab",
            "sourceRepoURL": "https://github.com/jdalrymple/node-gitlab",
            "asOfVersion": "2.0.0"
        },
        {
            "libraryName": "global-dirs",
            "typingsPackageName": "global-dirs",
            "sourceRepoURL": "https://github.com/sindresorhus/global-dirs",
            "asOfVersion": "1.0.0"
        },
        {
            "libraryName": "globby",
            "typingsPackageName": "globby",
            "sourceRepoURL": "https://github.com/sindresorhus/globby",
            "asOfVersion": "9.1.0"
        },
        {
            "libraryName": "@google-cloud/pubsub",
            "typingsPackageName": "google-cloud__pubsub",
            "sourceRepoURL": "https://github.com/googleapis/nodejs-pubsub",
            "asOfVersion": "0.26.0"
        },
        {
            "libraryName": "Google Cloud Storage",
            "typingsPackageName": "google-cloud__storage",
            "sourceRepoURL": "https://github.com/googleapis/nodejs-storage",
            "asOfVersion": "2.3.0"
        },
        {
            "libraryName": "graphene-pk11",
            "typingsPackageName": "graphene-pk11",
            "sourceRepoURL": "https://github.com/PeculiarVentures/graphene",
            "asOfVersion": "2.0.31"
        },
        {
            "libraryName": "graphql",
            "typingsPackageName": "graphql",
            "sourceRepoURL": "https://github.com/graphql/graphql-js",
            "asOfVersion": "14.5.0"
        },
        {
            "libraryName": "graphql-query-complexity",
            "typingsPackageName": "graphql-query-complexity",
            "sourceRepoURL": "https://github.com/slicknode/graphql-query-complexity",
            "asOfVersion": "0.2.0"
        },
        {
            "libraryName": "gravatar-url",
            "typingsPackageName": "gravatar-url",
            "sourceRepoURL": "https://github.com/sindresorhus/gravatar-url",
            "asOfVersion": "3.0.0"
        },
        {
            "libraryName": "griddle-react",
            "typingsPackageName": "griddle-react",
            "sourceRepoURL": "https://github.com/griddlegriddle/griddle",
            "asOfVersion": "1.3.0"
        },
        {
            "libraryName": "gulp-shell",
            "typingsPackageName": "gulp-shell",
            "sourceRepoURL": "https://github.com/sun-zheng-an/gulp-shell",
            "asOfVersion": "0.7.0"
        },
        {
            "libraryName": "gulp-tslint",
            "typingsPackageName": "gulp-tslint",
            "sourceRepoURL": "https://github.com/panuhorsmalahti/gulp-tslint",
            "asOfVersion": "4.2.0"
        },
        {
            "libraryName": "gulp-typedoc",
            "typingsPackageName": "gulp-typedoc",
            "sourceRepoURL": "https://github.com/rogierschouten/gulp-typedoc",
            "asOfVersion": "2.2.0"
        },
        {
            "libraryName": "gulp-typescript",
            "typingsPackageName": "gulp-typescript",
            "sourceRepoURL": "https://github.com/ivogabe/gulp-typescript",
            "asOfVersion": "2.13.0"
        },
        {
            "libraryName": "gzip-size",
            "typingsPackageName": "gzip-size",
            "sourceRepoURL": "https://github.com/sindresorhus/gzip-size",
            "asOfVersion": "5.1.0"
        },
        {
            "libraryName": "handlebars",
            "typingsPackageName": "handlebars",
            "sourceRepoURL": "https://github.com/wycats/handlebars.js",
            "asOfVersion": "4.1.0"
        },
        {
            "libraryName": "handsontable",
            "typingsPackageName": "handsontable",
            "sourceRepoURL": "https://handsontable.com/",
            "asOfVersion": "0.35.0"
        },
        {
            "libraryName": "hapi-auth-jwt2",
            "typingsPackageName": "hapi-auth-jwt2",
            "sourceRepoURL": "https://github.com/dwyl/hapi-auth-jwt2/",
            "asOfVersion": "8.6.1"
        },
        {
            "libraryName": "hard-rejection",
            "typingsPackageName": "hard-rejection",
            "sourceRepoURL": "https://github.com/sindresorhus/hard-rejection",
            "asOfVersion": "2.0.0"
        },
        {
            "libraryName": "has-emoji",
            "typingsPackageName": "has-emoji",
            "sourceRepoURL": "https://github.com/sindresorhus/has-emoji",
            "asOfVersion": "1.1.0"
        },
        {
            "libraryName": "has-yarn",
            "typingsPackageName": "has-yarn",
            "sourceRepoURL": "https://github.com/sindresorhus/has-yarn",
            "asOfVersion": "2.0.0"
        },
        {
            "libraryName": "hasha",
            "typingsPackageName": "hasha",
            "sourceRepoURL": "https://github.com/sindresorhus/hasha",
            "asOfVersion": "4.0.0"
        },
        {
            "libraryName": "hex-rgb",
            "typingsPackageName": "hex-rgb",
            "sourceRepoURL": "https://github.com/sindresorhus/hex-rgb",
            "asOfVersion": "4.1.0"
        },
        {
            "libraryName": "hibp",
            "typingsPackageName": "hibp",
            "sourceRepoURL": "https://github.com/wKovacs64/hibp",
            "asOfVersion": "7.3.0"
        },
        {
            "libraryName": "homeworks",
            "typingsPackageName": "homeworks",
            "sourceRepoURL": "https://github.com/IGAWorksDev/homeworks/",
            "asOfVersion": "1.0.19"
        },
        {
            "libraryName": "html-tags",
            "typingsPackageName": "html-tags",
            "sourceRepoURL": "https://github.com/sindresorhus/html-tags",
            "asOfVersion": "3.0.0"
        },
        {
            "libraryName": "html-webpack-tags-plugin",
            "typingsPackageName": "html-webpack-tags-plugin",
            "sourceRepoURL": "https://github.com/jharris4/html-webpack-tags-plugin",
            "asOfVersion": "2.0.16"
        },
        {
            "libraryName": "http-status-codes",
            "typingsPackageName": "http-status-codes",
            "sourceRepoURL": "https://github.com/prettymuchbryce/node-http-status",
            "asOfVersion": "1.2.0"
        },
        {
            "libraryName": "humanize-string",
            "typingsPackageName": "humanize-string",
            "sourceRepoURL": "https://github.com/sindresorhus/humanize-string",
            "asOfVersion": "2.0.1"
        },
        {
            "libraryName": "humanize-url",
            "typingsPackageName": "humanize-url",
            "sourceRepoURL": "https://github.com/sindresorhus/humanize-url",
            "asOfVersion": "2.1.0"
        },
        {
            "libraryName": "i18next",
            "typingsPackageName": "i18next",
            "sourceRepoURL": "https://github.com/i18next/i18next",
            "asOfVersion": "13.0.0"
        },
        {
            "libraryName": "i18next-browser-languagedetector",
            "typingsPackageName": "i18next-browser-languagedetector",
            "sourceRepoURL": "https://github.com/i18next/i18next-browser-languagedetector",
            "asOfVersion": "3.0.0"
        },
        {
            "libraryName": "i18next-express-middleware",
            "typingsPackageName": "i18next-express-middleware",
            "sourceRepoURL": "https://github.com/i18next/i18next-express-middleware",
            "asOfVersion": "1.7.0"
        },
        {
            "libraryName": "i18next-xhr-backend",
            "typingsPackageName": "i18next-xhr-backend",
            "sourceRepoURL": "https://github.com/i18next/i18next-xhr-backend",
            "asOfVersion": "1.4.2"
        },
        {
            "libraryName": "iconv-lite",
            "typingsPackageName": "iconv-lite",
            "sourceRepoURL": "https://github.com/ashtuchkin/iconv-lite",
            "asOfVersion": "0.4.14"
        },
        {
            "libraryName": "ids",
            "typingsPackageName": "ids",
            "sourceRepoURL": "https://github.com/bpmn-io/ids",
            "asOfVersion": "0.2.2"
        },
        {
            "libraryName": "image-size",
            "typingsPackageName": "image-size",
            "sourceRepoURL": "https://github.com/image-size/image-size",
            "asOfVersion": "0.8.0"
        },
        {
            "libraryName": "image-type",
            "typingsPackageName": "image-type",
            "sourceRepoURL": "https://github.com/sindresorhus/image-type",
            "asOfVersion": "4.0.1"
        },
        {
            "libraryName": "immutability-helper",
            "typingsPackageName": "immutability-helper",
            "sourceRepoURL": "https://github.com/kolodny/immutability-helper",
            "asOfVersion": "2.6.3"
        },
        {
            "libraryName": "Facebook's Immutable",
            "typingsPackageName": "immutable",
            "sourceRepoURL": "https://github.com/facebook/immutable-js",
            "asOfVersion": "3.8.7"
        },
        {
            "libraryName": "in-range",
            "typingsPackageName": "in-range",
            "sourceRepoURL": "https://github.com/sindresorhus/in-range",
            "asOfVersion": "2.0.0"
        },
        {
            "libraryName": "indent-string",
            "typingsPackageName": "indent-string",
            "sourceRepoURL": "https://github.com/sindresorhus/indent-string",
            "asOfVersion": "4.0.0"
        },
        {
            "libraryName": "instabug-reactnative",
            "typingsPackageName": "instabug-reactnative",
            "sourceRepoURL": "https://github.com/Instabug/instabug-reactnative#readme",
            "asOfVersion": "8.1.0"
        },
        {
            "libraryName": "interactjs",
            "typingsPackageName": "interact.js",
            "sourceRepoURL": "https://github.com/taye/interact.js",
            "asOfVersion": "1.3.0"
        },
        {
            "libraryName": "internal-ip",
            "typingsPackageName": "internal-ip",
            "sourceRepoURL": "https://github.com/sindresorhus/internal-ip",
            "asOfVersion": "4.1.0"
        },
        {
            "libraryName": "intl-locales-supported",
            "typingsPackageName": "intl-locales-supported",
            "sourceRepoURL": "https://github.com/formatjs/formatjs",
            "asOfVersion": "1.0.6"
        },
        {
            "libraryName": "intl-messageformat",
            "typingsPackageName": "intl-messageformat",
            "sourceRepoURL": "https://github.com/formatjs/formatjs",
            "asOfVersion": "3.0.0"
        },
        {
            "libraryName": "intl-relativeformat",
            "typingsPackageName": "intl-relativeformat",
            "sourceRepoURL": "https://github.com/formatjs/formatjs",
            "asOfVersion": "3.0.1"
        },
        {
            "libraryName": "into-stream",
            "typingsPackageName": "into-stream",
            "sourceRepoURL": "https://github.com/sindresorhus/into-stream",
            "asOfVersion": "5.0.0"
        },
        {
            "libraryName": "inversify",
            "typingsPackageName": "inversify",
            "sourceRepoURL": "http://inversify.io",
            "asOfVersion": "2.0.33"
        },
        {
            "libraryName": "inversify-binding-decorators",
            "typingsPackageName": "inversify-binding-decorators",
            "sourceRepoURL": "https://github.com/inversify/inversify-binding-decorators",
            "asOfVersion": "2.0.0"
        },
        {
            "libraryName": "inversify-express-utils",
            "typingsPackageName": "inversify-express-utils",
            "sourceRepoURL": "https://github.com/inversify/inversify-express-utils",
            "asOfVersion": "2.0.0"
        },
        {
            "libraryName": "inversify-inject-decorators",
            "typingsPackageName": "inversify-inject-decorators",
            "sourceRepoURL": "https://github.com/inversify/inversify-inject-decorators",
            "asOfVersion": "2.0.0"
        },
        {
            "libraryName": "inversify-logger-middleware",
            "typingsPackageName": "inversify-logger-middleware",
            "sourceRepoURL": "https://github.com/inversify/inversify-logger-middleware",
            "asOfVersion": "2.0.0"
        },
        {
            "libraryName": "inversify-restify-utils",
            "typingsPackageName": "inversify-restify-utils",
            "sourceRepoURL": "https://github.com/inversify/inversify-restify-utils",
            "asOfVersion": "2.0.0"
        },
        {
            "libraryName": "Ionic",
            "typingsPackageName": "ionic",
            "sourceRepoURL": "http://ionicframework.com",
            "asOfVersion": "3.19.0"
        },
        {
            "libraryName": "ip-regex",
            "typingsPackageName": "ip-regex",
            "sourceRepoURL": "https://github.com/sindresorhus/ip-regex",
            "asOfVersion": "4.1.0"
        },
        {
            "libraryName": "ipify",
            "typingsPackageName": "ipify",
            "sourceRepoURL": "https://github.com/sindresorhus/ipify",
            "asOfVersion": "3.0.0"
        },
        {
            "libraryName": "is-absolute-url",
            "typingsPackageName": "is-absolute-url",
            "sourceRepoURL": "https://github.com/sindresorhus/is-absolute-url",
            "asOfVersion": "3.0.0"
        },
        {
            "libraryName": "is-archive",
            "typingsPackageName": "is-archive",
            "sourceRepoURL": "https://github.com/sindresorhus/is-archive",
            "asOfVersion": "2.0.0"
        },
        {
            "libraryName": "is-array-sorted",
            "typingsPackageName": "is-array-sorted",
            "sourceRepoURL": "https://github.com/sindresorhus/is-array-sorted",
            "asOfVersion": "2.0.0"
        },
        {
            "libraryName": "is-binary-path",
            "typingsPackageName": "is-binary-path",
            "sourceRepoURL": "https://github.com/sindresorhus/is-binary-path",
            "asOfVersion": "2.1.0"
        },
        {
            "libraryName": "is-compressed",
            "typingsPackageName": "is-compressed",
            "sourceRepoURL": "https://github.com/sindresorhus/is-compressed",
            "asOfVersion": "2.0.0"
        },
        {
            "libraryName": "is-docker",
            "typingsPackageName": "is-docker",
            "sourceRepoURL": "https://github.com/sindresorhus/is-docker",
            "asOfVersion": "2.0.0"
        },
        {
            "libraryName": "is-elevated",
            "typingsPackageName": "is-elevated",
            "sourceRepoURL": "https://github.com/sindresorhus/is-elevated",
            "asOfVersion": "3.0.0"
        },
        {
            "libraryName": "is-fullwidth-code-point",
            "typingsPackageName": "is-fullwidth-code-point",
            "sourceRepoURL": "https://github.com/sindresorhus/is-fullwidth-code-point",
            "asOfVersion": "3.0.0"
        },
        {
            "libraryName": "is-image",
            "typingsPackageName": "is-image",
            "sourceRepoURL": "https://github.com/sindresorhus/is-image",
            "asOfVersion": "3.0.0"
        },
        {
            "libraryName": "is-installed-globally",
            "typingsPackageName": "is-installed-globally",
            "sourceRepoURL": "https://github.com/sindresorhus/is-installed-globally.git",
            "asOfVersion": "0.2.0"
        },
        {
            "libraryName": "is-ip",
            "typingsPackageName": "is-ip",
            "sourceRepoURL": "https://github.com/sindresorhus/is-ip",
            "asOfVersion": "3.0.0"
        },
        {
            "libraryName": "is-lower-case",
            "typingsPackageName": "is-lower-case",
            "sourceRepoURL": "https://github.com/blakeembrey/is-lower-case",
            "asOfVersion": "1.1.2"
        },
        {
            "libraryName": "is-mobile",
            "typingsPackageName": "is-mobile",
            "sourceRepoURL": "https://github.com/juliangruber/is-mobile",
            "asOfVersion": "2.1.0"
        },
        {
            "libraryName": "is-obj",
            "typingsPackageName": "is-obj",
            "sourceRepoURL": "https://github.com/sindresorhus/is-obj",
            "asOfVersion": "2.0.0"
        },
        {
            "libraryName": "is-online",
            "typingsPackageName": "is-online",
            "sourceRepoURL": "https://github.com/sindresorhus/is-online",
            "asOfVersion": "8.1.0"
        },
        {
            "libraryName": "is-path-cwd",
            "typingsPackageName": "is-path-cwd",
            "sourceRepoURL": "https://github.com/sindresorhus/is-path-cwd",
            "asOfVersion": "2.1.0"
        },
        {
            "libraryName": "is-path-in-cwd",
            "typingsPackageName": "is-path-in-cwd",
            "sourceRepoURL": "https://github.com/sindresorhus/is-path-in-cwd",
            "asOfVersion": "2.1.0"
        },
        {
            "libraryName": "is-plain-obj",
            "typingsPackageName": "is-plain-obj",
            "sourceRepoURL": "https://github.com/sindresorhus/is-plain-obj",
            "asOfVersion": "2.0.0"
        },
        {
            "libraryName": "is-plain-object",
            "typingsPackageName": "is-plain-object",
            "sourceRepoURL": "https://github.com/jonschlinkert/is-plain-object",
            "asOfVersion": "2.0.4"
        },
        {
            "libraryName": "is-png",
            "typingsPackageName": "is-png",
            "sourceRepoURL": "https://github.com/sindresorhus/is-png",
            "asOfVersion": "2.0.0"
        },
        {
            "libraryName": "is-reachable",
            "typingsPackageName": "is-reachable",
            "sourceRepoURL": "https://github.com/sindresorhus/is-reachable",
            "asOfVersion": "3.1.0"
        },
        {
            "libraryName": "is-regexp",
            "typingsPackageName": "is-regexp",
            "sourceRepoURL": "https://github.com/sindresorhus/is-regexp",
            "asOfVersion": "2.1.0"
        },
        {
            "libraryName": "is-relative-url",
            "typingsPackageName": "is-relative-url",
            "sourceRepoURL": "https://github.com/sindresorhus/is-relative-url",
            "asOfVersion": "3.0.0"
        },
        {
            "libraryName": "is-root",
            "typingsPackageName": "is-root",
            "sourceRepoURL": "https://github.com/sindresorhus/is-root",
            "asOfVersion": "2.1.0"
        },
        {
            "libraryName": "is-root-path",
            "typingsPackageName": "is-root-path",
            "sourceRepoURL": "https://github.com/sindresorhus/is-root-path",
            "asOfVersion": "2.0.0"
        },
        {
            "libraryName": "is-scoped",
            "typingsPackageName": "is-scoped",
            "sourceRepoURL": "https://github.com/sindresorhus/is-scoped",
            "asOfVersion": "2.0.0"
        },
        {
            "libraryName": "is-stream",
            "typingsPackageName": "is-stream",
            "sourceRepoURL": "https://github.com/sindresorhus/is-stream",
            "asOfVersion": "2.0.0"
        },
        {
            "libraryName": "is-svg",
            "typingsPackageName": "is-svg",
            "sourceRepoURL": "https://github.com/sindresorhus/is-svg",
            "asOfVersion": "4.0.1"
        },
        {
            "libraryName": "is-text-path",
            "typingsPackageName": "is-text-path",
            "sourceRepoURL": "https://github.com/sindresorhus/is-text-path",
            "asOfVersion": "2.0.0"
        },
        {
            "libraryName": "is-upper-case",
            "typingsPackageName": "is-upper-case",
            "sourceRepoURL": "https://github.com/blakeembrey/is-upper-case",
            "asOfVersion": "1.1.2"
        },
        {
            "libraryName": "is-url-superb",
            "typingsPackageName": "is-url-superb",
            "sourceRepoURL": "https://github.com/sindresorhus/is-url-superb",
            "asOfVersion": "3.0.0"
        },
        {
            "libraryName": "ismobilejs",
            "typingsPackageName": "ismobilejs",
            "sourceRepoURL": "https://github.com/kaimallea/isMobile",
            "asOfVersion": "1.0.0"
        },
        {
            "libraryName": "issue-regex",
            "typingsPackageName": "issue-regex",
            "sourceRepoURL": "https://github.com/sindresorhus/issue-regex",
            "asOfVersion": "3.1.0"
        },
        {
            "libraryName": "jasmine-expect",
            "typingsPackageName": "jasmine-expect",
            "sourceRepoURL": "https://github.com/JamieMason/Jasmine-Matchers",
            "asOfVersion": "3.8.1"
        },
        {
            "libraryName": "javascript-obfuscator",
            "typingsPackageName": "javascript-obfuscator",
            "sourceRepoURL": "https://github.com/sanex3339/javascript-obfuscator",
            "asOfVersion": "0.17.0"
        },
        {
            "libraryName": "jdenticon",
            "typingsPackageName": "jdenticon",
            "sourceRepoURL": "https://github.com/dmester/jdenticon",
            "asOfVersion": "2.2.0"
        },
        {
            "libraryName": "jest-each",
            "typingsPackageName": "jest-each",
            "sourceRepoURL": "https://github.com/facebook/jest",
            "asOfVersion": "24.3.0"
        },
        {
            "libraryName": "jimp",
            "typingsPackageName": "jimp",
            "sourceRepoURL": "https://github.com/oliver-moran/jimp#readme",
            "asOfVersion": "0.2.28"
        },
        {
            "libraryName": "joData",
            "typingsPackageName": "jodata",
            "sourceRepoURL": "https://github.com/mccow002/joData",
            "asOfVersion": "1.0.13"
        },
        {
            "libraryName": "JointJS",
            "typingsPackageName": "jointjs",
            "sourceRepoURL": "http://www.jointjs.com/",
            "asOfVersion": "2.0.0"
        },
        {
            "libraryName": "jpeg-js",
            "typingsPackageName": "jpeg-js",
            "sourceRepoURL": "https://github.com/eugeneware/jpeg-js",
            "asOfVersion": "0.3.6"
        },
        {
            "libraryName": "jpush-react-native",
            "typingsPackageName": "jpush-react-native",
            "sourceRepoURL": "https://github.com/jpush/jpush-react-native",
            "asOfVersion": "2.0.0"
        },
        {
            "libraryName": "typescript",
            "typingsPackageName": "jquery-notifier",
            "sourceRepoURL": "https://github.com/Microsoft/TypeScript",
            "asOfVersion": "1.3.0"
        },
        {
            "libraryName": "jquery.ajaxfile",
            "typingsPackageName": "jquery.ajaxfile",
            "sourceRepoURL": "https://github.com/fpellet/jquery.ajaxFile",
            "asOfVersion": "0.2.29"
        },
        {
            "libraryName": "js-data",
            "typingsPackageName": "js-data",
            "sourceRepoURL": "https://github.com/js-data/js-data",
            "asOfVersion": "3.0.0"
        },
        {
            "libraryName": "JSData Http Adapter",
            "typingsPackageName": "js-data-http",
            "sourceRepoURL": "https://github.com/js-data/js-data-http",
            "asOfVersion": "3.0.0"
        },
        {
            "libraryName": "js-types",
            "typingsPackageName": "js-types",
            "sourceRepoURL": "https://github.com/sindresorhus/js-types",
            "asOfVersion": "2.1.0"
        },
        {
            "libraryName": "JSNLog",
            "typingsPackageName": "jsnlog",
            "sourceRepoURL": "https://github.com/mperdeck/jsnlog.js",
            "asOfVersion": "2.17.2"
        },
        {
            "libraryName": "jsonata",
            "typingsPackageName": "jsonata",
            "sourceRepoURL": "https://github.com/jsonata-js/jsonata",
            "asOfVersion": "1.5.0"
        },
        {
            "libraryName": "jsonschema",
            "typingsPackageName": "jsonschema",
            "sourceRepoURL": "https://github.com/tdegrunt/jsonschema",
            "asOfVersion": "1.1.1"
        },
        {
            "libraryName": "jsplumb",
            "typingsPackageName": "jsplumb",
            "sourceRepoURL": "https://github.com/jsplumb/jsPlumb",
            "asOfVersion": "2.5.7"
        },
        {
            "libraryName": "jsrender",
            "typingsPackageName": "jsrender",
            "sourceRepoURL": "https://github.com/BorisMoore/jsrender",
            "asOfVersion": "1.0.5"
        },
        {
            "libraryName": "junk",
            "typingsPackageName": "junk",
            "sourceRepoURL": "https://github.com/sindresorhus/junk",
            "asOfVersion": "3.0.0"
        },
        {
            "libraryName": "karma-viewport",
            "typingsPackageName": "karma-viewport",
            "sourceRepoURL": "https://github.com/squidfunk/karma-viewport",
            "asOfVersion": "1.0.0"
        },
        {
            "libraryName": "kafkajs",
            "typingsPackageName": "kafkajs",
            "sourceRepoURL": "https://github.com/tulios/kafkajs",
            "asOfVersion": "1.9.0"
        },
        {
            "libraryName": "keycloak-js",
            "typingsPackageName": "keycloak-js",
            "sourceRepoURL": "https://github.com/keycloak/keycloak",
            "asOfVersion": "3.4.1"
        },
        {
            "libraryName": "keytar",
            "typingsPackageName": "keytar",
            "sourceRepoURL": "http://atom.github.io/node-keytar/",
            "asOfVersion": "4.4.2"
        },
        {
            "libraryName": "knex",
            "typingsPackageName": "knex",
            "sourceRepoURL": "https://github.com/tgriesser/knex",
            "asOfVersion": "0.16.1"
        },
        {
            "libraryName": "knockout-paging",
            "typingsPackageName": "knockout-paging",
            "sourceRepoURL": "https://github.com/ErikSchierboom/knockout-paging",
            "asOfVersion": "0.3.1"
        },
        {
            "libraryName": "knockout-pre-rendered",
            "typingsPackageName": "knockout-pre-rendered",
            "sourceRepoURL": "https://github.com/ErikSchierboom/knockout-pre-rendered",
            "asOfVersion": "0.7.1"
        },
        {
            "libraryName": "known",
            "typingsPackageName": "known",
            "sourceRepoURL": "https://github.com/sindresorhus/known",
            "asOfVersion": "3.0.0"
        },
        {
            "libraryName": "koa-better-body",
            "typingsPackageName": "koa-better-body",
            "sourceRepoURL": "https://github.com/tunnckoCore/koa-better-body",
            "asOfVersion": "3.1.0"
        },
        {
            "libraryName": "koa-jwt",
            "typingsPackageName": "koa-jwt",
            "sourceRepoURL": "https://github.com/koajs/jwt",
            "asOfVersion": "3.3.0"
        },
        {
            "libraryName": "koa-requestid",
            "typingsPackageName": "koa-requestid",
            "sourceRepoURL": "https://github.com/seegno/koa-requestid/",
            "asOfVersion": "2.0.2"
        },
        {
            "libraryName": "koa-useragent",
            "typingsPackageName": "koa-useragent",
            "sourceRepoURL": "https://github.com/rvboris/koa-useragent",
            "asOfVersion": "2.1.1"
        },
        {
            "libraryName": "koa-pug",
            "typingsPackageName": "koa-pug",
            "sourceRepoURL": "https://github.com/chrisyip/koa-pug",
            "asOfVersion": "4.0.0"
        },
        {
            "libraryName": "lambda-phi",
            "typingsPackageName": "lambda-phi",
            "sourceRepoURL": "https://github.com/elitechance/lambda-phi",
            "asOfVersion": "1.0.1"
        },
        {
            "libraryName": "latest-semver",
            "typingsPackageName": "latest-semver",
            "sourceRepoURL": "https://github.com/sindresorhus/latest-semver",
            "asOfVersion": "2.0.0"
        },
        {
            "libraryName": "latest-version",
            "typingsPackageName": "latest-version",
            "sourceRepoURL": "https://github.com/sindresorhus/latest-version",
            "asOfVersion": "5.0.0"
        },
        {
            "libraryName": "lazy-value",
            "typingsPackageName": "lazy-value",
            "sourceRepoURL": "https://github.com/sindresorhus/lazy-value",
            "asOfVersion": "2.0.0"
        },
        {
            "libraryName": "ldclient-js",
            "typingsPackageName": "ldclient-js",
            "sourceRepoURL": "https://github.com/launchdarkly/js-client",
            "asOfVersion": "1.1.11"
        },
        {
            "libraryName": "leap-year",
            "typingsPackageName": "leap-year",
            "sourceRepoURL": "https://github.com/sindresorhus/leap-year",
            "asOfVersion": "3.0.0"
        },
        {
            "libraryName": "left-pad",
            "typingsPackageName": "left-pad",
            "sourceRepoURL": "https://github.com/stevemao/left-pad",
            "asOfVersion": "1.2.0"
        },
        {
            "libraryName": "leven",
            "typingsPackageName": "leven",
            "sourceRepoURL": "https://github.com/sindresorhus/leven",
            "asOfVersion": "3.0.0"
        },
        {
            "libraryName": "line-column-path",
            "typingsPackageName": "line-column-path",
            "sourceRepoURL": "https://github.com/sindresorhus/line-column-path",
            "asOfVersion": "2.0.0"
        },
        {
            "libraryName": "linkify-issues",
            "typingsPackageName": "linkify-issues",
            "sourceRepoURL": "https://github.com/sindresorhus/linkify-issues",
            "asOfVersion": "2.0.0"
        },
        {
            "libraryName": "linkify-urls",
            "typingsPackageName": "linkify-urls",
            "sourceRepoURL": "https://github.com/sindresorhus/linkify-urls",
            "asOfVersion": "3.1.0"
        },
        {
            "libraryName": "Linq.JS",
            "typingsPackageName": "linq",
            "sourceRepoURL": "https://linqjs.codeplex.com/",
            "asOfVersion": "2.2.33"
        },
        {
            "libraryName": "Linq4JS",
            "typingsPackageName": "linq4js",
            "sourceRepoURL": "https://github.com/morrisjdev/Linq4JS",
            "asOfVersion": "2.1.8"
        },
        {
            "libraryName": "LinqSharp",
            "typingsPackageName": "linqsharp",
            "sourceRepoURL": "https://github.com/brunolm/LinqSharp",
            "asOfVersion": "1.0.0"
        },
        {
            "libraryName": "load-json-file",
            "typingsPackageName": "load-json-file",
            "sourceRepoURL": "https://github.com/sindresorhus/load-json-file",
            "asOfVersion": "5.1.0"
        },
        {
            "libraryName": "localforage",
            "typingsPackageName": "localforage",
            "sourceRepoURL": "https://github.com/localForage/localForage",
            "asOfVersion": "0.0.34"
        },
        {
            "libraryName": "localforage-cordovasqlitedriver",
            "typingsPackageName": "localforage-cordovasqlitedriver",
            "sourceRepoURL": "https://github.com/thgreasi/localForage-cordovaSQLiteDriver",
            "asOfVersion": "1.5.0"
        },
        {
            "libraryName": "locate-path",
            "typingsPackageName": "locate-path",
            "sourceRepoURL": "https://github.com/sindresorhus/locate-path",
            "asOfVersion": "4.0.0"
        },
        {
            "libraryName": "lock-system",
            "typingsPackageName": "lock-system",
            "sourceRepoURL": "https://github.com/sindresorhus/lock-system",
            "asOfVersion": "2.0.0"
        },
        {
            "libraryName": "lodash-decorators",
            "typingsPackageName": "lodash-decorators",
            "sourceRepoURL": "https://github.com/steelsojka/lodash-decorators",
            "asOfVersion": "4.0.0"
        },
        {
            "libraryName": "log-symbols",
            "typingsPackageName": "log-symbols",
            "sourceRepoURL": "https://github.com/sindresorhus/log-symbols",
            "asOfVersion": "3.0.0"
        },
        {
            "libraryName": "log-update",
            "typingsPackageName": "log-update",
            "sourceRepoURL": "https://github.com/sindresorhus/log-update",
            "asOfVersion": "3.1.0"
        },
        {
            "libraryName": "log4javascript",
            "typingsPackageName": "log4javascript",
            "sourceRepoURL": "http://log4javascript.org/",
            "asOfVersion": "1.4.15"
        },
        {
            "libraryName": "log4js",
            "typingsPackageName": "log4js",
            "sourceRepoURL": "https://github.com/nomiddlename/log4js-node",
            "asOfVersion": "2.3.5"
        },
        {
            "libraryName": "logform",
            "typingsPackageName": "logform",
            "sourceRepoURL": "https://github.com/winstonjs/logform",
            "asOfVersion": "1.10.0"
        },
        {
            "libraryName": "loglevel",
            "typingsPackageName": "loglevel",
            "sourceRepoURL": "https://github.com/pimterry/loglevel/",
            "asOfVersion": "1.6.2"
        },
        {
            "libraryName": "looks-same",
            "typingsPackageName": "looks-same",
            "sourceRepoURL": "https://github.com/gemini-testing/looks-same",
            "asOfVersion": "4.1.0"
        },
        {
            "libraryName": "lorem-ipsum",
            "typingsPackageName": "lorem-ipsum",
            "sourceRepoURL": "https://github.com/knicklabs/node-lorem-ipsum",
            "asOfVersion": "2.0.0"
        },
        {
            "libraryName": "loud-rejection",
            "typingsPackageName": "loud-rejection",
            "sourceRepoURL": "https://github.com/sindresorhus/loud-rejection",
            "asOfVersion": "2.0.0"
        },
        {
            "libraryName": "lower-case",
            "typingsPackageName": "lower-case",
            "sourceRepoURL": "https://github.com/blakeembrey/lower-case",
            "asOfVersion": "1.1.3"
        },
        {
            "libraryName": "lower-case-first",
            "typingsPackageName": "lower-case-first",
            "sourceRepoURL": "https://github.com/blakeembrey/lower-case-first",
            "asOfVersion": "1.0.1"
        },
        {
            "libraryName": "make-dir",
            "typingsPackageName": "make-dir",
            "sourceRepoURL": "https://github.com/sindresorhus/make-dir",
            "asOfVersion": "2.1.0"
        },
        {
            "libraryName": "mali",
            "typingsPackageName": "mali",
            "sourceRepoURL": "https://github.com/malijs/mali",
            "asOfVersion": "0.9.2"
        },
        {
            "libraryName": "mali-onerror",
            "typingsPackageName": "mali-onerror",
            "sourceRepoURL": "https://github.com/malijs/onerror",
            "asOfVersion": "0.2.0"
        },
        {
            "libraryName": "map-obj",
            "typingsPackageName": "map-obj",
            "sourceRepoURL": "https://github.com/sindresorhus/map-obj",
            "asOfVersion": "3.1.0"
        },
        {
            "libraryName": "maquette",
            "typingsPackageName": "maquette",
            "sourceRepoURL": "http://maquettejs.org/",
            "asOfVersion": "2.1.6"
        },
        {
            "libraryName": "matcher",
            "typingsPackageName": "matcher",
            "sourceRepoURL": "https://github.com/sindresorhus/matcher",
            "asOfVersion": "2.0.0"
        },
        {
            "libraryName": "material-components-web",
            "typingsPackageName": "material-components-web",
            "sourceRepoURL": "https://material.io/components",
            "asOfVersion": "1.0.0"
        },
        {
            "libraryName": "maxmind",
            "typingsPackageName": "maxmind",
            "sourceRepoURL": "https://github.com/runk/node-maxmind",
            "asOfVersion": "2.0.5"
        },
        {
            "libraryName": "mem",
            "typingsPackageName": "mem",
            "sourceRepoURL": "https://github.com/sindresorhus/mem",
            "asOfVersion": "4.2.0"
        },
        {
            "libraryName": "memoize-one",
            "typingsPackageName": "memoize-one",
            "sourceRepoURL": "https://github.com/alexreardon/memoize-one#readme",
            "asOfVersion": "5.1.0"
        },
        {
            "libraryName": "mendixmodelsdk",
            "typingsPackageName": "mendixmodelsdk",
            "sourceRepoURL": "http://www.mendix.com",
            "asOfVersion": "0.8.1"
        },
        {
            "libraryName": "menubar",
            "typingsPackageName": "menubar",
            "sourceRepoURL": "https://github.com/maxogden/menubar",
            "asOfVersion": "6.0.0"
        },
        {
            "libraryName": "metisMenu",
            "typingsPackageName": "metismenu",
            "sourceRepoURL": "https://github.com/onokumus/metisMenu",
            "asOfVersion": "2.7.1"
        },
        {
            "libraryName": "microgears",
            "typingsPackageName": "microgears",
            "sourceRepoURL": "https://github.com/marcusdb/microgears",
            "asOfVersion": "4.0.5"
        },
        {
            "libraryName": "mnemonic-words",
            "typingsPackageName": "mnemonic-words",
            "sourceRepoURL": "https://github.com/sindresorhus/mnemonic-words",
            "asOfVersion": "1.1.0"
        },
        {
            "libraryName": "mobile-detect",
            "typingsPackageName": "mobile-detect",
            "sourceRepoURL": "http://hgoebl.github.io/mobile-detect.js/",
            "asOfVersion": "1.3.4"
        },
        {
            "libraryName": "mobservable",
            "typingsPackageName": "mobservable",
            "sourceRepoURL": "github.com/mweststrate/mobservable",
            "asOfVersion": "1.2.5"
        },
        {
            "libraryName": "mobservable-react",
            "typingsPackageName": "mobservable-react",
            "sourceRepoURL": "https://github.com/mweststrate/mobservable-react",
            "asOfVersion": "1.0.0"
        },
        {
            "libraryName": "Mobx Cookie",
            "typingsPackageName": "mobx-cookie",
            "sourceRepoURL": "https://github.com/will-stone/mobx-cookie",
            "asOfVersion": "1.1.1"
        },
        {
            "libraryName": "mobx-task",
            "typingsPackageName": "mobx-task",
            "sourceRepoURL": "https://github.com/jeffijoe/mobx-task#readme",
            "asOfVersion": "2.0.0"
        },
        {
            "libraryName": "mockingoose",
            "typingsPackageName": "mockingoose",
            "sourceRepoURL": "https://github.com/alonronin/mockingoose#readme",
            "asOfVersion": "2.13.0"
        },
        {
            "libraryName": "Moment",
            "typingsPackageName": "moment",
            "sourceRepoURL": "https://github.com/moment/moment",
            "asOfVersion": "2.13.0"
        },
        {
            "libraryName": "mongodb-memory-server",
            "typingsPackageName": "mongodb-memory-server",
            "sourceRepoURL": "https://github.com/nodkz/mongodb-memory-server",
            "asOfVersion": "2.3.0"
        },
        {
            "libraryName": "Monk",
            "typingsPackageName": "monk",
            "sourceRepoURL": "https://github.com/LearnBoost/monk.git",
            "asOfVersion": "6.0.0"
        },
        {
            "libraryName": "month-days",
            "typingsPackageName": "month-days",
            "sourceRepoURL": "https://github.com/sindresorhus/month-days",
            "asOfVersion": "3.0.0"
        },
        {
            "libraryName": "morphdom",
            "typingsPackageName": "morphdom",
            "sourceRepoURL": "https://github.com/patrick-steele-idem/morphdom",
            "asOfVersion": "2.4.0"
        },
        {
            "libraryName": "move-file",
            "typingsPackageName": "move-file",
            "sourceRepoURL": "https://github.com/sindresorhus/move-file",
            "asOfVersion": "1.1.0"
        },
        {
            "libraryName": "MQTT",
            "typingsPackageName": "mqtt",
            "sourceRepoURL": "https://github.com/mqttjs/MQTT.js",
            "asOfVersion": "2.5.0"
        },
        {
            "libraryName": "msportalfx-test",
            "typingsPackageName": "msportalfx-test",
            "sourceRepoURL": "https://msazure.visualstudio.com/DefaultCollection/AzureUX/_git/portalfx-msportalfx-test",
            "asOfVersion": "0.7.2"
        },
        {
            "libraryName": "multimatch",
            "typingsPackageName": "multimatch",
            "sourceRepoURL": "https://github.com/sindresorhus/multimatch",
            "asOfVersion": "4.0.0"
        },
        {
            "libraryName": "nano",
            "typingsPackageName": "nano",
            "sourceRepoURL": "https://github.com/apache/couchdb-nano",
            "asOfVersion": "7.0.0"
        },
        {
            "libraryName": "navigation",
            "typingsPackageName": "navigation",
            "sourceRepoURL": "http://grahammendick.github.io/navigation/",
            "asOfVersion": "5.1.0"
        },
        {
            "libraryName": "navigation-react",
            "typingsPackageName": "navigation-react",
            "sourceRepoURL": "http://grahammendick.github.io/navigation/",
            "asOfVersion": "4.0.0"
        },
        {
            "libraryName": "natsort",
            "typingsPackageName": "natsort",
            "sourceRepoURL": "https://github.com/netop/natsort",
            "asOfVersion": "2.0.0"
        },
        {
            "libraryName": "typescript",
            "typingsPackageName": "navigator-permissions",
            "sourceRepoURL": "https://developer.mozilla.org/en-US/docs/Web/API/Permissions",
            "asOfVersion": "2.0.0"
        },
        {
            "libraryName": "nblas",
            "typingsPackageName": "nblas",
            "sourceRepoURL": "https://github.com/mateogianolio/nblas",
            "asOfVersion": "2.1.6"
        },
        {
            "libraryName": "negative-array",
            "typingsPackageName": "negative-array",
            "sourceRepoURL": "https://github.com/sindresorhus/negative-array",
            "asOfVersion": "2.1.0"
        },
        {
            "libraryName": "negative-zero",
            "typingsPackageName": "negative-zero",
            "sourceRepoURL": "https://github.com/sindresorhus/negative-zero",
            "asOfVersion": "3.0.0"
        },
        {
            "libraryName": "new-github-issue-url",
            "typingsPackageName": "new-github-issue-url",
            "sourceRepoURL": "https://github.com/sindresorhus/new-github-issue-url",
            "asOfVersion": "0.2.1"
        },
        {
            "libraryName": "new-github-release-url",
            "typingsPackageName": "new-github-release-url",
            "sourceRepoURL": "https://github.com/sindresorhus/new-github-release-url",
            "asOfVersion": "1.0.0"
        },
        {
            "libraryName": "ng-table",
            "typingsPackageName": "ng-table",
            "sourceRepoURL": "https://github.com/esvit/ng-table",
            "asOfVersion": "2.0.1"
        },
        {
            "libraryName": "nock",
            "typingsPackageName": "nock",
            "sourceRepoURL": "https://github.com/nock/nock",
            "asOfVersion": "11.1.0"
        },
        {
            "libraryName": "node-cache",
            "typingsPackageName": "node-cache",
            "sourceRepoURL": "https://github.com/mpneuried/nodecache",
            "asOfVersion": "4.2.0"
        },
        {
            "libraryName": "node-pg-migrate",
            "typingsPackageName": "node-pg-migrate",
            "sourceRepoURL": "https://github.com/theoephraim/node-pg-migrate#readme",
            "asOfVersion": "2.15.0"
        },
        {
            "libraryName": "node-sql-parser",
            "typingsPackageName": "node-sql-parser",
            "sourceRepoURL": "https://github.com/taozhi8833998/node-sql-parser#readme",
            "asOfVersion": "1.1.0"
        },
        {
            "libraryName": "node-waves",
            "typingsPackageName": "node-waves",
            "sourceRepoURL": "http://fian.my.id/Waves",
            "asOfVersion": "0.7.6"
        },
        {
            "libraryName": "nookies",
            "typingsPackageName": "nookies",
            "sourceRepoURL": "https://github.com/maticzav/nookies#readme",
            "asOfVersion": "2.0.3"
        },
        {
            "libraryName": "normalize-url",
            "typingsPackageName": "normalize-url",
            "sourceRepoURL": "https://github.com/sindresorhus/normalize-url",
            "asOfVersion": "4.2.0"
        },
        {
            "libraryName": "Normalizr",
            "typingsPackageName": "normalizr",
            "sourceRepoURL": "https://github.com/paularmstrong/normalizr",
            "asOfVersion": "2.0.18"
        },
        {
            "libraryName": "notyf",
            "typingsPackageName": "notyf",
            "sourceRepoURL": "https://github.com/caroso1222/notyf",
            "asOfVersion": "3.0.0"
        },
        {
            "libraryName": "npm-email",
            "typingsPackageName": "npm-email",
            "sourceRepoURL": "https://github.com/sindresorhus/npm-email",
            "asOfVersion": "3.1.0"
        },
        {
            "libraryName": "npm-keyword",
            "typingsPackageName": "npm-keyword",
            "sourceRepoURL": "https://github.com/sindresorhus/npm-keyword",
            "asOfVersion": "6.0.0"
        },
        {
            "libraryName": "npm-name",
            "typingsPackageName": "npm-name",
            "sourceRepoURL": "https://github.com/sindresorhus/npm-name",
            "asOfVersion": "5.2.1"
        },
        {
            "libraryName": "npm-run-path",
            "typingsPackageName": "npm-run-path",
            "sourceRepoURL": "https://github.com/sindresorhus/npm-run-path",
            "asOfVersion": "3.0.1"
        },
        {
            "libraryName": "npm-user",
            "typingsPackageName": "npm-user",
            "sourceRepoURL": "https://github.com/sindresorhus/npm-user",
            "asOfVersion": "4.0.0"
        },
        {
            "libraryName": "Nuka Carousel",
            "typingsPackageName": "nuka-carousel",
            "sourceRepoURL": "https://github.com/FormidableLabs/nuka-carousel/",
            "asOfVersion": "4.4.6"
        },
        {
            "libraryName": "Numbro",
            "typingsPackageName": "numbro",
            "sourceRepoURL": "https://github.com/foretagsplatsen/numbro/",
            "asOfVersion": "1.9.3"
        },
        {
            "libraryName": "oembed-parser",
            "typingsPackageName": "oembed-parser",
            "sourceRepoURL": "https://www.npmjs.com/package/oembed-parser",
            "asOfVersion": "1.2.2"
        },
        {
            "libraryName": "odata",
            "typingsPackageName": "odata",
            "sourceRepoURL": "https://github.com/janhommes/odata",
            "asOfVersion": "1.0.3"
        },
        {
            "libraryName": "o.js",
            "typingsPackageName": "o.js",
            "sourceRepoURL": "https://github.com/janhommes/o.js",
            "asOfVersion": "1.0.3"
        },
        {
            "libraryName": "on-change",
            "typingsPackageName": "on-change",
            "sourceRepoURL": "https://github.com/sindresorhus/on-change",
            "asOfVersion": "1.1.0"
        },
        {
            "libraryName": "onetime",
            "typingsPackageName": "onetime",
            "sourceRepoURL": "https://github.com/sindresorhus/onetime",
            "asOfVersion": "4.0.0"
        },
        {
            "libraryName": "onoff",
            "typingsPackageName": "onoff",
            "sourceRepoURL": "https://github.com/fivdi/onoff",
            "asOfVersion": "4.1.0"
        },
        {
            "libraryName": "Onsen UI",
            "typingsPackageName": "onsenui",
            "sourceRepoURL": "http://onsen.io",
            "asOfVersion": "2.0.0"
        },
        {
            "libraryName": "open",
            "typingsPackageName": "open",
            "sourceRepoURL": "https://github.com/sindresorhus/open",
            "asOfVersion": "6.2.0"
        },
        {
            "libraryName": "open-editor",
            "typingsPackageName": "open-editor",
            "sourceRepoURL": "https://github.com/sindresorhus/open-editor",
            "asOfVersion": "2.0.0"
        },
        {
            "libraryName": "openid-client",
            "typingsPackageName": "openid-client",
            "sourceRepoURL": "https://github.com/panva/node-openid-client",
            "asOfVersion": "3.7.0"
        },
        {
            "libraryName": "opn",
            "typingsPackageName": "opn",
            "sourceRepoURL": "https://github.com/sindresorhus/opn",
            "asOfVersion": "5.5.0"
        },
        {
            "libraryName": "ora",
            "typingsPackageName": "ora",
            "sourceRepoURL": "https://github.com/sindresorhus/ora",
            "asOfVersion": "3.2.0"
        },
        {
            "libraryName": "os-locale",
            "typingsPackageName": "os-locale",
            "sourceRepoURL": "https://github.com/sindresorhus/os-locale",
            "asOfVersion": "4.0.0"
        },
        {
            "libraryName": "os-name",
            "typingsPackageName": "os-name",
            "sourceRepoURL": "https://github.com/sindresorhus/os-name",
            "asOfVersion": "3.1.0"
        },
        {
            "libraryName": "otplib",
            "typingsPackageName": "otplib",
            "sourceRepoURL": "https://github.com/yeojz/otplib",
            "asOfVersion": "10.0.0"
        },
        {
            "libraryName": "overwatch-api",
            "typingsPackageName": "overwatch-api",
            "sourceRepoURL": "https://github.com/alfg/overwatch-api",
            "asOfVersion": "0.7.1"
        },
        {
            "libraryName": "p-all",
            "typingsPackageName": "p-all",
            "sourceRepoURL": "https://github.com/sindresorhus/p-all",
            "asOfVersion": "2.0.0"
        },
        {
            "libraryName": "p-any",
            "typingsPackageName": "p-any",
            "sourceRepoURL": "https://github.com/sindresorhus/p-any",
            "asOfVersion": "2.0.0"
        },
        {
            "libraryName": "p-cancelable",
            "typingsPackageName": "p-cancelable",
            "sourceRepoURL": "https://github.com/sindresorhus/p-cancelable",
            "asOfVersion": "1.1.0"
        },
        {
            "libraryName": "p-catch-if",
            "typingsPackageName": "p-catch-if",
            "sourceRepoURL": "https://github.com/sindresorhus/p-catch-if",
            "asOfVersion": "2.0.0"
        },
        {
            "libraryName": "p-debounce",
            "typingsPackageName": "p-debounce",
            "sourceRepoURL": "https://github.com/sindresorhus/p-debounce",
            "asOfVersion": "2.0.0"
        },
        {
            "libraryName": "p-defer",
            "typingsPackageName": "p-defer",
            "sourceRepoURL": "https://github.com/sindresorhus/p-defer",
            "asOfVersion": "2.0.0"
        },
        {
            "libraryName": "p-do-whilst",
            "typingsPackageName": "p-do-whilst",
            "sourceRepoURL": "https://github.com/sindresorhus/p-do-whilst",
            "asOfVersion": "1.0.0"
        },
        {
            "libraryName": "p-each-series",
            "typingsPackageName": "p-each-series",
            "sourceRepoURL": "https://github.com/sindresorhus/p-each-series",
            "asOfVersion": "2.0.0"
        },
        {
            "libraryName": "p-event",
            "typingsPackageName": "p-event",
            "sourceRepoURL": "https://github.com/sindresorhus/p-event",
            "asOfVersion": "3.0.0"
        },
        {
            "libraryName": "p-every",
            "typingsPackageName": "p-every",
            "sourceRepoURL": "https://github.com/kevva/p-every",
            "asOfVersion": "2.0.0"
        },
        {
            "libraryName": "p-forever",
            "typingsPackageName": "p-forever",
            "sourceRepoURL": "https://github.com/sindresorhus/p-forever",
            "asOfVersion": "2.0.0"
        },
        {
            "libraryName": "p-is-promise",
            "typingsPackageName": "p-is-promise",
            "sourceRepoURL": "https://github.com/sindresorhus/p-is-promise",
            "asOfVersion": "2.1.0"
        },
        {
            "libraryName": "p-lazy",
            "typingsPackageName": "p-lazy",
            "sourceRepoURL": "https://github.com/sindresorhus/p-lazy",
            "asOfVersion": "2.0.0"
        },
        {
            "libraryName": "p-limit",
            "typingsPackageName": "p-limit",
            "sourceRepoURL": "https://github.com/sindresorhus/p-limit",
            "asOfVersion": "2.2.0"
        },
        {
            "libraryName": "p-locate",
            "typingsPackageName": "p-locate",
            "sourceRepoURL": "https://github.com/sindresorhus/p-locate",
            "asOfVersion": "4.0.0"
        },
        {
            "libraryName": "p-log",
            "typingsPackageName": "p-log",
            "sourceRepoURL": "https://github.com/sindresorhus/p-log",
            "asOfVersion": "2.0.0"
        },
        {
            "libraryName": "p-map",
            "typingsPackageName": "p-map",
            "sourceRepoURL": "https://github.com/sindresorhus/p-map",
            "asOfVersion": "2.0.0"
        },
        {
            "libraryName": "p-map-series",
            "typingsPackageName": "p-map-series",
            "sourceRepoURL": "https://github.com/sindresorhus/p-map-series",
            "asOfVersion": "2.0.0"
        },
        {
            "libraryName": "p-memoize",
            "typingsPackageName": "p-memoize",
            "sourceRepoURL": "https://github.com/sindresorhus/p-memoize",
            "asOfVersion": "3.0.0"
        },
        {
            "libraryName": "p-min-delay",
            "typingsPackageName": "p-min-delay",
            "sourceRepoURL": "https://github.com/sindresorhus/p-min-delay",
            "asOfVersion": "3.0.0"
        },
        {
            "libraryName": "p-one",
            "typingsPackageName": "p-one",
            "sourceRepoURL": "https://github.com/kevva/p-one",
            "asOfVersion": "2.0.0"
        },
        {
            "libraryName": "p-pipe",
            "typingsPackageName": "p-pipe",
            "sourceRepoURL": "https://github.com/sindresorhus/p-pipe",
            "asOfVersion": "2.0.1"
        },
        {
            "libraryName": "p-progress",
            "typingsPackageName": "p-progress",
            "sourceRepoURL": "https://github.com/sindresorhus/p-progress",
            "asOfVersion": "0.3.0"
        },
        {
            "libraryName": "p-props",
            "typingsPackageName": "p-props",
            "sourceRepoURL": "https://github.com/sindresorhus/p-props",
            "asOfVersion": "2.0.0"
        },
        {
            "libraryName": "p-queue",
            "typingsPackageName": "p-queue",
            "sourceRepoURL": "https://github.com/sindresorhus/p-queue",
            "asOfVersion": "3.2.1"
        },
        {
            "libraryName": "p-reduce",
            "typingsPackageName": "p-reduce",
            "sourceRepoURL": "https://github.com/sindresorhus/p-reduce",
            "asOfVersion": "2.0.0"
        },
        {
            "libraryName": "p-reflect",
            "typingsPackageName": "p-reflect",
            "sourceRepoURL": "https://github.com/sindresorhus/p-reflect",
            "asOfVersion": "2.0.0"
        },
        {
            "libraryName": "p-retry",
            "typingsPackageName": "p-retry",
            "sourceRepoURL": "https://github.com/sindresorhus/p-retry",
            "asOfVersion": "4.0.0"
        },
        {
            "libraryName": "p-series",
            "typingsPackageName": "p-series",
            "sourceRepoURL": "https://github.com/sindresorhus/p-series",
            "asOfVersion": "2.0.0"
        },
        {
            "libraryName": "p-settle",
            "typingsPackageName": "p-settle",
            "sourceRepoURL": "https://github.com/sindresorhus/p-settle",
            "asOfVersion": "3.0.0"
        },
        {
            "libraryName": "p-some",
            "typingsPackageName": "p-some",
            "sourceRepoURL": "https://github.com/sindresorhus/p-some",
            "asOfVersion": "4.0.1"
        },
        {
            "libraryName": "p-tap",
            "typingsPackageName": "p-tap",
            "sourceRepoURL": "https://github.com/sindresorhus/p-tap",
            "asOfVersion": "2.0.0"
        },
        {
            "libraryName": "p-throttle",
            "typingsPackageName": "p-throttle",
            "sourceRepoURL": "https://github.com/sindresorhus/p-throttle",
            "asOfVersion": "2.1.0"
        },
        {
            "libraryName": "p-time",
            "typingsPackageName": "p-time",
            "sourceRepoURL": "https://github.com/sindresorhus/p-time",
            "asOfVersion": "2.0.0"
        },
        {
            "libraryName": "p-timeout",
            "typingsPackageName": "p-timeout",
            "sourceRepoURL": "https://github.com/sindresorhus/p-timeout",
            "asOfVersion": "3.0.0"
        },
        {
            "libraryName": "p-times",
            "typingsPackageName": "p-times",
            "sourceRepoURL": "https://github.com/sindresorhus/p-times",
            "asOfVersion": "2.0.0"
        },
        {
            "libraryName": "p-try",
            "typingsPackageName": "p-try",
            "sourceRepoURL": "https://github.com/sindresorhus/p-try",
            "asOfVersion": "2.1.0"
        },
        {
            "libraryName": "p-wait-for",
            "typingsPackageName": "p-wait-for",
            "sourceRepoURL": "https://github.com/sindresorhus/p-wait-for",
            "asOfVersion": "3.0.0"
        },
        {
            "libraryName": "p-waterfall",
            "typingsPackageName": "p-waterfall",
            "sourceRepoURL": "https://github.com/sindresorhus/p-waterfall",
            "asOfVersion": "2.0.0"
        },
        {
            "libraryName": "p-whilst",
            "typingsPackageName": "p-whilst",
            "sourceRepoURL": "https://github.com/sindresorhus/p-whilst",
            "asOfVersion": "2.0.0"
        },
        {
            "libraryName": "package-json",
            "typingsPackageName": "package-json",
            "sourceRepoURL": "https://github.com/sindresorhus/package-json",
            "asOfVersion": "6.1.0"
        },
        {
            "libraryName": "pad",
            "typingsPackageName": "pad",
            "sourceRepoURL": "https://github.com/adaltas/node-pad",
            "asOfVersion": "2.1.0"
        },
        {
            "libraryName": "paper",
            "typingsPackageName": "paper",
            "sourceRepoURL": "https://github.com/paperjs/paper.js",
            "asOfVersion": "0.12.3"
        },
        {
            "libraryName": "param-case",
            "typingsPackageName": "param-case",
            "sourceRepoURL": "https://github.com/blakeembrey/param-case",
            "asOfVersion": "1.1.2"
        },
        {
            "libraryName": "park-miller",
            "typingsPackageName": "park-miller",
            "sourceRepoURL": "https://github.com/sindresorhus/park-miller",
            "asOfVersion": "1.1.0"
        },
        {
            "libraryName": "parse-columns",
            "typingsPackageName": "parse-columns",
            "sourceRepoURL": "https://github.com/sindresorhus/parse-columns",
            "asOfVersion": "2.0.0"
        },
        {
            "libraryName": "parse-ms",
            "typingsPackageName": "parse-ms",
            "sourceRepoURL": "https://github.com/sindresorhus/parse-ms",
            "asOfVersion": "2.1.0"
        },
        {
            "libraryName": "pascal-case",
            "typingsPackageName": "pascal-case",
            "sourceRepoURL": "https://github.com/blakeembrey/pascal-case",
            "asOfVersion": "1.1.2"
        },
        {
            "libraryName": "passport-client-cert",
            "typingsPackageName": "passport-client-cert",
            "sourceRepoURL": "https://github.com/ripjar/passport-client-cert",
            "asOfVersion": "2.1.0"
        },
        {
            "libraryName": "path-case",
            "typingsPackageName": "path-case",
            "sourceRepoURL": "https://github.com/blakeembrey/path-case",
            "asOfVersion": "1.1.2"
        },
        {
            "libraryName": "path-exists",
            "typingsPackageName": "path-exists",
            "sourceRepoURL": "https://github.com/sindresorhus/path-exists",
            "asOfVersion": "4.0.0"
        },
        {
            "libraryName": "path-key",
            "typingsPackageName": "path-key",
            "sourceRepoURL": "https://github.com/sindresorhus/path-key",
            "asOfVersion": "3.0.1"
        },
        {
            "libraryName": "path-to-regexp",
            "typingsPackageName": "path-to-regexp",
            "sourceRepoURL": "https://github.com/pillarjs/path-to-regexp",
            "asOfVersion": "1.7.0"
        },
        {
            "libraryName": "path-type",
            "typingsPackageName": "path-type",
            "sourceRepoURL": "https://github.com/sindresorhus/path-type",
            "asOfVersion": "4.0.0"
        },
        {
            "libraryName": "perfect-scrollbar",
            "typingsPackageName": "perfect-scrollbar",
            "sourceRepoURL": "https://github.com/noraesae/perfect-scrollbar",
            "asOfVersion": "1.3.0"
        },
        {
            "libraryName": "pg-connection-string",
            "typingsPackageName": "pg-connection-string",
            "sourceRepoURL": "https://github.com/iceddev/pg-connection-string",
            "asOfVersion": "2.0.0"
        },
        {
            "libraryName": "pg-promise",
            "typingsPackageName": "pg-promise",
            "sourceRepoURL": "https://github.com/vitaly-t/pg-promise",
            "asOfVersion": "5.4.3"
        },
        {
            "libraryName": "phin",
            "typingsPackageName": "phin",
            "sourceRepoURL": "https://github.com/ethanent/phin",
            "asOfVersion": "3.4.0"
        },
        {
            "libraryName": "phonegap-plugin-push",
            "typingsPackageName": "phonegap-plugin-push",
            "sourceRepoURL": "https://github.com/phonegap/phonegap-plugin-push",
            "asOfVersion": "2.1.2"
        },
        {
            "libraryName": "pixi-spine",
            "typingsPackageName": "pixi-spine",
            "sourceRepoURL": "https://github.com/pixijs/pixi-spine",
            "asOfVersion": "1.4.2"
        },
        {
            "libraryName": "pixi.js",
            "typingsPackageName": "pixi.js",
            "sourceRepoURL": "https://github.com/pixijs/pixi.js/tree/v4.x",
            "asOfVersion": "5.0.0"
        },
        {
            "libraryName": "pkcs11js",
            "typingsPackageName": "pkcs11js",
            "sourceRepoURL": "https://github.com/PeculiarVentures/pkcs11js",
            "asOfVersion": "1.0.4"
        },
        {
            "libraryName": "pkg-conf",
            "typingsPackageName": "pkg-conf",
            "sourceRepoURL": "https://github.com/sindresorhus/pkg-conf",
            "asOfVersion": "3.0.0"
        },
        {
            "libraryName": "pkg-dir",
            "typingsPackageName": "pkg-dir",
            "sourceRepoURL": "https://github.com/sindresorhus/pkg-dir",
            "asOfVersion": "4.0.0"
        },
        {
            "libraryName": "pkg-up",
            "typingsPackageName": "pkg-up",
            "sourceRepoURL": "https://github.com/sindresorhus/pkg-up",
            "asOfVersion": "3.1.0"
        },
        {
            "libraryName": "pkg-versions",
            "typingsPackageName": "pkg-versions",
            "sourceRepoURL": "https://github.com/sindresorhus/pkg-versions",
            "asOfVersion": "2.0.0"
        },
        {
            "libraryName": "playcanvas",
            "typingsPackageName": "playcanvas",
            "sourceRepoURL": "https://github.com/playcanvas/engine",
            "asOfVersion": "1.23.0"
        },
        {
            "libraryName": "plottable",
            "typingsPackageName": "plottable",
            "sourceRepoURL": "http://plottablejs.org/",
            "asOfVersion": "3.7.0"
        },
        {
            "libraryName": "plur",
            "typingsPackageName": "plur",
            "sourceRepoURL": "https://github.com/sindresorhus/plur",
            "asOfVersion": "3.1.0"
        },
        {
            "libraryName": "png-async",
            "typingsPackageName": "png-async",
            "sourceRepoURL": "https://github.com/kanreisa/node-png-async",
            "asOfVersion": "0.9.4"
        },
        {
            "libraryName": "poly2tri.js",
            "typingsPackageName": "poly2tri",
            "sourceRepoURL": "https://github.com/r3mi/poly2tri.js",
            "asOfVersion": "1.4.0"
        },
        {
            "libraryName": "popper.js",
            "typingsPackageName": "popper.js",
            "sourceRepoURL": "https://github.com/FezVrasta/popper.js/",
            "asOfVersion": "1.11.0"
        },
        {
            "libraryName": "positive-zero",
            "typingsPackageName": "positive-zero",
            "sourceRepoURL": "https://github.com/sindresorhus/positive-zero",
            "asOfVersion": "3.0.0"
        },
        {
            "libraryName": "postmark",
            "typingsPackageName": "postmark",
            "sourceRepoURL": "http://wildbit.github.io/postmark.js",
            "asOfVersion": "2.0.0"
        },
        {
            "libraryName": "Prando",
            "typingsPackageName": "prando",
            "sourceRepoURL": "https://github.com/zeh/prando",
            "asOfVersion": "1.0.0"
        },
        {
            "libraryName": "pretty-bytes",
            "typingsPackageName": "pretty-bytes",
            "sourceRepoURL": "https://github.com/sindresorhus/pretty-bytes",
            "asOfVersion": "5.2.0"
        },
        {
            "libraryName": "pretty-format",
            "typingsPackageName": "pretty-format",
            "sourceRepoURL": "https://github.com/facebook/jest/tree/master/packages/pretty-format",
            "asOfVersion": "24.3.0"
        },
        {
            "libraryName": "pretty-ms",
            "typingsPackageName": "pretty-ms",
            "sourceRepoURL": "https://github.com/sindresorhus/pretty-ms",
            "asOfVersion": "5.0.0"
        },
        {
            "libraryName": "printf",
            "typingsPackageName": "printf",
            "sourceRepoURL": "https://github.com/adaltas/node-printf",
            "asOfVersion": "0.3.0"
        },
        {
            "libraryName": "ProtoBuf.js",
            "typingsPackageName": "protobufjs",
            "sourceRepoURL": "https://github.com/dcodeIO/ProtoBuf.js",
            "asOfVersion": "6.0.0"
        },
        {
            "libraryName": "Protractor",
            "typingsPackageName": "protractor",
            "sourceRepoURL": "https://github.com/angular/protractor",
            "asOfVersion": "4.0.0"
        },
        {
            "libraryName": "ps-list",
            "typingsPackageName": "ps-list",
            "sourceRepoURL": "https://github.com/sindresorhus/ps-list",
            "asOfVersion": "6.2.1"
        },
        {
            "libraryName": "public-ip",
            "typingsPackageName": "public-ip",
            "sourceRepoURL": "https://github.com/sindresorhus/public-ip",
            "asOfVersion": "3.1.0"
        },
        {
            "libraryName": "pupa",
            "typingsPackageName": "pupa",
            "sourceRepoURL": "https://github.com/sindresorhus/pupa",
            "asOfVersion": "2.0.0"
        },
        {
            "libraryName": "qiniu",
            "typingsPackageName": "qiniu",
            "sourceRepoURL": "https://github.com/qiniu/nodejs-sdk",
            "asOfVersion": "7.0.1"
        },
        {
            "libraryName": "qrcode-generator",
            "typingsPackageName": "qrcode-generator",
            "sourceRepoURL": "https://github.com/kazuhikoarase/qrcode-generator",
            "asOfVersion": "1.0.6"
        },
        {
            "libraryName": "query-string",
            "typingsPackageName": "query-string",
            "sourceRepoURL": "https://github.com/sindresorhus/query-string",
            "asOfVersion": "6.3.0"
        },
        {
            "libraryName": "quick-lru",
            "typingsPackageName": "quick-lru",
            "sourceRepoURL": "https://github.com/sindresorhus/quick-lru",
            "asOfVersion": "3.0.0"
        },
        {
            "libraryName": "qunit-dom",
            "typingsPackageName": "qunit-dom",
            "sourceRepoURL": "https://github.com/simplabs/qunit-dom#readme",
            "asOfVersion": "0.7.0"
        },
        {
            "libraryName": "random-float",
            "typingsPackageName": "random-float",
            "sourceRepoURL": "https://github.com/sindresorhus/random-float",
            "asOfVersion": "2.0.0"
        },
        {
            "libraryName": "random-int",
            "typingsPackageName": "random-int",
            "sourceRepoURL": "https://github.com/sindresorhus/random-int",
            "asOfVersion": "2.0.0"
        },
        {
            "libraryName": "random-item",
            "typingsPackageName": "random-item",
            "sourceRepoURL": "https://github.com/sindresorhus/random-item",
            "asOfVersion": "2.0.0"
        },
        {
            "libraryName": "random-js",
            "typingsPackageName": "random-js",
            "sourceRepoURL": "https://github.com/ckknight/random-js",
            "asOfVersion": "2.0.0"
        },
        {
            "libraryName": "random-obj-key",
            "typingsPackageName": "random-obj-key",
            "sourceRepoURL": "https://github.com/sindresorhus/random-obj-key",
            "asOfVersion": "2.0.0"
        },
        {
            "libraryName": "random-obj-prop",
            "typingsPackageName": "random-obj-prop",
            "sourceRepoURL": "https://github.com/sindresorhus/random-obj-prop",
            "asOfVersion": "2.0.0"
        },
        {
            "libraryName": "randoma",
            "typingsPackageName": "randoma",
            "sourceRepoURL": "https://github.com/sindresorhus/randoma",
            "asOfVersion": "1.3.0"
        },
        {
            "libraryName": "Raven JS",
            "typingsPackageName": "raven-js",
            "sourceRepoURL": "https://github.com/getsentry/raven-js",
            "asOfVersion": "3.10.0"
        },
        {
            "libraryName": "raw-body",
            "typingsPackageName": "raw-body",
            "sourceRepoURL": "https://github.com/stream-utils/raw-body",
            "asOfVersion": "2.3.0"
        },
        {
            "libraryName": "rc-progress",
            "typingsPackageName": "rc-progress",
            "sourceRepoURL": "http://github.com/react-component/progress",
            "asOfVersion": "2.4.0"
        },
        {
            "libraryName": "re2",
            "typingsPackageName": "re2",
            "sourceRepoURL": "https://github.com/uhop/node-re2",
            "asOfVersion": "1.10.3"
        },
        {
            "libraryName": "react-alice-carousel",
            "typingsPackageName": "react-alice-carousel",
            "sourceRepoURL": "https://github.com/maxmarinich/react-alice-carousel",
            "asOfVersion": "1.15.3"
        },
        {
            "libraryName": "react-chartjs-2",
            "typingsPackageName": "react-chartjs-2",
            "sourceRepoURL": "https://github.com/gor181/react-chartjs-2",
            "asOfVersion": "2.5.7"
        },
        {
            "libraryName": "react-collapsible",
            "typingsPackageName": "react-collapsible",
            "sourceRepoURL": "https://github.com/glennflanagan/react-collapsible#readme",
            "asOfVersion": "2.3.0"
        },
        {
            "libraryName": "react-circular-progressbar",
            "typingsPackageName": "react-circular-progressbar",
            "sourceRepoURL": "https://github.com/kevinsqi/react-circular-progressbar#readme",
            "asOfVersion": "1.1.0"
        },
        {
            "libraryName": "react-content-loader",
            "typingsPackageName": "react-content-loader",
            "sourceRepoURL": "https://github.com/danilowoz/react-content-loader",
            "asOfVersion": "4.0.0"
        },
        {
            "libraryName": "react-day-picker",
            "typingsPackageName": "react-day-picker",
            "sourceRepoURL": "https://github.com/gpbl/react-day-picker",
            "asOfVersion": "5.3.0"
        },
        {
            "libraryName": "react-dnd",
            "typingsPackageName": "react-dnd",
            "sourceRepoURL": "https://github.com/react-dnd/react-dnd",
            "asOfVersion": "3.0.2"
        },
        {
            "libraryName": "react-dnd-html5-backend",
            "typingsPackageName": "react-dnd-html5-backend",
            "sourceRepoURL": "https://github.com/react-dnd/react-dnd",
            "asOfVersion": "3.0.2"
        },
        {
            "libraryName": "react-dnd-test-backend",
            "typingsPackageName": "react-dnd-test-backend",
            "sourceRepoURL": "https://github.com/react-dnd/react-dnd",
            "asOfVersion": "3.0.2"
        },
        {
            "libraryName": "react-dnd-touch-backend",
            "typingsPackageName": "react-dnd-touch-backend",
            "sourceRepoURL": "https://github.com/react-dnd/react-dnd",
            "asOfVersion": "0.5.0"
        },
        {
            "libraryName": "react-dotdotdot",
            "typingsPackageName": "react-dotdotdot",
            "sourceRepoURL": "https://github.com/CezaryDanielNowak/React-dotdotdot",
            "asOfVersion": "1.2.4"
        },
        {
            "libraryName": "react-dropzone",
            "typingsPackageName": "react-dropzone",
            "sourceRepoURL": "https://github.com/react-dropzone/react-dropzone",
            "asOfVersion": "5.1.0"
        },
        {
            "libraryName": "react-flip-move",
            "typingsPackageName": "react-flip-move",
            "sourceRepoURL": "https://github.com/joshwcomeau/react-flip-move",
            "asOfVersion": "2.9.12"
        },
        {
            "libraryName": "react-ga",
            "typingsPackageName": "react-ga",
            "sourceRepoURL": "https://github.com/react-ga/react-ga",
            "asOfVersion": "2.3.0"
        },
        {
            "libraryName": "react-helmet-async",
            "typingsPackageName": "react-helmet-async",
            "sourceRepoURL": "https://github.com/staylor/react-helmet-async",
            "asOfVersion": "1.0.2"
        },
        {
            "libraryName": "react-i18next",
            "typingsPackageName": "react-i18next",
            "sourceRepoURL": "https://github.com/i18next/react-i18next",
            "asOfVersion": "8.1.0"
        },
        {
            "libraryName": "React Icons",
            "typingsPackageName": "react-icons",
            "sourceRepoURL": "https://www.npmjs.com/package/react-icons",
            "asOfVersion": "3.0.0"
        },
        {
            "libraryName": "react-inlinesvg",
            "typingsPackageName": "react-inlinesvg",
            "sourceRepoURL": "https://github.com/gilbarbara/react-inlinesvg#readme",
            "asOfVersion": "1.0.0"
        },
        {
            "libraryName": "react-intl",
            "typingsPackageName": "react-intl",
            "sourceRepoURL": "https://github.com/formatjs/react-intl",
            "asOfVersion": "3.0.0"
        },
        {
            "libraryName": "react-joyride",
            "typingsPackageName": "react-joyride",
            "sourceRepoURL": "https://github.com/gilbarbara/react-joyride",
            "asOfVersion": "2.0.3"
        },
        {
            "libraryName": "react-jss",
            "typingsPackageName": "react-jss",
            "sourceRepoURL": "https://github.com/cssinjs/react-jss#readme",
            "asOfVersion": "10.0.0"
        },
        {
            "libraryName": "react-monaco-editor",
            "typingsPackageName": "react-monaco-editor",
            "sourceRepoURL": "https://github.com/superRaytin/react-monaco-editor",
            "asOfVersion": "0.16.0"
        },
        {
            "libraryName": "react-native-collapsible",
            "typingsPackageName": "react-native-collapsible",
            "sourceRepoURL": "https://github.com/oblador/react-native-collapsible",
            "asOfVersion": "0.11.0"
        },
        {
            "libraryName": "react-native-elements",
            "typingsPackageName": "react-native-elements",
            "sourceRepoURL": "https://github.com/react-native-training/react-native-elements",
            "asOfVersion": "0.18.0"
        },
        {
            "libraryName": "react-native-fabric",
            "typingsPackageName": "react-native-fabric",
            "sourceRepoURL": "https://github.com/corymsmith/react-native-fabric",
            "asOfVersion": "0.5.2"
        },
        {
            "libraryName": "react-native-goby",
            "typingsPackageName": "react-native-goby",
            "sourceRepoURL": "https://gitlab.com/MessageDream/react-native-goby",
            "asOfVersion": "0.0.5"
        },
        {
            "libraryName": "react-native-google-analytics-bridge",
            "typingsPackageName": "react-native-google-analytics-bridge",
            "sourceRepoURL": "https://github.com/idehub/react-native-google-analytics-bridge",
            "asOfVersion": "5.3.3"
        },
        {
            "libraryName": "react-native-linear-gradient",
            "typingsPackageName": "react-native-linear-gradient",
            "sourceRepoURL": "https://github.com/react-native-community/react-native-linear-gradient",
            "asOfVersion": "2.4.0"
        },
        {
            "libraryName": "@mauron85/react-native-background-geolocation",
            "typingsPackageName": "react-native-mauron85-background-geolocation",
            "sourceRepoURL": "https://github.com/mauron85/react-native-background-geolocation#readme",
            "asOfVersion": "0.5.3"
        },
        {
            "libraryName": "react-native-modal",
            "typingsPackageName": "react-native-modal",
            "sourceRepoURL": "https://github.com/react-native-community/react-native-modal",
            "asOfVersion": "4.1.1"
        },
        {
            "libraryName": "react-native-navigation",
            "typingsPackageName": "react-native-navigation",
            "sourceRepoURL": "https://github.com/wix/react-native-navigation",
            "asOfVersion": "2.0.0"
        },
        {
            "libraryName": "react-native-safe-area",
            "typingsPackageName": "react-native-safe-area",
            "sourceRepoURL": "https://github.com/miyabi/react-native-safe-area#readme",
            "asOfVersion": "0.5.1"
        },
        {
            "libraryName": "react-native-permissions",
            "typingsPackageName": "react-native-permissions",
            "sourceRepoURL": "https://github.com/yonahforst/react-native-permissions",
            "asOfVersion": "2.0.0"
        },
        {
            "libraryName": "react-navigation-material-bottom-tabs",
            "typingsPackageName": "react-navigation-material-bottom-tabs",
            "sourceRepoURL": "https://github.com/react-navigation/material-bottom-tabs",
            "asOfVersion": "2.0.0"
        },
        {
            "libraryName": "react-sortable-pane",
            "typingsPackageName": "react-sortable-pane",
            "sourceRepoURL": "https://github.com/bokuweb/react-sortable-pane",
            "asOfVersion": "1.0.0"
        },
        {
            "libraryName": "react-split-pane",
            "typingsPackageName": "react-split-pane",
            "sourceRepoURL": "https://github.com/tomkp/react-split-pane",
            "asOfVersion": "0.1.67"
        },
        {
            "libraryName": "react-sticky-box",
            "typingsPackageName": "react-sticky-box",
            "sourceRepoURL": "https://github.com/codecks-io/react-sticky-box",
            "asOfVersion": "0.8.0"
        },
        {
            "libraryName": "react-svg",
            "typingsPackageName": "react-svg",
            "sourceRepoURL": "https://github.com/tanem/react-svg",
            "asOfVersion": "5.0.0"
        },
        {
            "libraryName": "react-toastify",
            "typingsPackageName": "react-toastify",
            "sourceRepoURL": "https://github.com/fkhadra/react-toastify#readme",
            "asOfVersion": "4.1.0"
        },
        {
            "libraryName": "react-tether",
            "typingsPackageName": "react-tether",
            "sourceRepoURL": "https://github.com/danreeves/react-tether",
            "asOfVersion": "1.0.0"
        },
        {
            "libraryName": "react-webcam",
            "typingsPackageName": "react-webcam",
            "sourceRepoURL": "https://github.com/mozmorris/react-webcam",
            "asOfVersion": "3.0.0"
        },
        {
            "libraryName": "read-chunk",
            "typingsPackageName": "read-chunk",
            "sourceRepoURL": "https://github.com/sindresorhus/read-chunk",
            "asOfVersion": "3.1.0"
        },
        {
            "libraryName": "read-pkg",
            "typingsPackageName": "read-pkg",
            "sourceRepoURL": "https://github.com/sindresorhus/read-pkg",
            "asOfVersion": "5.1.0"
        },
        {
            "libraryName": "read-pkg-up",
            "typingsPackageName": "read-pkg-up",
            "sourceRepoURL": "https://github.com/sindresorhus/read-pkg-up",
            "asOfVersion": "6.0.0"
        },
        {
            "libraryName": "readdir-enhanced",
            "typingsPackageName": "readdir-enhanced",
            "sourceRepoURL": "https://github.com/bigstickcarpet/readdir-enhanced",
            "asOfVersion": "3.0.0"
        },
        {
            "libraryName": "realm",
            "typingsPackageName": "realm",
            "sourceRepoURL": "https://github.com/realm/realm-js",
            "asOfVersion": "1.13.0"
        },
        {
            "libraryName": "redent",
            "typingsPackageName": "redent",
            "sourceRepoURL": "https://github.com/sindresorhus/redent",
            "asOfVersion": "3.0.0"
        },
        {
            "libraryName": "redom",
            "typingsPackageName": "redom",
            "sourceRepoURL": "https://github.com/redom/redom/",
            "asOfVersion": "3.23.0"
        },
        {
            "libraryName": "reduce-reducers",
            "typingsPackageName": "reduce-reducers",
            "sourceRepoURL": "https://github.com/redux-utilities/reduce-reducers",
            "asOfVersion": "1.0.0"
        },
        {
            "libraryName": "Redux",
            "typingsPackageName": "redux",
            "sourceRepoURL": "https://github.com/reactjs/redux",
            "asOfVersion": "3.6.0"
        },
        {
            "libraryName": "redux-batched-actions",
            "typingsPackageName": "redux-batched-actions",
            "sourceRepoURL": "https://github.com/tshelburne/redux-batched-actions",
            "asOfVersion": "0.1.5"
        },
        {
            "libraryName": "redux-bootstrap",
            "typingsPackageName": "redux-bootstrap",
            "sourceRepoURL": "https://github.com/remojansen/redux-bootstrap",
            "asOfVersion": "1.1.0"
        },
        {
            "libraryName": "redux-devtools-extension",
            "typingsPackageName": "redux-devtools-extension",
            "sourceRepoURL": "https://github.com/zalmoxisus/redux-devtools-extension",
            "asOfVersion": "2.13.2"
        },
        {
            "libraryName": "redux-little-router",
            "typingsPackageName": "redux-little-router",
            "sourceRepoURL": "https://github.com/FormidableLabs/redux-little-router",
            "asOfVersion": "15.1.0"
        },
        {
            "libraryName": "redux-persist",
            "typingsPackageName": "redux-persist",
            "sourceRepoURL": "https://github.com/rt2zz/redux-persist",
            "asOfVersion": "4.3.1"
        },
        {
            "libraryName": "redux-persist-transform-compress",
            "typingsPackageName": "redux-persist-transform-compress",
            "sourceRepoURL": "https://github.com/rt2zz/redux-persist-transform-compress",
            "asOfVersion": "4.2.0"
        },
        {
            "libraryName": "redux-promise-middleware",
            "typingsPackageName": "redux-promise-middleware",
            "sourceRepoURL": "https://github.com/pburtchaell/redux-promise-middleware",
            "asOfVersion": "6.0.0"
        },
        {
            "libraryName": "redux-saga",
            "typingsPackageName": "redux-saga",
            "sourceRepoURL": "https://github.com/redux-saga/redux-saga",
            "asOfVersion": "0.10.5"
        },
        {
            "libraryName": "Redux Thunk",
            "typingsPackageName": "redux-thunk",
            "sourceRepoURL": "https://github.com/gaearon/redux-thunk",
            "asOfVersion": "2.1.0"
        },
        {
            "libraryName": "reflect-metadata",
            "typingsPackageName": "reflect-metadata",
            "sourceRepoURL": "https://github.com/rbuckton/ReflectDecorators",
            "asOfVersion": "0.1.0"
        },
        {
            "libraryName": "replace-string",
            "typingsPackageName": "replace-string",
            "sourceRepoURL": "https://github.com/sindresorhus/replace-string",
            "asOfVersion": "3.0.0"
        },
        {
            "libraryName": "import-cwd",
            "typingsPackageName": "req-cwd",
            "sourceRepoURL": "https://github.com/sindresorhus/import-cwd",
            "asOfVersion": "3.0.0"
        },
        {
            "libraryName": "reselect",
            "typingsPackageName": "reselect",
            "sourceRepoURL": "https://github.com/rackt/reselect",
            "asOfVersion": "2.2.0"
        },
        {
            "libraryName": "resolve-cwd",
            "typingsPackageName": "resolve-cwd",
            "sourceRepoURL": "https://github.com/sindresorhus/resolve-cwd",
            "asOfVersion": "3.0.0"
        },
        {
            "libraryName": "resolve-from",
            "typingsPackageName": "resolve-from",
            "sourceRepoURL": "https://github.com/sindresorhus/resolve-from",
            "asOfVersion": "5.0.0"
        },
        {
            "libraryName": "resolve-global",
            "typingsPackageName": "resolve-global",
            "sourceRepoURL": "https://github.com/sindresorhus/resolve-global",
            "asOfVersion": "1.0.0"
        },
        {
            "libraryName": "resolve-pkg",
            "typingsPackageName": "resolve-pkg",
            "sourceRepoURL": "https://github.com/sindresorhus/resolve-pkg",
            "asOfVersion": "2.0.0"
        },
        {
            "libraryName": "rest-io",
            "typingsPackageName": "rest-io",
            "sourceRepoURL": "https://github.com/EnoF/rest-io",
            "asOfVersion": "4.1.0"
        },
        {
            "libraryName": "restore-cursor",
            "typingsPackageName": "restore-cursor",
            "sourceRepoURL": "https://github.com/sindresorhus/restore-cursor",
            "asOfVersion": "3.1.0"
        },
        {
            "libraryName": "rev-hash",
            "typingsPackageName": "rev-hash",
            "sourceRepoURL": "https://github.com/sindresorhus/rev-hash",
            "asOfVersion": "3.0.0"
        },
        {
            "libraryName": "rgb-hex",
            "typingsPackageName": "rgb-hex",
            "sourceRepoURL": "https://github.com/sindresorhus/rgb-hex",
            "asOfVersion": "3.0.0"
        },
        {
            "libraryName": "riot",
            "typingsPackageName": "riot",
            "sourceRepoURL": "https://github.com/riot/riot",
            "asOfVersion": "4.1.0"
        },
        {
            "libraryName": "rollup",
            "typingsPackageName": "rollup",
            "sourceRepoURL": "https://github.com/rollup/rollup",
            "asOfVersion": "0.54.0"
        },
        {
            "libraryName": "rollup-plugin-commonjs",
            "typingsPackageName": "rollup-plugin-commonjs",
            "sourceRepoURL": "https://github.com/rollup/rollup-plugin-commonjs",
            "asOfVersion": "9.3.1"
        },
        {
            "libraryName": "rollup-plugin-delete",
            "typingsPackageName": "rollup-plugin-delete",
            "sourceRepoURL": "https://github.com/vladshcherbin/rollup-plugin-delete",
            "asOfVersion": "1.0.0"
        },
        {
            "libraryName": "rollup-plugin-node-resolve",
            "typingsPackageName": "rollup-plugin-node-resolve",
            "sourceRepoURL": "https://github.com/rollup/rollup-plugin-node-resolve",
            "asOfVersion": "4.1.0"
        },
        {
            "libraryName": "rot-js",
            "typingsPackageName": "rot-js",
            "sourceRepoURL": "https://github.com/ondras/rot.js",
            "asOfVersion": "2.0.1"
        },
        {
            "libraryName": "round-to",
            "typingsPackageName": "round-to",
            "sourceRepoURL": "https://github.com/sindresorhus/round-to",
            "asOfVersion": "4.0.0"
        },
        {
            "libraryName": "route-recognizer",
            "typingsPackageName": "route-recognizer",
            "sourceRepoURL": "https://github.com/tildeio/route-recognizer",
            "asOfVersion": "0.3.0"
        },
        {
            "libraryName": "router5",
            "typingsPackageName": "router5",
            "sourceRepoURL": "https://github.com/router5/router5",
            "asOfVersion": "5.0.0"
        },
        {
            "libraryName": "rrule",
            "typingsPackageName": "rrule",
            "sourceRepoURL": "https://github.com/jakubroztocil/rrule",
            "asOfVersion": "2.2.9"
        },
        {
            "libraryName": "rvo2",
            "typingsPackageName": "rvo2",
            "sourceRepoURL": "https://github.com/TNOCS/rvo2",
            "asOfVersion": "1.1.0"
        },
        {
            "libraryName": "rword",
            "typingsPackageName": "rword",
            "sourceRepoURL": "https://github.com/Xyfir/rword#readme",
            "asOfVersion": "3.0.0"
        },
        {
            "libraryName": "samchon",
            "typingsPackageName": "samchon",
            "sourceRepoURL": "https://github.com/samchon/framework",
            "asOfVersion": "2.0.22"
        },
        {
            "libraryName": "samchon-framework",
            "typingsPackageName": "samchon-framework",
            "sourceRepoURL": "https://github.com/samchon/framework",
            "asOfVersion": "2.0.21"
        },
        {
            "libraryName": "samchon-library",
            "typingsPackageName": "samchon-library",
            "sourceRepoURL": "https://github.com/samchon/framework",
            "asOfVersion": "0.1.0"
        },
        {
            "libraryName": "sanitize-filename",
            "typingsPackageName": "sanitize-filename",
            "sourceRepoURL": "https://github.com/parshap/node-sanitize-filename",
            "asOfVersion": "1.6.3"
        },
        {
            "libraryName": "sauronjs",
            "typingsPackageName": "sauronjs",
            "sourceRepoURL": "https://github.com/Fullscript/sauronjs",
            "asOfVersion": "0.1.3"
        },
        {
            "libraryName": "node-scanf",
            "typingsPackageName": "scanf",
            "sourceRepoURL": "https://github.com/Lellansin/node-scanf",
            "asOfVersion": "0.7.3"
        },
        {
            "libraryName": "screenfull",
            "typingsPackageName": "screenfull",
            "sourceRepoURL": "https://github.com/sindresorhus/screenfull.js",
            "asOfVersion": "4.1.0"
        },
        {
            "libraryName": "sdbm",
            "typingsPackageName": "sdbm",
            "sourceRepoURL": "https://github.com/sindresorhus/sdbm",
            "asOfVersion": "1.1.0"
        },
        {
            "libraryName": "semver-diff",
            "typingsPackageName": "semver-diff",
            "sourceRepoURL": "https://github.com/sindresorhus/semver-diff",
            "asOfVersion": "3.0.0"
        },
        {
            "libraryName": "semver-regex",
            "typingsPackageName": "semver-regex",
            "sourceRepoURL": "https://github.com/sindresorhus/semver-regex",
            "asOfVersion": "3.1.0"
        },
        {
            "libraryName": "semver-truncate",
            "typingsPackageName": "semver-truncate",
            "sourceRepoURL": "https://github.com/sindresorhus/semver-truncate",
            "asOfVersion": "2.0.0"
        },
        {
            "libraryName": "sendgrid",
            "typingsPackageName": "sendgrid",
            "sourceRepoURL": "https://github.com/sendgrid/sendgrid-nodejs",
            "asOfVersion": "4.3.0"
        },
        {
            "libraryName": "sentence-case",
            "typingsPackageName": "sentence-case",
            "sourceRepoURL": "https://github.com/blakeembrey/sentence-case",
            "asOfVersion": "1.1.3"
        },
        {
            "libraryName": "serialize-error",
            "typingsPackageName": "serialize-error",
            "sourceRepoURL": "https://github.com/sindresorhus/serialize-error",
            "asOfVersion": "4.0.0"
        },
        {
            "libraryName": "sharp-timer",
            "typingsPackageName": "sharp-timer",
            "sourceRepoURL": "https://github.com/afractal/SharpTimer",
            "asOfVersion": "0.1.3"
        },
        {
            "libraryName": "shebang-regex",
            "typingsPackageName": "shebang-regex",
            "sourceRepoURL": "https://github.com/sindresorhus/shebang-regex",
            "asOfVersion": "3.0.0"
        },
        {
            "libraryName": "Shopify Prime",
            "typingsPackageName": "shopify-prime",
            "sourceRepoURL": "https://github.com/nozzlegear/shopify-prime",
            "asOfVersion": "2.0.0"
        },
        {
            "libraryName": "should.js",
            "typingsPackageName": "should",
            "sourceRepoURL": "https://github.com/shouldjs/should.js",
            "asOfVersion": "13.0.0"
        },
        {
            "libraryName": "SimpleSignal",
            "typingsPackageName": "simplesignal",
            "sourceRepoURL": "https://github.com/zeh/simplesignal",
            "asOfVersion": "1.0.0"
        },
        {
            "libraryName": "@sindresorhus/class-names",
            "typingsPackageName": "sindresorhus__class-names",
            "sourceRepoURL": "https://github.com/sindresorhus/class-names",
            "asOfVersion": "1.1.0"
        },
        {
            "libraryName": "@sindresorhus/df",
            "typingsPackageName": "sindresorhus__df",
            "sourceRepoURL": "https://github.com/sindresorhus/df",
            "asOfVersion": "3.0.0"
        },
        {
            "libraryName": "djb2a",
            "typingsPackageName": "sindresorhus__djb2a",
            "sourceRepoURL": "https://github.com/sindresorhus/djb2a",
            "asOfVersion": "1.1.0"
        },
        {
            "libraryName": "@sindresorhus/fnv1a",
            "typingsPackageName": "sindresorhus__fnv1a",
            "sourceRepoURL": "https://github.com/sindresorhus/fnv1a",
            "asOfVersion": "1.1.0"
        },
        {
            "libraryName": "@sindresorhus/slugify",
            "typingsPackageName": "sindresorhus__slugify",
            "sourceRepoURL": "https://github.com/sindresorhus/slugify",
            "asOfVersion": "0.9.1"
        },
        {
            "libraryName": "@sindresorhus/string-hash",
            "typingsPackageName": "sindresorhus__string-hash",
            "sourceRepoURL": "https://github.com/sindresorhus/string-hash",
            "asOfVersion": "1.1.0"
        },
        {
            "libraryName": "@sindresorhus/to-milliseconds",
            "typingsPackageName": "sindresorhus__to-milliseconds",
            "sourceRepoURL": "https://github.com/sindresorhus/to-milliseconds",
            "asOfVersion": "1.1.0"
        },
        {
            "libraryName": "sip.js",
            "typingsPackageName": "sip.js",
            "sourceRepoURL": "https://github.com/onsip/SIP.js",
            "asOfVersion": "0.12.0"
        },
        {
            "libraryName": "skin-tone",
            "typingsPackageName": "skin-tone",
            "sourceRepoURL": "https://github.com/sindresorhus/skin-tone",
            "asOfVersion": "2.0.0"
        },
        {
            "libraryName": "slash",
            "typingsPackageName": "slash",
            "sourceRepoURL": "https://github.com/sindresorhus/slash",
            "asOfVersion": "3.0.0"
        },
        {
            "libraryName": "smooth-scrollbar",
            "typingsPackageName": "smooth-scrollbar",
            "sourceRepoURL": "https://github.com/idiotWu/smooth-scrollbar",
            "asOfVersion": "8.2.5"
        },
        {
            "libraryName": "Smoothie Charts",
            "typingsPackageName": "smoothie",
            "sourceRepoURL": "https://github.com/joewalnes/smoothie",
            "asOfVersion": "1.29.1"
        },
        {
            "libraryName": "snake-case",
            "typingsPackageName": "snake-case",
            "sourceRepoURL": "https://github.com/blakeembrey/snake-case",
            "asOfVersion": "1.1.2"
        },
        {
            "libraryName": "snoowrap",
            "typingsPackageName": "snoowrap",
            "sourceRepoURL": "https://github.com/not-an-aardvark/snoowrap",
            "asOfVersion": "1.19.0"
        },
        {
            "libraryName": "snowboy",
            "typingsPackageName": "snowboy",
            "sourceRepoURL": "https://github.com/Kitt-AI/snowboy",
            "asOfVersion": "1.3.1"
        },
        {
            "libraryName": "soap",
            "typingsPackageName": "soap",
            "sourceRepoURL": "https://www.npmjs.com/package/soap",
            "asOfVersion": "0.21.0"
        },
        {
            "libraryName": "solidity-parser-antlr",
            "typingsPackageName": "solidity-parser-antlr",
            "sourceRepoURL": "https://github.com/federicobond/solidity-parser-antlr",
            "asOfVersion": "0.4.2"
        },
        {
            "libraryName": "source-map",
            "typingsPackageName": "source-map",
            "sourceRepoURL": "https://github.com/mozilla/source-map",
            "asOfVersion": "0.5.7"
        },
        {
            "libraryName": "sparkly",
            "typingsPackageName": "sparkly",
            "sourceRepoURL": "https://github.com/sindresorhus/sparkly",
            "asOfVersion": "5.0.0"
        },
        {
            "libraryName": "Spectacle",
            "typingsPackageName": "spectacle",
            "sourceRepoURL": "http://github.com/FormidableLabs/spectacle/",
            "asOfVersion": "5.2.3"
        },
        {
            "libraryName": "Spin.js",
            "typingsPackageName": "spin.js",
            "sourceRepoURL": "http://fgnass.github.com/spin.js/",
            "asOfVersion": "3.0.0"
        },
        {
            "libraryName": "spotify-web-api-js",
            "typingsPackageName": "spotify-web-api-js",
            "sourceRepoURL": "https://github.com/JMPerez/spotify-web-api-js",
            "asOfVersion": "0.21.0"
        },
        {
            "libraryName": "srcset",
            "typingsPackageName": "srcset",
            "sourceRepoURL": "https://github.com/sindresorhus/srcset",
            "asOfVersion": "2.0.0"
        },
        {
            "libraryName": "ServiceStack Utils",
            "typingsPackageName": "ss-utils",
            "sourceRepoURL": "https://servicestack.net/",
            "asOfVersion": "0.1.5"
        },
        {
            "libraryName": "stellar-base",
            "typingsPackageName": "stellar-base",
            "sourceRepoURL": "https://github.com/stellar/js-stellar-base",
            "asOfVersion": "0.13.2"
        },
        {
            "libraryName": "stacktrace-js",
            "typingsPackageName": "stacktrace-js",
            "sourceRepoURL": "https://github.com/stacktracejs/stacktrace.js",
            "asOfVersion": "2.0.1"
        },
        {
            "libraryName": "stellar-sdk",
            "typingsPackageName": "stellar-sdk",
            "sourceRepoURL": "https://github.com/stellar/js-stellar-sdk",
            "asOfVersion": "0.15.1"
        },
        {
            "libraryName": "@storybook/addon-a11y",
            "typingsPackageName": "storybook__addon-a11y",
            "sourceRepoURL": "https://github.com/storybooks/storybook",
            "asOfVersion": "5.1.1"
        },
        {
            "libraryName": "@storybook/addon-actions",
            "typingsPackageName": "storybook__addon-actions",
            "sourceRepoURL": "https://github.com/storybooks/storybook",
            "asOfVersion": "5.2.0"
        },
        {
            "libraryName": "@storybook/addon-backgrounds",
            "typingsPackageName": "storybook__addon-backgrounds",
            "sourceRepoURL": "https://github.com/storybooks/storybook",
            "asOfVersion": "5.2.0"
        },
        {
            "libraryName": "@storybook/addon-centered",
            "typingsPackageName": "storybook__addon-centered",
            "sourceRepoURL": "https://github.com/storybooks/storybook",
            "asOfVersion": "5.2.0"
        },
        {
            "libraryName": "@storybook/addon-jest",
            "typingsPackageName": "storybook__addon-jest",
            "sourceRepoURL": "https://github.com/storybooks/storybook",
            "asOfVersion": "5.2.0"
        },
        {
            "libraryName": "@storybook/addon-knobs",
            "typingsPackageName": "storybook__addon-knobs",
            "sourceRepoURL": "https://github.com/storybooks/storybook",
            "asOfVersion": "5.2.0"
        },
        {
            "libraryName": "@storybook/addon-links",
            "typingsPackageName": "storybook__addon-links",
            "sourceRepoURL": "https://github.com/storybooks/storybook",
            "asOfVersion": "5.2.0"
        },
        {
            "libraryName": "@storybook/addon-notes",
            "typingsPackageName": "storybook__addon-notes",
            "sourceRepoURL": "https://github.com/storybooks/storybook",
            "asOfVersion": "5.0.0"
        },
        {
            "libraryName": "@storybook/addon-options",
            "typingsPackageName": "storybook__addon-options",
            "sourceRepoURL": "https://github.com/storybooks/storybook",
            "asOfVersion": "5.2.0"
        },
        {
            "libraryName": "@storybook/addon-viewport",
            "typingsPackageName": "storybook__addon-viewport",
            "sourceRepoURL": "https://github.com/storybooks/storybook",
            "asOfVersion": "5.2.0"
        },
        {
            "libraryName": "@storybook/addons",
            "typingsPackageName": "storybook__addons",
            "sourceRepoURL": "https://github.com/storybooks/storybook",
            "asOfVersion": "5.2.0"
        },
        {
            "libraryName": "@storybook/channels",
            "typingsPackageName": "storybook__channels",
            "sourceRepoURL": "https://github.com/storybooks/storybook",
            "asOfVersion": "5.2.0"
        },
        {
            "libraryName": "@storybook/html",
            "typingsPackageName": "storybook__html",
            "sourceRepoURL": "https://github.com/storybooks/storybook",
            "asOfVersion": "5.2.0"
        },
        {
            "libraryName": "@storybook/preact",
            "typingsPackageName": "storybook__preact",
            "sourceRepoURL": "https://github.com/storybooks/storybook",
            "asOfVersion": "5.2.1"
        },
        {
            "libraryName": "@storybook/react-native",
            "typingsPackageName": "storybook__react-native",
            "sourceRepoURL": "https://github.com/storybooks/storybook",
            "asOfVersion": "5.2.0"
        },
        {
            "libraryName": "@storybook/vue",
            "typingsPackageName": "storybook__vue",
            "sourceRepoURL": "https://github.com/storybooks/storybook",
            "asOfVersion": "5.2.0"
        },
        {
            "libraryName": "stream-mock",
            "typingsPackageName": "stream-mock",
            "sourceRepoURL": "https://github.com/b4nst/stream-mock",
            "asOfVersion": "2.0.1"
        },
        {
            "libraryName": "string-argv",
            "typingsPackageName": "string-argv",
            "sourceRepoURL": "https://github.com/mccormicka/string-argv",
            "asOfVersion": "0.3.0"
        },
        {
            "libraryName": "string-length",
            "typingsPackageName": "string-length",
            "sourceRepoURL": "https://github.com/sindresorhus/string-length",
            "asOfVersion": "3.0.0"
        },
        {
            "libraryName": "string-width",
            "typingsPackageName": "string-width",
            "sourceRepoURL": "https://github.com/sindresorhus/string-width",
            "asOfVersion": "4.0.0"
        },
        {
            "libraryName": "stringify-attributes",
            "typingsPackageName": "stringify-attributes",
            "sourceRepoURL": "https://github.com/sindresorhus/stringify-attributes",
            "asOfVersion": "2.0.0"
        },
        {
            "libraryName": "strip-ansi",
            "typingsPackageName": "strip-ansi",
            "sourceRepoURL": "https://github.com/chalk/strip-ansi",
            "asOfVersion": "5.2.0"
        },
        {
            "libraryName": "strip-bom",
            "typingsPackageName": "strip-bom",
            "sourceRepoURL": "https://github.com/sindresorhus/strip-bom",
            "asOfVersion": "4.0.0"
        },
        {
            "libraryName": "strip-indent",
            "typingsPackageName": "strip-indent",
            "sourceRepoURL": "https://github.com/sindresorhus/strip-indent",
            "asOfVersion": "3.0.0"
        },
        {
            "libraryName": "strip-json-comments",
            "typingsPackageName": "strip-json-comments",
            "sourceRepoURL": "https://github.com/sindresorhus/strip-json-comments",
            "asOfVersion": "3.0.0"
        },
        {
            "libraryName": "striptags",
            "typingsPackageName": "striptags",
            "sourceRepoURL": "https://github.com/ericnorris/striptags",
            "asOfVersion": "3.1.1"
        },
        {
            "libraryName": "subsume",
            "typingsPackageName": "subsume",
            "sourceRepoURL": "https://github.com/sindresorhus/subsume",
            "asOfVersion": "2.1.0"
        },
        {
            "libraryName": "sudo-block",
            "typingsPackageName": "sudo-block",
            "sourceRepoURL": "https://github.com/sindresorhus/sudo-block",
            "asOfVersion": "3.0.0"
        },
        {
            "libraryName": "Sugar",
            "typingsPackageName": "sugar",
            "sourceRepoURL": "https://github.com/andrewplummer/Sugar",
            "asOfVersion": "2.0.2"
        },
        {
            "libraryName": "superstruct",
            "typingsPackageName": "superstruct",
            "sourceRepoURL": "https://github.com/ianstormtaylor/superstruct#readme",
            "asOfVersion": "0.8.0"
        },
        {
            "libraryName": "survey-knockout",
            "typingsPackageName": "survey-knockout",
            "sourceRepoURL": "http://surveyjs.org/",
            "asOfVersion": "0.10.0"
        },
        {
            "libraryName": "svg-pan-zoom",
            "typingsPackageName": "svg-pan-zoom",
            "sourceRepoURL": "https://github.com/ariutta/svg-pan-zoom",
            "asOfVersion": "3.4.0"
        },
        {
            "libraryName": "svg.js",
            "typingsPackageName": "svg.js",
            "sourceRepoURL": "http://www.svgjs.com/",
            "asOfVersion": "2.3.1"
        },
        {
            "libraryName": "swagger-parser",
            "typingsPackageName": "swagger-parser",
            "sourceRepoURL": "https://apidevtools.org/swagger-parser/",
            "asOfVersion": "7.0.0"
        },
        {
            "libraryName": "swap-case",
            "typingsPackageName": "swap-case",
            "sourceRepoURL": "https://github.com/blakeembrey/swap-case",
            "asOfVersion": "1.1.2"
        },
        {
            "libraryName": "SweetAlert",
            "typingsPackageName": "sweetalert",
            "sourceRepoURL": "https://github.com/t4t5/sweetalert/",
            "asOfVersion": "2.0.4"
        },
        {
            "libraryName": "systeminformation",
            "typingsPackageName": "systeminformation",
            "sourceRepoURL": "https://github.com/sebhildebrandt/systeminformation",
            "asOfVersion": "3.54.0"
        },
        {
            "libraryName": "Tabris.js",
            "typingsPackageName": "tabris",
            "sourceRepoURL": "http://tabrisjs.com",
            "asOfVersion": "1.8.0"
        },
        {
            "libraryName": "tabris-plugin-firebase",
            "typingsPackageName": "tabris-plugin-firebase",
            "sourceRepoURL": "https://github.com/eclipsesource/tabris-plugin-firebase",
            "asOfVersion": "2.1.0"
        },
        {
            "libraryName": "tcomb",
            "typingsPackageName": "tcomb",
            "sourceRepoURL": "http://gcanti.github.io/tcomb/guide/index.html",
            "asOfVersion": "2.6.0"
        },
        {
            "libraryName": "temp-dir",
            "typingsPackageName": "temp-dir",
            "sourceRepoURL": "https://github.com/sindresorhus/temp-dir",
            "asOfVersion": "2.0.0"
        },
        {
            "libraryName": "temp-write",
            "typingsPackageName": "temp-write",
            "sourceRepoURL": "https://github.com/sindresorhus/temp-write",
            "asOfVersion": "4.0.0"
        },
        {
            "libraryName": "tempfile",
            "typingsPackageName": "tempfile",
            "sourceRepoURL": "https://github.com/sindresorhus/tempfile",
            "asOfVersion": "3.0.0"
        },
        {
            "libraryName": "tempy",
            "typingsPackageName": "tempy",
            "sourceRepoURL": "https://github.com/sindresorhus/tempy",
            "asOfVersion": "0.3.0"
        },
        {
            "libraryName": "term-size",
            "typingsPackageName": "term-size",
            "sourceRepoURL": "https://github.com/sindresorhus/term-size",
            "asOfVersion": "2.0.0"
        },
        {
            "libraryName": "terminal-image",
            "typingsPackageName": "terminal-image",
            "sourceRepoURL": "https://github.com/sindresorhus/terminal-image",
            "asOfVersion": "0.2.0"
        },
        {
            "libraryName": "terminal-link",
            "typingsPackageName": "terminal-link",
            "sourceRepoURL": "https://github.com/sindresorhus/terminal-link",
            "asOfVersion": "1.2.0"
        },
        {
            "libraryName": "terser",
            "typingsPackageName": "terser",
            "sourceRepoURL": "https://github.com/terser-js/terser",
            "asOfVersion": "3.12.0"
        },
        {
            "libraryName": "text-clipper",
            "typingsPackageName": "text-clipper",
            "sourceRepoURL": "https://github.com/arendjr/text-clipper",
            "asOfVersion": "1.3.0"
        },
        {
            "libraryName": "three",
            "typingsPackageName": "three",
            "sourceRepoURL": "https://github.com/mrdoob/three.js",
            "asOfVersion": "0.103.0"
        },
        {
            "libraryName": "tildify",
            "typingsPackageName": "tildify",
            "sourceRepoURL": "https://github.com/sindresorhus/tildify",
            "asOfVersion": "2.0.0"
        },
        {
            "libraryName": "time-span",
            "typingsPackageName": "time-span",
            "sourceRepoURL": "https://github.com/sindresorhus/time-span",
            "asOfVersion": "3.0.1"
        },
        {
            "libraryName": "timezonecomplete",
            "typingsPackageName": "timezonecomplete",
            "sourceRepoURL": "https://github.com/SpiritIT/timezonecomplete",
            "asOfVersion": "5.5.0"
        },
        {
            "libraryName": "title-case",
            "typingsPackageName": "title-case",
            "sourceRepoURL": "https://github.com/blakeembrey/title-case",
            "asOfVersion": "1.1.2"
        },
        {
            "libraryName": "to-semver",
            "typingsPackageName": "to-semver",
            "sourceRepoURL": "https://github.com/sindresorhus/to-semver",
            "asOfVersion": "2.0.0"
        },
        {
            "libraryName": "transliteration",
            "typingsPackageName": "transliteration",
            "sourceRepoURL": "https://github.com/dzcpy/transliteration",
            "asOfVersion": "1.6.6"
        },
        {
            "libraryName": "trash",
            "typingsPackageName": "trash",
            "sourceRepoURL": "https://github.com/sindresorhus/trash",
            "asOfVersion": "5.0.1"
        },
        {
            "libraryName": "trim-newlines",
            "typingsPackageName": "trim-newlines",
            "sourceRepoURL": "https://github.com/sindresorhus/trim-newlines",
            "asOfVersion": "3.0.0"
        },
        {
            "libraryName": "ts3-nodejs-library",
            "typingsPackageName": "ts3-nodejs-library",
            "sourceRepoURL": "https://github.com/Multivit4min/TS3-NodeJS-Library",
            "asOfVersion": "2.0.0"
        },
        {
            "libraryName": "TsMonad",
            "typingsPackageName": "tsmonad",
            "sourceRepoURL": "https://github.com/cbowdon/TsMonad",
            "asOfVersion": "0.5.0"
        },
        {
            "libraryName": "tstl",
            "typingsPackageName": "tstl",
            "sourceRepoURL": "https://github.com/samchon/tstl",
            "asOfVersion": "1.5.7"
        },
        {
            "libraryName": "typed.js",
            "typingsPackageName": "typed.js",
            "sourceRepoURL": "https://github.com/mattboldt/typed.js",
            "asOfVersion": "2.0.9"
        },
        {
            "libraryName": "TypeScript",
            "typingsPackageName": "typescript",
            "sourceRepoURL": "https://github.com/Microsoft/TypeScript",
            "asOfVersion": "2.0.0"
        },
        {
            "libraryName": "TypeScript",
            "typingsPackageName": "typescript-services",
            "sourceRepoURL": "https://github.com/Microsoft/TypeScript",
            "asOfVersion": "2.0.0"
        },
        {
            "libraryName": "ua-string",
            "typingsPackageName": "ua-string",
            "sourceRepoURL": "https://github.com/sindresorhus/ua-string",
            "asOfVersion": "3.0.0"
        },
        {
            "libraryName": "ui-box",
            "typingsPackageName": "ui-box",
            "sourceRepoURL": "https://github.com/segmentio/ui-box",
            "asOfVersion": "2.0.0"
        },
        {
            "libraryName": "uk.co.workingedge.phonegap.plugin.istablet",
            "typingsPackageName": "uk.co.workingedge.phonegap.plugin.istablet",
            "sourceRepoURL": "https://github.com/dpa99c/phonegap-istablet",
            "asOfVersion": "1.1.3"
        },
        {
            "libraryName": "uk.co.workingedge.phonegap.plugin.launchnavigator",
            "typingsPackageName": "uk.co.workingedge.phonegap.plugin.launchnavigator",
            "sourceRepoURL": "https://github.com/dpa99c/phonegap-launch-navigator",
            "asOfVersion": "4.0.0"
        },
        {
            "libraryName": "unique-random",
            "typingsPackageName": "unique-random",
            "sourceRepoURL": "https://github.com/sindresorhus/unique-random",
            "asOfVersion": "2.1.0"
        },
        {
            "libraryName": "unique-random-array",
            "typingsPackageName": "unique-random-array",
            "sourceRepoURL": "https://github.com/sindresorhus/unique-random-array",
            "asOfVersion": "2.0.0"
        },
        {
            "libraryName": "unique-string",
            "typingsPackageName": "unique-string",
            "sourceRepoURL": "https://github.com/sindresorhus/unique-string",
            "asOfVersion": "2.0.0"
        },
        {
            "libraryName": "unist-util-is",
            "typingsPackageName": "unist-util-is",
            "sourceRepoURL": "https://github.com/syntax-tree/unist-util-is",
            "asOfVersion": "4.0.0"
        },
        {
            "libraryName": "Universal Router",
            "typingsPackageName": "universal-router",
            "sourceRepoURL": "https://github.com/kriasoft/universal-router",
            "asOfVersion": "8.0.0"
        },
        {
            "libraryName": "untildify",
            "typingsPackageName": "untildify",
            "sourceRepoURL": "https://github.com/sindresorhus/untildify",
            "asOfVersion": "4.0.0"
        },
        {
            "libraryName": "unused-filename",
            "typingsPackageName": "unused-filename",
            "sourceRepoURL": "https://github.com/sindresorhus/unused-filename",
            "asOfVersion": "2.0.0"
        },
        {
            "libraryName": "upper-case",
            "typingsPackageName": "upper-case",
            "sourceRepoURL": "https://github.com/blakeembrey/upper-case",
            "asOfVersion": "1.1.3"
        },
        {
            "libraryName": "upper-case-first",
            "typingsPackageName": "upper-case-first",
            "sourceRepoURL": "https://github.com/blakeembrey/upper-case-first",
            "asOfVersion": "1.1.2"
        },
        {
            "libraryName": "url-regex",
            "typingsPackageName": "url-regex",
            "sourceRepoURL": "https://github.com/kevva/url-regex",
            "asOfVersion": "5.0.0"
        },
        {
            "libraryName": "urllib",
            "typingsPackageName": "urllib",
            "sourceRepoURL": "https://github.com/node-modules/urllib",
            "asOfVersion": "2.33.0"
        },
        {
            "libraryName": "UUID.js",
            "typingsPackageName": "uuidjs",
            "sourceRepoURL": "https://github.com/LiosK/UUID.js",
            "asOfVersion": "3.6.0"
        },
        {
            "libraryName": "uuidv4",
            "typingsPackageName": "uuidv4",
            "sourceRepoURL": "https://github.com/thenativeweb/uuidv4#readme",
            "asOfVersion": "5.0.0"
        },
        {
            "libraryName": "Validate.js",
            "typingsPackageName": "validate.js",
            "sourceRepoURL": "https://github.com/ansman/validate.js",
            "asOfVersion": "0.11.0"
        },
        {
            "libraryName": "vanilla-tilt",
            "typingsPackageName": "vanilla-tilt",
            "sourceRepoURL": "https://github.com/micku7zu/vanilla-tilt.js",
            "asOfVersion": "1.6.2"
        },
        {
            "libraryName": "vega",
            "typingsPackageName": "vega",
            "sourceRepoURL": "https://github.com/vega/vega",
            "asOfVersion": "3.2.0"
        },
        {
            "libraryName": "viewerjs",
            "typingsPackageName": "viewerjs",
            "sourceRepoURL": "https://fengyuanchen.github.io/viewerjs",
            "asOfVersion": "1.0.0"
        },
        {
            "libraryName": "vso-node-api",
            "typingsPackageName": "vso-node-api",
            "sourceRepoURL": "https://github.com/Microsoft/vso-node-api",
            "asOfVersion": "4.0.0"
        },
        {
            "libraryName": "vuejs",
            "typingsPackageName": "vue",
            "sourceRepoURL": "https://github.com/vuejs/vue",
            "asOfVersion": "2.0.0"
        },
        {
            "libraryName": "vue-i18n",
            "typingsPackageName": "vue-i18n",
            "sourceRepoURL": "https://github.com/kazupon/vue-i18n",
            "asOfVersion": "7.0.0"
        },
        {
            "libraryName": "vue-resource",
            "typingsPackageName": "vue-resource",
            "sourceRepoURL": "https://github.com/vuejs/vue-resource",
            "asOfVersion": "1.3.6"
        },
        {
            "libraryName": "vue-router",
            "typingsPackageName": "vue-router",
            "sourceRepoURL": "https://github.com/vuejs/vue-router",
            "asOfVersion": "2.0.0"
        },
        {
            "libraryName": "vue-scrollto",
            "typingsPackageName": "vue-scrollto",
            "sourceRepoURL": "https://github.com/rigor789/vue-scrollto",
            "asOfVersion": "2.17.1"
        },
        {
            "libraryName": "vuex-i18n",
            "typingsPackageName": "vuex-i18n",
            "sourceRepoURL": "https://github.com/dkfbasel/vuex-i18n",
            "asOfVersion": "1.13.0"
        },
        {
            "libraryName": "typescript",
            "typingsPackageName": "w3c-permissions",
            "sourceRepoURL": "https://www.w3.org/TR/permissions/",
            "asOfVersion": "2.0.0"
        },
        {
            "libraryName": "wait-for-localhost",
            "typingsPackageName": "wait-for-localhost",
            "sourceRepoURL": "https://github.com/sindresorhus/wait-for-localhost",
            "asOfVersion": "3.1.0"
        },
        {
            "libraryName": "wallpaper",
            "typingsPackageName": "wallpaper",
            "sourceRepoURL": "https://github.com/sindresorhus/wallpaper",
            "asOfVersion": "4.3.0"
        },
        {
            "libraryName": "watson-developer-cloud",
            "typingsPackageName": "watson-developer-cloud",
            "sourceRepoURL": "https://github.com/watson-developer-cloud/node-sdk",
            "asOfVersion": "3.0.1"
        },
        {
            "libraryName": "web3",
            "typingsPackageName": "web3",
            "sourceRepoURL": "https://github.com/ethereum/web3.js",
            "asOfVersion": "1.2.2"
        },
        {
            "libraryName": "typescript",
            "typingsPackageName": "webassembly-js-api",
            "sourceRepoURL": "https://github.com/winksaville/test-webassembly-js-ts",
            "asOfVersion": "2.0.0"
        },
        {
            "libraryName": "webcola",
            "typingsPackageName": "webcola",
            "sourceRepoURL": "https://github.com/tgdwyer/WebCola",
            "asOfVersion": "3.2.0"
        },
        {
            "libraryName": "WebdriverIO",
            "typingsPackageName": "webdriverio",
            "sourceRepoURL": "git@github.com:webdriverio/webdriverio.git",
            "asOfVersion": "5.0.0"
        },
        {
            "libraryName": "webgme",
            "typingsPackageName": "webgme",
            "sourceRepoURL": "https://webgme.org",
            "asOfVersion": "2.11.0"
        },
        {
            "libraryName": "Webix UI",
            "typingsPackageName": "webix",
            "sourceRepoURL": "http://webix.com",
            "asOfVersion": "5.1.1"
        },
        {
            "libraryName": "webpack-chain",
            "typingsPackageName": "webpack-chain",
            "sourceRepoURL": "https://github.com/neutrinojs/webpack-chain",
            "asOfVersion": "5.2.0"
        },
        {
            "libraryName": "typescript",
            "typingsPackageName": "whatwg-streams",
            "sourceRepoURL": "https://streams.spec.whatwg.org",
            "asOfVersion": "3.2.1"
        },
        {
            "libraryName": "which-pm",
            "typingsPackageName": "which-pm",
            "sourceRepoURL": "https://github.com/zkochan/which-pm#readme",
            "asOfVersion": "1.1.0"
        },
        {
            "libraryName": "winston",
            "typingsPackageName": "winston",
            "sourceRepoURL": "https://github.com/winstonjs/winston.git",
            "asOfVersion": "2.4.4"
        },
        {
            "libraryName": "wolfy87-eventemitter",
            "typingsPackageName": "wolfy87-eventemitter",
            "sourceRepoURL": "https://github.com/Wolfy87/EventEmitter",
            "asOfVersion": "5.2.0"
        },
        {
            "libraryName": "wonder-commonlib",
            "typingsPackageName": "wonder-commonlib",
            "sourceRepoURL": "https://github.com/yyc-git/Wonder-CommonLib",
            "asOfVersion": "0.1.12"
        },
        {
            "libraryName": "wonder-frp",
            "typingsPackageName": "wonder-frp",
            "sourceRepoURL": "https://github.com/yyc-git/Wonder-FRP",
            "asOfVersion": "0.1.25"
        },
        {
            "libraryName": "word-list",
            "typingsPackageName": "word-list-json",
            "sourceRepoURL": "https://github.com/sindresorhus/word-list",
            "asOfVersion": "3.0.0"
        },
        {
            "libraryName": "word-wrap",
            "typingsPackageName": "word-wrap",
            "sourceRepoURL": "https://github.com/jonschlinkert/word-wrap",
            "asOfVersion": "1.2.1"
        },
        {
            "libraryName": "wouter",
            "typingsPackageName": "wouter",
            "sourceRepoURL": "https://github.com/molefrog/wouter#readme",
            "asOfVersion": "2.2.0"
        },
        {
            "libraryName": "write-json-file",
            "typingsPackageName": "write-json-file",
            "sourceRepoURL": "https://github.com/sindresorhus/write-json-file",
            "asOfVersion": "3.2.0"
        },
        {
            "libraryName": "write-pkg",
            "typingsPackageName": "write-pkg",
            "sourceRepoURL": "https://github.com/sindresorhus/write-pkg",
            "asOfVersion": "4.0.0"
        },
        {
            "libraryName": "x2js",
            "typingsPackageName": "x2js",
            "sourceRepoURL": "https://code.google.com/p/x2js/",
            "asOfVersion": "3.1.0"
        },
        {
            "libraryName": "xadesjs",
            "typingsPackageName": "xadesjs",
            "sourceRepoURL": "https://github.com/PeculiarVentures/xadesjs",
            "asOfVersion": "2.0.2"
        },
        {
            "libraryName": "xdg-basedir",
            "typingsPackageName": "xdg-basedir",
            "sourceRepoURL": "https://github.com/sindresorhus/xdg-basedir",
            "asOfVersion": "4.0.0"
        },
        {
            "libraryName": "xhr-mock",
            "typingsPackageName": "xhr-mock",
            "sourceRepoURL": "https://github.com/jameslnewell/xhr-mock#readme",
            "asOfVersion": "2.0.0"
        },
        {
            "libraryName": "xlsx",
            "typingsPackageName": "xlsx",
            "sourceRepoURL": "https://github.com/sheetjs/js-xlsx",
            "asOfVersion": "0.0.36"
        },
        {
            "libraryName": "xml-js",
            "typingsPackageName": "xml-js",
            "sourceRepoURL": "https://github.com/nashwaan/xml-js",
            "asOfVersion": "1.0.0"
        },
        {
            "libraryName": "xmlbuilder",
            "typingsPackageName": "xmlbuilder",
            "sourceRepoURL": "https://github.com/oozcitak/xmlbuilder-js",
            "asOfVersion": "11.0.1"
        },
        {
            "libraryName": "xterm.js",
            "typingsPackageName": "xterm",
            "sourceRepoURL": "https://github.com/sourcelair/xterm.js/",
            "asOfVersion": "3.0.0"
        },
        {
            "libraryName": "year-days",
            "typingsPackageName": "year-days",
            "sourceRepoURL": "https://github.com/sindresorhus/year-days",
            "asOfVersion": "3.0.0"
        },
        {
            "libraryName": "yFiles for HTML",
            "typingsPackageName": "yfiles",
            "sourceRepoURL": "none",
            "asOfVersion": "2.1.0"
        },
        {
            "libraryName": "yn",
            "typingsPackageName": "yn",
            "sourceRepoURL": "https://github.com/sindresorhus/yn",
            "asOfVersion": "3.1.0"
        },
        {
            "libraryName": "z-schema",
            "typingsPackageName": "z-schema",
            "sourceRepoURL": "https://github.com/zaggino/z-schema",
            "asOfVersion": "3.24.0"
        },
        {
            "libraryName": "zapier-platform-core",
            "typingsPackageName": "zapier-platform-core",
            "sourceRepoURL": "https://github.com/zapier/zapier-platform-core",
            "asOfVersion": "6.1.1"
        },
        {
            "libraryName": "zetapush-js",
            "typingsPackageName": "zetapush-js",
            "sourceRepoURL": "https://github.com/zetapush/zetapush-js",
            "asOfVersion": "3.1.2"
        },
        {
            "libraryName": "zipkin-instrumentation-express",
            "typingsPackageName": "zipkin-instrumentation-express",
            "sourceRepoURL": "https://github.com/openzipkin/zipkin-js#readme",
            "asOfVersion": "0.12.0"
        },
        {
            "libraryName": "Zone.js",
            "typingsPackageName": "zone.js",
            "sourceRepoURL": "https://github.com/angular/zone.js",
            "asOfVersion": "0.5.12"
        }
    ]
}<|MERGE_RESOLUTION|>--- conflicted
+++ resolved
@@ -1069,17 +1069,16 @@
             "asOfVersion": "2.0.0"
         },
         {
-<<<<<<< HEAD
             "libraryName": "ethereumjs-util",
             "typingsPackageName": "ethereumjs-util",
             "sourceRepoURL": "https://github.com/ethereumjs/ethereumjs-util#readme",
             "asOfVersion": "6.1.0"
-=======
+        },
+        {
             "libraryName": "ethereumjs-tx",
             "typingsPackageName": "ethereumjs-tx",
             "sourceRepoURL": "https://github.com/ethereumjs/ethereumjs-tx",
             "asOfVersion": "2.0.0"
->>>>>>> 13e6949a
         },
         {
             "libraryName": "eventemitter2",
