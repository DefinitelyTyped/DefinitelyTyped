--- conflicted
+++ resolved
@@ -85,17 +85,16 @@
             "asOfVersion": "3.4.0"
         },
         {
-<<<<<<< HEAD
             "libraryName": "EventEmitter3",
             "typingsPackageName": "eventemitter3",
             "sourceRepoURL": "https://github.com/primus/eventemitter3",
             "asOfVersion": "2.0.2"
-=======
+        },
+        {
             "libraryName": "FastSimplexNoise",
             "typingsPackageName": "fast-simplex-noise",
             "sourceRepoURL": "https://www.npmjs.com/package/fast-simplex-noise",
             "asOfVersion": "3.0.0"
->>>>>>> 2fd5e227
         },
         {
             "libraryName": "FineUploader",
