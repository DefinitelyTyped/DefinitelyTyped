--- conflicted
+++ resolved
@@ -3121,17 +3121,16 @@
             "asOfVersion": "3.0.0"
         },
         {
-<<<<<<< HEAD
             "libraryName": "ractive",
             "typingsPackageName": "ractive",
             "sourceRepoURL": "https://ractive.js.org",
             "asOfVersion": "0.10.0"
-=======
+        },
+        {
             "libraryName": "qunit-dom",
             "typingsPackageName": "qunit-dom",
             "sourceRepoURL": "https://github.com/simplabs/qunit-dom#readme",
             "asOfVersion": "0.7.0"
->>>>>>> aae7db3c
         },
         {
             "libraryName": "random-float",
