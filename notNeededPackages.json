{
    "packages": [
        {
            "libraryName": "ajv",
            "typingsPackageName": "ajv",
            "sourceRepoURL": "https://github.com/epoberezkin/ajv",
            "asOfVersion": "1.0.0"
        },
<<<<<<< HEAD
        {
            "libraryName": "Numbro",
            "typingsPackageName": "numbro",
            "sourceRepoURL": "https://github.com/foretagsplatsen/numbro/",
            "asOfVersion": "1.9.3"
        },
=======
>>>>>>> 718ba6d3
        {
            "libraryName": "antd",
            "typingsPackageName": "antd",
            "sourceRepoURL": "https://github.com/ant-design/ant-design",
            "asOfVersion": "1.0.0"
        },
        {
            "libraryName": "Argon2",
            "typingsPackageName": "argon2",
            "sourceRepoURL": "https://github.com/ranisalt/node-argon2",
            "asOfVersion": "0.15.0"
        },
        {
            "libraryName": "axios",
            "typingsPackageName": "axios",
            "sourceRepoURL": "https://github.com/mzabriskie/axios",
            "asOfVersion": "0.14.0"
        },
        {
            "libraryName": "camel-case",
            "typingsPackageName": "camel-case",
            "sourceRepoURL": "https://github.com/blakeembrey/camel-case",
            "asOfVersion": "1.2.1"
        },
        {
            "libraryName": "change-case",
            "typingsPackageName": "change-case",
            "sourceRepoURL": "https://github.com/blakeembrey/change-case",
            "asOfVersion": "2.3.1"
        },
        {
            "libraryName": "constant-case",
            "typingsPackageName": "constant-case",
            "sourceRepoURL": "https://github.com/blakeembrey/constant-case",
            "asOfVersion": "1.1.2"
        },
        {
            "libraryName": "date-fns",
            "typingsPackageName": "date-fns",
            "sourceRepoURL": "https://github.com/date-fns/date-fns",
            "asOfVersion": "2.6.0"
        },
        {
            "libraryName": "Dexie.js",
            "typingsPackageName": "dexie",
            "sourceRepoURL": "https://github.com/dfahlander/Dexie.js",
            "asOfVersion": "1.3.1"
        },
        {
            "libraryName": "dot-case",
            "typingsPackageName": "dot-case",
            "sourceRepoURL": "https://github.com/blakeembrey/dot-case",
            "asOfVersion": "1.1.2"
        },
        {
            "libraryName": "dva",
            "typingsPackageName": "dva",
            "sourceRepoURL": "https://github.com/dvajs/dva",
            "asOfVersion": "1.1.0"
        },
        {
            "libraryName": "ecmarkup",
            "typingsPackageName": "ecmarkup",
            "sourceRepoURL": "https://github.com/bterlson/ecmarkup",
            "asOfVersion": "3.4.0"
        },
        {
            "libraryName": "FineUploader",
            "typingsPackageName": "fine-uploader",
            "sourceRepoURL": "http://fineuploader.com/",
            "asOfVersion": "5.14.0"
        },
        {
            "libraryName": "gaea-model",
            "typingsPackageName": "gaea-model",
            "sourceRepoURL": "https://github.com/ascoders/gaea-model",
            "asOfVersion": "0.0.0"
        },
        {
            "libraryName": "Facebook's Immutable",
            "typingsPackageName": "immutable",
            "sourceRepoURL": "https://github.com/facebook/immutable-js",
            "asOfVersion": "3.8.7"
        },
        {
            "libraryName": "inversify",
            "typingsPackageName": "inversify",
            "sourceRepoURL": "http://inversify.io",
            "asOfVersion": "2.0.33"
        },
        {
            "libraryName": "inversify-binding-decorators",
            "typingsPackageName": "inversify-binding-decorators",
            "sourceRepoURL": "https://github.com/inversify/inversify-binding-decorators",
            "asOfVersion": "2.0.0"
        },
        {
            "libraryName": "inversify-express-utils",
            "typingsPackageName": "inversify-express-utils",
            "sourceRepoURL": "https://github.com/inversify/inversify-express-utils",
            "asOfVersion": "2.0.0"
        },
        {
            "libraryName": "inversify-inject-decorators",
            "typingsPackageName": "inversify-inject-decorators",
            "sourceRepoURL": "https://github.com/inversify/inversify-inject-decorators",
            "asOfVersion": "2.0.0"
        },
        {
            "libraryName": "inversify-logger-middleware",
            "typingsPackageName": "inversify-logger-middleware",
            "sourceRepoURL": "https://github.com/inversify/inversify-logger-middleware",
            "asOfVersion": "2.0.0"
        },
        {
            "libraryName": "inversify-restify-utils",
            "typingsPackageName": "inversify-restify-utils",
            "sourceRepoURL": "https://github.com/inversify/inversify-restify-utils",
            "asOfVersion": "2.0.0"
        },
        {
            "libraryName": "is-lower-case",
            "typingsPackageName": "is-lower-case",
            "sourceRepoURL": "https://github.com/blakeembrey/is-lower-case",
            "asOfVersion": "1.1.2"
        },
        {
            "libraryName": "is-upper-case",
            "typingsPackageName": "is-upper-case",
            "sourceRepoURL": "https://github.com/blakeembrey/is-upper-case",
            "asOfVersion": "1.1.2"
        },
        {
            "libraryName": "jsonschema",
            "typingsPackageName": "jsonschema",
            "sourceRepoURL": "https://github.com/tdegrunt/jsonschema",
            "asOfVersion": "1.1.1"
        },
        {
            "libraryName": "Linq.JS",
            "typingsPackageName": "linq",
            "sourceRepoURL": "https://linqjs.codeplex.com/",
            "asOfVersion": "2.2.33"
        },
        {
            "libraryName": "LinqSharp",
            "typingsPackageName": "linqsharp",
            "sourceRepoURL": "https://github.com/brunolm/LinqSharp",
            "asOfVersion": "1.0.0"
        },
        {
             "libraryName": "localforage",
             "typingsPackageName": "localforage",
             "sourceRepoURL": "https://github.com/localForage/localForage",
             "asOfVersion": "0.0.34"
        },
        {
            "libraryName": "lower-case",
            "typingsPackageName": "lower-case",
            "sourceRepoURL": "https://github.com/blakeembrey/lower-case",
            "asOfVersion": "1.1.3"
        },
        {
            "libraryName": "lower-case-first",
            "typingsPackageName": "lower-case-first",
            "sourceRepoURL": "https://github.com/blakeembrey/lower-case-first",
            "asOfVersion": "1.0.1"
        },
        {
            "libraryName": "mobservable",
            "typingsPackageName": "mobservable",
            "sourceRepoURL": "github.com/mweststrate/mobservable",
            "asOfVersion": "1.2.5"
        },
        {
            "libraryName": "Moment",
            "typingsPackageName": "moment",
            "sourceRepoURL": "https://github.com/moment/moment",
            "asOfVersion": "2.13.0"
        },
        {
            "libraryName": "ng-table",
            "typingsPackageName": "ng-table",
            "sourceRepoURL": "https://github.com/esvit/ng-table",
            "asOfVersion": "2.0.1"
        },
        {
            "libraryName": "Normalizr",
            "typingsPackageName": "normalizr",
            "sourceRepoURL": "https://github.com/paularmstrong/normalizr",
            "asOfVersion": "2.0.18"
        },
        {
            "libraryName": "Numbro",
            "typingsPackageName": "numbro",
            "sourceRepoURL": "https://github.com/foretagsplatsen/numbro/",
            "asOfVersion": "1.9.3"
        },
        {
            "libraryName": "param-case",
            "typingsPackageName": "param-case",
            "sourceRepoURL": "https://github.com/blakeembrey/param-case",
            "asOfVersion": "1.1.2"
        },
        {
            "libraryName": "pascal-case",
            "typingsPackageName": "pascal-case",
            "sourceRepoURL": "https://github.com/blakeembrey/pascal-case",
            "asOfVersion": "1.1.2"
        },
        {
            "libraryName": "path-case",
            "typingsPackageName": "path-case",
            "sourceRepoURL": "https://github.com/blakeembrey/path-case",
            "asOfVersion": "1.1.2"
        },
        {
            "libraryName": "pixi-spine",
            "typingsPackageName": "pixi-spine",
            "sourceRepoURL": "https://github.com/pixijs/pixi-spine",
            "asOfVersion": "1.4.2"
        },
        {
            "libraryName": "poly2tri.js",
            "typingsPackageName": "poly2tri",
            "sourceRepoURL": "https://github.com/r3mi/poly2tri.js",
            "asOfVersion": "1.4.0"
        },
        {
            "libraryName": "Prando",
            "typingsPackageName": "prando",
            "sourceRepoURL": "https://github.com/zeh/prando",
            "asOfVersion": "1.0.0"
        },
        {
            "libraryName": "Protractor",
            "typingsPackageName": "protractor",
            "sourceRepoURL": "https://github.com/angular/protractor",
            "asOfVersion": "4.0.0"
        },
        {
            "libraryName": "Raven JS",
            "typingsPackageName": "raven-js",
            "sourceRepoURL": "https://github.com/getsentry/raven-js",
            "asOfVersion": "3.10.0"
        },
        {
            "libraryName": "Redux",
            "typingsPackageName": "redux",
            "sourceRepoURL": "https://github.com/reactjs/redux",
            "asOfVersion": "3.6.0"
        },
        {
            "libraryName": "redux-persist",
            "typingsPackageName": "redux-persist",
            "sourceRepoURL": "https://github.com/rt2zz/redux-persist",
            "asOfVersion": "4.3.1"
        },
        {
            "libraryName": "redux-persist-transform-compress",
            "typingsPackageName": "redux-persist-transform-compress",
            "sourceRepoURL": "https://github.com/rt2zz/redux-persist-transform-compress",
            "asOfVersion": "4.2.0"
        },
        {
            "libraryName": "redux-saga",
            "typingsPackageName": "redux-saga",
            "sourceRepoURL": "https://github.com/redux-saga/redux-saga",
            "asOfVersion": "0.10.5"
        },
        {
            "libraryName": "Redux Thunk",
            "typingsPackageName": "redux-thunk",
            "sourceRepoURL": "https://github.com/gaearon/redux-thunk",
            "asOfVersion": "2.1.0"
        },
        {
            "libraryName": "node-scanf",
            "typingsPackageName": "scanf",
            "sourceRepoURL": "https://github.com/Lellansin/node-scanf",
            "asOfVersion": "0.7.3"
        },
        {
            "libraryName": "sentence-case",
            "typingsPackageName": "sentence-case",
            "sourceRepoURL": "https://github.com/blakeembrey/sentence-case",
            "asOfVersion": "1.1.3"
        },
        {
            "libraryName": "Shopify Prime",
            "typingsPackageName": "shopify-prime",
            "sourceRepoURL": "https://github.com/nozzlegear/shopify-prime",
            "asOfVersion": "2.0.0"
        },
        {
            "libraryName": "SimpleSignal",
            "typingsPackageName": "simplesignal",
            "sourceRepoURL": "https://github.com/zeh/simplesignal",
            "asOfVersion": "1.0.0"
        },
        {
            "libraryName": "snake-case",
            "typingsPackageName": "snake-case",
            "sourceRepoURL": "https://github.com/blakeembrey/snake-case",
            "asOfVersion": "1.1.2"
        },
        {
            "libraryName": "spotify-web-api-js",
            "typingsPackageName": "spotify-web-api-js",
            "sourceRepoURL": "https://github.com/JMPerez/spotify-web-api-js",
            "asOfVersion": "0.21.0"
        },
        {
            "libraryName": "Sugar",
            "typingsPackageName": "sugar",
            "sourceRepoURL": "https://github.com/andrewplummer/Sugar",
            "asOfVersion": "2.0.2"
        },
        {
            "libraryName": "swap-case",
            "typingsPackageName": "swap-case",
            "sourceRepoURL": "https://github.com/blakeembrey/swap-case",
            "asOfVersion": "1.1.2"
        },
        {
            "libraryName": "title-case",
            "typingsPackageName": "title-case",
            "sourceRepoURL": "https://github.com/blakeembrey/title-case",
            "asOfVersion": "1.1.2"
        },
        {
            "libraryName": "TypeScript",
            "typingsPackageName": "typescript",
            "sourceRepoURL": "https://github.com/Microsoft/TypeScript",
            "asOfVersion": "2.0.0"
        },
        {
            "libraryName": "TypeScript",
            "typingsPackageName": "typescript-services",
            "sourceRepoURL": "https://github.com/Microsoft/TypeScript",
            "asOfVersion": "2.0.0"
        },
        {
            "libraryName": "upper-case",
            "typingsPackageName": "upper-case",
            "sourceRepoURL": "https://github.com/blakeembrey/upper-case",
            "asOfVersion": "1.1.3"
        },
        {
            "libraryName": "upper-case-first",
            "typingsPackageName": "upper-case-first",
            "sourceRepoURL": "https://github.com/blakeembrey/upper-case-first",
            "asOfVersion": "1.1.2"
        },
        {
            "libraryName": "vuejs",
            "typingsPackageName": "vue",
            "sourceRepoURL": "https://github.com/vuejs/vue",
            "asOfVersion": "2.0.0"
        },
        {
            "libraryName": "vue-router",
            "typingsPackageName": "vue-router",
            "sourceRepoURL": "https://github.com/vuejs/vue-router",
            "asOfVersion": "2.0.0"
        },
        {
            "libraryName": "x2js",
            "typingsPackageName": "x2js",
            "sourceRepoURL": "https://code.google.com/p/x2js/",
            "asOfVersion": "3.1.0"
        },
        {
            "libraryName": "@xmpp/jid",
            "typingsPackageName": "xmpp-jid",
            "sourceRepoURL": "github.com/node-xmpp/node-xmpp/",
            "asOfVersion": "1.2.0"
        }
    ]
}<|MERGE_RESOLUTION|>--- conflicted
+++ resolved
@@ -6,15 +6,12 @@
             "sourceRepoURL": "https://github.com/epoberezkin/ajv",
             "asOfVersion": "1.0.0"
         },
-<<<<<<< HEAD
         {
             "libraryName": "Numbro",
             "typingsPackageName": "numbro",
             "sourceRepoURL": "https://github.com/foretagsplatsen/numbro/",
             "asOfVersion": "1.9.3"
         },
-=======
->>>>>>> 718ba6d3
         {
             "libraryName": "antd",
             "typingsPackageName": "antd",
