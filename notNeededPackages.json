{
    "packages": {
        "3d-bin-packing": {
            "libraryName": "3d-bin-packing",
            "asOfVersion": "1.1.3"
        },
        "7zip-min": {
            "libraryName": "7zip-min",
            "asOfVersion": "2.0.0"
        },
        "@types/hyphenate-style-name": {
            "libraryName": "hyphenate-style-name",
            "asOfVersion": "1.1.0"
        },
        "a11y-dialog": {
            "libraryName": "a11y-dialog",
            "asOfVersion": "5.3.2"
        },
        "ably": {
            "libraryName": "ably",
            "asOfVersion": "1.0.0"
        },
        "accept": {
            "libraryName": "@hapi/accept",
            "asOfVersion": "5.0.1"
        },
        "accessibility": {
            "libraryName": "accessibility",
            "asOfVersion": "4.5.4"
        },
        "acme-client": {
            "libraryName": "acme-client",
            "asOfVersion": "3.3.0"
        },
        "acorn": {
            "libraryName": "acorn",
            "asOfVersion": "6.0.0"
        },
        "actions-on-google": {
            "libraryName": "actions-on-google",
            "asOfVersion": "2.0.0"
        },
        "active-win": {
            "libraryName": "active-win",
            "asOfVersion": "5.1.0"
        },
        "adhan": {
            "libraryName": "adhan",
            "asOfVersion": "4.0.0"
        },
        "adobe__node-fetch-retry": {
            "libraryName": "@adobe/node-fetch-retry",
            "asOfVersion": "2.1.0"
        },
        "adobe__pdfservices-node-sdk": {
            "libraryName": "@adobe/pdfservices-node-sdk",
            "asOfVersion": "4.0.0"
        },
        "ads-client": {
            "libraryName": "ads-client",
            "asOfVersion": "2.0.0"
        },
        "aero__sanitizer": {
            "libraryName": "@aero/sanitizer",
            "asOfVersion": "1.3.2"
        },
        "ag-grid": {
            "libraryName": "ag-grid",
            "asOfVersion": "3.2.0"
        },
        "agenda": {
            "libraryName": "agenda",
            "asOfVersion": "4.1.0"
        },
        "agent-base": {
            "libraryName": "agent-base",
            "asOfVersion": "5.0.0"
        },
        "aggregate-error": {
            "libraryName": "aggregate-error",
            "asOfVersion": "2.2.0"
        },
        "agilite": {
            "libraryName": "agilite",
            "asOfVersion": "7.3.0"
        },
        "agora-rtc-sdk": {
            "libraryName": "agora-rtc-sdk",
            "asOfVersion": "3.2.0"
        },
        "airtable": {
            "libraryName": "airtable",
            "asOfVersion": "0.10.0"
        },
        "ajv": {
            "libraryName": "ajv",
            "asOfVersion": "1.0.0"
        },
        "ajv-errors": {
            "libraryName": "ajv-errors",
            "asOfVersion": "2.0.0"
        },
        "ajv-keywords": {
            "libraryName": "ajv-keywords",
            "asOfVersion": "3.5.0"
        },
        "alex": {
            "libraryName": "alex",
            "asOfVersion": "10.0.0"
        },
        "algoliasearch": {
            "libraryName": "algoliasearch",
            "asOfVersion": "4.0.0"
        },
        "algoliasearch-helper": {
            "libraryName": "algoliasearch-helper",
            "asOfVersion": "3.0.0"
        },
        "all-keys": {
            "libraryName": "all-keys",
            "asOfVersion": "3.0.0"
        },
        "all-property-names": {
            "libraryName": "all-keys",
            "asOfVersion": "3.0.0"
        },
        "allure-js-commons": {
            "libraryName": "allure-js-commons",
            "asOfVersion": "2.0.0"
        },
        "amazon-connect-streams": {
            "libraryName": "amazon-connect-streams",
            "asOfVersion": "1.4.8"
        },
        "amqp-connection-manager": {
            "libraryName": "amqp-connection-manager",
            "asOfVersion": "3.4.0"
        },
        "angular-dynamic-locale": {
            "libraryName": "angular-dynamic-locale",
            "asOfVersion": "0.1.35"
        },
        "angular-touchspin": {
            "libraryName": "angular-touchspin",
            "asOfVersion": "1.8.2"
        },
        "angular-ui-router-default": {
            "libraryName": "angular-ui-router-default",
            "asOfVersion": "0.0.5"
        },
        "angular-ui-router-uib-modal": {
            "libraryName": "angular-ui-router-uib-modal",
            "asOfVersion": "0.0.11"
        },
        "ansi-colors": {
            "libraryName": "ansi-colors",
            "asOfVersion": "3.2.1"
        },
        "ansi-escapes": {
            "libraryName": "ansi-escapes",
            "asOfVersion": "4.0.0"
        },
        "ansi-regex": {
            "libraryName": "ansi-regex",
            "asOfVersion": "5.0.0"
        },
        "ansi-styles": {
            "libraryName": "ansi-styles",
            "asOfVersion": "4.2.0"
        },
        "antd": {
            "libraryName": "antd",
            "asOfVersion": "1.0.0"
        },
        "antlr4": {
            "libraryName": "antlr4",
            "asOfVersion": "4.12.0"
        },
        "anybar": {
            "libraryName": "anybar",
            "asOfVersion": "4.0.0"
        },
        "anydb-sql": {
            "libraryName": "anydb-sql",
            "asOfVersion": "0.6.46"
        },
        "anydb-sql-migrations": {
            "libraryName": "anydb-sql-migrations",
            "asOfVersion": "2.1.1"
        },
        "anymatch": {
            "libraryName": "anymatch",
            "asOfVersion": "3.0.0"
        },
        "aphrodite": {
            "libraryName": "aphrodite",
            "asOfVersion": "2.0.0"
        },
        "apicalypse": {
            "libraryName": "apicalypse",
            "asOfVersion": "1.0.0"
        },
        "apimatic__json-bigint": {
            "libraryName": "@apimatic/json-bigint",
            "asOfVersion": "1.1.0"
        },
        "apn": {
            "libraryName": "apn",
            "asOfVersion": "2.1.2"
        },
        "app-root-path": {
            "libraryName": "app-root-path",
            "asOfVersion": "3.1.0"
        },
        "appium-adb": {
            "libraryName": "appium-adb",
            "asOfVersion": "9.12.0"
        },
        "applicationinsights": {
            "libraryName": "applicationinsights",
            "asOfVersion": "0.20.0"
        },
        "arcgis-js-api": {
            "libraryName": "arcgis-js-api",
            "asOfVersion": "4.28.0"
        },
        "architect__functions": {
            "libraryName": "@architect/functions",
            "asOfVersion": "5.3.0"
        },
        "argon2": {
            "libraryName": "argon2",
            "asOfVersion": "0.15.0"
        },
        "array-move": {
            "libraryName": "array-move",
            "asOfVersion": "2.0.0"
        },
        "array-uniq": {
            "libraryName": "array-uniq",
            "asOfVersion": "2.1.0"
        },
        "arrayify-stream": {
            "libraryName": "arrayify-stream",
            "asOfVersion": "3.0.0"
        },
        "arrify": {
            "libraryName": "arrify",
            "asOfVersion": "2.0.0"
        },
        "artyom.js": {
            "libraryName": "artyom.js",
            "asOfVersion": "1.0.6"
        },
        "askmethat-rating": {
            "libraryName": "askmethat-rating",
            "asOfVersion": "0.4.0"
        },
        "asn1js": {
            "libraryName": "asn1js",
            "asOfVersion": "3.0.0"
        },
        "assertion-error": {
            "libraryName": "assertion-error",
            "asOfVersion": "1.1.0"
        },
        "astring": {
            "libraryName": "astring",
            "asOfVersion": "1.7.0"
        },
        "asyncblock": {
            "libraryName": "asyncblock",
            "asOfVersion": "2.2.11"
        },
        "asynciterator": {
            "libraryName": "asynciterator",
            "asOfVersion": "3.0.0"
        },
        "atlaskit__button": {
            "libraryName": "@atlaskit/button",
            "asOfVersion": "10.0.0"
        },
        "atlaskit__calendar": {
            "libraryName": "@atlaskit/calendar",
            "asOfVersion": "9.0.0"
        },
        "atlaskit__feedback-collector": {
            "libraryName": "@atlaskit/feedback-collector",
            "asOfVersion": "5.0.0"
        },
        "atlaskit__inline-edit": {
            "libraryName": "@atlaskit/inline-edit",
            "asOfVersion": "9.0.0"
        },
        "atlaskit__tree": {
            "libraryName": "@atlaskit/tree",
            "asOfVersion": "7.0.0"
        },
        "aurelia-knockout": {
            "libraryName": "aurelia-knockout",
            "asOfVersion": "2.1.0"
        },
        "auto-bind": {
            "libraryName": "auto-bind",
            "asOfVersion": "2.1.0"
        },
        "autobind-decorator": {
            "libraryName": "autobind-decorator",
            "asOfVersion": "2.1.0"
        },
        "autolinker": {
            "libraryName": "autolinker",
            "asOfVersion": "2.0.0"
        },
        "autoprefixer": {
            "libraryName": "autoprefixer",
            "asOfVersion": "10.2.0"
        },
        "aws-lambda-mock-context": {
            "libraryName": "aws-lambda-mock-context",
            "asOfVersion": "3.2.0"
        },
        "aws-sdk": {
            "libraryName": "aws-sdk",
            "asOfVersion": "2.7.0"
        },
        "axe-core": {
            "libraryName": "axe-core",
            "asOfVersion": "3.0.3"
        },
        "axios": {
            "libraryName": "axios",
            "asOfVersion": "0.14.0"
        },
        "axios-case-converter": {
            "libraryName": "axios-case-converter",
            "asOfVersion": "0.4.0"
        },
        "axios-mock-adapter": {
            "libraryName": "axios-mock-adapter",
            "asOfVersion": "1.10.0"
        },
        "azure-kusto-data": {
            "libraryName": "azure-kusto-data",
            "asOfVersion": "2.0.1"
        },
        "azure-mobile-apps": {
            "libraryName": "azure-mobile-apps",
            "asOfVersion": "3.0.0"
        },
        "babel__parser": {
            "libraryName": "@babel/parser",
            "asOfVersion": "7.1.0"
        },
        "babylonjs": {
            "libraryName": "babylonjs",
            "asOfVersion": "2.4.1"
        },
        "backlog-js": {
            "libraryName": "backlog-js",
            "asOfVersion": "0.12.5"
        },
        "baconjs": {
            "libraryName": "baconjs",
            "asOfVersion": "3.0.0"
        },
        "badgen": {
            "libraryName": "badgen",
            "asOfVersion": "2.7.1"
        },
        "barnard59": {
            "libraryName": "barnard59",
            "asOfVersion": "4.4.0"
        },
        "barnard59-base": {
            "libraryName": "barnard59-base",
            "asOfVersion": "2.3.0"
        },
        "barnard59-core": {
            "libraryName": "barnard59-core",
            "asOfVersion": "5.3.0"
        },
        "barnard59-graph-store": {
            "libraryName": "barnard59-graph-store",
            "asOfVersion": "5.1.0"
        },
        "barnard59-validate-shacl": {
            "libraryName": "barnard59-shacl",
            "asOfVersion": "1.3.0"
        },
        "base-x": {
            "libraryName": "base-x",
            "asOfVersion": "3.0.6"
        },
        "base64-arraybuffer": {
            "libraryName": "base64-arraybuffer",
            "asOfVersion": "0.2.0"
        },
        "base64-js": {
            "libraryName": "base64-js",
            "asOfVersion": "1.5.0"
        },
        "base64url": {
            "libraryName": "base64url",
            "asOfVersion": "2.0.0"
        },
        "baseui": {
            "libraryName": "baseui",
            "asOfVersion": "8.0.0"
        },
        "bbob__core": {
            "libraryName": "@bbob/core",
            "asOfVersion": "4.0.0"
        },
        "bbob__html": {
            "libraryName": "@bbob/html",
            "asOfVersion": "4.0.0"
        },
        "bbob__parser": {
            "libraryName": "@bbob/parser",
            "asOfVersion": "4.0.0"
        },
        "bbob__plugin-helper": {
            "libraryName": "@bbob/plugin-helper",
            "asOfVersion": "4.0.0"
        },
        "bbob__preset": {
            "libraryName": "@bbob/preset",
            "asOfVersion": "4.0.0"
        },
        "bbob__preset-html5": {
            "libraryName": "@bbob/preset-html5",
            "asOfVersion": "4.0.0"
        },
        "bcp-47": {
            "libraryName": "bcp-47",
            "asOfVersion": "2.0.0"
        },
        "bcp-47-match": {
            "libraryName": "bcp-47-match",
            "asOfVersion": "2.0.0"
        },
        "bcryptjs": {
            "libraryName": "bcryptjs",
            "asOfVersion": "3.0.0"
        },
        "bech32": {
            "libraryName": "bech32",
            "asOfVersion": "1.1.4"
        },
        "beeper": {
            "libraryName": "beeper",
            "asOfVersion": "2.0.0"
        },
        "bem-cn": {
            "libraryName": "bem-cn",
            "asOfVersion": "3.0.0"
        },
        "better-scroll": {
            "libraryName": "better-scroll",
            "asOfVersion": "2.0.0"
        },
        "bezier-easing": {
            "libraryName": "bezier-easing",
            "asOfVersion": "2.1.0"
        },
        "big-integer": {
            "libraryName": "big-integer",
            "asOfVersion": "0.0.31"
        },
        "bignumber.js": {
            "libraryName": "bignumber.js",
            "asOfVersion": "5.0.0"
        },
        "bin-version": {
            "libraryName": "bin-version",
            "asOfVersion": "3.1.0"
        },
        "binaryextensions": {
            "libraryName": "binaryextensions",
            "asOfVersion": "4.0.0"
        },
        "bingmaps": {
            "libraryName": "bingmaps",
            "asOfVersion": "2.0.15"
        },
        "bip32": {
            "libraryName": "bip32",
            "asOfVersion": "2.0.0"
        },
        "bip39": {
            "libraryName": "bip39",
            "asOfVersion": "3.0.0"
        },
        "bitcoinjs-lib": {
            "libraryName": "bitcoinjs-lib",
            "asOfVersion": "5.0.0"
        },
        "bitwise": {
            "libraryName": "bitwise",
            "asOfVersion": "2.0.0"
        },
        "bl": {
            "libraryName": "bl",
            "asOfVersion": "5.1.0"
        },
        "blob-util": {
            "libraryName": "blob-util",
            "asOfVersion": "2.0.0"
        },
        "bootstrap-table": {
            "libraryName": "bootstrap-table",
            "asOfVersion": "1.12.0"
        },
        "botvs": {
            "libraryName": "botvs",
            "asOfVersion": "1.0.0"
        },
        "bowser": {
            "libraryName": "bowser",
            "asOfVersion": "1.1.1"
        },
        "boxen": {
            "libraryName": "boxen",
            "asOfVersion": "3.0.1"
        },
        "braft-editor": {
            "libraryName": "braft-editor",
            "asOfVersion": "2.2.0"
        },
        "braintree__sanitize-url": {
            "libraryName": "@braintree/sanitize-url",
            "asOfVersion": "4.1.0"
        },
        "bree": {
            "libraryName": "bree",
            "asOfVersion": "7.1.0"
        },
        "broccoli-plugin": {
            "libraryName": "broccoli-plugin",
            "asOfVersion": "3.0.0"
        },
        "browser-image-compression": {
            "libraryName": "browser-image-compression",
            "asOfVersion": "1.0.7"
        },
        "browserslist": {
            "libraryName": "browserslist",
            "asOfVersion": "4.15.0"
        },
        "bs58": {
            "libraryName": "bs58",
            "asOfVersion": "5.0.0"
        },
        "bson": {
            "libraryName": "bson",
            "asOfVersion": "4.2.0"
        },
        "bugsnag": {
            "libraryName": "bugsnag-js",
            "asOfVersion": "3.1.0"
        },
        "bugsnag__cuid": {
            "libraryName": "@bugsnag/cuid",
            "asOfVersion": "3.1.0"
        },
        "builtin-modules": {
            "libraryName": "builtin-modules",
            "asOfVersion": "3.1.0"
        },
        "bull": {
            "libraryName": "bull",
            "asOfVersion": "4.10.0"
        },
        "bull-board": {
            "libraryName": "bull-board",
            "asOfVersion": "2.0.0"
        },
        "bulma-calendar": {
            "libraryName": "bulma-calendar",
            "asOfVersion": "6.0.2"
        },
        "bunyan-bugsnag": {
            "libraryName": "bunyan-bugsnag",
            "asOfVersion": "3.0.0"
        },
        "bunyan-seq": {
            "libraryName": "bunyan-seq",
            "asOfVersion": "0.5.0"
        },
        "burns": {
            "libraryName": "burns",
            "asOfVersion": "2.1.0"
        },
        "cache-manager": {
            "libraryName": "cache-manager",
            "asOfVersion": "5.0.0"
        },
        "cache-manager-redis-store": {
            "libraryName": "cache-manager-redis-store",
            "asOfVersion": "3.0.0"
        },
        "cacheable-request": {
            "libraryName": "cacheable-request",
            "asOfVersion": "8.3.1"
        },
        "cachefactory": {
            "libraryName": "cachefactory",
            "asOfVersion": "3.0.0"
        },
        "cal-heatmap": {
            "libraryName": "cal-heatmap",
            "asOfVersion": "4.0.0"
        },
        "callsites": {
            "libraryName": "callsites",
            "asOfVersion": "3.0.0"
        },
        "camaro": {
            "libraryName": "camaro",
            "asOfVersion": "2.2.4"
        },
        "camel-case": {
            "libraryName": "camel-case",
            "asOfVersion": "1.2.1"
        },
        "camelcase": {
            "libraryName": "camelcase",
            "asOfVersion": "5.2.0"
        },
        "camelcase-keys": {
            "libraryName": "camelcase-keys",
            "asOfVersion": "5.1.0"
        },
        "camljs": {
            "libraryName": "camljs",
            "asOfVersion": "2.8.1"
        },
        "canvaskit-wasm": {
            "libraryName": "canvaskit-wasm",
            "asOfVersion": "0.18.1"
        },
        "carbon__icon-helpers": {
            "libraryName": "@carbon/icon-helpers",
            "asOfVersion": "10.45.0"
        },
        "carbon__icons-react": {
            "libraryName": "@carbon/icons-react",
            "asOfVersion": "11.29.0"
        },
        "card-validator": {
            "libraryName": "card-validator",
            "asOfVersion": "7.0.1"
        },
        "cash": {
            "libraryName": "cash-dom",
            "asOfVersion": "3.0.0"
        },
        "cassandra-driver": {
            "libraryName": "cassandra-driver",
            "asOfVersion": "4.2.0"
        },
        "catalog": {
            "libraryName": "catalog",
            "asOfVersion": "3.5.0"
        },
        "catho__quantum": {
            "libraryName": "@catho/quantum",
            "asOfVersion": "3.9.0"
        },
        "cbor": {
            "libraryName": "cbor",
            "asOfVersion": "6.0.0"
        },
        "ceddl__ceddl-polyfill": {
            "libraryName": "@ceddl/ceddl-polyfill",
            "asOfVersion": "0.9.9"
        },
        "cesium": {
            "libraryName": "cesium",
            "asOfVersion": "1.70.0"
        },
        "chai-http": {
            "libraryName": "chai-http",
            "asOfVersion": "4.2.0"
        },
        "chai-quantifiers": {
            "libraryName": "chai-quantifiers",
            "asOfVersion": "1.0.12"
        },
        "chai-webdriverio": {
            "libraryName": "chai-webdriverio",
            "asOfVersion": "1.0.0"
        },
        "chalk": {
            "libraryName": "chalk",
            "asOfVersion": "2.2.0"
        },
        "change-case": {
            "libraryName": "change-case",
            "asOfVersion": "2.3.1"
        },
        "chardet": {
            "libraryName": "chardet",
            "asOfVersion": "1.0.0"
        },
        "chartist": {
            "libraryName": "chartist",
            "asOfVersion": "1.0.0"
        },
        "chartjs-plugin-annotation": {
            "libraryName": "chartjs-plugin-annotation",
            "asOfVersion": "1.0.0"
        },
        "cheap-ruler": {
            "libraryName": "cheap-ruler",
            "asOfVersion": "2.5.0"
        },
        "chokidar": {
            "libraryName": "chokidar",
            "asOfVersion": "2.1.3"
        },
        "chunked-dc": {
            "libraryName": "chunked-dc",
            "asOfVersion": "0.2.2"
        },
        "ci-info": {
            "libraryName": "ci-info",
            "asOfVersion": "3.1.0"
        },
        "ckeditor__ckeditor5-adapter-ckfinder": {
            "libraryName": "@ckeditor/ckeditor5-adapter-ckfinder",
            "asOfVersion": "37.0.0"
        },
        "ckeditor__ckeditor5-alignment": {
            "libraryName": "@ckeditor/ckeditor5-alignment",
            "asOfVersion": "37.0.0"
        },
        "ckeditor__ckeditor5-autoformat": {
            "libraryName": "@ckeditor/ckeditor5-autoformat",
            "asOfVersion": "37.0.0"
        },
        "ckeditor__ckeditor5-autosave": {
            "libraryName": "@ckeditor/ckeditor5-autosave",
            "asOfVersion": "37.0.0"
        },
        "ckeditor__ckeditor5-basic-styles": {
            "libraryName": "@ckeditor/ckeditor5-basic-styles",
            "asOfVersion": "37.0.0"
        },
        "ckeditor__ckeditor5-block-quote": {
            "libraryName": "@ckeditor/ckeditor5-block-quote",
            "asOfVersion": "37.0.0"
        },
        "ckeditor__ckeditor5-build-balloon": {
            "libraryName": "@ckeditor/ckeditor5-build-balloon",
            "asOfVersion": "37.0.0"
        },
        "ckeditor__ckeditor5-build-balloon-block": {
            "libraryName": "@ckeditor/ckeditor5-build-balloon-block",
            "asOfVersion": "37.0.0"
        },
        "ckeditor__ckeditor5-build-classic": {
            "libraryName": "@ckeditor/ckeditor5-build-classic",
            "asOfVersion": "37.0.0"
        },
        "ckeditor__ckeditor5-build-decoupled-document": {
            "libraryName": "@ckeditor/ckeditor5-build-decoupled-document",
            "asOfVersion": "37.0.0"
        },
        "ckeditor__ckeditor5-build-inline": {
            "libraryName": "@ckeditor/ckeditor5-build-inline",
            "asOfVersion": "37.0.0"
        },
        "ckeditor__ckeditor5-ckfinder": {
            "libraryName": "@ckeditor/ckeditor5-ckfinder",
            "asOfVersion": "37.0.0"
        },
        "ckeditor__ckeditor5-clipboard": {
            "libraryName": "@ckeditor/ckeditor5-clipboard",
            "asOfVersion": "37.0.0"
        },
        "ckeditor__ckeditor5-cloud-services": {
            "libraryName": "@ckeditor/ckeditor5-cloud-services",
            "asOfVersion": "37.0.0"
        },
        "ckeditor__ckeditor5-code-block": {
            "libraryName": "@ckeditor/ckeditor5-code-block",
            "asOfVersion": "37.0.0"
        },
        "ckeditor__ckeditor5-collaboration-core": {
            "libraryName": "@ckeditor/ckeditor5-collaboration-core",
            "asOfVersion": "37.0.0"
        },
        "ckeditor__ckeditor5-core": {
            "libraryName": "@ckeditor/ckeditor5-core",
            "asOfVersion": "37.0.0"
        },
        "ckeditor__ckeditor5-easy-image": {
            "libraryName": "@ckeditor/ckeditor5-easy-image",
            "asOfVersion": "37.0.0"
        },
        "ckeditor__ckeditor5-editor-balloon": {
            "libraryName": "@ckeditor/ckeditor5-editor-balloon",
            "asOfVersion": "37.0.0"
        },
        "ckeditor__ckeditor5-editor-classic": {
            "libraryName": "@ckeditor/ckeditor5-editor-classic",
            "asOfVersion": "37.0.0"
        },
        "ckeditor__ckeditor5-editor-decoupled": {
            "libraryName": "@ckeditor/ckeditor5-editor-decoupled",
            "asOfVersion": "37.0.0"
        },
        "ckeditor__ckeditor5-editor-inline": {
            "libraryName": "@ckeditor/ckeditor5-editor-inline",
            "asOfVersion": "37.0.0"
        },
        "ckeditor__ckeditor5-engine": {
            "libraryName": "@ckeditor/ckeditor5-engine",
            "asOfVersion": "37.0.0"
        },
        "ckeditor__ckeditor5-enter": {
            "libraryName": "@ckeditor/ckeditor5-enter",
            "asOfVersion": "37.0.0"
        },
        "ckeditor__ckeditor5-essentials": {
            "libraryName": "@ckeditor/ckeditor5-essentials",
            "asOfVersion": "37.0.0"
        },
        "ckeditor__ckeditor5-export-pdf": {
            "libraryName": "@ckeditor/ckeditor5-export-pdf",
            "asOfVersion": "37.0.0"
        },
        "ckeditor__ckeditor5-export-word": {
            "libraryName": "@ckeditor/ckeditor5-export-word",
            "asOfVersion": "37.0.0"
        },
        "ckeditor__ckeditor5-find-and-replace": {
            "libraryName": "@ckeditor/ckeditor5-find-and-replace",
            "asOfVersion": "37.0.0"
        },
        "ckeditor__ckeditor5-font": {
            "libraryName": "@ckeditor/ckeditor5-font",
            "asOfVersion": "37.0.0"
        },
        "ckeditor__ckeditor5-heading": {
            "libraryName": "@ckeditor/ckeditor5-heading",
            "asOfVersion": "37.0.0"
        },
        "ckeditor__ckeditor5-highlight": {
            "libraryName": "@ckeditor/ckeditor5-highlight",
            "asOfVersion": "37.0.0"
        },
        "ckeditor__ckeditor5-horizontal-line": {
            "libraryName": "@ckeditor/ckeditor5-horizontal-line",
            "asOfVersion": "37.0.0"
        },
        "ckeditor__ckeditor5-html-embed": {
            "libraryName": "@ckeditor/ckeditor5-html-embed",
            "asOfVersion": "37.0.0"
        },
        "ckeditor__ckeditor5-html-support": {
            "libraryName": "@ckeditor/ckeditor5-html-support",
            "asOfVersion": "37.0.0"
        },
        "ckeditor__ckeditor5-image": {
            "libraryName": "@ckeditor/ckeditor5-image",
            "asOfVersion": "37.0.0"
        },
        "ckeditor__ckeditor5-indent": {
            "libraryName": "@ckeditor/ckeditor5-indent",
            "asOfVersion": "37.0.0"
        },
        "ckeditor__ckeditor5-language": {
            "libraryName": "@ckeditor/ckeditor5-language",
            "asOfVersion": "37.0.0"
        },
        "ckeditor__ckeditor5-link": {
            "libraryName": "@ckeditor/ckeditor5-link",
            "asOfVersion": "37.0.0"
        },
        "ckeditor__ckeditor5-list": {
            "libraryName": "@ckeditor/ckeditor5-list",
            "asOfVersion": "37.0.0"
        },
        "ckeditor__ckeditor5-markdown-gfm": {
            "libraryName": "@ckeditor/ckeditor5-markdown-gfm",
            "asOfVersion": "37.0.0"
        },
        "ckeditor__ckeditor5-media-embed": {
            "libraryName": "@ckeditor/ckeditor5-media-embed",
            "asOfVersion": "37.0.0"
        },
        "ckeditor__ckeditor5-mention": {
            "libraryName": "@ckeditor/ckeditor5-mention",
            "asOfVersion": "37.0.0"
        },
        "ckeditor__ckeditor5-minimap": {
            "libraryName": "@ckeditor/ckeditor5-minimap",
            "asOfVersion": "37.0.0"
        },
        "ckeditor__ckeditor5-page-break": {
            "libraryName": "@ckeditor/ckeditor5-page-break",
            "asOfVersion": "37.0.0"
        },
        "ckeditor__ckeditor5-pagination": {
            "libraryName": "@ckeditor/ckeditor5-pagination",
            "asOfVersion": "37.0.0"
        },
        "ckeditor__ckeditor5-paragraph": {
            "libraryName": "@ckeditor/ckeditor5-paragraph",
            "asOfVersion": "37.0.0"
        },
        "ckeditor__ckeditor5-paste-from-office": {
            "libraryName": "@ckeditor/ckeditor5-paste-from-office",
            "asOfVersion": "37.0.0"
        },
        "ckeditor__ckeditor5-real-time-collaboration": {
            "libraryName": "@ckeditor/ckeditor5-real-time-collaboration",
            "asOfVersion": "37.0.0"
        },
        "ckeditor__ckeditor5-remove-format": {
            "libraryName": "@ckeditor/ckeditor5-remove-format",
            "asOfVersion": "37.0.0"
        },
        "ckeditor__ckeditor5-restricted-editing": {
            "libraryName": "@ckeditor/ckeditor5-restricted-editing",
            "asOfVersion": "37.0.0"
        },
        "ckeditor__ckeditor5-revision-history": {
            "libraryName": "@ckeditor/ckeditor5-revision-history",
            "asOfVersion": "37.0.0"
        },
        "ckeditor__ckeditor5-select-all": {
            "libraryName": "@ckeditor/ckeditor5-select-all",
            "asOfVersion": "37.0.0"
        },
        "ckeditor__ckeditor5-source-editing": {
            "libraryName": "@ckeditor/ckeditor5-source-editing",
            "asOfVersion": "37.0.0"
        },
        "ckeditor__ckeditor5-special-characters": {
            "libraryName": "@ckeditor/ckeditor5-special-characters",
            "asOfVersion": "37.0.0"
        },
        "ckeditor__ckeditor5-table": {
            "libraryName": "@ckeditor/ckeditor5-table",
            "asOfVersion": "37.0.0"
        },
        "ckeditor__ckeditor5-track-changes": {
            "libraryName": "@ckeditor/ckeditor5-track-changes",
            "asOfVersion": "37.0.0"
        },
        "ckeditor__ckeditor5-typing": {
            "libraryName": "@ckeditor/ckeditor5-typing",
            "asOfVersion": "37.0.0"
        },
        "ckeditor__ckeditor5-ui": {
            "libraryName": "@ckeditor/ckeditor5-ui",
            "asOfVersion": "37.0.0"
        },
        "ckeditor__ckeditor5-undo": {
            "libraryName": "@ckeditor/ckeditor5-undo",
            "asOfVersion": "37.0.0"
        },
        "ckeditor__ckeditor5-upload": {
            "libraryName": "@ckeditor/ckeditor5-upload",
            "asOfVersion": "37.0.0"
        },
        "ckeditor__ckeditor5-utils": {
            "libraryName": "@ckeditor/ckeditor5-utils",
            "asOfVersion": "37.0.0"
        },
        "ckeditor__ckeditor5-watchdog": {
            "libraryName": "@ckeditor/ckeditor5-watchdog",
            "asOfVersion": "37.0.0"
        },
        "ckeditor__ckeditor5-widget": {
            "libraryName": "@ckeditor/ckeditor5-widget",
            "asOfVersion": "37.0.0"
        },
        "ckeditor__ckeditor5-word-count": {
            "libraryName": "@ckeditor/ckeditor5-word-count",
            "asOfVersion": "37.0.0"
        },
        "classify-poetry": {
            "libraryName": "classify-poetry",
            "asOfVersion": "1.0.1"
        },
        "classnames": {
            "libraryName": "classnames",
            "asOfVersion": "2.3.0"
        },
        "clean-stack": {
            "libraryName": "clean-stack",
            "asOfVersion": "2.1.0"
        },
        "clean-webpack-plugin": {
            "libraryName": "clean-webpack-plugin",
            "asOfVersion": "2.0.0"
        },
        "clear-require": {
            "libraryName": "clear-module",
            "asOfVersion": "3.2.0"
        },
        "cli-boxes": {
            "libraryName": "cli-boxes",
            "asOfVersion": "2.0.0"
        },
        "cli-cursor": {
            "libraryName": "cli-cursor",
            "asOfVersion": "3.0.0"
        },
        "cli-truncate": {
            "libraryName": "cli-truncate",
            "asOfVersion": "2.0.0"
        },
        "cli-welcome": {
            "libraryName": "cli-welcome",
            "asOfVersion": "3.0.0"
        },
        "clipboard": {
            "libraryName": "clipboard",
            "asOfVersion": "2.0.7"
        },
        "clipboardy": {
            "libraryName": "clipboardy",
            "asOfVersion": "2.0.0"
        },
        "cloud-config-client": {
            "libraryName": "cloud-config-client",
            "asOfVersion": "1.5.0"
        },
        "cloudevents-sdk": {
            "libraryName": "cloudevents-sdk",
            "asOfVersion": "1.0.0"
        },
        "cloudflare": {
            "libraryName": "cloudflare",
            "asOfVersion": "3.0.0"
        },
        "cnpj": {
            "libraryName": "cnpj",
            "asOfVersion": "3.1.0"
        },
        "cobe": {
            "libraryName": "cobe",
            "asOfVersion": "0.5.0"
        },
        "codegen.macro": {
            "libraryName": "codegen.macro",
            "asOfVersion": "4.1.0"
        },
        "colors": {
            "libraryName": "colors",
            "asOfVersion": "1.2.1"
        },
        "cometd": {
            "libraryName": "cometd",
            "asOfVersion": "7.0.5"
        },
        "commander": {
            "libraryName": "commander",
            "asOfVersion": "2.12.2"
        },
        "comment-json": {
            "libraryName": "comment-json",
            "asOfVersion": "2.4.1"
        },
        "commitlint__load": {
            "libraryName": "@commitlint/load",
            "asOfVersion": "9.0.0"
        },
        "commons-validator-js": {
            "libraryName": "commons-validator-js",
            "asOfVersion": "1.0.1266"
        },
        "compare-versions": {
            "libraryName": "compare-versions",
            "asOfVersion": "3.3.0"
        },
        "complex.js": {
            "libraryName": "complex.js",
            "asOfVersion": "2.0.14"
        },
        "composer-concerto": {
            "libraryName": "composer-concerto",
            "asOfVersion": "0.71.1"
        },
        "compression-webpack-plugin": {
            "libraryName": "compression-webpack-plugin",
            "asOfVersion": "9.1.1"
        },
        "concurrently": {
            "libraryName": "concurrently",
            "asOfVersion": "7.0.0"
        },
        "condense-whitespace": {
            "libraryName": "condense-whitespace",
            "asOfVersion": "2.0.0"
        },
        "conf": {
            "libraryName": "conf",
            "asOfVersion": "3.0.0"
        },
        "confirmdialog": {
            "libraryName": "confirmdialog",
            "asOfVersion": "1.0.0"
        },
        "connect-modrewrite": {
            "libraryName": "connect-modrewrite",
            "asOfVersion": "0.10.2"
        },
        "connect-mongo": {
            "libraryName": "connect-mongo",
            "asOfVersion": "3.1.1"
        },
        "consola": {
            "libraryName": "consola",
            "asOfVersion": "2.2.5"
        },
        "console-stamp": {
            "libraryName": "console-stamp",
            "asOfVersion": "3.0.0"
        },
        "constant-case": {
            "libraryName": "constant-case",
            "asOfVersion": "1.1.2"
        },
        "consul": {
            "libraryName": "consul",
            "asOfVersion": "2.0.0"
        },
        "content-range": {
            "libraryName": "content-range",
            "asOfVersion": "2.0.2"
        },
        "contentstack": {
            "libraryName": "contentstack",
            "asOfVersion": "3.11.0"
        },
        "conventional-changelog-preset-loader": {
            "libraryName": "conventional-changelog-preset-loader",
            "asOfVersion": "5.0.0"
        },
        "conventional-recommended-bump": {
            "libraryName": "conventional-recommended-bump",
            "asOfVersion": "10.0.0"
        },
        "convert-hrtime": {
            "libraryName": "convert-hrtime",
            "asOfVersion": "3.0.0"
        },
        "cookie": {
            "libraryName": "cookie",
            "asOfVersion": "1.0.0"
        },
        "copy-text-to-clipboard": {
            "libraryName": "copy-text-to-clipboard",
            "asOfVersion": "2.0.1"
        },
        "copy-webpack-plugin": {
            "libraryName": "copy-webpack-plugin",
            "asOfVersion": "10.1.0"
        },
        "cordova-plugin-battery-status": {
            "libraryName": "cordova-plugin-battery-status",
            "asOfVersion": "1.2.3"
        },
        "cordova-plugin-ble-central": {
            "libraryName": "cordova-plugin-ble-central",
            "asOfVersion": "1.4.2"
        },
        "cordova-plugin-camera": {
            "libraryName": "cordova-plugin-camera",
            "asOfVersion": "2.4.0"
        },
        "cordova-plugin-contacts": {
            "libraryName": "cordova-plugin-contacts",
            "asOfVersion": "2.3.0"
        },
        "cordova-plugin-device": {
            "libraryName": "cordova-plugin-device",
            "asOfVersion": "1.1.5"
        },
        "cordova-plugin-device-motion": {
            "libraryName": "cordova-plugin-device-motion",
            "asOfVersion": "1.2.4"
        },
        "cordova-plugin-device-orientation": {
            "libraryName": "cordova-plugin-device-orientation",
            "asOfVersion": "1.0.6"
        },
        "cordova-plugin-dialogs": {
            "libraryName": "cordova-plugin-dialogs",
            "asOfVersion": "1.3.2"
        },
        "cordova-plugin-file": {
            "libraryName": "cordova-plugin-file",
            "asOfVersion": "4.3.2"
        },
        "cordova-plugin-file-transfer": {
            "libraryName": "cordova-plugin-file-transfer",
            "asOfVersion": "1.6.2"
        },
        "cordova-plugin-globalization": {
            "libraryName": "cordova-plugin-globalization",
            "asOfVersion": "1.0.6"
        },
        "cordova-plugin-inappbrowser": {
            "libraryName": "cordova-plugin-inappbrowser",
            "asOfVersion": "2.0.0"
        },
        "cordova-plugin-media": {
            "libraryName": "cordova-plugin-media",
            "asOfVersion": "3.0.0"
        },
        "cordova-plugin-media-capture": {
            "libraryName": "cordova-plugin-media-capture",
            "asOfVersion": "1.4.2"
        },
        "cordova-plugin-network-information": {
            "libraryName": "cordova-plugin-network-information",
            "asOfVersion": "1.3.2"
        },
        "cordova-plugin-splashscreen": {
            "libraryName": "cordova-plugin-splashscreen",
            "asOfVersion": "4.0.2"
        },
        "cordova-plugin-statusbar": {
            "libraryName": "cordova-plugin-statusbar",
            "asOfVersion": "2.2.2"
        },
        "cordova-plugin-vibration": {
            "libraryName": "cordova-plugin-vibration",
            "asOfVersion": "2.1.4"
        },
        "cordova-plugin-x-socialsharing": {
            "libraryName": "cordova-plugin-x-socialsharing",
            "asOfVersion": "5.4.5"
        },
        "cordova.plugins.diagnostic": {
            "libraryName": "cordova.plugins.diagnostic",
            "asOfVersion": "3.7.0"
        },
        "core-decorators": {
            "libraryName": "core-decorators",
            "asOfVersion": "0.20.0"
        },
        "correlation-id": {
            "libraryName": "correlation-id",
            "asOfVersion": "5.0.0"
        },
        "cosmiconfig": {
            "libraryName": "cosmiconfig",
            "asOfVersion": "6.0.0"
        },
        "couchbase": {
            "libraryName": "couchbase",
            "asOfVersion": "3.0.6"
        },
        "countries-and-timezones": {
            "libraryName": "countries-and-timezones",
            "asOfVersion": "3.2.2"
        },
        "country-code-lookup": {
            "libraryName": "country-code-lookup",
            "asOfVersion": "0.0.19"
        },
        "country-emoji": {
            "libraryName": "country-emoji",
            "asOfVersion": "1.5.6"
        },
        "countup.js": {
            "libraryName": "countup.js",
            "asOfVersion": "2.0.3"
        },
        "cp-file": {
            "libraryName": "cp-file",
            "asOfVersion": "6.1.1"
        },
        "cpy": {
            "libraryName": "cpy",
            "asOfVersion": "7.1.1"
        },
        "crc": {
            "libraryName": "crc",
            "asOfVersion": "4.0.0"
        },
        "create-banner": {
            "libraryName": "create-banner",
            "asOfVersion": "2.0.0"
        },
        "create-html-element": {
            "libraryName": "create-html-element",
            "asOfVersion": "2.1.0"
        },
        "credit-card-type": {
            "libraryName": "credit-card-type",
            "asOfVersion": "9.0.0"
        },
        "cron": {
            "libraryName": "cron",
            "asOfVersion": "2.4.0"
        },
        "cron-converter": {
            "libraryName": "cron-converter",
            "asOfVersion": "2.0.0"
        },
        "cropperjs": {
            "libraryName": "cropperjs",
            "asOfVersion": "1.3.0"
        },
        "cross-platform-terminal-characters": {
            "libraryName": "cross-platform-terminal-characters",
            "asOfVersion": "3.1.0"
        },
        "crypto-hash": {
            "libraryName": "crypto-hash",
            "asOfVersion": "1.1.0"
        },
        "crypto-random-string": {
            "libraryName": "crypto-random-string",
            "asOfVersion": "2.0.0"
        },
        "cson-parser": {
            "libraryName": "cson-parser",
            "asOfVersion": "4.0.3"
        },
        "csrf": {
            "libraryName": "csrf",
            "asOfVersion": "3.1.0"
        },
        "css-minimizer-webpack-plugin": {
            "libraryName": "css-minimizer-webpack-plugin",
            "asOfVersion": "3.2.0"
        },
        "cssnano": {
            "libraryName": "cssnano",
            "asOfVersion": "5.1.0"
        },
        "csv-parse": {
            "libraryName": "csv-parse",
            "asOfVersion": "1.2.2"
        },
        "csv-stringify": {
            "libraryName": "csv-stringify",
            "asOfVersion": "3.1.0"
        },
        "csvtojson": {
            "libraryName": "csvtojson",
            "asOfVersion": "2.0.0"
        },
        "cucumber": {
            "libraryName": "@cucumber/cucumber",
            "sourceRepoURL": "https://github.com/cucumber/cucumber-js",
            "asOfVersion": "7.0.0"
        },
        "cucumber-html-reporter": {
            "libraryName": "cucumber-html-reporter",
            "asOfVersion": "5.0.1"
        },
        "cuid": {
            "libraryName": "cuid",
            "asOfVersion": "2.0.1"
        },
        "cuss": {
            "libraryName": "cuss",
            "asOfVersion": "2.0.0"
        },
        "cycled": {
            "libraryName": "cycled",
            "asOfVersion": "1.1.0"
        },
        "cypress": {
            "libraryName": "cypress",
            "asOfVersion": "1.1.3"
        },
        "cypress-axe": {
            "libraryName": "cypress-axe",
            "asOfVersion": "0.11.0"
        },
        "cypress-recurse": {
            "libraryName": "cypress-recurse",
            "asOfVersion": "1.9.0"
        },
        "dargs": {
            "libraryName": "dargs",
            "asOfVersion": "6.1.0"
        },
        "datadog-metrics": {
            "libraryName": "datadog-metrics",
            "asOfVersion": "0.11.0"
        },
        "datastore-core": {
            "libraryName": "datastore-core",
            "asOfVersion": "3.0.0"
        },
        "datastore-level": {
            "libraryName": "datastore-level",
            "asOfVersion": "3.0.0"
        },
        "datatables.net": {
            "libraryName": "datatables.net",
            "asOfVersion": "1.12.0"
        },
        "datatables.net-autofill": {
            "libraryName": "datatables.net-autofill",
            "asOfVersion": "2.4.0"
        },
        "datatables.net-buttons": {
            "libraryName": "datatables.net-buttons",
            "asOfVersion": "2.2.0"
        },
        "datatables.net-colreorder": {
            "libraryName": "datatables.net-colreorder",
            "asOfVersion": "1.6.0"
        },
        "datatables.net-fixedcolumns": {
            "libraryName": "datatables.net-fixedcolumns",
            "asOfVersion": "4.0.0"
        },
        "datatables.net-fixedheader": {
            "libraryName": "datatables.net-fixedheader",
            "asOfVersion": "3.3.0"
        },
        "datatables.net-keytable": {
            "libraryName": "datatables.net-keytable",
            "asOfVersion": "2.7.0"
        },
        "datatables.net-rowgroup": {
            "libraryName": "datatables.net-rowgroup",
            "asOfVersion": "1.2.0"
        },
        "datatables.net-rowreorder": {
            "libraryName": "datatables.net-rowreorder",
            "asOfVersion": "1.3.0"
        },
        "datatables.net-scroller": {
            "libraryName": "datatables.net-scroller",
            "asOfVersion": "2.3.0"
        },
        "datatables.net-select": {
            "libraryName": "datatables.net-select",
            "asOfVersion": "1.4.0"
        },
        "date-and-time": {
            "libraryName": "date-and-time",
            "asOfVersion": "3.0.3"
        },
        "date-fns": {
            "libraryName": "date-fns",
            "asOfVersion": "2.6.0"
        },
        "dayzed": {
            "libraryName": "dayzed",
            "asOfVersion": "3.2.0"
        },
        "dd-trace": {
            "libraryName": "dd-trace",
            "asOfVersion": "0.9.0"
        },
        "debounce-fn": {
            "libraryName": "debounce-fn",
            "asOfVersion": "3.0.0"
        },
        "decamelize": {
            "libraryName": "decamelize",
            "asOfVersion": "3.0.1"
        },
        "decimal.js": {
            "libraryName": "decimal.js",
            "asOfVersion": "7.4.0"
        },
        "decompress-response": {
            "libraryName": "decompress-response",
            "asOfVersion": "4.1.0"
        },
        "deep-freeze-es6": {
            "libraryName": "deep-freeze-es6",
            "asOfVersion": "1.1.0"
        },
        "deepmerge": {
            "libraryName": "deepmerge",
            "asOfVersion": "2.2.0"
        },
        "define-lazy-prop": {
            "libraryName": "define-lazy-prop",
            "asOfVersion": "2.0.0"
        },
        "del": {
            "libraryName": "del",
            "asOfVersion": "4.0.0"
        },
        "delay": {
            "libraryName": "delay",
            "asOfVersion": "3.1.0"
        },
        "delegated-events": {
            "libraryName": "delegated-events",
            "asOfVersion": "1.1.0"
        },
        "depcheck": {
            "libraryName": "depcheck",
            "asOfVersion": "0.9.1"
        },
        "dependency-tree": {
            "libraryName": "dependency-tree",
            "asOfVersion": "8.1.0"
        },
        "deta": {
            "libraryName": "deta",
            "asOfVersion": "1.0.0"
        },
        "detect-browser": {
            "libraryName": "detect-browser",
            "asOfVersion": "4.0.0"
        },
        "detect-indent": {
            "libraryName": "detect-indent",
            "asOfVersion": "6.0.0"
        },
        "detect-it": {
            "libraryName": "detect-it",
            "asOfVersion": "4.0.0"
        },
        "detect-newline": {
            "libraryName": "detect-newline",
            "asOfVersion": "3.0.0"
        },
        "detect-passive-events": {
            "libraryName": "detect-passive-events",
            "asOfVersion": "2.0.0"
        },
        "detect-port": {
            "libraryName": "detect-port",
            "asOfVersion": "2.0.0"
        },
        "detox": {
            "libraryName": "detox",
            "asOfVersion": "18.1.0"
        },
        "devextreme": {
            "libraryName": "devextreme",
            "asOfVersion": "16.2.1"
        },
        "devtools-detect": {
            "libraryName": "devtools-detect",
            "asOfVersion": "3.0.0"
        },
        "dexie": {
            "libraryName": "dexie",
            "asOfVersion": "1.3.1"
        },
        "dialog-polyfill": {
            "libraryName": "dialog-polyfill",
            "asOfVersion": "0.5.2"
        },
        "dialogflow": {
            "libraryName": "dialogflow",
            "asOfVersion": "4.0.3"
        },
        "dice-coefficient": {
            "libraryName": "dice-coefficient",
            "asOfVersion": "2.0.0"
        },
        "diff2html": {
            "libraryName": "diff2html",
            "asOfVersion": "3.0.0"
        },
        "direction": {
            "libraryName": "direction",
            "asOfVersion": "2.0.0"
        },
        "disqusjs": {
            "libraryName": "disqusjs",
            "asOfVersion": "3.0.0"
        },
        "docker-file-parser": {
            "libraryName": "docker-file-parser",
            "asOfVersion": "1.0.3"
        },
        "document-promises": {
            "libraryName": "document-promises",
            "asOfVersion": "4.0.0"
        },
        "docx-templates": {
            "libraryName": "docx-templates",
            "asOfVersion": "4.0.0"
        },
        "dom-helpers": {
            "libraryName": "dom-helpers",
            "asOfVersion": "5.0.1"
        },
        "dom-loaded": {
            "libraryName": "dom-loaded",
            "asOfVersion": "1.1.0"
        },
        "domelementtype": {
            "libraryName": "domelementtype",
            "asOfVersion": "2.0.1"
        },
        "domhandler": {
            "libraryName": "domhandler",
            "asOfVersion": "3.1.0"
        },
        "dompurify": {
            "libraryName": "dompurify",
            "asOfVersion": "3.2.0"
        },
        "domutils": {
            "libraryName": "domutils",
            "asOfVersion": "2.1.0"
        },
        "dot-case": {
            "libraryName": "dot-case",
            "asOfVersion": "1.1.2"
        },
        "dot-prop": {
            "libraryName": "dot-prop",
            "asOfVersion": "5.0.0"
        },
        "dotenv": {
            "libraryName": "dotenv",
            "asOfVersion": "8.2.0"
        },
        "double-metaphone": {
            "libraryName": "double-metaphone",
            "asOfVersion": "2.0.0"
        },
        "dragselect": {
            "libraryName": "dragselect",
            "asOfVersion": "2.1.2"
        },
        "dsinjs__binary-tree": {
            "libraryName": "@dsinjs/binary-tree",
            "asOfVersion": "2.0.1"
        },
        "dva": {
            "libraryName": "dva",
            "asOfVersion": "1.1.0"
        },
        "easy-table": {
            "libraryName": "easy-table",
            "asOfVersion": "1.2.0"
        },
        "easy-x-headers": {
            "libraryName": "easy-x-headers",
            "asOfVersion": "1.0.0"
        },
        "easy-xapi-supertest": {
            "libraryName": "easy-xapi-supertest",
            "asOfVersion": "1.0.0"
        },
        "easycaptchajs": {
            "libraryName": "easycaptchajs",
            "asOfVersion": "1.2.0"
        },
        "easystarjs": {
            "libraryName": "easystarjs",
            "asOfVersion": "0.3.1"
        },
        "echarts": {
            "libraryName": "echarts",
            "asOfVersion": "5.0.0"
        },
        "ecmarkup": {
            "libraryName": "ecmarkup",
            "asOfVersion": "3.4.0"
        },
        "editly": {
            "libraryName": "editly",
            "asOfVersion": "0.11.3"
        },
        "editorjs__header": {
            "libraryName": "@editorjs/header",
            "asOfVersion": "2.8.2"
        },
        "eev": {
            "libraryName": "eev",
            "asOfVersion": "0.1.2"
        },
        "egg": {
            "libraryName": "egg",
            "asOfVersion": "1.5.0"
        },
        "egg-mock": {
            "libraryName": "egg-mock",
            "asOfVersion": "3.6.0"
        },
        "egjs__axes": {
            "libraryName": "@egjs/axes",
            "asOfVersion": "2.1.1"
        },
        "egjs__component": {
            "libraryName": "@egjs/component",
            "asOfVersion": "2.1.0"
        },
        "egm96-universal": {
            "libraryName": "egm96-universal",
            "asOfVersion": "1.1.0"
        },
        "elastic-apm-node": {
            "libraryName": "elastic-apm-node",
            "asOfVersion": "2.7.0"
        },
        "electron": {
            "libraryName": "electron",
            "asOfVersion": "1.6.10"
        },
        "electron-builder": {
            "libraryName": "electron-builder",
            "asOfVersion": "2.8.0"
        },
        "electron-config": {
            "libraryName": "electron-store",
            "asOfVersion": "3.2.0"
        },
        "electron-debug": {
            "libraryName": "electron-debug",
            "asOfVersion": "2.1.0"
        },
        "electron-devtools-installer": {
            "libraryName": "electron-devtools-installer",
            "asOfVersion": "4.0.0"
        },
        "electron-is-dev": {
            "libraryName": "electron-is-dev",
            "asOfVersion": "1.1.0"
        },
        "electron-packager": {
            "libraryName": "electron-packager",
            "asOfVersion": "15.0.0"
        },
        "electron-settings": {
            "libraryName": "electron-settings",
            "asOfVersion": "4.0.0"
        },
        "electron-store": {
            "libraryName": "electron-store",
            "asOfVersion": "3.2.0"
        },
        "electron-unhandled": {
            "libraryName": "electron-unhandled",
            "asOfVersion": "2.2.0"
        },
        "electron-util": {
            "libraryName": "electron-util",
            "asOfVersion": "0.11.0"
        },
        "electron-window-state": {
            "libraryName": "electron-window-state",
            "asOfVersion": "5.0.0"
        },
        "electron-winstaller": {
            "libraryName": "electron-winstaller",
            "asOfVersion": "4.0.0"
        },
        "elegant-spinner": {
            "libraryName": "elegant-spinner",
            "asOfVersion": "2.0.0"
        },
        "element-ready": {
            "libraryName": "element-ready",
            "asOfVersion": "3.1.0"
        },
        "email-addresses": {
            "libraryName": "email-addresses",
            "asOfVersion": "3.0.0"
        },
        "email-validator": {
            "libraryName": "email-validator",
            "asOfVersion": "1.0.6"
        },
        "ember-qunit": {
            "libraryName": "ember-qunit",
            "asOfVersion": "6.1.1"
        },
        "ember-resolver": {
            "libraryName": "ember-resolver",
            "asOfVersion": "9.0.0"
        },
        "ember__test-helpers": {
            "libraryName": "@ember/test-helpers",
            "asOfVersion": "2.9.1"
        },
        "emoji-mart": {
            "libraryName": "emoji-mart",
            "asOfVersion": "5.3.0"
        },
        "emoji-regex": {
            "libraryName": "emoji-regex",
            "asOfVersion": "9.2.0"
        },
        "empty-trash": {
            "libraryName": "empty-trash",
            "asOfVersion": "3.0.0"
        },
        "engine.io-client": {
            "libraryName": "engine.io-client",
            "asOfVersion": "6.0.0"
        },
        "enhanced-resolve": {
            "libraryName": "enhanced-resolve",
            "asOfVersion": "5.0.0"
        },
        "ensure-error": {
            "libraryName": "ensure-error",
            "asOfVersion": "2.0.0"
        },
        "ensure-posix-path": {
            "libraryName": "ensure-posix-path",
            "asOfVersion": "1.1.0"
        },
        "entities": {
            "libraryName": "entities",
            "asOfVersion": "2.0.0"
        },
        "env-editor": {
            "libraryName": "env-editor",
            "asOfVersion": "0.4.0"
        },
        "env-paths": {
            "libraryName": "env-paths",
            "asOfVersion": "2.1.0"
        },
        "epub": {
            "libraryName": "epub",
            "asOfVersion": "0.2.0"
        },
        "err-code": {
            "libraryName": "err-code",
            "asOfVersion": "3.0.0"
        },
        "error-stack-parser": {
            "libraryName": "error-stack-parser",
            "asOfVersion": "2.0.0"
        },
        "es-module-lexer": {
            "libraryName": "es-module-lexer",
            "asOfVersion": "0.4.1"
        },
        "es-to-primitive": {
            "libraryName": "es-to-primitive",
            "asOfVersion": "1.3.0"
        },
        "es-value-fixtures": {
            "libraryName": "es-value-fixtures",
            "asOfVersion": "1.5.0"
        },
        "es6-error": {
            "libraryName": "es6-error",
            "asOfVersion": "4.0.2"
        },
        "es6-promise": {
            "libraryName": "es6-promise",
            "asOfVersion": "3.3.0"
        },
        "escape-goat": {
            "libraryName": "escape-goat",
            "asOfVersion": "2.0.0"
        },
        "escape-string-regexp": {
            "libraryName": "escape-string-regexp",
            "asOfVersion": "2.0.0"
        },
        "eslint-visitor-keys": {
            "libraryName": "eslint-visitor-keys",
            "asOfVersion": "3.3.0"
        },
        "eslint__eslintrc": {
            "libraryName": "@eslint/eslintrc",
            "asOfVersion": "3.3.0"
        },
        "eslint__js": {
            "libraryName": "@eslint/js",
            "asOfVersion": "9.14.0"
        },
        "esm-utils": {
            "libraryName": "esm-utils",
            "asOfVersion": "2.0.1"
        },
        "ethereumjs-tx": {
            "libraryName": "ethereumjs-tx",
            "asOfVersion": "2.0.0"
        },
        "ethereumjs-util": {
            "libraryName": "ethereumjs-util",
            "asOfVersion": "6.1.0"
        },
        "euclidean-rhythms": {
            "libraryName": "euclidean-rhythms",
            "asOfVersion": "3.0.0"
        },
        "event-hooks-webpack-plugin": {
            "libraryName": "event-hooks-webpack-plugin",
            "asOfVersion": "3.0.0"
        },
        "eventemitter2": {
            "libraryName": "eventemitter2",
            "asOfVersion": "4.1.0"
        },
        "eventemitter3": {
            "libraryName": "eventemitter3",
            "asOfVersion": "2.0.2"
        },
        "eventsource": {
            "libraryName": "eventsource",
            "asOfVersion": "3.0.0"
        },
        "ex-react-native-i18n": {
            "libraryName": "ex-react-native-i18n",
            "asOfVersion": "0.0.6"
        },
        "exceljs": {
            "libraryName": "exceljs",
            "asOfVersion": "1.3.0"
        },
        "execa": {
            "libraryName": "execa",
            "asOfVersion": "2.0.0"
        },
        "execall": {
            "libraryName": "execall",
            "asOfVersion": "2.0.0"
        },
        "exif-reader": {
            "libraryName": "exif-reader",
            "asOfVersion": "2.0.0"
        },
        "exit-hook": {
            "libraryName": "exit-hook",
            "asOfVersion": "2.2.0"
        },
        "expect": {
            "libraryName": "expect",
            "asOfVersion": "24.3.0"
        },
        "expo": {
            "libraryName": "expo",
            "asOfVersion": "33.0.0"
        },
        "expo-localization": {
            "libraryName": "expo-localization",
            "asOfVersion": "3.0.0"
        },
        "expo__vector-icons": {
            "libraryName": "@expo/vector-icons",
            "asOfVersion": "10.0.0"
        },
        "expr-eval": {
            "libraryName": "expr-eval",
            "asOfVersion": "1.1.0"
        },
        "express-graphql": {
            "libraryName": "express-graphql",
            "asOfVersion": "0.9.0"
        },
        "express-handlebars": {
            "libraryName": "express-handlebars",
            "asOfVersion": "6.0.0"
        },
        "express-jwt": {
            "libraryName": "express-jwt",
            "asOfVersion": "7.4.2"
        },
        "express-list-endpoints": {
            "libraryName": "express-list-endpoints",
            "asOfVersion": "7.1.0"
        },
        "express-mongo-sanitize": {
            "libraryName": "express-mongo-sanitize",
            "asOfVersion": "2.1.0"
        },
        "express-openapi": {
            "libraryName": "express-openapi",
            "asOfVersion": "1.9.0"
        },
        "express-promise-router": {
            "libraryName": "express-promise-router",
            "asOfVersion": "3.0.0"
        },
        "express-rate-limit": {
            "libraryName": "express-rate-limit",
            "asOfVersion": "6.0.0"
        },
        "express-request-id": {
            "libraryName": "express-request-id",
            "asOfVersion": "3.0.0"
        },
        "express-unless": {
            "libraryName": "express-unless",
            "asOfVersion": "2.0.1"
        },
        "express-urlrewrite": {
            "libraryName": "express-urlrewrite",
            "asOfVersion": "1.3.0"
        },
        "express-validator": {
            "libraryName": "express-validator",
            "asOfVersion": "3.0.0"
        },
        "express-winston": {
            "libraryName": "express-winston",
            "asOfVersion": "4.0.0"
        },
        "extended-listbox": {
            "libraryName": "extended-listbox",
            "asOfVersion": "4.0.1"
        },
        "extract-colors": {
            "libraryName": "extract-colors",
            "asOfVersion": "3.0.0"
        },
        "extract-stack": {
            "libraryName": "extract-stack",
            "asOfVersion": "2.0.0"
        },
        "extract-zip": {
            "libraryName": "extract-zip",
            "asOfVersion": "2.0.0"
        },
        "faker": {
            "libraryName": "faker",
            "asOfVersion": "6.6.6"
        },
        "fast-diff": {
            "libraryName": "fast-diff",
            "asOfVersion": "1.2.0"
        },
        "fast-json-patch": {
            "libraryName": "fast-json-patch",
            "asOfVersion": "1.1.5"
        },
        "fast-json-stable-stringify": {
            "libraryName": "fast-json-stable-stringify",
            "asOfVersion": "2.1.0"
        },
        "fast-shuffle": {
            "libraryName": "fast-shuffle",
            "asOfVersion": "6.1.0"
        },
        "fast-simplex-noise": {
            "libraryName": "fast-simplex-noise",
            "asOfVersion": "3.0.0"
        },
        "fastify-accepts": {
            "libraryName": "fastify-accepts",
            "asOfVersion": "1.0.0"
        },
        "fastify-cors": {
            "libraryName": "fastify-cors",
            "asOfVersion": "2.1.0"
        },
        "fastify-favicon": {
            "libraryName": "fastify-favicon",
            "asOfVersion": "2.1.0"
        },
        "fastify-jwt": {
            "libraryName": "fastify-jwt",
            "asOfVersion": "0.8.1"
        },
        "fastify-multipart": {
            "libraryName": "fastify-multipart",
            "asOfVersion": "0.7.0"
        },
        "fastify-rate-limit": {
            "libraryName": "fastify-rate-limit",
            "asOfVersion": "2.1.0"
        },
        "fastify-static": {
            "libraryName": "fastify-static",
            "asOfVersion": "2.2.1"
        },
        "favicons": {
            "libraryName": "favicons",
            "asOfVersion": "7.0.0"
        },
        "favicons-webpack-plugin": {
            "libraryName": "favicons-webpack-plugin",
            "asOfVersion": "2.1.0"
        },
        "fb": {
            "libraryName": "@types/facebook-js-sdk",
            "asOfVersion": "0.0.28"
        },
        "fcostarodrigo__walk": {
            "libraryName": "@fcostarodrigo/walk",
            "asOfVersion": "6.0.0"
        },
        "fecha": {
            "libraryName": "fecha",
            "asOfVersion": "2.3.1"
        },
        "feedme": {
            "libraryName": "feedme",
            "asOfVersion": "2.0.2"
        },
        "feedsub": {
            "libraryName": "feedsub",
            "asOfVersion": "0.7.5"
        },
        "fetch-headers": {
            "libraryName": "fetch-headers",
            "asOfVersion": "3.0.0"
        },
        "fetch-jsonp": {
            "libraryName": "fetch-jsonp",
            "asOfVersion": "1.1.0"
        },
        "fetch-mock": {
            "libraryName": "fetch-mock",
            "asOfVersion": "9.2.2"
        },
        "ffmpeg-installer__ffmpeg": {
            "libraryName": "@ffmpeg-installer/ffmpeg",
            "asOfVersion": "1.1.0"
        },
        "fhir-kit-client": {
            "libraryName": "fhir-kit-client",
            "asOfVersion": "1.6.7"
        },
        "figures": {
            "libraryName": "figures",
            "asOfVersion": "3.0.0"
        },
        "file-type": {
            "libraryName": "file-type",
            "asOfVersion": "10.9.1"
        },
        "file-url": {
            "libraryName": "file-url",
            "asOfVersion": "3.0.0"
        },
        "filenamify": {
            "libraryName": "filenamify",
            "asOfVersion": "3.0.0"
        },
        "filenamify-url": {
            "libraryName": "filenamify-url",
            "asOfVersion": "2.0.0"
        },
        "filesize": {
            "libraryName": "filesize",
            "asOfVersion": "5.0.0"
        },
        "filter-console": {
            "libraryName": "filter-console",
            "asOfVersion": "0.1.1"
        },
        "filter-invalid-dom-props": {
            "libraryName": "filter-invalid-dom-props",
            "asOfVersion": "3.0.0"
        },
        "find-cache-dir": {
            "libraryName": "find-cache-dir",
            "asOfVersion": "5.0.0"
        },
        "find-java-home": {
            "libraryName": "find-java-home",
            "asOfVersion": "1.0.0"
        },
        "find-process": {
            "libraryName": "find-process",
            "asOfVersion": "1.2.0"
        },
        "find-up": {
            "libraryName": "find-up",
            "asOfVersion": "4.0.0"
        },
        "find-versions": {
            "libraryName": "find-versions",
            "asOfVersion": "3.1.0"
        },
        "fine-uploader": {
            "libraryName": "fine-uploader",
            "asOfVersion": "5.14.0"
        },
        "fingerprintjs__fingerprintjs": {
            "libraryName": "@fingerprintjs/fingerprintjs",
            "asOfVersion": "3.0.0"
        },
        "firebase": {
            "libraryName": "firebase",
            "asOfVersion": "3.2.1"
        },
        "first-run": {
            "libraryName": "first-run",
            "asOfVersion": "2.0.0"
        },
        "fkill": {
            "libraryName": "fkill",
            "asOfVersion": "6.0.0"
        },
        "flatbush": {
            "libraryName": "flatbush",
            "asOfVersion": "4.2.0"
        },
        "flatpickr": {
            "libraryName": "flatpickr",
            "asOfVersion": "3.1.2"
        },
        "flexmonster": {
            "libraryName": "flexmonster",
            "asOfVersion": "2.8.0"
        },
        "flexsearch": {
            "libraryName": "flexsearch",
            "asOfVersion": "0.7.42"
        },
        "fluent-reveal-effect": {
            "libraryName": "fluent-reveal-effect",
            "asOfVersion": "3.0.3"
        },
        "fluent__bundle": {
            "libraryName": "@fluent/bundle",
            "asOfVersion": "0.15.0"
        },
        "fluent__dedent": {
            "libraryName": "@fluent/dedent",
            "asOfVersion": "0.2.0"
        },
        "fluent__langneg": {
            "libraryName": "@fluent/langneg",
            "asOfVersion": "0.4.0"
        },
        "fluent__react": {
            "libraryName": "@fluent/react",
            "asOfVersion": "0.12.0"
        },
        "fluent__sequence": {
            "libraryName": "@fluent/sequence",
            "asOfVersion": "0.5.0"
        },
        "flux-standard-action": {
            "libraryName": "flux-standard-action",
            "asOfVersion": "1.1.0"
        },
        "force-graph": {
            "libraryName": "force-graph",
            "asOfVersion": "1.26.0"
        },
        "forest-express-mongoose": {
            "libraryName": "forest-express-mongoose",
            "asOfVersion": "7.9.0"
        },
        "forest-express-sequelize": {
            "libraryName": "forest-express-sequelize",
            "asOfVersion": "7.12.0"
        },
        "forge-di": {
            "libraryName": "forge-di",
            "asOfVersion": "12.0.2"
        },
        "fork-ts-checker-webpack-plugin": {
            "libraryName": "fork-ts-checker-webpack-plugin",
            "asOfVersion": "0.4.5"
        },
        "form-data": {
            "libraryName": "form-data",
            "asOfVersion": "2.5.0"
        },
        "form-urlencoded": {
            "libraryName": "form-urlencoded",
            "asOfVersion": "4.4.0"
        },
        "format-number": {
            "libraryName": "format-number",
            "asOfVersion": "3.0.0"
        },
        "foundation-sites": {
            "libraryName": "foundation-sites",
            "asOfVersion": "6.4.3"
        },
        "framebus": {
            "libraryName": "framebus",
            "asOfVersion": "4.0.0"
        },
        "franc": {
            "libraryName": "franc",
            "asOfVersion": "6.0.0"
        },
        "fromnow": {
            "libraryName": "fromnow",
            "asOfVersion": "3.0.1"
        },
        "fs-capacitor": {
            "libraryName": "fs-capacitor",
            "asOfVersion": "8.0.0"
        },
        "fs-promise": {
            "libraryName": "fs-promise",
            "asOfVersion": "2.0.0"
        },
        "fsevents": {
            "libraryName": "fsevents",
            "asOfVersion": "2.1.2"
        },
        "fullcalendar": {
            "libraryName": "fullcalendar",
            "asOfVersion": "3.8.0"
        },
        "fullcalendar__vue": {
            "libraryName": "@fullcalendar/vue",
            "asOfVersion": "5.0.0"
        },
        "fullname": {
            "libraryName": "fullname",
            "asOfVersion": "4.0.0"
        },
        "fuse": {
            "libraryName": "fuse",
            "asOfVersion": "2.6.0"
        },
        "fusioncharts": {
            "libraryName": "fusioncharts",
            "asOfVersion": "3.12.2"
        },
        "gaea-model": {
            "libraryName": "gaea-model",
            "asOfVersion": "0.0.0"
        },
        "ganache-core": {
            "libraryName": "ganache-core",
            "asOfVersion": "2.7.0"
        },
        "gen-readlines": {
            "libraryName": "gen-readlines",
            "asOfVersion": "1.0.1"
        },
        "generate-password": {
            "libraryName": "generate-password",
            "asOfVersion": "1.5.1"
        },
        "generic-pool": {
            "libraryName": "generic-pool",
            "asOfVersion": "3.8.1"
        },
        "geolib": {
            "libraryName": "geolib",
            "asOfVersion": "2.0.23"
        },
        "get-caller-file": {
            "libraryName": "get-caller-file",
            "asOfVersion": "2.0.2"
        },
        "get-emails": {
            "libraryName": "get-emails",
            "asOfVersion": "3.0.0"
        },
        "get-port": {
            "libraryName": "get-port",
            "asOfVersion": "4.2.0"
        },
        "get-range": {
            "libraryName": "get-range",
            "asOfVersion": "2.0.1"
        },
        "get-sass-vars": {
            "libraryName": "get-sass-vars",
            "asOfVersion": "3.2.0"
        },
        "get-stdin": {
            "libraryName": "get-stdin",
            "asOfVersion": "7.0.0"
        },
        "get-stream": {
            "libraryName": "get-stream",
            "asOfVersion": "5.0.0"
        },
        "get-symbol-description": {
            "libraryName": "get-symbol-description",
            "asOfVersion": "1.1.0"
        },
        "get-urls": {
            "libraryName": "get-urls",
            "asOfVersion": "9.1.0"
        },
        "getopts": {
            "libraryName": "getopts",
            "asOfVersion": "2.1.0"
        },
        "git-parse": {
            "libraryName": "git-parse",
            "asOfVersion": "2.1.1"
        },
        "git-remote-origin-url": {
            "libraryName": "git-remote-origin-url",
            "asOfVersion": "3.0.0"
        },
        "git-revision-webpack-plugin": {
            "libraryName": "git-revision-webpack-plugin",
            "asOfVersion": "4.0.0"
        },
        "git-up": {
            "libraryName": "git-up",
            "asOfVersion": "8.1.0"
        },
        "git-url-parse": {
            "libraryName": "git-url-parse",
            "asOfVersion": "16.0.2"
        },
        "github": {
            "libraryName": "github",
            "asOfVersion": "7.1.0"
        },
        "github-slugger": {
            "libraryName": "github-slugger",
            "asOfVersion": "2.0.0"
        },
        "github-username": {
            "libraryName": "github-username",
            "asOfVersion": "5.0.0"
        },
        "gitlab": {
            "libraryName": "gitlab",
            "asOfVersion": "2.0.0"
        },
        "gl-matrix": {
            "libraryName": "gl-matrix",
            "asOfVersion": "3.2.0"
        },
        "global-dirs": {
            "libraryName": "global-dirs",
            "asOfVersion": "1.0.0"
        },
        "globby": {
            "libraryName": "globby",
            "asOfVersion": "9.1.0"
        },
        "google-cloud__pubsub": {
            "libraryName": "@google-cloud/pubsub",
            "asOfVersion": "0.26.0"
        },
        "google-cloud__storage": {
            "libraryName": "@google-cloud/storage",
            "asOfVersion": "2.3.0"
        },
        "google-cloud__tasks": {
            "libraryName": "@google-cloud/tasks",
            "asOfVersion": "1.7.0"
        },
        "google-cloud__text-to-speech": {
            "libraryName": "@google-cloud/text-to-speech",
            "asOfVersion": "2.0.0"
        },
        "google-maps": {
            "libraryName": "google-maps",
            "asOfVersion": "4.0.0"
        },
        "google-maps-react": {
            "libraryName": "google-maps-react",
            "asOfVersion": "2.0.5"
        },
        "google-spreadsheet": {
            "libraryName": "google-spreadsheet",
            "asOfVersion": "4.0.0"
        },
        "google__markerclustererplus": {
            "libraryName": "@google/markerclustererplus",
            "asOfVersion": "3.0.3"
        },
        "graphene-pk11": {
            "libraryName": "graphene-pk11",
            "asOfVersion": "2.0.31"
        },
        "graphql": {
            "libraryName": "graphql",
            "asOfVersion": "14.5.0"
        },
        "graphql-query-complexity": {
            "libraryName": "graphql-query-complexity",
            "asOfVersion": "0.2.0"
        },
        "graphql-relay": {
            "libraryName": "graphql-relay",
            "asOfVersion": "0.7.0"
        },
        "gravatar-url": {
            "libraryName": "gravatar-url",
            "asOfVersion": "3.0.0"
        },
        "griddle-react": {
            "libraryName": "griddle-react",
            "asOfVersion": "1.3.0"
        },
        "gridstack": {
            "libraryName": "gridstack",
            "asOfVersion": "0.5.2"
        },
        "gsap": {
            "libraryName": "gsap",
            "asOfVersion": "3.0.0"
        },
        "gtin": {
            "libraryName": "gtin",
            "asOfVersion": "1.0.0"
        },
        "guardian__prosemirror-invisibles": {
            "libraryName": "@guardian/prosemirror-invisibles",
            "asOfVersion": "1.3.3"
        },
        "gulp-pug": {
            "libraryName": "gulp-pug",
            "asOfVersion": "4.0.0"
        },
        "gulp-replace": {
            "libraryName": "gulp-replace",
            "asOfVersion": "1.1.0"
        },
        "gulp-shell": {
            "libraryName": "gulp-shell",
            "asOfVersion": "0.7.0"
        },
        "gulp-tslint": {
            "libraryName": "gulp-tslint",
            "asOfVersion": "4.2.0"
        },
        "gulp-typedoc": {
            "libraryName": "gulp-typedoc",
            "asOfVersion": "2.2.0"
        },
        "gulp-typescript": {
            "libraryName": "gulp-typescript",
            "asOfVersion": "2.13.0"
        },
        "gzip-size": {
            "libraryName": "gzip-size",
            "asOfVersion": "5.1.0"
        },
        "handlebars": {
            "libraryName": "handlebars",
            "asOfVersion": "4.1.0"
        },
        "handsontable": {
            "libraryName": "handsontable",
            "asOfVersion": "0.35.0"
        },
        "hapi-auth-jwt2": {
            "libraryName": "hapi-auth-jwt2",
            "asOfVersion": "8.6.1"
        },
        "hapi-pino": {
            "libraryName": "hapi-pino",
            "asOfVersion": "9.1.0"
        },
        "hapi__accept": {
            "libraryName": "@hapi/accept",
            "asOfVersion": "5.0.0"
        },
        "hapi__boom": {
            "libraryName": "@hapi/boom",
            "asOfVersion": "9.0.0"
        },
        "hapi__catbox-memory": {
            "libraryName": "@hapi/catbox-memory",
            "asOfVersion": "6.0.2"
        },
        "hapi__catbox-redis": {
            "libraryName": "@hapi/catbox-redis",
            "asOfVersion": "7.0.2"
        },
        "hapi__code": {
            "libraryName": "@hapi/code",
            "asOfVersion": "8.0.0"
        },
        "hapi__cryptiles": {
            "libraryName": "@hapi/cryptiles",
            "asOfVersion": "5.0.0"
        },
        "hapi__hapi": {
            "libraryName": "@hapi/hapi",
            "asOfVersion": "21.0.0"
        },
        "hapi__hoek": {
            "libraryName": "@hapi/hoek",
            "asOfVersion": "9.0.0"
        },
        "hapi__inert": {
            "libraryName": "@hapi/inert",
            "asOfVersion": "7.1.0"
        },
        "hapi__iron": {
            "libraryName": "@hapi/iron",
            "asOfVersion": "6.0.0"
        },
        "hapi__lab": {
            "libraryName": "@hapi/lab",
            "asOfVersion": "22.0.0"
        },
        "hapi__podium": {
            "libraryName": "@hapi/podium",
            "asOfVersion": "4.1.3"
        },
        "hapi__shot": {
            "libraryName": "@hapi/shot",
            "asOfVersion": "6.0.0"
        },
        "hapi__topo": {
            "libraryName": "@hapi/topo",
            "asOfVersion": "5.0.0"
        },
        "hapi__vision": {
            "libraryName": "@hapi/vision",
            "asOfVersion": "7.0.2"
        },
        "hapi__wreck": {
            "libraryName": "@hapi/wreck",
            "asOfVersion": "17.0.0"
        },
        "hapi__yar": {
            "libraryName": "@hapi/yar",
            "asOfVersion": "11.0.2"
        },
        "hard-rejection": {
            "libraryName": "hard-rejection",
            "asOfVersion": "2.0.0"
        },
        "has-bigints": {
            "libraryName": "has-bigints",
            "asOfVersion": "1.1.0"
        },
        "has-emoji": {
            "libraryName": "has-emoji",
            "asOfVersion": "1.1.0"
        },
        "has-symbols": {
            "libraryName": "has-symbols",
            "asOfVersion": "1.1.0"
        },
        "has-yarn": {
            "libraryName": "has-yarn",
            "asOfVersion": "2.0.0"
        },
        "hash-it": {
            "libraryName": "hash-it",
            "asOfVersion": "5.0.0"
        },
        "hasha": {
            "libraryName": "hasha",
            "asOfVersion": "4.0.0"
        },
        "hashids": {
            "libraryName": "hashids",
            "asOfVersion": "2.0.0"
        },
        "hcaptcha__react-hcaptcha": {
            "libraryName": "@hcaptcha/react-hcaptcha",
            "asOfVersion": "0.3.7"
        },
        "hcaptcha__vue-hcaptcha": {
            "libraryName": "@hcaptcha/vue-hcaptcha",
            "asOfVersion": "0.3.0"
        },
        "hedron": {
            "libraryName": "hedron",
            "asOfVersion": "1.0.1"
        },
        "helmet": {
            "libraryName": "helmet",
            "asOfVersion": "4.0.0"
        },
        "hex-rgb": {
            "libraryName": "hex-rgb",
            "asOfVersion": "4.1.0"
        },
        "hexo": {
            "libraryName": "hexo",
            "asOfVersion": "7.0.0"
        },
        "hexo-fs": {
            "libraryName": "hexo-fs",
            "asOfVersion": "4.0.0"
        },
        "hexo-log": {
            "libraryName": "hexo-log",
            "asOfVersion": "4.0.0"
        },
        "hexo-util": {
            "libraryName": "hexo-util",
            "asOfVersion": "3.0.0"
        },
        "hibp": {
            "libraryName": "hibp",
            "asOfVersion": "7.3.0"
        },
        "highcharts": {
            "libraryName": "highcharts",
            "asOfVersion": "7.0.0"
        },
        "highlight.js": {
            "libraryName": "highlight.js",
            "asOfVersion": "10.1.0"
        },
        "hirestime": {
            "libraryName": "hirestime",
            "asOfVersion": "6.0.0"
        },
        "history": {
            "libraryName": "history",
            "asOfVersion": "5.0.0"
        },
        "hls.js": {
            "libraryName": "hls.js",
            "asOfVersion": "1.0.0"
        },
        "homeworks": {
            "libraryName": "homeworks",
            "asOfVersion": "1.0.19"
        },
        "html-entities": {
            "libraryName": "html-entities",
            "asOfVersion": "1.3.2"
        },
        "html-tag-names": {
            "libraryName": "html-tag-names",
            "asOfVersion": "2.0.0"
        },
        "html-tags": {
            "libraryName": "html-tags",
            "asOfVersion": "3.0.0"
        },
        "html-void-elements": {
            "libraryName": "html-void-elements",
            "asOfVersion": "2.0.0"
        },
        "html-webpack-tags-plugin": {
            "libraryName": "html-webpack-tags-plugin",
            "asOfVersion": "2.0.16"
        },
        "html2canvas": {
            "libraryName": "html2canvas",
            "asOfVersion": "1.0.0"
        },
        "htmlparser2": {
            "libraryName": "htmlparser2",
            "asOfVersion": "4.1.0"
        },
        "http-graceful-shutdown": {
            "libraryName": "http-graceful-shutdown",
            "asOfVersion": "2.3.0"
        },
        "http-proxy-agent": {
            "libraryName": "http-proxy-agent",
            "asOfVersion": "4.0.0"
        },
        "http-proxy-middleware": {
            "libraryName": "http-proxy-middleware",
            "asOfVersion": "1.0.0"
        },
        "http-status": {
            "libraryName": "http-status",
            "asOfVersion": "1.1.1"
        },
        "http-status-codes": {
            "libraryName": "http-status-codes",
            "asOfVersion": "1.2.0"
        },
        "http-terminator": {
            "libraryName": "http-terminator",
            "asOfVersion": "3.0.0"
        },
        "httpsnippet": {
            "libraryName": "httpsnippet",
            "asOfVersion": "3.0.1"
        },
        "human-object-diff": {
            "libraryName": "human-object-diff",
            "asOfVersion": "3.0.0"
        },
        "humanize-string": {
            "libraryName": "humanize-string",
            "asOfVersion": "2.0.1"
        },
        "humanize-url": {
            "libraryName": "humanize-url",
            "asOfVersion": "2.1.0"
        },
        "i18n-js": {
            "libraryName": "i18n-js",
            "asOfVersion": "4.0.1"
        },
        "i18next": {
            "libraryName": "i18next",
            "asOfVersion": "13.0.0"
        },
        "i18next-browser-languagedetector": {
            "libraryName": "i18next-browser-languagedetector",
            "asOfVersion": "3.0.0"
        },
        "i18next-express-middleware": {
            "libraryName": "i18next-express-middleware",
            "asOfVersion": "1.7.0"
        },
        "i18next-fs-backend": {
            "libraryName": "i18next-fs-backend",
            "asOfVersion": "1.2.0"
        },
        "i18next-xhr-backend": {
            "libraryName": "i18next-xhr-backend",
            "asOfVersion": "1.4.2"
        },
        "icon-gen": {
            "libraryName": "icon-gen",
            "asOfVersion": "2.1.0"
        },
        "iconv-lite": {
            "libraryName": "iconv-lite",
            "asOfVersion": "0.4.14"
        },
        "ids": {
            "libraryName": "ids",
            "asOfVersion": "0.2.2"
        },
        "igdb-api-node": {
            "libraryName": "igdb-api-node",
            "asOfVersion": "6.0.0"
        },
        "image-size": {
            "libraryName": "image-size",
            "asOfVersion": "0.8.0"
        },
        "image-type": {
            "libraryName": "image-type",
            "asOfVersion": "4.0.1"
        },
        "imagemin-pngquant": {
            "libraryName": "imagemin-pngquant",
            "asOfVersion": "8.0.0"
        },
        "images": {
            "libraryName": "images",
            "asOfVersion": "3.2.0"
        },
        "img-diff-js": {
            "libraryName": "img-diff-js",
            "asOfVersion": "0.5.0"
        },
        "immutability-helper": {
            "libraryName": "immutability-helper",
            "asOfVersion": "2.6.3"
        },
        "immutable": {
            "libraryName": "immutable",
            "asOfVersion": "3.8.7"
        },
        "impress": {
            "libraryName": "impress",
            "asOfVersion": "2.0.13"
        },
        "in-range": {
            "libraryName": "in-range",
            "asOfVersion": "2.0.0"
        },
        "incremental-dom": {
            "libraryName": "incremental-dom",
            "asOfVersion": "0.6.0"
        },
        "indent-string": {
            "libraryName": "indent-string",
            "asOfVersion": "4.0.0"
        },
        "inflection": {
            "libraryName": "inflection",
            "asOfVersion": "2.0.0"
        },
        "ink": {
            "libraryName": "ink",
            "asOfVersion": "2.0.2"
        },
        "instabug-reactnative": {
            "libraryName": "instabug-reactnative",
            "asOfVersion": "8.1.0"
        },
        "interact.js": {
            "libraryName": "interactjs",
            "asOfVersion": "1.3.0"
        },
        "intercom-client": {
            "libraryName": "intercom-client",
            "asOfVersion": "3.0.0"
        },
        "interface-datastore": {
            "libraryName": "interface-datastore",
            "asOfVersion": "3.0.0"
        },
        "internal-ip": {
            "libraryName": "internal-ip",
            "asOfVersion": "4.1.0"
        },
        "internal-slot": {
            "libraryName": "internal-slot",
            "asOfVersion": "1.1.0"
        },
        "intl-locales-supported": {
            "libraryName": "intl-locales-supported",
            "asOfVersion": "1.0.6"
        },
        "intl-messageformat": {
            "libraryName": "intl-messageformat",
            "asOfVersion": "3.0.0"
        },
        "intl-relativeformat": {
            "libraryName": "intl-relativeformat",
            "asOfVersion": "3.0.1"
        },
        "into-stream": {
            "libraryName": "into-stream",
            "asOfVersion": "5.0.0"
        },
        "inversify": {
            "libraryName": "inversify",
            "asOfVersion": "2.0.33"
        },
        "inversify-binding-decorators": {
            "libraryName": "inversify-binding-decorators",
            "asOfVersion": "2.0.0"
        },
        "inversify-express-utils": {
            "libraryName": "inversify-express-utils",
            "asOfVersion": "2.0.0"
        },
        "inversify-inject-decorators": {
            "libraryName": "inversify-inject-decorators",
            "asOfVersion": "2.0.0"
        },
        "inversify-logger-middleware": {
            "libraryName": "inversify-logger-middleware",
            "asOfVersion": "2.0.0"
        },
        "inversify-restify-utils": {
            "libraryName": "inversify-restify-utils",
            "asOfVersion": "2.0.0"
        },
        "iobroker": {
            "libraryName": "@iobroker/types",
            "asOfVersion": "5.0.6"
        },
        "ionic": {
            "libraryName": "ionic",
            "asOfVersion": "3.19.0"
        },
        "ioredis": {
            "libraryName": "ioredis",
            "asOfVersion": "5.0.0"
        },
        "ip-address": {
            "libraryName": "ip-address",
            "asOfVersion": "7.0.0"
        },
        "ip-regex": {
            "libraryName": "ip-regex",
            "asOfVersion": "4.1.0"
        },
        "ipify": {
            "libraryName": "ipify",
            "asOfVersion": "3.0.0"
        },
        "is-absolute-url": {
            "libraryName": "is-absolute-url",
            "asOfVersion": "3.0.0"
        },
        "is-alphanumerical": {
            "libraryName": "is-alphanumerical",
            "asOfVersion": "2.0.0"
        },
        "is-archive": {
            "libraryName": "is-archive",
            "asOfVersion": "2.0.0"
        },
        "is-arguments": {
            "libraryName": "is-arguments",
            "asOfVersion": "1.2.0"
        },
        "is-array-sorted": {
            "libraryName": "is-array-sorted",
            "asOfVersion": "2.0.0"
        },
        "is-async-function": {
            "libraryName": "is-async-function",
            "asOfVersion": "2.1.0"
        },
        "is-bigint": {
            "libraryName": "is-bigint",
            "asOfVersion": "1.1.0"
        },
        "is-binary-path": {
            "libraryName": "is-binary-path",
            "asOfVersion": "2.1.0"
        },
        "is-boolean-object": {
            "libraryName": "is-boolean-object",
            "asOfVersion": "1.2.0"
        },
        "is-compressed": {
            "libraryName": "is-compressed",
            "asOfVersion": "2.0.0"
        },
        "is-date-object": {
            "libraryName": "is-date-object",
            "asOfVersion": "1.1.0"
        },
        "is-docker": {
            "libraryName": "is-docker",
            "asOfVersion": "2.0.0"
        },
        "is-elevated": {
            "libraryName": "is-elevated",
            "asOfVersion": "3.0.0"
        },
        "is-fullwidth-code-point": {
            "libraryName": "is-fullwidth-code-point",
            "asOfVersion": "3.0.0"
        },
        "is-generator-function": {
            "libraryName": "is-generator-function",
            "asOfVersion": "1.1.0"
        },
        "is-image": {
            "libraryName": "is-image",
            "asOfVersion": "3.0.0"
        },
        "is-installed-globally": {
            "libraryName": "is-installed-globally",
            "asOfVersion": "0.2.0"
        },
        "is-ip": {
            "libraryName": "is-ip",
            "asOfVersion": "3.0.0"
        },
        "is-lower-case": {
            "libraryName": "is-lower-case",
            "asOfVersion": "1.1.2"
        },
        "is-map": {
            "libraryName": "is-map",
            "asOfVersion": "2.0.3"
        },
        "is-mobile": {
            "libraryName": "is-mobile",
            "asOfVersion": "2.1.0"
        },
        "is-my-json-valid": {
            "libraryName": "is-my-json-valid",
            "asOfVersion": "2.18.0"
        },
        "is-negative-zero": {
            "libraryName": "is-negative-zero",
            "asOfVersion": "2.0.3"
        },
        "is-obj": {
            "libraryName": "is-obj",
            "asOfVersion": "2.0.0"
        },
        "is-online": {
            "libraryName": "is-online",
            "asOfVersion": "8.1.0"
        },
        "is-path-cwd": {
            "libraryName": "is-path-cwd",
            "asOfVersion": "2.1.0"
        },
        "is-path-in-cwd": {
            "libraryName": "is-path-in-cwd",
            "asOfVersion": "2.1.0"
        },
        "is-plain-obj": {
            "libraryName": "is-plain-obj",
            "asOfVersion": "2.0.0"
        },
        "is-plain-object": {
            "libraryName": "is-plain-object",
            "asOfVersion": "2.0.4"
        },
        "is-png": {
            "libraryName": "is-png",
            "asOfVersion": "2.0.0"
        },
        "is-progressive": {
            "libraryName": "is-progressive",
            "asOfVersion": "4.0.0"
        },
        "is-promise": {
            "libraryName": "is-promise",
            "asOfVersion": "2.2.0"
        },
        "is-reachable": {
            "libraryName": "is-reachable",
            "asOfVersion": "3.1.0"
        },
        "is-regex": {
            "libraryName": "is-regex",
            "asOfVersion": "1.2.0"
        },
        "is-regexp": {
            "libraryName": "is-regexp",
            "asOfVersion": "2.1.0"
        },
        "is-relative-url": {
            "libraryName": "is-relative-url",
            "asOfVersion": "3.0.0"
        },
        "is-root": {
            "libraryName": "is-root",
            "asOfVersion": "2.1.0"
        },
        "is-root-path": {
            "libraryName": "is-root-path",
            "asOfVersion": "2.0.0"
        },
        "is-scoped": {
            "libraryName": "is-scoped",
            "asOfVersion": "2.0.0"
        },
        "is-set": {
            "libraryName": "is-set",
            "asOfVersion": "2.0.3"
        },
        "is-stream": {
            "libraryName": "is-stream",
            "asOfVersion": "2.0.0"
        },
        "is-svg": {
            "libraryName": "is-svg",
            "asOfVersion": "4.0.1"
        },
        "is-symbol": {
            "libraryName": "is-symbol",
            "asOfVersion": "1.1.0"
        },
        "is-text-path": {
            "libraryName": "is-text-path",
            "asOfVersion": "2.0.0"
        },
        "is-upper-case": {
            "libraryName": "is-upper-case",
            "asOfVersion": "1.1.2"
        },
        "is-url-superb": {
            "libraryName": "is-url-superb",
            "asOfVersion": "3.0.0"
        },
        "is-weakref": {
            "libraryName": "is-weakref",
            "asOfVersion": "1.1.0"
        },
        "ismobilejs": {
            "libraryName": "ismobilejs",
            "asOfVersion": "1.0.0"
        },
        "issue-regex": {
            "libraryName": "issue-regex",
            "asOfVersion": "3.1.0"
        },
        "istextorbinary": {
            "libraryName": "istextorbinary",
            "asOfVersion": "5.0.0"
        },
        "it-all": {
            "libraryName": "it-all",
            "asOfVersion": "1.0.4"
        },
        "it-pushable": {
            "libraryName": "it-pushable",
            "asOfVersion": "1.4.0"
        },
        "jasmine-expect": {
            "libraryName": "jasmine-expect",
            "asOfVersion": "3.8.1"
        },
        "javascript-obfuscator": {
            "libraryName": "javascript-obfuscator",
            "asOfVersion": "0.17.0"
        },
        "javascript-time-ago": {
            "libraryName": "javascript-time-ago",
            "asOfVersion": "2.5.0"
        },
        "jdenticon": {
            "libraryName": "jdenticon",
            "asOfVersion": "2.2.0"
        },
        "jest-cli": {
            "libraryName": "jest-cli",
            "asOfVersion": "24.3.0"
        },
        "jest-cucumber-fusion": {
            "libraryName": "jest-cucumber-fusion",
            "asOfVersion": "0.6.5"
        },
        "jest-diff": {
            "libraryName": "jest-diff",
            "asOfVersion": "24.3.0"
        },
        "jest-docblock": {
            "libraryName": "jest-docblock",
            "asOfVersion": "25.1.0"
        },
        "jest-each": {
            "libraryName": "jest-each",
            "asOfVersion": "24.3.0"
        },
        "jest-expect-message": {
            "libraryName": "jest-expect-message",
            "asOfVersion": "1.1.0"
        },
        "jest-get-type": {
            "libraryName": "jest-get-type",
            "asOfVersion": "24.2.0"
        },
        "jest-matcher-utils": {
            "libraryName": "jest-matcher-utils",
            "asOfVersion": "25.1.0"
        },
        "jest-matchers": {
            "libraryName": "expect",
            "asOfVersion": "25.1.0"
        },
        "jest-preset-stylelint": {
            "libraryName": "jest-preset-stylelint",
            "asOfVersion": "5.0.0"
        },
        "jest-validate": {
            "libraryName": "jest-validate",
            "asOfVersion": "25.1.0"
        },
        "jimp": {
            "libraryName": "jimp",
            "asOfVersion": "0.2.28"
        },
        "jodata": {
            "libraryName": "jodata",
            "asOfVersion": "1.0.13"
        },
        "joi": {
            "libraryName": "joi",
            "asOfVersion": "17.2.0"
        },
        "joi-password-complexity": {
            "libraryName": "joi-password-complexity",
            "asOfVersion": "4.2.1"
        },
        "jointjs": {
            "libraryName": "jointjs",
            "asOfVersion": "2.0.0"
        },
        "jpeg-js": {
            "libraryName": "jpeg-js",
            "asOfVersion": "0.3.6"
        },
        "jpush-react-native": {
            "libraryName": "jpush-react-native",
            "asOfVersion": "2.0.0"
        },
        "jquery-notifier": {
            "libraryName": "typescript",
            "asOfVersion": "1.3.0"
        },
        "jquery.ajaxfile": {
            "libraryName": "jquery.ajaxfile",
            "asOfVersion": "0.2.29"
        },
        "js-base64": {
            "libraryName": "js-base64",
            "asOfVersion": "3.3.1"
        },
        "js-combinatorics": {
            "libraryName": "js-combinatorics",
            "asOfVersion": "1.2.0"
        },
        "js-data": {
            "libraryName": "js-data",
            "asOfVersion": "3.0.0"
        },
        "js-data-http": {
            "libraryName": "js-data-http",
            "asOfVersion": "3.0.0"
        },
        "js-sha512": {
            "libraryName": "js-sha512",
            "asOfVersion": "0.8.0"
        },
        "js-types": {
            "libraryName": "js-types",
            "asOfVersion": "2.1.0"
        },
        "jsnlog": {
            "libraryName": "jsnlog",
            "asOfVersion": "2.17.2"
        },
        "json-rules-engine": {
            "libraryName": "json-rules-engine",
            "asOfVersion": "4.1.0"
        },
        "json-schema-traverse": {
            "libraryName": "json-schema-traverse",
            "asOfVersion": "1.0.0"
        },
        "json-stable-stringify": {
            "libraryName": "json-stable-stringify",
            "asOfVersion": "1.2.0"
        },
        "json-stream-stringify": {
            "libraryName": "json-stream-stringify",
            "asOfVersion": "2.0.3"
        },
        "json-to-csv-export": {
            "libraryName": "json-to-csv-export",
            "asOfVersion": "2.0.0"
        },
        "json2csv__formatters": {
            "libraryName": "@json2csv/formatters",
            "asOfVersion": "7.0.0"
        },
        "json2csv__node": {
            "libraryName": "@json2csv/node",
            "asOfVersion": "7.0.0"
        },
        "json2csv__plainjs": {
            "libraryName": "@json2csv/plainjs",
            "asOfVersion": "7.0.0"
        },
        "json2csv__transforms": {
            "libraryName": "@json2csv/transforms",
            "asOfVersion": "7.0.0"
        },
        "json2csv__whatwg": {
            "libraryName": "@json2csv/whatwg",
            "asOfVersion": "7.0.0"
        },
        "json5": {
            "libraryName": "json5",
            "asOfVersion": "2.2.0"
        },
        "jsonata": {
            "libraryName": "jsonata",
            "asOfVersion": "1.5.0"
        },
        "jsonic": {
            "libraryName": "jsonic",
            "asOfVersion": "2.15.1"
        },
        "jsonp-body": {
            "libraryName": "jsonp-body",
            "asOfVersion": "1.1.0"
        },
        "jsonschema": {
            "libraryName": "jsonschema",
            "asOfVersion": "1.1.1"
        },
        "jspdf": {
            "libraryName": "jspdf",
            "asOfVersion": "2.0.0"
        },
        "jsplumb": {
            "libraryName": "jsplumb",
            "asOfVersion": "2.5.7"
        },
        "jsrender": {
            "libraryName": "jsrender",
            "asOfVersion": "1.0.5"
        },
        "jss": {
            "libraryName": "jss",
            "asOfVersion": "10.0.0"
        },
        "jssha": {
            "libraryName": "jssha",
            "asOfVersion": "3.0.0"
        },
        "jssip": {
            "libraryName": "jssip",
            "asOfVersion": "3.5.0"
        },
        "jszip": {
            "libraryName": "jszip",
            "asOfVersion": "3.4.0"
        },
        "junk": {
            "libraryName": "junk",
            "asOfVersion": "3.0.0"
        },
        "just-clone": {
            "libraryName": "just-clone",
            "asOfVersion": "3.2.1"
        },
        "just-debounce-it": {
            "libraryName": "just-debounce-it",
            "asOfVersion": "1.5.0"
        },
        "just-extend": {
            "libraryName": "just-extend",
            "asOfVersion": "4.2.1"
        },
        "just-map-values": {
            "libraryName": "just-map-values",
            "asOfVersion": "1.2.1"
        },
        "just-merge": {
            "libraryName": "just-merge",
            "asOfVersion": "1.2.0"
        },
        "just-pick": {
            "libraryName": "just-pick",
            "asOfVersion": "2.2.1"
        },
        "just-safe-get": {
            "libraryName": "just-safe-get",
            "asOfVersion": "2.1.1"
        },
        "just-safe-set": {
            "libraryName": "just-safe-set",
            "asOfVersion": "2.2.1"
        },
        "just-snake-case": {
            "libraryName": "just-snake-case",
            "asOfVersion": "1.2.1"
        },
        "just-throttle": {
            "libraryName": "just-throttle",
            "asOfVersion": "2.3.0"
        },
        "jwt-decode": {
            "libraryName": "jwt-decode",
            "asOfVersion": "3.1.0"
        },
        "kafka-node": {
            "libraryName": "kafka-node",
            "asOfVersion": "3.0.0"
        },
        "kafkajs": {
            "libraryName": "kafkajs",
            "asOfVersion": "1.9.0"
        },
        "kagekiri": {
            "libraryName": "kagekiri",
            "asOfVersion": "1.1.0"
        },
        "karma-viewport": {
            "libraryName": "karma-viewport",
            "asOfVersion": "1.0.0"
        },
        "kdbxweb": {
            "libraryName": "kdbxweb",
            "asOfVersion": "2.0.0"
        },
        "kesha-antonov__react-native-background-downloader": {
            "libraryName": "@kesha-antonov/react-native-background-downloader",
            "asOfVersion": "2.7.0"
        },
        "keycloak-connect": {
            "libraryName": "keycloak-connect",
            "asOfVersion": "7.0.0"
        },
        "keycloak-js": {
            "libraryName": "keycloak-js",
            "asOfVersion": "3.4.1"
        },
        "keytar": {
            "libraryName": "keytar",
            "asOfVersion": "4.4.2"
        },
        "keyv": {
            "libraryName": "keyv",
            "asOfVersion": "4.2.0"
        },
        "keyv__mongo": {
            "libraryName": "@keyv/mongo",
            "asOfVersion": "2.1.5"
        },
        "keyv__mysql": {
            "libraryName": "@keyv/mysql",
            "asOfVersion": "1.3.1"
        },
        "keyv__postgres": {
            "libraryName": "@keyv/postgres",
            "asOfVersion": "1.2.1"
        },
        "keyv__redis": {
            "libraryName": "@keyv/redis",
            "asOfVersion": "2.3.0"
        },
        "keyv__sqlite": {
            "libraryName": "@keyv/sqlite",
            "asOfVersion": "3.0.1"
        },
        "kiwicom__orbit-design-tokens": {
            "libraryName": "@kiwicom/orbit-design-tokens",
            "asOfVersion": "1.5.2"
        },
        "knex": {
            "libraryName": "knex",
            "asOfVersion": "0.16.1"
        },
        "knex-postgis": {
            "libraryName": "knex-postgis",
            "asOfVersion": "0.10.0"
        },
        "knockout-paging": {
            "libraryName": "knockout-paging",
            "asOfVersion": "0.3.1"
        },
        "knockout-pre-rendered": {
            "libraryName": "knockout-pre-rendered",
            "asOfVersion": "0.7.1"
        },
        "known": {
            "libraryName": "known",
            "asOfVersion": "3.0.0"
        },
        "koa-graphql": {
            "libraryName": "koa-graphql",
            "asOfVersion": "0.12.0"
        },
        "koa-helmet": {
            "libraryName": "koa-helmet",
            "asOfVersion": "6.1.0"
        },
        "koa-jwt": {
            "libraryName": "koa-jwt",
            "asOfVersion": "3.3.0"
        },
        "koa-proxies": {
            "libraryName": "koa-proxies",
            "asOfVersion": "0.11.0"
        },
        "koa-pug": {
            "libraryName": "koa-pug",
            "asOfVersion": "4.0.0"
        },
        "koa-requestid": {
            "libraryName": "koa-requestid",
            "asOfVersion": "2.0.2"
        },
        "koa-useragent": {
            "libraryName": "koa-useragent",
            "asOfVersion": "2.1.1"
        },
        "koa-views": {
            "libraryName": "koa-views",
            "asOfVersion": "7.0.0"
        },
        "ladda": {
            "libraryName": "ladda",
            "asOfVersion": "2.0.0"
        },
        "lambda-phi": {
            "libraryName": "lambda-phi",
            "asOfVersion": "1.0.1"
        },
        "latest-semver": {
            "libraryName": "latest-semver",
            "asOfVersion": "2.0.0"
        },
        "latest-version": {
            "libraryName": "latest-version",
            "asOfVersion": "5.0.0"
        },
        "lazy-brush": {
            "libraryName": "lazy-brush",
            "asOfVersion": "2.0.0"
        },
        "lazy-value": {
            "libraryName": "lazy-value",
            "asOfVersion": "2.0.0"
        },
        "ldclient-js": {
            "libraryName": "ldclient-js",
            "asOfVersion": "1.1.11"
        },
        "leaflet-geosearch": {
            "libraryName": "leaflet-geosearch",
            "asOfVersion": "3.0.0"
        },
        "leaflet-offline": {
            "libraryName": "leaflet.offline",
            "asOfVersion": "3.0.0"
        },
        "leap-year": {
            "libraryName": "leap-year",
            "asOfVersion": "3.0.0"
        },
        "ledgerhq__hw-app-btc": {
            "libraryName": "@ledgerhq/hw-app-btc",
            "asOfVersion": "6.0.0"
        },
        "ledgerhq__hw-transport": {
            "libraryName": "@ledgerhq/hw-transport",
            "asOfVersion": "6.0.0"
        },
        "ledgerhq__hw-transport-node-hid": {
            "libraryName": "@ledgerhq/hw-transport-node-hid",
            "asOfVersion": "6.0.0"
        },
        "ledgerhq__hw-transport-webusb": {
            "libraryName": "@ledgerhq/hw-transport-webusb",
            "asOfVersion": "6.0.0"
        },
        "left-pad": {
            "libraryName": "left-pad",
            "asOfVersion": "1.2.0"
        },
        "level": {
            "libraryName": "level",
            "asOfVersion": "8.0.0"
        },
        "leven": {
            "libraryName": "leven",
            "asOfVersion": "3.0.0"
        },
        "levenshtein-edit-distance": {
            "libraryName": "levenshtein-edit-distance",
            "asOfVersion": "3.0.0"
        },
        "libra-core": {
            "libraryName": "libra-core",
            "asOfVersion": "1.0.5"
        },
        "lifeomic__axios-fetch": {
            "libraryName": "@lifeomic/axios-fetch",
            "asOfVersion": "2.0.0"
        },
        "lightship": {
            "libraryName": "lightship",
            "asOfVersion": "6.6.0"
        },
        "line-column-path": {
            "libraryName": "line-column-path",
            "asOfVersion": "2.0.0"
        },
        "lingui__core": {
            "libraryName": "@lingui/core",
            "asOfVersion": "3.0.0"
        },
        "lingui__macro": {
            "libraryName": "@lingui/macro",
            "asOfVersion": "3.0.0"
        },
        "lingui__react": {
            "libraryName": "@lingui/react",
            "asOfVersion": "3.0.0"
        },
        "linkify-issues": {
            "libraryName": "linkify-issues",
            "asOfVersion": "2.0.0"
        },
        "linkify-urls": {
            "libraryName": "linkify-urls",
            "asOfVersion": "3.1.0"
        },
        "linq": {
            "libraryName": "linq",
            "asOfVersion": "2.2.33"
        },
        "linq4js": {
            "libraryName": "linq4js",
            "asOfVersion": "2.1.8"
        },
        "linqsharp": {
            "libraryName": "linqsharp",
            "asOfVersion": "1.0.0"
        },
        "load-json-file": {
            "libraryName": "load-json-file",
            "asOfVersion": "5.1.0"
        },
        "local-storage": {
            "libraryName": "local-storage",
            "asOfVersion": "2.0.0"
        },
        "localforage": {
            "libraryName": "localforage",
            "asOfVersion": "0.0.34"
        },
        "localforage-cordovasqlitedriver": {
            "libraryName": "localforage-cordovasqlitedriver",
            "asOfVersion": "1.5.0"
        },
        "locate-path": {
            "libraryName": "locate-path",
            "asOfVersion": "4.0.0"
        },
        "lock-system": {
            "libraryName": "lock-system",
            "asOfVersion": "2.0.0"
        },
        "lodash-decorators": {
            "libraryName": "lodash-decorators",
            "asOfVersion": "4.0.0"
        },
        "log-process-errors": {
            "libraryName": "log-process-errors",
            "asOfVersion": "9.1.0"
        },
        "log-symbols": {
            "libraryName": "log-symbols",
            "asOfVersion": "3.0.0"
        },
        "log-update": {
            "libraryName": "log-update",
            "asOfVersion": "3.1.0"
        },
        "log4javascript": {
            "libraryName": "log4javascript",
            "asOfVersion": "1.4.15"
        },
        "log4js": {
            "libraryName": "log4js",
            "asOfVersion": "2.3.5"
        },
        "logat": {
            "libraryName": "logat",
            "asOfVersion": "1.0.5"
        },
        "logform": {
            "libraryName": "logform",
            "asOfVersion": "1.10.0"
        },
        "loglevel": {
            "libraryName": "loglevel",
            "asOfVersion": "1.6.2"
        },
        "long": {
            "libraryName": "long",
            "asOfVersion": "5.0.0"
        },
        "looks-same": {
            "libraryName": "looks-same",
            "asOfVersion": "4.1.0"
        },
        "lorem-ipsum": {
            "libraryName": "lorem-ipsum",
            "asOfVersion": "2.0.0"
        },
        "lossless-json": {
            "libraryName": "lossless-json",
            "asOfVersion": "2.0.0"
        },
        "loud-rejection": {
            "libraryName": "loud-rejection",
            "asOfVersion": "2.0.0"
        },
        "lowdb": {
            "libraryName": "lowdb",
            "asOfVersion": "2.0.3"
        },
        "lower-case": {
            "libraryName": "lower-case",
            "asOfVersion": "1.1.3"
        },
        "lower-case-first": {
            "libraryName": "lower-case-first",
            "asOfVersion": "1.0.1"
        },
        "lowlight": {
            "libraryName": "lowlight",
            "asOfVersion": "2.0.1"
        },
        "lru-cache": {
            "libraryName": "lru-cache",
            "asOfVersion": "7.10.0"
        },
        "lucasmogari__react-pagination": {
            "libraryName": "@lucasmogari/react-pagination",
            "asOfVersion": "1.1.4"
        },
        "lz-string": {
            "libraryName": "lz-string",
            "asOfVersion": "1.5.0"
        },
        "magika": {
            "libraryName": "magika",
            "asOfVersion": "0.2.8"
        },
        "make-dir": {
            "libraryName": "make-dir",
            "asOfVersion": "2.1.0"
        },
        "maker.js": {
            "libraryName": "makerjs",
            "asOfVersion": "0.9.34"
        },
        "mali": {
            "libraryName": "mali",
            "asOfVersion": "0.9.2"
        },
        "mali-compose": {
            "libraryName": "@malijs/compose",
            "asOfVersion": "1.3.0"
        },
        "mali-onerror": {
            "libraryName": "mali-onerror",
            "asOfVersion": "0.2.0"
        },
        "mangopay2-nodejs-sdk": {
            "libraryName": "mangopay2-nodejs-sdk",
            "asOfVersion": "1.14.1"
        },
        "map-obj": {
            "libraryName": "map-obj",
            "asOfVersion": "3.1.0"
        },
        "mapbox__vector-tile": {
            "libraryName": "@mapbox/vector-tile",
            "asOfVersion": "2.0.0"
        },
        "maplibre-gl": {
            "libraryName": "maplibre-gl",
            "asOfVersion": "1.14.0"
        },
        "maquette": {
            "libraryName": "maquette",
            "asOfVersion": "2.1.6"
        },
        "markdown-escapes": {
            "libraryName": "markdown-escapes",
            "asOfVersion": "2.0.0"
        },
        "markdown-it-anchor": {
            "libraryName": "markdown-it-anchor",
            "asOfVersion": "7.0.0"
        },
        "markdown-it-highlightjs": {
            "libraryName": "markdown-it-highlightjs",
            "asOfVersion": "4.0.1"
        },
        "markdown-table": {
            "libraryName": "markdown-table",
            "asOfVersion": "3.0.0"
        },
        "markdown-to-jsx": {
            "libraryName": "markdown-to-jsx",
            "asOfVersion": "7.0.0"
        },
        "markdownlint": {
            "libraryName": "markdownlint",
            "asOfVersion": "0.18.0"
        },
        "marked": {
            "libraryName": "marked",
            "asOfVersion": "6.0.0"
        },
        "match-sorter": {
            "libraryName": "match-sorter",
            "asOfVersion": "6.0.0"
        },
        "matcher": {
            "libraryName": "matcher",
            "asOfVersion": "2.0.0"
        },
        "material-components-web": {
            "libraryName": "material-components-web",
            "asOfVersion": "1.0.0"
        },
        "material-ui-phone-number": {
            "libraryName": "material-ui-phone-number",
            "asOfVersion": "3.0.0"
        },
        "material__animation": {
            "libraryName": "@material/animation",
            "asOfVersion": "1.0.0"
        },
        "material__auto-init": {
            "libraryName": "@material/auto-init",
            "asOfVersion": "1.0.0"
        },
        "material__checkbox": {
            "libraryName": "@material/checkbox",
            "asOfVersion": "1.0.0"
        },
        "material__chips": {
            "libraryName": "@material/chips",
            "asOfVersion": "1.0.0"
        },
        "material__dialog": {
            "libraryName": "@material/dialog",
            "asOfVersion": "1.0.0"
        },
        "material__dom": {
            "libraryName": "@material/dom",
            "asOfVersion": "1.0.0"
        },
        "material__drawer": {
            "libraryName": "@material/drawer",
            "asOfVersion": "1.0.0"
        },
        "material__floating-label": {
            "libraryName": "@material/floating-label",
            "asOfVersion": "1.0.0"
        },
        "material__form-field": {
            "libraryName": "@material/form-field",
            "asOfVersion": "1.0.0"
        },
        "material__grid-list": {
            "libraryName": "@material/grid-list",
            "asOfVersion": "1.0.0"
        },
        "material__icon-toggle": {
            "libraryName": "@material/icon-button",
            "asOfVersion": "1.0.0"
        },
        "material__line-ripple": {
            "libraryName": "@material/line-ripple",
            "asOfVersion": "1.0.0"
        },
        "material__linear-progress": {
            "libraryName": "@material/linear-progress",
            "asOfVersion": "1.0.0"
        },
        "material__list": {
            "libraryName": "@material/list",
            "asOfVersion": "1.0.0"
        },
        "material__menu": {
            "libraryName": "@material/menu",
            "asOfVersion": "1.0.0"
        },
        "material__notched-outline": {
            "libraryName": "@material/notched-outline",
            "asOfVersion": "1.0.0"
        },
        "material__radio": {
            "libraryName": "@material/radio",
            "asOfVersion": "1.0.0"
        },
        "material__ripple": {
            "libraryName": "@material/ripple",
            "asOfVersion": "7.0.0"
        },
        "material__select": {
            "libraryName": "@material/select",
            "asOfVersion": "1.0.0"
        },
        "material__selection-control": {
            "libraryName": "material-components-web",
            "asOfVersion": "1.0.0"
        },
        "material__slider": {
            "libraryName": "@material/slider",
            "asOfVersion": "1.0.0"
        },
        "material__snackbar": {
            "libraryName": "@material/snackbar",
            "asOfVersion": "1.0.0"
        },
        "material__tab": {
            "libraryName": "@material/tab",
            "asOfVersion": "1.0.0"
        },
        "material__tabs": {
            "libraryName": "@material/tabs",
            "asOfVersion": "1.0.0"
        },
        "material__textfield": {
            "libraryName": "@material/textfield",
            "asOfVersion": "1.0.0"
        },
        "material__toolbar": {
            "libraryName": "@material/toolbar",
            "asOfVersion": "1.0.0"
        },
        "material__top-app-bar": {
            "libraryName": "@material/top-app-bar",
            "asOfVersion": "1.0.0"
        },
        "materializecss__materialize": {
            "libraryName": "@materializecss/materialize",
            "asOfVersion": "2.0.3"
        },
        "math-expression-evaluator": {
            "libraryName": "math-expression-evaluator",
            "asOfVersion": "2.0.0"
        },
        "mathjs": {
            "libraryName": "mathjs",
            "asOfVersion": "9.4.1"
        },
        "matrix-appservice-bridge": {
            "libraryName": "matrix-appservice-bridge",
            "asOfVersion": "2.0.0"
        },
        "matrix-js-sdk": {
            "libraryName": "matrix-js-sdk",
            "asOfVersion": "11.1.0"
        },
        "matteodisabatino__gc_info": {
            "libraryName": "@matteodisabatino/gc_info",
            "asOfVersion": "1.1.0"
        },
        "maxmind": {
            "libraryName": "maxmind",
            "asOfVersion": "2.0.5"
        },
        "md5-file": {
            "libraryName": "md5-file",
            "asOfVersion": "5.0.0"
        },
        "mdarea": {
            "libraryName": "mdarea",
            "asOfVersion": "2.0.0"
        },
        "mdx-js__react": {
            "libraryName": "@mdx-js/react",
            "asOfVersion": "2.0.0"
        },
        "mem": {
            "libraryName": "mem",
            "asOfVersion": "4.2.0"
        },
        "mem-fs-editor": {
            "libraryName": "mem-fs-editor",
            "asOfVersion": "10.0.1"
        },
        "memoize-one": {
            "libraryName": "memoize-one",
            "asOfVersion": "5.1.0"
        },
        "mendixmodelsdk": {
            "libraryName": "mendixmodelsdk",
            "asOfVersion": "0.8.1"
        },
        "menubar": {
            "libraryName": "menubar",
            "asOfVersion": "6.0.0"
        },
        "meow": {
            "libraryName": "meow",
            "asOfVersion": "6.0.0"
        },
        "merge-refs": {
            "libraryName": "merge-refs",
            "asOfVersion": "1.1.0"
        },
        "mermaid": {
            "libraryName": "mermaid",
            "asOfVersion": "9.2.0"
        },
        "metalsmith": {
            "libraryName": "metalsmith",
            "asOfVersion": "2.6.0"
        },
        "metascraper": {
            "libraryName": "metascraper",
            "asOfVersion": "5.41.0"
        },
        "metascraper-amazon": {
            "libraryName": "metascraper-amazon",
            "asOfVersion": "5.42.0"
        },
        "metascraper-audio": {
            "libraryName": "metascraper-audio",
            "asOfVersion": "5.42.0"
        },
        "metascraper-author": {
            "libraryName": "metascraper-author",
            "asOfVersion": "5.42.0"
        },
        "metascraper-clearbit": {
            "libraryName": "metascraper-clearbit",
            "asOfVersion": "5.42.0"
        },
        "metascraper-date": {
            "libraryName": "metascraper-date",
            "asOfVersion": "5.42.3"
        },
        "metascraper-description": {
            "libraryName": "metascraper-description",
            "asOfVersion": "5.42.0"
        },
        "metascraper-iframe": {
            "libraryName": "metascraper-iframe",
            "asOfVersion": "5.42.0"
        },
        "metascraper-image": {
            "libraryName": "metascraper-image",
            "asOfVersion": "5.42.0"
        },
        "metascraper-lang": {
            "libraryName": "metascraper-lang",
            "asOfVersion": "5.42.0"
        },
        "metascraper-logo": {
            "libraryName": "metascraper-logo",
            "asOfVersion": "5.42.0"
        },
        "metascraper-logo-favicon": {
            "libraryName": "metascraper-logo-favicon",
            "asOfVersion": "5.42.0"
        },
        "metascraper-media-provider": {
            "libraryName": "metascraper-media-provider",
            "asOfVersion": "5.42.0"
        },
        "metascraper-publisher": {
            "libraryName": "metascraper-publisher",
            "asOfVersion": "5.42.0"
        },
        "metascraper-readability": {
            "libraryName": "metascraper-readability",
            "asOfVersion": "5.42.0"
        },
        "metascraper-soundcloud": {
            "libraryName": "metascraper-soundcloud",
            "asOfVersion": "5.42.0"
        },
        "metascraper-spotify": {
            "libraryName": "metascraper-spotify",
            "asOfVersion": "5.42.0"
        },
        "metascraper-title": {
            "libraryName": "metascraper-title",
            "asOfVersion": "5.42.0"
        },
        "metascraper-uol": {
            "libraryName": "metascraper-uol",
            "asOfVersion": "5.42.0"
        },
        "metascraper-url": {
            "libraryName": "metascraper-url",
            "asOfVersion": "5.42.3"
        },
        "metascraper-video": {
            "libraryName": "metascraper-video",
            "asOfVersion": "5.42.0"
        },
        "metascraper-youtube": {
            "libraryName": "metascraper-youtube",
            "asOfVersion": "5.42.0"
        },
        "metismenu": {
            "libraryName": "metismenu",
            "asOfVersion": "2.7.1"
        },
        "metro": {
            "libraryName": "metro",
            "asOfVersion": "0.76.3"
        },
        "metro-babel-transformer": {
            "libraryName": "metro-babel-transformer",
            "asOfVersion": "0.76.3"
        },
        "metro-cache": {
            "libraryName": "metro-cache",
            "asOfVersion": "0.76.3"
        },
        "metro-config": {
            "libraryName": "metro-config",
            "asOfVersion": "0.76.3"
        },
        "metro-core": {
            "libraryName": "metro-core",
            "asOfVersion": "0.76.3"
        },
        "metro-file-map": {
            "libraryName": "metro-file-map",
            "asOfVersion": "0.76.3"
        },
        "metro-resolver": {
            "libraryName": "metro-resolver",
            "asOfVersion": "0.76.3"
        },
        "metro-source-map": {
            "libraryName": "metro-source-map",
            "asOfVersion": "0.76.3"
        },
        "metro-transform-worker": {
            "libraryName": "metro-transform-worker",
            "asOfVersion": "0.76.3"
        },
        "meyda": {
            "libraryName": "meyda",
            "asOfVersion": "5.3.0"
        },
        "micro": {
            "libraryName": "micro",
            "asOfVersion": "10.0.0"
        },
        "microgears": {
            "libraryName": "microgears",
            "asOfVersion": "4.0.5"
        },
        "mime": {
            "libraryName": "mime",
            "asOfVersion": "4.0.0"
        },
        "mini-css-extract-plugin": {
            "libraryName": "mini-css-extract-plugin",
            "asOfVersion": "2.5.0"
        },
        "mini-html-webpack-plugin": {
            "libraryName": "mini-html-webpack-plugin",
            "asOfVersion": "3.0.0"
        },
        "minimist-options": {
            "libraryName": "minimist-options",
            "asOfVersion": "4.0.1"
        },
        "minio": {
            "libraryName": "minio",
            "asOfVersion": "7.1.1"
        },
        "minipass": {
            "libraryName": "minipass",
            "asOfVersion": "3.3.5"
        },
        "minizlib": {
            "libraryName": "minizlib",
            "asOfVersion": "3.0.0"
        },
        "mkdirp": {
            "libraryName": "mkdirp",
            "asOfVersion": "2.0.0"
        },
        "ml-levenberg-marquardt": {
            "libraryName": "ml-levenberg-marquardt",
            "asOfVersion": "4.0.0"
        },
        "mnemonic-words": {
            "libraryName": "mnemonic-words",
            "asOfVersion": "1.1.0"
        },
        "mobile-detect": {
            "libraryName": "mobile-detect",
            "asOfVersion": "1.3.4"
        },
        "mobservable": {
            "libraryName": "mobservable",
            "asOfVersion": "1.2.5"
        },
        "mobservable-react": {
            "libraryName": "mobservable-react",
            "asOfVersion": "1.0.0"
        },
        "mobx-cookie": {
            "libraryName": "mobx-cookie",
            "asOfVersion": "1.1.1"
        },
        "mobx-devtools-mst": {
            "libraryName": "mobx-devtools-mst",
            "asOfVersion": "0.9.7"
        },
        "mobx-task": {
            "libraryName": "mobx-task",
            "asOfVersion": "2.0.0"
        },
        "mock-property": {
            "libraryName": "mock-property",
            "asOfVersion": "1.1.0"
        },
        "mockdate": {
            "libraryName": "mockdate",
            "asOfVersion": "3.0.0"
        },
        "mockingoose": {
            "libraryName": "mockingoose",
            "asOfVersion": "2.13.0"
        },
        "moment": {
            "libraryName": "moment",
            "asOfVersion": "2.13.0"
        },
        "moment-range": {
            "libraryName": "moment-range",
            "asOfVersion": "4.0.0"
        },
        "moment-timezone": {
            "libraryName": "moment-timezone",
            "asOfVersion": "0.5.30"
        },
        "monday-sdk-js": {
            "libraryName": "monday-sdk-js",
            "asOfVersion": "0.2.1"
        },
        "mongodb": {
            "libraryName": "mongodb",
            "asOfVersion": "4.0.0"
        },
        "mongodb-memory-server": {
            "libraryName": "mongodb-memory-server",
            "asOfVersion": "2.3.0"
        },
        "mongoose": {
            "libraryName": "mongoose",
            "asOfVersion": "5.11.0"
        },
        "mongoose-autopopulate": {
            "libraryName": "mongoose-autopopulate",
            "asOfVersion": "0.16.0"
        },
        "mongoose-paginate-v2": {
            "libraryName": "mongoose-paginate-v2",
            "asOfVersion": "1.6.0"
        },
        "monk": {
            "libraryName": "monk",
            "asOfVersion": "6.0.0"
        },
        "month-days": {
            "libraryName": "month-days",
            "asOfVersion": "3.0.0"
        },
        "morphdom": {
            "libraryName": "morphdom",
            "asOfVersion": "2.4.0"
        },
        "move-file": {
            "libraryName": "move-file",
            "asOfVersion": "1.1.0"
        },
        "mqtt": {
            "libraryName": "mqtt",
            "asOfVersion": "2.5.0"
        },
        "mri": {
            "libraryName": "mri",
            "asOfVersion": "1.2.0"
        },
        "mrz": {
            "libraryName": "mrz",
            "asOfVersion": "3.2.0"
        },
        "msportalfx-test": {
            "libraryName": "msportalfx-test",
            "asOfVersion": "0.7.2"
        },
        "multer-gridfs-storage": {
            "libraryName": "multer-gridfs-storage",
            "asOfVersion": "5.0.0"
        },
        "multiaddr": {
            "libraryName": "multiaddr",
            "asOfVersion": "7.4.0"
        },
        "multibase": {
            "libraryName": "multibase",
            "asOfVersion": "3.1.0"
        },
        "multicodec": {
            "libraryName": "multicodec",
            "asOfVersion": "2.1.0"
        },
        "multimatch": {
            "libraryName": "multimatch",
            "asOfVersion": "4.0.0"
        },
        "murmurhash": {
            "libraryName": "murmurhash",
            "asOfVersion": "2.0.0"
        },
        "naja": {
            "libraryName": "naja",
            "asOfVersion": "2.0.0"
        },
        "nano": {
            "libraryName": "nano",
            "asOfVersion": "7.0.0"
        },
        "nanoevents": {
            "libraryName": "nanoevents",
            "asOfVersion": "3.0.0"
        },
        "nanoid": {
            "libraryName": "nanoid",
            "asOfVersion": "3.0.0"
        },
        "nats-hemera": {
            "libraryName": "nats-hemera",
            "asOfVersion": "5.0.0"
        },
        "natsort": {
            "libraryName": "natsort",
            "asOfVersion": "2.0.0"
        },
        "naudiodon": {
            "libraryName": "naudiodon",
            "asOfVersion": "2.2.5"
        },
        "navigation": {
            "libraryName": "navigation",
            "asOfVersion": "5.1.0"
        },
        "navigation-react": {
            "libraryName": "navigation-react",
            "asOfVersion": "4.0.0"
        },
        "navigator-permissions": {
            "libraryName": "typescript",
            "asOfVersion": "2.0.0"
        },
        "navigo": {
            "libraryName": "navigo",
            "asOfVersion": "8.1.0"
        },
        "nblas": {
            "libraryName": "nblas",
            "asOfVersion": "2.1.6"
        },
        "neat-csv": {
            "libraryName": "neat-csv",
            "asOfVersion": "5.1.0"
        },
        "neffos.js": {
            "libraryName": "neffos.js",
            "asOfVersion": "0.1.2"
        },
        "negative-array": {
            "libraryName": "negative-array",
            "asOfVersion": "2.1.0"
        },
        "negative-zero": {
            "libraryName": "negative-zero",
            "asOfVersion": "3.0.0"
        },
        "net-keepalive": {
            "libraryName": "net-keepalive",
            "asOfVersion": "1.0.0"
        },
        "new-github-issue-url": {
            "libraryName": "new-github-issue-url",
            "asOfVersion": "0.2.1"
        },
        "new-github-release-url": {
            "libraryName": "new-github-release-url",
            "asOfVersion": "1.0.0"
        },
        "newrelic__winston-enricher": {
            "libraryName": "@newrelic/winston-enricher",
            "asOfVersion": "2.1.0"
        },
        "next": {
            "libraryName": "next",
            "asOfVersion": "9.0.0"
        },
        "next-auth": {
            "libraryName": "next-auth",
            "asOfVersion": "3.15.0"
        },
        "next-redux-wrapper": {
            "libraryName": "next-redux-wrapper",
            "asOfVersion": "3.0.0"
        },
        "next-seo": {
            "libraryName": "next-seo",
            "asOfVersion": "2.1.2"
        },
        "next-server": {
            "libraryName": "next-server",
            "asOfVersion": "9.0.0"
        },
        "ng-table": {
            "libraryName": "ng-table",
            "asOfVersion": "2.0.1"
        },
        "nightwatch": {
            "libraryName": "nightwatch",
            "asOfVersion": "3.0.1"
        },
        "nock": {
            "libraryName": "nock",
            "asOfVersion": "11.1.0"
        },
        "node-cache": {
            "libraryName": "node-cache",
            "asOfVersion": "4.2.0"
        },
        "node-downloader-helper": {
            "libraryName": "node-downloader-helper",
            "asOfVersion": "1.0.16"
        },
        "node-emoji": {
            "libraryName": "node-emoji",
            "asOfVersion": "2.1.0"
        },
        "node-hid": {
            "libraryName": "node-hid",
            "asOfVersion": "3.0.0"
        },
        "node-json-db": {
            "libraryName": "node-json-db",
            "asOfVersion": "0.9.2"
        },
        "node-mailjet": {
            "libraryName": "node-mailjet",
            "asOfVersion": "4.0.0"
        },
        "node-pg-migrate": {
            "libraryName": "node-pg-migrate",
            "asOfVersion": "2.15.0"
        },
        "node-resque": {
            "libraryName": "node-resque",
            "asOfVersion": "6.0.1"
        },
        "node-sql-parser": {
            "libraryName": "node-sql-parser",
            "asOfVersion": "1.1.0"
        },
        "node-ssh": {
            "libraryName": "node-ssh",
            "asOfVersion": "11.0.0"
        },
        "node-vault": {
            "libraryName": "node-vault",
            "asOfVersion": "0.9.13"
        },
        "node-waves": {
            "libraryName": "node-waves",
            "asOfVersion": "0.7.6"
        },
        "node-xlsx": {
            "libraryName": "node-xlsx",
            "asOfVersion": "0.21.0"
        },
        "nodecredstash": {
            "libraryName": "nodecredstash",
            "asOfVersion": "3.0.0"
        },
        "nodemon": {
            "libraryName": "nodemon",
            "asOfVersion": "3.1.1"
        },
        "nookies": {
            "libraryName": "nookies",
            "asOfVersion": "2.0.3"
        },
        "normalize-url": {
            "libraryName": "normalize-url",
            "asOfVersion": "4.2.0"
        },
        "normalizr": {
            "libraryName": "normalizr",
            "asOfVersion": "2.0.18"
        },
        "nosleep.js": {
            "libraryName": "nosleep.js",
            "asOfVersion": "0.10.0"
        },
        "notyf": {
            "libraryName": "notyf",
            "asOfVersion": "3.0.0"
        },
        "nouislider": {
            "libraryName": "nouislider",
            "asOfVersion": "15.0.0"
        },
        "npm-email": {
            "libraryName": "npm-email",
            "asOfVersion": "3.1.0"
        },
        "npm-keyword": {
            "libraryName": "npm-keyword",
            "asOfVersion": "6.0.0"
        },
        "npm-name": {
            "libraryName": "npm-name",
            "asOfVersion": "5.2.1"
        },
        "npm-run-path": {
            "libraryName": "npm-run-path",
            "asOfVersion": "3.0.1"
        },
        "npm-user": {
            "libraryName": "npm-user",
            "asOfVersion": "4.0.0"
        },
        "nuka-carousel": {
            "libraryName": "nuka-carousel",
            "asOfVersion": "4.4.6"
        },
        "nulogy__components": {
            "libraryName": "@nulogy/components",
            "asOfVersion": "4.2.0"
        },
        "numbro": {
            "libraryName": "numbro",
            "asOfVersion": "1.9.3"
        },
        "o.js": {
            "libraryName": "o.js",
            "asOfVersion": "1.0.3"
        },
        "obj-str": {
            "libraryName": "obj-str",
            "asOfVersion": "1.1.0"
        },
        "odata": {
            "libraryName": "odata",
            "asOfVersion": "1.0.3"
        },
        "oembed-parser": {
            "libraryName": "oembed-parser",
            "asOfVersion": "1.2.2"
        },
        "okta__jwt-verifier": {
            "libraryName": "@okta/jwt-verifier",
            "asOfVersion": "2.1.0"
        },
        "okta__okta-vue": {
            "libraryName": "@okta/okta-vue",
            "asOfVersion": "3.1.0"
        },
        "ol": {
            "libraryName": "ol",
            "asOfVersion": "7.0.0"
        },
        "on-change": {
            "libraryName": "on-change",
            "asOfVersion": "1.1.0"
        },
        "onesignal-cordova-plugin": {
            "libraryName": "onesignal-cordova-plugin",
            "asOfVersion": "3.0.0"
        },
        "onetime": {
            "libraryName": "onetime",
            "asOfVersion": "4.0.0"
        },
        "onfido-sdk-ui": {
            "libraryName": "onfido-sdk-ui",
            "asOfVersion": "6.5.0"
        },
        "onoff": {
            "libraryName": "onoff",
            "asOfVersion": "4.1.0"
        },
        "onsenui": {
            "libraryName": "onsenui",
            "asOfVersion": "2.0.0"
        },
        "open": {
            "libraryName": "open",
            "asOfVersion": "6.2.0"
        },
        "open-editor": {
            "libraryName": "open-editor",
            "asOfVersion": "2.0.0"
        },
        "openid-client": {
            "libraryName": "openid-client",
            "asOfVersion": "3.7.0"
        },
        "openpgp": {
            "libraryName": "openpgp",
            "asOfVersion": "5.0.0"
        },
        "opn": {
            "libraryName": "opn",
            "asOfVersion": "5.5.0"
        },
        "ora": {
            "libraryName": "ora",
            "asOfVersion": "3.2.0"
        },
        "orbit-ui__react-components": {
            "libraryName": "@orbit-ui/react-components",
            "asOfVersion": "18.1.2"
        },
        "orderedmap": {
            "libraryName": "orderedmap",
            "asOfVersion": "2.0.0"
        },
        "os-locale": {
            "libraryName": "os-locale",
            "asOfVersion": "4.0.0"
        },
        "os-name": {
            "libraryName": "os-name",
            "asOfVersion": "3.1.0"
        },
        "otplib": {
            "libraryName": "otplib",
            "asOfVersion": "10.0.0"
        },
        "overwatch-api": {
            "libraryName": "overwatch-api",
            "asOfVersion": "0.7.1"
        },
        "p-all": {
            "libraryName": "p-all",
            "asOfVersion": "2.0.0"
        },
        "p-any": {
            "libraryName": "p-any",
            "asOfVersion": "2.0.0"
        },
        "p-cancelable": {
            "libraryName": "p-cancelable",
            "asOfVersion": "1.1.0"
        },
        "p-catch-if": {
            "libraryName": "p-catch-if",
            "asOfVersion": "2.0.0"
        },
        "p-debounce": {
            "libraryName": "p-debounce",
            "asOfVersion": "2.0.0"
        },
        "p-defer": {
            "libraryName": "p-defer",
            "asOfVersion": "2.0.0"
        },
        "p-do-whilst": {
            "libraryName": "p-do-whilst",
            "asOfVersion": "1.0.0"
        },
        "p-each-series": {
            "libraryName": "p-each-series",
            "asOfVersion": "2.0.0"
        },
        "p-event": {
            "libraryName": "p-event",
            "asOfVersion": "3.0.0"
        },
        "p-every": {
            "libraryName": "p-every",
            "asOfVersion": "2.0.0"
        },
        "p-forever": {
            "libraryName": "p-forever",
            "asOfVersion": "2.0.0"
        },
        "p-is-promise": {
            "libraryName": "p-is-promise",
            "asOfVersion": "2.1.0"
        },
        "p-lazy": {
            "libraryName": "p-lazy",
            "asOfVersion": "2.0.0"
        },
        "p-limit": {
            "libraryName": "p-limit",
            "asOfVersion": "2.2.0"
        },
        "p-locate": {
            "libraryName": "p-locate",
            "asOfVersion": "4.0.0"
        },
        "p-log": {
            "libraryName": "p-log",
            "asOfVersion": "2.0.0"
        },
        "p-map": {
            "libraryName": "p-map",
            "asOfVersion": "2.0.0"
        },
        "p-map-series": {
            "libraryName": "p-map-series",
            "asOfVersion": "2.0.0"
        },
        "p-memoize": {
            "libraryName": "p-memoize",
            "asOfVersion": "3.0.0"
        },
        "p-min-delay": {
            "libraryName": "p-min-delay",
            "asOfVersion": "3.0.0"
        },
        "p-one": {
            "libraryName": "p-one",
            "asOfVersion": "2.0.0"
        },
        "p-pipe": {
            "libraryName": "p-pipe",
            "asOfVersion": "2.0.1"
        },
        "p-progress": {
            "libraryName": "p-progress",
            "asOfVersion": "0.3.0"
        },
        "p-props": {
            "libraryName": "p-props",
            "asOfVersion": "2.0.0"
        },
        "p-queue": {
            "libraryName": "p-queue",
            "asOfVersion": "3.2.1"
        },
        "p-reduce": {
            "libraryName": "p-reduce",
            "asOfVersion": "2.0.0"
        },
        "p-reflect": {
            "libraryName": "p-reflect",
            "asOfVersion": "2.0.0"
        },
        "p-retry": {
            "libraryName": "p-retry",
            "asOfVersion": "4.0.0"
        },
        "p-series": {
            "libraryName": "p-series",
            "asOfVersion": "2.0.0"
        },
        "p-settle": {
            "libraryName": "p-settle",
            "asOfVersion": "3.0.0"
        },
        "p-some": {
            "libraryName": "p-some",
            "asOfVersion": "4.0.1"
        },
        "p-tap": {
            "libraryName": "p-tap",
            "asOfVersion": "2.0.0"
        },
        "p-throttle": {
            "libraryName": "p-throttle",
            "asOfVersion": "2.1.0"
        },
        "p-time": {
            "libraryName": "p-time",
            "asOfVersion": "2.0.0"
        },
        "p-timeout": {
            "libraryName": "p-timeout",
            "asOfVersion": "3.0.0"
        },
        "p-times": {
            "libraryName": "p-times",
            "asOfVersion": "2.0.0"
        },
        "p-try": {
            "libraryName": "p-try",
            "asOfVersion": "2.1.0"
        },
        "p-wait-for": {
            "libraryName": "p-wait-for",
            "asOfVersion": "3.0.0"
        },
        "p-waterfall": {
            "libraryName": "p-waterfall",
            "asOfVersion": "2.0.0"
        },
        "p-whilst": {
            "libraryName": "p-whilst",
            "asOfVersion": "2.0.0"
        },
        "package-info": {
            "libraryName": "package-info",
            "asOfVersion": "5.0.0"
        },
        "package-json": {
            "libraryName": "package-json",
            "asOfVersion": "6.1.0"
        },
        "package-json-validator": {
            "libraryName": "package-json-validator",
            "asOfVersion": "0.8.0"
        },
        "package-name-regex": {
            "libraryName": "package-name-regex",
            "asOfVersion": "3.1.0"
        },
        "pad": {
            "libraryName": "pad",
            "asOfVersion": "2.1.0"
        },
        "paper": {
            "libraryName": "paper",
            "asOfVersion": "0.12.3"
        },
        "param-case": {
            "libraryName": "param-case",
            "asOfVersion": "1.1.2"
        },
        "parent-package-json": {
            "libraryName": "parent-package-json",
            "asOfVersion": "3.0.0"
        },
        "park-miller": {
            "libraryName": "park-miller",
            "asOfVersion": "1.1.0"
        },
        "parse-columns": {
            "libraryName": "parse-columns",
            "asOfVersion": "2.0.0"
        },
        "parse-duration": {
            "libraryName": "parse-duration",
            "asOfVersion": "0.3.0"
        },
        "parse-json": {
            "libraryName": "parse-json",
            "asOfVersion": "7.0.0"
        },
        "parse-ms": {
            "libraryName": "parse-ms",
            "asOfVersion": "2.1.0"
        },
<<<<<<< HEAD
        "parse-path": {
            "libraryName": "parse-path",
            "asOfVersion": "7.1.0"
=======
        "parse-numeric-range": {
            "libraryName": "parse-numeric-range",
            "asOfVersion": "1.3.0"
>>>>>>> 7182d516
        },
        "parse5": {
            "libraryName": "parse5",
            "asOfVersion": "7.0.0"
        },
        "parse5-html-rewriting-stream": {
            "libraryName": "parse5-html-rewriting-stream",
            "asOfVersion": "7.0.0"
        },
        "parse5-htmlparser2-tree-adapter": {
            "libraryName": "parse5-htmlparser2-tree-adapter",
            "asOfVersion": "7.0.0"
        },
        "parse5-parser-stream": {
            "libraryName": "parse5-parser-stream",
            "asOfVersion": "7.0.0"
        },
        "parse5-plain-text-conversion-stream": {
            "libraryName": "parse5-plain-text-conversion-stream",
            "asOfVersion": "7.0.0"
        },
        "parse5-sax-parser": {
            "libraryName": "parse5-sax-parser",
            "asOfVersion": "7.0.0"
        },
        "pascal-case": {
            "libraryName": "pascal-case",
            "asOfVersion": "1.1.2"
        },
        "passport-client-cert": {
            "libraryName": "passport-client-cert",
            "asOfVersion": "2.1.0"
        },
        "path-case": {
            "libraryName": "path-case",
            "asOfVersion": "1.1.2"
        },
        "path-exists": {
            "libraryName": "path-exists",
            "asOfVersion": "4.0.0"
        },
        "path-key": {
            "libraryName": "path-key",
            "asOfVersion": "3.0.1"
        },
        "path-to-regexp": {
            "libraryName": "path-to-regexp",
            "asOfVersion": "1.7.0"
        },
        "path-type": {
            "libraryName": "path-type",
            "asOfVersion": "4.0.0"
        },
        "paypal__paypal-js": {
            "libraryName": "@paypal/paypal-js",
            "asOfVersion": "2.1.0"
        },
        "pdfjs-dist": {
            "libraryName": "pdfjs-dist",
            "sourceRepoURL": "https://github.com/mozilla/pdfjs-dist",
            "asOfVersion": "2.10.377"
        },
        "peerjs": {
            "libraryName": "peerjs",
            "asOfVersion": "1.1.0"
        },
        "perfect-scrollbar": {
            "libraryName": "perfect-scrollbar",
            "asOfVersion": "1.3.0"
        },
        "pg-connection-string": {
            "libraryName": "pg-connection-string",
            "asOfVersion": "2.0.0"
        },
        "pg-promise": {
            "libraryName": "pg-promise",
            "asOfVersion": "5.4.3"
        },
        "pg-query-stream": {
            "libraryName": "pg-query-stream",
            "asOfVersion": "3.4.0"
        },
        "pg-types": {
            "libraryName": "pg-types",
            "sourceRepoURL": "https://github.com/brianc/node-pg-types",
            "asOfVersion": "2.2.0"
        },
        "phin": {
            "libraryName": "phin",
            "asOfVersion": "3.4.0"
        },
        "phone": {
            "libraryName": "phone",
            "asOfVersion": "3.0.0"
        },
        "phonegap-plugin-push": {
            "libraryName": "phonegap-plugin-push",
            "asOfVersion": "2.1.2"
        },
        "php-serialize": {
            "libraryName": "php-serialize",
            "asOfVersion": "4.0.0"
        },
        "physijs": {
            "libraryName": "physijs",
            "asOfVersion": "1.0.0"
        },
        "pify": {
            "libraryName": "pify",
            "asOfVersion": "6.1.0"
        },
        "pigpio": {
            "libraryName": "pigpio",
            "asOfVersion": "3.1.0"
        },
        "pino": {
            "libraryName": "pino",
            "asOfVersion": "7.0.0"
        },
        "pino-pretty": {
            "libraryName": "pino-pretty",
            "asOfVersion": "5.0.0"
        },
        "pino-std-serializers": {
            "libraryName": "pino-std-serializers",
            "asOfVersion": "4.0.0"
        },
        "pixi-spine": {
            "libraryName": "pixi-spine",
            "asOfVersion": "1.4.2"
        },
        "pixi.js": {
            "libraryName": "pixi.js",
            "asOfVersion": "5.0.0"
        },
        "pkcs11js": {
            "libraryName": "pkcs11js",
            "asOfVersion": "1.0.4"
        },
        "pkg-conf": {
            "libraryName": "pkg-conf",
            "asOfVersion": "3.0.0"
        },
        "pkg-dir": {
            "libraryName": "pkg-dir",
            "asOfVersion": "4.0.0"
        },
        "pkg-up": {
            "libraryName": "pkg-up",
            "asOfVersion": "3.1.0"
        },
        "pkg-versions": {
            "libraryName": "pkg-versions",
            "asOfVersion": "2.0.0"
        },
        "pkijs": {
            "libraryName": "pkijs",
            "asOfVersion": "3.0.1"
        },
        "playcanvas": {
            "libraryName": "playcanvas",
            "asOfVersion": "1.23.0"
        },
        "plottable": {
            "libraryName": "plottable",
            "asOfVersion": "3.7.0"
        },
        "plugin-error": {
            "libraryName": "plugin-error",
            "asOfVersion": "1.0.0"
        },
        "plur": {
            "libraryName": "plur",
            "asOfVersion": "3.1.0"
        },
        "png-async": {
            "libraryName": "png-async",
            "asOfVersion": "0.9.4"
        },
        "png-img": {
            "libraryName": "png-img",
            "asOfVersion": "4.0.4"
        },
        "podcast": {
            "libraryName": "podcast",
            "asOfVersion": "2.0.0"
        },
        "pollyjs__adapter": {
            "libraryName": "@pollyjs/adapter",
            "asOfVersion": "6.0.4"
        },
        "pollyjs__adapter-fetch": {
            "libraryName": "@pollyjs/adapter-fetch",
            "asOfVersion": "6.0.5"
        },
        "pollyjs__adapter-node-http": {
            "libraryName": "@pollyjs/adapter-node-http",
            "asOfVersion": "6.0.5"
        },
        "pollyjs__adapter-puppeteer": {
            "libraryName": "@pollyjs/adapter-puppeteer",
            "asOfVersion": "6.0.5"
        },
        "pollyjs__adapter-xhr": {
            "libraryName": "@pollyjs/adapter-xhr",
            "asOfVersion": "6.0.5"
        },
        "pollyjs__core": {
            "libraryName": "@pollyjs/core",
            "asOfVersion": "6.0.5"
        },
        "pollyjs__node-server": {
            "libraryName": "@pollyjs/node-server",
            "asOfVersion": "6.0.1"
        },
        "pollyjs__persister": {
            "libraryName": "@pollyjs/persister",
            "asOfVersion": "6.0.5"
        },
        "pollyjs__persister-fs": {
            "libraryName": "@pollyjs/persister-fs",
            "asOfVersion": "6.0.5"
        },
        "pollyjs__persister-local-storage": {
            "libraryName": "@pollyjs/persister-local-storage",
            "asOfVersion": "6.0.5"
        },
        "pollyjs__persister-rest": {
            "libraryName": "@pollyjs/persister-rest",
            "asOfVersion": "6.0.5"
        },
        "pollyjs__utils": {
            "libraryName": "@pollyjs/utils",
            "asOfVersion": "6.0.1"
        },
        "poly2tri": {
            "libraryName": "poly2tri",
            "asOfVersion": "1.4.0"
        },
        "popper.js": {
            "libraryName": "popper.js",
            "asOfVersion": "1.11.0"
        },
        "positive-zero": {
            "libraryName": "positive-zero",
            "asOfVersion": "3.0.0"
        },
        "postcss-calc": {
            "libraryName": "postcss-calc",
            "asOfVersion": "8.2.0"
        },
        "postcss-custom-properties": {
            "libraryName": "postcss-custom-properties",
            "asOfVersion": "12.0.0"
        },
        "postcss-focus-within": {
            "libraryName": "postcss-focus-within",
            "asOfVersion": "5.0.1"
        },
        "postcss-load-config": {
            "libraryName": "postcss-load-config",
            "asOfVersion": "3.0.1"
        },
        "postcss-nested": {
            "libraryName": "postcss-nested",
            "asOfVersion": "4.2.1"
        },
        "postcss-preset-env": {
            "libraryName": "postcss-preset-env",
            "asOfVersion": "8.0.0"
        },
        "postmark": {
            "libraryName": "postmark",
            "asOfVersion": "2.0.0"
        },
        "preferred-pm": {
            "libraryName": "preferred-pm",
            "asOfVersion": "3.0.0"
        },
        "prettier": {
            "libraryName": "prettier",
            "asOfVersion": "3.0.0"
        },
        "prettier-package-json": {
            "libraryName": "prettier-package-json",
            "asOfVersion": "2.3.0"
        },
        "pretty-bytes": {
            "libraryName": "pretty-bytes",
            "asOfVersion": "5.2.0"
        },
        "pretty-format": {
            "libraryName": "pretty-format",
            "asOfVersion": "24.3.0"
        },
        "pretty-ms": {
            "libraryName": "pretty-ms",
            "asOfVersion": "5.0.0"
        },
        "printf": {
            "libraryName": "printf",
            "asOfVersion": "0.3.0"
        },
        "prosemirror-changeset": {
            "libraryName": "prosemirror-changeset",
            "asOfVersion": "2.2.0"
        },
        "prosemirror-collab": {
            "libraryName": "prosemirror-collab",
            "asOfVersion": "1.3.0"
        },
        "prosemirror-commands": {
            "libraryName": "prosemirror-commands",
            "asOfVersion": "1.3.0"
        },
        "prosemirror-dropcursor": {
            "libraryName": "prosemirror-dropcursor",
            "asOfVersion": "1.5.0"
        },
        "prosemirror-gapcursor": {
            "libraryName": "prosemirror-gapcursor",
            "asOfVersion": "1.3.0"
        },
        "prosemirror-history": {
            "libraryName": "prosemirror-history",
            "asOfVersion": "1.3.0"
        },
        "prosemirror-inputrules": {
            "libraryName": "prosemirror-inputrules",
            "asOfVersion": "1.2.0"
        },
        "prosemirror-keymap": {
            "libraryName": "prosemirror-keymap",
            "asOfVersion": "1.2.0"
        },
        "prosemirror-markdown": {
            "libraryName": "prosemirror-markdown",
            "asOfVersion": "1.9.0"
        },
        "prosemirror-menu": {
            "libraryName": "prosemirror-menu",
            "asOfVersion": "1.2.0"
        },
        "prosemirror-model": {
            "libraryName": "prosemirror-model",
            "asOfVersion": "1.17.0"
        },
        "prosemirror-schema-basic": {
            "libraryName": "prosemirror-schema-basic",
            "asOfVersion": "1.2.0"
        },
        "prosemirror-schema-list": {
            "libraryName": "prosemirror-schema-list",
            "asOfVersion": "1.2.0"
        },
        "prosemirror-state": {
            "libraryName": "prosemirror-state",
            "asOfVersion": "1.4.0"
        },
        "prosemirror-tables": {
            "libraryName": "prosemirror-tables",
            "asOfVersion": "0.9.1"
        },
        "prosemirror-test-builder": {
            "libraryName": "prosemirror-test-builder",
            "asOfVersion": "1.1.0"
        },
        "prosemirror-transform": {
            "libraryName": "prosemirror-transform",
            "asOfVersion": "1.5.0"
        },
        "prosemirror-view": {
            "libraryName": "prosemirror-view",
            "asOfVersion": "1.24.0"
        },
        "protobufjs": {
            "libraryName": "protobufjs",
            "asOfVersion": "6.0.0"
        },
        "protractor": {
            "libraryName": "protractor",
            "asOfVersion": "4.0.0"
        },
        "proxy": {
            "libraryName": "proxy",
            "asOfVersion": "2.0.0"
        },
        "ps-list": {
            "libraryName": "ps-list",
            "asOfVersion": "6.2.1"
        },
        "ptomasroos__react-native-multi-slider": {
            "libraryName": "@ptomasroos/react-native-multi-slider",
            "asOfVersion": "2.2.1"
        },
        "public-ip": {
            "libraryName": "public-ip",
            "asOfVersion": "3.1.0"
        },
        "pubnub": {
            "libraryName": "pubnub",
            "asOfVersion": "8.2.8"
        },
        "pulsar-client": {
            "libraryName": "pulsar-client",
            "asOfVersion": "1.3.0"
        },
        "pupa": {
            "libraryName": "pupa",
            "asOfVersion": "2.0.0"
        },
        "puppeteer": {
            "libraryName": "puppeteer",
            "asOfVersion": "7.0.4"
        },
        "puppeteer-core": {
            "libraryName": "puppeteer-core",
            "asOfVersion": "7.0.4"
        },
        "pusher-js": {
            "libraryName": "pusher-js",
            "asOfVersion": "5.1.0"
        },
        "pvutils": {
            "libraryName": "pvutils",
            "asOfVersion": "1.1.0"
        },
        "python-shell": {
            "libraryName": "python-shell",
            "asOfVersion": "1.0.2"
        },
        "qhistory": {
            "libraryName": "qhistory",
            "asOfVersion": "1.1.0"
        },
        "qiniu": {
            "libraryName": "qiniu",
            "asOfVersion": "7.0.1"
        },
        "qiniu-js": {
            "libraryName": "qiniu-js",
            "asOfVersion": "3.0.0"
        },
        "qrcode-generator": {
            "libraryName": "qrcode-generator",
            "asOfVersion": "1.0.6"
        },
        "qrcode.react": {
            "libraryName": "qrcode.react",
            "asOfVersion": "3.0.0"
        },
        "quadstore": {
            "libraryName": "quadstore",
            "asOfVersion": "8.0.0"
        },
        "quaternion": {
            "libraryName": "quaternion",
            "asOfVersion": "1.4.0"
        },
        "query-string": {
            "libraryName": "query-string",
            "asOfVersion": "6.3.0"
        },
        "quick-lru": {
            "libraryName": "quick-lru",
            "asOfVersion": "3.0.0"
        },
        "qunit-dom": {
            "libraryName": "qunit-dom",
            "asOfVersion": "0.7.0"
        },
        "ractive": {
            "libraryName": "ractive",
            "asOfVersion": "0.10.0"
        },
        "random": {
            "libraryName": "random",
            "asOfVersion": "3.0.1"
        },
        "random-float": {
            "libraryName": "random-float",
            "asOfVersion": "2.0.0"
        },
        "random-int": {
            "libraryName": "random-int",
            "asOfVersion": "2.0.0"
        },
        "random-item": {
            "libraryName": "random-item",
            "asOfVersion": "2.0.0"
        },
        "random-js": {
            "libraryName": "random-js",
            "asOfVersion": "2.0.0"
        },
        "random-obj-key": {
            "libraryName": "random-obj-key",
            "asOfVersion": "2.0.0"
        },
        "random-obj-prop": {
            "libraryName": "random-obj-prop",
            "asOfVersion": "2.0.0"
        },
        "random-words": {
            "libraryName": "random-words",
            "asOfVersion": "1.2.0"
        },
        "randoma": {
            "libraryName": "randoma",
            "asOfVersion": "1.3.0"
        },
        "range_check": {
            "libraryName": "range_check",
            "asOfVersion": "2.0.0"
        },
        "raspi": {
            "libraryName": "raspi",
            "asOfVersion": "5.0.1"
        },
        "raspi-board": {
            "libraryName": "raspi-board",
            "asOfVersion": "5.3.0"
        },
        "raspi-gpio": {
            "libraryName": "raspi-gpio",
            "asOfVersion": "6.1.0"
        },
        "raspi-i2c": {
            "libraryName": "raspi-i2c",
            "asOfVersion": "6.1.2"
        },
        "raspi-led": {
            "libraryName": "raspi-led",
            "asOfVersion": "2.1.0"
        },
        "raspi-onewire": {
            "libraryName": "raspi-onewire",
            "asOfVersion": "1.0.1"
        },
        "raspi-serial": {
            "libraryName": "raspi-serial",
            "asOfVersion": "5.1.0"
        },
        "raspi-soft-pwm": {
            "libraryName": "raspi-soft-pwm",
            "asOfVersion": "5.1.0"
        },
        "rate-limit-redis": {
            "libraryName": "rate-limit-redis",
            "asOfVersion": "3.0.0"
        },
        "raven-js": {
            "libraryName": "raven-js",
            "asOfVersion": "3.10.0"
        },
        "raw-body": {
            "libraryName": "raw-body",
            "asOfVersion": "2.3.0"
        },
        "raygun": {
            "libraryName": "raygun",
            "asOfVersion": "0.11.0"
        },
        "rc-progress": {
            "libraryName": "rc-progress",
            "asOfVersion": "2.4.0"
        },
        "rc-select": {
            "libraryName": "rc-select",
            "asOfVersion": "8.6.5"
        },
        "rc-slider": {
            "libraryName": "rc-slider",
            "asOfVersion": "9.3.0"
        },
        "rc-steps": {
            "libraryName": "rc-steps",
            "asOfVersion": "4.0.0"
        },
        "rc-time-picker": {
            "libraryName": "rc-time-picker",
            "asOfVersion": "3.5.0"
        },
        "rc-tree": {
            "libraryName": "rc-tree",
            "asOfVersion": "3.0.0"
        },
        "rdf-js": {
            "libraryName": "rdf-js",
            "asOfVersion": "4.0.2"
        },
        "rdf-loader-code": {
            "libraryName": "rdf-loader-code",
            "asOfVersion": "2.1.1"
        },
        "rdf-loaders-registry": {
            "libraryName": "rdf-loaders-registry",
            "asOfVersion": "1.0.0"
        },
        "rdf-validate-datatype": {
            "libraryName": "rdf-validate-datatype",
            "asOfVersion": "0.2.0"
        },
        "rdf-validate-shacl": {
            "libraryName": "rdf-validate-shacl",
            "asOfVersion": "0.5.7"
        },
        "rdflib": {
            "libraryName": "rdflib",
            "asOfVersion": "1.2.0"
        },
        "re2": {
            "libraryName": "re2",
            "asOfVersion": "1.10.3"
        },
        "reach__alert": {
            "libraryName": "@reach/alert",
            "asOfVersion": "0.1.4"
        },
        "reach__alert-dialog": {
            "libraryName": "@reach/alert-dialog",
            "asOfVersion": "0.4.0"
        },
        "reach__auto-id": {
            "libraryName": "@reach/auto-id",
            "asOfVersion": "0.3.0"
        },
        "reach__combobox": {
            "libraryName": "@reach/combobox",
            "asOfVersion": "0.4.0"
        },
        "reach__dialog": {
            "libraryName": "@reach/dialog",
            "asOfVersion": "0.4.0"
        },
        "reach__menu-button": {
            "libraryName": "@reach/menu-button",
            "asOfVersion": "0.1.8"
        },
        "reach__rect": {
            "libraryName": "@reach/rect",
            "asOfVersion": "0.4.0"
        },
        "reach__skip-nav": {
            "libraryName": "@reach/skip-nav",
            "asOfVersion": "0.1.2"
        },
        "reach__tabs": {
            "libraryName": "@reach/tabs",
            "asOfVersion": "0.4.0"
        },
        "reach__tooltip": {
            "libraryName": "@reach/tooltip",
            "asOfVersion": "0.4.0"
        },
        "reach__utils": {
            "libraryName": "@reach/utils",
            "asOfVersion": "0.5.0"
        },
        "reach__visually-hidden": {
            "libraryName": "@reach/visually-hidden",
            "asOfVersion": "0.3.0"
        },
        "reach__window-size": {
            "libraryName": "@reach/window-size",
            "asOfVersion": "0.1.2"
        },
        "react-alice-carousel": {
            "libraryName": "react-alice-carousel",
            "asOfVersion": "1.15.3"
        },
        "react-audio-player": {
            "libraryName": "react-audio-player",
            "asOfVersion": "0.13.0"
        },
        "react-auth-kit": {
            "libraryName": "react-auth-kit",
            "asOfVersion": "1.2.1"
        },
        "react-axe": {
            "libraryName": "react-axe",
            "asOfVersion": "3.5.0"
        },
        "react-bootstrap-daterangepicker": {
            "libraryName": "react-bootstrap-daterangepicker",
            "asOfVersion": "7.0.0"
        },
        "react-bootstrap-range-slider": {
            "libraryName": "react-bootstrap-range-slider",
            "asOfVersion": "3.0.0"
        },
        "react-bootstrap-typeahead": {
            "libraryName": "react-bootstrap-typeahead",
            "asOfVersion": "6.0.0"
        },
        "react-calendar": {
            "libraryName": "react-calendar",
            "asOfVersion": "4.1.0"
        },
        "react-chartjs-2": {
            "libraryName": "react-chartjs-2",
            "asOfVersion": "2.5.7"
        },
        "react-chat-widget": {
            "libraryName": "react-chat-widget",
            "asOfVersion": "3.0.0"
        },
        "react-circular-progressbar": {
            "libraryName": "react-circular-progressbar",
            "asOfVersion": "1.1.0"
        },
        "react-clipboardjs-copy": {
            "libraryName": "react-clipboardjs-copy",
            "asOfVersion": "2.0.0"
        },
        "react-clock": {
            "libraryName": "react-clock",
            "asOfVersion": "4.1.0"
        },
        "react-collapsible": {
            "libraryName": "react-collapsible",
            "asOfVersion": "2.3.0"
        },
        "react-content-loader": {
            "libraryName": "react-content-loader",
            "asOfVersion": "4.0.0"
        },
        "react-countdown-circle-timer": {
            "libraryName": "react-countdown-circle-timer",
            "asOfVersion": "2.0.1"
        },
        "react-countup": {
            "libraryName": "react-countup",
            "asOfVersion": "4.3.1"
        },
        "react-cropper": {
            "libraryName": "react-cropper",
            "asOfVersion": "2.0.0"
        },
        "react-custom-scroll": {
            "libraryName": "react-custom-scroll",
            "asOfVersion": "7.0.0"
        },
        "react-datepicker": {
            "libraryName": "react-datepicker",
            "asOfVersion": "7.0.0"
        },
        "react-datetime-picker": {
            "libraryName": "react-datetime-picker",
            "asOfVersion": "5.0.0"
        },
        "react-daum-postcode": {
            "libraryName": "react-daum-postcode",
            "asOfVersion": "1.6.1"
        },
        "react-day-picker": {
            "libraryName": "react-day-picker",
            "asOfVersion": "5.3.0"
        },
        "react-div-100vh": {
            "libraryName": "react-div-100vh",
            "asOfVersion": "0.4.0"
        },
        "react-dnd": {
            "libraryName": "react-dnd",
            "asOfVersion": "3.0.2"
        },
        "react-dnd-html5-backend": {
            "libraryName": "react-dnd-html5-backend",
            "asOfVersion": "3.0.2"
        },
        "react-dnd-multi-backend": {
            "libraryName": "react-dnd-multi-backend",
            "asOfVersion": "8.0.0"
        },
        "react-dnd-test-backend": {
            "libraryName": "react-dnd-test-backend",
            "asOfVersion": "3.0.2"
        },
        "react-dnd-touch-backend": {
            "libraryName": "react-dnd-touch-backend",
            "asOfVersion": "0.5.0"
        },
        "react-dotdotdot": {
            "libraryName": "react-dotdotdot",
            "asOfVersion": "1.2.4"
        },
        "react-dropzone": {
            "libraryName": "react-dropzone",
            "asOfVersion": "5.1.0"
        },
        "react-easy-crop": {
            "libraryName": "react-easy-crop",
            "asOfVersion": "2.0.0"
        },
        "react-editext": {
            "libraryName": "react-editext",
            "asOfVersion": "4.0.0"
        },
        "react-email-editor": {
            "libraryName": "react-email-editor",
            "asOfVersion": "1.7.0"
        },
        "react-fade-in": {
            "libraryName": "react-fade-in",
            "asOfVersion": "2.0.0"
        },
        "react-file-utils": {
            "libraryName": "react-file-utils",
            "asOfVersion": "1.0.0"
        },
        "react-filepond": {
            "libraryName": "react-filepond",
            "asOfVersion": "7.1.0"
        },
        "react-flags-select": {
            "libraryName": "react-flags-select",
            "asOfVersion": "2.0.3"
        },
        "react-flip-move": {
            "libraryName": "react-flip-move",
            "asOfVersion": "2.9.12"
        },
        "react-frontload": {
            "libraryName": "react-frontload",
            "asOfVersion": "2.0.0"
        },
        "react-ga": {
            "libraryName": "react-ga",
            "asOfVersion": "2.3.0"
        },
        "react-helmet-async": {
            "libraryName": "react-helmet-async",
            "asOfVersion": "1.0.2"
        },
        "react-hot-loader": {
            "libraryName": "react-hot-loader",
            "asOfVersion": "4.1.1"
        },
        "react-i18next": {
            "libraryName": "react-i18next",
            "asOfVersion": "8.1.0"
        },
        "react-icons": {
            "libraryName": "react-icons",
            "asOfVersion": "3.0.0"
        },
        "react-image-crop": {
            "libraryName": "react-image-crop",
            "asOfVersion": "9.0.2"
        },
        "react-images": {
            "libraryName": "react-images",
            "asOfVersion": "1.1.0"
        },
        "react-infinite-scroll-component": {
            "libraryName": "react-infinite-scroll-component",
            "asOfVersion": "5.0.0"
        },
        "react-inlinesvg": {
            "libraryName": "react-inlinesvg",
            "asOfVersion": "1.0.0"
        },
        "react-inspector": {
            "libraryName": "react-inspector",
            "asOfVersion": "6.0.1"
        },
        "react-interactive": {
            "libraryName": "react-interactive",
            "asOfVersion": "1.0.0"
        },
        "react-intl": {
            "libraryName": "react-intl",
            "asOfVersion": "3.0.0"
        },
        "react-joyride": {
            "libraryName": "react-joyride",
            "asOfVersion": "2.0.3"
        },
        "react-json-pretty": {
            "libraryName": "react-json-pretty",
            "asOfVersion": "2.2.0"
        },
        "react-json-tree": {
            "libraryName": "react-json-tree",
            "asOfVersion": "0.13.0"
        },
        "react-jss": {
            "libraryName": "react-jss",
            "asOfVersion": "10.0.0"
        },
        "react-kawaii": {
            "libraryName": "react-kawaii",
            "asOfVersion": "1.3.0"
        },
        "react-leaflet": {
            "libraryName": "react-leaflet",
            "asOfVersion": "3.0.0"
        },
        "react-leaflet-markercluster": {
            "libraryName": "react-leaflet-markercluster",
            "asOfVersion": "4.2.1"
        },
        "react-loader-spinner": {
            "libraryName": "react-loader-spinner",
            "asOfVersion": "4.0.0"
        },
        "react-mathquill": {
            "libraryName": "react-mathquill",
            "asOfVersion": "0.2.3"
        },
        "react-monaco-editor": {
            "libraryName": "react-monaco-editor",
            "asOfVersion": "0.16.0"
        },
        "react-native": {
            "libraryName": "react-native",
            "asOfVersion": "0.73.0"
        },
        "react-native-ad-manager": {
            "libraryName": "react-native-ad-manager",
            "asOfVersion": "2.0.0"
        },
        "react-native-app-intro-slider": {
            "libraryName": "react-native-app-intro-slider",
            "asOfVersion": "4.0.0"
        },
        "react-native-appsflyer": {
            "libraryName": "react-native-appsflyer",
            "asOfVersion": "5.1.2"
        },
        "react-native-calendars": {
            "libraryName": "react-native-calendars",
            "asOfVersion": "1.1267.0"
        },
        "react-native-collapsible": {
            "libraryName": "react-native-collapsible",
            "asOfVersion": "0.11.0"
        },
        "react-native-community__cli": {
            "libraryName": "@react-native-community/cli",
            "asOfVersion": "3.0.0"
        },
        "react-native-dialog": {
            "libraryName": "react-native-dialog",
            "asOfVersion": "8.0.0"
        },
        "react-native-document-picker": {
            "libraryName": "react-native-document-picker",
            "asOfVersion": "3.1.0"
        },
        "react-native-draggable-flatlist": {
            "libraryName": "react-native-draggable-flatlist",
            "asOfVersion": "2.0.0"
        },
        "react-native-elements": {
            "libraryName": "react-native-elements",
            "asOfVersion": "0.18.0"
        },
        "react-native-fabric": {
            "libraryName": "react-native-fabric",
            "asOfVersion": "0.5.2"
        },
        "react-native-fs": {
            "libraryName": "react-native-fs",
            "asOfVersion": "2.13.0"
        },
        "react-native-goby": {
            "libraryName": "react-native-goby",
            "asOfVersion": "0.0.5"
        },
        "react-native-google-analytics-bridge": {
            "libraryName": "react-native-google-analytics-bridge",
            "asOfVersion": "5.3.3"
        },
        "react-native-input-spinner": {
            "libraryName": "react-native-input-spinner",
            "asOfVersion": "1.4.1"
        },
        "react-native-keychain": {
            "libraryName": "react-native-keychain",
            "asOfVersion": "3.1.0"
        },
        "react-native-linear-gradient": {
            "libraryName": "react-native-linear-gradient",
            "asOfVersion": "2.4.0"
        },
        "react-native-loading-spinner-overlay": {
            "libraryName": "react-native-loading-spinner-overlay",
            "asOfVersion": "3.0.0"
        },
        "react-native-mail": {
            "libraryName": "react-native-mail",
            "asOfVersion": "6.0.1"
        },
        "react-native-maps": {
            "libraryName": "react-native-maps",
            "asOfVersion": "0.24.2"
        },
        "react-native-mauron85-background-geolocation": {
            "libraryName": "@mauron85/react-native-background-geolocation",
            "asOfVersion": "0.5.3"
        },
        "react-native-mixpanel": {
            "libraryName": "react-native-mixpanel",
            "asOfVersion": "1.1.3"
        },
        "react-native-modal": {
            "libraryName": "react-native-modal",
            "asOfVersion": "4.1.1"
        },
        "react-native-navigation": {
            "libraryName": "react-native-navigation",
            "asOfVersion": "2.0.0"
        },
        "react-native-permissions": {
            "libraryName": "react-native-permissions",
            "asOfVersion": "2.0.0"
        },
        "react-native-phone-input": {
            "libraryName": "react-native-phone-input",
            "asOfVersion": "1.3.1"
        },
        "react-native-responsive-dimensions": {
            "libraryName": "react-native-responsive-dimensions",
            "asOfVersion": "3.1.0"
        },
        "react-native-restart": {
            "libraryName": "react-native-restart",
            "asOfVersion": "0.0.14"
        },
        "react-native-safe-area": {
            "libraryName": "react-native-safe-area",
            "asOfVersion": "0.5.1"
        },
        "react-native-share": {
            "libraryName": "react-native-share",
            "asOfVersion": "6.0.0"
        },
        "react-native-status-bar-height": {
            "libraryName": "react-native-status-bar-height",
            "asOfVersion": "2.3.0"
        },
        "react-native-swipe-gestures": {
            "libraryName": "react-native-swipe-gestures",
            "asOfVersion": "1.0.4"
        },
        "react-native-swiper": {
            "libraryName": "react-native-swiper",
            "asOfVersion": "1.5.12"
        },
        "react-native-tab-view": {
            "libraryName": "react-native-tab-view",
            "asOfVersion": "2.3.0"
        },
        "react-native-text-input-mask": {
            "libraryName": "react-native-text-input-mask",
            "asOfVersion": "3.0.0"
        },
        "react-native-touch-id": {
            "libraryName": "react-native-touch-id",
            "asOfVersion": "4.4.0"
        },
        "react-native-uuid": {
            "libraryName": "react-native-uuid",
            "asOfVersion": "2.0.0"
        },
        "react-native-version-number": {
            "libraryName": "react-native-version-number",
            "asOfVersion": "0.3.5"
        },
        "react-native-view-pdf": {
            "libraryName": "react-native-view-pdf",
            "asOfVersion": "0.8.2"
        },
        "react-native-webrtc": {
            "libraryName": "react-native-webrtc",
            "asOfVersion": "1.100.0"
        },
        "react-navigation": {
            "libraryName": "react-navigation",
            "asOfVersion": "3.4.0"
        },
        "react-navigation-material-bottom-tabs": {
            "libraryName": "react-navigation-material-bottom-tabs",
            "asOfVersion": "2.0.0"
        },
        "react-notifications-component": {
            "libraryName": "react-notifications-component",
            "asOfVersion": "3.2.0"
        },
        "react-otp-input": {
            "libraryName": "react-otp-input",
            "asOfVersion": "2.3.0"
        },
        "react-overlays": {
            "libraryName": "react-overlays",
            "asOfVersion": "3.1.0"
        },
        "react-owl-carousel": {
            "libraryName": "react-owl-carousel",
            "asOfVersion": "2.3.0"
        },
        "react-pdf": {
            "libraryName": "react-pdf",
            "asOfVersion": "7.0.0"
        },
        "react-phone-number-input": {
            "libraryName": "react-phone-number-input",
            "asOfVersion": "3.1.37"
        },
        "react-plaid-link": {
            "libraryName": "react-plaid-link",
            "asOfVersion": "2.0.0"
        },
        "react-query": {
            "libraryName": "react-query",
            "asOfVersion": "1.2.8"
        },
        "react-resize-detector": {
            "libraryName": "react-resize-detector",
            "asOfVersion": "6.1.0"
        },
        "react-responsive": {
            "libraryName": "react-responsive",
            "asOfVersion": "9.0.0"
        },
        "react-rnd": {
            "libraryName": "react-rnd",
            "asOfVersion": "8.0.0"
        },
        "react-router-native": {
            "libraryName": "react-router-native",
            "asOfVersion": "6.4.0"
        },
        "react-scrollbar-size": {
            "libraryName": "react-scrollbar-size",
            "asOfVersion": "3.0.0"
        },
        "react-select": {
            "libraryName": "react-select",
            "asOfVersion": "5.0.0"
        },
        "react-share": {
            "libraryName": "react-share",
            "asOfVersion": "4.0.0"
        },
        "react-sketchapp": {
            "libraryName": "react-sketchapp",
            "asOfVersion": "3.0.1"
        },
        "react-sortable-hoc": {
            "libraryName": "react-sortable-hoc",
            "asOfVersion": "0.7.1"
        },
        "react-sortable-pane": {
            "libraryName": "react-sortable-pane",
            "asOfVersion": "1.0.0"
        },
        "react-split-pane": {
            "libraryName": "react-split-pane",
            "asOfVersion": "0.1.67"
        },
        "react-sticky-box": {
            "libraryName": "react-sticky-box",
            "asOfVersion": "0.8.0"
        },
        "react-sticky-el": {
            "libraryName": "react-sticky-el",
            "asOfVersion": "2.1.0"
        },
        "react-svg": {
            "libraryName": "react-svg",
            "asOfVersion": "5.0.0"
        },
        "react-swipeable": {
            "libraryName": "react-swipeable",
            "asOfVersion": "5.2.0"
        },
        "react-tabs": {
            "libraryName": "react-tabs",
            "asOfVersion": "5.0.0"
        },
        "react-tether": {
            "libraryName": "react-tether",
            "asOfVersion": "1.0.0"
        },
        "react-textarea-autosize": {
            "libraryName": "react-textarea-autosize",
            "asOfVersion": "8.0.0"
        },
        "react-time-picker": {
            "libraryName": "react-time-picker",
            "asOfVersion": "6.0.0"
        },
        "react-toast-notifications": {
            "libraryName": "react-toast-notifications",
            "asOfVersion": "2.4.1"
        },
        "react-toastify": {
            "libraryName": "react-toastify",
            "asOfVersion": "4.1.0"
        },
        "react-tooltip": {
            "libraryName": "react-tooltip",
            "asOfVersion": "4.2.4"
        },
        "react-type-animation": {
            "libraryName": "react-type-animation",
            "asOfVersion": "2.0.0"
        },
        "react-vega": {
            "libraryName": "react-vega",
            "asOfVersion": "7.0.0"
        },
        "react-virtualized-auto-sizer": {
            "libraryName": "react-virtualized-auto-sizer",
            "asOfVersion": "1.0.8"
        },
        "react-visibility-sensor": {
            "libraryName": "react-visibility-sensor",
            "asOfVersion": "5.1.0"
        },
        "react-webcam": {
            "libraryName": "react-webcam",
            "asOfVersion": "3.0.0"
        },
        "react-widgets": {
            "libraryName": "react-widgets",
            "asOfVersion": "5.0.0"
        },
        "react-youtube": {
            "libraryName": "react-youtube",
            "asOfVersion": "7.10.0"
        },
        "reactstrap": {
            "libraryName": "reactstrap",
            "asOfVersion": "8.7.0"
        },
        "read-chunk": {
            "libraryName": "read-chunk",
            "asOfVersion": "3.1.0"
        },
        "read-pkg": {
            "libraryName": "read-pkg",
            "asOfVersion": "5.1.0"
        },
        "read-pkg-up": {
            "libraryName": "read-pkg-up",
            "asOfVersion": "6.0.0"
        },
        "readdir-enhanced": {
            "libraryName": "readdir-enhanced",
            "asOfVersion": "3.0.0"
        },
        "realm": {
            "libraryName": "realm",
            "asOfVersion": "1.13.0"
        },
        "reapop": {
            "libraryName": "reapop",
            "asOfVersion": "3.0.0"
        },
        "recharts": {
            "libraryName": "recharts",
            "asOfVersion": "2.0.0"
        },
        "recoil": {
            "libraryName": "recoil",
            "asOfVersion": "0.0.9"
        },
        "redent": {
            "libraryName": "redent",
            "asOfVersion": "3.0.0"
        },
        "redis": {
            "libraryName": "redis",
            "asOfVersion": "4.0.0"
        },
        "redom": {
            "libraryName": "redom",
            "asOfVersion": "3.23.0"
        },
        "reduce-reducers": {
            "libraryName": "reduce-reducers",
            "asOfVersion": "1.0.0"
        },
        "redux": {
            "libraryName": "redux",
            "asOfVersion": "3.6.0"
        },
        "redux-batched-actions": {
            "libraryName": "redux-batched-actions",
            "asOfVersion": "0.1.5"
        },
        "redux-bootstrap": {
            "libraryName": "redux-bootstrap",
            "asOfVersion": "1.1.0"
        },
        "redux-devtools": {
            "libraryName": "redux-devtools",
            "asOfVersion": "3.7.0"
        },
        "redux-devtools-dock-monitor": {
            "libraryName": "redux-devtools-dock-monitor",
            "asOfVersion": "1.2.0"
        },
        "redux-devtools-extension": {
            "libraryName": "redux-devtools-extension",
            "asOfVersion": "2.13.2"
        },
        "redux-devtools-log-monitor": {
            "libraryName": "redux-devtools-log-monitor",
            "asOfVersion": "2.1.0"
        },
        "redux-little-router": {
            "libraryName": "redux-little-router",
            "asOfVersion": "15.1.0"
        },
        "redux-persist": {
            "libraryName": "redux-persist",
            "asOfVersion": "4.3.1"
        },
        "redux-persist-transform-compress": {
            "libraryName": "redux-persist-transform-compress",
            "asOfVersion": "4.2.0"
        },
        "redux-persist-transform-filter": {
            "libraryName": "redux-persist-transform-filter",
            "asOfVersion": "0.0.15"
        },
        "redux-promise-middleware": {
            "libraryName": "redux-promise-middleware",
            "asOfVersion": "6.0.0"
        },
        "redux-saga": {
            "libraryName": "redux-saga",
            "asOfVersion": "0.10.5"
        },
        "redux-test-utils": {
            "libraryName": "redux-test-utils",
            "asOfVersion": "1.0.0"
        },
        "redux-thunk": {
            "libraryName": "redux-thunk",
            "asOfVersion": "2.1.0"
        },
        "reflect-metadata": {
            "libraryName": "reflect-metadata",
            "asOfVersion": "0.1.0"
        },
        "refractor": {
            "libraryName": "refractor",
            "asOfVersion": "4.0.0"
        },
        "rehype-react": {
            "libraryName": "rehype-react",
            "asOfVersion": "6.0.0"
        },
        "replace-string": {
            "libraryName": "replace-string",
            "asOfVersion": "3.0.0"
        },
        "req-cwd": {
            "libraryName": "import-cwd",
            "asOfVersion": "3.0.0"
        },
        "reselect": {
            "libraryName": "reselect",
            "asOfVersion": "2.2.0"
        },
        "resolve-cwd": {
            "libraryName": "resolve-cwd",
            "asOfVersion": "3.0.0"
        },
        "resolve-from": {
            "libraryName": "resolve-from",
            "asOfVersion": "5.0.0"
        },
        "resolve-global": {
            "libraryName": "resolve-global",
            "asOfVersion": "1.0.0"
        },
        "resolve-pkg": {
            "libraryName": "resolve-pkg",
            "asOfVersion": "2.0.0"
        },
        "rest-io": {
            "libraryName": "rest-io",
            "asOfVersion": "4.1.0"
        },
        "restore-cursor": {
            "libraryName": "restore-cursor",
            "asOfVersion": "3.1.0"
        },
        "resumablejs": {
            "libraryName": "resumablejs",
            "asOfVersion": "1.1.0"
        },
        "retry-as-promised": {
            "libraryName": "retry-as-promised",
            "asOfVersion": "7.0.3"
        },
        "rev-hash": {
            "libraryName": "rev-hash",
            "asOfVersion": "3.0.0"
        },
        "rfc4648": {
            "libraryName": "rfc4648",
            "asOfVersion": "1.3.0"
        },
        "rfdc": {
            "libraryName": "rfdc",
            "asOfVersion": "1.2.0"
        },
        "rgb-hex": {
            "libraryName": "rgb-hex",
            "asOfVersion": "3.0.0"
        },
        "rgb2hex": {
            "libraryName": "rgb2hex",
            "asOfVersion": "0.2.1"
        },
        "rimraf": {
            "libraryName": "rimraf",
            "asOfVersion": "4.0.5"
        },
        "riot": {
            "libraryName": "riot",
            "asOfVersion": "4.1.0"
        },
        "rn-swipeable-panel": {
            "libraryName": "rn-swipeable-panel",
            "asOfVersion": "1.2.2"
        },
        "roads": {
            "libraryName": "roads",
            "asOfVersion": "6.0.1"
        },
        "roads-server": {
            "libraryName": "roads-server",
            "asOfVersion": "1.0.1"
        },
        "roarr": {
            "libraryName": "roarr",
            "asOfVersion": "7.14.3"
        },
        "rockset": {
            "libraryName": "rockset",
            "asOfVersion": "2.0.1"
        },
        "rolling-rate-limiter": {
            "libraryName": "rolling-rate-limiter",
            "asOfVersion": "0.2.6"
        },
        "rollup": {
            "libraryName": "rollup",
            "asOfVersion": "0.54.0"
        },
        "rollup-plugin-commonjs": {
            "libraryName": "rollup-plugin-commonjs",
            "asOfVersion": "9.3.1"
        },
        "rollup-plugin-delete": {
            "libraryName": "rollup-plugin-delete",
            "asOfVersion": "1.0.0"
        },
        "rollup-plugin-node-resolve": {
            "libraryName": "rollup-plugin-node-resolve",
            "asOfVersion": "4.1.0"
        },
        "rollup-plugin-postcss": {
            "libraryName": "rollup-plugin-postcss",
            "asOfVersion": "3.1.4"
        },
        "rollup-plugin-sourcemaps": {
            "libraryName": "rollup-plugin-sourcemaps",
            "asOfVersion": "0.5.0"
        },
        "rollup-plugin-visualizer": {
            "libraryName": "rollup-plugin-visualizer",
            "asOfVersion": "5.0.3"
        },
        "rollup__plugin-virtual": {
            "libraryName": "@rollup/plugin-virtual",
            "asOfVersion": "3.0.0"
        },
        "romans": {
            "libraryName": "romans",
            "asOfVersion": "2.0.5"
        },
        "rosbag": {
            "libraryName": "rosbag",
            "asOfVersion": "4.0.0"
        },
        "rot-js": {
            "libraryName": "rot-js",
            "asOfVersion": "2.0.1"
        },
        "round-to": {
            "libraryName": "round-to",
            "asOfVersion": "4.0.0"
        },
        "route-recognizer": {
            "libraryName": "route-recognizer",
            "asOfVersion": "0.3.0"
        },
        "router5": {
            "libraryName": "router5",
            "asOfVersion": "5.0.0"
        },
        "rrule": {
            "libraryName": "rrule",
            "asOfVersion": "2.2.9"
        },
        "rsmq": {
            "libraryName": "rsmq",
            "asOfVersion": "0.8.4"
        },
        "rvo2": {
            "libraryName": "rvo2",
            "asOfVersion": "1.1.0"
        },
        "rword": {
            "libraryName": "rword",
            "asOfVersion": "3.0.0"
        },
        "sade": {
            "libraryName": "sade",
            "asOfVersion": "1.8.0"
        },
        "safe-regex-test": {
            "libraryName": "safe-regex-test",
            "asOfVersion": "1.1.0"
        },
        "samchon": {
            "libraryName": "samchon",
            "asOfVersion": "2.0.22"
        },
        "samchon-framework": {
            "libraryName": "samchon-framework",
            "asOfVersion": "2.0.21"
        },
        "samchon-library": {
            "libraryName": "samchon-library",
            "asOfVersion": "0.1.0"
        },
        "sanitize-filename": {
            "libraryName": "sanitize-filename",
            "asOfVersion": "1.6.3"
        },
        "sass": {
            "libraryName": "sass",
            "asOfVersion": "1.45.0"
        },
        "sass-true": {
            "libraryName": "sass-true",
            "asOfVersion": "6.1.0"
        },
        "sass-webpack-plugin": {
            "libraryName": "sass-webpack-plugin",
            "asOfVersion": "1.0.2"
        },
        "sauronjs": {
            "libraryName": "sauronjs",
            "asOfVersion": "0.1.3"
        },
        "scanf": {
            "libraryName": "scanf",
            "asOfVersion": "0.7.3"
        },
        "schema-utils": {
            "libraryName": "schema-utils",
            "asOfVersion": "2.4.0"
        },
        "screenfull": {
            "libraryName": "screenfull",
            "asOfVersion": "4.1.0"
        },
        "scrypt-js": {
            "libraryName": "scrypt-js",
            "asOfVersion": "3.0.1"
        },
        "sdbm": {
            "libraryName": "sdbm",
            "asOfVersion": "1.1.0"
        },
        "seatsio": {
            "libraryName": "@seatsio/seatsio-types",
            "asOfVersion": "2.0.0"
        },
        "selfsigned": {
            "libraryName": "selfsigned",
            "asOfVersion": "2.1.0"
        },
        "semver-diff": {
            "libraryName": "semver-diff",
            "asOfVersion": "3.0.0"
        },
        "semver-regex": {
            "libraryName": "semver-regex",
            "asOfVersion": "3.1.0"
        },
        "semver-truncate": {
            "libraryName": "semver-truncate",
            "asOfVersion": "2.0.0"
        },
        "sendgrid": {
            "libraryName": "sendgrid",
            "asOfVersion": "4.3.0"
        },
        "seneca": {
            "libraryName": "seneca",
            "asOfVersion": "3.31.1"
        },
        "sentence-case": {
            "libraryName": "sentence-case",
            "asOfVersion": "1.1.3"
        },
        "sentry__webpack-plugin": {
            "libraryName": "@sentry/webpack-plugin",
            "asOfVersion": "1.10.0"
        },
        "sequelize-cursor-pagination": {
            "libraryName": "sequelize-cursor-pagination",
            "asOfVersion": "3.0.0"
        },
        "serialize-error": {
            "libraryName": "serialize-error",
            "asOfVersion": "4.0.0"
        },
        "serialport": {
            "libraryName": "serialport",
            "asOfVersion": "10.2.0"
        },
        "set-interval-async": {
            "libraryName": "set-interval-async",
            "asOfVersion": "3.0.1"
        },
        "sharp": {
            "libraryName": "sharp",
            "asOfVersion": "0.32.0"
        },
        "sharp-timer": {
            "libraryName": "sharp-timer",
            "asOfVersion": "0.1.3"
        },
        "shebang-regex": {
            "libraryName": "shebang-regex",
            "asOfVersion": "3.0.0"
        },
        "shevyjs": {
            "libraryName": "shevyjs",
            "asOfVersion": "2.0.0"
        },
        "shorten-repo-url": {
            "libraryName": "shorten-repo-url",
            "asOfVersion": "1.5.1"
        },
        "should": {
            "libraryName": "should",
            "asOfVersion": "13.0.0"
        },
        "signal-exit": {
            "libraryName": "signal-exit",
            "asOfVersion": "4.0.0"
        },
        "signalfx": {
            "libraryName": "signalfx",
            "asOfVersion": "8.0.0"
        },
        "signature_pad": {
            "libraryName": "signature_pad",
            "asOfVersion": "4.0.0"
        },
        "simonwep__selection-js": {
            "libraryName": "@simonwep/selection-js",
            "asOfVersion": "1.7.0"
        },
        "simple-datatables": {
            "libraryName": "simple-datatables",
            "asOfVersion": "6.0.0"
        },
        "simple-diff": {
            "libraryName": "simple-diff",
            "asOfVersion": "1.7.0"
        },
        "simple-icons": {
            "libraryName": "simple-icons",
            "asOfVersion": "5.21.0"
        },
        "simplebar": {
            "libraryName": "simplebar",
            "asOfVersion": "5.3.3"
        },
        "sindresorhus__class-names": {
            "libraryName": "@sindresorhus/class-names",
            "asOfVersion": "1.1.0"
        },
        "sindresorhus__df": {
            "libraryName": "@sindresorhus/df",
            "asOfVersion": "3.0.0"
        },
        "sindresorhus__djb2a": {
            "libraryName": "djb2a",
            "asOfVersion": "1.1.0"
        },
        "sindresorhus__fnv1a": {
            "libraryName": "@sindresorhus/fnv1a",
            "asOfVersion": "1.1.0"
        },
        "sindresorhus__slugify": {
            "libraryName": "@sindresorhus/slugify",
            "asOfVersion": "0.9.1"
        },
        "sindresorhus__string-hash": {
            "libraryName": "@sindresorhus/string-hash",
            "asOfVersion": "1.1.0"
        },
        "sindresorhus__to-milliseconds": {
            "libraryName": "@sindresorhus/to-milliseconds",
            "asOfVersion": "1.1.0"
        },
        "single-spa-react": {
            "libraryName": "single-spa-react",
            "asOfVersion": "4.0.0"
        },
        "sip.js": {
            "libraryName": "sip.js",
            "asOfVersion": "0.12.0"
        },
        "skia-canvas": {
            "libraryName": "skia-canvas",
            "asOfVersion": "0.9.28"
        },
        "skin-tone": {
            "libraryName": "skin-tone",
            "asOfVersion": "2.0.0"
        },
        "skyway": {
            "libraryName": "skyway-js",
            "asOfVersion": "2.0.0"
        },
        "slash": {
            "libraryName": "slash",
            "asOfVersion": "3.0.0"
        },
        "slate-react": {
            "libraryName": "slate-react",
            "asOfVersion": "0.50.0"
        },
        "slice-ansi": {
            "libraryName": "slice-ansi",
            "asOfVersion": "7.1.0"
        },
        "slonik": {
            "libraryName": "slonik",
            "asOfVersion": "23.0.0"
        },
        "smooth-scrollbar": {
            "libraryName": "smooth-scrollbar",
            "asOfVersion": "8.2.5"
        },
        "smoothie": {
            "libraryName": "smoothie",
            "asOfVersion": "1.29.1"
        },
        "snake-case": {
            "libraryName": "snake-case",
            "asOfVersion": "1.1.2"
        },
        "snakecase-keys": {
            "libraryName": "snakecase-keys",
            "asOfVersion": "3.1.0"
        },
        "snappy": {
            "libraryName": "snappy",
            "asOfVersion": "6.3.2"
        },
        "snoowrap": {
            "libraryName": "snoowrap",
            "asOfVersion": "1.19.0"
        },
        "snowboy": {
            "libraryName": "snowboy",
            "asOfVersion": "1.3.1"
        },
        "soap": {
            "libraryName": "soap",
            "asOfVersion": "0.21.0"
        },
        "social-logos": {
            "libraryName": "social-logos",
            "asOfVersion": "3.0.1"
        },
        "socket.io": {
            "libraryName": "socket.io",
            "asOfVersion": "3.0.0"
        },
        "socket.io-client": {
            "libraryName": "socket.io-client",
            "asOfVersion": "3.0.0"
        },
        "socket.io-emitter": {
            "libraryName": "socket.io-emitter",
            "asOfVersion": "3.2.0"
        },
        "socket.io-parser": {
            "libraryName": "socket.io-parser",
            "asOfVersion": "3.0.0"
        },
        "socket.io-redis": {
            "libraryName": "socket.io-redis",
            "asOfVersion": "3.0.0"
        },
        "socketio-jwt": {
            "libraryName": "socketio-jwt",
            "asOfVersion": "4.6.2"
        },
        "solidity-parser-antlr": {
            "libraryName": "solidity-parser-antlr",
            "asOfVersion": "0.4.2"
        },
        "sololearn": {
            "libraryName": "sololearn",
            "asOfVersion": "2.5.0"
        },
        "sonic-boom": {
            "libraryName": "sonic-boom",
            "asOfVersion": "2.1.0"
        },
        "sortobject": {
            "libraryName": "sortobject",
            "asOfVersion": "3.0.0"
        },
        "soundex-code": {
            "libraryName": "soundex-code",
            "asOfVersion": "2.0.0"
        },
        "source-map": {
            "libraryName": "source-map",
            "asOfVersion": "0.5.7"
        },
        "sparkly": {
            "libraryName": "sparkly",
            "asOfVersion": "5.0.0"
        },
        "spectacle": {
            "libraryName": "spectacle",
            "asOfVersion": "5.2.3"
        },
        "spin.js": {
            "libraryName": "spin.js",
            "asOfVersion": "3.0.0"
        },
        "split.js": {
            "libraryName": "split.js",
            "asOfVersion": "1.6.0"
        },
        "spotify-web-api-js": {
            "libraryName": "spotify-web-api-js",
            "asOfVersion": "0.21.0"
        },
        "sql-formatter": {
            "libraryName": "sql-formatter",
            "asOfVersion": "4.0.1"
        },
        "sql-query-identifier": {
            "libraryName": "sql-query-identifier",
            "asOfVersion": "1.2.0"
        },
        "sqlite3": {
            "libraryName": "sqlite3",
            "asOfVersion": "5.1.0"
        },
        "sqs-consumer": {
            "libraryName": "sqs-consumer",
            "asOfVersion": "5.0.0"
        },
        "sqs-producer": {
            "libraryName": "sqs-producer",
            "asOfVersion": "2.0.0"
        },
        "squirrelly": {
            "libraryName": "squirrelly",
            "asOfVersion": "8.0.0"
        },
        "srcset": {
            "libraryName": "srcset",
            "asOfVersion": "2.0.0"
        },
        "ss-utils": {
            "libraryName": "ss-utils",
            "asOfVersion": "0.1.5"
        },
        "stacktrace-js": {
            "libraryName": "stacktrace-js",
            "asOfVersion": "2.0.1"
        },
        "standard-engine": {
            "libraryName": "standard-engine",
            "asOfVersion": "15.0.0"
        },
        "stat-mode": {
            "libraryName": "stat-mode",
            "asOfVersion": "1.0.0"
        },
        "stellar-base": {
            "libraryName": "stellar-base",
            "asOfVersion": "0.13.2"
        },
        "stellar-sdk": {
            "libraryName": "stellar-sdk",
            "asOfVersion": "0.15.1"
        },
        "stemmer": {
            "libraryName": "stemmer",
            "asOfVersion": "2.0.0"
        },
        "storybook__addon-a11y": {
            "libraryName": "@storybook/addon-a11y",
            "asOfVersion": "5.1.1"
        },
        "storybook__addon-actions": {
            "libraryName": "@storybook/addon-actions",
            "asOfVersion": "5.2.0"
        },
        "storybook__addon-backgrounds": {
            "libraryName": "@storybook/addon-backgrounds",
            "asOfVersion": "5.2.0"
        },
        "storybook__addon-centered": {
            "libraryName": "@storybook/addon-centered",
            "asOfVersion": "5.2.0"
        },
        "storybook__addon-jest": {
            "libraryName": "@storybook/addon-jest",
            "asOfVersion": "5.2.0"
        },
        "storybook__addon-knobs": {
            "libraryName": "@storybook/addon-knobs",
            "asOfVersion": "5.2.0"
        },
        "storybook__addon-links": {
            "libraryName": "@storybook/addon-links",
            "asOfVersion": "5.2.0"
        },
        "storybook__addon-notes": {
            "libraryName": "@storybook/addon-notes",
            "asOfVersion": "5.0.0"
        },
        "storybook__addon-options": {
            "libraryName": "@storybook/addon-options",
            "asOfVersion": "5.2.0"
        },
        "storybook__addon-storyshots": {
            "libraryName": "@storybook/addon-storyshots",
            "asOfVersion": "5.3.0"
        },
        "storybook__addon-storyshots-puppeteer": {
            "libraryName": "@storybook/addon-storyshots-puppeteer",
            "asOfVersion": "5.3.0"
        },
        "storybook__addon-viewport": {
            "libraryName": "@storybook/addon-viewport",
            "asOfVersion": "5.2.0"
        },
        "storybook__addons": {
            "libraryName": "@storybook/addons",
            "asOfVersion": "5.2.0"
        },
        "storybook__channels": {
            "libraryName": "@storybook/channels",
            "asOfVersion": "5.2.0"
        },
        "storybook__html": {
            "libraryName": "@storybook/html",
            "asOfVersion": "5.2.0"
        },
        "storybook__preact": {
            "libraryName": "@storybook/preact",
            "asOfVersion": "5.2.1"
        },
        "storybook__react": {
            "libraryName": "@storybook/react",
            "asOfVersion": "5.2.0"
        },
        "storybook__react-native": {
            "libraryName": "@storybook/react-native",
            "asOfVersion": "5.2.0"
        },
        "storybook__vue": {
            "libraryName": "@storybook/vue",
            "asOfVersion": "5.2.0"
        },
        "stream-mock": {
            "libraryName": "stream-mock",
            "asOfVersion": "2.0.1"
        },
        "stream-to-string": {
            "libraryName": "stream-to-string",
            "asOfVersion": "1.2.0"
        },
        "streamtest": {
            "libraryName": "streamtest",
            "asOfVersion": "3.0.0"
        },
        "string-argv": {
            "libraryName": "string-argv",
            "asOfVersion": "0.3.0"
        },
        "string-length": {
            "libraryName": "string-length",
            "asOfVersion": "3.0.0"
        },
        "string-strip-html": {
            "libraryName": "string-strip-html",
            "asOfVersion": "5.0.1"
        },
        "string-width": {
            "libraryName": "string-width",
            "asOfVersion": "4.0.0"
        },
        "stringify-attributes": {
            "libraryName": "stringify-attributes",
            "asOfVersion": "2.0.0"
        },
        "strip-ansi": {
            "libraryName": "strip-ansi",
            "asOfVersion": "5.2.0"
        },
        "strip-bom": {
            "libraryName": "strip-bom",
            "asOfVersion": "4.0.0"
        },
        "strip-final-newline": {
            "libraryName": "strip-final-newline",
            "asOfVersion": "4.0.0"
        },
        "strip-indent": {
            "libraryName": "strip-indent",
            "asOfVersion": "3.0.0"
        },
        "strip-json-comments": {
            "libraryName": "strip-json-comments",
            "asOfVersion": "3.0.0"
        },
        "stripe": {
            "libraryName": "stripe",
            "asOfVersion": "8.0.0"
        },
        "striptags": {
            "libraryName": "striptags",
            "asOfVersion": "3.1.1"
        },
        "strong-error-handler": {
            "libraryName": "strong-error-handler",
            "asOfVersion": "3.2.0"
        },
        "structured-source": {
            "libraryName": "structured-source",
            "asOfVersion": "4.0.0"
        },
        "styled-jsx": {
            "libraryName": "styled-jsx",
            "asOfVersion": "3.4.4"
        },
        "stylelint": {
            "libraryName": "stylelint",
            "asOfVersion": "14.0.0"
        },
        "stylelint-webpack-plugin": {
            "libraryName": "stylelint-webpack-plugin",
            "asOfVersion": "2.1.0"
        },
        "subsume": {
            "libraryName": "subsume",
            "asOfVersion": "2.1.0"
        },
        "subtitle": {
            "libraryName": "subtitle",
            "asOfVersion": "3.0.0"
        },
        "sudo-block": {
            "libraryName": "sudo-block",
            "asOfVersion": "3.0.0"
        },
        "sugar": {
            "libraryName": "sugar",
            "asOfVersion": "2.0.2"
        },
        "sumoselect": {
            "libraryName": "sumoselect",
            "asOfVersion": "3.4.9"
        },
        "sunrise-sunset-js": {
            "libraryName": "sunrise-sunset-js",
            "asOfVersion": "2.2.1"
        },
        "superstruct": {
            "libraryName": "superstruct",
            "asOfVersion": "0.8.0"
        },
        "supports-color": {
            "libraryName": "supports-color",
            "asOfVersion": "10.0.0"
        },
        "survey-knockout": {
            "libraryName": "survey-knockout",
            "asOfVersion": "0.10.0"
        },
        "survicate__react-native-survicate": {
            "libraryName": "@survicate/react-native-survicate",
            "asOfVersion": "4.0.0"
        },
        "svg-pan-zoom": {
            "libraryName": "svg-pan-zoom",
            "asOfVersion": "3.4.0"
        },
        "svg-path-bbox": {
            "libraryName": "svg-path-bbox",
            "asOfVersion": "1.1.0"
        },
        "svg-tag-names": {
            "libraryName": "svg-tag-names",
            "asOfVersion": "3.0.0"
        },
        "svg.js": {
            "libraryName": "svg.js",
            "asOfVersion": "2.3.1"
        },
        "svgicons2svgfont": {
            "libraryName": "svgicons2svgfont",
            "asOfVersion": "14.0.0"
        },
        "svgo": {
            "libraryName": "svgo",
            "asOfVersion": "3.0.0"
        },
        "svgr__rollup": {
            "libraryName": "@svgr/rollup",
            "asOfVersion": "6.0.0"
        },
        "swagger-parser": {
            "libraryName": "swagger-parser",
            "asOfVersion": "7.0.0"
        },
        "swap-case": {
            "libraryName": "swap-case",
            "asOfVersion": "1.1.2"
        },
        "sweetalert": {
            "libraryName": "sweetalert",
            "asOfVersion": "2.0.4"
        },
        "swell-js": {
            "libraryName": "swell-js",
            "asOfVersion": "3.19.3"
        },
        "swiper": {
            "libraryName": "swiper",
            "asOfVersion": "6.0.0"
        },
        "syllable": {
            "libraryName": "syllable",
            "asOfVersion": "5.0.0"
        },
        "systeminformation": {
            "libraryName": "systeminformation",
            "asOfVersion": "3.54.0"
        },
        "tabbable": {
            "libraryName": "tabbable",
            "asOfVersion": "5.0.0"
        },
        "table": {
            "libraryName": "table",
            "asOfVersion": "6.3.2"
        },
        "tabris": {
            "libraryName": "tabris",
            "asOfVersion": "1.8.0"
        },
        "tabris-plugin-firebase": {
            "libraryName": "tabris-plugin-firebase",
            "asOfVersion": "2.1.0"
        },
        "tailwindcss": {
            "libraryName": "tailwindcss",
            "asOfVersion": "3.1.0"
        },
        "tailwindcss__typography": {
            "libraryName": "@tailwindcss/typography",
            "asOfVersion": "0.5.6"
        },
        "tap": {
            "libraryName": "tap",
            "asOfVersion": "18.0.0"
        },
        "tcomb": {
            "libraryName": "tcomb",
            "asOfVersion": "2.6.0"
        },
        "tedious": {
            "libraryName": "tedious",
            "asOfVersion": "18.0.0"
        },
        "temp-dir": {
            "libraryName": "temp-dir",
            "asOfVersion": "2.0.0"
        },
        "temp-write": {
            "libraryName": "temp-write",
            "asOfVersion": "4.0.0"
        },
        "tempfile": {
            "libraryName": "tempfile",
            "asOfVersion": "3.0.0"
        },
        "tempy": {
            "libraryName": "tempy",
            "asOfVersion": "0.3.0"
        },
        "term-size": {
            "libraryName": "term-size",
            "asOfVersion": "2.0.0"
        },
        "terminal-image": {
            "libraryName": "terminal-image",
            "asOfVersion": "0.2.0"
        },
        "terminal-link": {
            "libraryName": "terminal-link",
            "asOfVersion": "1.2.0"
        },
        "terser": {
            "libraryName": "terser",
            "asOfVersion": "3.12.0"
        },
        "terser-webpack-plugin": {
            "libraryName": "terser-webpack-plugin",
            "asOfVersion": "5.2.0"
        },
        "tesseract.js": {
            "libraryName": "tesseract.js",
            "asOfVersion": "2.0.0"
        },
        "testing-library__dom": {
            "libraryName": "@testing-library/dom",
            "asOfVersion": "7.5.0"
        },
        "testing-library__jest-dom": {
            "libraryName": "@testing-library/jest-dom",
            "asOfVersion": "6.0.0"
        },
        "testing-library__react": {
            "libraryName": "@testing-library/react",
            "asOfVersion": "10.2.0"
        },
        "testing-library__react-hooks": {
            "libraryName": "@testing-library/react-hooks",
            "asOfVersion": "4.0.0"
        },
        "testing-library__user-event": {
            "libraryName": "@testing-library/user-event",
            "asOfVersion": "4.2.0"
        },
        "testing-library__vue": {
            "libraryName": "@testing-library/vue",
            "asOfVersion": "5.3.0"
        },
        "text-clipper": {
            "libraryName": "text-clipper",
            "asOfVersion": "1.3.0"
        },
        "theme-ui": {
            "libraryName": "theme-ui",
            "asOfVersion": "0.6.0"
        },
        "theme-ui__color": {
            "libraryName": "theme-ui",
            "asOfVersion": "0.3.1"
        },
        "theme-ui__components": {
            "libraryName": "@theme-ui/components",
            "asOfVersion": "0.6.0"
        },
        "theming": {
            "libraryName": "theming",
            "asOfVersion": "2.0.0"
        },
        "tildify": {
            "libraryName": "tildify",
            "asOfVersion": "2.0.0"
        },
        "time-span": {
            "libraryName": "time-span",
            "asOfVersion": "3.0.1"
        },
        "timezonecomplete": {
            "libraryName": "timezonecomplete",
            "asOfVersion": "5.5.0"
        },
        "tiny-secp256k1": {
            "libraryName": "tiny-secp256k1",
            "asOfVersion": "2.0.0"
        },
        "tinymce": {
            "libraryName": "tinymce",
            "asOfVersion": "5.5.0"
        },
        "title": {
            "libraryName": "title",
            "asOfVersion": "4.0.0"
        },
        "title-case": {
            "libraryName": "title-case",
            "asOfVersion": "1.1.2"
        },
        "tlds": {
            "libraryName": "tlds",
            "asOfVersion": "1.207.0"
        },
        "to-semver": {
            "libraryName": "to-semver",
            "asOfVersion": "2.0.0"
        },
        "tokenizr": {
            "libraryName": "tokenizr",
            "asOfVersion": "1.6.0"
        },
        "transliteration": {
            "libraryName": "transliteration",
            "asOfVersion": "1.6.6"
        },
        "trash": {
            "libraryName": "trash",
            "asOfVersion": "5.0.1"
        },
        "trezor-connect": {
            "libraryName": "trezor-connect",
            "asOfVersion": "8.1.15"
        },
        "trim-newlines": {
            "libraryName": "trim-newlines",
            "asOfVersion": "3.0.0"
        },
        "trimblemaps__trimblemaps-js": {
            "libraryName": "@trimblemaps/trimblemaps-js",
            "asOfVersion": "3.2.0"
        },
        "ts3-nodejs-library": {
            "libraryName": "ts3-nodejs-library",
            "asOfVersion": "2.0.0"
        },
        "tsc-watch": {
            "libraryName": "tsc-watch",
            "asOfVersion": "6.0.0"
        },
        "tsmonad": {
            "libraryName": "tsmonad",
            "asOfVersion": "0.5.0"
        },
        "tstl": {
            "libraryName": "tstl",
            "asOfVersion": "1.5.7"
        },
        "ttf2woff2": {
            "libraryName": "ttf2woff2",
            "asOfVersion": "6.0.0"
        },
        "tunnel-ssh": {
            "libraryName": "tunnel-ssh",
            "asOfVersion": "5.1.0"
        },
        "tus-js-client": {
            "libraryName": "tus-js-client",
            "asOfVersion": "2.1.0"
        },
        "tween.js": {
            "libraryName": "@tweenjs/tween.js",
            "asOfVersion": "18.6.1"
        },
        "twemoji": {
            "libraryName": "twemoji",
            "asOfVersion": "13.1.1"
        },
        "twilio": {
            "libraryName": "twilio",
            "asOfVersion": "3.19.2"
        },
        "twilio-video": {
            "libraryName": "twilio-video",
            "asOfVersion": "2.11.0"
        },
        "typed.js": {
            "libraryName": "typed.js",
            "asOfVersion": "2.0.9"
        },
        "typeform__embed": {
            "libraryName": "@typeform/embed",
            "asOfVersion": "1.0.0"
        },
        "typescript": {
            "libraryName": "typescript",
            "asOfVersion": "2.0.0"
        },
        "typescript-services": {
            "libraryName": "typescript-services",
            "asOfVersion": "2.0.0"
        },
        "ua-string": {
            "libraryName": "ua-string",
            "asOfVersion": "3.0.0"
        },
        "ui-box": {
            "libraryName": "ui-box",
            "asOfVersion": "2.0.0"
        },
        "uk.co.workingedge.phonegap.plugin.istablet": {
            "libraryName": "uk.co.workingedge.phonegap.plugin.istablet",
            "asOfVersion": "1.1.3"
        },
        "uk.co.workingedge.phonegap.plugin.launchnavigator": {
            "libraryName": "uk.co.workingedge.phonegap.plugin.launchnavigator",
            "asOfVersion": "4.0.0"
        },
        "unbox-primitive": {
            "libraryName": "unbox-primitive",
            "asOfVersion": "1.1.0"
        },
        "unique-random": {
            "libraryName": "unique-random",
            "asOfVersion": "2.1.0"
        },
        "unique-random-array": {
            "libraryName": "unique-random-array",
            "asOfVersion": "2.0.0"
        },
        "unique-string": {
            "libraryName": "unique-string",
            "asOfVersion": "2.0.0"
        },
        "unist-util-is": {
            "libraryName": "unist-util-is",
            "asOfVersion": "4.0.0"
        },
        "universal-cookie": {
            "libraryName": "universal-cookie",
            "asOfVersion": "3.0.0"
        },
        "universal-router": {
            "libraryName": "universal-router",
            "asOfVersion": "8.0.0"
        },
        "unix-permissions": {
            "libraryName": "unix-permissions",
            "asOfVersion": "4.1.0"
        },
        "unsplash-js": {
            "libraryName": "unsplash-js",
            "asOfVersion": "7.0.0"
        },
        "untildify": {
            "libraryName": "untildify",
            "asOfVersion": "4.0.0"
        },
        "unused-filename": {
            "libraryName": "unused-filename",
            "asOfVersion": "2.0.0"
        },
        "upper-case": {
            "libraryName": "upper-case",
            "asOfVersion": "1.1.3"
        },
        "upper-case-first": {
            "libraryName": "upper-case-first",
            "asOfVersion": "1.1.2"
        },
        "url-join": {
            "libraryName": "url-join",
            "asOfVersion": "5.0.0"
        },
        "url-metadata": {
            "libraryName": "url-metadata",
            "asOfVersion": "2.4.0"
        },
        "url-regex": {
            "libraryName": "url-regex",
            "asOfVersion": "5.0.0"
        },
        "url-template": {
            "libraryName": "url-template",
            "asOfVersion": "3.0.0"
        },
        "urlencode": {
            "libraryName": "urlencode",
            "asOfVersion": "2.0.0"
        },
        "urllib": {
            "libraryName": "urllib",
            "asOfVersion": "2.33.0"
        },
        "usb": {
            "libraryName": "usb",
            "asOfVersion": "2.0.1"
        },
        "use-dark-mode": {
            "libraryName": "use-dark-mode",
            "asOfVersion": "2.3.1"
        },
        "use-deep-compare-effect": {
            "libraryName": "use-deep-compare-effect",
            "asOfVersion": "1.5.0"
        },
        "use-prefers-color-scheme": {
            "libraryName": "use-prefers-color-scheme",
            "asOfVersion": "1.0.0"
        },
        "use-resize-observer": {
            "libraryName": "use-resize-observer",
            "asOfVersion": "6.1.0"
        },
        "username": {
            "libraryName": "username",
            "asOfVersion": "5.0.0"
        },
        "uuid-apikey": {
            "libraryName": "uuid-apikey",
            "asOfVersion": "1.5.0"
        },
        "uuidjs": {
            "libraryName": "uuidjs",
            "asOfVersion": "3.6.0"
        },
        "uuidv4": {
            "libraryName": "uuidv4",
            "asOfVersion": "5.0.0"
        },
        "validate.js": {
            "libraryName": "validate.js",
            "asOfVersion": "0.11.0"
        },
        "vanilla-tilt": {
            "libraryName": "vanilla-tilt",
            "asOfVersion": "1.6.2"
        },
        "vec3": {
            "libraryName": "vec3",
            "asOfVersion": "0.1.4"
        },
        "vectorious": {
            "libraryName": "vectorious",
            "asOfVersion": "5.0.0"
        },
        "vega": {
            "libraryName": "vega",
            "asOfVersion": "3.2.0"
        },
        "velocity-animate": {
            "libraryName": "velocity-animate",
            "asOfVersion": "2.0.1"
        },
        "vexdb": {
            "libraryName": "vexdb",
            "asOfVersion": "1.7.1"
        },
        "vexflow": {
            "libraryName": "vexflow",
            "asOfVersion": "4.0.1"
        },
        "vfile": {
            "libraryName": "vfile",
            "asOfVersion": "4.0.0"
        },
        "vfile-location": {
            "libraryName": "vfile-location",
            "asOfVersion": "3.0.0"
        },
        "vfile-message": {
            "libraryName": "vfile-message",
            "asOfVersion": "2.0.0"
        },
        "victory": {
            "libraryName": "victory",
            "asOfVersion": "35.0.0"
        },
        "videojs-contrib-quality-levels": {
            "libraryName": "videojs-contrib-quality-levels",
            "asOfVersion": "4.1.0"
        },
        "videojs-hotkeys": {
            "libraryName": "videojs-hotkeys",
            "asOfVersion": "0.2.29"
        },
        "viewerjs": {
            "libraryName": "viewerjs",
            "asOfVersion": "1.0.0"
        },
        "vite-plugin-react-control-statements": {
            "libraryName": "vite-plugin-react-control-statements",
            "asOfVersion": "0.0.1"
        },
        "vso-node-api": {
            "libraryName": "vso-node-api",
            "asOfVersion": "4.0.0"
        },
        "vue": {
            "libraryName": "vuejs",
            "asOfVersion": "2.0.0"
        },
        "vue-i18n": {
            "libraryName": "vue-i18n",
            "asOfVersion": "7.0.0"
        },
        "vue-resource": {
            "libraryName": "vue-resource",
            "asOfVersion": "1.3.6"
        },
        "vue-router": {
            "libraryName": "vue-router",
            "asOfVersion": "2.0.0"
        },
        "vue-scrollto": {
            "libraryName": "vue-scrollto",
            "asOfVersion": "2.17.1"
        },
        "vuedraggable": {
            "libraryName": "vuedraggable",
            "asOfVersion": "2.24.0"
        },
        "vuex-i18n": {
            "libraryName": "vuex-i18n",
            "asOfVersion": "1.13.0"
        },
        "w3c-permissions": {
            "libraryName": "typescript",
            "asOfVersion": "2.0.0"
        },
        "wait-for-localhost": {
            "libraryName": "wait-for-localhost",
            "asOfVersion": "3.1.0"
        },
        "wallpaper": {
            "libraryName": "wallpaper",
            "asOfVersion": "4.3.0"
        },
        "wanakana": {
            "libraryName": "wanakana",
            "asOfVersion": "5.3.0"
        },
        "watson-developer-cloud": {
            "libraryName": "watson-developer-cloud",
            "asOfVersion": "3.0.1"
        },
        "web3": {
            "libraryName": "web3",
            "asOfVersion": "1.2.2"
        },
        "web3-eth-abi": {
            "libraryName": "web3-eth-abi",
            "asOfVersion": "1.2.2"
        },
        "webassembly-js-api": {
            "libraryName": "typescript",
            "asOfVersion": "2.0.0"
        },
        "webcola": {
            "libraryName": "webcola",
            "asOfVersion": "3.2.0"
        },
        "webdriverio": {
            "libraryName": "webdriverio",
            "asOfVersion": "5.0.0"
        },
        "webgme": {
            "libraryName": "webgme",
            "asOfVersion": "2.11.0"
        },
        "webix": {
            "libraryName": "webix",
            "asOfVersion": "5.1.1"
        },
        "webpack-chain": {
            "libraryName": "webpack-chain",
            "asOfVersion": "5.2.0"
        },
        "webpack-chunk-hash": {
            "libraryName": "webpack-chunk-hash",
            "asOfVersion": "0.6.0"
        },
        "webpack-dev-middleware": {
            "libraryName": "webpack-dev-middleware",
            "asOfVersion": "5.3.0"
        },
        "webpack-dev-server": {
            "libraryName": "webpack-dev-server",
            "asOfVersion": "4.7.0"
        },
        "webpack-manifest-plugin": {
            "libraryName": "webpack-manifest-plugin",
            "asOfVersion": "4.0.0"
        },
        "webpack-merge": {
            "libraryName": "webpack-merge",
            "asOfVersion": "5.0.0"
        },
        "webpack-notifier": {
            "libraryName": "webpack-notifier",
            "asOfVersion": "1.14.0"
        },
        "webpack-subresource-integrity": {
            "libraryName": "webpack-subresource-integrity",
            "asOfVersion": "5.0.0"
        },
        "webpack-virtual-modules": {
            "libraryName": "webpack-virtual-modules",
            "asOfVersion": "0.4.2"
        },
        "webpackbar": {
            "libraryName": "webpackbar",
            "asOfVersion": "5.0.0"
        },
        "websequencediagrams": {
            "libraryName": "websequencediagrams",
            "asOfVersion": "2.0.0"
        },
        "whatwg-streams": {
            "libraryName": "typescript",
            "asOfVersion": "3.2.1"
        },
        "which-boxed-primitive": {
            "libraryName": "which-boxed-primitive",
            "asOfVersion": "v1.1.0"
        },
        "which-pm": {
            "libraryName": "which-pm",
            "asOfVersion": "1.1.0"
        },
        "wikidata-sdk": {
            "libraryName": "wikidata-sdk",
            "asOfVersion": "6.1.0"
        },
        "windows-foreground-love": {
            "libraryName": "windows-foreground-love",
            "asOfVersion": "0.3.1"
        },
        "windows-process-tree": {
            "libraryName": "windows-process-tree",
            "asOfVersion": "0.3.0"
        },
        "winston": {
            "libraryName": "winston",
            "asOfVersion": "2.4.4"
        },
        "wix-style-react": {
            "libraryName": "wix-style-react",
            "asOfVersion": "7.47.1"
        },
        "wojtekmaj__react-daterange-picker": {
            "libraryName": "@wojtekmaj/react-daterange-picker",
            "asOfVersion": "5.0.1"
        },
        "wojtekmaj__react-datetimerange-picker": {
            "libraryName": "@wojtekmaj/react-datetimerange-picker",
            "asOfVersion": "5.0.1"
        },
        "wolfy87-eventemitter": {
            "libraryName": "wolfy87-eventemitter",
            "asOfVersion": "5.2.0"
        },
        "wonder-commonlib": {
            "libraryName": "wonder-commonlib",
            "asOfVersion": "0.1.12"
        },
        "wonder-frp": {
            "libraryName": "wonder-frp",
            "asOfVersion": "0.1.25"
        },
        "word-list-json": {
            "libraryName": "word-list",
            "asOfVersion": "3.0.0"
        },
        "word-wrap": {
            "libraryName": "word-wrap",
            "asOfVersion": "1.2.1"
        },
        "wordpress__a11y": {
            "libraryName": "@wordpress/a11y",
            "asOfVersion": "2.9.0"
        },
        "wordpress__api-fetch": {
            "libraryName": "@wordpress/api-fetch",
            "asOfVersion": "3.23.1"
        },
        "wordpress__autop": {
            "libraryName": "@wordpress/autop",
            "asOfVersion": "2.7.0"
        },
        "wordpress__blob": {
            "libraryName": "@wordpress/blob",
            "asOfVersion": "2.8.0"
        },
        "wordpress__block-serialization-default-parser": {
            "libraryName": "@wordpress/block-serialization-default-parser",
            "asOfVersion": "4.17.0"
        },
        "wordpress__components": {
            "libraryName": "@wordpress/components",
            "asOfVersion": "23.8.0"
        },
        "wordpress__compose": {
            "libraryName": "@wordpress/compose",
            "asOfVersion": "6.1.0"
        },
        "wordpress__core-data": {
            "libraryName": "@wordpress/core-data",
            "asOfVersion": "5.0.0"
        },
        "wordpress__data": {
            "libraryName": "@wordpress/data",
            "asOfVersion": "7.0.0"
        },
        "wordpress__data-controls": {
            "libraryName": "@wordpress/data-controls",
            "asOfVersion": "3.0.0"
        },
        "wordpress__date": {
            "libraryName": "@wordpress/date",
            "asOfVersion": "3.15.0"
        },
        "wordpress__dependency-extraction-webpack-plugin": {
            "libraryName": "@wordpress/dependency-extraction-webpack-plugin",
            "asOfVersion": "2.7.0"
        },
        "wordpress__deprecated": {
            "libraryName": "@wordpress/deprecated",
            "asOfVersion": "2.11.0"
        },
        "wordpress__dom": {
            "libraryName": "@wordpress/dom",
            "asOfVersion": "2.18.0"
        },
        "wordpress__dom-ready": {
            "libraryName": "@wordpress/dom-ready",
            "asOfVersion": "2.9.0"
        },
        "wordpress__editor": {
            "libraryName": "@wordpress/editor",
            "asOfVersion": "14.12.0"
        },
        "wordpress__element": {
            "libraryName": "@wordpress/element",
            "asOfVersion": "2.14.0"
        },
        "wordpress__escape-html": {
            "libraryName": "@wordpress/escape-html",
            "asOfVersion": "1.8.0"
        },
        "wordpress__hooks": {
            "libraryName": "@wordpress/hooks",
            "asOfVersion": "2.11.0"
        },
        "wordpress__html-entities": {
            "libraryName": "@wordpress/html-entities",
            "asOfVersion": "2.7.0"
        },
        "wordpress__i18n": {
            "libraryName": "@wordpress/i18n",
            "asOfVersion": "3.11.0"
        },
        "wordpress__is-shallow-equal": {
            "libraryName": "@wordpress/is-shallow-equal",
            "asOfVersion": "2.0.0"
        },
        "wordpress__jest-console": {
            "libraryName": "@wordpress/jest-console",
            "asOfVersion": "5.2.0"
        },
        "wordpress__keycodes": {
            "libraryName": "@wordpress/keycodes",
            "asOfVersion": "2.18.0"
        },
        "wordpress__media-utils": {
            "libraryName": "@wordpress/media-utils",
            "asOfVersion": "5.8.0"
        },
        "wordpress__notices": {
            "libraryName": "@wordpress/notices",
            "asOfVersion": "4.0.0"
        },
        "wordpress__plugins": {
            "libraryName": "@wordpress/plugins",
            "asOfVersion": "6.0.0"
        },
        "wordpress__priority-queue": {
            "libraryName": "@wordpress/priority-queue",
            "asOfVersion": "1.6.0"
        },
        "wordpress__redux-routine": {
            "libraryName": "@wordpress/redux-routine",
            "asOfVersion": "4.2.0"
        },
        "wordpress__rich-text": {
            "libraryName": "@wordpress/rich-text",
            "asOfVersion": "6.10.0"
        },
        "wordpress__shortcode": {
            "libraryName": "@wordpress/shortcode",
            "asOfVersion": "4.14.0"
        },
        "wordpress__token-list": {
            "libraryName": "@wordpress/token-list",
            "asOfVersion": "1.10.0"
        },
        "wordpress__url": {
            "libraryName": "@wordpress/url",
            "asOfVersion": "2.14.0"
        },
        "words-to-numbers": {
            "libraryName": "words-to-numbers",
            "asOfVersion": "1.3.0"
        },
        "workbox-background-sync": {
            "libraryName": "workbox-background-sync",
            "asOfVersion": "5.0.0"
        },
        "workbox-broadcast-update": {
            "libraryName": "workbox-broadcast-update",
            "asOfVersion": "5.0.0"
        },
        "workbox-build": {
            "libraryName": "workbox-build",
            "asOfVersion": "5.1.0"
        },
        "workbox-cacheable-response": {
            "libraryName": "workbox-cacheable-response",
            "asOfVersion": "5.0.0"
        },
        "workbox-core": {
            "libraryName": "workbox-core",
            "asOfVersion": "5.0.0"
        },
        "workbox-expiration": {
            "libraryName": "workbox-expiration",
            "asOfVersion": "5.0.0"
        },
        "workbox-google-analytics": {
            "libraryName": "workbox-google-analytics",
            "asOfVersion": "5.0.0"
        },
        "workbox-navigation-preload": {
            "libraryName": "workbox-navigation-preload",
            "asOfVersion": "5.0.0"
        },
        "workbox-precaching": {
            "libraryName": "workbox-precaching",
            "asOfVersion": "5.0.0"
        },
        "workbox-range-requests": {
            "libraryName": "workbox-range-requests",
            "asOfVersion": "5.0.0"
        },
        "workbox-routing": {
            "libraryName": "workbox-routing",
            "asOfVersion": "5.0.0"
        },
        "workbox-strategies": {
            "libraryName": "workbox-strategies",
            "asOfVersion": "5.0.0"
        },
        "workbox-streams": {
            "libraryName": "workbox-streams",
            "asOfVersion": "5.0.0"
        },
        "workbox-webpack-plugin": {
            "libraryName": "workbox-webpack-plugin",
            "asOfVersion": "6.0.0"
        },
        "workbox-window": {
            "libraryName": "workbox-window",
            "asOfVersion": "5.0.0"
        },
        "workerpool": {
            "libraryName": "workerpool",
            "asOfVersion": "9.0.0"
        },
        "wouter": {
            "libraryName": "wouter",
            "asOfVersion": "2.2.0"
        },
        "wrap-ansi": {
            "libraryName": "wrap-ansi",
            "asOfVersion": "8.1.0"
        },
        "write-json-file": {
            "libraryName": "write-json-file",
            "asOfVersion": "3.2.0"
        },
        "write-pkg": {
            "libraryName": "write-pkg",
            "asOfVersion": "4.0.0"
        },
        "wyt": {
            "libraryName": "wyt",
            "asOfVersion": "2.0.0"
        },
        "x2js": {
            "libraryName": "x2js",
            "asOfVersion": "3.1.0"
        },
        "xadesjs": {
            "libraryName": "xadesjs",
            "asOfVersion": "2.0.2"
        },
        "xdg-basedir": {
            "libraryName": "xdg-basedir",
            "asOfVersion": "4.0.0"
        },
        "xhr-mock": {
            "libraryName": "xhr-mock",
            "asOfVersion": "2.0.0"
        },
        "xlsx": {
            "libraryName": "xlsx",
            "asOfVersion": "0.0.36"
        },
        "xml-formatter": {
            "libraryName": "xml-formatter",
            "asOfVersion": "2.1.1"
        },
        "xml-js": {
            "libraryName": "xml-js",
            "asOfVersion": "1.0.0"
        },
        "xml-zero-lexer": {
            "libraryName": "xml-zero-lexer",
            "asOfVersion": "3.1.8"
        },
        "xmlbuilder": {
            "libraryName": "xmlbuilder",
            "asOfVersion": "11.0.1"
        },
        "xregexp": {
            "libraryName": "xregexp",
            "asOfVersion": "4.4.0"
        },
        "xstyled__styled-components": {
            "libraryName": "@xstyled/styled-components",
            "asOfVersion": "2.0.0"
        },
        "xstyled__system": {
            "libraryName": "@xstyled/system",
            "asOfVersion": "2.0.0"
        },
        "xterm": {
            "libraryName": "xterm",
            "asOfVersion": "3.0.0"
        },
        "xumm-api": {
            "libraryName": "xumm-sdk",
            "asOfVersion": "0.1.4"
        },
        "y18n": {
            "libraryName": "y18n",
            "asOfVersion": "5.0.0"
        },
        "yaml": {
            "libraryName": "yaml",
            "asOfVersion": "1.9.0"
        },
        "year-days": {
            "libraryName": "year-days",
            "asOfVersion": "3.0.0"
        },
        "yeoman-environment": {
            "libraryName": "yeoman-environment",
            "asOfVersion": "4.0.0"
        },
        "yeoman-generator": {
            "libraryName": "yeoman-generator",
            "asOfVersion": "6.0.0"
        },
        "yeoman-test": {
            "libraryName": "yeoman-test",
            "asOfVersion": "7.0.0"
        },
        "yn": {
            "libraryName": "yn",
            "asOfVersion": "3.1.0"
        },
        "yoctodelay": {
            "libraryName": "yoctodelay",
            "asOfVersion": "1.2.0"
        },
        "yog-ral": {
            "libraryName": "yog-ral",
            "asOfVersion": "0.22.1"
        },
        "yup": {
            "libraryName": "yup",
            "asOfVersion": "0.32.0"
        },
        "z-schema": {
            "libraryName": "z-schema",
            "asOfVersion": "3.24.0"
        },
        "zapier-platform-core": {
            "libraryName": "zapier-platform-core",
            "asOfVersion": "6.1.1"
        },
        "zeromq": {
            "libraryName": "zeromq",
            "asOfVersion": "6.0.0"
        },
        "zetapush-js": {
            "libraryName": "zetapush-js",
            "asOfVersion": "3.1.2"
        },
        "ziggy-js": {
            "libraryName": "ziggy-js",
            "asOfVersion": "1.8.0"
        },
        "zinggrid": {
            "libraryName": "zinggrid",
            "asOfVersion": "1.3.0"
        },
        "zipkin-instrumentation-express": {
            "libraryName": "zipkin-instrumentation-express",
            "asOfVersion": "0.12.0"
        },
        "zipkin-transport-http": {
            "libraryName": "zipkin-transport-http",
            "asOfVersion": "0.12.0"
        },
        "zone.js": {
            "libraryName": "zone.js",
            "asOfVersion": "0.5.12"
        },
        "zookeeper": {
            "libraryName": "zookeeper",
            "asOfVersion": "4.6.0"
        },
        "zrender": {
            "libraryName": "zrender",
            "asOfVersion": "5.0.0"
        }
    }
}<|MERGE_RESOLUTION|>--- conflicted
+++ resolved
@@ -4889,15 +4889,12 @@
             "libraryName": "parse-ms",
             "asOfVersion": "2.1.0"
         },
-<<<<<<< HEAD
+        "parse-numeric-range": {
+            "libraryName": "parse-numeric-range",
+            "asOfVersion": "1.3.0"
         "parse-path": {
             "libraryName": "parse-path",
             "asOfVersion": "7.1.0"
-=======
-        "parse-numeric-range": {
-            "libraryName": "parse-numeric-range",
-            "asOfVersion": "1.3.0"
->>>>>>> 7182d516
         },
         "parse5": {
             "libraryName": "parse5",
