{
    "packages": [
        {
            "libraryName": "3d-bin-packing",
            "typingsPackageName": "3d-bin-packing",
            "sourceRepoURL": "https://github.com/betterwaysystems/packer",
            "asOfVersion": "1.1.3"
        },
        {
            "libraryName": "Ably Realtime and Rest client library",
            "typingsPackageName": "ably",
            "sourceRepoURL": "https://www.ably.io/",
            "asOfVersion": "1.0.0"
        },
        {
            "libraryName": "actions-on-google",
            "typingsPackageName": "actions-on-google",
            "sourceRepoURL": "https://github.com/actions-on-google/actions-on-google-nodejs",
            "asOfVersion": "2.0.0"
        },
        {
            "libraryName": "active-win",
            "typingsPackageName": "active-win",
            "sourceRepoURL": "https://github.com/sindresorhus/active-win",
            "asOfVersion": "5.1.0"
        },
        {
            "libraryName": "ag-grid",
            "typingsPackageName": "ag-grid",
            "sourceRepoURL": "https://github.com/ceolter/ag-grid",
            "asOfVersion": "3.2.0"
        },
        {
            "libraryName": "aggregate-error",
            "typingsPackageName": "aggregate-error",
            "sourceRepoURL": "https://github.com/sindresorhus/aggregate-error",
            "asOfVersion": "2.2.0"
        },
        {
            "libraryName": "ajv",
            "typingsPackageName": "ajv",
            "sourceRepoURL": "https://github.com/epoberezkin/ajv",
            "asOfVersion": "1.0.0"
        },
        {
            "libraryName": "all-keys",
            "typingsPackageName": "all-keys",
            "sourceRepoURL": "https://github.com/sindresorhus/all-keys",
            "asOfVersion": "3.0.0"
        },
        {
            "libraryName": "all-keys",
            "typingsPackageName": "all-property-names",
            "sourceRepoURL": "https://github.com/sindresorhus/all-keys",
            "asOfVersion": "3.0.0"
        },
        {
            "libraryName": "angular-touchspin",
            "typingsPackageName": "angular-touchspin",
            "sourceRepoURL": "https://github.com/nkovacic/angular-touchspin",
            "asOfVersion": "1.8.2"
        },
        {
            "libraryName": "angular-ui-router-default",
            "typingsPackageName": "angular-ui-router-default",
            "sourceRepoURL": "https://github.com/nonplus/angular-ui-router-default",
            "asOfVersion": "0.0.5"
        },
        {
            "libraryName": "angular-ui-router-uib-modal",
            "typingsPackageName": "angular-ui-router-uib-modal",
            "sourceRepoURL": "https://github.com/nonplus/angular-ui-router-uib-modal",
            "asOfVersion": "0.0.11"
        },
        {
            "libraryName": "ansi-escapes",
            "typingsPackageName": "ansi-escapes",
            "sourceRepoURL": "https://github.com/sindresorhus/ansi-escapes",
            "asOfVersion": "4.0.0"
        },
        {
            "libraryName": "ansi-regex",
            "typingsPackageName": "ansi-regex",
            "sourceRepoURL": "https://github.com/chalk/ansi-regex",
            "asOfVersion": "5.0.0"
        },
        {
            "libraryName": "antd",
            "typingsPackageName": "antd",
            "sourceRepoURL": "https://github.com/ant-design/ant-design",
            "asOfVersion": "1.0.0"
        },
        {
            "libraryName": "anybar",
            "typingsPackageName": "anybar",
            "sourceRepoURL": "https://github.com/sindresorhus/anybar",
            "asOfVersion": "4.0.0"
        },
        {
            "libraryName": "anydb-sql",
            "typingsPackageName": "anydb-sql",
            "sourceRepoURL": "https://github.com/doxout/anydb-sql",
            "asOfVersion": "0.6.46"
        },
        {
            "libraryName": "anydb-sql-migrations",
            "typingsPackageName": "anydb-sql-migrations",
            "sourceRepoURL": "https://github.com/spion/anydb-sql-migrations",
            "asOfVersion": "2.1.1"
        },
        {
            "libraryName": "apn",
            "typingsPackageName": "apn",
            "sourceRepoURL": "https://github.com/node-apn/node-apn",
            "asOfVersion": "2.1.2"
        },
        {
            "libraryName": "Application Insights",
            "typingsPackageName": "applicationinsights",
            "sourceRepoURL": "https://github.com/Microsoft/ApplicationInsights-node.js",
            "asOfVersion": "0.20.0"
        },
        {
            "libraryName": "Argon2",
            "typingsPackageName": "argon2",
            "sourceRepoURL": "https://github.com/ranisalt/node-argon2",
            "asOfVersion": "0.15.0"
        },
        {
            "libraryName": "array-move",
            "typingsPackageName": "array-move",
            "sourceRepoURL": "https://github.com/sindresorhus/array-move",
            "asOfVersion": "2.0.0"
        },
        {
            "libraryName": "array-uniq",
            "typingsPackageName": "array-uniq",
            "sourceRepoURL": "https://github.com/sindresorhus/array-uniq",
            "asOfVersion": "2.1.0"
        },
        {
            "libraryName": "arrify",
            "typingsPackageName": "arrify",
            "sourceRepoURL": "https://github.com/sindresorhus/arrify",
            "asOfVersion": "2.0.0"
        },
        {
            "libraryName": "artyom.js",
            "typingsPackageName": "artyom.js",
            "sourceRepoURL": "https://github.com/sdkcarlos/artyom.js",
            "asOfVersion": "1.0.6"
        },
        {
            "libraryName": "askmethat-rating",
            "typingsPackageName": "askmethat-rating",
            "sourceRepoURL": "https://github.com/AlexTeixeira/Askmethat-Rating",
            "asOfVersion": "0.4.0"
        },
        {
            "libraryName": "assertion-error",
            "typingsPackageName": "assertion-error",
            "sourceRepoURL": "https://github.com/chaijs/assertion-error",
            "asOfVersion": "1.1.0"
        },
        {
            "libraryName": "asyncblock",
            "typingsPackageName": "asyncblock",
            "sourceRepoURL": "https://github.com/scriby/asyncblock",
            "asOfVersion": "2.2.11"
        },
        {
            "libraryName": "aurelia-knockout",
            "typingsPackageName": "aurelia-knockout",
            "sourceRepoURL": "https://github.com/code-chris/aurelia-knockout",
            "asOfVersion": "2.1.0"
        },
        {
            "libraryName": "auto-bind",
            "typingsPackageName": "auto-bind",
            "sourceRepoURL": "https://github.com/sindresorhus/auto-bind",
            "asOfVersion": "2.1.0"
        },
        {
            "libraryName": "autobind-decorator",
            "typingsPackageName": "autobind-decorator",
            "sourceRepoURL": "https://github.com/andreypopp/autobind-decorator",
            "asOfVersion": "2.1.0"
        },
        {
            "libraryName": "aws-sdk",
            "typingsPackageName": "aws-sdk",
            "sourceRepoURL": "https://github.com/aws/aws-sdk-js",
            "asOfVersion": "2.7.0"
        },
        {
            "libraryName": "axe-core",
            "typingsPackageName": "axe-core",
            "sourceRepoURL": "https://github.com/dequelabs/axe-core",
            "asOfVersion": "3.0.3"
        },
        {
            "libraryName": "axios",
            "typingsPackageName": "axios",
            "sourceRepoURL": "https://github.com/mzabriskie/axios",
            "asOfVersion": "0.14.0"
        },
        {
            "libraryName": "axios-mock-adapter",
            "typingsPackageName": "axios-mock-adapter",
            "sourceRepoURL": "https://github.com/ctimmerm/axios-mock-adapter",
            "asOfVersion": "1.10.0"
        },
        {
            "libraryName": "azure-mobile-apps",
            "typingsPackageName": "azure-mobile-apps",
            "sourceRepoURL": "https://github.com/Azure/azure-mobile-apps-node/",
            "asOfVersion": "3.0.0"
        },
        {
            "libraryName": "@babel/parser",
            "typingsPackageName": "babel__parser",
            "sourceRepoURL": "https://github.com/babel/babel",
            "asOfVersion": "7.1.0"
        },
        {
            "libraryName": "BabylonJS",
            "typingsPackageName": "babylonjs",
            "sourceRepoURL": "http://www.babylonjs.com/",
            "asOfVersion": "2.4.1"
        },
        {
            "libraryName": "badgen",
            "typingsPackageName": "badgen",
            "sourceRepoURL": "https://github.com/amio/badgen",
            "asOfVersion": "2.7.1"
        },
        {
            "libraryName": "base64url",
            "typingsPackageName": "base64url",
            "sourceRepoURL": "https://github.com/brianloveswords/base64url",
            "asOfVersion": "2.0.0"
        },
        {
            "libraryName": "baseui",
            "typingsPackageName": "baseui",
            "sourceRepoURL": "https://github.com/uber-web/baseui",
            "asOfVersion": "8.0.0"
        },
        {
            "libraryName": "beeper",
            "typingsPackageName": "beeper",
            "sourceRepoURL": "https://github.com/sindresorhus/beeper",
            "asOfVersion": "2.0.0"
        },
        {
            "libraryName": "bezier-easing",
            "typingsPackageName": "bezier-easing",
            "sourceRepoURL": "https://github.com/gre/bezier-easing",
            "asOfVersion": "2.1.0"
        },
        {
            "libraryName": "bem-cn",
            "typingsPackageName": "bem-cn",
            "sourceRepoURL": "https://github.com/albburtsev/bem-cn",
            "asOfVersion": "3.0.0"
        },
        {
            "libraryName": "BigInteger.js",
            "typingsPackageName": "big-integer",
            "sourceRepoURL": "https://github.com/peterolson/BigInteger.js",
            "asOfVersion": "0.0.31"
        },
        {
            "libraryName": "bignumber.js",
            "typingsPackageName": "bignumber.js",
            "sourceRepoURL": "https://github.com/MikeMcl/bignumber.js/",
            "asOfVersion": "5.0.0"
        },
        {
            "libraryName": "bin-version",
            "typingsPackageName": "bin-version",
            "sourceRepoURL": "https://github.com/sindresorhus/bin-version",
            "asOfVersion": "3.1.0"
        },
        {
            "libraryName": "bingmaps",
            "typingsPackageName": "bingmaps",
            "sourceRepoURL": "https://github.com/Microsoft/Bing-Maps-V8-TypeScript-Definitions",
            "asOfVersion": "2.0.15"
        },
        {
            "libraryName": "bitcoinjs-lib",
            "typingsPackageName": "bitcoinjs-lib",
            "sourceRepoURL": "https://github.com/bitcoinjs/bitcoinjs-lib",
            "asOfVersion": "5.0.0"
        },
        {
            "libraryName": "bip32",
            "typingsPackageName": "bip32",
            "sourceRepoURL": "https://github.com/bitcoinjs/bip32#readme",
            "asOfVersion": "2.0.0"
        },
        {
            "libraryName": "bitwise",
            "typingsPackageName": "bitwise",
            "sourceRepoURL": "https://github.com/dodekeract/bitwise",
            "asOfVersion": "2.0.0"
        },
        {
            "libraryName": "blob-util",
            "typingsPackageName": "blob-util",
            "sourceRepoURL": "https://github.com/nolanlawson/blob-util#readme",
            "asOfVersion": "2.0.0"
        },
        {
            "libraryName": "botvs",
            "typingsPackageName": "botvs",
            "sourceRepoURL": "https://www.botvs.com/",
            "asOfVersion": "1.0.0"
        },
        {
            "libraryName": "Bowser",
            "typingsPackageName": "bowser",
            "sourceRepoURL": "https://github.com/ded/bowser",
            "asOfVersion": "1.1.1"
        },
        {
            "libraryName": "boxen",
            "typingsPackageName": "boxen",
            "sourceRepoURL": "https://github.com/sindresorhus/boxen",
            "asOfVersion": "3.0.1"
        },
        {
            "libraryName": "broccoli-plugin",
            "typingsPackageName": "broccoli-plugin",
            "sourceRepoURL": "https://github.com/broccolijs/broccoli-plugin",
            "asOfVersion": "3.0.0"
        },
        {
            "libraryName": "Bugsnag Browser",
            "typingsPackageName": "bugsnag-js",
            "sourceRepoURL": "https://github.com/bugsnag/bugsnag-js",
            "asOfVersion": "3.1.0"
        },
        {
            "libraryName": "builtin-modules",
            "typingsPackageName": "builtin-modules",
            "sourceRepoURL": "https://github.com/sindresorhus/builtin-modules",
            "asOfVersion": "3.1.0"
        },
        {
            "libraryName": "bunyan-bugsnag",
            "typingsPackageName": "bunyan-bugsnag",
            "sourceRepoURL": "https://github.com/marnusw/bunyan-bugsnag",
            "asOfVersion": "3.0.0"
        },
        {
            "libraryName": "CacheFactory",
            "typingsPackageName": "cachefactory",
            "sourceRepoURL": "https://github.com/jmdobry/CacheFactory",
            "asOfVersion": "3.0.0"
        },
        {
            "libraryName": "callsites",
            "typingsPackageName": "callsites",
            "sourceRepoURL": "https://github.com/sindresorhus/callsites",
            "asOfVersion": "3.0.0"
        },
        {
            "libraryName": "camel-case",
            "typingsPackageName": "camel-case",
            "sourceRepoURL": "https://github.com/blakeembrey/camel-case",
            "asOfVersion": "1.2.1"
        },
        {
            "libraryName": "camelcase",
            "typingsPackageName": "camelcase",
            "sourceRepoURL": "https://github.com/sindresorhus/camelcase",
            "asOfVersion": "5.2.0"
        },
        {
            "libraryName": "camelcase-keys",
            "typingsPackageName": "camelcase-keys",
            "sourceRepoURL": "https://github.com/sindresorhus/camelcase-keys",
            "asOfVersion": "5.1.0"
        },
        {
            "libraryName": "camljs",
            "typingsPackageName": "camljs",
            "sourceRepoURL": "https://github.com/andrei-markeev/camljs",
            "asOfVersion": "2.8.1"
        },
        {
            "libraryName": "catalog",
            "typingsPackageName": "catalog",
            "sourceRepoURL": "https://github.com/interactivethings/catalog",
            "asOfVersion": "3.5.0"
        },
        {
            "libraryName": "chai-http",
            "typingsPackageName": "chai-http",
            "sourceRepoURL": "https://github.com/chaijs/chai-http",
            "asOfVersion": "4.2.0"
        },
        {
            "libraryName": "chai-webdriverio",
            "typingsPackageName": "chai-webdriverio",
            "sourceRepoURL": "https://github.com/marcodejongh/chai-webdriverio",
            "asOfVersion": "1.0.0"
        },
        {
            "libraryName": "chalk",
            "typingsPackageName": "chalk",
            "sourceRepoURL": "https://github.com/chalk/chalk",
            "asOfVersion": "2.2.0"
        },
        {
            "libraryName": "change-case",
            "typingsPackageName": "change-case",
            "sourceRepoURL": "https://github.com/blakeembrey/change-case",
            "asOfVersion": "2.3.1"
        },
        {
            "libraryName": "cheap-ruler",
            "typingsPackageName": "cheap-ruler",
            "sourceRepoURL": "https://github.com/mapbox/cheap-ruler",
            "asOfVersion": "2.5.0"
        },
        {
            "libraryName": "chokidar",
            "typingsPackageName": "chokidar",
            "sourceRepoURL": "https://github.com/paulmillr/chokidar",
            "asOfVersion": "2.1.3"
        },
        {
            "libraryName": "chunked-dc",
            "typingsPackageName": "chunked-dc",
            "sourceRepoURL": "https://github.com/saltyrtc/chunked-dc-js",
            "asOfVersion": "0.2.2"
        },
        {
            "libraryName": "clean-stack",
            "typingsPackageName": "clean-stack",
            "sourceRepoURL": "https://github.com/sindresorhus/clean-stack",
            "asOfVersion": "2.1.0"
        },
        {
            "libraryName": "clean-webpack-plugin",
            "typingsPackageName": "clean-webpack-plugin",
            "sourceRepoURL": "https://github.com/johnagan/clean-webpack-plugin",
            "asOfVersion": "2.0.0"
        },
        {
            "libraryName": "clear-module",
            "typingsPackageName": "clear-require",
            "sourceRepoURL": "https://github.com/sindresorhus/clear-module",
            "asOfVersion": "3.2.0"
        },
        {
            "libraryName": "cli-boxes",
            "typingsPackageName": "cli-boxes",
            "sourceRepoURL": "https://github.com/sindresorhus/cli-boxes",
            "asOfVersion": "2.0.0"
        },
        {
            "libraryName": "cli-cursor",
            "typingsPackageName": "cli-cursor",
            "sourceRepoURL": "https://github.com/sindresorhus/cli-cursor",
            "asOfVersion": "3.0.0"
        },
        {
            "libraryName": "cli-truncate",
            "typingsPackageName": "cli-truncate",
            "sourceRepoURL": "https://github.com/sindresorhus/cli-truncate",
            "asOfVersion": "2.0.0"
        },
        {
            "libraryName": "clipboardy",
            "typingsPackageName": "clipboardy",
            "sourceRepoURL": "https://github.com/sindresorhus/clipboardy",
            "asOfVersion": "2.0.0"
        },
        {
            "libraryName": "colors.js (colors)",
            "typingsPackageName": "colors",
            "sourceRepoURL": "https://github.com/Marak/colors.js",
            "asOfVersion": "1.2.1"
        },
        {
            "libraryName": "commander",
            "typingsPackageName": "commander",
            "sourceRepoURL": "https://github.com/tj/commander.js",
            "asOfVersion": "2.12.2"
        },
        {
            "libraryName": "condense-whitespace",
            "typingsPackageName": "condense-whitespace",
            "sourceRepoURL": "https://github.com/sindresorhus/condense-whitespace",
            "asOfVersion": "2.0.0"
        },
        {
            "libraryName": "conf",
            "typingsPackageName": "conf",
            "sourceRepoURL": "https://github.com/sindresorhus/conf",
            "asOfVersion": "3.0.0"
        },
        {
            "libraryName": "confirmdialog",
            "typingsPackageName": "confirmdialog",
            "sourceRepoURL": "https://github.com/allipierre/Type-definitions-for-jquery-confirm/tree/master/types/confirmDialog-js",
            "asOfVersion": "1.0.0"
        },
        {
            "libraryName": "consola",
            "typingsPackageName": "consola",
            "sourceRepoURL": "https://github.com/nuxt/consola",
            "asOfVersion": "2.2.5"
        },
        {
            "libraryName": "constant-case",
            "typingsPackageName": "constant-case",
            "sourceRepoURL": "https://github.com/blakeembrey/constant-case",
            "asOfVersion": "1.1.2"
        },
        {
            "libraryName": "convert-hrtime",
            "typingsPackageName": "convert-hrtime",
            "sourceRepoURL": "https://github.com/sindresorhus/convert-hrtime",
            "asOfVersion": "3.0.0"
        },
        {
            "libraryName": "copy-text-to-clipboard",
            "typingsPackageName": "copy-text-to-clipboard",
            "sourceRepoURL": "https://github.com/sindresorhus/copy-text-to-clipboard",
            "asOfVersion": "2.0.1"
        },
        {
            "libraryName": "cordova-plugin-battery-status",
            "typingsPackageName": "cordova-plugin-battery-status",
            "sourceRepoURL": "https://github.com/apache/cordova-plugin-battery-status",
            "asOfVersion": "1.2.3"
        },
        {
            "libraryName": "cordova-plugin-camera",
            "typingsPackageName": "cordova-plugin-camera",
            "sourceRepoURL": "https://github.com/apache/cordova-plugin-camera",
            "asOfVersion": "2.4.0"
        },
        {
            "libraryName": "cordova-plugin-contacts",
            "typingsPackageName": "cordova-plugin-contacts",
            "sourceRepoURL": "https://github.com/apache/cordova-plugin-contacts",
            "asOfVersion": "2.3.0"
        },
        {
            "libraryName": "cordova-plugin-device",
            "typingsPackageName": "cordova-plugin-device",
            "sourceRepoURL": "https://github.com/apache/cordova-plugin-device",
            "asOfVersion": "1.1.5"
        },
        {
            "libraryName": "cordova-plugin-device-motion",
            "typingsPackageName": "cordova-plugin-device-motion",
            "sourceRepoURL": "https://github.com/apache/cordova-plugin-device-motion",
            "asOfVersion": "1.2.4"
        },
        {
            "libraryName": "Apache Cordova Device Orientation plugin",
            "typingsPackageName": "cordova-plugin-device-orientation",
            "sourceRepoURL": "https://github.com/apache/cordova-plugin-device-orientation",
            "asOfVersion": "1.0.6"
        },
        {
            "libraryName": "cordova-plugin-dialogs",
            "typingsPackageName": "cordova-plugin-dialogs",
            "sourceRepoURL": "https://github.com/apache/cordova-plugin-dialogs",
            "asOfVersion": "1.3.2"
        },
        {
            "libraryName": "Apache Cordova File System plugin",
            "typingsPackageName": "cordova-plugin-file",
            "sourceRepoURL": "https://github.com/apache/cordova-plugin-file",
            "asOfVersion": "4.3.2"
        },
        {
            "libraryName": "cordova-plugin-file-transfer",
            "typingsPackageName": "cordova-plugin-file-transfer",
            "sourceRepoURL": "https://github.com/apache/cordova-plugin-file-transfer",
            "asOfVersion": "1.6.2"
        },
        {
            "libraryName": "cordova-plugin-globalization",
            "typingsPackageName": "cordova-plugin-globalization",
            "sourceRepoURL": "https://github.com/apache/cordova-plugin-globalization",
            "asOfVersion": "1.0.6"
        },
        {
            "libraryName": "cordova-plugin-inappbrowser",
            "typingsPackageName": "cordova-plugin-inappbrowser",
            "sourceRepoURL": "https://github.com/apache/cordova-plugin-inappbrowser",
            "asOfVersion": "2.0.0"
        },
        {
            "libraryName": "cordova-plugin-media",
            "typingsPackageName": "cordova-plugin-media",
            "sourceRepoURL": "https://github.com/apache/cordova-plugin-media",
            "asOfVersion": "3.0.0"
        },
        {
            "libraryName": "cordova-plugin-media-capture",
            "typingsPackageName": "cordova-plugin-media-capture",
            "sourceRepoURL": "https://github.com/apache/cordova-plugin-media-capture",
            "asOfVersion": "1.4.2"
        },
        {
            "libraryName": "cordova-plugin-network-information",
            "typingsPackageName": "cordova-plugin-network-information",
            "sourceRepoURL": "https://github.com/apache/cordova-plugin-network-information",
            "asOfVersion": "1.3.2"
        },
        {
            "libraryName": "cordova-plugin-splashscreen",
            "typingsPackageName": "cordova-plugin-splashscreen",
            "sourceRepoURL": "https://github.com/apache/cordova-plugin-splashscreen",
            "asOfVersion": "4.0.2"
        },
        {
            "libraryName": "Apache Cordova StatusBar plugin",
            "typingsPackageName": "cordova-plugin-statusbar",
            "sourceRepoURL": "https://github.com/apache/cordova-plugin-statusbar",
            "asOfVersion": "2.2.2"
        },
        {
            "libraryName": "Apache Cordova Vibration plugin",
            "typingsPackageName": "cordova-plugin-vibration",
            "sourceRepoURL": "https://github.com/apache/cordova-plugin-vibration",
            "asOfVersion": "2.1.4"
        },
        {
            "libraryName": "cordova.plugins.diagnostic",
            "typingsPackageName": "cordova.plugins.diagnostic",
            "sourceRepoURL": "https://github.com/dpa99c/cordova-diagnostic-plugin",
            "asOfVersion": "3.7.0"
        },
        {
            "libraryName": "core-decorators.js",
            "typingsPackageName": "core-decorators",
            "sourceRepoURL": "https://github.com/jayphelps/core-decorators.js",
            "asOfVersion": "0.20.0"
        },
        {
            "libraryName": "cp-file",
            "typingsPackageName": "cp-file",
            "sourceRepoURL": "https://github.com/sindresorhus/cp-file",
            "asOfVersion": "6.1.1"
        },
        {
            "libraryName": "cpy",
            "typingsPackageName": "cpy",
            "sourceRepoURL": "https://github.com/sindresorhus/cpy",
            "asOfVersion": "7.1.1"
        },
        {
            "libraryName": "create-html-element",
            "typingsPackageName": "create-html-element",
            "sourceRepoURL": "https://github.com/sindresorhus/create-html-element",
            "asOfVersion": "2.1.0"
        },
        {
            "libraryName": "crypto-hash",
            "typingsPackageName": "crypto-hash",
            "sourceRepoURL": "https://github.com/sindresorhus/crypto-hash",
            "asOfVersion": "1.1.0"
        },
        {
            "libraryName": "crypto-random-string",
            "typingsPackageName": "crypto-random-string",
            "sourceRepoURL": "https://github.com/sindresorhus/crypto-random-string",
            "asOfVersion": "2.0.0"
        },
        {
            "libraryName": "csv-parse",
            "typingsPackageName": "csv-parse",
            "sourceRepoURL": "https://github.com/adaltas/node-csv-parse",
            "asOfVersion": "1.2.2"
        },
        {
            "libraryName": "csv-stringify",
            "typingsPackageName": "csv-stringify",
            "sourceRepoURL": "https://github.com/wdavidw/node-csv-stringify",
            "asOfVersion": "3.1.0"
        },
        {
            "libraryName": "cycled",
            "typingsPackageName": "cycled",
            "sourceRepoURL": "https://github.com/sindresorhus/cycled",
            "asOfVersion": "1.1.0"
        },
        {
            "libraryName": "cypress",
            "typingsPackageName": "cypress",
            "sourceRepoURL": "https://cypress.io",
            "asOfVersion": "1.1.3"
        },
        {
            "libraryName": "dargs",
            "typingsPackageName": "dargs",
            "sourceRepoURL": "https://github.com/sindresorhus/dargs",
            "asOfVersion": "6.1.0"
        },
        {
            "libraryName": "date-fns",
            "typingsPackageName": "date-fns",
            "sourceRepoURL": "https://github.com/date-fns/date-fns",
            "asOfVersion": "2.6.0"
        },
        {
            "libraryName": "dd-trace",
            "typingsPackageName": "dd-trace",
            "sourceRepoURL": "https://github.com/DataDog/dd-trace-js",
            "asOfVersion": "0.9.0"
        },
        {
            "libraryName": "debounce-fn",
            "typingsPackageName": "debounce-fn",
            "sourceRepoURL": "https://github.com/sindresorhus/debounce-fn",
            "asOfVersion": "3.0.0"
        },
        {
            "libraryName": "decamelize",
            "typingsPackageName": "decamelize",
            "sourceRepoURL": "https://github.com/sindresorhus/decamelize",
            "asOfVersion": "3.0.1"
        },
        {
            "libraryName": "decimal.js",
            "typingsPackageName": "decimal.js",
            "sourceRepoURL": "https://github.com/MikeMcl/decimal.js",
            "asOfVersion": "7.4.0"
        },
        {
            "libraryName": "decompress-response",
            "typingsPackageName": "decompress-response",
            "sourceRepoURL": "https://github.com/sindresorhus/decompress-response",
            "asOfVersion": "4.1.0"
        },
        {
            "libraryName": "deep-freeze-es6",
            "typingsPackageName": "deep-freeze-es6",
            "sourceRepoURL": "https://github.com/christophehurpeau/deep-freeze-es6",
            "asOfVersion": "1.1.0"
        },
        {
            "libraryName": "deepmerge",
            "typingsPackageName": "deepmerge",
            "sourceRepoURL": "git@github.com:KyleAMathews/deepmerge.git",
            "asOfVersion": "2.2.0"
        },
        {
            "libraryName": "define-lazy-prop",
            "typingsPackageName": "define-lazy-prop",
            "sourceRepoURL": "https://github.com/sindresorhus/define-lazy-prop",
            "asOfVersion": "2.0.0"
        },
        {
            "libraryName": "del",
            "typingsPackageName": "del",
            "sourceRepoURL": "https://github.com/sindresorhus/del",
            "asOfVersion": "4.0.0"
        },
        {
            "libraryName": "delay",
            "typingsPackageName": "delay",
            "sourceRepoURL": "https://github.com/sindresorhus/delay",
            "asOfVersion": "3.1.0"
        },
        {
            "libraryName": "delegated-events",
            "typingsPackageName": "delegated-events",
            "sourceRepoURL": "https://github.com/dgraham/delegated-events#readme",
            "asOfVersion": "1.1.0"
        },
        {
            "libraryName": "detect-browser",
            "typingsPackageName": "detect-browser",
            "sourceRepoURL": "https://github.com/DamonOehlman/detect-browser",
            "asOfVersion": "4.0.0"
        },
        {
            "libraryName": "detect-indent",
            "typingsPackageName": "detect-indent",
            "sourceRepoURL": "https://github.com/sindresorhus/detect-indent",
            "asOfVersion": "6.0.0"
        },
        {
            "libraryName": "detect-newline",
            "typingsPackageName": "detect-newline",
            "sourceRepoURL": "https://github.com/sindresorhus/detect-newline",
            "asOfVersion": "3.0.0"
        },
        {
            "libraryName": "DevExtreme",
            "typingsPackageName": "devextreme",
            "sourceRepoURL": "http://js.devexpress.com/",
            "asOfVersion": "16.2.1"
        },
        {
            "libraryName": "devtools-detect",
            "typingsPackageName": "devtools-detect",
            "sourceRepoURL": "https://github.com/sindresorhus/devtools-detect",
            "asOfVersion": "3.0.0"
        },
        {
            "libraryName": "Dexie.js",
            "typingsPackageName": "dexie",
            "sourceRepoURL": "https://github.com/dfahlander/Dexie.js",
            "asOfVersion": "1.3.1"
        },
        {
            "libraryName": "docker-file-parser",
            "typingsPackageName": "docker-file-parser",
            "sourceRepoURL": "https://github.com/joyent/docker-file-parser",
            "asOfVersion": "1.0.3"
        },
        {
            "libraryName": "document-promises",
            "typingsPackageName": "document-promises",
            "sourceRepoURL": "https://github.com/jonathantneal/document-promises#readme",
            "asOfVersion": "4.0.0"
        },
        {
            "libraryName": "dom-helpers",
            "typingsPackageName": "dom-helpers",
            "sourceRepoURL": "https://github.com/react-bootstrap/dom-helpers",
            "asOfVersion": "5.0.1"
        },
        {
            "libraryName": "dom-loaded",
            "typingsPackageName": "dom-loaded",
            "sourceRepoURL": "https://github.com/sindresorhus/dom-loaded",
            "asOfVersion": "1.1.0"
        },
        {
            "libraryName": "dot-case",
            "typingsPackageName": "dot-case",
            "sourceRepoURL": "https://github.com/blakeembrey/dot-case",
            "asOfVersion": "1.1.2"
        },
        {
            "libraryName": "dot-prop",
            "typingsPackageName": "dot-prop",
            "sourceRepoURL": "https://github.com/sindresorhus/dot-prop",
            "asOfVersion": "5.0.0"
        },
        {
            "libraryName": "dotenv",
            "typingsPackageName": "dotenv",
            "sourceRepoURL": "https://github.com/motdotla/dotenv",
            "asOfVersion": "8.2.0"
        },
        {
            "libraryName": "dva",
            "typingsPackageName": "dva",
            "sourceRepoURL": "https://github.com/dvajs/dva",
            "asOfVersion": "1.1.0"
        },
        {
            "libraryName": "easy-x-headers",
            "typingsPackageName": "easy-x-headers",
            "sourceRepoURL": "https://github.com/DeadAlready/easy-x-headers",
            "asOfVersion": "1.0.0"
        },
        {
            "libraryName": "easy-xapi-supertest",
            "typingsPackageName": "easy-xapi-supertest",
            "sourceRepoURL": "https://github.com/DeadAlready/easy-xapi-supertest",
            "asOfVersion": "1.0.0"
        },
        {
            "libraryName": "EasyStar.js",
            "typingsPackageName": "easystarjs",
            "sourceRepoURL": "http://easystarjs.com/",
            "asOfVersion": "0.3.1"
        },
        {
            "libraryName": "ecmarkup",
            "typingsPackageName": "ecmarkup",
            "sourceRepoURL": "https://github.com/bterlson/ecmarkup",
            "asOfVersion": "3.4.0"
        },
        {
            "libraryName": "Egg",
            "typingsPackageName": "egg",
            "sourceRepoURL": "https://github.com/eggjs/egg",
            "asOfVersion": "1.5.0"
        },
        {
            "libraryName": "elastic-apm-node",
            "typingsPackageName": "elastic-apm-node",
            "sourceRepoURL": "https://github.com/elastic/apm-agent-nodejs",
            "asOfVersion": "2.7.0"
        },
        {
            "libraryName": "electron",
            "typingsPackageName": "electron",
            "sourceRepoURL": "https://github.com/electron/electron",
            "asOfVersion": "1.6.10"
        },
        {
            "libraryName": "electron-builder",
            "typingsPackageName": "electron-builder",
            "sourceRepoURL": "https://github.com/loopline-systems/electron-builder",
            "asOfVersion": "2.8.0"
        },
        {
            "libraryName": "electron-store",
            "typingsPackageName": "electron-config",
            "sourceRepoURL": "https://github.com/sindresorhus/electron-store",
            "asOfVersion": "3.2.0"
        },
        {
            "libraryName": "electron-debug",
            "typingsPackageName": "electron-debug",
            "sourceRepoURL": "https://github.com/sindresorhus/electron-debug",
            "asOfVersion": "2.1.0"
        },
        {
            "libraryName": "electron-is-dev",
            "typingsPackageName": "electron-is-dev",
            "sourceRepoURL": "https://github.com/sindresorhus/electron-is-dev",
            "asOfVersion": "1.1.0"
        },
        {
            "libraryName": "electron-store",
            "typingsPackageName": "electron-store",
            "sourceRepoURL": "https://github.com/sindresorhus/electron-store",
            "asOfVersion": "3.2.0"
        },
        {
            "libraryName": "electron-unhandled",
            "typingsPackageName": "electron-unhandled",
            "sourceRepoURL": "https://github.com/sindresorhus/electron-unhandled",
            "asOfVersion": "2.2.0"
        },
        {
            "libraryName": "electron-util",
            "typingsPackageName": "electron-util",
            "sourceRepoURL": "https://github.com/sindresorhus/electron-util",
            "asOfVersion": "0.11.0"
        },
        {
            "libraryName": "electron-winstaller",
            "typingsPackageName": "electron-winstaller",
            "sourceRepoURL": "https://github.com/electron/windows-installer",
            "asOfVersion": "4.0.0"
        },
        {
            "libraryName": "elegant-spinner",
            "typingsPackageName": "elegant-spinner",
            "sourceRepoURL": "https://github.com/sindresorhus/elegant-spinner",
            "asOfVersion": "2.0.0"
        },
        {
            "libraryName": "element-ready",
            "typingsPackageName": "element-ready",
            "sourceRepoURL": "https://github.com/sindresorhus/element-ready",
            "asOfVersion": "3.1.0"
        },
        {
            "libraryName": "email-addresses",
            "typingsPackageName": "email-addresses",
            "sourceRepoURL": "https://github.com/jackbowman/email-addresses",
            "asOfVersion": "3.0.0"
        },
        {
            "libraryName": "email-validator",
            "typingsPackageName": "email-validator",
            "sourceRepoURL": "https://github.com/Sembiance/email-validator",
            "asOfVersion": "1.0.6"
        },
        {
            "libraryName": "empty-trash",
            "typingsPackageName": "empty-trash",
            "sourceRepoURL": "https://github.com/sindresorhus/empty-trash",
            "asOfVersion": "3.0.0"
        },
        {
            "libraryName": "ensure-error",
            "typingsPackageName": "ensure-error",
            "sourceRepoURL": "https://github.com/sindresorhus/ensure-error",
            "asOfVersion": "2.0.0"
        },
        {
            "libraryName": "env-editor",
            "typingsPackageName": "env-editor",
            "sourceRepoURL": "https://github.com/sindresorhus/env-editor",
            "asOfVersion": "0.4.0"
        },
        {
            "libraryName": "env-paths",
            "typingsPackageName": "env-paths",
            "sourceRepoURL": "https://github.com/sindresorhus/env-paths",
            "asOfVersion": "2.1.0"
        },
        {
            "libraryName": "error-stack-parser",
            "typingsPackageName": "error-stack-parser",
            "sourceRepoURL": "https://github.com/stacktracejs/error-stack-parser",
            "asOfVersion": "2.0.0"
        },
        {
            "libraryName": "es6-error",
            "typingsPackageName": "es6-error",
            "sourceRepoURL": "https://github.com/bjyoungblood/es6-error",
            "asOfVersion": "4.0.2"
        },
        {
            "libraryName": "es6-promise",
            "typingsPackageName": "es6-promise",
            "sourceRepoURL": "https://github.com/jakearchibald/ES6-Promise",
            "asOfVersion": "3.3.0"
        },
        {
            "libraryName": "escape-goat",
            "typingsPackageName": "escape-goat",
            "sourceRepoURL": "https://github.com/sindresorhus/escape-goat",
            "asOfVersion": "2.0.0"
        },
        {
            "libraryName": "escape-string-regexp",
            "typingsPackageName": "escape-string-regexp",
            "sourceRepoURL": "https://github.com/sindresorhus/escape-string-regexp",
            "asOfVersion": "2.0.0"
        },
        {
            "libraryName": "eventemitter2",
            "typingsPackageName": "eventemitter2",
            "sourceRepoURL": "https://github.com/asyncly/EventEmitter2",
            "asOfVersion": "4.1.0"
        },
        {
            "libraryName": "EventEmitter3",
            "typingsPackageName": "eventemitter3",
            "sourceRepoURL": "https://github.com/primus/eventemitter3",
            "asOfVersion": "2.0.2"
        },
        {
            "libraryName": "exceljs",
            "typingsPackageName": "exceljs",
            "sourceRepoURL": "https://github.com/exceljs/exceljs",
            "asOfVersion": "1.3.0"
        },
        {
            "libraryName": "execa",
            "typingsPackageName": "execa",
            "sourceRepoURL": "https://github.com/sindresorhus/execa",
            "asOfVersion": "2.0.0"
        },
        {
            "libraryName": "execall",
            "typingsPackageName": "execall",
            "sourceRepoURL": "https://github.com/sindresorhus/execall",
            "asOfVersion": "2.0.0"
        },
        {
            "libraryName": "exit-hook",
            "typingsPackageName": "exit-hook",
            "sourceRepoURL": "https://github.com/sindresorhus/exit-hook",
            "asOfVersion": "2.2.0"
        },
        {
            "libraryName": "expo-localization",
            "typingsPackageName": "expo-localization",
            "sourceRepoURL": "https://docs.expo.io/versions/latest/sdk/localization",
            "asOfVersion": "3.0.0"
        },
        {
            "libraryName": "expo",
            "typingsPackageName": "expo",
            "sourceRepoURL": "https://github.com/expo/expo/tree/master/packages/expo",
            "asOfVersion": "33.0.0"
        },
        {
            "libraryName": "expr-eval",
            "typingsPackageName": "expr-eval",
            "sourceRepoURL": "https://github.com/silentmatt/expr-eval",
            "asOfVersion": "1.1.0"
        },
        {
            "libraryName": "express-graphql",
            "typingsPackageName": "express-graphql",
            "sourceRepoURL": "https://github.com/graphql/express-graphql",
            "asOfVersion": "0.9.0"
        },
        {
            "libraryName": "express-promise-router",
            "typingsPackageName": "express-promise-router",
            "sourceRepoURL": "https://github.com/express-promise-router/express-promise-router",
            "asOfVersion": "3.0.0"
        },
        {
            "libraryName": "express-validator",
            "typingsPackageName": "express-validator",
            "sourceRepoURL": "https://github.com/ctavan/express-validator",
            "asOfVersion": "3.0.0"
        },
        {
            "libraryName": "express-winston",
            "typingsPackageName": "express-winston",
            "sourceRepoURL": "https://github.com/bithavoc/express-winston#readme",
            "asOfVersion": "4.0.0"
        },
        {
            "libraryName": "extended-listbox",
            "typingsPackageName": "extended-listbox",
            "sourceRepoURL": "https://github.com/code-chris/extended-listbox",
            "asOfVersion": "4.0.1"
        },
        {
            "libraryName": "extract-stack",
            "typingsPackageName": "extract-stack",
            "sourceRepoURL": "https://github.com/sindresorhus/extract-stack",
            "asOfVersion": "2.0.0"
        },
        {
            "libraryName": "fast-diff",
            "typingsPackageName": "fast-diff",
            "sourceRepoURL": "https://github.com/jhchen/fast-diff",
            "asOfVersion": "1.2.0"
        },
        {
            "libraryName": "JSON-Patch",
            "typingsPackageName": "fast-json-patch",
            "sourceRepoURL": "https://github.com/Starcounter-Jack/JSON-Patch",
            "asOfVersion": "1.1.5"
        },
        {
            "libraryName": "FastSimplexNoise",
            "typingsPackageName": "fast-simplex-noise",
            "sourceRepoURL": "https://www.npmjs.com/package/fast-simplex-noise",
            "asOfVersion": "3.0.0"
        },
        {
            "libraryName": "fastify-cors",
            "typingsPackageName": "fastify-cors",
            "sourceRepoURL": "https://github.com/fastify/fastify-cors",
            "asOfVersion": "2.1.0"
        },
        {
            "libraryName": "Fastify-JWT",
            "typingsPackageName": "fastify-jwt",
            "sourceRepoURL": "https://github.com/fastify/fastify-jwt",
            "asOfVersion": "0.8.1"
        },
        {
            "libraryName": "fastify-multipart",
            "typingsPackageName": "fastify-multipart",
            "sourceRepoURL": "https://github.com/fastify/fastify-multipart",
            "asOfVersion": "0.7.0"
        },
        {
            "libraryName": "fastify-static",
            "typingsPackageName": "fastify-static",
            "sourceRepoURL": "https://github.com/fastify/fastify-static",
            "asOfVersion": "2.2.1"
        },
        {
            "libraryName": "fecha",
            "typingsPackageName": "fecha",
            "sourceRepoURL": "https://github.com/taylorhakes/fecha",
            "asOfVersion": "2.3.1"
        },
        {
            "libraryName": "figures",
            "typingsPackageName": "figures",
            "sourceRepoURL": "https://github.com/sindresorhus/figures",
            "asOfVersion": "3.0.0"
        },
        {
            "libraryName": "file-type",
            "typingsPackageName": "file-type",
            "sourceRepoURL": "https://github.com/sindresorhus/file-type",
            "asOfVersion": "10.9.1"
        },
        {
            "libraryName": "file-url",
            "typingsPackageName": "file-url",
            "sourceRepoURL": "https://github.com/sindresorhus/file-url",
            "asOfVersion": "3.0.0"
        },
        {
            "libraryName": "filenamify",
            "typingsPackageName": "filenamify",
            "sourceRepoURL": "https://github.com/sindresorhus/filenamify",
            "asOfVersion": "3.0.0"
        },
        {
            "libraryName": "filenamify-url",
            "typingsPackageName": "filenamify-url",
            "sourceRepoURL": "https://github.com/sindresorhus/filenamify-url",
            "asOfVersion": "2.0.0"
        },
        {
            "libraryName": "filesize",
            "typingsPackageName": "filesize",
            "sourceRepoURL": "https://github.com/avoidwork/filesize.js",
            "asOfVersion": "5.0.0"
        },
        {
            "libraryName": "filter-console",
            "typingsPackageName": "filter-console",
            "sourceRepoURL": "https://github.com/sindresorhus/filter-console",
            "asOfVersion": "0.1.1"
        },
        {
            "libraryName": "find-java-home",
            "typingsPackageName": "find-java-home",
            "sourceRepoURL": "https://github.com/jsdevel/node-find-java-home",
            "asOfVersion": "1.0.0"
        },
        {
            "libraryName": "find-up",
            "typingsPackageName": "find-up",
            "sourceRepoURL": "https://github.com/sindresorhus/find-up",
            "asOfVersion": "4.0.0"
        },
        {
            "libraryName": "find-versions",
            "typingsPackageName": "find-versions",
            "sourceRepoURL": "https://github.com/sindresorhus/find-versions",
            "asOfVersion": "3.1.0"
        },
        {
            "libraryName": "FineUploader",
            "typingsPackageName": "fine-uploader",
            "sourceRepoURL": "http://fineuploader.com/",
            "asOfVersion": "5.14.0"
        },
        {
            "libraryName": "Firebase API",
            "typingsPackageName": "firebase",
            "sourceRepoURL": "https://www.firebase.com/docs/javascript/firebase",
            "asOfVersion": "3.2.1"
        },
        {
            "libraryName": "first-run",
            "typingsPackageName": "first-run",
            "sourceRepoURL": "https://github.com/sindresorhus/first-run",
            "asOfVersion": "2.0.0"
        },
        {
            "libraryName": "fkill",
            "typingsPackageName": "fkill",
            "sourceRepoURL": "https://github.com/sindresorhus/fkill",
            "asOfVersion": "6.0.0"
        },
        {
            "libraryName": "flatpickr",
            "typingsPackageName": "flatpickr",
            "sourceRepoURL": "https://github.com/chmln/flatpickr",
            "asOfVersion": "3.1.2"
        },
        {
            "libraryName": "flux-standard-action",
            "typingsPackageName": "flux-standard-action",
            "sourceRepoURL": "https://github.com/acdlite/flux-standard-action",
            "asOfVersion": "1.1.0"
        },
        {
            "libraryName": "forge-di",
            "typingsPackageName": "forge-di",
            "sourceRepoURL": "https://github.com/nkohari/forge",
            "asOfVersion": "12.0.2"
        },
        {
            "libraryName": "fork-ts-checker-webpack-plugin",
            "typingsPackageName": "fork-ts-checker-webpack-plugin",
            "sourceRepoURL": "https://github.com/Realytics/fork-ts-checker-webpack-plugin",
            "asOfVersion": "0.4.5"
        },
        {
            "libraryName": "form-data",
            "typingsPackageName": "form-data",
            "sourceRepoURL": "https://github.com/form-data/form-data",
            "asOfVersion": "2.5.0"
        },
        {
            "libraryName": "Foundation Sites",
            "typingsPackageName": "foundation-sites",
            "sourceRepoURL": "http://foundation.zurb.com/",
            "asOfVersion": "6.4.3"
        },
        {
            "libraryName": "fs-promise",
            "typingsPackageName": "fs-promise",
            "sourceRepoURL": "https://github.com/kevinbeaty/fs-promise",
            "asOfVersion": "2.0.0"
        },
        {
            "libraryName": "FullCalendar",
            "typingsPackageName": "fullcalendar",
            "sourceRepoURL": "http://arshaw.com/fullcalendar/",
            "asOfVersion": "3.8.0"
        },
        {
            "libraryName": "fuse",
            "typingsPackageName": "fuse",
            "sourceRepoURL": "https://github.com/krisk/Fuse",
            "asOfVersion": "2.6.0"
        },
        {
            "libraryName": "gaea-model",
            "typingsPackageName": "gaea-model",
            "sourceRepoURL": "https://github.com/ascoders/gaea-model",
            "asOfVersion": "0.0.0"
        },
        {
            "libraryName": "geolib",
            "typingsPackageName": "geolib",
            "sourceRepoURL": "https://github.com/manuelbieh/Geolib",
            "asOfVersion": "2.0.23"
        },
        {
            "libraryName": "get-emails",
            "typingsPackageName": "get-emails",
            "sourceRepoURL": "https://github.com/sindresorhus/get-emails",
            "asOfVersion": "3.0.0"
        },
        {
            "libraryName": "get-port",
            "typingsPackageName": "get-port",
            "sourceRepoURL": "https://github.com/sindresorhus/get-port",
            "asOfVersion": "4.2.0"
        },
        {
            "libraryName": "get-range",
            "typingsPackageName": "get-range",
            "sourceRepoURL": "https://github.com/sindresorhus/get-range",
            "asOfVersion": "2.0.1"
        },
        {
            "libraryName": "get-stdin",
            "typingsPackageName": "get-stdin",
            "sourceRepoURL": "https://github.com/sindresorhus/get-stdin",
            "asOfVersion": "7.0.0"
        },
        {
            "libraryName": "get-stream",
            "typingsPackageName": "get-stream",
            "sourceRepoURL": "https://github.com/sindresorhus/get-stream",
            "asOfVersion": "5.0.0"
        },
        {
            "libraryName": "get-urls",
            "typingsPackageName": "get-urls",
            "sourceRepoURL": "https://github.com/sindresorhus/get-urls",
            "asOfVersion": "9.1.0"
        },
        {
            "libraryName": "getopts",
            "typingsPackageName": "getopts",
            "sourceRepoURL": "https://github.com/jorgebucaran/getopts",
            "asOfVersion": "2.1.0"
        },
        {
            "libraryName": "git-remote-origin-url",
            "typingsPackageName": "git-remote-origin-url",
            "sourceRepoURL": "https://github.com/sindresorhus/git-remote-origin-url",
            "asOfVersion": "3.0.0"
        },
        {
            "libraryName": "github",
            "typingsPackageName": "github",
            "sourceRepoURL": "https://github.com/mikedeboer/node-github",
            "asOfVersion": "7.1.0"
        },
        {
            "libraryName": "github-username",
            "typingsPackageName": "github-username",
            "sourceRepoURL": "https://github.com/sindresorhus/github-username",
            "asOfVersion": "5.0.0"
        },
        {
            "libraryName": "gitlab",
            "typingsPackageName": "gitlab",
            "sourceRepoURL": "https://github.com/jdalrymple/node-gitlab",
            "asOfVersion": "2.0.0"
        },
        {
            "libraryName": "global-dirs",
            "typingsPackageName": "global-dirs",
            "sourceRepoURL": "https://github.com/sindresorhus/global-dirs",
            "asOfVersion": "1.0.0"
        },
        {
            "libraryName": "globby",
            "typingsPackageName": "globby",
            "sourceRepoURL": "https://github.com/sindresorhus/globby",
            "asOfVersion": "9.1.0"
        },
        {
            "libraryName": "@google-cloud/pubsub",
            "typingsPackageName": "google-cloud__pubsub",
            "sourceRepoURL": "https://github.com/googleapis/nodejs-pubsub",
            "asOfVersion": "0.26.0"
        },
        {
            "libraryName": "Google Cloud Storage",
            "typingsPackageName": "google-cloud__storage",
            "sourceRepoURL": "https://github.com/googleapis/nodejs-storage",
            "asOfVersion": "2.3.0"
        },
        {
            "libraryName": "graphene-pk11",
            "typingsPackageName": "graphene-pk11",
            "sourceRepoURL": "https://github.com/PeculiarVentures/graphene",
            "asOfVersion": "2.0.31"
        },
        {
            "libraryName": "graphql",
            "typingsPackageName": "graphql",
            "sourceRepoURL": "https://github.com/graphql/graphql-js",
            "asOfVersion": "14.5.0"
        },
        {
            "libraryName": "gravatar-url",
            "typingsPackageName": "gravatar-url",
            "sourceRepoURL": "https://github.com/sindresorhus/gravatar-url",
            "asOfVersion": "3.0.0"
        },
        {
            "libraryName": "griddle-react",
            "typingsPackageName": "griddle-react",
            "sourceRepoURL": "https://github.com/griddlegriddle/griddle",
            "asOfVersion": "1.3.0"
        },
        {
            "libraryName": "gulp-tslint",
            "typingsPackageName": "gulp-tslint",
            "sourceRepoURL": "https://github.com/panuhorsmalahti/gulp-tslint",
            "asOfVersion": "4.2.0"
        },
        {
            "libraryName": "gulp-typedoc",
            "typingsPackageName": "gulp-typedoc",
            "sourceRepoURL": "https://github.com/rogierschouten/gulp-typedoc",
            "asOfVersion": "2.2.0"
        },
        {
            "libraryName": "gulp-typescript",
            "typingsPackageName": "gulp-typescript",
            "sourceRepoURL": "https://github.com/ivogabe/gulp-typescript",
            "asOfVersion": "2.13.0"
        },
        {
            "libraryName": "gzip-size",
            "typingsPackageName": "gzip-size",
            "sourceRepoURL": "https://github.com/sindresorhus/gzip-size",
            "asOfVersion": "5.1.0"
        },
        {
            "libraryName": "handlebars",
            "typingsPackageName": "handlebars",
            "sourceRepoURL": "https://github.com/wycats/handlebars.js",
            "asOfVersion": "4.1.0"
        },
        {
            "libraryName": "handsontable",
            "typingsPackageName": "handsontable",
            "sourceRepoURL": "https://handsontable.com/",
            "asOfVersion": "0.35.0"
        },
        {
            "libraryName": "hapi-auth-jwt2",
            "typingsPackageName": "hapi-auth-jwt2",
            "sourceRepoURL": "https://github.com/dwyl/hapi-auth-jwt2/",
            "asOfVersion": "8.6.1"
        },
        {
            "libraryName": "hard-rejection",
            "typingsPackageName": "hard-rejection",
            "sourceRepoURL": "https://github.com/sindresorhus/hard-rejection",
            "asOfVersion": "2.0.0"
        },
        {
            "libraryName": "has-emoji",
            "typingsPackageName": "has-emoji",
            "sourceRepoURL": "https://github.com/sindresorhus/has-emoji",
            "asOfVersion": "1.1.0"
        },
        {
            "libraryName": "has-yarn",
            "typingsPackageName": "has-yarn",
            "sourceRepoURL": "https://github.com/sindresorhus/has-yarn",
            "asOfVersion": "2.0.0"
        },
        {
            "libraryName": "hasha",
            "typingsPackageName": "hasha",
            "sourceRepoURL": "https://github.com/sindresorhus/hasha",
            "asOfVersion": "4.0.0"
        },
        {
            "libraryName": "hex-rgb",
            "typingsPackageName": "hex-rgb",
            "sourceRepoURL": "https://github.com/sindresorhus/hex-rgb",
            "asOfVersion": "4.1.0"
        },
        {
            "libraryName": "hibp",
            "typingsPackageName": "hibp",
            "sourceRepoURL": "https://github.com/wKovacs64/hibp",
            "asOfVersion": "7.3.0"
        },
        {
            "libraryName": "homeworks",
            "typingsPackageName": "homeworks",
            "sourceRepoURL": "https://github.com/IGAWorksDev/homeworks/",
            "asOfVersion": "1.0.19"
        },
        {
            "libraryName": "html-tags",
            "typingsPackageName": "html-tags",
            "sourceRepoURL": "https://github.com/sindresorhus/html-tags",
            "asOfVersion": "3.0.0"
        },
        {
            "libraryName": "html-webpack-tags-plugin",
            "typingsPackageName": "html-webpack-tags-plugin",
            "sourceRepoURL": "https://github.com/jharris4/html-webpack-tags-plugin",
            "asOfVersion": "2.0.16"
        },
        {
            "libraryName": "http-status-codes",
            "typingsPackageName": "http-status-codes",
            "sourceRepoURL": "https://github.com/prettymuchbryce/node-http-status",
            "asOfVersion": "1.2.0"
        },
        {
            "libraryName": "humanize-string",
            "typingsPackageName": "humanize-string",
            "sourceRepoURL": "https://github.com/sindresorhus/humanize-string",
            "asOfVersion": "2.0.1"
        },
        {
            "libraryName": "humanize-url",
            "typingsPackageName": "humanize-url",
            "sourceRepoURL": "https://github.com/sindresorhus/humanize-url",
            "asOfVersion": "2.1.0"
        },
        {
            "libraryName": "i18next",
            "typingsPackageName": "i18next",
            "sourceRepoURL": "https://github.com/i18next/i18next",
            "asOfVersion": "13.0.0"
        },
        {
            "libraryName": "i18next-browser-languagedetector",
            "typingsPackageName": "i18next-browser-languagedetector",
            "sourceRepoURL": "https://github.com/i18next/i18next-browser-languagedetector",
            "asOfVersion": "3.0.0"
        },
        {
            "libraryName": "i18next-express-middleware",
            "typingsPackageName": "i18next-express-middleware",
            "sourceRepoURL": "https://github.com/i18next/i18next-express-middleware",
            "asOfVersion": "1.7.0"
        },
        {
            "libraryName": "i18next-xhr-backend",
            "typingsPackageName": "i18next-xhr-backend",
            "sourceRepoURL": "https://github.com/i18next/i18next-xhr-backend",
            "asOfVersion": "1.4.2"
        },
        {
            "libraryName": "iconv-lite",
            "typingsPackageName": "iconv-lite",
            "sourceRepoURL": "https://github.com/ashtuchkin/iconv-lite",
            "asOfVersion": "0.4.14"
        },
        {
            "libraryName": "ids",
            "typingsPackageName": "ids",
            "sourceRepoURL": "https://github.com/bpmn-io/ids",
            "asOfVersion": "0.2.2"
        },
        {
            "libraryName": "image-size",
            "typingsPackageName": "image-size",
            "sourceRepoURL": "https://github.com/image-size/image-size",
            "asOfVersion": "0.8.0"
        },
        {
            "libraryName": "image-type",
            "typingsPackageName": "image-type",
            "sourceRepoURL": "https://github.com/sindresorhus/image-type",
            "asOfVersion": "4.0.1"
        },
        {
            "libraryName": "immutability-helper",
            "typingsPackageName": "immutability-helper",
            "sourceRepoURL": "https://github.com/kolodny/immutability-helper",
            "asOfVersion": "2.6.3"
        },
        {
            "libraryName": "Facebook's Immutable",
            "typingsPackageName": "immutable",
            "sourceRepoURL": "https://github.com/facebook/immutable-js",
            "asOfVersion": "3.8.7"
        },
        {
            "libraryName": "in-range",
            "typingsPackageName": "in-range",
            "sourceRepoURL": "https://github.com/sindresorhus/in-range",
            "asOfVersion": "2.0.0"
        },
        {
            "libraryName": "indent-string",
            "typingsPackageName": "indent-string",
            "sourceRepoURL": "https://github.com/sindresorhus/indent-string",
            "asOfVersion": "4.0.0"
        },
        {
            "libraryName": "instabug-reactnative",
            "typingsPackageName": "instabug-reactnative",
            "sourceRepoURL": "https://github.com/Instabug/instabug-reactnative#readme",
            "asOfVersion": "8.1.0"
        },
        {
            "libraryName": "interactjs",
            "typingsPackageName": "interact.js",
            "sourceRepoURL": "https://github.com/taye/interact.js",
            "asOfVersion": "1.3.0"
        },
        {
            "libraryName": "internal-ip",
            "typingsPackageName": "internal-ip",
            "sourceRepoURL": "https://github.com/sindresorhus/internal-ip",
            "asOfVersion": "4.1.0"
        },
        {
            "libraryName": "intl-locales-supported",
            "typingsPackageName": "intl-locales-supported",
            "sourceRepoURL": "https://github.com/formatjs/formatjs",
            "asOfVersion": "1.0.6"
        },
        {
            "libraryName": "intl-messageformat",
            "typingsPackageName": "intl-messageformat",
            "sourceRepoURL": "https://github.com/formatjs/formatjs",
            "asOfVersion": "3.0.0"
        },
        {
            "libraryName": "intl-relativeformat",
            "typingsPackageName": "intl-relativeformat",
            "sourceRepoURL": "https://github.com/formatjs/formatjs",
            "asOfVersion": "3.0.1"
        },
        {
            "libraryName": "into-stream",
            "typingsPackageName": "into-stream",
            "sourceRepoURL": "https://github.com/sindresorhus/into-stream",
            "asOfVersion": "5.0.0"
        },
        {
            "libraryName": "inversify",
            "typingsPackageName": "inversify",
            "sourceRepoURL": "http://inversify.io",
            "asOfVersion": "2.0.33"
        },
        {
            "libraryName": "inversify-binding-decorators",
            "typingsPackageName": "inversify-binding-decorators",
            "sourceRepoURL": "https://github.com/inversify/inversify-binding-decorators",
            "asOfVersion": "2.0.0"
        },
        {
            "libraryName": "inversify-express-utils",
            "typingsPackageName": "inversify-express-utils",
            "sourceRepoURL": "https://github.com/inversify/inversify-express-utils",
            "asOfVersion": "2.0.0"
        },
        {
            "libraryName": "inversify-inject-decorators",
            "typingsPackageName": "inversify-inject-decorators",
            "sourceRepoURL": "https://github.com/inversify/inversify-inject-decorators",
            "asOfVersion": "2.0.0"
        },
        {
            "libraryName": "inversify-logger-middleware",
            "typingsPackageName": "inversify-logger-middleware",
            "sourceRepoURL": "https://github.com/inversify/inversify-logger-middleware",
            "asOfVersion": "2.0.0"
        },
        {
            "libraryName": "inversify-restify-utils",
            "typingsPackageName": "inversify-restify-utils",
            "sourceRepoURL": "https://github.com/inversify/inversify-restify-utils",
            "asOfVersion": "2.0.0"
        },
        {
            "libraryName": "Ionic",
            "typingsPackageName": "ionic",
            "sourceRepoURL": "http://ionicframework.com",
            "asOfVersion": "3.19.0"
        },
        {
            "libraryName": "ip-regex",
            "typingsPackageName": "ip-regex",
            "sourceRepoURL": "https://github.com/sindresorhus/ip-regex",
            "asOfVersion": "4.1.0"
        },
        {
            "libraryName": "ipify",
            "typingsPackageName": "ipify",
            "sourceRepoURL": "https://github.com/sindresorhus/ipify",
            "asOfVersion": "3.0.0"
        },
        {
            "libraryName": "is-absolute-url",
            "typingsPackageName": "is-absolute-url",
            "sourceRepoURL": "https://github.com/sindresorhus/is-absolute-url",
            "asOfVersion": "3.0.0"
        },
        {
            "libraryName": "is-archive",
            "typingsPackageName": "is-archive",
            "sourceRepoURL": "https://github.com/sindresorhus/is-archive",
            "asOfVersion": "2.0.0"
        },
        {
            "libraryName": "is-array-sorted",
            "typingsPackageName": "is-array-sorted",
            "sourceRepoURL": "https://github.com/sindresorhus/is-array-sorted",
            "asOfVersion": "2.0.0"
        },
        {
            "libraryName": "is-binary-path",
            "typingsPackageName": "is-binary-path",
            "sourceRepoURL": "https://github.com/sindresorhus/is-binary-path",
            "asOfVersion": "2.1.0"
        },
        {
            "libraryName": "is-compressed",
            "typingsPackageName": "is-compressed",
            "sourceRepoURL": "https://github.com/sindresorhus/is-compressed",
            "asOfVersion": "2.0.0"
        },
        {
            "libraryName": "is-docker",
            "typingsPackageName": "is-docker",
            "sourceRepoURL": "https://github.com/sindresorhus/is-docker",
            "asOfVersion": "2.0.0"
        },
        {
            "libraryName": "is-elevated",
            "typingsPackageName": "is-elevated",
            "sourceRepoURL": "https://github.com/sindresorhus/is-elevated",
            "asOfVersion": "3.0.0"
        },
        {
            "libraryName": "is-fullwidth-code-point",
            "typingsPackageName": "is-fullwidth-code-point",
            "sourceRepoURL": "https://github.com/sindresorhus/is-fullwidth-code-point",
            "asOfVersion": "3.0.0"
        },
        {
            "libraryName": "is-image",
            "typingsPackageName": "is-image",
            "sourceRepoURL": "https://github.com/sindresorhus/is-image",
            "asOfVersion": "3.0.0"
        },
        {
            "libraryName": "is-installed-globally",
            "typingsPackageName": "is-installed-globally",
            "sourceRepoURL": "https://github.com/sindresorhus/is-installed-globally.git",
            "asOfVersion": "0.2.0"
        },
        {
            "libraryName": "is-ip",
            "typingsPackageName": "is-ip",
            "sourceRepoURL": "https://github.com/sindresorhus/is-ip",
            "asOfVersion": "3.0.0"
        },
        {
            "libraryName": "is-lower-case",
            "typingsPackageName": "is-lower-case",
            "sourceRepoURL": "https://github.com/blakeembrey/is-lower-case",
            "asOfVersion": "1.1.2"
        },
        {
            "libraryName": "is-obj",
            "typingsPackageName": "is-obj",
            "sourceRepoURL": "https://github.com/sindresorhus/is-obj",
            "asOfVersion": "2.0.0"
        },
        {
            "libraryName": "is-online",
            "typingsPackageName": "is-online",
            "sourceRepoURL": "https://github.com/sindresorhus/is-online",
            "asOfVersion": "8.1.0"
        },
        {
            "libraryName": "is-path-cwd",
            "typingsPackageName": "is-path-cwd",
            "sourceRepoURL": "https://github.com/sindresorhus/is-path-cwd",
            "asOfVersion": "2.1.0"
        },
        {
            "libraryName": "is-path-in-cwd",
            "typingsPackageName": "is-path-in-cwd",
            "sourceRepoURL": "https://github.com/sindresorhus/is-path-in-cwd",
            "asOfVersion": "2.1.0"
        },
        {
            "libraryName": "is-plain-obj",
            "typingsPackageName": "is-plain-obj",
            "sourceRepoURL": "https://github.com/sindresorhus/is-plain-obj",
            "asOfVersion": "2.0.0"
        },
        {
            "libraryName": "is-plain-object",
            "typingsPackageName": "is-plain-object",
            "sourceRepoURL": "https://github.com/jonschlinkert/is-plain-object",
            "asOfVersion": "2.0.4"
        },
        {
            "libraryName": "is-png",
            "typingsPackageName": "is-png",
            "sourceRepoURL": "https://github.com/sindresorhus/is-png",
            "asOfVersion": "2.0.0"
        },
        {
            "libraryName": "is-reachable",
            "typingsPackageName": "is-reachable",
            "sourceRepoURL": "https://github.com/sindresorhus/is-reachable",
            "asOfVersion": "3.1.0"
        },
        {
            "libraryName": "is-regexp",
            "typingsPackageName": "is-regexp",
            "sourceRepoURL": "https://github.com/sindresorhus/is-regexp",
            "asOfVersion": "2.1.0"
        },
        {
            "libraryName": "is-relative-url",
            "typingsPackageName": "is-relative-url",
            "sourceRepoURL": "https://github.com/sindresorhus/is-relative-url",
            "asOfVersion": "3.0.0"
        },
        {
            "libraryName": "is-root",
            "typingsPackageName": "is-root",
            "sourceRepoURL": "https://github.com/sindresorhus/is-root",
            "asOfVersion": "2.1.0"
        },
        {
            "libraryName": "is-root-path",
            "typingsPackageName": "is-root-path",
            "sourceRepoURL": "https://github.com/sindresorhus/is-root-path",
            "asOfVersion": "2.0.0"
        },
        {
            "libraryName": "is-scoped",
            "typingsPackageName": "is-scoped",
            "sourceRepoURL": "https://github.com/sindresorhus/is-scoped",
            "asOfVersion": "2.0.0"
        },
        {
            "libraryName": "is-stream",
            "typingsPackageName": "is-stream",
            "sourceRepoURL": "https://github.com/sindresorhus/is-stream",
            "asOfVersion": "2.0.0"
        },
        {
            "libraryName": "is-svg",
            "typingsPackageName": "is-svg",
            "sourceRepoURL": "https://github.com/sindresorhus/is-svg",
            "asOfVersion": "4.0.1"
        },
        {
            "libraryName": "is-text-path",
            "typingsPackageName": "is-text-path",
            "sourceRepoURL": "https://github.com/sindresorhus/is-text-path",
            "asOfVersion": "2.0.0"
        },
        {
            "libraryName": "is-upper-case",
            "typingsPackageName": "is-upper-case",
            "sourceRepoURL": "https://github.com/blakeembrey/is-upper-case",
            "asOfVersion": "1.1.2"
        },
        {
            "libraryName": "is-url-superb",
            "typingsPackageName": "is-url-superb",
            "sourceRepoURL": "https://github.com/sindresorhus/is-url-superb",
            "asOfVersion": "3.0.0"
        },
        {
            "libraryName": "issue-regex",
            "typingsPackageName": "issue-regex",
            "sourceRepoURL": "https://github.com/sindresorhus/issue-regex",
            "asOfVersion": "3.1.0"
        },
        {
            "libraryName": "jasmine-expect",
            "typingsPackageName": "jasmine-expect",
            "sourceRepoURL": "https://github.com/JamieMason/Jasmine-Matchers",
            "asOfVersion": "3.8.1"
        },
        {
            "libraryName": "javascript-obfuscator",
            "typingsPackageName": "javascript-obfuscator",
            "sourceRepoURL": "https://github.com/sanex3339/javascript-obfuscator",
            "asOfVersion": "0.17.0"
        },
        {
            "libraryName": "jdenticon",
            "typingsPackageName": "jdenticon",
            "sourceRepoURL": "https://github.com/dmester/jdenticon",
            "asOfVersion": "2.2.0"
        },
        {
            "libraryName": "jest-each",
            "typingsPackageName": "jest-each",
            "sourceRepoURL": "https://github.com/facebook/jest",
            "asOfVersion": "24.3.0"
        },
        {
            "libraryName": "jimp",
            "typingsPackageName": "jimp",
            "sourceRepoURL": "https://github.com/oliver-moran/jimp#readme",
            "asOfVersion": "0.2.28"
        },
        {
            "libraryName": "joData",
            "typingsPackageName": "jodata",
            "sourceRepoURL": "https://github.com/mccow002/joData",
            "asOfVersion": "1.0.13"
        },
        {
            "libraryName": "JointJS",
            "typingsPackageName": "jointjs",
            "sourceRepoURL": "http://www.jointjs.com/",
            "asOfVersion": "2.0.0"
        },
        {
            "libraryName": "jpeg-js",
            "typingsPackageName": "jpeg-js",
            "sourceRepoURL": "https://github.com/eugeneware/jpeg-js",
            "asOfVersion": "0.3.6"
        },
        {
            "libraryName": "jpush-react-native",
            "typingsPackageName": "jpush-react-native",
            "sourceRepoURL": "https://github.com/jpush/jpush-react-native",
            "asOfVersion": "2.0.0"
        },
        {
            "libraryName": "typescript",
            "typingsPackageName": "jquery-notifier",
            "sourceRepoURL": "https://github.com/Microsoft/TypeScript",
            "asOfVersion": "1.3.0"
        },
        {
            "libraryName": "jquery.ajaxfile",
            "typingsPackageName": "jquery.ajaxfile",
            "sourceRepoURL": "https://github.com/fpellet/jquery.ajaxFile",
            "asOfVersion": "0.2.29"
        },
        {
            "libraryName": "js-data",
            "typingsPackageName": "js-data",
            "sourceRepoURL": "https://github.com/js-data/js-data",
            "asOfVersion": "3.0.0"
        },
        {
            "libraryName": "JSData Http Adapter",
            "typingsPackageName": "js-data-http",
            "sourceRepoURL": "https://github.com/js-data/js-data-http",
            "asOfVersion": "3.0.0"
        },
        {
            "libraryName": "js-types",
            "typingsPackageName": "js-types",
            "sourceRepoURL": "https://github.com/sindresorhus/js-types",
            "asOfVersion": "2.1.0"
        },
        {
            "libraryName": "JSNLog",
            "typingsPackageName": "jsnlog",
            "sourceRepoURL": "https://github.com/mperdeck/jsnlog.js",
            "asOfVersion": "2.17.2"
        },
        {
            "libraryName": "jsonschema",
            "typingsPackageName": "jsonschema",
            "sourceRepoURL": "https://github.com/tdegrunt/jsonschema",
            "asOfVersion": "1.1.1"
        },
        {
            "libraryName": "jsplumb",
            "typingsPackageName": "jsplumb",
            "sourceRepoURL": "https://github.com/jsplumb/jsPlumb",
            "asOfVersion": "2.5.7"
        },
        {
            "libraryName": "jsrender",
            "typingsPackageName": "jsrender",
            "sourceRepoURL": "https://github.com/BorisMoore/jsrender",
            "asOfVersion": "1.0.5"
        },
        {
            "libraryName": "junk",
            "typingsPackageName": "junk",
            "sourceRepoURL": "https://github.com/sindresorhus/junk",
            "asOfVersion": "3.0.0"
        },
        {
            "libraryName": "karma-viewport",
            "typingsPackageName": "karma-viewport",
            "sourceRepoURL": "https://github.com/squidfunk/karma-viewport",
            "asOfVersion": "1.0.0"
        },
        {
            "libraryName": "kafkajs",
            "typingsPackageName": "kafkajs",
            "sourceRepoURL": "https://github.com/tulios/kafkajs",
            "asOfVersion": "1.9.0"
        },
        {
            "libraryName": "keycloak-js",
            "typingsPackageName": "keycloak-js",
            "sourceRepoURL": "https://github.com/keycloak/keycloak",
            "asOfVersion": "3.4.1"
        },
        {
            "libraryName": "keytar",
            "typingsPackageName": "keytar",
            "sourceRepoURL": "http://atom.github.io/node-keytar/",
            "asOfVersion": "4.4.2"
        },
        {
            "libraryName": "knex",
            "typingsPackageName": "knex",
            "sourceRepoURL": "https://github.com/tgriesser/knex",
            "asOfVersion": "0.16.1"
        },
        {
            "libraryName": "knockout-paging",
            "typingsPackageName": "knockout-paging",
            "sourceRepoURL": "https://github.com/ErikSchierboom/knockout-paging",
            "asOfVersion": "0.3.1"
        },
        {
            "libraryName": "knockout-pre-rendered",
            "typingsPackageName": "knockout-pre-rendered",
            "sourceRepoURL": "https://github.com/ErikSchierboom/knockout-pre-rendered",
            "asOfVersion": "0.7.1"
        },
        {
            "libraryName": "known",
            "typingsPackageName": "known",
            "sourceRepoURL": "https://github.com/sindresorhus/known",
            "asOfVersion": "3.0.0"
        },
        {
            "libraryName": "koa-jwt",
            "typingsPackageName": "koa-jwt",
            "sourceRepoURL": "https://github.com/koajs/jwt",
            "asOfVersion": "3.3.0"
        },
        {
            "libraryName": "koa-useragent",
            "typingsPackageName": "koa-useragent",
            "sourceRepoURL": "https://github.com/rvboris/koa-useragent",
            "asOfVersion": "2.1.1"
        },
        {
            "libraryName": "koa-pug",
            "typingsPackageName": "koa-pug",
            "sourceRepoURL": "https://github.com/chrisyip/koa-pug",
            "asOfVersion": "4.0.0"
        },
        {
            "libraryName": "lambda-phi",
            "typingsPackageName": "lambda-phi",
            "sourceRepoURL": "https://github.com/elitechance/lambda-phi",
            "asOfVersion": "1.0.1"
        },
        {
            "libraryName": "latest-semver",
            "typingsPackageName": "latest-semver",
            "sourceRepoURL": "https://github.com/sindresorhus/latest-semver",
            "asOfVersion": "2.0.0"
        },
        {
            "libraryName": "latest-version",
            "typingsPackageName": "latest-version",
            "sourceRepoURL": "https://github.com/sindresorhus/latest-version",
            "asOfVersion": "5.0.0"
        },
        {
            "libraryName": "lazy-value",
            "typingsPackageName": "lazy-value",
            "sourceRepoURL": "https://github.com/sindresorhus/lazy-value",
            "asOfVersion": "2.0.0"
        },
        {
            "libraryName": "ldclient-js",
            "typingsPackageName": "ldclient-js",
            "sourceRepoURL": "https://github.com/launchdarkly/js-client",
            "asOfVersion": "1.1.11"
        },
        {
            "libraryName": "leap-year",
            "typingsPackageName": "leap-year",
            "sourceRepoURL": "https://github.com/sindresorhus/leap-year",
            "asOfVersion": "3.0.0"
        },
        {
            "libraryName": "left-pad",
            "typingsPackageName": "left-pad",
            "sourceRepoURL": "https://github.com/stevemao/left-pad",
            "asOfVersion": "1.2.0"
        },
        {
            "libraryName": "leven",
            "typingsPackageName": "leven",
            "sourceRepoURL": "https://github.com/sindresorhus/leven",
            "asOfVersion": "3.0.0"
        },
        {
            "libraryName": "line-column-path",
            "typingsPackageName": "line-column-path",
            "sourceRepoURL": "https://github.com/sindresorhus/line-column-path",
            "asOfVersion": "2.0.0"
        },
        {
            "libraryName": "linkify-issues",
            "typingsPackageName": "linkify-issues",
            "sourceRepoURL": "https://github.com/sindresorhus/linkify-issues",
            "asOfVersion": "2.0.0"
        },
        {
            "libraryName": "linkify-urls",
            "typingsPackageName": "linkify-urls",
            "sourceRepoURL": "https://github.com/sindresorhus/linkify-urls",
            "asOfVersion": "3.1.0"
        },
        {
            "libraryName": "Linq.JS",
            "typingsPackageName": "linq",
            "sourceRepoURL": "https://linqjs.codeplex.com/",
            "asOfVersion": "2.2.33"
        },
        {
            "libraryName": "Linq4JS",
            "typingsPackageName": "linq4js",
            "sourceRepoURL": "https://github.com/morrisjdev/Linq4JS",
            "asOfVersion": "2.1.8"
        },
        {
            "libraryName": "LinqSharp",
            "typingsPackageName": "linqsharp",
            "sourceRepoURL": "https://github.com/brunolm/LinqSharp",
            "asOfVersion": "1.0.0"
        },
        {
            "libraryName": "load-json-file",
            "typingsPackageName": "load-json-file",
            "sourceRepoURL": "https://github.com/sindresorhus/load-json-file",
            "asOfVersion": "5.1.0"
        },
        {
            "libraryName": "localforage",
            "typingsPackageName": "localforage",
            "sourceRepoURL": "https://github.com/localForage/localForage",
            "asOfVersion": "0.0.34"
        },
        {
            "libraryName": "localforage-cordovasqlitedriver",
            "typingsPackageName": "localforage-cordovasqlitedriver",
            "sourceRepoURL": "https://github.com/thgreasi/localForage-cordovaSQLiteDriver",
            "asOfVersion": "1.5.0"
        },
        {
            "libraryName": "locate-path",
            "typingsPackageName": "locate-path",
            "sourceRepoURL": "https://github.com/sindresorhus/locate-path",
            "asOfVersion": "4.0.0"
        },
        {
            "libraryName": "lock-system",
            "typingsPackageName": "lock-system",
            "sourceRepoURL": "https://github.com/sindresorhus/lock-system",
            "asOfVersion": "2.0.0"
        },
        {
            "libraryName": "lodash-decorators",
            "typingsPackageName": "lodash-decorators",
            "sourceRepoURL": "https://github.com/steelsojka/lodash-decorators",
            "asOfVersion": "4.0.0"
        },
        {
            "libraryName": "log-symbols",
            "typingsPackageName": "log-symbols",
            "sourceRepoURL": "https://github.com/sindresorhus/log-symbols",
            "asOfVersion": "3.0.0"
        },
        {
            "libraryName": "log-update",
            "typingsPackageName": "log-update",
            "sourceRepoURL": "https://github.com/sindresorhus/log-update",
            "asOfVersion": "3.1.0"
        },
        {
            "libraryName": "log4javascript",
            "typingsPackageName": "log4javascript",
            "sourceRepoURL": "http://log4javascript.org/",
            "asOfVersion": "1.4.15"
        },
        {
            "libraryName": "log4js",
            "typingsPackageName": "log4js",
            "sourceRepoURL": "https://github.com/nomiddlename/log4js-node",
            "asOfVersion": "2.3.5"
        },
        {
            "libraryName": "logform",
            "typingsPackageName": "logform",
            "sourceRepoURL": "https://github.com/winstonjs/logform",
            "asOfVersion": "1.10.0"
        },
        {
            "libraryName": "loglevel",
            "typingsPackageName": "loglevel",
            "sourceRepoURL": "https://github.com/pimterry/loglevel/",
            "asOfVersion": "1.6.2"
        },
        {
            "libraryName": "looks-same",
            "typingsPackageName": "looks-same",
            "sourceRepoURL": "https://github.com/gemini-testing/looks-same",
            "asOfVersion": "4.1.0"
        },
        {
            "libraryName": "lorem-ipsum",
            "typingsPackageName": "lorem-ipsum",
            "sourceRepoURL": "https://github.com/knicklabs/node-lorem-ipsum",
            "asOfVersion": "2.0.0"
        },
        {
            "libraryName": "loud-rejection",
            "typingsPackageName": "loud-rejection",
            "sourceRepoURL": "https://github.com/sindresorhus/loud-rejection",
            "asOfVersion": "2.0.0"
        },
        {
            "libraryName": "lower-case",
            "typingsPackageName": "lower-case",
            "sourceRepoURL": "https://github.com/blakeembrey/lower-case",
            "asOfVersion": "1.1.3"
        },
        {
            "libraryName": "lower-case-first",
            "typingsPackageName": "lower-case-first",
            "sourceRepoURL": "https://github.com/blakeembrey/lower-case-first",
            "asOfVersion": "1.0.1"
        },
        {
            "libraryName": "make-dir",
            "typingsPackageName": "make-dir",
            "sourceRepoURL": "https://github.com/sindresorhus/make-dir",
            "asOfVersion": "2.1.0"
        },
        {
            "libraryName": "mali",
            "typingsPackageName": "mali",
            "sourceRepoURL": "https://github.com/malijs/mali",
            "asOfVersion": "0.9.2"
        },
        {
            "libraryName": "map-obj",
            "typingsPackageName": "map-obj",
            "sourceRepoURL": "https://github.com/sindresorhus/map-obj",
            "asOfVersion": "3.1.0"
        },
        {
            "libraryName": "maquette",
            "typingsPackageName": "maquette",
            "sourceRepoURL": "http://maquettejs.org/",
            "asOfVersion": "2.1.6"
        },
        {
            "libraryName": "matcher",
            "typingsPackageName": "matcher",
            "sourceRepoURL": "https://github.com/sindresorhus/matcher",
            "asOfVersion": "2.0.0"
        },
        {
            "libraryName": "maxmind",
            "typingsPackageName": "maxmind",
            "sourceRepoURL": "https://github.com/runk/node-maxmind",
            "asOfVersion": "2.0.5"
        },
        {
            "libraryName": "mem",
            "typingsPackageName": "mem",
            "sourceRepoURL": "https://github.com/sindresorhus/mem",
            "asOfVersion": "4.2.0"
        },
        {
            "libraryName": "memoize-one",
            "typingsPackageName": "memoize-one",
            "sourceRepoURL": "https://github.com/alexreardon/memoize-one#readme",
            "asOfVersion": "5.1.0"
        },
        {
            "libraryName": "mendixmodelsdk",
            "typingsPackageName": "mendixmodelsdk",
            "sourceRepoURL": "http://www.mendix.com",
            "asOfVersion": "0.8.1"
        },
        {
            "libraryName": "menubar",
            "typingsPackageName": "menubar",
            "sourceRepoURL": "https://github.com/maxogden/menubar",
            "asOfVersion": "6.0.0"
        },
        {
            "libraryName": "metisMenu",
            "typingsPackageName": "metismenu",
            "sourceRepoURL": "https://github.com/onokumus/metisMenu",
            "asOfVersion": "2.7.1"
        },
        {
            "libraryName": "microgears",
            "typingsPackageName": "microgears",
            "sourceRepoURL": "https://github.com/marcusdb/microgears",
            "asOfVersion": "4.0.5"
        },
        {
            "libraryName": "mnemonic-words",
            "typingsPackageName": "mnemonic-words",
            "sourceRepoURL": "https://github.com/sindresorhus/mnemonic-words",
            "asOfVersion": "1.1.0"
        },
        {
            "libraryName": "mobile-detect",
            "typingsPackageName": "mobile-detect",
            "sourceRepoURL": "http://hgoebl.github.io/mobile-detect.js/",
            "asOfVersion": "1.3.4"
        },
        {
            "libraryName": "mobservable",
            "typingsPackageName": "mobservable",
            "sourceRepoURL": "github.com/mweststrate/mobservable",
            "asOfVersion": "1.2.5"
        },
        {
            "libraryName": "mobservable-react",
            "typingsPackageName": "mobservable-react",
            "sourceRepoURL": "https://github.com/mweststrate/mobservable-react",
            "asOfVersion": "1.0.0"
        },
        {
            "libraryName": "Mobx Cookie",
            "typingsPackageName": "mobx-cookie",
            "sourceRepoURL": "https://github.com/will-stone/mobx-cookie",
            "asOfVersion": "1.1.1"
        },
        {
<<<<<<< HEAD
            "libraryName": "mocha-steps",
            "typingsPackageName": "mocha-steps",
            "sourceRepoURL": "https://github.com/rprieto/mocha-steps",
            "asOfVersion": "1.3.0"
=======
            "libraryName": "mobx-task",
            "typingsPackageName": "mobx-task",
            "sourceRepoURL": "https://github.com/jeffijoe/mobx-task#readme",
            "asOfVersion": "2.0.0"
        },
        {
            "libraryName": "mockingoose",
            "typingsPackageName": "mockingoose",
            "sourceRepoURL": "https://github.com/alonronin/mockingoose#readme",
            "asOfVersion": "2.13.0"
>>>>>>> 23ebe086
        },
        {
            "libraryName": "Moment",
            "typingsPackageName": "moment",
            "sourceRepoURL": "https://github.com/moment/moment",
            "asOfVersion": "2.13.0"
        },
        {
            "libraryName": "mongodb-memory-server",
            "typingsPackageName": "mongodb-memory-server",
            "sourceRepoURL": "https://github.com/nodkz/mongodb-memory-server",
            "asOfVersion": "2.3.0"
        },
        {
            "libraryName": "Monk",
            "typingsPackageName": "monk",
            "sourceRepoURL": "https://github.com/LearnBoost/monk.git",
            "asOfVersion": "6.0.0"
        },
        {
            "libraryName": "month-days",
            "typingsPackageName": "month-days",
            "sourceRepoURL": "https://github.com/sindresorhus/month-days",
            "asOfVersion": "3.0.0"
        },
        {
            "libraryName": "morphdom",
            "typingsPackageName": "morphdom",
            "sourceRepoURL": "https://github.com/patrick-steele-idem/morphdom",
            "asOfVersion": "2.4.0"
        },
        {
            "libraryName": "move-file",
            "typingsPackageName": "move-file",
            "sourceRepoURL": "https://github.com/sindresorhus/move-file",
            "asOfVersion": "1.1.0"
        },
        {
            "libraryName": "MQTT",
            "typingsPackageName": "mqtt",
            "sourceRepoURL": "https://github.com/mqttjs/MQTT.js",
            "asOfVersion": "2.5.0"
        },
        {
            "libraryName": "multimatch",
            "typingsPackageName": "multimatch",
            "sourceRepoURL": "https://github.com/sindresorhus/multimatch",
            "asOfVersion": "4.0.0"
        },
        {
            "libraryName": "nano",
            "typingsPackageName": "nano",
            "sourceRepoURL": "https://github.com/apache/couchdb-nano",
            "asOfVersion": "7.0.0"
        },
        {
            "libraryName": "natsort",
            "typingsPackageName": "natsort",
            "sourceRepoURL": "https://github.com/netop/natsort",
            "asOfVersion": "2.0.0"
        },
        {
            "libraryName": "typescript",
            "typingsPackageName": "navigator-permissions",
            "sourceRepoURL": "https://developer.mozilla.org/en-US/docs/Web/API/Permissions",
            "asOfVersion": "2.0.0"
        },
        {
            "libraryName": "negative-array",
            "typingsPackageName": "negative-array",
            "sourceRepoURL": "https://github.com/sindresorhus/negative-array",
            "asOfVersion": "2.1.0"
        },
        {
            "libraryName": "negative-zero",
            "typingsPackageName": "negative-zero",
            "sourceRepoURL": "https://github.com/sindresorhus/negative-zero",
            "asOfVersion": "3.0.0"
        },
        {
            "libraryName": "new-github-issue-url",
            "typingsPackageName": "new-github-issue-url",
            "sourceRepoURL": "https://github.com/sindresorhus/new-github-issue-url",
            "asOfVersion": "0.2.1"
        },
        {
            "libraryName": "new-github-release-url",
            "typingsPackageName": "new-github-release-url",
            "sourceRepoURL": "https://github.com/sindresorhus/new-github-release-url",
            "asOfVersion": "1.0.0"
        },
        {
            "libraryName": "ng-table",
            "typingsPackageName": "ng-table",
            "sourceRepoURL": "https://github.com/esvit/ng-table",
            "asOfVersion": "2.0.1"
        },
        {
            "libraryName": "nock",
            "typingsPackageName": "nock",
            "sourceRepoURL": "https://github.com/nock/nock",
            "asOfVersion": "11.1.0"
        },
        {
            "libraryName": "node-pg-migrate",
            "typingsPackageName": "node-pg-migrate",
            "sourceRepoURL": "https://github.com/theoephraim/node-pg-migrate#readme",
            "asOfVersion": "2.15.0"
        },
        {
            "libraryName": "node-sql-parser",
            "typingsPackageName": "node-sql-parser",
            "sourceRepoURL": "https://github.com/taozhi8833998/node-sql-parser#readme",
            "asOfVersion": "1.1.0"
        },
        {
            "libraryName": "node-waves",
            "typingsPackageName": "node-waves",
            "sourceRepoURL": "http://fian.my.id/Waves",
            "asOfVersion": "0.7.6"
        },
        {
            "libraryName": "normalize-url",
            "typingsPackageName": "normalize-url",
            "sourceRepoURL": "https://github.com/sindresorhus/normalize-url",
            "asOfVersion": "4.2.0"
        },
        {
            "libraryName": "Normalizr",
            "typingsPackageName": "normalizr",
            "sourceRepoURL": "https://github.com/paularmstrong/normalizr",
            "asOfVersion": "2.0.18"
        },
        {
            "libraryName": "npm-email",
            "typingsPackageName": "npm-email",
            "sourceRepoURL": "https://github.com/sindresorhus/npm-email",
            "asOfVersion": "3.1.0"
        },
        {
            "libraryName": "npm-keyword",
            "typingsPackageName": "npm-keyword",
            "sourceRepoURL": "https://github.com/sindresorhus/npm-keyword",
            "asOfVersion": "6.0.0"
        },
        {
            "libraryName": "npm-name",
            "typingsPackageName": "npm-name",
            "sourceRepoURL": "https://github.com/sindresorhus/npm-name",
            "asOfVersion": "5.2.1"
        },
        {
            "libraryName": "npm-run-path",
            "typingsPackageName": "npm-run-path",
            "sourceRepoURL": "https://github.com/sindresorhus/npm-run-path",
            "asOfVersion": "3.0.1"
        },
        {
            "libraryName": "npm-user",
            "typingsPackageName": "npm-user",
            "sourceRepoURL": "https://github.com/sindresorhus/npm-user",
            "asOfVersion": "4.0.0"
        },
        {
            "libraryName": "Nuka Carousel",
            "typingsPackageName": "nuka-carousel",
            "sourceRepoURL": "https://github.com/FormidableLabs/nuka-carousel/",
            "asOfVersion": "4.4.6"
        },
        {
            "libraryName": "Numbro",
            "typingsPackageName": "numbro",
            "sourceRepoURL": "https://github.com/foretagsplatsen/numbro/",
            "asOfVersion": "1.9.3"
        },
        {
            "libraryName": "odata",
            "typingsPackageName": "odata",
            "sourceRepoURL": "https://github.com/janhommes/odata",
            "asOfVersion": "1.0.3"
        },
        {
            "libraryName": "o.js",
            "typingsPackageName": "o.js",
            "sourceRepoURL": "https://github.com/janhommes/o.js",
            "asOfVersion": "1.0.3"
        },
        {
            "libraryName": "on-change",
            "typingsPackageName": "on-change",
            "sourceRepoURL": "https://github.com/sindresorhus/on-change",
            "asOfVersion": "1.1.0"
        },
        {
            "libraryName": "onetime",
            "typingsPackageName": "onetime",
            "sourceRepoURL": "https://github.com/sindresorhus/onetime",
            "asOfVersion": "4.0.0"
        },
        {
            "libraryName": "Onsen UI",
            "typingsPackageName": "onsenui",
            "sourceRepoURL": "http://onsen.io",
            "asOfVersion": "2.0.0"
        },
        {
            "libraryName": "open",
            "typingsPackageName": "open",
            "sourceRepoURL": "https://github.com/sindresorhus/open",
            "asOfVersion": "6.2.0"
        },
        {
            "libraryName": "open-editor",
            "typingsPackageName": "open-editor",
            "sourceRepoURL": "https://github.com/sindresorhus/open-editor",
            "asOfVersion": "2.0.0"
        },
        {
            "libraryName": "openid-client",
            "typingsPackageName": "openid-client",
            "sourceRepoURL": "https://github.com/panva/node-openid-client",
            "asOfVersion": "3.7.0"
        },
        {
            "libraryName": "opn",
            "typingsPackageName": "opn",
            "sourceRepoURL": "https://github.com/sindresorhus/opn",
            "asOfVersion": "5.5.0"
        },
        {
            "libraryName": "ora",
            "typingsPackageName": "ora",
            "sourceRepoURL": "https://github.com/sindresorhus/ora",
            "asOfVersion": "3.2.0"
        },
        {
            "libraryName": "os-locale",
            "typingsPackageName": "os-locale",
            "sourceRepoURL": "https://github.com/sindresorhus/os-locale",
            "asOfVersion": "4.0.0"
        },
        {
            "libraryName": "os-name",
            "typingsPackageName": "os-name",
            "sourceRepoURL": "https://github.com/sindresorhus/os-name",
            "asOfVersion": "3.1.0"
        },
        {
            "libraryName": "otplib",
            "typingsPackageName": "otplib",
            "sourceRepoURL": "https://github.com/yeojz/otplib",
            "asOfVersion": "10.0.0"
        },
        {
            "libraryName": "overwatch-api",
            "typingsPackageName": "overwatch-api",
            "sourceRepoURL": "https://github.com/alfg/overwatch-api",
            "asOfVersion": "0.7.1"
        },
        {
            "libraryName": "p-all",
            "typingsPackageName": "p-all",
            "sourceRepoURL": "https://github.com/sindresorhus/p-all",
            "asOfVersion": "2.0.0"
        },
        {
            "libraryName": "p-any",
            "typingsPackageName": "p-any",
            "sourceRepoURL": "https://github.com/sindresorhus/p-any",
            "asOfVersion": "2.0.0"
        },
        {
            "libraryName": "p-cancelable",
            "typingsPackageName": "p-cancelable",
            "sourceRepoURL": "https://github.com/sindresorhus/p-cancelable",
            "asOfVersion": "1.1.0"
        },
        {
            "libraryName": "p-catch-if",
            "typingsPackageName": "p-catch-if",
            "sourceRepoURL": "https://github.com/sindresorhus/p-catch-if",
            "asOfVersion": "2.0.0"
        },
        {
            "libraryName": "p-debounce",
            "typingsPackageName": "p-debounce",
            "sourceRepoURL": "https://github.com/sindresorhus/p-debounce",
            "asOfVersion": "2.0.0"
        },
        {
            "libraryName": "p-defer",
            "typingsPackageName": "p-defer",
            "sourceRepoURL": "https://github.com/sindresorhus/p-defer",
            "asOfVersion": "2.0.0"
        },
        {
            "libraryName": "p-do-whilst",
            "typingsPackageName": "p-do-whilst",
            "sourceRepoURL": "https://github.com/sindresorhus/p-do-whilst",
            "asOfVersion": "1.0.0"
        },
        {
            "libraryName": "p-each-series",
            "typingsPackageName": "p-each-series",
            "sourceRepoURL": "https://github.com/sindresorhus/p-each-series",
            "asOfVersion": "2.0.0"
        },
        {
            "libraryName": "p-event",
            "typingsPackageName": "p-event",
            "sourceRepoURL": "https://github.com/sindresorhus/p-event",
            "asOfVersion": "3.0.0"
        },
        {
            "libraryName": "p-every",
            "typingsPackageName": "p-every",
            "sourceRepoURL": "https://github.com/kevva/p-every",
            "asOfVersion": "2.0.0"
        },
        {
            "libraryName": "p-forever",
            "typingsPackageName": "p-forever",
            "sourceRepoURL": "https://github.com/sindresorhus/p-forever",
            "asOfVersion": "2.0.0"
        },
        {
            "libraryName": "p-is-promise",
            "typingsPackageName": "p-is-promise",
            "sourceRepoURL": "https://github.com/sindresorhus/p-is-promise",
            "asOfVersion": "2.1.0"
        },
        {
            "libraryName": "p-lazy",
            "typingsPackageName": "p-lazy",
            "sourceRepoURL": "https://github.com/sindresorhus/p-lazy",
            "asOfVersion": "2.0.0"
        },
        {
            "libraryName": "p-limit",
            "typingsPackageName": "p-limit",
            "sourceRepoURL": "https://github.com/sindresorhus/p-limit",
            "asOfVersion": "2.2.0"
        },
        {
            "libraryName": "p-locate",
            "typingsPackageName": "p-locate",
            "sourceRepoURL": "https://github.com/sindresorhus/p-locate",
            "asOfVersion": "4.0.0"
        },
        {
            "libraryName": "p-log",
            "typingsPackageName": "p-log",
            "sourceRepoURL": "https://github.com/sindresorhus/p-log",
            "asOfVersion": "2.0.0"
        },
        {
            "libraryName": "p-map",
            "typingsPackageName": "p-map",
            "sourceRepoURL": "https://github.com/sindresorhus/p-map",
            "asOfVersion": "2.0.0"
        },
        {
            "libraryName": "p-map-series",
            "typingsPackageName": "p-map-series",
            "sourceRepoURL": "https://github.com/sindresorhus/p-map-series",
            "asOfVersion": "2.0.0"
        },
        {
            "libraryName": "p-memoize",
            "typingsPackageName": "p-memoize",
            "sourceRepoURL": "https://github.com/sindresorhus/p-memoize",
            "asOfVersion": "3.0.0"
        },
        {
            "libraryName": "p-min-delay",
            "typingsPackageName": "p-min-delay",
            "sourceRepoURL": "https://github.com/sindresorhus/p-min-delay",
            "asOfVersion": "3.0.0"
        },
        {
            "libraryName": "p-one",
            "typingsPackageName": "p-one",
            "sourceRepoURL": "https://github.com/kevva/p-one",
            "asOfVersion": "2.0.0"
        },
        {
            "libraryName": "p-pipe",
            "typingsPackageName": "p-pipe",
            "sourceRepoURL": "https://github.com/sindresorhus/p-pipe",
            "asOfVersion": "2.0.1"
        },
        {
            "libraryName": "p-progress",
            "typingsPackageName": "p-progress",
            "sourceRepoURL": "https://github.com/sindresorhus/p-progress",
            "asOfVersion": "0.3.0"
        },
        {
            "libraryName": "p-props",
            "typingsPackageName": "p-props",
            "sourceRepoURL": "https://github.com/sindresorhus/p-props",
            "asOfVersion": "2.0.0"
        },
        {
            "libraryName": "p-queue",
            "typingsPackageName": "p-queue",
            "sourceRepoURL": "https://github.com/sindresorhus/p-queue",
            "asOfVersion": "3.2.1"
        },
        {
            "libraryName": "p-reduce",
            "typingsPackageName": "p-reduce",
            "sourceRepoURL": "https://github.com/sindresorhus/p-reduce",
            "asOfVersion": "2.0.0"
        },
        {
            "libraryName": "p-reflect",
            "typingsPackageName": "p-reflect",
            "sourceRepoURL": "https://github.com/sindresorhus/p-reflect",
            "asOfVersion": "2.0.0"
        },
        {
            "libraryName": "p-retry",
            "typingsPackageName": "p-retry",
            "sourceRepoURL": "https://github.com/sindresorhus/p-retry",
            "asOfVersion": "4.0.0"
        },
        {
            "libraryName": "p-series",
            "typingsPackageName": "p-series",
            "sourceRepoURL": "https://github.com/sindresorhus/p-series",
            "asOfVersion": "2.0.0"
        },
        {
            "libraryName": "p-settle",
            "typingsPackageName": "p-settle",
            "sourceRepoURL": "https://github.com/sindresorhus/p-settle",
            "asOfVersion": "3.0.0"
        },
        {
            "libraryName": "p-some",
            "typingsPackageName": "p-some",
            "sourceRepoURL": "https://github.com/sindresorhus/p-some",
            "asOfVersion": "4.0.1"
        },
        {
            "libraryName": "p-tap",
            "typingsPackageName": "p-tap",
            "sourceRepoURL": "https://github.com/sindresorhus/p-tap",
            "asOfVersion": "2.0.0"
        },
        {
            "libraryName": "p-throttle",
            "typingsPackageName": "p-throttle",
            "sourceRepoURL": "https://github.com/sindresorhus/p-throttle",
            "asOfVersion": "2.1.0"
        },
        {
            "libraryName": "p-time",
            "typingsPackageName": "p-time",
            "sourceRepoURL": "https://github.com/sindresorhus/p-time",
            "asOfVersion": "2.0.0"
        },
        {
            "libraryName": "p-timeout",
            "typingsPackageName": "p-timeout",
            "sourceRepoURL": "https://github.com/sindresorhus/p-timeout",
            "asOfVersion": "3.0.0"
        },
        {
            "libraryName": "p-times",
            "typingsPackageName": "p-times",
            "sourceRepoURL": "https://github.com/sindresorhus/p-times",
            "asOfVersion": "2.0.0"
        },
        {
            "libraryName": "p-try",
            "typingsPackageName": "p-try",
            "sourceRepoURL": "https://github.com/sindresorhus/p-try",
            "asOfVersion": "2.1.0"
        },
        {
            "libraryName": "p-wait-for",
            "typingsPackageName": "p-wait-for",
            "sourceRepoURL": "https://github.com/sindresorhus/p-wait-for",
            "asOfVersion": "3.0.0"
        },
        {
            "libraryName": "p-waterfall",
            "typingsPackageName": "p-waterfall",
            "sourceRepoURL": "https://github.com/sindresorhus/p-waterfall",
            "asOfVersion": "2.0.0"
        },
        {
            "libraryName": "p-whilst",
            "typingsPackageName": "p-whilst",
            "sourceRepoURL": "https://github.com/sindresorhus/p-whilst",
            "asOfVersion": "2.0.0"
        },
        {
            "libraryName": "package-json",
            "typingsPackageName": "package-json",
            "sourceRepoURL": "https://github.com/sindresorhus/package-json",
            "asOfVersion": "6.1.0"
        },
        {
            "libraryName": "paper",
            "typingsPackageName": "paper",
            "sourceRepoURL": "https://github.com/paperjs/paper.js",
            "asOfVersion": "0.12.3"
        },
        {
            "libraryName": "param-case",
            "typingsPackageName": "param-case",
            "sourceRepoURL": "https://github.com/blakeembrey/param-case",
            "asOfVersion": "1.1.2"
        },
        {
            "libraryName": "park-miller",
            "typingsPackageName": "park-miller",
            "sourceRepoURL": "https://github.com/sindresorhus/park-miller",
            "asOfVersion": "1.1.0"
        },
        {
            "libraryName": "parse-columns",
            "typingsPackageName": "parse-columns",
            "sourceRepoURL": "https://github.com/sindresorhus/parse-columns",
            "asOfVersion": "2.0.0"
        },
        {
            "libraryName": "parse-ms",
            "typingsPackageName": "parse-ms",
            "sourceRepoURL": "https://github.com/sindresorhus/parse-ms",
            "asOfVersion": "2.1.0"
        },
        {
            "libraryName": "pascal-case",
            "typingsPackageName": "pascal-case",
            "sourceRepoURL": "https://github.com/blakeembrey/pascal-case",
            "asOfVersion": "1.1.2"
        },
        {
            "libraryName": "passport-client-cert",
            "typingsPackageName": "passport-client-cert",
            "sourceRepoURL": "https://github.com/ripjar/passport-client-cert",
            "asOfVersion": "2.1.0"
        },
        {
            "libraryName": "path-case",
            "typingsPackageName": "path-case",
            "sourceRepoURL": "https://github.com/blakeembrey/path-case",
            "asOfVersion": "1.1.2"
        },
        {
            "libraryName": "path-exists",
            "typingsPackageName": "path-exists",
            "sourceRepoURL": "https://github.com/sindresorhus/path-exists",
            "asOfVersion": "4.0.0"
        },
        {
            "libraryName": "path-key",
            "typingsPackageName": "path-key",
            "sourceRepoURL": "https://github.com/sindresorhus/path-key",
            "asOfVersion": "3.0.1"
        },
        {
            "libraryName": "path-to-regexp",
            "typingsPackageName": "path-to-regexp",
            "sourceRepoURL": "https://github.com/pillarjs/path-to-regexp",
            "asOfVersion": "1.7.0"
        },
        {
            "libraryName": "path-type",
            "typingsPackageName": "path-type",
            "sourceRepoURL": "https://github.com/sindresorhus/path-type",
            "asOfVersion": "4.0.0"
        },
        {
            "libraryName": "perfect-scrollbar",
            "typingsPackageName": "perfect-scrollbar",
            "sourceRepoURL": "https://github.com/noraesae/perfect-scrollbar",
            "asOfVersion": "1.3.0"
        },
        {
            "libraryName": "pg-connection-string",
            "typingsPackageName": "pg-connection-string",
            "sourceRepoURL": "https://github.com/iceddev/pg-connection-string",
            "asOfVersion": "2.0.0"
        },
        {
            "libraryName": "pg-promise",
            "typingsPackageName": "pg-promise",
            "sourceRepoURL": "https://github.com/vitaly-t/pg-promise",
            "asOfVersion": "5.4.3"
        },
        {
            "libraryName": "phin",
            "typingsPackageName": "phin",
            "sourceRepoURL": "https://github.com/ethanent/phin",
            "asOfVersion": "3.4.0"
        },
        {
            "libraryName": "phonegap-plugin-push",
            "typingsPackageName": "phonegap-plugin-push",
            "sourceRepoURL": "https://github.com/phonegap/phonegap-plugin-push",
            "asOfVersion": "2.1.2"
        },
        {
            "libraryName": "pixi-spine",
            "typingsPackageName": "pixi-spine",
            "sourceRepoURL": "https://github.com/pixijs/pixi-spine",
            "asOfVersion": "1.4.2"
        },
        {
            "libraryName": "pixi.js",
            "typingsPackageName": "pixi.js",
            "sourceRepoURL": "https://github.com/pixijs/pixi.js/tree/v4.x",
            "asOfVersion": "5.0.0"
        },
        {
            "libraryName": "pkcs11js",
            "typingsPackageName": "pkcs11js",
            "sourceRepoURL": "https://github.com/PeculiarVentures/pkcs11js",
            "asOfVersion": "1.0.4"
        },
        {
            "libraryName": "pkg-conf",
            "typingsPackageName": "pkg-conf",
            "sourceRepoURL": "https://github.com/sindresorhus/pkg-conf",
            "asOfVersion": "3.0.0"
        },
        {
            "libraryName": "pkg-dir",
            "typingsPackageName": "pkg-dir",
            "sourceRepoURL": "https://github.com/sindresorhus/pkg-dir",
            "asOfVersion": "4.0.0"
        },
        {
            "libraryName": "pkg-up",
            "typingsPackageName": "pkg-up",
            "sourceRepoURL": "https://github.com/sindresorhus/pkg-up",
            "asOfVersion": "3.1.0"
        },
        {
            "libraryName": "pkg-versions",
            "typingsPackageName": "pkg-versions",
            "sourceRepoURL": "https://github.com/sindresorhus/pkg-versions",
            "asOfVersion": "2.0.0"
        },
        {
            "libraryName": "playcanvas",
            "typingsPackageName": "playcanvas",
            "sourceRepoURL": "https://github.com/playcanvas/engine",
            "asOfVersion": "1.23.0"
        },
        {
            "libraryName": "plottable",
            "typingsPackageName": "plottable",
            "sourceRepoURL": "http://plottablejs.org/",
            "asOfVersion": "3.7.0"
        },
        {
            "libraryName": "plur",
            "typingsPackageName": "plur",
            "sourceRepoURL": "https://github.com/sindresorhus/plur",
            "asOfVersion": "3.1.0"
        },
        {
            "libraryName": "png-async",
            "typingsPackageName": "png-async",
            "sourceRepoURL": "https://github.com/kanreisa/node-png-async",
            "asOfVersion": "0.9.4"
        },
        {
            "libraryName": "poly2tri.js",
            "typingsPackageName": "poly2tri",
            "sourceRepoURL": "https://github.com/r3mi/poly2tri.js",
            "asOfVersion": "1.4.0"
        },
        {
            "libraryName": "popper.js",
            "typingsPackageName": "popper.js",
            "sourceRepoURL": "https://github.com/FezVrasta/popper.js/",
            "asOfVersion": "1.11.0"
        },
        {
            "libraryName": "positive-zero",
            "typingsPackageName": "positive-zero",
            "sourceRepoURL": "https://github.com/sindresorhus/positive-zero",
            "asOfVersion": "3.0.0"
        },
        {
            "libraryName": "Prando",
            "typingsPackageName": "prando",
            "sourceRepoURL": "https://github.com/zeh/prando",
            "asOfVersion": "1.0.0"
        },
        {
            "libraryName": "pretty-bytes",
            "typingsPackageName": "pretty-bytes",
            "sourceRepoURL": "https://github.com/sindresorhus/pretty-bytes",
            "asOfVersion": "5.2.0"
        },
        {
            "libraryName": "pretty-format",
            "typingsPackageName": "pretty-format",
            "sourceRepoURL": "https://github.com/facebook/jest/tree/master/packages/pretty-format",
            "asOfVersion": "24.3.0"
        },
        {
            "libraryName": "pretty-ms",
            "typingsPackageName": "pretty-ms",
            "sourceRepoURL": "https://github.com/sindresorhus/pretty-ms",
            "asOfVersion": "5.0.0"
        },
        {
            "libraryName": "printf",
            "typingsPackageName": "printf",
            "sourceRepoURL": "https://github.com/adaltas/node-printf",
            "asOfVersion": "0.3.0"
        },
        {
            "libraryName": "ProtoBuf.js",
            "typingsPackageName": "protobufjs",
            "sourceRepoURL": "https://github.com/dcodeIO/ProtoBuf.js",
            "asOfVersion": "6.0.0"
        },
        {
            "libraryName": "Protractor",
            "typingsPackageName": "protractor",
            "sourceRepoURL": "https://github.com/angular/protractor",
            "asOfVersion": "4.0.0"
        },
        {
            "libraryName": "ps-list",
            "typingsPackageName": "ps-list",
            "sourceRepoURL": "https://github.com/sindresorhus/ps-list",
            "asOfVersion": "6.2.1"
        },
        {
            "libraryName": "public-ip",
            "typingsPackageName": "public-ip",
            "sourceRepoURL": "https://github.com/sindresorhus/public-ip",
            "asOfVersion": "3.1.0"
        },
        {
            "libraryName": "pupa",
            "typingsPackageName": "pupa",
            "sourceRepoURL": "https://github.com/sindresorhus/pupa",
            "asOfVersion": "2.0.0"
        },
        {
            "libraryName": "qiniu",
            "typingsPackageName": "qiniu",
            "sourceRepoURL": "https://github.com/qiniu/nodejs-sdk",
            "asOfVersion": "7.0.1"
        },
        {
            "libraryName": "qrcode-generator",
            "typingsPackageName": "qrcode-generator",
            "sourceRepoURL": "https://github.com/kazuhikoarase/qrcode-generator",
            "asOfVersion": "1.0.6"
        },
        {
            "libraryName": "query-string",
            "typingsPackageName": "query-string",
            "sourceRepoURL": "https://github.com/sindresorhus/query-string",
            "asOfVersion": "6.3.0"
        },
        {
            "libraryName": "quick-lru",
            "typingsPackageName": "quick-lru",
            "sourceRepoURL": "https://github.com/sindresorhus/quick-lru",
            "asOfVersion": "3.0.0"
        },
        {
            "libraryName": "qunit-dom",
            "typingsPackageName": "qunit-dom",
            "sourceRepoURL": "https://github.com/simplabs/qunit-dom#readme",
            "asOfVersion": "0.7.0"
        },
        {
            "libraryName": "random-float",
            "typingsPackageName": "random-float",
            "sourceRepoURL": "https://github.com/sindresorhus/random-float",
            "asOfVersion": "2.0.0"
        },
        {
            "libraryName": "random-int",
            "typingsPackageName": "random-int",
            "sourceRepoURL": "https://github.com/sindresorhus/random-int",
            "asOfVersion": "2.0.0"
        },
        {
            "libraryName": "random-item",
            "typingsPackageName": "random-item",
            "sourceRepoURL": "https://github.com/sindresorhus/random-item",
            "asOfVersion": "2.0.0"
        },
        {
            "libraryName": "random-js",
            "typingsPackageName": "random-js",
            "sourceRepoURL": "https://github.com/ckknight/random-js",
            "asOfVersion": "2.0.0"
        },
        {
            "libraryName": "random-obj-key",
            "typingsPackageName": "random-obj-key",
            "sourceRepoURL": "https://github.com/sindresorhus/random-obj-key",
            "asOfVersion": "2.0.0"
        },
        {
            "libraryName": "random-obj-prop",
            "typingsPackageName": "random-obj-prop",
            "sourceRepoURL": "https://github.com/sindresorhus/random-obj-prop",
            "asOfVersion": "2.0.0"
        },
        {
            "libraryName": "randoma",
            "typingsPackageName": "randoma",
            "sourceRepoURL": "https://github.com/sindresorhus/randoma",
            "asOfVersion": "1.3.0"
        },
        {
            "libraryName": "Raven JS",
            "typingsPackageName": "raven-js",
            "sourceRepoURL": "https://github.com/getsentry/raven-js",
            "asOfVersion": "3.10.0"
        },
        {
            "libraryName": "raw-body",
            "typingsPackageName": "raw-body",
            "sourceRepoURL": "https://github.com/stream-utils/raw-body",
            "asOfVersion": "2.3.0"
        },
        {
            "libraryName": "re2",
            "typingsPackageName": "re2",
            "sourceRepoURL": "https://github.com/uhop/node-re2",
            "asOfVersion": "1.10.3"
        },
        {
            "libraryName": "react-chartjs-2",
            "typingsPackageName": "react-chartjs-2",
            "sourceRepoURL": "https://github.com/gor181/react-chartjs-2",
            "asOfVersion": "2.5.7"
        },
        {
            "libraryName": "react-collapsible",
            "typingsPackageName": "react-collapsible",
            "sourceRepoURL": "https://github.com/glennflanagan/react-collapsible#readme",
            "asOfVersion": "2.3.0"
        },
        {
            "libraryName": "react-circular-progressbar",
            "typingsPackageName": "react-circular-progressbar",
            "sourceRepoURL": "https://github.com/kevinsqi/react-circular-progressbar#readme",
            "asOfVersion": "1.1.0"
        },
        {
            "libraryName": "react-content-loader",
            "typingsPackageName": "react-content-loader",
            "sourceRepoURL": "https://github.com/danilowoz/react-content-loader",
            "asOfVersion": "4.0.0"
        },
        {
            "libraryName": "react-day-picker",
            "typingsPackageName": "react-day-picker",
            "sourceRepoURL": "https://github.com/gpbl/react-day-picker",
            "asOfVersion": "5.3.0"
        },
        {
            "libraryName": "react-dnd",
            "typingsPackageName": "react-dnd",
            "sourceRepoURL": "https://github.com/react-dnd/react-dnd",
            "asOfVersion": "3.0.2"
        },
        {
            "libraryName": "react-dnd-html5-backend",
            "typingsPackageName": "react-dnd-html5-backend",
            "sourceRepoURL": "https://github.com/react-dnd/react-dnd",
            "asOfVersion": "3.0.2"
        },
        {
            "libraryName": "react-dnd-test-backend",
            "typingsPackageName": "react-dnd-test-backend",
            "sourceRepoURL": "https://github.com/react-dnd/react-dnd",
            "asOfVersion": "3.0.2"
        },
        {
            "libraryName": "react-dnd-touch-backend",
            "typingsPackageName": "react-dnd-touch-backend",
            "sourceRepoURL": "https://github.com/react-dnd/react-dnd",
            "asOfVersion": "0.5.0"
        },
        {
            "libraryName": "react-dropzone",
            "typingsPackageName": "react-dropzone",
            "sourceRepoURL": "https://github.com/react-dropzone/react-dropzone",
            "asOfVersion": "5.1.0"
        },
        {
            "libraryName": "react-flip-move",
            "typingsPackageName": "react-flip-move",
            "sourceRepoURL": "https://github.com/joshwcomeau/react-flip-move",
            "asOfVersion": "2.9.12"
        },
        {
            "libraryName": "react-ga",
            "typingsPackageName": "react-ga",
            "sourceRepoURL": "https://github.com/react-ga/react-ga",
            "asOfVersion": "2.3.0"
        },
        {
            "libraryName": "react-i18next",
            "typingsPackageName": "react-i18next",
            "sourceRepoURL": "https://github.com/i18next/react-i18next",
            "asOfVersion": "8.1.0"
        },
        {
            "libraryName": "React Icons",
            "typingsPackageName": "react-icons",
            "sourceRepoURL": "https://www.npmjs.com/package/react-icons",
            "asOfVersion": "3.0.0"
        },
        {
            "libraryName": "react-inlinesvg",
            "typingsPackageName": "react-inlinesvg",
            "sourceRepoURL": "https://github.com/gilbarbara/react-inlinesvg#readme",
            "asOfVersion": "1.0.0"
        },
        {
            "libraryName": "react-intl",
            "typingsPackageName": "react-intl",
            "sourceRepoURL": "https://github.com/formatjs/react-intl",
            "asOfVersion": "3.0.0"
        },
        {
            "libraryName": "react-jss",
            "typingsPackageName": "react-jss",
            "sourceRepoURL": "https://github.com/cssinjs/react-jss#readme",
            "asOfVersion": "10.0.0"
        },
        {
            "libraryName": "react-monaco-editor",
            "typingsPackageName": "react-monaco-editor",
            "sourceRepoURL": "https://github.com/superRaytin/react-monaco-editor",
            "asOfVersion": "0.16.0"
        },
        {
            "libraryName": "react-native-collapsible",
            "typingsPackageName": "react-native-collapsible",
            "sourceRepoURL": "https://github.com/oblador/react-native-collapsible",
            "asOfVersion": "0.11.0"
        },
        {
            "libraryName": "react-native-elements",
            "typingsPackageName": "react-native-elements",
            "sourceRepoURL": "https://github.com/react-native-training/react-native-elements",
            "asOfVersion": "0.18.0"
        },
        {
            "libraryName": "react-native-goby",
            "typingsPackageName": "react-native-goby",
            "sourceRepoURL": "https://gitlab.com/MessageDream/react-native-goby",
            "asOfVersion": "0.0.5"
        },
        {
            "libraryName": "react-native-google-analytics-bridge",
            "typingsPackageName": "react-native-google-analytics-bridge",
            "sourceRepoURL": "https://github.com/idehub/react-native-google-analytics-bridge",
            "asOfVersion": "5.3.3"
        },
        {
            "libraryName": "react-native-linear-gradient",
            "typingsPackageName": "react-native-linear-gradient",
            "sourceRepoURL": "https://github.com/react-native-community/react-native-linear-gradient",
            "asOfVersion": "2.4.0"
        },
        {
            "libraryName": "react-native-modal",
            "typingsPackageName": "react-native-modal",
            "sourceRepoURL": "https://github.com/react-native-community/react-native-modal",
            "asOfVersion": "4.1.1"
        },
        {
            "libraryName": "react-native-navigation",
            "typingsPackageName": "react-native-navigation",
            "sourceRepoURL": "https://github.com/wix/react-native-navigation",
            "asOfVersion": "2.0.0"
        },
        {
            "libraryName": "react-native-safe-area",
            "typingsPackageName": "react-native-safe-area",
            "sourceRepoURL": "https://github.com/miyabi/react-native-safe-area#readme",
            "asOfVersion": "0.5.1"
        },
        {
            "libraryName": "react-native-permissions",
            "typingsPackageName": "react-native-permissions",
            "sourceRepoURL": "https://github.com/yonahforst/react-native-permissions",
            "asOfVersion": "2.0.0"
        },
        {
            "libraryName": "react-navigation-material-bottom-tabs",
            "typingsPackageName": "react-navigation-material-bottom-tabs",
            "sourceRepoURL": "https://github.com/react-navigation/material-bottom-tabs",
            "asOfVersion": "2.0.0"
        },
        {
            "libraryName": "react-sortable-pane",
            "typingsPackageName": "react-sortable-pane",
            "sourceRepoURL": "https://github.com/bokuweb/react-sortable-pane",
            "asOfVersion": "1.0.0"
        },
        {
            "libraryName": "react-split-pane",
            "typingsPackageName": "react-split-pane",
            "sourceRepoURL": "https://github.com/tomkp/react-split-pane",
            "asOfVersion": "0.1.67"
        },
        {
            "libraryName": "react-sticky-box",
            "typingsPackageName": "react-sticky-box",
            "sourceRepoURL": "https://github.com/codecks-io/react-sticky-box",
            "asOfVersion": "0.8.0"
        },
        {
            "libraryName": "react-svg",
            "typingsPackageName": "react-svg",
            "sourceRepoURL": "https://github.com/tanem/react-svg",
            "asOfVersion": "5.0.0"
        },
        {
            "libraryName": "react-tether",
            "typingsPackageName": "react-tether",
            "sourceRepoURL": "https://github.com/danreeves/react-tether",
            "asOfVersion": "1.0.0"
        },
        {
            "libraryName": "react-webcam",
            "typingsPackageName": "react-webcam",
            "sourceRepoURL": "https://github.com/mozmorris/react-webcam",
            "asOfVersion": "3.0.0"
        },
        {
            "libraryName": "read-chunk",
            "typingsPackageName": "read-chunk",
            "sourceRepoURL": "https://github.com/sindresorhus/read-chunk",
            "asOfVersion": "3.1.0"
        },
        {
            "libraryName": "read-pkg",
            "typingsPackageName": "read-pkg",
            "sourceRepoURL": "https://github.com/sindresorhus/read-pkg",
            "asOfVersion": "5.1.0"
        },
        {
            "libraryName": "read-pkg-up",
            "typingsPackageName": "read-pkg-up",
            "sourceRepoURL": "https://github.com/sindresorhus/read-pkg-up",
            "asOfVersion": "6.0.0"
        },
        {
            "libraryName": "readdir-enhanced",
            "typingsPackageName": "readdir-enhanced",
            "sourceRepoURL": "https://github.com/bigstickcarpet/readdir-enhanced",
            "asOfVersion": "3.0.0"
        },
        {
            "libraryName": "realm",
            "typingsPackageName": "realm",
            "sourceRepoURL": "https://github.com/realm/realm-js",
            "asOfVersion": "1.13.0"
        },
        {
            "libraryName": "redent",
            "typingsPackageName": "redent",
            "sourceRepoURL": "https://github.com/sindresorhus/redent",
            "asOfVersion": "3.0.0"
        },
        {
            "libraryName": "redom",
            "typingsPackageName": "redom",
            "sourceRepoURL": "https://github.com/redom/redom/",
            "asOfVersion": "3.23.0"
        },
        {
            "libraryName": "reduce-reducers",
            "typingsPackageName": "reduce-reducers",
            "sourceRepoURL": "https://github.com/redux-utilities/reduce-reducers",
            "asOfVersion": "1.0.0"
        },
        {
            "libraryName": "Redux",
            "typingsPackageName": "redux",
            "sourceRepoURL": "https://github.com/reactjs/redux",
            "asOfVersion": "3.6.0"
        },
        {
            "libraryName": "redux-batched-actions",
            "typingsPackageName": "redux-batched-actions",
            "sourceRepoURL": "https://github.com/tshelburne/redux-batched-actions",
            "asOfVersion": "0.1.5"
        },
        {
            "libraryName": "redux-bootstrap",
            "typingsPackageName": "redux-bootstrap",
            "sourceRepoURL": "https://github.com/remojansen/redux-bootstrap",
            "asOfVersion": "1.1.0"
        },
        {
            "libraryName": "redux-devtools-extension",
            "typingsPackageName": "redux-devtools-extension",
            "sourceRepoURL": "https://github.com/zalmoxisus/redux-devtools-extension",
            "asOfVersion": "2.13.2"
        },
        {
            "libraryName": "redux-little-router",
            "typingsPackageName": "redux-little-router",
            "sourceRepoURL": "https://github.com/FormidableLabs/redux-little-router",
            "asOfVersion": "15.1.0"
        },
        {
            "libraryName": "redux-persist",
            "typingsPackageName": "redux-persist",
            "sourceRepoURL": "https://github.com/rt2zz/redux-persist",
            "asOfVersion": "4.3.1"
        },
        {
            "libraryName": "redux-persist-transform-compress",
            "typingsPackageName": "redux-persist-transform-compress",
            "sourceRepoURL": "https://github.com/rt2zz/redux-persist-transform-compress",
            "asOfVersion": "4.2.0"
        },
        {
            "libraryName": "redux-saga",
            "typingsPackageName": "redux-saga",
            "sourceRepoURL": "https://github.com/redux-saga/redux-saga",
            "asOfVersion": "0.10.5"
        },
        {
            "libraryName": "Redux Thunk",
            "typingsPackageName": "redux-thunk",
            "sourceRepoURL": "https://github.com/gaearon/redux-thunk",
            "asOfVersion": "2.1.0"
        },
        {
            "libraryName": "reflect-metadata",
            "typingsPackageName": "reflect-metadata",
            "sourceRepoURL": "https://github.com/rbuckton/ReflectDecorators",
            "asOfVersion": "0.1.0"
        },
        {
            "libraryName": "replace-string",
            "typingsPackageName": "replace-string",
            "sourceRepoURL": "https://github.com/sindresorhus/replace-string",
            "asOfVersion": "3.0.0"
        },
        {
            "libraryName": "import-cwd",
            "typingsPackageName": "req-cwd",
            "sourceRepoURL": "https://github.com/sindresorhus/import-cwd",
            "asOfVersion": "3.0.0"
        },
        {
            "libraryName": "reselect",
            "typingsPackageName": "reselect",
            "sourceRepoURL": "https://github.com/rackt/reselect",
            "asOfVersion": "2.2.0"
        },
        {
            "libraryName": "resolve-cwd",
            "typingsPackageName": "resolve-cwd",
            "sourceRepoURL": "https://github.com/sindresorhus/resolve-cwd",
            "asOfVersion": "3.0.0"
        },
        {
            "libraryName": "resolve-from",
            "typingsPackageName": "resolve-from",
            "sourceRepoURL": "https://github.com/sindresorhus/resolve-from",
            "asOfVersion": "5.0.0"
        },
        {
            "libraryName": "resolve-global",
            "typingsPackageName": "resolve-global",
            "sourceRepoURL": "https://github.com/sindresorhus/resolve-global",
            "asOfVersion": "1.0.0"
        },
        {
            "libraryName": "resolve-pkg",
            "typingsPackageName": "resolve-pkg",
            "sourceRepoURL": "https://github.com/sindresorhus/resolve-pkg",
            "asOfVersion": "2.0.0"
        },
        {
            "libraryName": "rest-io",
            "typingsPackageName": "rest-io",
            "sourceRepoURL": "https://github.com/EnoF/rest-io",
            "asOfVersion": "4.1.0"
        },
        {
            "libraryName": "restore-cursor",
            "typingsPackageName": "restore-cursor",
            "sourceRepoURL": "https://github.com/sindresorhus/restore-cursor",
            "asOfVersion": "3.1.0"
        },
        {
            "libraryName": "rev-hash",
            "typingsPackageName": "rev-hash",
            "sourceRepoURL": "https://github.com/sindresorhus/rev-hash",
            "asOfVersion": "3.0.0"
        },
        {
            "libraryName": "rgb-hex",
            "typingsPackageName": "rgb-hex",
            "sourceRepoURL": "https://github.com/sindresorhus/rgb-hex",
            "asOfVersion": "3.0.0"
        },
        {
            "libraryName": "riot",
            "typingsPackageName": "riot",
            "sourceRepoURL": "https://github.com/riot/riot",
            "asOfVersion": "4.1.0"
        },
        {
            "libraryName": "rollup",
            "typingsPackageName": "rollup",
            "sourceRepoURL": "https://github.com/rollup/rollup",
            "asOfVersion": "0.54.0"
        },
        {
            "libraryName": "rollup-plugin-commonjs",
            "typingsPackageName": "rollup-plugin-commonjs",
            "sourceRepoURL": "https://github.com/rollup/rollup-plugin-commonjs",
            "asOfVersion": "9.3.1"
        },
        {
            "libraryName": "rollup-plugin-delete",
            "typingsPackageName": "rollup-plugin-delete",
            "sourceRepoURL": "https://github.com/vladshcherbin/rollup-plugin-delete",
            "asOfVersion": "1.0.0"
        },
        {
            "libraryName": "rollup-plugin-node-resolve",
            "typingsPackageName": "rollup-plugin-node-resolve",
            "sourceRepoURL": "https://github.com/rollup/rollup-plugin-node-resolve",
            "asOfVersion": "4.1.0"
        },
        {
            "libraryName": "rot-js",
            "typingsPackageName": "rot-js",
            "sourceRepoURL": "https://github.com/ondras/rot.js",
            "asOfVersion": "2.0.1"
        },
        {
            "libraryName": "round-to",
            "typingsPackageName": "round-to",
            "sourceRepoURL": "https://github.com/sindresorhus/round-to",
            "asOfVersion": "4.0.0"
        },
        {
            "libraryName": "route-recognizer",
            "typingsPackageName": "route-recognizer",
            "sourceRepoURL": "https://github.com/tildeio/route-recognizer",
            "asOfVersion": "0.3.0"
        },
        {
            "libraryName": "router5",
            "typingsPackageName": "router5",
            "sourceRepoURL": "https://github.com/router5/router5",
            "asOfVersion": "5.0.0"
        },
        {
            "libraryName": "rrule",
            "typingsPackageName": "rrule",
            "sourceRepoURL": "https://github.com/jakubroztocil/rrule",
            "asOfVersion": "2.2.9"
        },
        {
            "libraryName": "rvo2",
            "typingsPackageName": "rvo2",
            "sourceRepoURL": "https://github.com/TNOCS/rvo2",
            "asOfVersion": "1.1.0"
        },
        {
            "libraryName": "rword",
            "typingsPackageName": "rword",
            "sourceRepoURL": "https://github.com/Xyfir/rword#readme",
            "asOfVersion": "3.0.0"
        },
        {
            "libraryName": "samchon",
            "typingsPackageName": "samchon",
            "sourceRepoURL": "https://github.com/samchon/framework",
            "asOfVersion": "2.0.22"
        },
        {
            "libraryName": "samchon-framework",
            "typingsPackageName": "samchon-framework",
            "sourceRepoURL": "https://github.com/samchon/framework",
            "asOfVersion": "2.0.21"
        },
        {
            "libraryName": "samchon-library",
            "typingsPackageName": "samchon-library",
            "sourceRepoURL": "https://github.com/samchon/framework",
            "asOfVersion": "0.1.0"
        },
        {
            "libraryName": "sanitize-filename",
            "typingsPackageName": "sanitize-filename",
            "sourceRepoURL": "https://github.com/parshap/node-sanitize-filename",
            "asOfVersion": "1.6.3"
        },
        {
            "libraryName": "node-scanf",
            "typingsPackageName": "scanf",
            "sourceRepoURL": "https://github.com/Lellansin/node-scanf",
            "asOfVersion": "0.7.3"
        },
        {
            "libraryName": "screenfull",
            "typingsPackageName": "screenfull",
            "sourceRepoURL": "https://github.com/sindresorhus/screenfull.js",
            "asOfVersion": "4.1.0"
        },
        {
            "libraryName": "sdbm",
            "typingsPackageName": "sdbm",
            "sourceRepoURL": "https://github.com/sindresorhus/sdbm",
            "asOfVersion": "1.1.0"
        },
        {
            "libraryName": "semver-diff",
            "typingsPackageName": "semver-diff",
            "sourceRepoURL": "https://github.com/sindresorhus/semver-diff",
            "asOfVersion": "3.0.0"
        },
        {
            "libraryName": "semver-regex",
            "typingsPackageName": "semver-regex",
            "sourceRepoURL": "https://github.com/sindresorhus/semver-regex",
            "asOfVersion": "3.1.0"
        },
        {
            "libraryName": "semver-truncate",
            "typingsPackageName": "semver-truncate",
            "sourceRepoURL": "https://github.com/sindresorhus/semver-truncate",
            "asOfVersion": "2.0.0"
        },
        {
            "libraryName": "sendgrid",
            "typingsPackageName": "sendgrid",
            "sourceRepoURL": "https://github.com/sendgrid/sendgrid-nodejs",
            "asOfVersion": "4.3.0"
        },
        {
            "libraryName": "sentence-case",
            "typingsPackageName": "sentence-case",
            "sourceRepoURL": "https://github.com/blakeembrey/sentence-case",
            "asOfVersion": "1.1.3"
        },
        {
            "libraryName": "serialize-error",
            "typingsPackageName": "serialize-error",
            "sourceRepoURL": "https://github.com/sindresorhus/serialize-error",
            "asOfVersion": "4.0.0"
        },
        {
            "libraryName": "sharp-timer",
            "typingsPackageName": "sharp-timer",
            "sourceRepoURL": "https://github.com/afractal/SharpTimer",
            "asOfVersion": "0.1.3"
        },
        {
            "libraryName": "shebang-regex",
            "typingsPackageName": "shebang-regex",
            "sourceRepoURL": "https://github.com/sindresorhus/shebang-regex",
            "asOfVersion": "3.0.0"
        },
        {
            "libraryName": "Shopify Prime",
            "typingsPackageName": "shopify-prime",
            "sourceRepoURL": "https://github.com/nozzlegear/shopify-prime",
            "asOfVersion": "2.0.0"
        },
        {
            "libraryName": "should.js",
            "typingsPackageName": "should",
            "sourceRepoURL": "https://github.com/shouldjs/should.js",
            "asOfVersion": "13.0.0"
        },
        {
            "libraryName": "SimpleSignal",
            "typingsPackageName": "simplesignal",
            "sourceRepoURL": "https://github.com/zeh/simplesignal",
            "asOfVersion": "1.0.0"
        },
        {
            "libraryName": "@sindresorhus/class-names",
            "typingsPackageName": "sindresorhus__class-names",
            "sourceRepoURL": "https://github.com/sindresorhus/class-names",
            "asOfVersion": "1.1.0"
        },
        {
            "libraryName": "@sindresorhus/df",
            "typingsPackageName": "sindresorhus__df",
            "sourceRepoURL": "https://github.com/sindresorhus/df",
            "asOfVersion": "3.0.0"
        },
        {
            "libraryName": "djb2a",
            "typingsPackageName": "sindresorhus__djb2a",
            "sourceRepoURL": "https://github.com/sindresorhus/djb2a",
            "asOfVersion": "1.1.0"
        },
        {
            "libraryName": "@sindresorhus/fnv1a",
            "typingsPackageName": "sindresorhus__fnv1a",
            "sourceRepoURL": "https://github.com/sindresorhus/fnv1a",
            "asOfVersion": "1.1.0"
        },
        {
            "libraryName": "@sindresorhus/slugify",
            "typingsPackageName": "sindresorhus__slugify",
            "sourceRepoURL": "https://github.com/sindresorhus/slugify",
            "asOfVersion": "0.9.1"
        },
        {
            "libraryName": "@sindresorhus/string-hash",
            "typingsPackageName": "sindresorhus__string-hash",
            "sourceRepoURL": "https://github.com/sindresorhus/string-hash",
            "asOfVersion": "1.1.0"
        },
        {
            "libraryName": "@sindresorhus/to-milliseconds",
            "typingsPackageName": "sindresorhus__to-milliseconds",
            "sourceRepoURL": "https://github.com/sindresorhus/to-milliseconds",
            "asOfVersion": "1.1.0"
        },
        {
            "libraryName": "sip.js",
            "typingsPackageName": "sip.js",
            "sourceRepoURL": "https://github.com/onsip/SIP.js",
            "asOfVersion": "0.12.0"
        },
        {
            "libraryName": "skin-tone",
            "typingsPackageName": "skin-tone",
            "sourceRepoURL": "https://github.com/sindresorhus/skin-tone",
            "asOfVersion": "2.0.0"
        },
        {
            "libraryName": "slash",
            "typingsPackageName": "slash",
            "sourceRepoURL": "https://github.com/sindresorhus/slash",
            "asOfVersion": "3.0.0"
        },
        {
            "libraryName": "smooth-scrollbar",
            "typingsPackageName": "smooth-scrollbar",
            "sourceRepoURL": "https://github.com/idiotWu/smooth-scrollbar",
            "asOfVersion": "8.2.5"
        },
        {
            "libraryName": "Smoothie Charts",
            "typingsPackageName": "smoothie",
            "sourceRepoURL": "https://github.com/joewalnes/smoothie",
            "asOfVersion": "1.29.1"
        },
        {
            "libraryName": "snake-case",
            "typingsPackageName": "snake-case",
            "sourceRepoURL": "https://github.com/blakeembrey/snake-case",
            "asOfVersion": "1.1.2"
        },
        {
            "libraryName": "snoowrap",
            "typingsPackageName": "snoowrap",
            "sourceRepoURL": "https://github.com/not-an-aardvark/snoowrap",
            "asOfVersion": "1.19.0"
        },
        {
            "libraryName": "snowboy",
            "typingsPackageName": "snowboy",
            "sourceRepoURL": "https://github.com/Kitt-AI/snowboy",
            "asOfVersion": "1.3.1"
        },
        {
            "libraryName": "soap",
            "typingsPackageName": "soap",
            "sourceRepoURL": "https://www.npmjs.com/package/soap",
            "asOfVersion": "0.21.0"
        },
        {
            "libraryName": "solidity-parser-antlr",
            "typingsPackageName": "solidity-parser-antlr",
            "sourceRepoURL": "https://github.com/federicobond/solidity-parser-antlr",
            "asOfVersion": "0.4.2"
        },
        {
            "libraryName": "source-map",
            "typingsPackageName": "source-map",
            "sourceRepoURL": "https://github.com/mozilla/source-map",
            "asOfVersion": "0.5.7"
        },
        {
            "libraryName": "sparkly",
            "typingsPackageName": "sparkly",
            "sourceRepoURL": "https://github.com/sindresorhus/sparkly",
            "asOfVersion": "5.0.0"
        },
        {
            "libraryName": "Spectacle",
            "typingsPackageName": "spectacle",
            "sourceRepoURL": "http://github.com/FormidableLabs/spectacle/",
            "asOfVersion": "5.2.3"
        },
        {
            "libraryName": "Spin.js",
            "typingsPackageName": "spin.js",
            "sourceRepoURL": "http://fgnass.github.com/spin.js/",
            "asOfVersion": "3.0.0"
        },
        {
            "libraryName": "spotify-web-api-js",
            "typingsPackageName": "spotify-web-api-js",
            "sourceRepoURL": "https://github.com/JMPerez/spotify-web-api-js",
            "asOfVersion": "0.21.0"
        },
        {
            "libraryName": "srcset",
            "typingsPackageName": "srcset",
            "sourceRepoURL": "https://github.com/sindresorhus/srcset",
            "asOfVersion": "2.0.0"
        },
        {
            "libraryName": "ServiceStack Utils",
            "typingsPackageName": "ss-utils",
            "sourceRepoURL": "https://servicestack.net/",
            "asOfVersion": "0.1.5"
        },
        {
            "libraryName": "stacktrace-js",
            "typingsPackageName": "stacktrace-js",
            "sourceRepoURL": "https://github.com/stacktracejs/stacktrace.js",
            "asOfVersion": "2.0.1"
        },
        {
            "libraryName": "stellar-sdk",
            "typingsPackageName": "stellar-sdk",
            "sourceRepoURL": "https://github.com/stellar/js-stellar-sdk",
            "asOfVersion": "0.15.1"
        },
        {
            "libraryName": "@storybook/addon-a11y",
            "typingsPackageName": "storybook__addon-a11y",
            "sourceRepoURL": "https://github.com/storybooks/storybook",
            "asOfVersion": "5.1.1"
        },
        {
            "libraryName": "@storybook/addon-actions",
            "typingsPackageName": "storybook__addon-actions",
            "sourceRepoURL": "https://github.com/storybooks/storybook",
            "asOfVersion": "5.2.0"
        },
        {
            "libraryName": "@storybook/addon-backgrounds",
            "typingsPackageName": "storybook__addon-backgrounds",
            "sourceRepoURL": "https://github.com/storybooks/storybook",
            "asOfVersion": "5.2.0"
        },
        {
            "libraryName": "@storybook/addon-centered",
            "typingsPackageName": "storybook__addon-centered",
            "sourceRepoURL": "https://github.com/storybooks/storybook",
            "asOfVersion": "5.2.0"
        },
        {
            "libraryName": "@storybook/addon-jest",
            "typingsPackageName": "storybook__addon-jest",
            "sourceRepoURL": "https://github.com/storybooks/storybook",
            "asOfVersion": "5.2.0"
        },
        {
            "libraryName": "@storybook/addon-knobs",
            "typingsPackageName": "storybook__addon-knobs",
            "sourceRepoURL": "https://github.com/storybooks/storybook",
            "asOfVersion": "5.2.0"
        },
        {
            "libraryName": "@storybook/addon-links",
            "typingsPackageName": "storybook__addon-links",
            "sourceRepoURL": "https://github.com/storybooks/storybook",
            "asOfVersion": "5.2.0"
        },
        {
            "libraryName": "@storybook/addon-notes",
            "typingsPackageName": "storybook__addon-notes",
            "sourceRepoURL": "https://github.com/storybooks/storybook",
            "asOfVersion": "5.0.0"
        },
        {
            "libraryName": "@storybook/addon-options",
            "typingsPackageName": "storybook__addon-options",
            "sourceRepoURL": "https://github.com/storybooks/storybook",
            "asOfVersion": "5.2.0"
        },
        {
            "libraryName": "@storybook/addon-viewport",
            "typingsPackageName": "storybook__addon-viewport",
            "sourceRepoURL": "https://github.com/storybooks/storybook",
            "asOfVersion": "5.2.0"
        },
        {
            "libraryName": "@storybook/addons",
            "typingsPackageName": "storybook__addons",
            "sourceRepoURL": "https://github.com/storybooks/storybook",
            "asOfVersion": "5.2.0"
        },
        {
            "libraryName": "@storybook/channels",
            "typingsPackageName": "storybook__channels",
            "sourceRepoURL": "https://github.com/storybooks/storybook",
            "asOfVersion": "5.2.0"
        },
        {
            "libraryName": "@storybook/html",
            "typingsPackageName": "storybook__html",
            "sourceRepoURL": "https://github.com/storybooks/storybook",
            "asOfVersion": "5.2.0"
        },
        {
            "libraryName": "@storybook/preact",
            "typingsPackageName": "storybook__preact",
            "sourceRepoURL": "https://github.com/storybooks/storybook",
            "asOfVersion": "5.2.1"
        },
        {
            "libraryName": "@storybook/react-native",
            "typingsPackageName": "storybook__react-native",
            "sourceRepoURL": "https://github.com/storybooks/storybook",
            "asOfVersion": "5.2.0"
        },
        {
            "libraryName": "@storybook/vue",
            "typingsPackageName": "storybook__vue",
            "sourceRepoURL": "https://github.com/storybooks/storybook",
            "asOfVersion": "5.2.0"
        },
        {
            "libraryName": "stream-mock",
            "typingsPackageName": "stream-mock",
            "sourceRepoURL": "https://github.com/b4nst/stream-mock",
            "asOfVersion": "2.0.1"
        },
        {
            "libraryName": "string-argv",
            "typingsPackageName": "string-argv",
            "sourceRepoURL": "https://github.com/mccormicka/string-argv",
            "asOfVersion": "0.3.0"
        },
        {
            "libraryName": "string-length",
            "typingsPackageName": "string-length",
            "sourceRepoURL": "https://github.com/sindresorhus/string-length",
            "asOfVersion": "3.0.0"
        },
        {
            "libraryName": "string-width",
            "typingsPackageName": "string-width",
            "sourceRepoURL": "https://github.com/sindresorhus/string-width",
            "asOfVersion": "4.0.0"
        },
        {
            "libraryName": "stringify-attributes",
            "typingsPackageName": "stringify-attributes",
            "sourceRepoURL": "https://github.com/sindresorhus/stringify-attributes",
            "asOfVersion": "2.0.0"
        },
        {
            "libraryName": "strip-ansi",
            "typingsPackageName": "strip-ansi",
            "sourceRepoURL": "https://github.com/chalk/strip-ansi",
            "asOfVersion": "5.2.0"
        },
        {
            "libraryName": "strip-bom",
            "typingsPackageName": "strip-bom",
            "sourceRepoURL": "https://github.com/sindresorhus/strip-bom",
            "asOfVersion": "4.0.0"
        },
        {
            "libraryName": "strip-indent",
            "typingsPackageName": "strip-indent",
            "sourceRepoURL": "https://github.com/sindresorhus/strip-indent",
            "asOfVersion": "3.0.0"
        },
        {
            "libraryName": "strip-json-comments",
            "typingsPackageName": "strip-json-comments",
            "sourceRepoURL": "https://github.com/sindresorhus/strip-json-comments",
            "asOfVersion": "3.0.0"
        },
        {
            "libraryName": "striptags",
            "typingsPackageName": "striptags",
            "sourceRepoURL": "https://github.com/ericnorris/striptags",
            "asOfVersion": "3.1.1"
        },
        {
            "libraryName": "subsume",
            "typingsPackageName": "subsume",
            "sourceRepoURL": "https://github.com/sindresorhus/subsume",
            "asOfVersion": "2.1.0"
        },
        {
            "libraryName": "sudo-block",
            "typingsPackageName": "sudo-block",
            "sourceRepoURL": "https://github.com/sindresorhus/sudo-block",
            "asOfVersion": "3.0.0"
        },
        {
            "libraryName": "Sugar",
            "typingsPackageName": "sugar",
            "sourceRepoURL": "https://github.com/andrewplummer/Sugar",
            "asOfVersion": "2.0.2"
        },
        {
            "libraryName": "survey-knockout",
            "typingsPackageName": "survey-knockout",
            "sourceRepoURL": "http://surveyjs.org/",
            "asOfVersion": "0.10.0"
        },
        {
            "libraryName": "svg-pan-zoom",
            "typingsPackageName": "svg-pan-zoom",
            "sourceRepoURL": "https://github.com/ariutta/svg-pan-zoom",
            "asOfVersion": "3.4.0"
        },
        {
            "libraryName": "svg.js",
            "typingsPackageName": "svg.js",
            "sourceRepoURL": "http://www.svgjs.com/",
            "asOfVersion": "2.3.1"
        },
        {
            "libraryName": "swagger-parser",
            "typingsPackageName": "swagger-parser",
            "sourceRepoURL": "https://apidevtools.org/swagger-parser/",
            "asOfVersion": "7.0.0"
        },
        {
            "libraryName": "swap-case",
            "typingsPackageName": "swap-case",
            "sourceRepoURL": "https://github.com/blakeembrey/swap-case",
            "asOfVersion": "1.1.2"
        },
        {
            "libraryName": "SweetAlert",
            "typingsPackageName": "sweetalert",
            "sourceRepoURL": "https://github.com/t4t5/sweetalert/",
            "asOfVersion": "2.0.4"
        },
        {
            "libraryName": "Tabris.js",
            "typingsPackageName": "tabris",
            "sourceRepoURL": "http://tabrisjs.com",
            "asOfVersion": "1.8.0"
        },
        {
            "libraryName": "tabris-plugin-firebase",
            "typingsPackageName": "tabris-plugin-firebase",
            "sourceRepoURL": "https://github.com/eclipsesource/tabris-plugin-firebase",
            "asOfVersion": "2.1.0"
        },
        {
            "libraryName": "tcomb",
            "typingsPackageName": "tcomb",
            "sourceRepoURL": "http://gcanti.github.io/tcomb/guide/index.html",
            "asOfVersion": "2.6.0"
        },
        {
            "libraryName": "temp-dir",
            "typingsPackageName": "temp-dir",
            "sourceRepoURL": "https://github.com/sindresorhus/temp-dir",
            "asOfVersion": "2.0.0"
        },
        {
            "libraryName": "temp-write",
            "typingsPackageName": "temp-write",
            "sourceRepoURL": "https://github.com/sindresorhus/temp-write",
            "asOfVersion": "4.0.0"
        },
        {
            "libraryName": "tempfile",
            "typingsPackageName": "tempfile",
            "sourceRepoURL": "https://github.com/sindresorhus/tempfile",
            "asOfVersion": "3.0.0"
        },
        {
            "libraryName": "tempy",
            "typingsPackageName": "tempy",
            "sourceRepoURL": "https://github.com/sindresorhus/tempy",
            "asOfVersion": "0.3.0"
        },
        {
            "libraryName": "term-size",
            "typingsPackageName": "term-size",
            "sourceRepoURL": "https://github.com/sindresorhus/term-size",
            "asOfVersion": "2.0.0"
        },
        {
            "libraryName": "terminal-image",
            "typingsPackageName": "terminal-image",
            "sourceRepoURL": "https://github.com/sindresorhus/terminal-image",
            "asOfVersion": "0.2.0"
        },
        {
            "libraryName": "terminal-link",
            "typingsPackageName": "terminal-link",
            "sourceRepoURL": "https://github.com/sindresorhus/terminal-link",
            "asOfVersion": "1.2.0"
        },
        {
            "libraryName": "terser",
            "typingsPackageName": "terser",
            "sourceRepoURL": "https://github.com/terser-js/terser",
            "asOfVersion": "3.12.0"
        },
        {
            "libraryName": "text-clipper",
            "typingsPackageName": "text-clipper",
            "sourceRepoURL": "https://github.com/arendjr/text-clipper",
            "asOfVersion": "1.3.0"
        },
        {
            "libraryName": "three",
            "typingsPackageName": "three",
            "sourceRepoURL": "https://github.com/mrdoob/three.js",
            "asOfVersion": "0.103.0"
        },
        {
            "libraryName": "tildify",
            "typingsPackageName": "tildify",
            "sourceRepoURL": "https://github.com/sindresorhus/tildify",
            "asOfVersion": "2.0.0"
        },
        {
            "libraryName": "time-span",
            "typingsPackageName": "time-span",
            "sourceRepoURL": "https://github.com/sindresorhus/time-span",
            "asOfVersion": "3.0.1"
        },
        {
            "libraryName": "timezonecomplete",
            "typingsPackageName": "timezonecomplete",
            "sourceRepoURL": "https://github.com/SpiritIT/timezonecomplete",
            "asOfVersion": "5.5.0"
        },
        {
            "libraryName": "title-case",
            "typingsPackageName": "title-case",
            "sourceRepoURL": "https://github.com/blakeembrey/title-case",
            "asOfVersion": "1.1.2"
        },
        {
            "libraryName": "to-semver",
            "typingsPackageName": "to-semver",
            "sourceRepoURL": "https://github.com/sindresorhus/to-semver",
            "asOfVersion": "2.0.0"
        },
        {
            "libraryName": "transliteration",
            "typingsPackageName": "transliteration",
            "sourceRepoURL": "https://github.com/dzcpy/transliteration",
            "asOfVersion": "1.6.6"
        },
        {
            "libraryName": "trash",
            "typingsPackageName": "trash",
            "sourceRepoURL": "https://github.com/sindresorhus/trash",
            "asOfVersion": "5.0.1"
        },
        {
            "libraryName": "trim-newlines",
            "typingsPackageName": "trim-newlines",
            "sourceRepoURL": "https://github.com/sindresorhus/trim-newlines",
            "asOfVersion": "3.0.0"
        },
        {
            "libraryName": "ts3-nodejs-library",
            "typingsPackageName": "ts3-nodejs-library",
            "sourceRepoURL": "https://github.com/Multivit4min/TS3-NodeJS-Library",
            "asOfVersion": "2.0.0"
        },
        {
            "libraryName": "TsMonad",
            "typingsPackageName": "tsmonad",
            "sourceRepoURL": "https://github.com/cbowdon/TsMonad",
            "asOfVersion": "0.5.0"
        },
        {
            "libraryName": "tstl",
            "typingsPackageName": "tstl",
            "sourceRepoURL": "https://github.com/samchon/tstl",
            "asOfVersion": "1.5.7"
        },
        {
            "libraryName": "typed.js",
            "typingsPackageName": "typed.js",
            "sourceRepoURL": "https://github.com/mattboldt/typed.js",
            "asOfVersion": "2.0.9"
        },
        {
            "libraryName": "TypeScript",
            "typingsPackageName": "typescript",
            "sourceRepoURL": "https://github.com/Microsoft/TypeScript",
            "asOfVersion": "2.0.0"
        },
        {
            "libraryName": "TypeScript",
            "typingsPackageName": "typescript-services",
            "sourceRepoURL": "https://github.com/Microsoft/TypeScript",
            "asOfVersion": "2.0.0"
        },
        {
            "libraryName": "ua-string",
            "typingsPackageName": "ua-string",
            "sourceRepoURL": "https://github.com/sindresorhus/ua-string",
            "asOfVersion": "3.0.0"
        },
        {
            "libraryName": "ui-box",
            "typingsPackageName": "ui-box",
            "sourceRepoURL": "https://github.com/segmentio/ui-box",
            "asOfVersion": "2.0.0"
        },
        {
            "libraryName": "uk.co.workingedge.phonegap.plugin.istablet",
            "typingsPackageName": "uk.co.workingedge.phonegap.plugin.istablet",
            "sourceRepoURL": "https://github.com/dpa99c/phonegap-istablet",
            "asOfVersion": "1.1.3"
        },
        {
            "libraryName": "uk.co.workingedge.phonegap.plugin.launchnavigator",
            "typingsPackageName": "uk.co.workingedge.phonegap.plugin.launchnavigator",
            "sourceRepoURL": "https://github.com/dpa99c/phonegap-launch-navigator",
            "asOfVersion": "4.0.0"
        },
        {
            "libraryName": "unique-random",
            "typingsPackageName": "unique-random",
            "sourceRepoURL": "https://github.com/sindresorhus/unique-random",
            "asOfVersion": "2.1.0"
        },
        {
            "libraryName": "unique-random-array",
            "typingsPackageName": "unique-random-array",
            "sourceRepoURL": "https://github.com/sindresorhus/unique-random-array",
            "asOfVersion": "2.0.0"
        },
        {
            "libraryName": "unique-string",
            "typingsPackageName": "unique-string",
            "sourceRepoURL": "https://github.com/sindresorhus/unique-string",
            "asOfVersion": "2.0.0"
        },
        {
            "libraryName": "unist-util-is",
            "typingsPackageName": "unist-util-is",
            "sourceRepoURL": "https://github.com/syntax-tree/unist-util-is",
            "asOfVersion": "4.0.0"
        },
        {
            "libraryName": "Universal Router",
            "typingsPackageName": "universal-router",
            "sourceRepoURL": "https://github.com/kriasoft/universal-router",
            "asOfVersion": "8.0.0"
        },
        {
            "libraryName": "untildify",
            "typingsPackageName": "untildify",
            "sourceRepoURL": "https://github.com/sindresorhus/untildify",
            "asOfVersion": "4.0.0"
        },
        {
            "libraryName": "unused-filename",
            "typingsPackageName": "unused-filename",
            "sourceRepoURL": "https://github.com/sindresorhus/unused-filename",
            "asOfVersion": "2.0.0"
        },
        {
            "libraryName": "upper-case",
            "typingsPackageName": "upper-case",
            "sourceRepoURL": "https://github.com/blakeembrey/upper-case",
            "asOfVersion": "1.1.3"
        },
        {
            "libraryName": "upper-case-first",
            "typingsPackageName": "upper-case-first",
            "sourceRepoURL": "https://github.com/blakeembrey/upper-case-first",
            "asOfVersion": "1.1.2"
        },
        {
            "libraryName": "url-regex",
            "typingsPackageName": "url-regex",
            "sourceRepoURL": "https://github.com/kevva/url-regex",
            "asOfVersion": "5.0.0"
        },
        {
            "libraryName": "urllib",
            "typingsPackageName": "urllib",
            "sourceRepoURL": "https://github.com/node-modules/urllib",
            "asOfVersion": "2.33.0"
        },
        {
            "libraryName": "UUID.js",
            "typingsPackageName": "uuidjs",
            "sourceRepoURL": "https://github.com/LiosK/UUID.js",
            "asOfVersion": "3.6.0"
        },
        {
            "libraryName": "Validate.js",
            "typingsPackageName": "validate.js",
            "sourceRepoURL": "https://github.com/ansman/validate.js",
            "asOfVersion": "0.11.0"
        },
        {
            "libraryName": "vanilla-tilt",
            "typingsPackageName": "vanilla-tilt",
            "sourceRepoURL": "https://github.com/micku7zu/vanilla-tilt.js",
            "asOfVersion": "1.6.2"
        },
        {
            "libraryName": "vega",
            "typingsPackageName": "vega",
            "sourceRepoURL": "https://github.com/vega/vega",
            "asOfVersion": "3.2.0"
        },
        {
            "libraryName": "vso-node-api",
            "typingsPackageName": "vso-node-api",
            "sourceRepoURL": "https://github.com/Microsoft/vso-node-api",
            "asOfVersion": "4.0.0"
        },
        {
            "libraryName": "vuejs",
            "typingsPackageName": "vue",
            "sourceRepoURL": "https://github.com/vuejs/vue",
            "asOfVersion": "2.0.0"
        },
        {
            "libraryName": "vue-i18n",
            "typingsPackageName": "vue-i18n",
            "sourceRepoURL": "https://github.com/kazupon/vue-i18n",
            "asOfVersion": "7.0.0"
        },
        {
            "libraryName": "vue-resource",
            "typingsPackageName": "vue-resource",
            "sourceRepoURL": "https://github.com/vuejs/vue-resource",
            "asOfVersion": "1.3.6"
        },
        {
            "libraryName": "vue-router",
            "typingsPackageName": "vue-router",
            "sourceRepoURL": "https://github.com/vuejs/vue-router",
            "asOfVersion": "2.0.0"
        },
        {
            "libraryName": "vue-scrollto",
            "typingsPackageName": "vue-scrollto",
            "sourceRepoURL": "https://github.com/rigor789/vue-scrollto",
            "asOfVersion": "2.17.1"
        },
        {
            "libraryName": "typescript",
            "typingsPackageName": "w3c-permissions",
            "sourceRepoURL": "https://www.w3.org/TR/permissions/",
            "asOfVersion": "2.0.0"
        },
        {
            "libraryName": "wait-for-localhost",
            "typingsPackageName": "wait-for-localhost",
            "sourceRepoURL": "https://github.com/sindresorhus/wait-for-localhost",
            "asOfVersion": "3.1.0"
        },
        {
            "libraryName": "wallpaper",
            "typingsPackageName": "wallpaper",
            "sourceRepoURL": "https://github.com/sindresorhus/wallpaper",
            "asOfVersion": "4.3.0"
        },
        {
            "libraryName": "watson-developer-cloud",
            "typingsPackageName": "watson-developer-cloud",
            "sourceRepoURL": "https://github.com/watson-developer-cloud/node-sdk",
            "asOfVersion": "3.0.1"
        },
        {
            "libraryName": "web3",
            "typingsPackageName": "web3",
            "sourceRepoURL": "https://github.com/ethereum/web3.js",
            "asOfVersion": "1.2.2"
        },
        {
            "libraryName": "typescript",
            "typingsPackageName": "webassembly-js-api",
            "sourceRepoURL": "https://github.com/winksaville/test-webassembly-js-ts",
            "asOfVersion": "2.0.0"
        },
        {
            "libraryName": "webcola",
            "typingsPackageName": "webcola",
            "sourceRepoURL": "https://github.com/tgdwyer/WebCola",
            "asOfVersion": "3.2.0"
        },
        {
            "libraryName": "WebdriverIO",
            "typingsPackageName": "webdriverio",
            "sourceRepoURL": "git@github.com:webdriverio/webdriverio.git",
            "asOfVersion": "5.0.0"
        },
        {
            "libraryName": "webgme",
            "typingsPackageName": "webgme",
            "sourceRepoURL": "https://webgme.org",
            "asOfVersion": "2.11.0"
        },
        {
            "libraryName": "Webix UI",
            "typingsPackageName": "webix",
            "sourceRepoURL": "http://webix.com",
            "asOfVersion": "5.1.1"
        },
        {
            "libraryName": "webpack-chain",
            "typingsPackageName": "webpack-chain",
            "sourceRepoURL": "https://github.com/neutrinojs/webpack-chain",
            "asOfVersion": "5.2.0"
        },
        {
            "libraryName": "typescript",
            "typingsPackageName": "whatwg-streams",
            "sourceRepoURL": "https://streams.spec.whatwg.org",
            "asOfVersion": "3.2.1"
        },
        {
            "libraryName": "which-pm",
            "typingsPackageName": "which-pm",
            "sourceRepoURL": "https://github.com/zkochan/which-pm#readme",
            "asOfVersion": "1.1.0"
        },
        {
            "libraryName": "winston",
            "typingsPackageName": "winston",
            "sourceRepoURL": "https://github.com/winstonjs/winston.git",
            "asOfVersion": "2.4.4"
        },
        {
            "libraryName": "wolfy87-eventemitter",
            "typingsPackageName": "wolfy87-eventemitter",
            "sourceRepoURL": "https://github.com/Wolfy87/EventEmitter",
            "asOfVersion": "5.2.0"
        },
        {
            "libraryName": "wonder-commonlib",
            "typingsPackageName": "wonder-commonlib",
            "sourceRepoURL": "https://github.com/yyc-git/Wonder-CommonLib",
            "asOfVersion": "0.1.12"
        },
        {
            "libraryName": "wonder-frp",
            "typingsPackageName": "wonder-frp",
            "sourceRepoURL": "https://github.com/yyc-git/Wonder-FRP",
            "asOfVersion": "0.1.25"
        },
        {
            "libraryName": "word-list",
            "typingsPackageName": "word-list-json",
            "sourceRepoURL": "https://github.com/sindresorhus/word-list",
            "asOfVersion": "3.0.0"
        },
        {
            "libraryName": "word-wrap",
            "typingsPackageName": "word-wrap",
            "sourceRepoURL": "https://github.com/jonschlinkert/word-wrap",
            "asOfVersion": "1.2.1"
        },
        {
            "libraryName": "wouter",
            "typingsPackageName": "wouter",
            "sourceRepoURL": "https://github.com/molefrog/wouter#readme",
            "asOfVersion": "2.2.0"
        },
        {
            "libraryName": "write-json-file",
            "typingsPackageName": "write-json-file",
            "sourceRepoURL": "https://github.com/sindresorhus/write-json-file",
            "asOfVersion": "3.2.0"
        },
        {
            "libraryName": "write-pkg",
            "typingsPackageName": "write-pkg",
            "sourceRepoURL": "https://github.com/sindresorhus/write-pkg",
            "asOfVersion": "4.0.0"
        },
        {
            "libraryName": "x2js",
            "typingsPackageName": "x2js",
            "sourceRepoURL": "https://code.google.com/p/x2js/",
            "asOfVersion": "3.1.0"
        },
        {
            "libraryName": "xadesjs",
            "typingsPackageName": "xadesjs",
            "sourceRepoURL": "https://github.com/PeculiarVentures/xadesjs",
            "asOfVersion": "2.0.2"
        },
        {
            "libraryName": "xdg-basedir",
            "typingsPackageName": "xdg-basedir",
            "sourceRepoURL": "https://github.com/sindresorhus/xdg-basedir",
            "asOfVersion": "4.0.0"
        },
        {
            "libraryName": "xhr-mock",
            "typingsPackageName": "xhr-mock",
            "sourceRepoURL": "https://github.com/jameslnewell/xhr-mock#readme",
            "asOfVersion": "2.0.0"
        },
        {
            "libraryName": "xlsx",
            "typingsPackageName": "xlsx",
            "sourceRepoURL": "https://github.com/sheetjs/js-xlsx",
            "asOfVersion": "0.0.36"
        },
        {
            "libraryName": "xml-js",
            "typingsPackageName": "xml-js",
            "sourceRepoURL": "https://github.com/nashwaan/xml-js",
            "asOfVersion": "1.0.0"
        },
        {
            "libraryName": "xmlbuilder",
            "typingsPackageName": "xmlbuilder",
            "sourceRepoURL": "https://github.com/oozcitak/xmlbuilder-js",
            "asOfVersion": "11.0.1"
        },
        {
            "libraryName": "xterm.js",
            "typingsPackageName": "xterm",
            "sourceRepoURL": "https://github.com/sourcelair/xterm.js/",
            "asOfVersion": "3.0.0"
        },
        {
            "libraryName": "year-days",
            "typingsPackageName": "year-days",
            "sourceRepoURL": "https://github.com/sindresorhus/year-days",
            "asOfVersion": "3.0.0"
        },
        {
            "libraryName": "yFiles for HTML",
            "typingsPackageName": "yfiles",
            "sourceRepoURL": "none",
            "asOfVersion": "2.1.0"
        },
        {
            "libraryName": "yn",
            "typingsPackageName": "yn",
            "sourceRepoURL": "https://github.com/sindresorhus/yn",
            "asOfVersion": "3.1.0"
        },
        {
            "libraryName": "z-schema",
            "typingsPackageName": "z-schema",
            "sourceRepoURL": "https://github.com/zaggino/z-schema",
            "asOfVersion": "3.24.0"
        },
        {
            "libraryName": "zapier-platform-core",
            "typingsPackageName": "zapier-platform-core",
            "sourceRepoURL": "https://github.com/zapier/zapier-platform-core",
            "asOfVersion": "6.1.1"
        },
        {
            "libraryName": "zetapush-js",
            "typingsPackageName": "zetapush-js",
            "sourceRepoURL": "https://github.com/zetapush/zetapush-js",
            "asOfVersion": "3.1.2"
        },
        {
            "libraryName": "Zone.js",
            "typingsPackageName": "zone.js",
            "sourceRepoURL": "https://github.com/angular/zone.js",
            "asOfVersion": "0.5.12"
        }
    ]
}<|MERGE_RESOLUTION|>--- conflicted
+++ resolved
@@ -2371,12 +2371,12 @@
             "asOfVersion": "1.1.1"
         },
         {
-<<<<<<< HEAD
             "libraryName": "mocha-steps",
             "typingsPackageName": "mocha-steps",
             "sourceRepoURL": "https://github.com/rprieto/mocha-steps",
             "asOfVersion": "1.3.0"
-=======
+        },
+        {
             "libraryName": "mobx-task",
             "typingsPackageName": "mobx-task",
             "sourceRepoURL": "https://github.com/jeffijoe/mobx-task#readme",
@@ -2387,7 +2387,6 @@
             "typingsPackageName": "mockingoose",
             "sourceRepoURL": "https://github.com/alonronin/mockingoose#readme",
             "asOfVersion": "2.13.0"
->>>>>>> 23ebe086
         },
         {
             "libraryName": "Moment",
