--- conflicted
+++ resolved
@@ -1501,17 +1501,16 @@
             "asOfVersion": "3.0.0"
         },
         {
-<<<<<<< HEAD
             "libraryName": "http-status",
             "typingsPackageName": "http-status",
             "sourceRepoURL": "https://github.com/wdavidw/node-http-status",
             "asOfVersion": "1.1.1"
-=======
+        },
+        {
             "libraryName": "html-webpack-tags-plugin",
             "typingsPackageName": "html-webpack-tags-plugin",
             "sourceRepoURL": "https://github.com/jharris4/html-webpack-tags-plugin",
             "asOfVersion": "2.0.16"
->>>>>>> aae7db3c
         },
         {
             "libraryName": "http-status-codes",
