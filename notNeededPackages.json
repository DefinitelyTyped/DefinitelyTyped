{
    "packages": [
        {
            "libraryName": "3d-bin-packing",
            "typingsPackageName": "3d-bin-packing",
            "sourceRepoURL": "https://github.com/betterwaysystems/packer",
            "asOfVersion": "1.1.3"
        },
        {
            "libraryName": "Ably Realtime and Rest client library",
            "typingsPackageName": "ably",
            "sourceRepoURL": "https://www.ably.io/",
            "asOfVersion": "1.0.0"
        },
        {
            "libraryName": "ag-grid",
            "typingsPackageName": "ag-grid",
            "sourceRepoURL": "https://github.com/ceolter/ag-grid",
            "asOfVersion": "3.2.0"
        },
        {
            "libraryName": "ajv",
            "typingsPackageName": "ajv",
            "sourceRepoURL": "https://github.com/epoberezkin/ajv",
            "asOfVersion": "1.0.0"
        },
        {
            "libraryName": "angular-touchspin",
            "typingsPackageName": "angular-touchspin",
            "sourceRepoURL": "https://github.com/nkovacic/angular-touchspin",
            "asOfVersion": "1.8.2"
        },
        {
            "libraryName": "angular-ui-router-default",
            "typingsPackageName": "angular-ui-router-default",
            "sourceRepoURL": "https://github.com/nonplus/angular-ui-router-default",
            "asOfVersion": "0.0.5"
        },
        {
            "libraryName": "angular-ui-router-uib-modal",
            "typingsPackageName": "angular-ui-router-uib-modal",
            "sourceRepoURL": "https://github.com/nonplus/angular-ui-router-uib-modal",
            "asOfVersion": "0.0.11"
        },
        {
            "libraryName": "antd",
            "typingsPackageName": "antd",
            "sourceRepoURL": "https://github.com/ant-design/ant-design",
            "asOfVersion": "1.0.0"
        },
        {
            "libraryName": "anydb-sql",
            "typingsPackageName": "anydb-sql",
            "sourceRepoURL": "https://github.com/doxout/anydb-sql",
            "asOfVersion": "0.6.46"
        },
        {
            "libraryName": "anydb-sql-migrations",
            "typingsPackageName": "anydb-sql-migrations",
            "sourceRepoURL": "https://github.com/spion/anydb-sql-migrations",
            "asOfVersion": "2.1.1"
        },
        {
            "libraryName": "apn",
            "typingsPackageName": "apn",
            "sourceRepoURL": "https://github.com/node-apn/node-apn",
            "asOfVersion": "2.1.2"
        },
        {
            "libraryName": "Application Insights",
            "typingsPackageName": "applicationinsights",
            "sourceRepoURL": "https://github.com/Microsoft/ApplicationInsights-node.js",
            "asOfVersion": "0.20.0"
        },
        {
            "libraryName": "Argon2",
            "typingsPackageName": "argon2",
            "sourceRepoURL": "https://github.com/ranisalt/node-argon2",
            "asOfVersion": "0.15.0"
        },
        {
            "libraryName": "artyom.js",
            "typingsPackageName": "artyom.js",
            "sourceRepoURL": "https://github.com/sdkcarlos/artyom.js",
            "asOfVersion": "1.0.6"
        },
        {
            "libraryName": "askmethat-rating",
            "typingsPackageName": "askmethat-rating",
            "sourceRepoURL": "https://github.com/AlexTeixeira/Askmethat-Rating",
            "asOfVersion": "0.4.0"
        },
        {
            "libraryName": "assertion-error",
            "typingsPackageName": "assertion-error",
            "sourceRepoURL": "https://github.com/chaijs/assertion-error",
            "asOfVersion": "1.1.0"
        },
        {
            "libraryName": "asyncblock",
            "typingsPackageName": "asyncblock",
            "sourceRepoURL": "https://github.com/scriby/asyncblock",
            "asOfVersion": "2.2.11"
        },
        {
            "libraryName": "aurelia-knockout",
            "typingsPackageName": "aurelia-knockout",
            "sourceRepoURL": "https://github.com/code-chris/aurelia-knockout",
            "asOfVersion": "2.1.0"
        },
        {
            "libraryName": "autobind-decorator",
            "typingsPackageName": "autobind-decorator",
            "sourceRepoURL": "https://github.com/andreypopp/autobind-decorator",
            "asOfVersion": "2.1.0"
        },
        {
            "libraryName": "aws-sdk",
            "typingsPackageName": "aws-sdk",
            "sourceRepoURL": "https://github.com/aws/aws-sdk-js",
            "asOfVersion": "2.7.0"
        },
        {
            "libraryName": "axe-core",
            "typingsPackageName": "axe-core",
            "sourceRepoURL": "https://github.com/dequelabs/axe-core",
            "asOfVersion": "3.0.3"
        },
        {
            "libraryName": "axios",
            "typingsPackageName": "axios",
            "sourceRepoURL": "https://github.com/mzabriskie/axios",
            "asOfVersion": "0.14.0"
        },
        {
            "libraryName": "axios-mock-adapter",
            "typingsPackageName": "axios-mock-adapter",
            "sourceRepoURL": "https://github.com/ctimmerm/axios-mock-adapter",
            "asOfVersion": "1.10.0"
        },
        {
            "libraryName": "azure-mobile-apps",
            "typingsPackageName": "azure-mobile-apps",
            "sourceRepoURL": "https://github.com/Azure/azure-mobile-apps-node/",
            "asOfVersion": "3.0.0"
        },
        {
            "libraryName": "@babel/parser",
            "typingsPackageName": "babel__parser",
            "sourceRepoURL": "https://github.com/babel/babel",
            "asOfVersion": "7.1.0"
        },
        {
            "libraryName": "BabylonJS",
            "typingsPackageName": "babylonjs",
            "sourceRepoURL": "http://www.babylonjs.com/",
            "asOfVersion": "2.4.1"
        },
        {
            "libraryName": "base64url",
            "typingsPackageName": "base64url",
            "sourceRepoURL": "https://github.com/brianloveswords/base64url",
            "asOfVersion": "2.0.0"
        },
        {
            "libraryName": "BigInteger.js",
            "typingsPackageName": "big-integer",
            "sourceRepoURL": "https://github.com/peterolson/BigInteger.js",
            "asOfVersion": "0.0.31"
        },
        {
            "libraryName": "bignumber.js",
            "typingsPackageName": "bignumber.js",
            "sourceRepoURL": "https://github.com/MikeMcl/bignumber.js/",
            "asOfVersion": "5.0.0"
        },
        {
            "libraryName": "bingmaps",
            "typingsPackageName": "bingmaps",
            "sourceRepoURL": "https://github.com/Microsoft/Bing-Maps-V8-TypeScript-Definitions",
            "asOfVersion": "2.0.15"
        },
        {
            "libraryName": "bitwise",
            "typingsPackageName": "bitwise",
            "sourceRepoURL": "https://github.com/dodekeract/bitwise",
            "asOfVersion": "2.0.0"
        },
        {
            "libraryName": "botvs",
            "typingsPackageName": "botvs",
            "sourceRepoURL": "https://www.botvs.com/",
            "asOfVersion": "1.0.0"
        },
        {
            "libraryName": "Bowser",
            "typingsPackageName": "bowser",
            "sourceRepoURL": "https://github.com/ded/bowser",
            "asOfVersion": "1.1.1"
        },
        {
            "libraryName": "Bugsnag Browser",
            "typingsPackageName": "bugsnag-js",
            "sourceRepoURL": "https://github.com/bugsnag/bugsnag-js",
            "asOfVersion": "3.1.0"
        },
        {
            "libraryName": "CacheFactory",
            "typingsPackageName": "cachefactory",
            "sourceRepoURL": "https://github.com/jmdobry/CacheFactory",
            "asOfVersion": "3.0.0"
        },
        {
            "libraryName": "camel-case",
            "typingsPackageName": "camel-case",
            "sourceRepoURL": "https://github.com/blakeembrey/camel-case",
            "asOfVersion": "1.2.1"
        },
        {
            "libraryName": "catalog",
            "typingsPackageName": "catalog",
            "sourceRepoURL": "https://github.com/interactivethings/catalog",
            "asOfVersion": "3.5.0"
        },
        {
            "libraryName": "chalk",
            "typingsPackageName": "chalk",
            "sourceRepoURL": "https://github.com/chalk/chalk",
            "asOfVersion": "2.2.0"
        },
        {
            "libraryName": "change-case",
            "typingsPackageName": "change-case",
            "sourceRepoURL": "https://github.com/blakeembrey/change-case",
            "asOfVersion": "2.3.1"
        },
        {
            "libraryName": "cheap-ruler",
            "typingsPackageName": "cheap-ruler",
            "sourceRepoURL": "https://github.com/mapbox/cheap-ruler",
            "asOfVersion": "2.5.0"
        },
        {
            "libraryName": "chunked-dc",
            "typingsPackageName": "chunked-dc",
            "sourceRepoURL": "https://github.com/saltyrtc/chunked-dc-js",
            "asOfVersion": "0.2.2"
        },
        {
            "libraryName": "colors.js (colors)",
            "typingsPackageName": "colors",
            "sourceRepoURL": "https://github.com/Marak/colors.js",
            "asOfVersion": "1.2.1"
        },
        {
            "libraryName": "commander",
            "typingsPackageName": "commander",
            "sourceRepoURL": "https://github.com/tj/commander.js",
            "asOfVersion": "2.12.2"
        },
        {
            "libraryName": "confirmdialog",
            "typingsPackageName": "confirmdialog",
            "sourceRepoURL": "https://github.com/allipierre/Type-definitions-for-jquery-confirm/tree/master/types/confirmDialog-js",
            "asOfVersion": "1.0.0"
        },
        {
            "libraryName": "constant-case",
            "typingsPackageName": "constant-case",
            "sourceRepoURL": "https://github.com/blakeembrey/constant-case",
            "asOfVersion": "1.1.2"
        },
        {
            "libraryName": "cordova-plugin-battery-status",
            "typingsPackageName": "cordova-plugin-battery-status",
            "sourceRepoURL": "https://github.com/apache/cordova-plugin-battery-status",
            "asOfVersion": "1.2.3"
        },
        {
            "libraryName": "cordova-plugin-camera",
            "typingsPackageName": "cordova-plugin-camera",
            "sourceRepoURL": "https://github.com/apache/cordova-plugin-camera",
            "asOfVersion": "2.4.0"
        },
        {
            "libraryName": "cordova-plugin-contacts",
            "typingsPackageName": "cordova-plugin-contacts",
            "sourceRepoURL": "https://github.com/apache/cordova-plugin-contacts",
            "asOfVersion": "2.3.0"
        },
        {
            "libraryName": "cordova-plugin-device",
            "typingsPackageName": "cordova-plugin-device",
            "sourceRepoURL": "https://github.com/apache/cordova-plugin-device",
            "asOfVersion": "1.1.5"
        },
        {
            "libraryName": "cordova-plugin-device-motion",
            "typingsPackageName": "cordova-plugin-device-motion",
            "sourceRepoURL": "https://github.com/apache/cordova-plugin-device-motion",
            "asOfVersion": "1.2.4"
        },
        {
            "libraryName": "Apache Cordova Device Orientation plugin",
            "typingsPackageName": "cordova-plugin-device-orientation",
            "sourceRepoURL": "https://github.com/apache/cordova-plugin-device-orientation",
            "asOfVersion": "1.0.6"
        },
        {
            "libraryName": "cordova-plugin-dialogs",
            "typingsPackageName": "cordova-plugin-dialogs",
            "sourceRepoURL": "https://github.com/apache/cordova-plugin-dialogs",
            "asOfVersion": "1.3.2"
        },
        {
            "libraryName": "Apache Cordova File System plugin",
            "typingsPackageName": "cordova-plugin-file",
            "sourceRepoURL": "https://github.com/apache/cordova-plugin-file",
            "asOfVersion": "4.3.2"
        },
        {
            "libraryName": "cordova-plugin-file-transfer",
            "typingsPackageName": "cordova-plugin-file-transfer",
            "sourceRepoURL": "https://github.com/apache/cordova-plugin-file-transfer",
            "asOfVersion": "1.6.2"
        },
        {
            "libraryName": "cordova-plugin-globalization",
            "typingsPackageName": "cordova-plugin-globalization",
            "sourceRepoURL": "https://github.com/apache/cordova-plugin-globalization",
            "asOfVersion": "1.0.6"
        },
        {
            "libraryName": "cordova-plugin-inappbrowser",
            "typingsPackageName": "cordova-plugin-inappbrowser",
            "sourceRepoURL": "https://github.com/apache/cordova-plugin-inappbrowser",
            "asOfVersion": "2.0.0"
        },
        {
            "libraryName": "cordova-plugin-media",
            "typingsPackageName": "cordova-plugin-media",
            "sourceRepoURL": "https://github.com/apache/cordova-plugin-media",
            "asOfVersion": "3.0.0"
        },
        {
            "libraryName": "cordova-plugin-media-capture",
            "typingsPackageName": "cordova-plugin-media-capture",
            "sourceRepoURL": "https://github.com/apache/cordova-plugin-media-capture",
            "asOfVersion": "1.4.2"
        },
        {
            "libraryName": "cordova-plugin-network-information",
            "typingsPackageName": "cordova-plugin-network-information",
            "sourceRepoURL": "https://github.com/apache/cordova-plugin-network-information",
            "asOfVersion": "1.3.2"
        },
        {
            "libraryName": "cordova-plugin-splashscreen",
            "typingsPackageName": "cordova-plugin-splashscreen",
            "sourceRepoURL": "https://github.com/apache/cordova-plugin-splashscreen",
            "asOfVersion": "4.0.2"
        },
        {
            "libraryName": "Apache Cordova StatusBar plugin",
            "typingsPackageName": "cordova-plugin-statusbar",
            "sourceRepoURL": "https://github.com/apache/cordova-plugin-statusbar",
            "asOfVersion": "2.2.2"
        },
        {
            "libraryName": "Apache Cordova Vibration plugin",
            "typingsPackageName": "cordova-plugin-vibration",
            "sourceRepoURL": "https://github.com/apache/cordova-plugin-vibration",
            "asOfVersion": "2.1.4"
        },
        {
            "libraryName": "cordova.plugins.diagnostic",
            "typingsPackageName": "cordova.plugins.diagnostic",
            "sourceRepoURL": "https://github.com/dpa99c/cordova-diagnostic-plugin",
            "asOfVersion": "3.7.0"
        },
        {
            "libraryName": "core-decorators.js",
            "typingsPackageName": "core-decorators",
            "sourceRepoURL": "https://github.com/jayphelps/core-decorators.js",
            "asOfVersion": "0.20.0"
        },
        {
            "libraryName": "cypress",
            "typingsPackageName": "cypress",
            "sourceRepoURL": "https://cypress.io",
            "asOfVersion": "1.1.3"
        },
        {
            "libraryName": "date-fns",
            "typingsPackageName": "date-fns",
            "sourceRepoURL": "https://github.com/date-fns/date-fns",
            "asOfVersion": "2.6.0"
        },
        {
            "libraryName": "dd-trace",
            "typingsPackageName": "dd-trace",
            "sourceRepoURL": "https://github.com/DataDog/dd-trace-js",
            "asOfVersion": "0.9.0"
        },
        {
            "libraryName": "decimal.js",
            "typingsPackageName": "decimal.js",
            "sourceRepoURL": "https://github.com/MikeMcl/decimal.js",
            "asOfVersion": "7.4.0"
        },
        {
            "libraryName": "deepmerge",
            "typingsPackageName": "deepmerge",
            "sourceRepoURL": "git@github.com:KyleAMathews/deepmerge.git",
            "asOfVersion": "2.2.0"
        },
        {
            "libraryName": "delay",
            "typingsPackageName": "delay",
            "sourceRepoURL": "https://github.com/sindresorhus/delay",
            "asOfVersion": "3.1.0"
        },
        {
            "libraryName": "detect-browser",
            "typingsPackageName": "detect-browser",
            "sourceRepoURL": "https://github.com/DamonOehlman/detect-browser",
            "asOfVersion": "4.0.0"
        },
        {
            "libraryName": "DevExtreme",
            "typingsPackageName": "devextreme",
            "sourceRepoURL": "http://js.devexpress.com/",
            "asOfVersion": "16.2.1"
        },
        {
            "libraryName": "Dexie.js",
            "typingsPackageName": "dexie",
            "sourceRepoURL": "https://github.com/dfahlander/Dexie.js",
            "asOfVersion": "1.3.1"
        },
        {
            "libraryName": "docker-file-parser",
            "typingsPackageName": "docker-file-parser",
            "sourceRepoURL": "https://github.com/joyent/docker-file-parser",
            "asOfVersion": "1.0.3"
        },
        {
            "libraryName": "dot-case",
            "typingsPackageName": "dot-case",
            "sourceRepoURL": "https://github.com/blakeembrey/dot-case",
            "asOfVersion": "1.1.2"
        },
        {
            "libraryName": "dva",
            "typingsPackageName": "dva",
            "sourceRepoURL": "https://github.com/dvajs/dva",
            "asOfVersion": "1.1.0"
        },
        {
            "libraryName": "easy-x-headers",
            "typingsPackageName": "easy-x-headers",
            "sourceRepoURL": "https://github.com/DeadAlready/easy-x-headers",
            "asOfVersion": "1.0.0"
        },
        {
            "libraryName": "easy-xapi-supertest",
            "typingsPackageName": "easy-xapi-supertest",
            "sourceRepoURL": "https://github.com/DeadAlready/easy-xapi-supertest",
            "asOfVersion": "1.0.0"
        },
        {
            "libraryName": "EasyStar.js",
            "typingsPackageName": "easystarjs",
            "sourceRepoURL": "http://easystarjs.com/",
            "asOfVersion": "0.3.1"
        },
        {
            "libraryName": "ecmarkup",
            "typingsPackageName": "ecmarkup",
            "sourceRepoURL": "https://github.com/bterlson/ecmarkup",
            "asOfVersion": "3.4.0"
        },
        {
            "libraryName": "Egg",
            "typingsPackageName": "egg",
            "sourceRepoURL": "https://github.com/eggjs/egg",
            "asOfVersion": "1.5.0"
        },
        {
            "libraryName": "electron",
            "typingsPackageName": "electron",
            "sourceRepoURL": "https://github.com/electron/electron",
            "asOfVersion": "1.6.10"
        },
        {
            "libraryName": "electron-builder",
            "typingsPackageName": "electron-builder",
            "sourceRepoURL": "https://github.com/loopline-systems/electron-builder",
            "asOfVersion": "2.8.0"
        },
        {
            "libraryName": "email-addresses",
            "typingsPackageName": "email-addresses",
            "sourceRepoURL": "https://github.com/jackbowman/email-addresses",
            "asOfVersion": "3.0.0"
        },
        {
            "libraryName": "email-validator",
            "typingsPackageName": "email-validator",
            "sourceRepoURL": "https://github.com/Sembiance/email-validator",
            "asOfVersion": "1.0.6"
        },
        {
            "libraryName": "error-stack-parser",
            "typingsPackageName": "error-stack-parser",
            "sourceRepoURL": "https://github.com/stacktracejs/error-stack-parser",
            "asOfVersion": "2.0.0"
        },
        {
            "libraryName": "es6-error",
            "typingsPackageName": "es6-error",
            "sourceRepoURL": "https://github.com/bjyoungblood/es6-error",
            "asOfVersion": "4.0.2"
        },
        {
            "libraryName": "es6-promise",
            "typingsPackageName": "es6-promise",
            "sourceRepoURL": "https://github.com/jakearchibald/ES6-Promise",
            "asOfVersion": "3.3.0"
        },
        {
            "libraryName": "eventemitter2",
            "typingsPackageName": "eventemitter2",
            "sourceRepoURL": "https://github.com/asyncly/EventEmitter2",
            "asOfVersion": "4.1.0"
        },
        {
            "libraryName": "EventEmitter3",
            "typingsPackageName": "eventemitter3",
            "sourceRepoURL": "https://github.com/primus/eventemitter3",
            "asOfVersion": "2.0.2"
        },
        {
            "libraryName": "expr-eval",
            "typingsPackageName": "expr-eval",
            "sourceRepoURL": "https://github.com/silentmatt/expr-eval",
            "asOfVersion": "1.1.0"
        },
        {
            "libraryName": "express-validator",
            "typingsPackageName": "express-validator",
            "sourceRepoURL": "https://github.com/ctavan/express-validator",
            "asOfVersion": "3.0.0"
        },
        {
            "libraryName": "extended-listbox",
            "typingsPackageName": "extended-listbox",
            "sourceRepoURL": "https://github.com/code-chris/extended-listbox",
            "asOfVersion": "4.0.1"
        },
        {
            "libraryName": "fast-diff",
            "typingsPackageName": "fast-diff",
            "sourceRepoURL": "https://github.com/jhchen/fast-diff",
            "asOfVersion": "1.2.0"
        },
        {
            "libraryName": "JSON-Patch",
            "typingsPackageName": "fast-json-patch",
            "sourceRepoURL": "https://github.com/Starcounter-Jack/JSON-Patch",
            "asOfVersion": "1.1.5"
        },
        {
            "libraryName": "FastSimplexNoise",
            "typingsPackageName": "fast-simplex-noise",
            "sourceRepoURL": "https://www.npmjs.com/package/fast-simplex-noise",
            "asOfVersion": "3.0.0"
        },
        {
            "libraryName": "fastify-cors",
            "typingsPackageName": "fastify-cors",
            "sourceRepoURL": "https://github.com/fastify/fastify-cors",
            "asOfVersion": "2.1.0"
        },
        {
            "libraryName": "Fastify-JWT",
            "typingsPackageName": "fastify-jwt",
            "sourceRepoURL": "https://github.com/fastify/fastify-jwt",
            "asOfVersion": "0.8.1"
        },
        {
            "libraryName": "fastify-multipart",
            "typingsPackageName": "fastify-multipart",
            "sourceRepoURL": "https://github.com/fastify/fastify-multipart",
            "asOfVersion": "0.7.0"
        },
        {
            "libraryName": "fastify-static",
            "typingsPackageName": "fastify-static",
            "sourceRepoURL": "https://github.com/fastify/fastify-static",
            "asOfVersion": "2.2.1"
        },
        {
            "libraryName": "fecha",
            "typingsPackageName": "fecha",
            "sourceRepoURL": "https://github.com/taylorhakes/fecha",
            "asOfVersion": "2.3.1"
        },
        {
            "libraryName": "FineUploader",
            "typingsPackageName": "fine-uploader",
            "sourceRepoURL": "http://fineuploader.com/",
            "asOfVersion": "5.14.0"
        },
        {
            "libraryName": "Firebase API",
            "typingsPackageName": "firebase",
            "sourceRepoURL": "https://www.firebase.com/docs/javascript/firebase",
            "asOfVersion": "3.2.1"
        },
        {
            "libraryName": "flatpickr",
            "typingsPackageName": "flatpickr",
            "sourceRepoURL": "https://github.com/chmln/flatpickr",
            "asOfVersion": "3.1.2"
        },
        {
            "libraryName": "flux-standard-action",
            "typingsPackageName": "flux-standard-action",
            "sourceRepoURL": "https://github.com/acdlite/flux-standard-action",
            "asOfVersion": "1.1.0"
        },
        {
            "libraryName": "fork-ts-checker-webpack-plugin",
            "typingsPackageName": "fork-ts-checker-webpack-plugin",
            "sourceRepoURL": "https://github.com/Realytics/fork-ts-checker-webpack-plugin",
            "asOfVersion": "0.4.5"
        },
        {
            "libraryName": "Foundation Sites",
            "typingsPackageName": "foundation-sites",
            "sourceRepoURL": "http://foundation.zurb.com/",
            "asOfVersion": "6.4.3"
        },
        {
            "libraryName": "FullCalendar",
            "typingsPackageName": "fullcalendar",
            "sourceRepoURL": "http://arshaw.com/fullcalendar/",
            "asOfVersion": "3.8.0"
        },
        {
            "libraryName": "fuse",
            "typingsPackageName": "fuse",
            "sourceRepoURL": "https://github.com/krisk/Fuse",
            "asOfVersion": "2.6.0"
        },
        {
            "libraryName": "gaea-model",
            "typingsPackageName": "gaea-model",
            "sourceRepoURL": "https://github.com/ascoders/gaea-model",
            "asOfVersion": "0.0.0"
        },
        {
            "libraryName": "geolib",
            "typingsPackageName": "geolib",
            "sourceRepoURL": "https://github.com/manuelbieh/Geolib",
            "asOfVersion": "2.0.23"
        },
        {
            "libraryName": "github",
            "typingsPackageName": "github",
            "sourceRepoURL": "https://github.com/mikedeboer/node-github",
            "asOfVersion": "7.1.0"
        },
        {
            "libraryName": "gitlab",
            "typingsPackageName": "gitlab",
            "sourceRepoURL": "https://github.com/jdalrymple/node-gitlab",
            "asOfVersion": "2.0.0"
        },
        {
            "libraryName": "Google Cloud Storage",
            "typingsPackageName": "google-cloud__storage",
            "sourceRepoURL": "https://github.com/googleapis/nodejs-storage",
            "asOfVersion": "2.3.0"
        },
        {
            "libraryName": "graphene-pk11",
            "typingsPackageName": "graphene-pk11",
            "sourceRepoURL": "https://github.com/PeculiarVentures/graphene",
            "asOfVersion": "2.0.31"
        },
        {
            "libraryName": "griddle-react",
            "typingsPackageName": "griddle-react",
            "sourceRepoURL": "https://github.com/griddlegriddle/griddle",
            "asOfVersion": "1.3.0"
        },
        {
            "libraryName": "gulp-tslint",
            "typingsPackageName": "gulp-tslint",
            "sourceRepoURL": "https://github.com/panuhorsmalahti/gulp-tslint",
            "asOfVersion": "4.2.0"
        },
        {
            "libraryName": "gulp-typedoc",
            "typingsPackageName": "gulp-typedoc",
            "sourceRepoURL": "https://github.com/rogierschouten/gulp-typedoc",
            "asOfVersion": "2.2.0"
        },
        {
            "libraryName": "gulp-typescript",
            "typingsPackageName": "gulp-typescript",
            "sourceRepoURL": "https://github.com/ivogabe/gulp-typescript",
            "asOfVersion": "2.13.0"
        },
        {
            "libraryName": "handsontable",
            "typingsPackageName": "handsontable",
            "sourceRepoURL": "https://handsontable.com/",
            "asOfVersion": "0.35.0"
        },
        {
            "libraryName": "hibp",
            "typingsPackageName": "hibp",
            "sourceRepoURL": "https://github.com/wKovacs64/hibp",
            "asOfVersion": "7.3.0"
        },
        {
            "libraryName": "homeworks",
            "typingsPackageName": "homeworks",
            "sourceRepoURL": "https://github.com/IGAWorksDev/homeworks/",
            "asOfVersion": "1.0.19"
        },
        {
            "libraryName": "http-status-codes",
            "typingsPackageName": "http-status-codes",
            "sourceRepoURL": "https://github.com/prettymuchbryce/node-http-status",
            "asOfVersion": "1.2.0"
        },
        {
            "libraryName": "i18next-browser-languagedetector",
            "typingsPackageName": "i18next-browser-languagedetector",
            "sourceRepoURL": "https://github.com/i18next/i18next-browser-languagedetector",
            "asOfVersion": "3.0.0"
        },
        {
            "libraryName": "i18next-xhr-backend",
            "typingsPackageName": "i18next-xhr-backend",
            "sourceRepoURL": "https://github.com/i18next/i18next-xhr-backend",
            "asOfVersion": "1.4.2"
        },
        {
            "libraryName": "iconv-lite",
            "typingsPackageName": "iconv-lite",
            "sourceRepoURL": "https://github.com/ashtuchkin/iconv-lite",
            "asOfVersion": "0.4.14"
        },
        {
            "libraryName": "ids",
            "typingsPackageName": "ids",
            "sourceRepoURL": "https://github.com/bpmn-io/ids",
            "asOfVersion": "0.2.2"
        },
        {
            "libraryName": "immutability-helper",
            "typingsPackageName": "immutability-helper",
            "sourceRepoURL": "https://github.com/kolodny/immutability-helper",
            "asOfVersion": "2.6.3"
        },
        {
            "libraryName": "Facebook's Immutable",
            "typingsPackageName": "immutable",
            "sourceRepoURL": "https://github.com/facebook/immutable-js",
            "asOfVersion": "3.8.7"
        },
        {
            "libraryName": "interactjs",
            "typingsPackageName": "interact.js",
            "sourceRepoURL": "https://github.com/taye/interact.js",
            "asOfVersion": "1.3.0"
        },
        {
            "libraryName": "internal-ip",
            "typingsPackageName": "internal-ip",
            "sourceRepoURL": "https://github.com/sindresorhus/internal-ip",
            "asOfVersion": "4.1.0"
        },
        {
            "libraryName": "inversify",
            "typingsPackageName": "inversify",
            "sourceRepoURL": "http://inversify.io",
            "asOfVersion": "2.0.33"
        },
        {
            "libraryName": "inversify-binding-decorators",
            "typingsPackageName": "inversify-binding-decorators",
            "sourceRepoURL": "https://github.com/inversify/inversify-binding-decorators",
            "asOfVersion": "2.0.0"
        },
        {
            "libraryName": "inversify-express-utils",
            "typingsPackageName": "inversify-express-utils",
            "sourceRepoURL": "https://github.com/inversify/inversify-express-utils",
            "asOfVersion": "2.0.0"
        },
        {
            "libraryName": "inversify-inject-decorators",
            "typingsPackageName": "inversify-inject-decorators",
            "sourceRepoURL": "https://github.com/inversify/inversify-inject-decorators",
            "asOfVersion": "2.0.0"
        },
        {
            "libraryName": "inversify-logger-middleware",
            "typingsPackageName": "inversify-logger-middleware",
            "sourceRepoURL": "https://github.com/inversify/inversify-logger-middleware",
            "asOfVersion": "2.0.0"
        },
        {
            "libraryName": "inversify-restify-utils",
            "typingsPackageName": "inversify-restify-utils",
            "sourceRepoURL": "https://github.com/inversify/inversify-restify-utils",
            "asOfVersion": "2.0.0"
        },
        {
            "libraryName": "Ionic",
            "typingsPackageName": "ionic",
            "sourceRepoURL": "http://ionicframework.com",
            "asOfVersion": "3.19.0"
        },
        {
            "libraryName": "is-lower-case",
            "typingsPackageName": "is-lower-case",
            "sourceRepoURL": "https://github.com/blakeembrey/is-lower-case",
            "asOfVersion": "1.1.2"
        },
        {
            "libraryName": "is-online",
            "typingsPackageName": "is-online",
            "sourceRepoURL": "https://github.com/sindresorhus/is-online",
            "asOfVersion": "8.1.0"
        },
        {
            "libraryName": "is-plain-object",
            "typingsPackageName": "is-plain-object",
            "sourceRepoURL": "https://github.com/jonschlinkert/is-plain-object",
            "asOfVersion": "2.0.4"
        },
        {
            "libraryName": "is-upper-case",
            "typingsPackageName": "is-upper-case",
            "sourceRepoURL": "https://github.com/blakeembrey/is-upper-case",
            "asOfVersion": "1.1.2"
        },
        {
            "libraryName": "jasmine-expect",
            "typingsPackageName": "jasmine-expect",
            "sourceRepoURL": "https://github.com/JamieMason/Jasmine-Matchers",
            "asOfVersion": "3.8.1"
        },
        {
            "libraryName": "jimp",
            "typingsPackageName": "jimp",
            "sourceRepoURL": "https://github.com/oliver-moran/jimp#readme",
            "asOfVersion": "0.2.28"
        },
        {
            "libraryName": "joData",
            "typingsPackageName": "jodata",
            "sourceRepoURL": "https://github.com/mccow002/joData",
            "asOfVersion": "1.0.13"
        },
        {
            "libraryName": "JointJS",
            "typingsPackageName": "jointjs",
            "sourceRepoURL": "http://www.jointjs.com/",
            "asOfVersion": "2.0.0"
        },
        {
            "libraryName": "jpush-react-native",
            "typingsPackageName": "jpush-react-native",
            "sourceRepoURL": "https://github.com/jpush/jpush-react-native",
            "asOfVersion": "2.0.0"
        },
        {
            "libraryName": "jquery.ajaxfile",
            "typingsPackageName": "jquery.ajaxfile",
            "sourceRepoURL": "https://github.com/fpellet/jquery.ajaxFile",
            "asOfVersion": "0.2.29"
        },
        {
            "libraryName": "js-data",
            "typingsPackageName": "js-data",
            "sourceRepoURL": "https://github.com/js-data/js-data",
            "asOfVersion": "3.0.0"
        },
        {
            "libraryName": "JSData Http Adapter",
            "typingsPackageName": "js-data-http",
            "sourceRepoURL": "https://github.com/js-data/js-data-http",
            "asOfVersion": "3.0.0"
        },
        {
            "libraryName": "JSNLog",
            "typingsPackageName": "jsnlog",
            "sourceRepoURL": "https://github.com/mperdeck/jsnlog.js",
            "asOfVersion": "2.17.2"
        },
        {
            "libraryName": "jsonschema",
            "typingsPackageName": "jsonschema",
            "sourceRepoURL": "https://github.com/tdegrunt/jsonschema",
            "asOfVersion": "1.1.1"
        },
        {
            "libraryName": "jsplumb",
            "typingsPackageName": "jsplumb",
            "sourceRepoURL": "https://github.com/jsplumb/jsPlumb",
            "asOfVersion": "2.5.7"
        },
        {
            "libraryName": "keycloak-js",
            "typingsPackageName": "keycloak-js",
            "sourceRepoURL": "https://github.com/keycloak/keycloak",
            "asOfVersion": "3.4.1"
        },
        {
            "libraryName": "knockout-paging",
            "typingsPackageName": "knockout-paging",
            "sourceRepoURL": "https://github.com/ErikSchierboom/knockout-paging",
            "asOfVersion": "0.3.1"
        },
        {
            "libraryName": "knockout-pre-rendered",
            "typingsPackageName": "knockout-pre-rendered",
            "sourceRepoURL": "https://github.com/ErikSchierboom/knockout-pre-rendered",
            "asOfVersion": "0.7.1"
        },
        {
            "libraryName": "koa-jwt",
            "typingsPackageName": "koa-jwt",
            "sourceRepoURL": "https://github.com/koajs/jwt",
            "asOfVersion": "3.3.0"
        },
        {
            "libraryName": "lambda-phi",
            "typingsPackageName": "lambda-phi",
            "sourceRepoURL": "https://github.com/elitechance/lambda-phi",
            "asOfVersion": "1.0.1"
        },
        {
            "libraryName": "ldclient-js",
            "typingsPackageName": "ldclient-js",
            "sourceRepoURL": "https://github.com/launchdarkly/js-client",
            "asOfVersion": "1.1.11"
        },
        {
            "libraryName": "left-pad",
            "typingsPackageName": "left-pad",
            "sourceRepoURL": "https://github.com/stevemao/left-pad",
            "asOfVersion": "1.2.0"
        },
        {
            "libraryName": "Linq.JS",
            "typingsPackageName": "linq",
            "sourceRepoURL": "https://linqjs.codeplex.com/",
            "asOfVersion": "2.2.33"
        },
        {
            "libraryName": "Linq4JS",
            "typingsPackageName": "linq4js",
            "sourceRepoURL": "https://github.com/morrisjdev/Linq4JS",
            "asOfVersion": "2.1.8"
        },
        {
            "libraryName": "LinqSharp",
            "typingsPackageName": "linqsharp",
            "sourceRepoURL": "https://github.com/brunolm/LinqSharp",
            "asOfVersion": "1.0.0"
        },
        {
            "libraryName": "localforage",
            "typingsPackageName": "localforage",
            "sourceRepoURL": "https://github.com/localForage/localForage",
            "asOfVersion": "0.0.34"
        },
        {
            "libraryName": "localforage-cordovasqlitedriver",
            "typingsPackageName": "localforage-cordovasqlitedriver",
            "sourceRepoURL": "https://github.com/thgreasi/localForage-cordovaSQLiteDriver",
            "asOfVersion": "1.5.0"
        },
        {
            "libraryName": "lodash-decorators",
            "typingsPackageName": "lodash-decorators",
            "sourceRepoURL": "https://github.com/steelsojka/lodash-decorators",
            "asOfVersion": "4.0.0"
        },
        {
            "libraryName": "log4javascript",
            "typingsPackageName": "log4javascript",
            "sourceRepoURL": "http://log4javascript.org/",
            "asOfVersion": "1.4.15"
        },
        {
            "libraryName": "log4js",
            "typingsPackageName": "log4js",
            "sourceRepoURL": "https://github.com/nomiddlename/log4js-node",
            "asOfVersion": "2.3.5"
        },
        {
            "libraryName": "lower-case",
            "typingsPackageName": "lower-case",
            "sourceRepoURL": "https://github.com/blakeembrey/lower-case",
            "asOfVersion": "1.1.3"
        },
        {
            "libraryName": "lower-case-first",
            "typingsPackageName": "lower-case-first",
            "sourceRepoURL": "https://github.com/blakeembrey/lower-case-first",
            "asOfVersion": "1.0.1"
        },
        {
            "libraryName": "mali",
            "typingsPackageName": "mali",
            "sourceRepoURL": "https://github.com/malijs/mali",
            "asOfVersion": "0.9.2"
        },
        {
            "libraryName": "maquette",
            "typingsPackageName": "maquette",
            "sourceRepoURL": "http://maquettejs.org/",
            "asOfVersion": "2.1.6"
        },
        {
            "libraryName": "maxmind",
            "typingsPackageName": "maxmind",
            "sourceRepoURL": "https://github.com/runk/node-maxmind",
            "asOfVersion": "2.0.5"
        },
        {
            "libraryName": "mendixmodelsdk",
            "typingsPackageName": "mendixmodelsdk",
            "sourceRepoURL": "http://www.mendix.com",
            "asOfVersion": "0.8.1"
        },
        {
            "libraryName": "metisMenu",
            "typingsPackageName": "metismenu",
            "sourceRepoURL": "https://github.com/onokumus/metisMenu",
            "asOfVersion": "2.7.1"
        },
        {
            "libraryName": "microgears",
            "typingsPackageName": "microgears",
            "sourceRepoURL": "https://github.com/marcusdb/microgears",
            "asOfVersion": "4.0.5"
        },
        {
            "libraryName": "mobile-detect",
            "typingsPackageName": "mobile-detect",
            "sourceRepoURL": "http://hgoebl.github.io/mobile-detect.js/",
            "asOfVersion": "1.3.4"
        },
        {
            "libraryName": "mobservable",
            "typingsPackageName": "mobservable",
            "sourceRepoURL": "github.com/mweststrate/mobservable",
            "asOfVersion": "1.2.5"
        },
        {
            "libraryName": "mobservable-react",
            "typingsPackageName": "mobservable-react",
            "sourceRepoURL": "https://github.com/mweststrate/mobservable-react",
            "asOfVersion": "1.0.0"
        },
        {
            "libraryName": "Mobx Cookie",
            "typingsPackageName": "mobx-cookie",
            "sourceRepoURL": "https://github.com/will-stone/mobx-cookie",
            "asOfVersion": "1.1.1"
        },
        {
            "libraryName": "Moment",
            "typingsPackageName": "moment",
            "sourceRepoURL": "https://github.com/moment/moment",
            "asOfVersion": "2.13.0"
        },
        {
            "libraryName": "Monk",
            "typingsPackageName": "monk",
            "sourceRepoURL": "https://github.com/LearnBoost/monk.git",
            "asOfVersion": "6.0.0"
        },
        {
            "libraryName": "MQTT",
            "typingsPackageName": "mqtt",
            "sourceRepoURL": "https://github.com/mqttjs/MQTT.js",
            "asOfVersion": "2.5.0"
        },
        {
            "libraryName": "nano",
            "typingsPackageName": "nano",
            "sourceRepoURL": "https://github.com/apache/couchdb-nano",
            "asOfVersion": "7.0.0"
        },
        {
            "libraryName": "ng-table",
            "typingsPackageName": "ng-table",
            "sourceRepoURL": "https://github.com/esvit/ng-table",
            "asOfVersion": "2.0.1"
        },
        {
            "libraryName": "node-pg-migrate",
            "typingsPackageName": "node-pg-migrate",
            "sourceRepoURL": "https://github.com/theoephraim/node-pg-migrate#readme",
            "asOfVersion": "2.15.0"
        },
        {
            "libraryName": "node-waves",
            "typingsPackageName": "node-waves",
            "sourceRepoURL": "http://fian.my.id/Waves",
            "asOfVersion": "0.7.6"
        },
        {
            "libraryName": "normalize-url",
            "typingsPackageName": "normalize-url",
            "sourceRepoURL": "https://github.com/sindresorhus/normalize-url",
            "asOfVersion": "4.2.0"
        },
        {
            "libraryName": "Normalizr",
            "typingsPackageName": "normalizr",
            "sourceRepoURL": "https://github.com/paularmstrong/normalizr",
            "asOfVersion": "2.0.18"
        },
        {
            "libraryName": "Nuka Carousel",
            "typingsPackageName": "nuka-carousel",
            "sourceRepoURL": "https://github.com/FormidableLabs/nuka-carousel/",
            "asOfVersion": "4.4.6"
        },
        {
            "libraryName": "Numbro",
            "typingsPackageName": "numbro",
            "sourceRepoURL": "https://github.com/foretagsplatsen/numbro/",
            "asOfVersion": "1.9.3"
        },
        {
            "libraryName": "Onsen UI",
            "typingsPackageName": "onsenui",
            "sourceRepoURL": "http://onsen.io",
            "asOfVersion": "2.0.0"
        },
        {
<<<<<<< HEAD
            "libraryName": "p-event",
            "typingsPackageName": "p-event",
            "sourceRepoURL": "https://github.com/sindresorhus/p-event",
            "asOfVersion": "3.0.0"
=======
            "libraryName": "p-limit",
            "typingsPackageName": "p-limit",
            "sourceRepoURL": "https://github.com/sindresorhus/p-limit",
            "asOfVersion": "2.2.0"
>>>>>>> 1dc47a28
        },
        {
            "libraryName": "p-map",
            "typingsPackageName": "p-map",
            "sourceRepoURL": "https://github.com/sindresorhus/p-map",
            "asOfVersion": "2.0.0"
        },
        {
            "libraryName": "p-pipe",
            "typingsPackageName": "p-pipe",
            "sourceRepoURL": "https://github.com/sindresorhus/p-pipe",
            "asOfVersion": "2.0.1"
        },
        {
            "libraryName": "p-queue",
            "typingsPackageName": "p-queue",
            "sourceRepoURL": "https://github.com/sindresorhus/p-queue",
            "asOfVersion": "3.2.1"
        },
        {
            "libraryName": "p-throttle",
            "typingsPackageName": "p-throttle",
            "sourceRepoURL": "https://github.com/sindresorhus/p-throttle",
            "asOfVersion": "2.1.0"
        },
        {
            "libraryName": "param-case",
            "typingsPackageName": "param-case",
            "sourceRepoURL": "https://github.com/blakeembrey/param-case",
            "asOfVersion": "1.1.2"
        },
        {
            "libraryName": "pascal-case",
            "typingsPackageName": "pascal-case",
            "sourceRepoURL": "https://github.com/blakeembrey/pascal-case",
            "asOfVersion": "1.1.2"
        },
        {
            "libraryName": "passport-client-cert",
            "typingsPackageName": "passport-client-cert",
            "sourceRepoURL": "https://github.com/ripjar/passport-client-cert",
            "asOfVersion": "2.1.0"
        },
        {
            "libraryName": "path-case",
            "typingsPackageName": "path-case",
            "sourceRepoURL": "https://github.com/blakeembrey/path-case",
            "asOfVersion": "1.1.2"
        },
        {
            "libraryName": "path-to-regexp",
            "typingsPackageName": "path-to-regexp",
            "sourceRepoURL": "https://github.com/pillarjs/path-to-regexp",
            "asOfVersion": "1.7.0"
        },
        {
            "libraryName": "perfect-scrollbar",
            "typingsPackageName": "perfect-scrollbar",
            "sourceRepoURL": "https://github.com/noraesae/perfect-scrollbar",
            "asOfVersion": "1.3.0"
        },
        {
            "libraryName": "pg-connection-string",
            "typingsPackageName": "pg-connection-string",
            "sourceRepoURL": "https://github.com/iceddev/pg-connection-string",
            "asOfVersion": "2.0.0"
        },
        {
            "libraryName": "pg-promise",
            "typingsPackageName": "pg-promise",
            "sourceRepoURL": "https://github.com/vitaly-t/pg-promise",
            "asOfVersion": "5.4.3"
        },
        {
            "libraryName": "phonegap-plugin-push",
            "typingsPackageName": "phonegap-plugin-push",
            "sourceRepoURL": "https://github.com/phonegap/phonegap-plugin-push",
            "asOfVersion": "2.1.2"
        },
        {
            "libraryName": "pixi-spine",
            "typingsPackageName": "pixi-spine",
            "sourceRepoURL": "https://github.com/pixijs/pixi-spine",
            "asOfVersion": "1.4.2"
        },
        {
            "libraryName": "pkcs11js",
            "typingsPackageName": "pkcs11js",
            "sourceRepoURL": "https://github.com/PeculiarVentures/pkcs11js",
            "asOfVersion": "1.0.4"
        },
        {
            "libraryName": "plottable",
            "typingsPackageName": "plottable",
            "sourceRepoURL": "http://plottablejs.org/",
            "asOfVersion": "3.7.0"
        },
        {
            "libraryName": "poly2tri.js",
            "typingsPackageName": "poly2tri",
            "sourceRepoURL": "https://github.com/r3mi/poly2tri.js",
            "asOfVersion": "1.4.0"
        },
        {
            "libraryName": "popper.js",
            "typingsPackageName": "popper.js",
            "sourceRepoURL": "https://github.com/FezVrasta/popper.js/",
            "asOfVersion": "1.11.0"
        },
        {
            "libraryName": "Prando",
            "typingsPackageName": "prando",
            "sourceRepoURL": "https://github.com/zeh/prando",
            "asOfVersion": "1.0.0"
        },
        {
            "libraryName": "ProtoBuf.js",
            "typingsPackageName": "protobufjs",
            "sourceRepoURL": "https://github.com/dcodeIO/ProtoBuf.js",
            "asOfVersion": "6.0.0"
        },
        {
            "libraryName": "Protractor",
            "typingsPackageName": "protractor",
            "sourceRepoURL": "https://github.com/angular/protractor",
            "asOfVersion": "4.0.0"
        },
        {
            "libraryName": "qiniu",
            "typingsPackageName": "qiniu",
            "sourceRepoURL": "https://github.com/qiniu/nodejs-sdk",
            "asOfVersion": "7.0.1"
        },
        {
            "libraryName": "qrcode-generator",
            "typingsPackageName": "qrcode-generator",
            "sourceRepoURL": "https://github.com/kazuhikoarase/qrcode-generator",
            "asOfVersion": "1.0.6"
        },
        {
            "libraryName": "Raven JS",
            "typingsPackageName": "raven-js",
            "sourceRepoURL": "https://github.com/getsentry/raven-js",
            "asOfVersion": "3.10.0"
        },
        {
            "libraryName": "raw-body",
            "typingsPackageName": "raw-body",
            "sourceRepoURL": "https://github.com/stream-utils/raw-body",
            "asOfVersion": "2.3.0"
        },
        {
            "libraryName": "react-chartjs-2",
            "typingsPackageName": "react-chartjs-2",
            "sourceRepoURL": "https://github.com/gor181/react-chartjs-2",
            "asOfVersion": "2.5.7"
        },
        {
            "libraryName": "react-day-picker",
            "typingsPackageName": "react-day-picker",
            "sourceRepoURL": "https://github.com/gpbl/react-day-picker",
            "asOfVersion": "5.3.0"
        },
        {
            "libraryName": "react-dnd",
            "typingsPackageName": "react-dnd",
            "sourceRepoURL": "https://github.com/react-dnd/react-dnd",
            "asOfVersion": "3.0.2"
        },
        {
            "libraryName": "react-dnd-html5-backend",
            "typingsPackageName": "react-dnd-html5-backend",
            "sourceRepoURL": "https://github.com/react-dnd/react-dnd",
            "asOfVersion": "3.0.2"
        },
        {
            "libraryName": "react-dnd-test-backend",
            "typingsPackageName": "react-dnd-test-backend",
            "sourceRepoURL": "https://github.com/react-dnd/react-dnd",
            "asOfVersion": "3.0.2"
        },
        {
            "libraryName": "react-flip-move",
            "typingsPackageName": "react-flip-move",
            "sourceRepoURL": "https://github.com/joshwcomeau/react-flip-move",
            "asOfVersion": "2.9.12"
        },
        {
            "libraryName": "react-ga",
            "typingsPackageName": "react-ga",
            "sourceRepoURL": "https://github.com/react-ga/react-ga",
            "asOfVersion": "2.3.0"
        },
        {
            "libraryName": "react-i18next",
            "typingsPackageName": "react-i18next",
            "sourceRepoURL": "https://github.com/i18next/react-i18next",
            "asOfVersion": "8.1.0"
        },
        {
            "libraryName": "React Icons",
            "typingsPackageName": "react-icons",
            "sourceRepoURL": "https://www.npmjs.com/package/react-icons",
            "asOfVersion": "3.0.0"
        },
        {
            "libraryName": "react-monaco-editor",
            "typingsPackageName": "react-monaco-editor",
            "sourceRepoURL": "https://github.com/superRaytin/react-monaco-editor",
            "asOfVersion": "0.16.0"
        },
        {
            "libraryName": "react-native-collapsible",
            "typingsPackageName": "react-native-collapsible",
            "sourceRepoURL": "https://github.com/oblador/react-native-collapsible",
            "asOfVersion": "0.11.0"
        },
        {
            "libraryName": "react-native-elements",
            "typingsPackageName": "react-native-elements",
            "sourceRepoURL": "https://github.com/react-native-training/react-native-elements",
            "asOfVersion": "0.18.0"
        },
        {
            "libraryName": "react-native-goby",
            "typingsPackageName": "react-native-goby",
            "sourceRepoURL": "https://gitlab.com/MessageDream/react-native-goby",
            "asOfVersion": "0.0.5"
        },
        {
            "libraryName": "react-native-google-analytics-bridge",
            "typingsPackageName": "react-native-google-analytics-bridge",
            "sourceRepoURL": "https://github.com/idehub/react-native-google-analytics-bridge",
            "asOfVersion": "5.3.3"
        },
        {
            "libraryName": "react-native-linear-gradient",
            "typingsPackageName": "react-native-linear-gradient",
            "sourceRepoURL": "https://github.com/react-native-community/react-native-linear-gradient",
            "asOfVersion": "2.4.0"
        },
        {
            "libraryName": "react-native-modal",
            "typingsPackageName": "react-native-modal",
            "sourceRepoURL": "https://github.com/react-native-community/react-native-modal",
            "asOfVersion": "4.1.1"
        },
        {
            "libraryName": "react-native-navigation",
            "typingsPackageName": "react-native-navigation",
            "sourceRepoURL": "https://github.com/wix/react-native-navigation",
            "asOfVersion": "2.0.0"
        },
        {
            "libraryName": "react-split-pane",
            "typingsPackageName": "react-split-pane",
            "sourceRepoURL": "https://github.com/tomkp/react-split-pane",
            "asOfVersion": "0.1.67"
        },
        {
            "libraryName": "react-svg",
            "typingsPackageName": "react-svg",
            "sourceRepoURL": "https://github.com/tanem/react-svg",
            "asOfVersion": "5.0.0"
        },
        {
            "libraryName": "realm",
            "typingsPackageName": "realm",
            "sourceRepoURL": "https://github.com/realm/realm-js",
            "asOfVersion": "1.13.0"
        },
        {
            "libraryName": "Redux",
            "typingsPackageName": "redux",
            "sourceRepoURL": "https://github.com/reactjs/redux",
            "asOfVersion": "3.6.0"
        },
        {
            "libraryName": "redux-batched-actions",
            "typingsPackageName": "redux-batched-actions",
            "sourceRepoURL": "https://github.com/tshelburne/redux-batched-actions",
            "asOfVersion": "0.1.5"
        },
        {
            "libraryName": "redux-bootstrap",
            "typingsPackageName": "redux-bootstrap",
            "sourceRepoURL": "https://github.com/remojansen/redux-bootstrap",
            "asOfVersion": "1.1.0"
        },
        {
            "libraryName": "redux-devtools-extension",
            "typingsPackageName": "redux-devtools-extension",
            "sourceRepoURL": "https://github.com/zalmoxisus/redux-devtools-extension",
            "asOfVersion": "2.13.2"
        },
        {
            "libraryName": "redux-little-router",
            "typingsPackageName": "redux-little-router",
            "sourceRepoURL": "https://github.com/FormidableLabs/redux-little-router",
            "asOfVersion": "15.1.0"
        },
        {
            "libraryName": "redux-persist",
            "typingsPackageName": "redux-persist",
            "sourceRepoURL": "https://github.com/rt2zz/redux-persist",
            "asOfVersion": "4.3.1"
        },
        {
            "libraryName": "redux-persist-transform-compress",
            "typingsPackageName": "redux-persist-transform-compress",
            "sourceRepoURL": "https://github.com/rt2zz/redux-persist-transform-compress",
            "asOfVersion": "4.2.0"
        },
        {
            "libraryName": "redux-saga",
            "typingsPackageName": "redux-saga",
            "sourceRepoURL": "https://github.com/redux-saga/redux-saga",
            "asOfVersion": "0.10.5"
        },
        {
            "libraryName": "redux-saga-routines",
            "typingsPackageName": "redux-saga-routines",
            "sourceRepoURL": "https://github.com/afitiskin/redux-saga-routines#readme",
            "asOfVersion": "2.1.0"
        },
        {
            "libraryName": "Redux Thunk",
            "typingsPackageName": "redux-thunk",
            "sourceRepoURL": "https://github.com/gaearon/redux-thunk",
            "asOfVersion": "2.1.0"
        },
        {
            "libraryName": "reflect-metadata",
            "typingsPackageName": "reflect-metadata",
            "sourceRepoURL": "https://github.com/rbuckton/ReflectDecorators",
            "asOfVersion": "0.1.0"
        },
        {
            "libraryName": "reselect",
            "typingsPackageName": "reselect",
            "sourceRepoURL": "https://github.com/rackt/reselect",
            "asOfVersion": "2.2.0"
        },
        {
            "libraryName": "rest-io",
            "typingsPackageName": "rest-io",
            "sourceRepoURL": "https://github.com/EnoF/rest-io",
            "asOfVersion": "4.1.0"
        },
        {
            "libraryName": "rollup",
            "typingsPackageName": "rollup",
            "sourceRepoURL": "https://github.com/rollup/rollup",
            "asOfVersion": "0.54.0"
        },
        {
            "libraryName": "route-recognizer",
            "typingsPackageName": "route-recognizer",
            "sourceRepoURL": "https://github.com/tildeio/route-recognizer",
            "asOfVersion": "0.3.0"
        },
        {
            "libraryName": "router5",
            "typingsPackageName": "router5",
            "sourceRepoURL": "https://github.com/router5/router5",
            "asOfVersion": "5.0.0"
        },
        {
            "libraryName": "rrule",
            "typingsPackageName": "rrule",
            "sourceRepoURL": "https://github.com/jakubroztocil/rrule",
            "asOfVersion": "2.2.9"
        },
        {
            "libraryName": "rvo2",
            "typingsPackageName": "rvo2",
            "sourceRepoURL": "https://github.com/TNOCS/rvo2",
            "asOfVersion": "1.1.0"
        },
        {
            "libraryName": "samchon",
            "typingsPackageName": "samchon",
            "sourceRepoURL": "https://github.com/samchon/framework",
            "asOfVersion": "2.0.22"
        },
        {
            "libraryName": "samchon-framework",
            "typingsPackageName": "samchon-framework",
            "sourceRepoURL": "https://github.com/samchon/framework",
            "asOfVersion": "2.0.21"
        },
        {
            "libraryName": "samchon-library",
            "typingsPackageName": "samchon-library",
            "sourceRepoURL": "https://github.com/samchon/framework",
            "asOfVersion": "0.1.0"
        },
        {
            "libraryName": "node-scanf",
            "typingsPackageName": "scanf",
            "sourceRepoURL": "https://github.com/Lellansin/node-scanf",
            "asOfVersion": "0.7.3"
        },
        {
            "libraryName": "sendgrid",
            "typingsPackageName": "sendgrid",
            "sourceRepoURL": "https://github.com/sendgrid/sendgrid-nodejs",
            "asOfVersion": "4.3.0"
        },
        {
            "libraryName": "sentence-case",
            "typingsPackageName": "sentence-case",
            "sourceRepoURL": "https://github.com/blakeembrey/sentence-case",
            "asOfVersion": "1.1.3"
        },
        {
            "libraryName": "sharp-timer",
            "typingsPackageName": "sharp-timer",
            "sourceRepoURL": "https://github.com/afractal/SharpTimer",
            "asOfVersion": "0.1.3"
        },
        {
            "libraryName": "Shopify Prime",
            "typingsPackageName": "shopify-prime",
            "sourceRepoURL": "https://github.com/nozzlegear/shopify-prime",
            "asOfVersion": "2.0.0"
        },
        {
            "libraryName": "should.js",
            "typingsPackageName": "should",
            "sourceRepoURL": "https://github.com/shouldjs/should.js",
            "asOfVersion": "13.0.0"
        },
        {
            "libraryName": "SimpleSignal",
            "typingsPackageName": "simplesignal",
            "sourceRepoURL": "https://github.com/zeh/simplesignal",
            "asOfVersion": "1.0.0"
        },
        {
            "libraryName": "sip.js",
            "typingsPackageName": "sip.js",
            "sourceRepoURL": "https://github.com/onsip/SIP.js",
            "asOfVersion": "0.12.0"
        },
        {
            "libraryName": "smooth-scrollbar",
            "typingsPackageName": "smooth-scrollbar",
            "sourceRepoURL": "https://github.com/idiotWu/smooth-scrollbar",
            "asOfVersion": "8.2.5"
        },
        {
            "libraryName": "Smoothie Charts",
            "typingsPackageName": "smoothie",
            "sourceRepoURL": "https://github.com/joewalnes/smoothie",
            "asOfVersion": "1.29.1"
        },
        {
            "libraryName": "snake-case",
            "typingsPackageName": "snake-case",
            "sourceRepoURL": "https://github.com/blakeembrey/snake-case",
            "asOfVersion": "1.1.2"
        },
        {
            "libraryName": "soap",
            "typingsPackageName": "soap",
            "sourceRepoURL": "https://www.npmjs.com/package/soap",
            "asOfVersion": "0.21.0"
        },
        {
            "libraryName": "source-map",
            "typingsPackageName": "source-map",
            "sourceRepoURL": "https://github.com/mozilla/source-map",
            "asOfVersion": "0.5.7"
        },
        {
            "libraryName": "Spectacle",
            "typingsPackageName": "spectacle",
            "sourceRepoURL": "http://github.com/FormidableLabs/spectacle/",
            "asOfVersion": "5.2.3"
        },
        {
            "libraryName": "Spin.js",
            "typingsPackageName": "spin.js",
            "sourceRepoURL": "http://fgnass.github.com/spin.js/",
            "asOfVersion": "3.0.0"
        },
        {
            "libraryName": "spotify-web-api-js",
            "typingsPackageName": "spotify-web-api-js",
            "sourceRepoURL": "https://github.com/JMPerez/spotify-web-api-js",
            "asOfVersion": "0.21.0"
        },
        {
            "libraryName": "ServiceStack Utils",
            "typingsPackageName": "ss-utils",
            "sourceRepoURL": "https://servicestack.net/",
            "asOfVersion": "0.1.5"
        },
        {
            "libraryName": "striptags",
            "typingsPackageName": "striptags",
            "sourceRepoURL": "https://github.com/ericnorris/striptags",
            "asOfVersion": "3.1.1"
        },
        {
            "libraryName": "Sugar",
            "typingsPackageName": "sugar",
            "sourceRepoURL": "https://github.com/andrewplummer/Sugar",
            "asOfVersion": "2.0.2"
        },
        {
            "libraryName": "survey-knockout",
            "typingsPackageName": "survey-knockout",
            "sourceRepoURL": "http://surveyjs.org/",
            "asOfVersion": "0.10.0"
        },
        {
            "libraryName": "svg-pan-zoom",
            "typingsPackageName": "svg-pan-zoom",
            "sourceRepoURL": "https://github.com/ariutta/svg-pan-zoom",
            "asOfVersion": "3.4.0"
        },
        {
            "libraryName": "svg.js",
            "typingsPackageName": "svg.js",
            "sourceRepoURL": "http://www.svgjs.com/",
            "asOfVersion": "2.3.1"
        },
        {
            "libraryName": "swap-case",
            "typingsPackageName": "swap-case",
            "sourceRepoURL": "https://github.com/blakeembrey/swap-case",
            "asOfVersion": "1.1.2"
        },
        {
            "libraryName": "SweetAlert",
            "typingsPackageName": "sweetalert",
            "sourceRepoURL": "https://github.com/t4t5/sweetalert/",
            "asOfVersion": "2.0.4"
        },
        {
            "libraryName": "Tabris.js",
            "typingsPackageName": "tabris",
            "sourceRepoURL": "http://tabrisjs.com",
            "asOfVersion": "1.8.0"
        },
        {
            "libraryName": "tcomb",
            "typingsPackageName": "tcomb",
            "sourceRepoURL": "http://gcanti.github.io/tcomb/guide/index.html",
            "asOfVersion": "2.6.0"
        },
        {
            "libraryName": "terser",
            "typingsPackageName": "terser",
            "sourceRepoURL": "https://github.com/terser-js/terser",
            "asOfVersion": "3.12.0"
        },
        {
            "libraryName": "timezonecomplete",
            "typingsPackageName": "timezonecomplete",
            "sourceRepoURL": "https://github.com/SpiritIT/timezonecomplete",
            "asOfVersion": "5.5.0"
        },
        {
            "libraryName": "title-case",
            "typingsPackageName": "title-case",
            "sourceRepoURL": "https://github.com/blakeembrey/title-case",
            "asOfVersion": "1.1.2"
        },
        {
            "libraryName": "TsMonad",
            "typingsPackageName": "tsmonad",
            "sourceRepoURL": "https://github.com/cbowdon/TsMonad",
            "asOfVersion": "0.5.0"
        },
        {
            "libraryName": "tstl",
            "typingsPackageName": "tstl",
            "sourceRepoURL": "https://github.com/samchon/tstl",
            "asOfVersion": "1.5.7"
        },
        {
            "libraryName": "typed.js",
            "typingsPackageName": "typed.js",
            "sourceRepoURL": "https://github.com/mattboldt/typed.js",
            "asOfVersion": "2.0.9"
        },
        {
            "libraryName": "TypeScript",
            "typingsPackageName": "typescript",
            "sourceRepoURL": "https://github.com/Microsoft/TypeScript",
            "asOfVersion": "2.0.0"
        },
        {
            "libraryName": "TypeScript",
            "typingsPackageName": "typescript-services",
            "sourceRepoURL": "https://github.com/Microsoft/TypeScript",
            "asOfVersion": "2.0.0"
        },
        {
            "libraryName": "uk.co.workingedge.phonegap.plugin.istablet",
            "typingsPackageName": "uk.co.workingedge.phonegap.plugin.istablet",
            "sourceRepoURL": "https://github.com/dpa99c/phonegap-istablet",
            "asOfVersion": "1.1.3"
        },
        {
            "libraryName": "uk.co.workingedge.phonegap.plugin.launchnavigator",
            "typingsPackageName": "uk.co.workingedge.phonegap.plugin.launchnavigator",
            "sourceRepoURL": "https://github.com/dpa99c/phonegap-launch-navigator",
            "asOfVersion": "4.0.0"
        },
        {
            "libraryName": "Universal Router",
            "typingsPackageName": "universal-router",
            "sourceRepoURL": "https://github.com/kriasoft/universal-router",
            "asOfVersion": "8.0.0"
        },
        {
            "libraryName": "upper-case",
            "typingsPackageName": "upper-case",
            "sourceRepoURL": "https://github.com/blakeembrey/upper-case",
            "asOfVersion": "1.1.3"
        },
        {
            "libraryName": "upper-case-first",
            "typingsPackageName": "upper-case-first",
            "sourceRepoURL": "https://github.com/blakeembrey/upper-case-first",
            "asOfVersion": "1.1.2"
        },
        {
            "libraryName": "UUID.js",
            "typingsPackageName": "uuidjs",
            "sourceRepoURL": "https://github.com/LiosK/UUID.js",
            "asOfVersion": "3.6.0"
        },
        {
            "libraryName": "Validate.js",
            "typingsPackageName": "validate.js",
            "sourceRepoURL": "https://github.com/ansman/validate.js",
            "asOfVersion": "0.11.0"
        },
        {
            "libraryName": "vega",
            "typingsPackageName": "vega",
            "sourceRepoURL": "https://github.com/vega/vega",
            "asOfVersion": "3.2.0"
        },
        {
            "libraryName": "vso-node-api",
            "typingsPackageName": "vso-node-api",
            "sourceRepoURL": "https://github.com/Microsoft/vso-node-api",
            "asOfVersion": "4.0.0"
        },
        {
            "libraryName": "vuejs",
            "typingsPackageName": "vue",
            "sourceRepoURL": "https://github.com/vuejs/vue",
            "asOfVersion": "2.0.0"
        },
        {
            "libraryName": "vue-i18n",
            "typingsPackageName": "vue-i18n",
            "sourceRepoURL": "https://github.com/kazupon/vue-i18n",
            "asOfVersion": "7.0.0"
        },
        {
            "libraryName": "vue-router",
            "typingsPackageName": "vue-router",
            "sourceRepoURL": "https://github.com/vuejs/vue-router",
            "asOfVersion": "2.0.0"
        },
        {
            "libraryName": "wait-for-localhost",
            "typingsPackageName": "wait-for-localhost",
            "sourceRepoURL": "https://github.com/sindresorhus/wait-for-localhost",
            "asOfVersion": "3.1.0"
        },
        {
            "libraryName": "webcola",
            "typingsPackageName": "webcola",
            "sourceRepoURL": "https://github.com/tgdwyer/WebCola",
            "asOfVersion": "3.2.0"
        },
        {
            "libraryName": "WebdriverIO",
            "typingsPackageName": "webdriverio",
            "sourceRepoURL": "git@github.com:webdriverio/webdriverio.git",
            "asOfVersion": "5.0.0"
        },
        {
            "libraryName": "webgme",
            "typingsPackageName": "webgme",
            "sourceRepoURL": "https://webgme.org",
            "asOfVersion": "2.11.0"
        },
        {
            "libraryName": "Webix UI",
            "typingsPackageName": "webix",
            "sourceRepoURL": "http://webix.com",
            "asOfVersion": "5.1.1"
        },
        {
            "libraryName": "winston",
            "typingsPackageName": "winston",
            "sourceRepoURL": "https://github.com/winstonjs/winston.git",
            "asOfVersion": "2.4.4"
        },
        {
            "libraryName": "wolfy87-eventemitter",
            "typingsPackageName": "wolfy87-eventemitter",
            "sourceRepoURL": "https://github.com/Wolfy87/EventEmitter",
            "asOfVersion": "5.2.0"
        },
        {
            "libraryName": "wonder-commonlib",
            "typingsPackageName": "wonder-commonlib",
            "sourceRepoURL": "https://github.com/yyc-git/Wonder-CommonLib",
            "asOfVersion": "0.1.12"
        },
        {
            "libraryName": "wonder-frp",
            "typingsPackageName": "wonder-frp",
            "sourceRepoURL": "https://github.com/yyc-git/Wonder-FRP",
            "asOfVersion": "0.1.25"
        },
        {
            "libraryName": "x2js",
            "typingsPackageName": "x2js",
            "sourceRepoURL": "https://code.google.com/p/x2js/",
            "asOfVersion": "3.1.0"
        },
        {
            "libraryName": "xadesjs",
            "typingsPackageName": "xadesjs",
            "sourceRepoURL": "https://github.com/PeculiarVentures/xadesjs",
            "asOfVersion": "2.0.2"
        },
        {
            "libraryName": "xhr-mock",
            "typingsPackageName": "xhr-mock",
            "sourceRepoURL": "https://github.com/jameslnewell/xhr-mock#readme",
            "asOfVersion": "2.0.0"
        },
        {
            "libraryName": "xlsx",
            "typingsPackageName": "xlsx",
            "sourceRepoURL": "https://github.com/sheetjs/js-xlsx",
            "asOfVersion": "0.0.36"
        },
        {
            "libraryName": "xml-js",
            "typingsPackageName": "xml-js",
            "sourceRepoURL": "https://github.com/nashwaan/xml-js",
            "asOfVersion": "1.0.0"
        },
        {
            "libraryName": "@xmpp/jid",
            "typingsPackageName": "xmpp-jid",
            "sourceRepoURL": "github.com/node-xmpp/node-xmpp/",
            "asOfVersion": "1.2.0"
        },
        {
            "libraryName": "xterm.js",
            "typingsPackageName": "xterm",
            "sourceRepoURL": "https://github.com/sourcelair/xterm.js/",
            "asOfVersion": "3.0.0"
        },
        {
            "libraryName": "yFiles for HTML",
            "typingsPackageName": "yfiles",
            "sourceRepoURL": "none",
            "asOfVersion": "2.1.0"
        },
        {
            "libraryName": "zetapush-js",
            "typingsPackageName": "zetapush-js",
            "sourceRepoURL": "https://github.com/zetapush/zetapush-js",
            "asOfVersion": "3.1.2"
        },
        {
            "libraryName": "Zone.js",
            "typingsPackageName": "zone.js",
            "sourceRepoURL": "https://github.com/angular/zone.js",
            "asOfVersion": "0.5.12"
        }
    ]
}<|MERGE_RESOLUTION|>--- conflicted
+++ resolved
@@ -1153,17 +1153,17 @@
             "asOfVersion": "2.0.0"
         },
         {
-<<<<<<< HEAD
             "libraryName": "p-event",
             "typingsPackageName": "p-event",
             "sourceRepoURL": "https://github.com/sindresorhus/p-event",
             "asOfVersion": "3.0.0"
-=======
+        },
+        {
             "libraryName": "p-limit",
             "typingsPackageName": "p-limit",
             "sourceRepoURL": "https://github.com/sindresorhus/p-limit",
             "asOfVersion": "2.2.0"
->>>>>>> 1dc47a28
+
         },
         {
             "libraryName": "p-map",
