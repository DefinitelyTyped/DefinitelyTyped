--- conflicted
+++ resolved
@@ -907,17 +907,16 @@
             "asOfVersion": "2.0.1"
         },
         {
-<<<<<<< HEAD
+            "libraryName": "node-pg-migrate",
+            "typingsPackageName": "node-pg-migrate",
+            "sourceRepoURL": "https://github.com/theoephraim/node-pg-migrate#readme",
+            "asOfVersion": "2.15.0"
+        },
+        {
             "libraryName": "node-waves",
             "typingsPackageName": "node-waves",
             "sourceRepoURL": "http://fian.my.id/Waves",
             "asOfVersion": "0.7.6"
-=======
-            "libraryName": "node-pg-migrate",
-            "typingsPackageName": "node-pg-migrate",
-            "sourceRepoURL": "https://github.com/theoephraim/node-pg-migrate#readme",
-            "asOfVersion": "2.15.0"
->>>>>>> 534e06cf
         },
         {
             "libraryName": "Normalizr",
