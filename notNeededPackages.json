{
    "packages": [
        {
            "libraryName": "3d-bin-packing",
            "typingsPackageName": "3d-bin-packing",
            "sourceRepoURL": "https://github.com/betterwaysystems/packer",
            "asOfVersion": "1.1.3"
        },
        {
            "libraryName": "Ably Realtime and Rest client library",
            "typingsPackageName": "ably",
            "sourceRepoURL": "https://www.ably.io/",
            "asOfVersion": "1.0.0"
        },
        {
            "libraryName": "actions-on-google",
            "typingsPackageName": "actions-on-google",
            "sourceRepoURL": "https://github.com/actions-on-google/actions-on-google-nodejs",
            "asOfVersion": "2.0.0"
        },
        {
            "libraryName": "active-win",
            "typingsPackageName": "active-win",
            "sourceRepoURL": "https://github.com/sindresorhus/active-win",
            "asOfVersion": "5.1.0"
        },
        {
            "libraryName": "ag-grid",
            "typingsPackageName": "ag-grid",
            "sourceRepoURL": "https://github.com/ceolter/ag-grid",
            "asOfVersion": "3.2.0"
        },
        {
            "libraryName": "aggregate-error",
            "typingsPackageName": "aggregate-error",
            "sourceRepoURL": "https://github.com/sindresorhus/aggregate-error",
            "asOfVersion": "2.2.0"
        },
        {
            "libraryName": "ajv",
            "typingsPackageName": "ajv",
            "sourceRepoURL": "https://github.com/epoberezkin/ajv",
            "asOfVersion": "1.0.0"
        },
        {
            "libraryName": "all-keys",
            "typingsPackageName": "all-keys",
            "sourceRepoURL": "https://github.com/sindresorhus/all-keys",
            "asOfVersion": "3.0.0"
        },
        {
            "libraryName": "all-keys",
            "typingsPackageName": "all-property-names",
            "sourceRepoURL": "https://github.com/sindresorhus/all-keys",
            "asOfVersion": "3.0.0"
        },
        {
            "libraryName": "angular-touchspin",
            "typingsPackageName": "angular-touchspin",
            "sourceRepoURL": "https://github.com/nkovacic/angular-touchspin",
            "asOfVersion": "1.8.2"
        },
        {
            "libraryName": "angular-ui-router-default",
            "typingsPackageName": "angular-ui-router-default",
            "sourceRepoURL": "https://github.com/nonplus/angular-ui-router-default",
            "asOfVersion": "0.0.5"
        },
        {
            "libraryName": "angular-ui-router-uib-modal",
            "typingsPackageName": "angular-ui-router-uib-modal",
            "sourceRepoURL": "https://github.com/nonplus/angular-ui-router-uib-modal",
            "asOfVersion": "0.0.11"
        },
        {
            "libraryName": "ansi-escapes",
            "typingsPackageName": "ansi-escapes",
            "sourceRepoURL": "https://github.com/sindresorhus/ansi-escapes",
            "asOfVersion": "4.0.0"
        },
        {
            "libraryName": "ansi-regex",
            "typingsPackageName": "ansi-regex",
            "sourceRepoURL": "https://github.com/chalk/ansi-regex",
            "asOfVersion": "5.0.0"
        },
        {
            "libraryName": "antd",
            "typingsPackageName": "antd",
            "sourceRepoURL": "https://github.com/ant-design/ant-design",
            "asOfVersion": "1.0.0"
        },
        {
            "libraryName": "anybar",
            "typingsPackageName": "anybar",
            "sourceRepoURL": "https://github.com/sindresorhus/anybar",
            "asOfVersion": "4.0.0"
        },
        {
            "libraryName": "anydb-sql",
            "typingsPackageName": "anydb-sql",
            "sourceRepoURL": "https://github.com/doxout/anydb-sql",
            "asOfVersion": "0.6.46"
        },
        {
            "libraryName": "anydb-sql-migrations",
            "typingsPackageName": "anydb-sql-migrations",
            "sourceRepoURL": "https://github.com/spion/anydb-sql-migrations",
            "asOfVersion": "2.1.1"
        },
        {
            "libraryName": "apn",
            "typingsPackageName": "apn",
            "sourceRepoURL": "https://github.com/node-apn/node-apn",
            "asOfVersion": "2.1.2"
        },
        {
            "libraryName": "Application Insights",
            "typingsPackageName": "applicationinsights",
            "sourceRepoURL": "https://github.com/Microsoft/ApplicationInsights-node.js",
            "asOfVersion": "0.20.0"
        },
        {
            "libraryName": "Argon2",
            "typingsPackageName": "argon2",
            "sourceRepoURL": "https://github.com/ranisalt/node-argon2",
            "asOfVersion": "0.15.0"
        },
        {
            "libraryName": "array-move",
            "typingsPackageName": "array-move",
            "sourceRepoURL": "https://github.com/sindresorhus/array-move",
            "asOfVersion": "2.0.0"
        },
        {
            "libraryName": "array-uniq",
            "typingsPackageName": "array-uniq",
            "sourceRepoURL": "https://github.com/sindresorhus/array-uniq",
            "asOfVersion": "2.1.0"
        },
        {
            "libraryName": "arrify",
            "typingsPackageName": "arrify",
            "sourceRepoURL": "https://github.com/sindresorhus/arrify",
            "asOfVersion": "2.0.0"
        },
        {
            "libraryName": "artyom.js",
            "typingsPackageName": "artyom.js",
            "sourceRepoURL": "https://github.com/sdkcarlos/artyom.js",
            "asOfVersion": "1.0.6"
        },
        {
            "libraryName": "askmethat-rating",
            "typingsPackageName": "askmethat-rating",
            "sourceRepoURL": "https://github.com/AlexTeixeira/Askmethat-Rating",
            "asOfVersion": "0.4.0"
        },
        {
            "libraryName": "assertion-error",
            "typingsPackageName": "assertion-error",
            "sourceRepoURL": "https://github.com/chaijs/assertion-error",
            "asOfVersion": "1.1.0"
        },
        {
            "libraryName": "asyncblock",
            "typingsPackageName": "asyncblock",
            "sourceRepoURL": "https://github.com/scriby/asyncblock",
            "asOfVersion": "2.2.11"
        },
        {
            "libraryName": "aurelia-knockout",
            "typingsPackageName": "aurelia-knockout",
            "sourceRepoURL": "https://github.com/code-chris/aurelia-knockout",
            "asOfVersion": "2.1.0"
        },
        {
            "libraryName": "auto-bind",
            "typingsPackageName": "auto-bind",
            "sourceRepoURL": "https://github.com/sindresorhus/auto-bind",
            "asOfVersion": "2.1.0"
        },
        {
            "libraryName": "autobind-decorator",
            "typingsPackageName": "autobind-decorator",
            "sourceRepoURL": "https://github.com/andreypopp/autobind-decorator",
            "asOfVersion": "2.1.0"
        },
        {
            "libraryName": "aws-sdk",
            "typingsPackageName": "aws-sdk",
            "sourceRepoURL": "https://github.com/aws/aws-sdk-js",
            "asOfVersion": "2.7.0"
        },
        {
            "libraryName": "axe-core",
            "typingsPackageName": "axe-core",
            "sourceRepoURL": "https://github.com/dequelabs/axe-core",
            "asOfVersion": "3.0.3"
        },
        {
            "libraryName": "axios",
            "typingsPackageName": "axios",
            "sourceRepoURL": "https://github.com/mzabriskie/axios",
            "asOfVersion": "0.14.0"
        },
        {
            "libraryName": "axios-mock-adapter",
            "typingsPackageName": "axios-mock-adapter",
            "sourceRepoURL": "https://github.com/ctimmerm/axios-mock-adapter",
            "asOfVersion": "1.10.0"
        },
        {
            "libraryName": "azure-mobile-apps",
            "typingsPackageName": "azure-mobile-apps",
            "sourceRepoURL": "https://github.com/Azure/azure-mobile-apps-node/",
            "asOfVersion": "3.0.0"
        },
        {
            "libraryName": "@babel/parser",
            "typingsPackageName": "babel__parser",
            "sourceRepoURL": "https://github.com/babel/babel",
            "asOfVersion": "7.1.0"
        },
        {
            "libraryName": "BabylonJS",
            "typingsPackageName": "babylonjs",
            "sourceRepoURL": "http://www.babylonjs.com/",
            "asOfVersion": "2.4.1"
        },
        {
            "libraryName": "badgen",
            "typingsPackageName": "badgen",
            "sourceRepoURL": "https://github.com/amio/badgen",
            "asOfVersion": "2.7.1"
        },
        {
            "libraryName": "base64url",
            "typingsPackageName": "base64url",
            "sourceRepoURL": "https://github.com/brianloveswords/base64url",
            "asOfVersion": "2.0.0"
        },
        {
            "libraryName": "baseui",
            "typingsPackageName": "baseui",
            "sourceRepoURL": "https://github.com/uber-web/baseui",
            "asOfVersion": "8.0.0"
        },
        {
            "libraryName": "beeper",
            "typingsPackageName": "beeper",
            "sourceRepoURL": "https://github.com/sindresorhus/beeper",
            "asOfVersion": "2.0.0"
        },
        {
            "libraryName": "bem-cn",
            "typingsPackageName": "bem-cn",
            "sourceRepoURL": "https://github.com/albburtsev/bem-cn",
            "asOfVersion": "3.0.0"
        },
        {
            "libraryName": "BigInteger.js",
            "typingsPackageName": "big-integer",
            "sourceRepoURL": "https://github.com/peterolson/BigInteger.js",
            "asOfVersion": "0.0.31"
        },
        {
            "libraryName": "bignumber.js",
            "typingsPackageName": "bignumber.js",
            "sourceRepoURL": "https://github.com/MikeMcl/bignumber.js/",
            "asOfVersion": "5.0.0"
        },
        {
            "libraryName": "bin-version",
            "typingsPackageName": "bin-version",
            "sourceRepoURL": "https://github.com/sindresorhus/bin-version",
            "asOfVersion": "3.1.0"
        },
        {
            "libraryName": "bingmaps",
            "typingsPackageName": "bingmaps",
            "sourceRepoURL": "https://github.com/Microsoft/Bing-Maps-V8-TypeScript-Definitions",
            "asOfVersion": "2.0.15"
        },
        {
            "libraryName": "bip32",
            "typingsPackageName": "bip32",
            "sourceRepoURL": "https://github.com/bitcoinjs/bip32#readme",
            "asOfVersion": "2.0.0"
        },
        {
            "libraryName": "bitwise",
            "typingsPackageName": "bitwise",
            "sourceRepoURL": "https://github.com/dodekeract/bitwise",
            "asOfVersion": "2.0.0"
        },
        {
            "libraryName": "blob-util",
            "typingsPackageName": "blob-util",
            "sourceRepoURL": "https://github.com/nolanlawson/blob-util#readme",
            "asOfVersion": "2.0.0"
        },
        {
            "libraryName": "botvs",
            "typingsPackageName": "botvs",
            "sourceRepoURL": "https://www.botvs.com/",
            "asOfVersion": "1.0.0"
        },
        {
            "libraryName": "Bowser",
            "typingsPackageName": "bowser",
            "sourceRepoURL": "https://github.com/ded/bowser",
            "asOfVersion": "1.1.1"
        },
        {
            "libraryName": "boxen",
            "typingsPackageName": "boxen",
            "sourceRepoURL": "https://github.com/sindresorhus/boxen",
            "asOfVersion": "3.0.1"
        },
        {
            "libraryName": "broccoli-plugin",
            "typingsPackageName": "broccoli-plugin",
            "sourceRepoURL": "https://github.com/broccolijs/broccoli-plugin",
            "asOfVersion": "3.0.0"
        },
        {
            "libraryName": "Bugsnag Browser",
            "typingsPackageName": "bugsnag-js",
            "sourceRepoURL": "https://github.com/bugsnag/bugsnag-js",
            "asOfVersion": "3.1.0"
        },
        {
            "libraryName": "builtin-modules",
            "typingsPackageName": "builtin-modules",
            "sourceRepoURL": "https://github.com/sindresorhus/builtin-modules",
            "asOfVersion": "3.1.0"
        },
        {
            "libraryName": "bunyan-bugsnag",
            "typingsPackageName": "bunyan-bugsnag",
            "sourceRepoURL": "https://github.com/marnusw/bunyan-bugsnag",
            "asOfVersion": "3.0.0"
        },
        {
            "libraryName": "CacheFactory",
            "typingsPackageName": "cachefactory",
            "sourceRepoURL": "https://github.com/jmdobry/CacheFactory",
            "asOfVersion": "3.0.0"
        },
        {
            "libraryName": "callsites",
            "typingsPackageName": "callsites",
            "sourceRepoURL": "https://github.com/sindresorhus/callsites",
            "asOfVersion": "3.0.0"
        },
        {
            "libraryName": "camel-case",
            "typingsPackageName": "camel-case",
            "sourceRepoURL": "https://github.com/blakeembrey/camel-case",
            "asOfVersion": "1.2.1"
        },
        {
            "libraryName": "camelcase",
            "typingsPackageName": "camelcase",
            "sourceRepoURL": "https://github.com/sindresorhus/camelcase",
            "asOfVersion": "5.2.0"
        },
        {
            "libraryName": "camelcase-keys",
            "typingsPackageName": "camelcase-keys",
            "sourceRepoURL": "https://github.com/sindresorhus/camelcase-keys",
            "asOfVersion": "5.1.0"
        },
        {
            "libraryName": "camljs",
            "typingsPackageName": "camljs",
            "sourceRepoURL": "https://github.com/andrei-markeev/camljs",
            "asOfVersion": "2.8.1"
        },
        {
            "libraryName": "catalog",
            "typingsPackageName": "catalog",
            "sourceRepoURL": "https://github.com/interactivethings/catalog",
            "asOfVersion": "3.5.0"
        },
        {
            "libraryName": "chai-http",
            "typingsPackageName": "chai-http",
            "sourceRepoURL": "https://github.com/chaijs/chai-http",
            "asOfVersion": "4.2.0"
        },
        {
            "libraryName": "chai-webdriverio",
            "typingsPackageName": "chai-webdriverio",
            "sourceRepoURL": "https://github.com/marcodejongh/chai-webdriverio",
            "asOfVersion": "1.0.0"
        },
        {
            "libraryName": "chalk",
            "typingsPackageName": "chalk",
            "sourceRepoURL": "https://github.com/chalk/chalk",
            "asOfVersion": "2.2.0"
        },
        {
            "libraryName": "change-case",
            "typingsPackageName": "change-case",
            "sourceRepoURL": "https://github.com/blakeembrey/change-case",
            "asOfVersion": "2.3.1"
        },
        {
            "libraryName": "cheap-ruler",
            "typingsPackageName": "cheap-ruler",
            "sourceRepoURL": "https://github.com/mapbox/cheap-ruler",
            "asOfVersion": "2.5.0"
        },
        {
            "libraryName": "chokidar",
            "typingsPackageName": "chokidar",
            "sourceRepoURL": "https://github.com/paulmillr/chokidar",
            "asOfVersion": "2.1.3"
        },
        {
            "libraryName": "chunked-dc",
            "typingsPackageName": "chunked-dc",
            "sourceRepoURL": "https://github.com/saltyrtc/chunked-dc-js",
            "asOfVersion": "0.2.2"
        },
        {
            "libraryName": "clean-stack",
            "typingsPackageName": "clean-stack",
            "sourceRepoURL": "https://github.com/sindresorhus/clean-stack",
            "asOfVersion": "2.1.0"
        },
        {
            "libraryName": "clean-webpack-plugin",
            "typingsPackageName": "clean-webpack-plugin",
            "sourceRepoURL": "https://github.com/johnagan/clean-webpack-plugin",
            "asOfVersion": "2.0.0"
        },
        {
            "libraryName": "clear-module",
            "typingsPackageName": "clear-require",
            "sourceRepoURL": "https://github.com/sindresorhus/clear-module",
            "asOfVersion": "3.2.0"
        },
        {
            "libraryName": "cli-boxes",
            "typingsPackageName": "cli-boxes",
            "sourceRepoURL": "https://github.com/sindresorhus/cli-boxes",
            "asOfVersion": "2.0.0"
        },
        {
            "libraryName": "cli-cursor",
            "typingsPackageName": "cli-cursor",
            "sourceRepoURL": "https://github.com/sindresorhus/cli-cursor",
            "asOfVersion": "3.0.0"
        },
        {
            "libraryName": "cli-truncate",
            "typingsPackageName": "cli-truncate",
            "sourceRepoURL": "https://github.com/sindresorhus/cli-truncate",
            "asOfVersion": "2.0.0"
        },
        {
            "libraryName": "clipboardy",
            "typingsPackageName": "clipboardy",
            "sourceRepoURL": "https://github.com/sindresorhus/clipboardy",
            "asOfVersion": "2.0.0"
        },
        {
            "libraryName": "colors.js (colors)",
            "typingsPackageName": "colors",
            "sourceRepoURL": "https://github.com/Marak/colors.js",
            "asOfVersion": "1.2.1"
        },
        {
            "libraryName": "commander",
            "typingsPackageName": "commander",
            "sourceRepoURL": "https://github.com/tj/commander.js",
            "asOfVersion": "2.12.2"
        },
        {
            "libraryName": "condense-whitespace",
            "typingsPackageName": "condense-whitespace",
            "sourceRepoURL": "https://github.com/sindresorhus/condense-whitespace",
            "asOfVersion": "2.0.0"
        },
        {
            "libraryName": "conf",
            "typingsPackageName": "conf",
            "sourceRepoURL": "https://github.com/sindresorhus/conf",
            "asOfVersion": "3.0.0"
        },
        {
            "libraryName": "confirmdialog",
            "typingsPackageName": "confirmdialog",
            "sourceRepoURL": "https://github.com/allipierre/Type-definitions-for-jquery-confirm/tree/master/types/confirmDialog-js",
            "asOfVersion": "1.0.0"
        },
        {
            "libraryName": "consola",
            "typingsPackageName": "consola",
            "sourceRepoURL": "https://github.com/nuxt/consola",
            "asOfVersion": "2.2.5"
        },
        {
            "libraryName": "constant-case",
            "typingsPackageName": "constant-case",
            "sourceRepoURL": "https://github.com/blakeembrey/constant-case",
            "asOfVersion": "1.1.2"
        },
        {
            "libraryName": "convert-hrtime",
            "typingsPackageName": "convert-hrtime",
            "sourceRepoURL": "https://github.com/sindresorhus/convert-hrtime",
            "asOfVersion": "3.0.0"
        },
        {
            "libraryName": "copy-text-to-clipboard",
            "typingsPackageName": "copy-text-to-clipboard",
            "sourceRepoURL": "https://github.com/sindresorhus/copy-text-to-clipboard",
            "asOfVersion": "2.0.1"
        },
        {
            "libraryName": "cordova-plugin-battery-status",
            "typingsPackageName": "cordova-plugin-battery-status",
            "sourceRepoURL": "https://github.com/apache/cordova-plugin-battery-status",
            "asOfVersion": "1.2.3"
        },
        {
            "libraryName": "cordova-plugin-camera",
            "typingsPackageName": "cordova-plugin-camera",
            "sourceRepoURL": "https://github.com/apache/cordova-plugin-camera",
            "asOfVersion": "2.4.0"
        },
        {
            "libraryName": "cordova-plugin-contacts",
            "typingsPackageName": "cordova-plugin-contacts",
            "sourceRepoURL": "https://github.com/apache/cordova-plugin-contacts",
            "asOfVersion": "2.3.0"
        },
        {
            "libraryName": "cordova-plugin-device",
            "typingsPackageName": "cordova-plugin-device",
            "sourceRepoURL": "https://github.com/apache/cordova-plugin-device",
            "asOfVersion": "1.1.5"
        },
        {
            "libraryName": "cordova-plugin-device-motion",
            "typingsPackageName": "cordova-plugin-device-motion",
            "sourceRepoURL": "https://github.com/apache/cordova-plugin-device-motion",
            "asOfVersion": "1.2.4"
        },
        {
            "libraryName": "Apache Cordova Device Orientation plugin",
            "typingsPackageName": "cordova-plugin-device-orientation",
            "sourceRepoURL": "https://github.com/apache/cordova-plugin-device-orientation",
            "asOfVersion": "1.0.6"
        },
        {
            "libraryName": "cordova-plugin-dialogs",
            "typingsPackageName": "cordova-plugin-dialogs",
            "sourceRepoURL": "https://github.com/apache/cordova-plugin-dialogs",
            "asOfVersion": "1.3.2"
        },
        {
            "libraryName": "Apache Cordova File System plugin",
            "typingsPackageName": "cordova-plugin-file",
            "sourceRepoURL": "https://github.com/apache/cordova-plugin-file",
            "asOfVersion": "4.3.2"
        },
        {
            "libraryName": "cordova-plugin-file-transfer",
            "typingsPackageName": "cordova-plugin-file-transfer",
            "sourceRepoURL": "https://github.com/apache/cordova-plugin-file-transfer",
            "asOfVersion": "1.6.2"
        },
        {
            "libraryName": "cordova-plugin-globalization",
            "typingsPackageName": "cordova-plugin-globalization",
            "sourceRepoURL": "https://github.com/apache/cordova-plugin-globalization",
            "asOfVersion": "1.0.6"
        },
        {
            "libraryName": "cordova-plugin-inappbrowser",
            "typingsPackageName": "cordova-plugin-inappbrowser",
            "sourceRepoURL": "https://github.com/apache/cordova-plugin-inappbrowser",
            "asOfVersion": "2.0.0"
        },
        {
            "libraryName": "cordova-plugin-media",
            "typingsPackageName": "cordova-plugin-media",
            "sourceRepoURL": "https://github.com/apache/cordova-plugin-media",
            "asOfVersion": "3.0.0"
        },
        {
            "libraryName": "cordova-plugin-media-capture",
            "typingsPackageName": "cordova-plugin-media-capture",
            "sourceRepoURL": "https://github.com/apache/cordova-plugin-media-capture",
            "asOfVersion": "1.4.2"
        },
        {
            "libraryName": "cordova-plugin-network-information",
            "typingsPackageName": "cordova-plugin-network-information",
            "sourceRepoURL": "https://github.com/apache/cordova-plugin-network-information",
            "asOfVersion": "1.3.2"
        },
        {
            "libraryName": "cordova-plugin-splashscreen",
            "typingsPackageName": "cordova-plugin-splashscreen",
            "sourceRepoURL": "https://github.com/apache/cordova-plugin-splashscreen",
            "asOfVersion": "4.0.2"
        },
        {
            "libraryName": "Apache Cordova StatusBar plugin",
            "typingsPackageName": "cordova-plugin-statusbar",
            "sourceRepoURL": "https://github.com/apache/cordova-plugin-statusbar",
            "asOfVersion": "2.2.2"
        },
        {
            "libraryName": "Apache Cordova Vibration plugin",
            "typingsPackageName": "cordova-plugin-vibration",
            "sourceRepoURL": "https://github.com/apache/cordova-plugin-vibration",
            "asOfVersion": "2.1.4"
        },
        {
            "libraryName": "cordova.plugins.diagnostic",
            "typingsPackageName": "cordova.plugins.diagnostic",
            "sourceRepoURL": "https://github.com/dpa99c/cordova-diagnostic-plugin",
            "asOfVersion": "3.7.0"
        },
        {
            "libraryName": "core-decorators.js",
            "typingsPackageName": "core-decorators",
            "sourceRepoURL": "https://github.com/jayphelps/core-decorators.js",
            "asOfVersion": "0.20.0"
        },
        {
            "libraryName": "cp-file",
            "typingsPackageName": "cp-file",
            "sourceRepoURL": "https://github.com/sindresorhus/cp-file",
            "asOfVersion": "6.1.1"
        },
        {
            "libraryName": "cpy",
            "typingsPackageName": "cpy",
            "sourceRepoURL": "https://github.com/sindresorhus/cpy",
            "asOfVersion": "7.1.1"
        },
        {
            "libraryName": "create-html-element",
            "typingsPackageName": "create-html-element",
            "sourceRepoURL": "https://github.com/sindresorhus/create-html-element",
            "asOfVersion": "2.1.0"
        },
        {
            "libraryName": "crypto-hash",
            "typingsPackageName": "crypto-hash",
            "sourceRepoURL": "https://github.com/sindresorhus/crypto-hash",
            "asOfVersion": "1.1.0"
        },
        {
            "libraryName": "crypto-random-string",
            "typingsPackageName": "crypto-random-string",
            "sourceRepoURL": "https://github.com/sindresorhus/crypto-random-string",
            "asOfVersion": "2.0.0"
        },
        {
            "libraryName": "csv-parse",
            "typingsPackageName": "csv-parse",
            "sourceRepoURL": "https://github.com/adaltas/node-csv-parse",
            "asOfVersion": "1.2.2"
        },
        {
            "libraryName": "csv-stringify",
            "typingsPackageName": "csv-stringify",
            "sourceRepoURL": "https://github.com/wdavidw/node-csv-stringify",
            "asOfVersion": "3.1.0"
        },
        {
            "libraryName": "cycled",
            "typingsPackageName": "cycled",
            "sourceRepoURL": "https://github.com/sindresorhus/cycled",
            "asOfVersion": "1.1.0"
        },
        {
            "libraryName": "cypress",
            "typingsPackageName": "cypress",
            "sourceRepoURL": "https://cypress.io",
            "asOfVersion": "1.1.3"
        },
        {
            "libraryName": "dargs",
            "typingsPackageName": "dargs",
            "sourceRepoURL": "https://github.com/sindresorhus/dargs",
            "asOfVersion": "6.1.0"
        },
        {
            "libraryName": "date-fns",
            "typingsPackageName": "date-fns",
            "sourceRepoURL": "https://github.com/date-fns/date-fns",
            "asOfVersion": "2.6.0"
        },
        {
            "libraryName": "dd-trace",
            "typingsPackageName": "dd-trace",
            "sourceRepoURL": "https://github.com/DataDog/dd-trace-js",
            "asOfVersion": "0.9.0"
        },
        {
            "libraryName": "debounce-fn",
            "typingsPackageName": "debounce-fn",
            "sourceRepoURL": "https://github.com/sindresorhus/debounce-fn",
            "asOfVersion": "3.0.0"
        },
        {
            "libraryName": "decamelize",
            "typingsPackageName": "decamelize",
            "sourceRepoURL": "https://github.com/sindresorhus/decamelize",
            "asOfVersion": "3.0.1"
        },
        {
            "libraryName": "decimal.js",
            "typingsPackageName": "decimal.js",
            "sourceRepoURL": "https://github.com/MikeMcl/decimal.js",
            "asOfVersion": "7.4.0"
        },
        {
            "libraryName": "decompress-response",
            "typingsPackageName": "decompress-response",
            "sourceRepoURL": "https://github.com/sindresorhus/decompress-response",
            "asOfVersion": "4.1.0"
        },
        {
            "libraryName": "deep-freeze-es6",
            "typingsPackageName": "deep-freeze-es6",
            "sourceRepoURL": "https://github.com/christophehurpeau/deep-freeze-es6",
            "asOfVersion": "1.1.0"
        },
        {
            "libraryName": "deepmerge",
            "typingsPackageName": "deepmerge",
            "sourceRepoURL": "git@github.com:KyleAMathews/deepmerge.git",
            "asOfVersion": "2.2.0"
        },
        {
            "libraryName": "define-lazy-prop",
            "typingsPackageName": "define-lazy-prop",
            "sourceRepoURL": "https://github.com/sindresorhus/define-lazy-prop",
            "asOfVersion": "2.0.0"
        },
        {
            "libraryName": "del",
            "typingsPackageName": "del",
            "sourceRepoURL": "https://github.com/sindresorhus/del",
            "asOfVersion": "4.0.0"
        },
        {
            "libraryName": "delay",
            "typingsPackageName": "delay",
            "sourceRepoURL": "https://github.com/sindresorhus/delay",
            "asOfVersion": "3.1.0"
        },
        {
            "libraryName": "delegated-events",
            "typingsPackageName": "delegated-events",
            "sourceRepoURL": "https://github.com/dgraham/delegated-events#readme",
            "asOfVersion": "1.1.0"
        },
        {
            "libraryName": "detect-browser",
            "typingsPackageName": "detect-browser",
            "sourceRepoURL": "https://github.com/DamonOehlman/detect-browser",
            "asOfVersion": "4.0.0"
        },
        {
            "libraryName": "detect-indent",
            "typingsPackageName": "detect-indent",
            "sourceRepoURL": "https://github.com/sindresorhus/detect-indent",
            "asOfVersion": "6.0.0"
        },
        {
            "libraryName": "detect-newline",
            "typingsPackageName": "detect-newline",
            "sourceRepoURL": "https://github.com/sindresorhus/detect-newline",
            "asOfVersion": "3.0.0"
        },
        {
            "libraryName": "DevExtreme",
            "typingsPackageName": "devextreme",
            "sourceRepoURL": "http://js.devexpress.com/",
            "asOfVersion": "16.2.1"
        },
        {
            "libraryName": "devtools-detect",
            "typingsPackageName": "devtools-detect",
            "sourceRepoURL": "https://github.com/sindresorhus/devtools-detect",
            "asOfVersion": "3.0.0"
        },
        {
            "libraryName": "Dexie.js",
            "typingsPackageName": "dexie",
            "sourceRepoURL": "https://github.com/dfahlander/Dexie.js",
            "asOfVersion": "1.3.1"
        },
        {
            "libraryName": "docker-file-parser",
            "typingsPackageName": "docker-file-parser",
            "sourceRepoURL": "https://github.com/joyent/docker-file-parser",
            "asOfVersion": "1.0.3"
        },
        {
            "libraryName": "dom-helpers",
            "typingsPackageName": "dom-helpers",
            "sourceRepoURL": "https://github.com/react-bootstrap/dom-helpers",
            "asOfVersion": "5.0.1"
        },
        {
            "libraryName": "dom-loaded",
            "typingsPackageName": "dom-loaded",
            "sourceRepoURL": "https://github.com/sindresorhus/dom-loaded",
            "asOfVersion": "1.1.0"
        },
        {
            "libraryName": "dot-case",
            "typingsPackageName": "dot-case",
            "sourceRepoURL": "https://github.com/blakeembrey/dot-case",
            "asOfVersion": "1.1.2"
        },
        {
            "libraryName": "dot-prop",
            "typingsPackageName": "dot-prop",
            "sourceRepoURL": "https://github.com/sindresorhus/dot-prop",
            "asOfVersion": "5.0.0"
        },
        {
            "libraryName": "dotenv",
            "typingsPackageName": "dotenv",
            "sourceRepoURL": "https://github.com/motdotla/dotenv",
            "asOfVersion": "8.2.0"
        },
        {
            "libraryName": "dva",
            "typingsPackageName": "dva",
            "sourceRepoURL": "https://github.com/dvajs/dva",
            "asOfVersion": "1.1.0"
        },
        {
            "libraryName": "easy-x-headers",
            "typingsPackageName": "easy-x-headers",
            "sourceRepoURL": "https://github.com/DeadAlready/easy-x-headers",
            "asOfVersion": "1.0.0"
        },
        {
            "libraryName": "easy-xapi-supertest",
            "typingsPackageName": "easy-xapi-supertest",
            "sourceRepoURL": "https://github.com/DeadAlready/easy-xapi-supertest",
            "asOfVersion": "1.0.0"
        },
        {
            "libraryName": "EasyStar.js",
            "typingsPackageName": "easystarjs",
            "sourceRepoURL": "http://easystarjs.com/",
            "asOfVersion": "0.3.1"
        },
        {
            "libraryName": "ecmarkup",
            "typingsPackageName": "ecmarkup",
            "sourceRepoURL": "https://github.com/bterlson/ecmarkup",
            "asOfVersion": "3.4.0"
        },
        {
            "libraryName": "Egg",
            "typingsPackageName": "egg",
            "sourceRepoURL": "https://github.com/eggjs/egg",
            "asOfVersion": "1.5.0"
        },
        {
            "libraryName": "elastic-apm-node",
            "typingsPackageName": "elastic-apm-node",
            "sourceRepoURL": "https://github.com/elastic/apm-agent-nodejs",
            "asOfVersion": "2.7.0"
        },
        {
            "libraryName": "electron",
            "typingsPackageName": "electron",
            "sourceRepoURL": "https://github.com/electron/electron",
            "asOfVersion": "1.6.10"
        },
        {
            "libraryName": "electron-builder",
            "typingsPackageName": "electron-builder",
            "sourceRepoURL": "https://github.com/loopline-systems/electron-builder",
            "asOfVersion": "2.8.0"
        },
        {
            "libraryName": "electron-store",
            "typingsPackageName": "electron-config",
            "sourceRepoURL": "https://github.com/sindresorhus/electron-store",
            "asOfVersion": "3.2.0"
        },
        {
            "libraryName": "electron-debug",
            "typingsPackageName": "electron-debug",
            "sourceRepoURL": "https://github.com/sindresorhus/electron-debug",
            "asOfVersion": "2.1.0"
        },
        {
            "libraryName": "electron-is-dev",
            "typingsPackageName": "electron-is-dev",
            "sourceRepoURL": "https://github.com/sindresorhus/electron-is-dev",
            "asOfVersion": "1.1.0"
        },
        {
            "libraryName": "electron-store",
            "typingsPackageName": "electron-store",
            "sourceRepoURL": "https://github.com/sindresorhus/electron-store",
            "asOfVersion": "3.2.0"
        },
        {
            "libraryName": "electron-unhandled",
            "typingsPackageName": "electron-unhandled",
            "sourceRepoURL": "https://github.com/sindresorhus/electron-unhandled",
            "asOfVersion": "2.2.0"
        },
        {
            "libraryName": "electron-util",
            "typingsPackageName": "electron-util",
            "sourceRepoURL": "https://github.com/sindresorhus/electron-util",
            "asOfVersion": "0.11.0"
        },
        {
            "libraryName": "electron-winstaller",
            "typingsPackageName": "electron-winstaller",
            "sourceRepoURL": "https://github.com/electron/windows-installer",
            "asOfVersion": "4.0.0"
        },
        {
            "libraryName": "elegant-spinner",
            "typingsPackageName": "elegant-spinner",
            "sourceRepoURL": "https://github.com/sindresorhus/elegant-spinner",
            "asOfVersion": "2.0.0"
        },
        {
            "libraryName": "element-ready",
            "typingsPackageName": "element-ready",
            "sourceRepoURL": "https://github.com/sindresorhus/element-ready",
            "asOfVersion": "3.1.0"
        },
        {
            "libraryName": "email-addresses",
            "typingsPackageName": "email-addresses",
            "sourceRepoURL": "https://github.com/jackbowman/email-addresses",
            "asOfVersion": "3.0.0"
        },
        {
            "libraryName": "email-validator",
            "typingsPackageName": "email-validator",
            "sourceRepoURL": "https://github.com/Sembiance/email-validator",
            "asOfVersion": "1.0.6"
        },
        {
            "libraryName": "empty-trash",
            "typingsPackageName": "empty-trash",
            "sourceRepoURL": "https://github.com/sindresorhus/empty-trash",
            "asOfVersion": "3.0.0"
        },
        {
            "libraryName": "ensure-error",
            "typingsPackageName": "ensure-error",
            "sourceRepoURL": "https://github.com/sindresorhus/ensure-error",
            "asOfVersion": "2.0.0"
        },
        {
            "libraryName": "env-editor",
            "typingsPackageName": "env-editor",
            "sourceRepoURL": "https://github.com/sindresorhus/env-editor",
            "asOfVersion": "0.4.0"
        },
        {
            "libraryName": "env-paths",
            "typingsPackageName": "env-paths",
            "sourceRepoURL": "https://github.com/sindresorhus/env-paths",
            "asOfVersion": "2.1.0"
        },
        {
            "libraryName": "error-stack-parser",
            "typingsPackageName": "error-stack-parser",
            "sourceRepoURL": "https://github.com/stacktracejs/error-stack-parser",
            "asOfVersion": "2.0.0"
        },
        {
            "libraryName": "es6-error",
            "typingsPackageName": "es6-error",
            "sourceRepoURL": "https://github.com/bjyoungblood/es6-error",
            "asOfVersion": "4.0.2"
        },
        {
            "libraryName": "es6-promise",
            "typingsPackageName": "es6-promise",
            "sourceRepoURL": "https://github.com/jakearchibald/ES6-Promise",
            "asOfVersion": "3.3.0"
        },
        {
            "libraryName": "escape-goat",
            "typingsPackageName": "escape-goat",
            "sourceRepoURL": "https://github.com/sindresorhus/escape-goat",
            "asOfVersion": "2.0.0"
        },
        {
            "libraryName": "escape-string-regexp",
            "typingsPackageName": "escape-string-regexp",
            "sourceRepoURL": "https://github.com/sindresorhus/escape-string-regexp",
            "asOfVersion": "2.0.0"
        },
        {
            "libraryName": "eventemitter2",
            "typingsPackageName": "eventemitter2",
            "sourceRepoURL": "https://github.com/asyncly/EventEmitter2",
            "asOfVersion": "4.1.0"
        },
        {
            "libraryName": "EventEmitter3",
            "typingsPackageName": "eventemitter3",
            "sourceRepoURL": "https://github.com/primus/eventemitter3",
            "asOfVersion": "2.0.2"
        },
        {
            "libraryName": "exceljs",
            "typingsPackageName": "exceljs",
            "sourceRepoURL": "https://github.com/exceljs/exceljs",
            "asOfVersion": "1.3.0"
        },
        {
            "libraryName": "execa",
            "typingsPackageName": "execa",
            "sourceRepoURL": "https://github.com/sindresorhus/execa",
            "asOfVersion": "2.0.0"
        },
        {
            "libraryName": "execall",
            "typingsPackageName": "execall",
            "sourceRepoURL": "https://github.com/sindresorhus/execall",
            "asOfVersion": "2.0.0"
        },
        {
            "libraryName": "exit-hook",
            "typingsPackageName": "exit-hook",
            "sourceRepoURL": "https://github.com/sindresorhus/exit-hook",
            "asOfVersion": "2.2.0"
        },
        {
            "libraryName": "expo-localization",
            "typingsPackageName": "expo-localization",
            "sourceRepoURL": "https://docs.expo.io/versions/latest/sdk/localization",
            "asOfVersion": "3.0.0"
        },
        {
            "libraryName": "expo",
            "typingsPackageName": "expo",
            "sourceRepoURL": "https://github.com/expo/expo/tree/master/packages/expo",
            "asOfVersion": "33.0.0"
        },
        {
            "libraryName": "expr-eval",
            "typingsPackageName": "expr-eval",
            "sourceRepoURL": "https://github.com/silentmatt/expr-eval",
            "asOfVersion": "1.1.0"
        },
        {
            "libraryName": "express-graphql",
            "typingsPackageName": "express-graphql",
            "sourceRepoURL": "https://github.com/graphql/express-graphql",
            "asOfVersion": "0.9.0"
        },
        {
            "libraryName": "express-promise-router",
            "typingsPackageName": "express-promise-router",
            "sourceRepoURL": "https://github.com/express-promise-router/express-promise-router",
            "asOfVersion": "3.0.0"
        },
        {
            "libraryName": "express-validator",
            "typingsPackageName": "express-validator",
            "sourceRepoURL": "https://github.com/ctavan/express-validator",
            "asOfVersion": "3.0.0"
        },
        {
            "libraryName": "express-winston",
            "typingsPackageName": "express-winston",
            "sourceRepoURL": "https://github.com/bithavoc/express-winston#readme",
            "asOfVersion": "4.0.0"
        },
        {
            "libraryName": "extended-listbox",
            "typingsPackageName": "extended-listbox",
            "sourceRepoURL": "https://github.com/code-chris/extended-listbox",
            "asOfVersion": "4.0.1"
        },
        {
            "libraryName": "extract-stack",
            "typingsPackageName": "extract-stack",
            "sourceRepoURL": "https://github.com/sindresorhus/extract-stack",
            "asOfVersion": "2.0.0"
        },
        {
            "libraryName": "fast-diff",
            "typingsPackageName": "fast-diff",
            "sourceRepoURL": "https://github.com/jhchen/fast-diff",
            "asOfVersion": "1.2.0"
        },
        {
            "libraryName": "JSON-Patch",
            "typingsPackageName": "fast-json-patch",
            "sourceRepoURL": "https://github.com/Starcounter-Jack/JSON-Patch",
            "asOfVersion": "1.1.5"
        },
        {
            "libraryName": "FastSimplexNoise",
            "typingsPackageName": "fast-simplex-noise",
            "sourceRepoURL": "https://www.npmjs.com/package/fast-simplex-noise",
            "asOfVersion": "3.0.0"
        },
        {
            "libraryName": "fastify-cors",
            "typingsPackageName": "fastify-cors",
            "sourceRepoURL": "https://github.com/fastify/fastify-cors",
            "asOfVersion": "2.1.0"
        },
        {
            "libraryName": "Fastify-JWT",
            "typingsPackageName": "fastify-jwt",
            "sourceRepoURL": "https://github.com/fastify/fastify-jwt",
            "asOfVersion": "0.8.1"
        },
        {
            "libraryName": "fastify-multipart",
            "typingsPackageName": "fastify-multipart",
            "sourceRepoURL": "https://github.com/fastify/fastify-multipart",
            "asOfVersion": "0.7.0"
        },
        {
            "libraryName": "fastify-static",
            "typingsPackageName": "fastify-static",
            "sourceRepoURL": "https://github.com/fastify/fastify-static",
            "asOfVersion": "2.2.1"
        },
        {
            "libraryName": "fecha",
            "typingsPackageName": "fecha",
            "sourceRepoURL": "https://github.com/taylorhakes/fecha",
            "asOfVersion": "2.3.1"
        },
        {
            "libraryName": "figures",
            "typingsPackageName": "figures",
            "sourceRepoURL": "https://github.com/sindresorhus/figures",
            "asOfVersion": "3.0.0"
        },
        {
            "libraryName": "file-type",
            "typingsPackageName": "file-type",
            "sourceRepoURL": "https://github.com/sindresorhus/file-type",
            "asOfVersion": "10.9.1"
        },
        {
            "libraryName": "file-url",
            "typingsPackageName": "file-url",
            "sourceRepoURL": "https://github.com/sindresorhus/file-url",
            "asOfVersion": "3.0.0"
        },
        {
            "libraryName": "filenamify",
            "typingsPackageName": "filenamify",
            "sourceRepoURL": "https://github.com/sindresorhus/filenamify",
            "asOfVersion": "3.0.0"
        },
        {
            "libraryName": "filenamify-url",
            "typingsPackageName": "filenamify-url",
            "sourceRepoURL": "https://github.com/sindresorhus/filenamify-url",
            "asOfVersion": "2.0.0"
        },
        {
            "libraryName": "filesize",
            "typingsPackageName": "filesize",
            "sourceRepoURL": "https://github.com/avoidwork/filesize.js",
            "asOfVersion": "5.0.0"
        },
        {
            "libraryName": "filter-console",
            "typingsPackageName": "filter-console",
            "sourceRepoURL": "https://github.com/sindresorhus/filter-console",
            "asOfVersion": "0.1.1"
        },
        {
            "libraryName": "find-java-home",
            "typingsPackageName": "find-java-home",
            "sourceRepoURL": "https://github.com/jsdevel/node-find-java-home",
            "asOfVersion": "1.0.0"
        },
        {
            "libraryName": "find-up",
            "typingsPackageName": "find-up",
            "sourceRepoURL": "https://github.com/sindresorhus/find-up",
            "asOfVersion": "4.0.0"
        },
        {
            "libraryName": "find-versions",
            "typingsPackageName": "find-versions",
            "sourceRepoURL": "https://github.com/sindresorhus/find-versions",
            "asOfVersion": "3.1.0"
        },
        {
            "libraryName": "FineUploader",
            "typingsPackageName": "fine-uploader",
            "sourceRepoURL": "http://fineuploader.com/",
            "asOfVersion": "5.14.0"
        },
        {
            "libraryName": "Firebase API",
            "typingsPackageName": "firebase",
            "sourceRepoURL": "https://www.firebase.com/docs/javascript/firebase",
            "asOfVersion": "3.2.1"
        },
        {
            "libraryName": "first-run",
            "typingsPackageName": "first-run",
            "sourceRepoURL": "https://github.com/sindresorhus/first-run",
            "asOfVersion": "2.0.0"
        },
        {
            "libraryName": "fkill",
            "typingsPackageName": "fkill",
            "sourceRepoURL": "https://github.com/sindresorhus/fkill",
            "asOfVersion": "6.0.0"
        },
        {
            "libraryName": "flatpickr",
            "typingsPackageName": "flatpickr",
            "sourceRepoURL": "https://github.com/chmln/flatpickr",
            "asOfVersion": "3.1.2"
        },
        {
            "libraryName": "flux-standard-action",
            "typingsPackageName": "flux-standard-action",
            "sourceRepoURL": "https://github.com/acdlite/flux-standard-action",
            "asOfVersion": "1.1.0"
        },
        {
            "libraryName": "forge-di",
            "typingsPackageName": "forge-di",
            "sourceRepoURL": "https://github.com/nkohari/forge",
            "asOfVersion": "12.0.2"
        },
        {
            "libraryName": "fork-ts-checker-webpack-plugin",
            "typingsPackageName": "fork-ts-checker-webpack-plugin",
            "sourceRepoURL": "https://github.com/Realytics/fork-ts-checker-webpack-plugin",
            "asOfVersion": "0.4.5"
        },
        {
            "libraryName": "form-data",
            "typingsPackageName": "form-data",
            "sourceRepoURL": "https://github.com/form-data/form-data",
            "asOfVersion": "2.5.0"
        },
        {
            "libraryName": "Foundation Sites",
            "typingsPackageName": "foundation-sites",
            "sourceRepoURL": "http://foundation.zurb.com/",
            "asOfVersion": "6.4.3"
        },
        {
            "libraryName": "FullCalendar",
            "typingsPackageName": "fullcalendar",
            "sourceRepoURL": "http://arshaw.com/fullcalendar/",
            "asOfVersion": "3.8.0"
        },
        {
            "libraryName": "fuse",
            "typingsPackageName": "fuse",
            "sourceRepoURL": "https://github.com/krisk/Fuse",
            "asOfVersion": "2.6.0"
        },
        {
            "libraryName": "gaea-model",
            "typingsPackageName": "gaea-model",
            "sourceRepoURL": "https://github.com/ascoders/gaea-model",
            "asOfVersion": "0.0.0"
        },
        {
            "libraryName": "geolib",
            "typingsPackageName": "geolib",
            "sourceRepoURL": "https://github.com/manuelbieh/Geolib",
            "asOfVersion": "2.0.23"
        },
        {
            "libraryName": "get-emails",
            "typingsPackageName": "get-emails",
            "sourceRepoURL": "https://github.com/sindresorhus/get-emails",
            "asOfVersion": "3.0.0"
        },
        {
            "libraryName": "get-port",
            "typingsPackageName": "get-port",
            "sourceRepoURL": "https://github.com/sindresorhus/get-port",
            "asOfVersion": "4.2.0"
        },
        {
            "libraryName": "get-range",
            "typingsPackageName": "get-range",
            "sourceRepoURL": "https://github.com/sindresorhus/get-range",
            "asOfVersion": "2.0.1"
        },
        {
            "libraryName": "get-stdin",
            "typingsPackageName": "get-stdin",
            "sourceRepoURL": "https://github.com/sindresorhus/get-stdin",
            "asOfVersion": "7.0.0"
        },
        {
            "libraryName": "get-stream",
            "typingsPackageName": "get-stream",
            "sourceRepoURL": "https://github.com/sindresorhus/get-stream",
            "asOfVersion": "5.0.0"
        },
        {
            "libraryName": "get-urls",
            "typingsPackageName": "get-urls",
            "sourceRepoURL": "https://github.com/sindresorhus/get-urls",
            "asOfVersion": "9.1.0"
        },
        {
            "libraryName": "getopts",
            "typingsPackageName": "getopts",
            "sourceRepoURL": "https://github.com/jorgebucaran/getopts",
            "asOfVersion": "2.1.0"
        },
        {
            "libraryName": "git-remote-origin-url",
            "typingsPackageName": "git-remote-origin-url",
            "sourceRepoURL": "https://github.com/sindresorhus/git-remote-origin-url",
            "asOfVersion": "3.0.0"
        },
        {
            "libraryName": "github",
            "typingsPackageName": "github",
            "sourceRepoURL": "https://github.com/mikedeboer/node-github",
            "asOfVersion": "7.1.0"
        },
        {
            "libraryName": "github-username",
            "typingsPackageName": "github-username",
            "sourceRepoURL": "https://github.com/sindresorhus/github-username",
            "asOfVersion": "5.0.0"
        },
        {
            "libraryName": "gitlab",
            "typingsPackageName": "gitlab",
            "sourceRepoURL": "https://github.com/jdalrymple/node-gitlab",
            "asOfVersion": "2.0.0"
        },
        {
            "libraryName": "global-dirs",
            "typingsPackageName": "global-dirs",
            "sourceRepoURL": "https://github.com/sindresorhus/global-dirs",
            "asOfVersion": "1.0.0"
        },
        {
            "libraryName": "globby",
            "typingsPackageName": "globby",
            "sourceRepoURL": "https://github.com/sindresorhus/globby",
            "asOfVersion": "9.1.0"
        },
        {
            "libraryName": "@google-cloud/pubsub",
            "typingsPackageName": "google-cloud__pubsub",
            "sourceRepoURL": "https://github.com/googleapis/nodejs-pubsub",
            "asOfVersion": "0.26.0"
        },
        {
            "libraryName": "Google Cloud Storage",
            "typingsPackageName": "google-cloud__storage",
            "sourceRepoURL": "https://github.com/googleapis/nodejs-storage",
            "asOfVersion": "2.3.0"
        },
        {
            "libraryName": "graphene-pk11",
            "typingsPackageName": "graphene-pk11",
            "sourceRepoURL": "https://github.com/PeculiarVentures/graphene",
            "asOfVersion": "2.0.31"
        },
        {
            "libraryName": "graphql",
            "typingsPackageName": "graphql",
            "sourceRepoURL": "https://github.com/graphql/graphql-js",
            "asOfVersion": "14.5.0"
        },
        {
            "libraryName": "gravatar-url",
            "typingsPackageName": "gravatar-url",
            "sourceRepoURL": "https://github.com/sindresorhus/gravatar-url",
            "asOfVersion": "3.0.0"
        },
        {
            "libraryName": "griddle-react",
            "typingsPackageName": "griddle-react",
            "sourceRepoURL": "https://github.com/griddlegriddle/griddle",
            "asOfVersion": "1.3.0"
        },
        {
            "libraryName": "gulp-tslint",
            "typingsPackageName": "gulp-tslint",
            "sourceRepoURL": "https://github.com/panuhorsmalahti/gulp-tslint",
            "asOfVersion": "4.2.0"
        },
        {
            "libraryName": "gulp-typedoc",
            "typingsPackageName": "gulp-typedoc",
            "sourceRepoURL": "https://github.com/rogierschouten/gulp-typedoc",
            "asOfVersion": "2.2.0"
        },
        {
            "libraryName": "gulp-typescript",
            "typingsPackageName": "gulp-typescript",
            "sourceRepoURL": "https://github.com/ivogabe/gulp-typescript",
            "asOfVersion": "2.13.0"
        },
        {
            "libraryName": "gzip-size",
            "typingsPackageName": "gzip-size",
            "sourceRepoURL": "https://github.com/sindresorhus/gzip-size",
            "asOfVersion": "5.1.0"
        },
        {
            "libraryName": "handlebars",
            "typingsPackageName": "handlebars",
            "sourceRepoURL": "https://github.com/wycats/handlebars.js",
            "asOfVersion": "4.1.0"
        },
        {
            "libraryName": "handsontable",
            "typingsPackageName": "handsontable",
            "sourceRepoURL": "https://handsontable.com/",
            "asOfVersion": "0.35.0"
        },
        {
            "libraryName": "hapi-auth-jwt2",
            "typingsPackageName": "hapi-auth-jwt2",
            "sourceRepoURL": "https://github.com/dwyl/hapi-auth-jwt2/",
            "asOfVersion": "8.6.1"
        },
        {
            "libraryName": "hard-rejection",
            "typingsPackageName": "hard-rejection",
            "sourceRepoURL": "https://github.com/sindresorhus/hard-rejection",
            "asOfVersion": "2.0.0"
        },
        {
            "libraryName": "has-emoji",
            "typingsPackageName": "has-emoji",
            "sourceRepoURL": "https://github.com/sindresorhus/has-emoji",
            "asOfVersion": "1.1.0"
        },
        {
            "libraryName": "has-yarn",
            "typingsPackageName": "has-yarn",
            "sourceRepoURL": "https://github.com/sindresorhus/has-yarn",
            "asOfVersion": "2.0.0"
        },
        {
            "libraryName": "hasha",
            "typingsPackageName": "hasha",
            "sourceRepoURL": "https://github.com/sindresorhus/hasha",
            "asOfVersion": "4.0.0"
        },
        {
            "libraryName": "hex-rgb",
            "typingsPackageName": "hex-rgb",
            "sourceRepoURL": "https://github.com/sindresorhus/hex-rgb",
            "asOfVersion": "4.1.0"
        },
        {
            "libraryName": "hibp",
            "typingsPackageName": "hibp",
            "sourceRepoURL": "https://github.com/wKovacs64/hibp",
            "asOfVersion": "7.3.0"
        },
        {
            "libraryName": "homeworks",
            "typingsPackageName": "homeworks",
            "sourceRepoURL": "https://github.com/IGAWorksDev/homeworks/",
            "asOfVersion": "1.0.19"
        },
        {
            "libraryName": "html-tags",
            "typingsPackageName": "html-tags",
            "sourceRepoURL": "https://github.com/sindresorhus/html-tags",
            "asOfVersion": "3.0.0"
        },
        {
            "libraryName": "html-webpack-tags-plugin",
            "typingsPackageName": "html-webpack-tags-plugin",
            "sourceRepoURL": "https://github.com/jharris4/html-webpack-tags-plugin",
            "asOfVersion": "2.0.16"
        },
        {
            "libraryName": "http-status-codes",
            "typingsPackageName": "http-status-codes",
            "sourceRepoURL": "https://github.com/prettymuchbryce/node-http-status",
            "asOfVersion": "1.2.0"
        },
        {
            "libraryName": "humanize-string",
            "typingsPackageName": "humanize-string",
            "sourceRepoURL": "https://github.com/sindresorhus/humanize-string",
            "asOfVersion": "2.0.1"
        },
        {
            "libraryName": "humanize-url",
            "typingsPackageName": "humanize-url",
            "sourceRepoURL": "https://github.com/sindresorhus/humanize-url",
            "asOfVersion": "2.1.0"
        },
        {
            "libraryName": "i18next",
            "typingsPackageName": "i18next",
            "sourceRepoURL": "https://github.com/i18next/i18next",
            "asOfVersion": "13.0.0"
        },
        {
            "libraryName": "i18next-browser-languagedetector",
            "typingsPackageName": "i18next-browser-languagedetector",
            "sourceRepoURL": "https://github.com/i18next/i18next-browser-languagedetector",
            "asOfVersion": "3.0.0"
        },
        {
            "libraryName": "i18next-express-middleware",
            "typingsPackageName": "i18next-express-middleware",
            "sourceRepoURL": "https://github.com/i18next/i18next-express-middleware",
            "asOfVersion": "1.7.0"
        },
        {
            "libraryName": "i18next-xhr-backend",
            "typingsPackageName": "i18next-xhr-backend",
            "sourceRepoURL": "https://github.com/i18next/i18next-xhr-backend",
            "asOfVersion": "1.4.2"
        },
        {
            "libraryName": "iconv-lite",
            "typingsPackageName": "iconv-lite",
            "sourceRepoURL": "https://github.com/ashtuchkin/iconv-lite",
            "asOfVersion": "0.4.14"
        },
        {
            "libraryName": "ids",
            "typingsPackageName": "ids",
            "sourceRepoURL": "https://github.com/bpmn-io/ids",
            "asOfVersion": "0.2.2"
        },
        {
            "libraryName": "image-size",
            "typingsPackageName": "image-size",
            "sourceRepoURL": "https://github.com/image-size/image-size",
            "asOfVersion": "0.8.0"
        },
        {
            "libraryName": "image-type",
            "typingsPackageName": "image-type",
            "sourceRepoURL": "https://github.com/sindresorhus/image-type",
            "asOfVersion": "4.0.1"
        },
        {
            "libraryName": "immutability-helper",
            "typingsPackageName": "immutability-helper",
            "sourceRepoURL": "https://github.com/kolodny/immutability-helper",
            "asOfVersion": "2.6.3"
        },
        {
            "libraryName": "Facebook's Immutable",
            "typingsPackageName": "immutable",
            "sourceRepoURL": "https://github.com/facebook/immutable-js",
            "asOfVersion": "3.8.7"
        },
        {
            "libraryName": "in-range",
            "typingsPackageName": "in-range",
            "sourceRepoURL": "https://github.com/sindresorhus/in-range",
            "asOfVersion": "2.0.0"
        },
        {
            "libraryName": "indent-string",
            "typingsPackageName": "indent-string",
            "sourceRepoURL": "https://github.com/sindresorhus/indent-string",
            "asOfVersion": "4.0.0"
        },
        {
            "libraryName": "instabug-reactnative",
            "typingsPackageName": "instabug-reactnative",
            "sourceRepoURL": "https://github.com/Instabug/instabug-reactnative#readme",
            "asOfVersion": "8.1.0"
        },
        {
            "libraryName": "interactjs",
            "typingsPackageName": "interact.js",
            "sourceRepoURL": "https://github.com/taye/interact.js",
            "asOfVersion": "1.3.0"
        },
        {
            "libraryName": "internal-ip",
            "typingsPackageName": "internal-ip",
            "sourceRepoURL": "https://github.com/sindresorhus/internal-ip",
            "asOfVersion": "4.1.0"
        },
        {
            "libraryName": "intl-locales-supported",
            "typingsPackageName": "intl-locales-supported",
            "sourceRepoURL": "https://github.com/formatjs/formatjs",
            "asOfVersion": "1.0.6"
        },
        {
            "libraryName": "intl-messageformat",
            "typingsPackageName": "intl-messageformat",
            "sourceRepoURL": "https://github.com/formatjs/formatjs",
            "asOfVersion": "3.0.0"
        },
        {
            "libraryName": "intl-relativeformat",
            "typingsPackageName": "intl-relativeformat",
            "sourceRepoURL": "https://github.com/formatjs/formatjs",
            "asOfVersion": "3.0.1"
        },
        {
            "libraryName": "into-stream",
            "typingsPackageName": "into-stream",
            "sourceRepoURL": "https://github.com/sindresorhus/into-stream",
            "asOfVersion": "5.0.0"
        },
        {
            "libraryName": "inversify",
            "typingsPackageName": "inversify",
            "sourceRepoURL": "http://inversify.io",
            "asOfVersion": "2.0.33"
        },
        {
            "libraryName": "inversify-binding-decorators",
            "typingsPackageName": "inversify-binding-decorators",
            "sourceRepoURL": "https://github.com/inversify/inversify-binding-decorators",
            "asOfVersion": "2.0.0"
        },
        {
            "libraryName": "inversify-express-utils",
            "typingsPackageName": "inversify-express-utils",
            "sourceRepoURL": "https://github.com/inversify/inversify-express-utils",
            "asOfVersion": "2.0.0"
        },
        {
            "libraryName": "inversify-inject-decorators",
            "typingsPackageName": "inversify-inject-decorators",
            "sourceRepoURL": "https://github.com/inversify/inversify-inject-decorators",
            "asOfVersion": "2.0.0"
        },
        {
            "libraryName": "inversify-logger-middleware",
            "typingsPackageName": "inversify-logger-middleware",
            "sourceRepoURL": "https://github.com/inversify/inversify-logger-middleware",
            "asOfVersion": "2.0.0"
        },
        {
            "libraryName": "inversify-restify-utils",
            "typingsPackageName": "inversify-restify-utils",
            "sourceRepoURL": "https://github.com/inversify/inversify-restify-utils",
            "asOfVersion": "2.0.0"
        },
        {
            "libraryName": "Ionic",
            "typingsPackageName": "ionic",
            "sourceRepoURL": "http://ionicframework.com",
            "asOfVersion": "3.19.0"
        },
        {
            "libraryName": "ip-regex",
            "typingsPackageName": "ip-regex",
            "sourceRepoURL": "https://github.com/sindresorhus/ip-regex",
            "asOfVersion": "4.1.0"
        },
        {
            "libraryName": "ipify",
            "typingsPackageName": "ipify",
            "sourceRepoURL": "https://github.com/sindresorhus/ipify",
            "asOfVersion": "3.0.0"
        },
        {
            "libraryName": "is-absolute-url",
            "typingsPackageName": "is-absolute-url",
            "sourceRepoURL": "https://github.com/sindresorhus/is-absolute-url",
            "asOfVersion": "3.0.0"
        },
        {
            "libraryName": "is-archive",
            "typingsPackageName": "is-archive",
            "sourceRepoURL": "https://github.com/sindresorhus/is-archive",
            "asOfVersion": "2.0.0"
        },
        {
            "libraryName": "is-array-sorted",
            "typingsPackageName": "is-array-sorted",
            "sourceRepoURL": "https://github.com/sindresorhus/is-array-sorted",
            "asOfVersion": "2.0.0"
        },
        {
            "libraryName": "is-binary-path",
            "typingsPackageName": "is-binary-path",
            "sourceRepoURL": "https://github.com/sindresorhus/is-binary-path",
            "asOfVersion": "2.1.0"
        },
        {
            "libraryName": "is-compressed",
            "typingsPackageName": "is-compressed",
            "sourceRepoURL": "https://github.com/sindresorhus/is-compressed",
            "asOfVersion": "2.0.0"
        },
        {
            "libraryName": "is-docker",
            "typingsPackageName": "is-docker",
            "sourceRepoURL": "https://github.com/sindresorhus/is-docker",
            "asOfVersion": "2.0.0"
        },
        {
            "libraryName": "is-elevated",
            "typingsPackageName": "is-elevated",
            "sourceRepoURL": "https://github.com/sindresorhus/is-elevated",
            "asOfVersion": "3.0.0"
        },
        {
            "libraryName": "is-fullwidth-code-point",
            "typingsPackageName": "is-fullwidth-code-point",
            "sourceRepoURL": "https://github.com/sindresorhus/is-fullwidth-code-point",
            "asOfVersion": "3.0.0"
        },
        {
            "libraryName": "is-image",
            "typingsPackageName": "is-image",
            "sourceRepoURL": "https://github.com/sindresorhus/is-image",
            "asOfVersion": "3.0.0"
        },
        {
            "libraryName": "is-installed-globally",
            "typingsPackageName": "is-installed-globally",
            "sourceRepoURL": "https://github.com/sindresorhus/is-installed-globally.git",
            "asOfVersion": "0.2.0"
        },
        {
            "libraryName": "is-ip",
            "typingsPackageName": "is-ip",
            "sourceRepoURL": "https://github.com/sindresorhus/is-ip",
            "asOfVersion": "3.0.0"
        },
        {
            "libraryName": "is-lower-case",
            "typingsPackageName": "is-lower-case",
            "sourceRepoURL": "https://github.com/blakeembrey/is-lower-case",
            "asOfVersion": "1.1.2"
        },
        {
            "libraryName": "is-obj",
            "typingsPackageName": "is-obj",
            "sourceRepoURL": "https://github.com/sindresorhus/is-obj",
            "asOfVersion": "2.0.0"
        },
        {
            "libraryName": "is-online",
            "typingsPackageName": "is-online",
            "sourceRepoURL": "https://github.com/sindresorhus/is-online",
            "asOfVersion": "8.1.0"
        },
        {
            "libraryName": "is-path-cwd",
            "typingsPackageName": "is-path-cwd",
            "sourceRepoURL": "https://github.com/sindresorhus/is-path-cwd",
            "asOfVersion": "2.1.0"
        },
        {
            "libraryName": "is-path-in-cwd",
            "typingsPackageName": "is-path-in-cwd",
            "sourceRepoURL": "https://github.com/sindresorhus/is-path-in-cwd",
            "asOfVersion": "2.1.0"
        },
        {
            "libraryName": "is-plain-obj",
            "typingsPackageName": "is-plain-obj",
            "sourceRepoURL": "https://github.com/sindresorhus/is-plain-obj",
            "asOfVersion": "2.0.0"
        },
        {
            "libraryName": "is-plain-object",
            "typingsPackageName": "is-plain-object",
            "sourceRepoURL": "https://github.com/jonschlinkert/is-plain-object",
            "asOfVersion": "2.0.4"
        },
        {
            "libraryName": "is-png",
            "typingsPackageName": "is-png",
            "sourceRepoURL": "https://github.com/sindresorhus/is-png",
            "asOfVersion": "2.0.0"
        },
        {
            "libraryName": "is-reachable",
            "typingsPackageName": "is-reachable",
            "sourceRepoURL": "https://github.com/sindresorhus/is-reachable",
            "asOfVersion": "3.1.0"
        },
        {
            "libraryName": "is-regexp",
            "typingsPackageName": "is-regexp",
            "sourceRepoURL": "https://github.com/sindresorhus/is-regexp",
            "asOfVersion": "2.1.0"
        },
        {
            "libraryName": "is-relative-url",
            "typingsPackageName": "is-relative-url",
            "sourceRepoURL": "https://github.com/sindresorhus/is-relative-url",
            "asOfVersion": "3.0.0"
        },
        {
            "libraryName": "is-root",
            "typingsPackageName": "is-root",
            "sourceRepoURL": "https://github.com/sindresorhus/is-root",
            "asOfVersion": "2.1.0"
        },
        {
            "libraryName": "is-root-path",
            "typingsPackageName": "is-root-path",
            "sourceRepoURL": "https://github.com/sindresorhus/is-root-path",
            "asOfVersion": "2.0.0"
        },
        {
            "libraryName": "is-scoped",
            "typingsPackageName": "is-scoped",
            "sourceRepoURL": "https://github.com/sindresorhus/is-scoped",
            "asOfVersion": "2.0.0"
        },
        {
            "libraryName": "is-stream",
            "typingsPackageName": "is-stream",
            "sourceRepoURL": "https://github.com/sindresorhus/is-stream",
            "asOfVersion": "2.0.0"
        },
        {
            "libraryName": "is-svg",
            "typingsPackageName": "is-svg",
            "sourceRepoURL": "https://github.com/sindresorhus/is-svg",
            "asOfVersion": "4.0.1"
        },
        {
            "libraryName": "is-text-path",
            "typingsPackageName": "is-text-path",
            "sourceRepoURL": "https://github.com/sindresorhus/is-text-path",
            "asOfVersion": "2.0.0"
        },
        {
            "libraryName": "is-upper-case",
            "typingsPackageName": "is-upper-case",
            "sourceRepoURL": "https://github.com/blakeembrey/is-upper-case",
            "asOfVersion": "1.1.2"
        },
        {
            "libraryName": "is-url-superb",
            "typingsPackageName": "is-url-superb",
            "sourceRepoURL": "https://github.com/sindresorhus/is-url-superb",
            "asOfVersion": "3.0.0"
        },
        {
            "libraryName": "issue-regex",
            "typingsPackageName": "issue-regex",
            "sourceRepoURL": "https://github.com/sindresorhus/issue-regex",
            "asOfVersion": "3.1.0"
        },
        {
            "libraryName": "jasmine-expect",
            "typingsPackageName": "jasmine-expect",
            "sourceRepoURL": "https://github.com/JamieMason/Jasmine-Matchers",
            "asOfVersion": "3.8.1"
        },
        {
            "libraryName": "javascript-obfuscator",
            "typingsPackageName": "javascript-obfuscator",
            "sourceRepoURL": "https://github.com/sanex3339/javascript-obfuscator",
            "asOfVersion": "0.17.0"
        },
        {
            "libraryName": "jdenticon",
            "typingsPackageName": "jdenticon",
            "sourceRepoURL": "https://github.com/dmester/jdenticon",
            "asOfVersion": "2.2.0"
        },
        {
            "libraryName": "jest-each",
            "typingsPackageName": "jest-each",
            "sourceRepoURL": "https://github.com/facebook/jest",
            "asOfVersion": "24.3.0"
        },
        {
            "libraryName": "jimp",
            "typingsPackageName": "jimp",
            "sourceRepoURL": "https://github.com/oliver-moran/jimp#readme",
            "asOfVersion": "0.2.28"
        },
        {
            "libraryName": "joData",
            "typingsPackageName": "jodata",
            "sourceRepoURL": "https://github.com/mccow002/joData",
            "asOfVersion": "1.0.13"
        },
        {
            "libraryName": "JointJS",
            "typingsPackageName": "jointjs",
            "sourceRepoURL": "http://www.jointjs.com/",
            "asOfVersion": "2.0.0"
        },
        {
            "libraryName": "jpeg-js",
            "typingsPackageName": "jpeg-js",
            "sourceRepoURL": "https://github.com/eugeneware/jpeg-js",
            "asOfVersion": "0.3.6"
        },
        {
            "libraryName": "jpush-react-native",
            "typingsPackageName": "jpush-react-native",
            "sourceRepoURL": "https://github.com/jpush/jpush-react-native",
            "asOfVersion": "2.0.0"
        },
        {
            "libraryName": "typescript",
            "typingsPackageName": "jquery-notifier",
            "sourceRepoURL": "https://github.com/Microsoft/TypeScript",
            "asOfVersion": "1.3.0"
        },
        {
            "libraryName": "jquery.ajaxfile",
            "typingsPackageName": "jquery.ajaxfile",
            "sourceRepoURL": "https://github.com/fpellet/jquery.ajaxFile",
            "asOfVersion": "0.2.29"
        },
        {
            "libraryName": "js-data",
            "typingsPackageName": "js-data",
            "sourceRepoURL": "https://github.com/js-data/js-data",
            "asOfVersion": "3.0.0"
        },
        {
            "libraryName": "JSData Http Adapter",
            "typingsPackageName": "js-data-http",
            "sourceRepoURL": "https://github.com/js-data/js-data-http",
            "asOfVersion": "3.0.0"
        },
        {
            "libraryName": "js-types",
            "typingsPackageName": "js-types",
            "sourceRepoURL": "https://github.com/sindresorhus/js-types",
            "asOfVersion": "2.1.0"
        },
        {
            "libraryName": "JSNLog",
            "typingsPackageName": "jsnlog",
            "sourceRepoURL": "https://github.com/mperdeck/jsnlog.js",
            "asOfVersion": "2.17.2"
        },
        {
            "libraryName": "jsonschema",
            "typingsPackageName": "jsonschema",
            "sourceRepoURL": "https://github.com/tdegrunt/jsonschema",
            "asOfVersion": "1.1.1"
        },
        {
            "libraryName": "jsplumb",
            "typingsPackageName": "jsplumb",
            "sourceRepoURL": "https://github.com/jsplumb/jsPlumb",
            "asOfVersion": "2.5.7"
        },
        {
            "libraryName": "jsrender",
            "typingsPackageName": "jsrender",
            "sourceRepoURL": "https://github.com/BorisMoore/jsrender",
            "asOfVersion": "1.0.5"
        },
        {
            "libraryName": "junk",
            "typingsPackageName": "junk",
            "sourceRepoURL": "https://github.com/sindresorhus/junk",
            "asOfVersion": "3.0.0"
        },
        {
            "libraryName": "karma-viewport",
            "typingsPackageName": "karma-viewport",
            "sourceRepoURL": "https://github.com/squidfunk/karma-viewport",
            "asOfVersion": "1.0.0"
        },
        {
            "libraryName": "kafkajs",
            "typingsPackageName": "kafkajs",
            "sourceRepoURL": "https://github.com/tulios/kafkajs",
            "asOfVersion": "1.9.0"
        },
        {
            "libraryName": "keycloak-js",
            "typingsPackageName": "keycloak-js",
            "sourceRepoURL": "https://github.com/keycloak/keycloak",
            "asOfVersion": "3.4.1"
        },
        {
            "libraryName": "knex",
            "typingsPackageName": "knex",
            "sourceRepoURL": "https://github.com/tgriesser/knex",
            "asOfVersion": "0.16.1"
        },
        {
            "libraryName": "knockout-paging",
            "typingsPackageName": "knockout-paging",
            "sourceRepoURL": "https://github.com/ErikSchierboom/knockout-paging",
            "asOfVersion": "0.3.1"
        },
        {
            "libraryName": "knockout-pre-rendered",
            "typingsPackageName": "knockout-pre-rendered",
            "sourceRepoURL": "https://github.com/ErikSchierboom/knockout-pre-rendered",
            "asOfVersion": "0.7.1"
        },
        {
            "libraryName": "known",
            "typingsPackageName": "known",
            "sourceRepoURL": "https://github.com/sindresorhus/known",
            "asOfVersion": "3.0.0"
        },
        {
            "libraryName": "koa-jwt",
            "typingsPackageName": "koa-jwt",
            "sourceRepoURL": "https://github.com/koajs/jwt",
            "asOfVersion": "3.3.0"
        },
        {
            "libraryName": "koa-useragent",
            "typingsPackageName": "koa-useragent",
            "sourceRepoURL": "https://github.com/rvboris/koa-useragent",
            "asOfVersion": "2.1.1"
        },
        {
            "libraryName": "koa-pug",
            "typingsPackageName": "koa-pug",
            "sourceRepoURL": "https://github.com/chrisyip/koa-pug",
            "asOfVersion": "4.0.0"
        },
        {
            "libraryName": "lambda-phi",
            "typingsPackageName": "lambda-phi",
            "sourceRepoURL": "https://github.com/elitechance/lambda-phi",
            "asOfVersion": "1.0.1"
        },
        {
            "libraryName": "latest-semver",
            "typingsPackageName": "latest-semver",
            "sourceRepoURL": "https://github.com/sindresorhus/latest-semver",
            "asOfVersion": "2.0.0"
        },
        {
            "libraryName": "latest-version",
            "typingsPackageName": "latest-version",
            "sourceRepoURL": "https://github.com/sindresorhus/latest-version",
            "asOfVersion": "5.0.0"
        },
        {
            "libraryName": "lazy-value",
            "typingsPackageName": "lazy-value",
            "sourceRepoURL": "https://github.com/sindresorhus/lazy-value",
            "asOfVersion": "2.0.0"
        },
        {
            "libraryName": "ldclient-js",
            "typingsPackageName": "ldclient-js",
            "sourceRepoURL": "https://github.com/launchdarkly/js-client",
            "asOfVersion": "1.1.11"
        },
        {
            "libraryName": "leap-year",
            "typingsPackageName": "leap-year",
            "sourceRepoURL": "https://github.com/sindresorhus/leap-year",
            "asOfVersion": "3.0.0"
        },
        {
            "libraryName": "left-pad",
            "typingsPackageName": "left-pad",
            "sourceRepoURL": "https://github.com/stevemao/left-pad",
            "asOfVersion": "1.2.0"
        },
        {
            "libraryName": "leven",
            "typingsPackageName": "leven",
            "sourceRepoURL": "https://github.com/sindresorhus/leven",
            "asOfVersion": "3.0.0"
        },
        {
            "libraryName": "line-column-path",
            "typingsPackageName": "line-column-path",
            "sourceRepoURL": "https://github.com/sindresorhus/line-column-path",
            "asOfVersion": "2.0.0"
        },
        {
            "libraryName": "linkify-issues",
            "typingsPackageName": "linkify-issues",
            "sourceRepoURL": "https://github.com/sindresorhus/linkify-issues",
            "asOfVersion": "2.0.0"
        },
        {
            "libraryName": "linkify-urls",
            "typingsPackageName": "linkify-urls",
            "sourceRepoURL": "https://github.com/sindresorhus/linkify-urls",
            "asOfVersion": "3.1.0"
        },
        {
            "libraryName": "Linq.JS",
            "typingsPackageName": "linq",
            "sourceRepoURL": "https://linqjs.codeplex.com/",
            "asOfVersion": "2.2.33"
        },
        {
            "libraryName": "Linq4JS",
            "typingsPackageName": "linq4js",
            "sourceRepoURL": "https://github.com/morrisjdev/Linq4JS",
            "asOfVersion": "2.1.8"
        },
        {
            "libraryName": "LinqSharp",
            "typingsPackageName": "linqsharp",
            "sourceRepoURL": "https://github.com/brunolm/LinqSharp",
            "asOfVersion": "1.0.0"
        },
        {
            "libraryName": "load-json-file",
            "typingsPackageName": "load-json-file",
            "sourceRepoURL": "https://github.com/sindresorhus/load-json-file",
            "asOfVersion": "5.1.0"
        },
        {
            "libraryName": "localforage",
            "typingsPackageName": "localforage",
            "sourceRepoURL": "https://github.com/localForage/localForage",
            "asOfVersion": "0.0.34"
        },
        {
            "libraryName": "localforage-cordovasqlitedriver",
            "typingsPackageName": "localforage-cordovasqlitedriver",
            "sourceRepoURL": "https://github.com/thgreasi/localForage-cordovaSQLiteDriver",
            "asOfVersion": "1.5.0"
        },
        {
            "libraryName": "locate-path",
            "typingsPackageName": "locate-path",
            "sourceRepoURL": "https://github.com/sindresorhus/locate-path",
            "asOfVersion": "4.0.0"
        },
        {
            "libraryName": "lock-system",
            "typingsPackageName": "lock-system",
            "sourceRepoURL": "https://github.com/sindresorhus/lock-system",
            "asOfVersion": "2.0.0"
        },
        {
            "libraryName": "lodash-decorators",
            "typingsPackageName": "lodash-decorators",
            "sourceRepoURL": "https://github.com/steelsojka/lodash-decorators",
            "asOfVersion": "4.0.0"
        },
        {
            "libraryName": "log-symbols",
            "typingsPackageName": "log-symbols",
            "sourceRepoURL": "https://github.com/sindresorhus/log-symbols",
            "asOfVersion": "3.0.0"
        },
        {
            "libraryName": "log-update",
            "typingsPackageName": "log-update",
            "sourceRepoURL": "https://github.com/sindresorhus/log-update",
            "asOfVersion": "3.1.0"
        },
        {
            "libraryName": "log4javascript",
            "typingsPackageName": "log4javascript",
            "sourceRepoURL": "http://log4javascript.org/",
            "asOfVersion": "1.4.15"
        },
        {
            "libraryName": "log4js",
            "typingsPackageName": "log4js",
            "sourceRepoURL": "https://github.com/nomiddlename/log4js-node",
            "asOfVersion": "2.3.5"
        },
        {
            "libraryName": "logform",
            "typingsPackageName": "logform",
            "sourceRepoURL": "https://github.com/winstonjs/logform",
            "asOfVersion": "1.10.0"
        },
        {
            "libraryName": "loglevel",
            "typingsPackageName": "loglevel",
            "sourceRepoURL": "https://github.com/pimterry/loglevel/",
            "asOfVersion": "1.6.2"
        },
        {
            "libraryName": "looks-same",
            "typingsPackageName": "looks-same",
            "sourceRepoURL": "https://github.com/gemini-testing/looks-same",
            "asOfVersion": "4.1.0"
        },
        {
            "libraryName": "lorem-ipsum",
            "typingsPackageName": "lorem-ipsum",
            "sourceRepoURL": "https://github.com/knicklabs/node-lorem-ipsum",
            "asOfVersion": "2.0.0"
        },
        {
            "libraryName": "loud-rejection",
            "typingsPackageName": "loud-rejection",
            "sourceRepoURL": "https://github.com/sindresorhus/loud-rejection",
            "asOfVersion": "2.0.0"
        },
        {
            "libraryName": "lower-case",
            "typingsPackageName": "lower-case",
            "sourceRepoURL": "https://github.com/blakeembrey/lower-case",
            "asOfVersion": "1.1.3"
        },
        {
            "libraryName": "lower-case-first",
            "typingsPackageName": "lower-case-first",
            "sourceRepoURL": "https://github.com/blakeembrey/lower-case-first",
            "asOfVersion": "1.0.1"
        },
        {
            "libraryName": "make-dir",
            "typingsPackageName": "make-dir",
            "sourceRepoURL": "https://github.com/sindresorhus/make-dir",
            "asOfVersion": "2.1.0"
        },
        {
            "libraryName": "mali",
            "typingsPackageName": "mali",
            "sourceRepoURL": "https://github.com/malijs/mali",
            "asOfVersion": "0.9.2"
        },
        {
            "libraryName": "map-obj",
            "typingsPackageName": "map-obj",
            "sourceRepoURL": "https://github.com/sindresorhus/map-obj",
            "asOfVersion": "3.1.0"
        },
        {
            "libraryName": "maquette",
            "typingsPackageName": "maquette",
            "sourceRepoURL": "http://maquettejs.org/",
            "asOfVersion": "2.1.6"
        },
        {
            "libraryName": "matcher",
            "typingsPackageName": "matcher",
            "sourceRepoURL": "https://github.com/sindresorhus/matcher",
            "asOfVersion": "2.0.0"
        },
        {
            "libraryName": "maxmind",
            "typingsPackageName": "maxmind",
            "sourceRepoURL": "https://github.com/runk/node-maxmind",
            "asOfVersion": "2.0.5"
        },
        {
            "libraryName": "mem",
            "typingsPackageName": "mem",
            "sourceRepoURL": "https://github.com/sindresorhus/mem",
            "asOfVersion": "4.2.0"
        },
        {
            "libraryName": "memoize-one",
            "typingsPackageName": "memoize-one",
            "sourceRepoURL": "https://github.com/alexreardon/memoize-one#readme",
            "asOfVersion": "5.1.0"
        },
        {
            "libraryName": "mendixmodelsdk",
            "typingsPackageName": "mendixmodelsdk",
            "sourceRepoURL": "http://www.mendix.com",
            "asOfVersion": "0.8.1"
        },
        {
            "libraryName": "menubar",
            "typingsPackageName": "menubar",
            "sourceRepoURL": "https://github.com/maxogden/menubar",
            "asOfVersion": "6.0.0"
        },
        {
            "libraryName": "metisMenu",
            "typingsPackageName": "metismenu",
            "sourceRepoURL": "https://github.com/onokumus/metisMenu",
            "asOfVersion": "2.7.1"
        },
        {
            "libraryName": "microgears",
            "typingsPackageName": "microgears",
            "sourceRepoURL": "https://github.com/marcusdb/microgears",
            "asOfVersion": "4.0.5"
        },
        {
            "libraryName": "mnemonic-words",
            "typingsPackageName": "mnemonic-words",
            "sourceRepoURL": "https://github.com/sindresorhus/mnemonic-words",
            "asOfVersion": "1.1.0"
        },
        {
            "libraryName": "mobile-detect",
            "typingsPackageName": "mobile-detect",
            "sourceRepoURL": "http://hgoebl.github.io/mobile-detect.js/",
            "asOfVersion": "1.3.4"
        },
        {
            "libraryName": "mobservable",
            "typingsPackageName": "mobservable",
            "sourceRepoURL": "github.com/mweststrate/mobservable",
            "asOfVersion": "1.2.5"
        },
        {
            "libraryName": "mobservable-react",
            "typingsPackageName": "mobservable-react",
            "sourceRepoURL": "https://github.com/mweststrate/mobservable-react",
            "asOfVersion": "1.0.0"
        },
        {
            "libraryName": "Mobx Cookie",
            "typingsPackageName": "mobx-cookie",
            "sourceRepoURL": "https://github.com/will-stone/mobx-cookie",
            "asOfVersion": "1.1.1"
        },
        {
            "libraryName": "mobx-task",
            "typingsPackageName": "mobx-task",
            "sourceRepoURL": "https://github.com/jeffijoe/mobx-task#readme",
            "asOfVersion": "2.0.0"
        },
        {
            "libraryName": "mockingoose",
            "typingsPackageName": "mockingoose",
            "sourceRepoURL": "https://github.com/alonronin/mockingoose#readme",
            "asOfVersion": "2.13.0"
        },
        {
            "libraryName": "Moment",
            "typingsPackageName": "moment",
            "sourceRepoURL": "https://github.com/moment/moment",
            "asOfVersion": "2.13.0"
        },
        {
            "libraryName": "mongodb-memory-server",
            "typingsPackageName": "mongodb-memory-server",
            "sourceRepoURL": "https://github.com/nodkz/mongodb-memory-server",
            "asOfVersion": "2.3.0"
        },
        {
            "libraryName": "Monk",
            "typingsPackageName": "monk",
            "sourceRepoURL": "https://github.com/LearnBoost/monk.git",
            "asOfVersion": "6.0.0"
        },
        {
            "libraryName": "month-days",
            "typingsPackageName": "month-days",
            "sourceRepoURL": "https://github.com/sindresorhus/month-days",
            "asOfVersion": "3.0.0"
        },
        {
            "libraryName": "morphdom",
            "typingsPackageName": "morphdom",
            "sourceRepoURL": "https://github.com/patrick-steele-idem/morphdom",
            "asOfVersion": "2.4.0"
        },
        {
            "libraryName": "move-file",
            "typingsPackageName": "move-file",
            "sourceRepoURL": "https://github.com/sindresorhus/move-file",
            "asOfVersion": "1.1.0"
        },
        {
            "libraryName": "MQTT",
            "typingsPackageName": "mqtt",
            "sourceRepoURL": "https://github.com/mqttjs/MQTT.js",
            "asOfVersion": "2.5.0"
        },
        {
            "libraryName": "multimatch",
            "typingsPackageName": "multimatch",
            "sourceRepoURL": "https://github.com/sindresorhus/multimatch",
            "asOfVersion": "4.0.0"
        },
        {
            "libraryName": "nano",
            "typingsPackageName": "nano",
            "sourceRepoURL": "https://github.com/apache/couchdb-nano",
            "asOfVersion": "7.0.0"
        },
        {
            "libraryName": "natsort",
            "typingsPackageName": "natsort",
            "sourceRepoURL": "https://github.com/netop/natsort",
            "asOfVersion": "2.0.0"
        },
        {
            "libraryName": "typescript",
            "typingsPackageName": "navigator-permissions",
            "sourceRepoURL": "https://developer.mozilla.org/en-US/docs/Web/API/Permissions",
            "asOfVersion": "2.0.0"
        },
        {
            "libraryName": "negative-array",
            "typingsPackageName": "negative-array",
            "sourceRepoURL": "https://github.com/sindresorhus/negative-array",
            "asOfVersion": "2.1.0"
        },
        {
            "libraryName": "negative-zero",
            "typingsPackageName": "negative-zero",
            "sourceRepoURL": "https://github.com/sindresorhus/negative-zero",
            "asOfVersion": "3.0.0"
        },
        {
            "libraryName": "new-github-issue-url",
            "typingsPackageName": "new-github-issue-url",
            "sourceRepoURL": "https://github.com/sindresorhus/new-github-issue-url",
            "asOfVersion": "0.2.1"
        },
        {
            "libraryName": "new-github-release-url",
            "typingsPackageName": "new-github-release-url",
            "sourceRepoURL": "https://github.com/sindresorhus/new-github-release-url",
            "asOfVersion": "1.0.0"
        },
        {
            "libraryName": "ng-table",
            "typingsPackageName": "ng-table",
            "sourceRepoURL": "https://github.com/esvit/ng-table",
            "asOfVersion": "2.0.1"
        },
        {
            "libraryName": "nock",
            "typingsPackageName": "nock",
            "sourceRepoURL": "https://github.com/nock/nock",
            "asOfVersion": "11.1.0"
        },
        {
            "libraryName": "node-pg-migrate",
            "typingsPackageName": "node-pg-migrate",
            "sourceRepoURL": "https://github.com/theoephraim/node-pg-migrate#readme",
            "asOfVersion": "2.15.0"
        },
        {
            "libraryName": "node-sql-parser",
            "typingsPackageName": "node-sql-parser",
            "sourceRepoURL": "https://github.com/taozhi8833998/node-sql-parser#readme",
            "asOfVersion": "1.1.0"
        },
        {
            "libraryName": "node-waves",
            "typingsPackageName": "node-waves",
            "sourceRepoURL": "http://fian.my.id/Waves",
            "asOfVersion": "0.7.6"
        },
        {
            "libraryName": "normalize-url",
            "typingsPackageName": "normalize-url",
            "sourceRepoURL": "https://github.com/sindresorhus/normalize-url",
            "asOfVersion": "4.2.0"
        },
        {
            "libraryName": "Normalizr",
            "typingsPackageName": "normalizr",
            "sourceRepoURL": "https://github.com/paularmstrong/normalizr",
            "asOfVersion": "2.0.18"
        },
        {
            "libraryName": "npm-email",
            "typingsPackageName": "npm-email",
            "sourceRepoURL": "https://github.com/sindresorhus/npm-email",
            "asOfVersion": "3.1.0"
        },
        {
            "libraryName": "npm-keyword",
            "typingsPackageName": "npm-keyword",
            "sourceRepoURL": "https://github.com/sindresorhus/npm-keyword",
            "asOfVersion": "6.0.0"
        },
        {
            "libraryName": "npm-name",
            "typingsPackageName": "npm-name",
            "sourceRepoURL": "https://github.com/sindresorhus/npm-name",
            "asOfVersion": "5.2.1"
        },
        {
            "libraryName": "npm-run-path",
            "typingsPackageName": "npm-run-path",
            "sourceRepoURL": "https://github.com/sindresorhus/npm-run-path",
            "asOfVersion": "3.0.1"
        },
        {
            "libraryName": "npm-user",
            "typingsPackageName": "npm-user",
            "sourceRepoURL": "https://github.com/sindresorhus/npm-user",
            "asOfVersion": "4.0.0"
        },
        {
            "libraryName": "Nuka Carousel",
            "typingsPackageName": "nuka-carousel",
            "sourceRepoURL": "https://github.com/FormidableLabs/nuka-carousel/",
            "asOfVersion": "4.4.6"
        },
        {
            "libraryName": "Numbro",
            "typingsPackageName": "numbro",
            "sourceRepoURL": "https://github.com/foretagsplatsen/numbro/",
            "asOfVersion": "1.9.3"
        },
        {
            "libraryName": "odata",
            "typingsPackageName": "odata",
            "sourceRepoURL": "https://github.com/janhommes/odata",
            "asOfVersion": "1.0.3"
        },
        {
            "libraryName": "o.js",
            "typingsPackageName": "o.js",
            "sourceRepoURL": "https://github.com/janhommes/o.js",
            "asOfVersion": "1.0.3"
        },
        {
            "libraryName": "on-change",
            "typingsPackageName": "on-change",
            "sourceRepoURL": "https://github.com/sindresorhus/on-change",
            "asOfVersion": "1.1.0"
        },
        {
            "libraryName": "onetime",
            "typingsPackageName": "onetime",
            "sourceRepoURL": "https://github.com/sindresorhus/onetime",
            "asOfVersion": "4.0.0"
        },
        {
            "libraryName": "Onsen UI",
            "typingsPackageName": "onsenui",
            "sourceRepoURL": "http://onsen.io",
            "asOfVersion": "2.0.0"
        },
        {
            "libraryName": "open",
            "typingsPackageName": "open",
            "sourceRepoURL": "https://github.com/sindresorhus/open",
            "asOfVersion": "6.2.0"
        },
        {
            "libraryName": "open-editor",
            "typingsPackageName": "open-editor",
            "sourceRepoURL": "https://github.com/sindresorhus/open-editor",
            "asOfVersion": "2.0.0"
        },
        {
            "libraryName": "openid-client",
            "typingsPackageName": "openid-client",
            "sourceRepoURL": "https://github.com/panva/node-openid-client",
            "asOfVersion": "3.7.0"
        },
        {
            "libraryName": "opn",
            "typingsPackageName": "opn",
            "sourceRepoURL": "https://github.com/sindresorhus/opn",
            "asOfVersion": "5.5.0"
        },
        {
            "libraryName": "ora",
            "typingsPackageName": "ora",
            "sourceRepoURL": "https://github.com/sindresorhus/ora",
            "asOfVersion": "3.2.0"
        },
        {
            "libraryName": "os-locale",
            "typingsPackageName": "os-locale",
            "sourceRepoURL": "https://github.com/sindresorhus/os-locale",
            "asOfVersion": "4.0.0"
        },
        {
            "libraryName": "os-name",
            "typingsPackageName": "os-name",
            "sourceRepoURL": "https://github.com/sindresorhus/os-name",
            "asOfVersion": "3.1.0"
        },
        {
            "libraryName": "otplib",
            "typingsPackageName": "otplib",
            "sourceRepoURL": "https://github.com/yeojz/otplib",
            "asOfVersion": "10.0.0"
        },
        {
            "libraryName": "overwatch-api",
            "typingsPackageName": "overwatch-api",
            "sourceRepoURL": "https://github.com/alfg/overwatch-api",
            "asOfVersion": "0.7.1"
        },
        {
            "libraryName": "p-all",
            "typingsPackageName": "p-all",
            "sourceRepoURL": "https://github.com/sindresorhus/p-all",
            "asOfVersion": "2.0.0"
        },
        {
            "libraryName": "p-any",
            "typingsPackageName": "p-any",
            "sourceRepoURL": "https://github.com/sindresorhus/p-any",
            "asOfVersion": "2.0.0"
        },
        {
            "libraryName": "p-cancelable",
            "typingsPackageName": "p-cancelable",
            "sourceRepoURL": "https://github.com/sindresorhus/p-cancelable",
            "asOfVersion": "1.1.0"
        },
        {
            "libraryName": "p-catch-if",
            "typingsPackageName": "p-catch-if",
            "sourceRepoURL": "https://github.com/sindresorhus/p-catch-if",
            "asOfVersion": "2.0.0"
        },
        {
            "libraryName": "p-debounce",
            "typingsPackageName": "p-debounce",
            "sourceRepoURL": "https://github.com/sindresorhus/p-debounce",
            "asOfVersion": "2.0.0"
        },
        {
            "libraryName": "p-defer",
            "typingsPackageName": "p-defer",
            "sourceRepoURL": "https://github.com/sindresorhus/p-defer",
            "asOfVersion": "2.0.0"
        },
        {
            "libraryName": "p-do-whilst",
            "typingsPackageName": "p-do-whilst",
            "sourceRepoURL": "https://github.com/sindresorhus/p-do-whilst",
            "asOfVersion": "1.0.0"
        },
        {
            "libraryName": "p-each-series",
            "typingsPackageName": "p-each-series",
            "sourceRepoURL": "https://github.com/sindresorhus/p-each-series",
            "asOfVersion": "2.0.0"
        },
        {
            "libraryName": "p-event",
            "typingsPackageName": "p-event",
            "sourceRepoURL": "https://github.com/sindresorhus/p-event",
            "asOfVersion": "3.0.0"
        },
        {
            "libraryName": "p-every",
            "typingsPackageName": "p-every",
            "sourceRepoURL": "https://github.com/kevva/p-every",
            "asOfVersion": "2.0.0"
        },
        {
            "libraryName": "p-forever",
            "typingsPackageName": "p-forever",
            "sourceRepoURL": "https://github.com/sindresorhus/p-forever",
            "asOfVersion": "2.0.0"
        },
        {
            "libraryName": "p-is-promise",
            "typingsPackageName": "p-is-promise",
            "sourceRepoURL": "https://github.com/sindresorhus/p-is-promise",
            "asOfVersion": "2.1.0"
        },
        {
            "libraryName": "p-lazy",
            "typingsPackageName": "p-lazy",
            "sourceRepoURL": "https://github.com/sindresorhus/p-lazy",
            "asOfVersion": "2.0.0"
        },
        {
            "libraryName": "p-limit",
            "typingsPackageName": "p-limit",
            "sourceRepoURL": "https://github.com/sindresorhus/p-limit",
            "asOfVersion": "2.2.0"
        },
        {
            "libraryName": "p-locate",
            "typingsPackageName": "p-locate",
            "sourceRepoURL": "https://github.com/sindresorhus/p-locate",
            "asOfVersion": "4.0.0"
        },
        {
            "libraryName": "p-log",
            "typingsPackageName": "p-log",
            "sourceRepoURL": "https://github.com/sindresorhus/p-log",
            "asOfVersion": "2.0.0"
        },
        {
            "libraryName": "p-map",
            "typingsPackageName": "p-map",
            "sourceRepoURL": "https://github.com/sindresorhus/p-map",
            "asOfVersion": "2.0.0"
        },
        {
            "libraryName": "p-map-series",
            "typingsPackageName": "p-map-series",
            "sourceRepoURL": "https://github.com/sindresorhus/p-map-series",
            "asOfVersion": "2.0.0"
        },
        {
            "libraryName": "p-memoize",
            "typingsPackageName": "p-memoize",
            "sourceRepoURL": "https://github.com/sindresorhus/p-memoize",
            "asOfVersion": "3.0.0"
        },
        {
            "libraryName": "p-min-delay",
            "typingsPackageName": "p-min-delay",
            "sourceRepoURL": "https://github.com/sindresorhus/p-min-delay",
            "asOfVersion": "3.0.0"
        },
        {
            "libraryName": "p-one",
            "typingsPackageName": "p-one",
            "sourceRepoURL": "https://github.com/kevva/p-one",
            "asOfVersion": "2.0.0"
        },
        {
            "libraryName": "p-pipe",
            "typingsPackageName": "p-pipe",
            "sourceRepoURL": "https://github.com/sindresorhus/p-pipe",
            "asOfVersion": "2.0.1"
        },
        {
            "libraryName": "p-progress",
            "typingsPackageName": "p-progress",
            "sourceRepoURL": "https://github.com/sindresorhus/p-progress",
            "asOfVersion": "0.3.0"
        },
        {
            "libraryName": "p-props",
            "typingsPackageName": "p-props",
            "sourceRepoURL": "https://github.com/sindresorhus/p-props",
            "asOfVersion": "2.0.0"
        },
        {
            "libraryName": "p-queue",
            "typingsPackageName": "p-queue",
            "sourceRepoURL": "https://github.com/sindresorhus/p-queue",
            "asOfVersion": "3.2.1"
        },
        {
            "libraryName": "p-reduce",
            "typingsPackageName": "p-reduce",
            "sourceRepoURL": "https://github.com/sindresorhus/p-reduce",
            "asOfVersion": "2.0.0"
        },
        {
            "libraryName": "p-reflect",
            "typingsPackageName": "p-reflect",
            "sourceRepoURL": "https://github.com/sindresorhus/p-reflect",
            "asOfVersion": "2.0.0"
        },
        {
            "libraryName": "p-retry",
            "typingsPackageName": "p-retry",
            "sourceRepoURL": "https://github.com/sindresorhus/p-retry",
            "asOfVersion": "4.0.0"
        },
        {
            "libraryName": "p-series",
            "typingsPackageName": "p-series",
            "sourceRepoURL": "https://github.com/sindresorhus/p-series",
            "asOfVersion": "2.0.0"
        },
        {
            "libraryName": "p-settle",
            "typingsPackageName": "p-settle",
            "sourceRepoURL": "https://github.com/sindresorhus/p-settle",
            "asOfVersion": "3.0.0"
        },
        {
            "libraryName": "p-some",
            "typingsPackageName": "p-some",
            "sourceRepoURL": "https://github.com/sindresorhus/p-some",
            "asOfVersion": "4.0.1"
        },
        {
            "libraryName": "p-tap",
            "typingsPackageName": "p-tap",
            "sourceRepoURL": "https://github.com/sindresorhus/p-tap",
            "asOfVersion": "2.0.0"
        },
        {
            "libraryName": "p-throttle",
            "typingsPackageName": "p-throttle",
            "sourceRepoURL": "https://github.com/sindresorhus/p-throttle",
            "asOfVersion": "2.1.0"
        },
        {
            "libraryName": "p-time",
            "typingsPackageName": "p-time",
            "sourceRepoURL": "https://github.com/sindresorhus/p-time",
            "asOfVersion": "2.0.0"
        },
        {
            "libraryName": "p-timeout",
            "typingsPackageName": "p-timeout",
            "sourceRepoURL": "https://github.com/sindresorhus/p-timeout",
            "asOfVersion": "3.0.0"
        },
        {
            "libraryName": "p-times",
            "typingsPackageName": "p-times",
            "sourceRepoURL": "https://github.com/sindresorhus/p-times",
            "asOfVersion": "2.0.0"
        },
        {
            "libraryName": "p-try",
            "typingsPackageName": "p-try",
            "sourceRepoURL": "https://github.com/sindresorhus/p-try",
            "asOfVersion": "2.1.0"
        },
        {
            "libraryName": "p-wait-for",
            "typingsPackageName": "p-wait-for",
            "sourceRepoURL": "https://github.com/sindresorhus/p-wait-for",
            "asOfVersion": "3.0.0"
        },
        {
            "libraryName": "p-waterfall",
            "typingsPackageName": "p-waterfall",
            "sourceRepoURL": "https://github.com/sindresorhus/p-waterfall",
            "asOfVersion": "2.0.0"
        },
        {
            "libraryName": "p-whilst",
            "typingsPackageName": "p-whilst",
            "sourceRepoURL": "https://github.com/sindresorhus/p-whilst",
            "asOfVersion": "2.0.0"
        },
        {
            "libraryName": "package-json",
            "typingsPackageName": "package-json",
            "sourceRepoURL": "https://github.com/sindresorhus/package-json",
            "asOfVersion": "6.1.0"
        },
        {
            "libraryName": "paper",
            "typingsPackageName": "paper",
            "sourceRepoURL": "https://github.com/paperjs/paper.js",
            "asOfVersion": "0.12.3"
        },
        {
            "libraryName": "param-case",
            "typingsPackageName": "param-case",
            "sourceRepoURL": "https://github.com/blakeembrey/param-case",
            "asOfVersion": "1.1.2"
        },
        {
            "libraryName": "park-miller",
            "typingsPackageName": "park-miller",
            "sourceRepoURL": "https://github.com/sindresorhus/park-miller",
            "asOfVersion": "1.1.0"
        },
        {
            "libraryName": "parse-columns",
            "typingsPackageName": "parse-columns",
            "sourceRepoURL": "https://github.com/sindresorhus/parse-columns",
            "asOfVersion": "2.0.0"
        },
        {
            "libraryName": "parse-ms",
            "typingsPackageName": "parse-ms",
            "sourceRepoURL": "https://github.com/sindresorhus/parse-ms",
            "asOfVersion": "2.1.0"
        },
        {
            "libraryName": "pascal-case",
            "typingsPackageName": "pascal-case",
            "sourceRepoURL": "https://github.com/blakeembrey/pascal-case",
            "asOfVersion": "1.1.2"
        },
        {
            "libraryName": "passport-client-cert",
            "typingsPackageName": "passport-client-cert",
            "sourceRepoURL": "https://github.com/ripjar/passport-client-cert",
            "asOfVersion": "2.1.0"
        },
        {
            "libraryName": "path-case",
            "typingsPackageName": "path-case",
            "sourceRepoURL": "https://github.com/blakeembrey/path-case",
            "asOfVersion": "1.1.2"
        },
        {
            "libraryName": "path-exists",
            "typingsPackageName": "path-exists",
            "sourceRepoURL": "https://github.com/sindresorhus/path-exists",
            "asOfVersion": "4.0.0"
        },
        {
            "libraryName": "path-key",
            "typingsPackageName": "path-key",
            "sourceRepoURL": "https://github.com/sindresorhus/path-key",
            "asOfVersion": "3.0.1"
        },
        {
            "libraryName": "path-to-regexp",
            "typingsPackageName": "path-to-regexp",
            "sourceRepoURL": "https://github.com/pillarjs/path-to-regexp",
            "asOfVersion": "1.7.0"
        },
        {
            "libraryName": "path-type",
            "typingsPackageName": "path-type",
            "sourceRepoURL": "https://github.com/sindresorhus/path-type",
            "asOfVersion": "4.0.0"
        },
        {
            "libraryName": "perfect-scrollbar",
            "typingsPackageName": "perfect-scrollbar",
            "sourceRepoURL": "https://github.com/noraesae/perfect-scrollbar",
            "asOfVersion": "1.3.0"
        },
        {
            "libraryName": "pg-connection-string",
            "typingsPackageName": "pg-connection-string",
            "sourceRepoURL": "https://github.com/iceddev/pg-connection-string",
            "asOfVersion": "2.0.0"
        },
        {
            "libraryName": "pg-promise",
            "typingsPackageName": "pg-promise",
            "sourceRepoURL": "https://github.com/vitaly-t/pg-promise",
            "asOfVersion": "5.4.3"
        },
        {
            "libraryName": "phin",
            "typingsPackageName": "phin",
            "sourceRepoURL": "https://github.com/ethanent/phin",
            "asOfVersion": "3.4.0"
        },
        {
            "libraryName": "phonegap-plugin-push",
            "typingsPackageName": "phonegap-plugin-push",
            "sourceRepoURL": "https://github.com/phonegap/phonegap-plugin-push",
            "asOfVersion": "2.1.2"
        },
        {
            "libraryName": "pixi-spine",
            "typingsPackageName": "pixi-spine",
            "sourceRepoURL": "https://github.com/pixijs/pixi-spine",
            "asOfVersion": "1.4.2"
        },
        {
            "libraryName": "pixi.js",
            "typingsPackageName": "pixi.js",
            "sourceRepoURL": "https://github.com/pixijs/pixi.js/tree/v4.x",
            "asOfVersion": "5.0.0"
        },
        {
            "libraryName": "pkcs11js",
            "typingsPackageName": "pkcs11js",
            "sourceRepoURL": "https://github.com/PeculiarVentures/pkcs11js",
            "asOfVersion": "1.0.4"
        },
        {
            "libraryName": "pkg-conf",
            "typingsPackageName": "pkg-conf",
            "sourceRepoURL": "https://github.com/sindresorhus/pkg-conf",
            "asOfVersion": "3.0.0"
        },
        {
            "libraryName": "pkg-dir",
            "typingsPackageName": "pkg-dir",
            "sourceRepoURL": "https://github.com/sindresorhus/pkg-dir",
            "asOfVersion": "4.0.0"
        },
        {
            "libraryName": "pkg-up",
            "typingsPackageName": "pkg-up",
            "sourceRepoURL": "https://github.com/sindresorhus/pkg-up",
            "asOfVersion": "3.1.0"
        },
        {
            "libraryName": "pkg-versions",
            "typingsPackageName": "pkg-versions",
            "sourceRepoURL": "https://github.com/sindresorhus/pkg-versions",
            "asOfVersion": "2.0.0"
        },
        {
            "libraryName": "playcanvas",
            "typingsPackageName": "playcanvas",
            "sourceRepoURL": "https://github.com/playcanvas/engine",
            "asOfVersion": "1.23.0"
        },
        {
            "libraryName": "plottable",
            "typingsPackageName": "plottable",
            "sourceRepoURL": "http://plottablejs.org/",
            "asOfVersion": "3.7.0"
        },
        {
            "libraryName": "plur",
            "typingsPackageName": "plur",
            "sourceRepoURL": "https://github.com/sindresorhus/plur",
            "asOfVersion": "3.1.0"
        },
        {
            "libraryName": "png-async",
            "typingsPackageName": "png-async",
            "sourceRepoURL": "https://github.com/kanreisa/node-png-async",
            "asOfVersion": "0.9.4"
        },
        {
            "libraryName": "poly2tri.js",
            "typingsPackageName": "poly2tri",
            "sourceRepoURL": "https://github.com/r3mi/poly2tri.js",
            "asOfVersion": "1.4.0"
        },
        {
            "libraryName": "popper.js",
            "typingsPackageName": "popper.js",
            "sourceRepoURL": "https://github.com/FezVrasta/popper.js/",
            "asOfVersion": "1.11.0"
        },
        {
            "libraryName": "positive-zero",
            "typingsPackageName": "positive-zero",
            "sourceRepoURL": "https://github.com/sindresorhus/positive-zero",
            "asOfVersion": "3.0.0"
        },
        {
            "libraryName": "Prando",
            "typingsPackageName": "prando",
            "sourceRepoURL": "https://github.com/zeh/prando",
            "asOfVersion": "1.0.0"
        },
        {
            "libraryName": "pretty-bytes",
            "typingsPackageName": "pretty-bytes",
            "sourceRepoURL": "https://github.com/sindresorhus/pretty-bytes",
            "asOfVersion": "5.2.0"
        },
        {
            "libraryName": "pretty-format",
            "typingsPackageName": "pretty-format",
            "sourceRepoURL": "https://github.com/facebook/jest/tree/master/packages/pretty-format",
            "asOfVersion": "24.3.0"
        },
        {
            "libraryName": "pretty-ms",
            "typingsPackageName": "pretty-ms",
            "sourceRepoURL": "https://github.com/sindresorhus/pretty-ms",
            "asOfVersion": "5.0.0"
        },
        {
            "libraryName": "ProtoBuf.js",
            "typingsPackageName": "protobufjs",
            "sourceRepoURL": "https://github.com/dcodeIO/ProtoBuf.js",
            "asOfVersion": "6.0.0"
        },
        {
            "libraryName": "Protractor",
            "typingsPackageName": "protractor",
            "sourceRepoURL": "https://github.com/angular/protractor",
            "asOfVersion": "4.0.0"
        },
        {
            "libraryName": "ps-list",
            "typingsPackageName": "ps-list",
            "sourceRepoURL": "https://github.com/sindresorhus/ps-list",
            "asOfVersion": "6.2.1"
        },
        {
            "libraryName": "public-ip",
            "typingsPackageName": "public-ip",
            "sourceRepoURL": "https://github.com/sindresorhus/public-ip",
            "asOfVersion": "3.1.0"
        },
        {
            "libraryName": "pupa",
            "typingsPackageName": "pupa",
            "sourceRepoURL": "https://github.com/sindresorhus/pupa",
            "asOfVersion": "2.0.0"
        },
        {
            "libraryName": "qiniu",
            "typingsPackageName": "qiniu",
            "sourceRepoURL": "https://github.com/qiniu/nodejs-sdk",
            "asOfVersion": "7.0.1"
        },
        {
            "libraryName": "qrcode-generator",
            "typingsPackageName": "qrcode-generator",
            "sourceRepoURL": "https://github.com/kazuhikoarase/qrcode-generator",
            "asOfVersion": "1.0.6"
        },
        {
            "libraryName": "query-string",
            "typingsPackageName": "query-string",
            "sourceRepoURL": "https://github.com/sindresorhus/query-string",
            "asOfVersion": "6.3.0"
        },
        {
            "libraryName": "quick-lru",
            "typingsPackageName": "quick-lru",
            "sourceRepoURL": "https://github.com/sindresorhus/quick-lru",
            "asOfVersion": "3.0.0"
        },
        {
            "libraryName": "qunit-dom",
            "typingsPackageName": "qunit-dom",
            "sourceRepoURL": "https://github.com/simplabs/qunit-dom#readme",
            "asOfVersion": "0.7.0"
        },
        {
            "libraryName": "random-float",
            "typingsPackageName": "random-float",
            "sourceRepoURL": "https://github.com/sindresorhus/random-float",
            "asOfVersion": "2.0.0"
        },
        {
            "libraryName": "random-int",
            "typingsPackageName": "random-int",
            "sourceRepoURL": "https://github.com/sindresorhus/random-int",
            "asOfVersion": "2.0.0"
        },
        {
            "libraryName": "random-item",
            "typingsPackageName": "random-item",
            "sourceRepoURL": "https://github.com/sindresorhus/random-item",
            "asOfVersion": "2.0.0"
        },
        {
            "libraryName": "random-js",
            "typingsPackageName": "random-js",
            "sourceRepoURL": "https://github.com/ckknight/random-js",
            "asOfVersion": "2.0.0"
        },
        {
            "libraryName": "random-obj-key",
            "typingsPackageName": "random-obj-key",
            "sourceRepoURL": "https://github.com/sindresorhus/random-obj-key",
            "asOfVersion": "2.0.0"
        },
        {
            "libraryName": "random-obj-prop",
            "typingsPackageName": "random-obj-prop",
            "sourceRepoURL": "https://github.com/sindresorhus/random-obj-prop",
            "asOfVersion": "2.0.0"
        },
        {
            "libraryName": "randoma",
            "typingsPackageName": "randoma",
            "sourceRepoURL": "https://github.com/sindresorhus/randoma",
            "asOfVersion": "1.3.0"
        },
        {
            "libraryName": "Raven JS",
            "typingsPackageName": "raven-js",
            "sourceRepoURL": "https://github.com/getsentry/raven-js",
            "asOfVersion": "3.10.0"
        },
        {
            "libraryName": "raw-body",
            "typingsPackageName": "raw-body",
            "sourceRepoURL": "https://github.com/stream-utils/raw-body",
            "asOfVersion": "2.3.0"
        },
        {
            "libraryName": "re2",
            "typingsPackageName": "re2",
            "sourceRepoURL": "https://github.com/uhop/node-re2",
            "asOfVersion": "1.10.3"
        },
        {
            "libraryName": "react-chartjs-2",
            "typingsPackageName": "react-chartjs-2",
            "sourceRepoURL": "https://github.com/gor181/react-chartjs-2",
            "asOfVersion": "2.5.7"
        },
        {
<<<<<<< HEAD
            "libraryName": "react-daum-postcode",
            "typingsPackageName": "react-daum-postcode",
            "sourceRepoURL": "https://github.com/kimminsik-bernard/react-daum-postcode",
            "asOfVersion": "1.6.1"
=======
            "libraryName": "react-circular-progressbar",
            "typingsPackageName": "react-circular-progressbar",
            "sourceRepoURL": "https://github.com/kevinsqi/react-circular-progressbar#readme",
            "asOfVersion": "1.1.0"
        },
        {
            "libraryName": "react-content-loader",
            "typingsPackageName": "react-content-loader",
            "sourceRepoURL": "https://github.com/danilowoz/react-content-loader",
            "asOfVersion": "4.0.0"
>>>>>>> aae7db3c
        },
        {
            "libraryName": "react-day-picker",
            "typingsPackageName": "react-day-picker",
            "sourceRepoURL": "https://github.com/gpbl/react-day-picker",
            "asOfVersion": "5.3.0"
        },
        {
            "libraryName": "react-dnd",
            "typingsPackageName": "react-dnd",
            "sourceRepoURL": "https://github.com/react-dnd/react-dnd",
            "asOfVersion": "3.0.2"
        },
        {
            "libraryName": "react-dnd-html5-backend",
            "typingsPackageName": "react-dnd-html5-backend",
            "sourceRepoURL": "https://github.com/react-dnd/react-dnd",
            "asOfVersion": "3.0.2"
        },
        {
            "libraryName": "react-dnd-test-backend",
            "typingsPackageName": "react-dnd-test-backend",
            "sourceRepoURL": "https://github.com/react-dnd/react-dnd",
            "asOfVersion": "3.0.2"
        },
        {
            "libraryName": "react-dnd-touch-backend",
            "typingsPackageName": "react-dnd-touch-backend",
            "sourceRepoURL": "https://github.com/react-dnd/react-dnd",
            "asOfVersion": "0.5.0"
        },
        {
            "libraryName": "react-dropzone",
            "typingsPackageName": "react-dropzone",
            "sourceRepoURL": "https://github.com/react-dropzone/react-dropzone",
            "asOfVersion": "5.1.0"
        },
        {
            "libraryName": "react-flip-move",
            "typingsPackageName": "react-flip-move",
            "sourceRepoURL": "https://github.com/joshwcomeau/react-flip-move",
            "asOfVersion": "2.9.12"
        },
        {
            "libraryName": "react-ga",
            "typingsPackageName": "react-ga",
            "sourceRepoURL": "https://github.com/react-ga/react-ga",
            "asOfVersion": "2.3.0"
        },
        {
            "libraryName": "react-i18next",
            "typingsPackageName": "react-i18next",
            "sourceRepoURL": "https://github.com/i18next/react-i18next",
            "asOfVersion": "8.1.0"
        },
        {
            "libraryName": "React Icons",
            "typingsPackageName": "react-icons",
            "sourceRepoURL": "https://www.npmjs.com/package/react-icons",
            "asOfVersion": "3.0.0"
        },
        {
            "libraryName": "react-inlinesvg",
            "typingsPackageName": "react-inlinesvg",
            "sourceRepoURL": "https://github.com/gilbarbara/react-inlinesvg#readme",
            "asOfVersion": "1.0.0"
        },
        {
            "libraryName": "react-intl",
            "typingsPackageName": "react-intl",
            "sourceRepoURL": "https://github.com/formatjs/react-intl",
            "asOfVersion": "3.0.0"
        },
        {
            "libraryName": "react-jss",
            "typingsPackageName": "react-jss",
            "sourceRepoURL": "https://github.com/cssinjs/react-jss#readme",
            "asOfVersion": "10.0.0"
        },
        {
            "libraryName": "react-monaco-editor",
            "typingsPackageName": "react-monaco-editor",
            "sourceRepoURL": "https://github.com/superRaytin/react-monaco-editor",
            "asOfVersion": "0.16.0"
        },
        {
            "libraryName": "react-native-collapsible",
            "typingsPackageName": "react-native-collapsible",
            "sourceRepoURL": "https://github.com/oblador/react-native-collapsible",
            "asOfVersion": "0.11.0"
        },
        {
            "libraryName": "react-native-elements",
            "typingsPackageName": "react-native-elements",
            "sourceRepoURL": "https://github.com/react-native-training/react-native-elements",
            "asOfVersion": "0.18.0"
        },
        {
            "libraryName": "react-native-goby",
            "typingsPackageName": "react-native-goby",
            "sourceRepoURL": "https://gitlab.com/MessageDream/react-native-goby",
            "asOfVersion": "0.0.5"
        },
        {
            "libraryName": "react-native-google-analytics-bridge",
            "typingsPackageName": "react-native-google-analytics-bridge",
            "sourceRepoURL": "https://github.com/idehub/react-native-google-analytics-bridge",
            "asOfVersion": "5.3.3"
        },
        {
            "libraryName": "react-native-linear-gradient",
            "typingsPackageName": "react-native-linear-gradient",
            "sourceRepoURL": "https://github.com/react-native-community/react-native-linear-gradient",
            "asOfVersion": "2.4.0"
        },
        {
            "libraryName": "react-native-modal",
            "typingsPackageName": "react-native-modal",
            "sourceRepoURL": "https://github.com/react-native-community/react-native-modal",
            "asOfVersion": "4.1.1"
        },
        {
            "libraryName": "react-native-navigation",
            "typingsPackageName": "react-native-navigation",
            "sourceRepoURL": "https://github.com/wix/react-native-navigation",
            "asOfVersion": "2.0.0"
        },
        {
            "libraryName": "react-native-permissions",
            "typingsPackageName": "react-native-permissions",
            "sourceRepoURL": "https://github.com/yonahforst/react-native-permissions",
            "asOfVersion": "2.0.0"
        },
        {
            "libraryName": "react-navigation-material-bottom-tabs",
            "typingsPackageName": "react-navigation-material-bottom-tabs",
            "sourceRepoURL": "https://github.com/react-navigation/material-bottom-tabs",
            "asOfVersion": "2.0.0"
        },
        {
            "libraryName": "react-sortable-pane",
            "typingsPackageName": "react-sortable-pane",
            "sourceRepoURL": "https://github.com/bokuweb/react-sortable-pane",
            "asOfVersion": "1.0.0"
        },
        {
            "libraryName": "react-split-pane",
            "typingsPackageName": "react-split-pane",
            "sourceRepoURL": "https://github.com/tomkp/react-split-pane",
            "asOfVersion": "0.1.67"
        },
        {
            "libraryName": "react-sticky-box",
            "typingsPackageName": "react-sticky-box",
            "sourceRepoURL": "https://github.com/codecks-io/react-sticky-box",
            "asOfVersion": "0.8.0"
        },
        {
            "libraryName": "react-svg",
            "typingsPackageName": "react-svg",
            "sourceRepoURL": "https://github.com/tanem/react-svg",
            "asOfVersion": "5.0.0"
        },
        {
            "libraryName": "react-tether",
            "typingsPackageName": "react-tether",
            "sourceRepoURL": "https://github.com/danreeves/react-tether",
            "asOfVersion": "1.0.0"
        },
        {
            "libraryName": "react-webcam",
            "typingsPackageName": "react-webcam",
            "sourceRepoURL": "https://github.com/mozmorris/react-webcam",
            "asOfVersion": "3.0.0"
        },
        {
            "libraryName": "read-chunk",
            "typingsPackageName": "read-chunk",
            "sourceRepoURL": "https://github.com/sindresorhus/read-chunk",
            "asOfVersion": "3.1.0"
        },
        {
            "libraryName": "read-pkg",
            "typingsPackageName": "read-pkg",
            "sourceRepoURL": "https://github.com/sindresorhus/read-pkg",
            "asOfVersion": "5.1.0"
        },
        {
            "libraryName": "read-pkg-up",
            "typingsPackageName": "read-pkg-up",
            "sourceRepoURL": "https://github.com/sindresorhus/read-pkg-up",
            "asOfVersion": "6.0.0"
        },
        {
            "libraryName": "readdir-enhanced",
            "typingsPackageName": "readdir-enhanced",
            "sourceRepoURL": "https://github.com/bigstickcarpet/readdir-enhanced",
            "asOfVersion": "3.0.0"
        },
        {
            "libraryName": "realm",
            "typingsPackageName": "realm",
            "sourceRepoURL": "https://github.com/realm/realm-js",
            "asOfVersion": "1.13.0"
        },
        {
            "libraryName": "redent",
            "typingsPackageName": "redent",
            "sourceRepoURL": "https://github.com/sindresorhus/redent",
            "asOfVersion": "3.0.0"
        },
        {
            "libraryName": "reduce-reducers",
            "typingsPackageName": "reduce-reducers",
            "sourceRepoURL": "https://github.com/redux-utilities/reduce-reducers",
            "asOfVersion": "1.0.0"
        },
        {
            "libraryName": "Redux",
            "typingsPackageName": "redux",
            "sourceRepoURL": "https://github.com/reactjs/redux",
            "asOfVersion": "3.6.0"
        },
        {
            "libraryName": "redux-batched-actions",
            "typingsPackageName": "redux-batched-actions",
            "sourceRepoURL": "https://github.com/tshelburne/redux-batched-actions",
            "asOfVersion": "0.1.5"
        },
        {
            "libraryName": "redux-bootstrap",
            "typingsPackageName": "redux-bootstrap",
            "sourceRepoURL": "https://github.com/remojansen/redux-bootstrap",
            "asOfVersion": "1.1.0"
        },
        {
            "libraryName": "redux-devtools-extension",
            "typingsPackageName": "redux-devtools-extension",
            "sourceRepoURL": "https://github.com/zalmoxisus/redux-devtools-extension",
            "asOfVersion": "2.13.2"
        },
        {
            "libraryName": "redux-little-router",
            "typingsPackageName": "redux-little-router",
            "sourceRepoURL": "https://github.com/FormidableLabs/redux-little-router",
            "asOfVersion": "15.1.0"
        },
        {
            "libraryName": "redux-persist",
            "typingsPackageName": "redux-persist",
            "sourceRepoURL": "https://github.com/rt2zz/redux-persist",
            "asOfVersion": "4.3.1"
        },
        {
            "libraryName": "redux-persist-transform-compress",
            "typingsPackageName": "redux-persist-transform-compress",
            "sourceRepoURL": "https://github.com/rt2zz/redux-persist-transform-compress",
            "asOfVersion": "4.2.0"
        },
        {
            "libraryName": "redux-saga",
            "typingsPackageName": "redux-saga",
            "sourceRepoURL": "https://github.com/redux-saga/redux-saga",
            "asOfVersion": "0.10.5"
        },
        {
            "libraryName": "Redux Thunk",
            "typingsPackageName": "redux-thunk",
            "sourceRepoURL": "https://github.com/gaearon/redux-thunk",
            "asOfVersion": "2.1.0"
        },
        {
            "libraryName": "reflect-metadata",
            "typingsPackageName": "reflect-metadata",
            "sourceRepoURL": "https://github.com/rbuckton/ReflectDecorators",
            "asOfVersion": "0.1.0"
        },
        {
            "libraryName": "replace-string",
            "typingsPackageName": "replace-string",
            "sourceRepoURL": "https://github.com/sindresorhus/replace-string",
            "asOfVersion": "3.0.0"
        },
        {
            "libraryName": "import-cwd",
            "typingsPackageName": "req-cwd",
            "sourceRepoURL": "https://github.com/sindresorhus/import-cwd",
            "asOfVersion": "3.0.0"
        },
        {
            "libraryName": "reselect",
            "typingsPackageName": "reselect",
            "sourceRepoURL": "https://github.com/rackt/reselect",
            "asOfVersion": "2.2.0"
        },
        {
            "libraryName": "resolve-cwd",
            "typingsPackageName": "resolve-cwd",
            "sourceRepoURL": "https://github.com/sindresorhus/resolve-cwd",
            "asOfVersion": "3.0.0"
        },
        {
            "libraryName": "resolve-from",
            "typingsPackageName": "resolve-from",
            "sourceRepoURL": "https://github.com/sindresorhus/resolve-from",
            "asOfVersion": "5.0.0"
        },
        {
            "libraryName": "resolve-global",
            "typingsPackageName": "resolve-global",
            "sourceRepoURL": "https://github.com/sindresorhus/resolve-global",
            "asOfVersion": "1.0.0"
        },
        {
            "libraryName": "resolve-pkg",
            "typingsPackageName": "resolve-pkg",
            "sourceRepoURL": "https://github.com/sindresorhus/resolve-pkg",
            "asOfVersion": "2.0.0"
        },
        {
            "libraryName": "rest-io",
            "typingsPackageName": "rest-io",
            "sourceRepoURL": "https://github.com/EnoF/rest-io",
            "asOfVersion": "4.1.0"
        },
        {
            "libraryName": "restore-cursor",
            "typingsPackageName": "restore-cursor",
            "sourceRepoURL": "https://github.com/sindresorhus/restore-cursor",
            "asOfVersion": "3.1.0"
        },
        {
            "libraryName": "rev-hash",
            "typingsPackageName": "rev-hash",
            "sourceRepoURL": "https://github.com/sindresorhus/rev-hash",
            "asOfVersion": "3.0.0"
        },
        {
            "libraryName": "rgb-hex",
            "typingsPackageName": "rgb-hex",
            "sourceRepoURL": "https://github.com/sindresorhus/rgb-hex",
            "asOfVersion": "3.0.0"
        },
        {
            "libraryName": "riot",
            "typingsPackageName": "riot",
            "sourceRepoURL": "https://github.com/riot/riot",
            "asOfVersion": "4.1.0"
        },
        {
            "libraryName": "rollup",
            "typingsPackageName": "rollup",
            "sourceRepoURL": "https://github.com/rollup/rollup",
            "asOfVersion": "0.54.0"
        },
        {
            "libraryName": "rollup-plugin-commonjs",
            "typingsPackageName": "rollup-plugin-commonjs",
            "sourceRepoURL": "https://github.com/rollup/rollup-plugin-commonjs",
            "asOfVersion": "9.3.1"
        },
        {
            "libraryName": "rollup-plugin-delete",
            "typingsPackageName": "rollup-plugin-delete",
            "sourceRepoURL": "https://github.com/vladshcherbin/rollup-plugin-delete",
            "asOfVersion": "1.0.0"
        },
        {
            "libraryName": "rollup-plugin-node-resolve",
            "typingsPackageName": "rollup-plugin-node-resolve",
            "sourceRepoURL": "https://github.com/rollup/rollup-plugin-node-resolve",
            "asOfVersion": "4.1.0"
        },
        {
            "libraryName": "rot-js",
            "typingsPackageName": "rot-js",
            "sourceRepoURL": "https://github.com/ondras/rot.js",
            "asOfVersion": "2.0.1"
        },
        {
            "libraryName": "round-to",
            "typingsPackageName": "round-to",
            "sourceRepoURL": "https://github.com/sindresorhus/round-to",
            "asOfVersion": "4.0.0"
        },
        {
            "libraryName": "route-recognizer",
            "typingsPackageName": "route-recognizer",
            "sourceRepoURL": "https://github.com/tildeio/route-recognizer",
            "asOfVersion": "0.3.0"
        },
        {
            "libraryName": "router5",
            "typingsPackageName": "router5",
            "sourceRepoURL": "https://github.com/router5/router5",
            "asOfVersion": "5.0.0"
        },
        {
            "libraryName": "rrule",
            "typingsPackageName": "rrule",
            "sourceRepoURL": "https://github.com/jakubroztocil/rrule",
            "asOfVersion": "2.2.9"
        },
        {
            "libraryName": "rvo2",
            "typingsPackageName": "rvo2",
            "sourceRepoURL": "https://github.com/TNOCS/rvo2",
            "asOfVersion": "1.1.0"
        },
        {
            "libraryName": "rword",
            "typingsPackageName": "rword",
            "sourceRepoURL": "https://github.com/Xyfir/rword#readme",
            "asOfVersion": "3.0.0"
        },
        {
            "libraryName": "samchon",
            "typingsPackageName": "samchon",
            "sourceRepoURL": "https://github.com/samchon/framework",
            "asOfVersion": "2.0.22"
        },
        {
            "libraryName": "samchon-framework",
            "typingsPackageName": "samchon-framework",
            "sourceRepoURL": "https://github.com/samchon/framework",
            "asOfVersion": "2.0.21"
        },
        {
            "libraryName": "samchon-library",
            "typingsPackageName": "samchon-library",
            "sourceRepoURL": "https://github.com/samchon/framework",
            "asOfVersion": "0.1.0"
        },
        {
            "libraryName": "sanitize-filename",
            "typingsPackageName": "sanitize-filename",
            "sourceRepoURL": "https://github.com/parshap/node-sanitize-filename",
            "asOfVersion": "1.6.3"
        },
        {
            "libraryName": "node-scanf",
            "typingsPackageName": "scanf",
            "sourceRepoURL": "https://github.com/Lellansin/node-scanf",
            "asOfVersion": "0.7.3"
        },
        {
            "libraryName": "screenfull",
            "typingsPackageName": "screenfull",
            "sourceRepoURL": "https://github.com/sindresorhus/screenfull.js",
            "asOfVersion": "4.1.0"
        },
        {
            "libraryName": "sdbm",
            "typingsPackageName": "sdbm",
            "sourceRepoURL": "https://github.com/sindresorhus/sdbm",
            "asOfVersion": "1.1.0"
        },
        {
            "libraryName": "semver-diff",
            "typingsPackageName": "semver-diff",
            "sourceRepoURL": "https://github.com/sindresorhus/semver-diff",
            "asOfVersion": "3.0.0"
        },
        {
            "libraryName": "semver-regex",
            "typingsPackageName": "semver-regex",
            "sourceRepoURL": "https://github.com/sindresorhus/semver-regex",
            "asOfVersion": "3.1.0"
        },
        {
            "libraryName": "semver-truncate",
            "typingsPackageName": "semver-truncate",
            "sourceRepoURL": "https://github.com/sindresorhus/semver-truncate",
            "asOfVersion": "2.0.0"
        },
        {
            "libraryName": "sendgrid",
            "typingsPackageName": "sendgrid",
            "sourceRepoURL": "https://github.com/sendgrid/sendgrid-nodejs",
            "asOfVersion": "4.3.0"
        },
        {
            "libraryName": "sentence-case",
            "typingsPackageName": "sentence-case",
            "sourceRepoURL": "https://github.com/blakeembrey/sentence-case",
            "asOfVersion": "1.1.3"
        },
        {
            "libraryName": "serialize-error",
            "typingsPackageName": "serialize-error",
            "sourceRepoURL": "https://github.com/sindresorhus/serialize-error",
            "asOfVersion": "4.0.0"
        },
        {
            "libraryName": "sharp-timer",
            "typingsPackageName": "sharp-timer",
            "sourceRepoURL": "https://github.com/afractal/SharpTimer",
            "asOfVersion": "0.1.3"
        },
        {
            "libraryName": "shebang-regex",
            "typingsPackageName": "shebang-regex",
            "sourceRepoURL": "https://github.com/sindresorhus/shebang-regex",
            "asOfVersion": "3.0.0"
        },
        {
            "libraryName": "Shopify Prime",
            "typingsPackageName": "shopify-prime",
            "sourceRepoURL": "https://github.com/nozzlegear/shopify-prime",
            "asOfVersion": "2.0.0"
        },
        {
            "libraryName": "should.js",
            "typingsPackageName": "should",
            "sourceRepoURL": "https://github.com/shouldjs/should.js",
            "asOfVersion": "13.0.0"
        },
        {
            "libraryName": "SimpleSignal",
            "typingsPackageName": "simplesignal",
            "sourceRepoURL": "https://github.com/zeh/simplesignal",
            "asOfVersion": "1.0.0"
        },
        {
            "libraryName": "@sindresorhus/class-names",
            "typingsPackageName": "sindresorhus__class-names",
            "sourceRepoURL": "https://github.com/sindresorhus/class-names",
            "asOfVersion": "1.1.0"
        },
        {
            "libraryName": "@sindresorhus/df",
            "typingsPackageName": "sindresorhus__df",
            "sourceRepoURL": "https://github.com/sindresorhus/df",
            "asOfVersion": "3.0.0"
        },
        {
            "libraryName": "djb2a",
            "typingsPackageName": "sindresorhus__djb2a",
            "sourceRepoURL": "https://github.com/sindresorhus/djb2a",
            "asOfVersion": "1.1.0"
        },
        {
            "libraryName": "@sindresorhus/fnv1a",
            "typingsPackageName": "sindresorhus__fnv1a",
            "sourceRepoURL": "https://github.com/sindresorhus/fnv1a",
            "asOfVersion": "1.1.0"
        },
        {
            "libraryName": "@sindresorhus/slugify",
            "typingsPackageName": "sindresorhus__slugify",
            "sourceRepoURL": "https://github.com/sindresorhus/slugify",
            "asOfVersion": "0.9.1"
        },
        {
            "libraryName": "@sindresorhus/string-hash",
            "typingsPackageName": "sindresorhus__string-hash",
            "sourceRepoURL": "https://github.com/sindresorhus/string-hash",
            "asOfVersion": "1.1.0"
        },
        {
            "libraryName": "@sindresorhus/to-milliseconds",
            "typingsPackageName": "sindresorhus__to-milliseconds",
            "sourceRepoURL": "https://github.com/sindresorhus/to-milliseconds",
            "asOfVersion": "1.1.0"
        },
        {
            "libraryName": "sip.js",
            "typingsPackageName": "sip.js",
            "sourceRepoURL": "https://github.com/onsip/SIP.js",
            "asOfVersion": "0.12.0"
        },
        {
            "libraryName": "skin-tone",
            "typingsPackageName": "skin-tone",
            "sourceRepoURL": "https://github.com/sindresorhus/skin-tone",
            "asOfVersion": "2.0.0"
        },
        {
            "libraryName": "slash",
            "typingsPackageName": "slash",
            "sourceRepoURL": "https://github.com/sindresorhus/slash",
            "asOfVersion": "3.0.0"
        },
        {
            "libraryName": "smooth-scrollbar",
            "typingsPackageName": "smooth-scrollbar",
            "sourceRepoURL": "https://github.com/idiotWu/smooth-scrollbar",
            "asOfVersion": "8.2.5"
        },
        {
            "libraryName": "Smoothie Charts",
            "typingsPackageName": "smoothie",
            "sourceRepoURL": "https://github.com/joewalnes/smoothie",
            "asOfVersion": "1.29.1"
        },
        {
            "libraryName": "snake-case",
            "typingsPackageName": "snake-case",
            "sourceRepoURL": "https://github.com/blakeembrey/snake-case",
            "asOfVersion": "1.1.2"
        },
        {
            "libraryName": "snoowrap",
            "typingsPackageName": "snoowrap",
            "sourceRepoURL": "https://github.com/not-an-aardvark/snoowrap",
            "asOfVersion": "1.19.0"
        },
        {
            "libraryName": "snowboy",
            "typingsPackageName": "snowboy",
            "sourceRepoURL": "https://github.com/Kitt-AI/snowboy",
            "asOfVersion": "1.3.1"
        },
        {
            "libraryName": "soap",
            "typingsPackageName": "soap",
            "sourceRepoURL": "https://www.npmjs.com/package/soap",
            "asOfVersion": "0.21.0"
        },
        {
            "libraryName": "source-map",
            "typingsPackageName": "source-map",
            "sourceRepoURL": "https://github.com/mozilla/source-map",
            "asOfVersion": "0.5.7"
        },
        {
            "libraryName": "sparkly",
            "typingsPackageName": "sparkly",
            "sourceRepoURL": "https://github.com/sindresorhus/sparkly",
            "asOfVersion": "5.0.0"
        },
        {
            "libraryName": "Spectacle",
            "typingsPackageName": "spectacle",
            "sourceRepoURL": "http://github.com/FormidableLabs/spectacle/",
            "asOfVersion": "5.2.3"
        },
        {
            "libraryName": "Spin.js",
            "typingsPackageName": "spin.js",
            "sourceRepoURL": "http://fgnass.github.com/spin.js/",
            "asOfVersion": "3.0.0"
        },
        {
            "libraryName": "spotify-web-api-js",
            "typingsPackageName": "spotify-web-api-js",
            "sourceRepoURL": "https://github.com/JMPerez/spotify-web-api-js",
            "asOfVersion": "0.21.0"
        },
        {
            "libraryName": "srcset",
            "typingsPackageName": "srcset",
            "sourceRepoURL": "https://github.com/sindresorhus/srcset",
            "asOfVersion": "2.0.0"
        },
        {
            "libraryName": "ServiceStack Utils",
            "typingsPackageName": "ss-utils",
            "sourceRepoURL": "https://servicestack.net/",
            "asOfVersion": "0.1.5"
        },
        {
            "libraryName": "stellar-sdk",
            "typingsPackageName": "stellar-sdk",
            "sourceRepoURL": "https://github.com/stellar/js-stellar-sdk",
            "asOfVersion": "0.15.1"
        },
        {
            "libraryName": "@storybook/addon-a11y",
            "typingsPackageName": "storybook__addon-a11y",
            "sourceRepoURL": "https://github.com/storybooks/storybook",
            "asOfVersion": "5.1.1"
        },
        {
            "libraryName": "@storybook/addon-actions",
            "typingsPackageName": "storybook__addon-actions",
            "sourceRepoURL": "https://github.com/storybooks/storybook",
            "asOfVersion": "5.2.0"
        },
        {
            "libraryName": "@storybook/addon-backgrounds",
            "typingsPackageName": "storybook__addon-backgrounds",
            "sourceRepoURL": "https://github.com/storybooks/storybook",
            "asOfVersion": "5.2.0"
        },
        {
            "libraryName": "@storybook/addon-centered",
            "typingsPackageName": "storybook__addon-centered",
            "sourceRepoURL": "https://github.com/storybooks/storybook",
            "asOfVersion": "5.2.0"
        },
        {
            "libraryName": "@storybook/addon-jest",
            "typingsPackageName": "storybook__addon-jest",
            "sourceRepoURL": "https://github.com/storybooks/storybook",
            "asOfVersion": "5.2.0"
        },
        {
            "libraryName": "@storybook/addon-knobs",
            "typingsPackageName": "storybook__addon-knobs",
            "sourceRepoURL": "https://github.com/storybooks/storybook",
            "asOfVersion": "5.2.0"
        },
        {
            "libraryName": "@storybook/addon-links",
            "typingsPackageName": "storybook__addon-links",
            "sourceRepoURL": "https://github.com/storybooks/storybook",
            "asOfVersion": "5.2.0"
        },
        {
            "libraryName": "@storybook/addon-notes",
            "typingsPackageName": "storybook__addon-notes",
            "sourceRepoURL": "https://github.com/storybooks/storybook",
            "asOfVersion": "5.0.0"
        },
        {
            "libraryName": "@storybook/addon-options",
            "typingsPackageName": "storybook__addon-options",
            "sourceRepoURL": "https://github.com/storybooks/storybook",
            "asOfVersion": "5.2.0"
        },
        {
            "libraryName": "@storybook/addon-viewport",
            "typingsPackageName": "storybook__addon-viewport",
            "sourceRepoURL": "https://github.com/storybooks/storybook",
            "asOfVersion": "5.2.0"
        },
        {
            "libraryName": "@storybook/addons",
            "typingsPackageName": "storybook__addons",
            "sourceRepoURL": "https://github.com/storybooks/storybook",
            "asOfVersion": "5.2.0"
        },
        {
            "libraryName": "@storybook/channels",
            "typingsPackageName": "storybook__channels",
            "sourceRepoURL": "https://github.com/storybooks/storybook",
            "asOfVersion": "5.2.0"
        },
        {
            "libraryName": "@storybook/html",
            "typingsPackageName": "storybook__html",
            "sourceRepoURL": "https://github.com/storybooks/storybook",
            "asOfVersion": "5.2.0"
        },
        {
            "libraryName": "@storybook/preact",
            "typingsPackageName": "storybook__preact",
            "sourceRepoURL": "https://github.com/storybooks/storybook",
            "asOfVersion": "5.2.1"
        },
        {
            "libraryName": "@storybook/react-native",
            "typingsPackageName": "storybook__react-native",
            "sourceRepoURL": "https://github.com/storybooks/storybook",
            "asOfVersion": "5.2.0"
        },
        {
            "libraryName": "@storybook/vue",
            "typingsPackageName": "storybook__vue",
            "sourceRepoURL": "https://github.com/storybooks/storybook",
            "asOfVersion": "5.2.0"
        },
        {
            "libraryName": "stream-mock",
            "typingsPackageName": "stream-mock",
            "sourceRepoURL": "https://github.com/b4nst/stream-mock",
            "asOfVersion": "2.0.1"
        },
        {
            "libraryName": "string-argv",
            "typingsPackageName": "string-argv",
            "sourceRepoURL": "https://github.com/mccormicka/string-argv",
            "asOfVersion": "0.3.0"
        },
        {
            "libraryName": "string-length",
            "typingsPackageName": "string-length",
            "sourceRepoURL": "https://github.com/sindresorhus/string-length",
            "asOfVersion": "3.0.0"
        },
        {
            "libraryName": "string-width",
            "typingsPackageName": "string-width",
            "sourceRepoURL": "https://github.com/sindresorhus/string-width",
            "asOfVersion": "4.0.0"
        },
        {
            "libraryName": "stringify-attributes",
            "typingsPackageName": "stringify-attributes",
            "sourceRepoURL": "https://github.com/sindresorhus/stringify-attributes",
            "asOfVersion": "2.0.0"
        },
        {
            "libraryName": "strip-ansi",
            "typingsPackageName": "strip-ansi",
            "sourceRepoURL": "https://github.com/chalk/strip-ansi",
            "asOfVersion": "5.2.0"
        },
        {
            "libraryName": "strip-bom",
            "typingsPackageName": "strip-bom",
            "sourceRepoURL": "https://github.com/sindresorhus/strip-bom",
            "asOfVersion": "4.0.0"
        },
        {
            "libraryName": "strip-indent",
            "typingsPackageName": "strip-indent",
            "sourceRepoURL": "https://github.com/sindresorhus/strip-indent",
            "asOfVersion": "3.0.0"
        },
        {
            "libraryName": "strip-json-comments",
            "typingsPackageName": "strip-json-comments",
            "sourceRepoURL": "https://github.com/sindresorhus/strip-json-comments",
            "asOfVersion": "3.0.0"
        },
        {
            "libraryName": "striptags",
            "typingsPackageName": "striptags",
            "sourceRepoURL": "https://github.com/ericnorris/striptags",
            "asOfVersion": "3.1.1"
        },
        {
            "libraryName": "subsume",
            "typingsPackageName": "subsume",
            "sourceRepoURL": "https://github.com/sindresorhus/subsume",
            "asOfVersion": "2.1.0"
        },
        {
            "libraryName": "sudo-block",
            "typingsPackageName": "sudo-block",
            "sourceRepoURL": "https://github.com/sindresorhus/sudo-block",
            "asOfVersion": "3.0.0"
        },
        {
            "libraryName": "Sugar",
            "typingsPackageName": "sugar",
            "sourceRepoURL": "https://github.com/andrewplummer/Sugar",
            "asOfVersion": "2.0.2"
        },
        {
            "libraryName": "survey-knockout",
            "typingsPackageName": "survey-knockout",
            "sourceRepoURL": "http://surveyjs.org/",
            "asOfVersion": "0.10.0"
        },
        {
            "libraryName": "svg-pan-zoom",
            "typingsPackageName": "svg-pan-zoom",
            "sourceRepoURL": "https://github.com/ariutta/svg-pan-zoom",
            "asOfVersion": "3.4.0"
        },
        {
            "libraryName": "svg.js",
            "typingsPackageName": "svg.js",
            "sourceRepoURL": "http://www.svgjs.com/",
            "asOfVersion": "2.3.1"
        },
        {
            "libraryName": "swagger-parser",
            "typingsPackageName": "swagger-parser",
            "sourceRepoURL": "https://apidevtools.org/swagger-parser/",
            "asOfVersion": "7.0.0"
        },
        {
            "libraryName": "swap-case",
            "typingsPackageName": "swap-case",
            "sourceRepoURL": "https://github.com/blakeembrey/swap-case",
            "asOfVersion": "1.1.2"
        },
        {
            "libraryName": "SweetAlert",
            "typingsPackageName": "sweetalert",
            "sourceRepoURL": "https://github.com/t4t5/sweetalert/",
            "asOfVersion": "2.0.4"
        },
        {
            "libraryName": "Tabris.js",
            "typingsPackageName": "tabris",
            "sourceRepoURL": "http://tabrisjs.com",
            "asOfVersion": "1.8.0"
        },
        {
            "libraryName": "tabris-plugin-firebase",
            "typingsPackageName": "tabris-plugin-firebase",
            "sourceRepoURL": "https://github.com/eclipsesource/tabris-plugin-firebase",
            "asOfVersion": "2.1.0"
        },
        {
            "libraryName": "tcomb",
            "typingsPackageName": "tcomb",
            "sourceRepoURL": "http://gcanti.github.io/tcomb/guide/index.html",
            "asOfVersion": "2.6.0"
        },
        {
            "libraryName": "temp-dir",
            "typingsPackageName": "temp-dir",
            "sourceRepoURL": "https://github.com/sindresorhus/temp-dir",
            "asOfVersion": "2.0.0"
        },
        {
            "libraryName": "temp-write",
            "typingsPackageName": "temp-write",
            "sourceRepoURL": "https://github.com/sindresorhus/temp-write",
            "asOfVersion": "4.0.0"
        },
        {
            "libraryName": "tempfile",
            "typingsPackageName": "tempfile",
            "sourceRepoURL": "https://github.com/sindresorhus/tempfile",
            "asOfVersion": "3.0.0"
        },
        {
            "libraryName": "tempy",
            "typingsPackageName": "tempy",
            "sourceRepoURL": "https://github.com/sindresorhus/tempy",
            "asOfVersion": "0.3.0"
        },
        {
            "libraryName": "term-size",
            "typingsPackageName": "term-size",
            "sourceRepoURL": "https://github.com/sindresorhus/term-size",
            "asOfVersion": "2.0.0"
        },
        {
            "libraryName": "terminal-image",
            "typingsPackageName": "terminal-image",
            "sourceRepoURL": "https://github.com/sindresorhus/terminal-image",
            "asOfVersion": "0.2.0"
        },
        {
            "libraryName": "terminal-link",
            "typingsPackageName": "terminal-link",
            "sourceRepoURL": "https://github.com/sindresorhus/terminal-link",
            "asOfVersion": "1.2.0"
        },
        {
            "libraryName": "terser",
            "typingsPackageName": "terser",
            "sourceRepoURL": "https://github.com/terser-js/terser",
            "asOfVersion": "3.12.0"
        },
        {
            "libraryName": "text-clipper",
            "typingsPackageName": "text-clipper",
            "sourceRepoURL": "https://github.com/arendjr/text-clipper",
            "asOfVersion": "1.3.0"
        },
        {
            "libraryName": "three",
            "typingsPackageName": "three",
            "sourceRepoURL": "https://github.com/mrdoob/three.js",
            "asOfVersion": "0.103.0"
        },
        {
            "libraryName": "tildify",
            "typingsPackageName": "tildify",
            "sourceRepoURL": "https://github.com/sindresorhus/tildify",
            "asOfVersion": "2.0.0"
        },
        {
            "libraryName": "time-span",
            "typingsPackageName": "time-span",
            "sourceRepoURL": "https://github.com/sindresorhus/time-span",
            "asOfVersion": "3.0.1"
        },
        {
            "libraryName": "timezonecomplete",
            "typingsPackageName": "timezonecomplete",
            "sourceRepoURL": "https://github.com/SpiritIT/timezonecomplete",
            "asOfVersion": "5.5.0"
        },
        {
            "libraryName": "title-case",
            "typingsPackageName": "title-case",
            "sourceRepoURL": "https://github.com/blakeembrey/title-case",
            "asOfVersion": "1.1.2"
        },
        {
            "libraryName": "to-semver",
            "typingsPackageName": "to-semver",
            "sourceRepoURL": "https://github.com/sindresorhus/to-semver",
            "asOfVersion": "2.0.0"
        },
        {
            "libraryName": "transliteration",
            "typingsPackageName": "transliteration",
            "sourceRepoURL": "https://github.com/dzcpy/transliteration",
            "asOfVersion": "1.6.6"
        },
        {
            "libraryName": "trash",
            "typingsPackageName": "trash",
            "sourceRepoURL": "https://github.com/sindresorhus/trash",
            "asOfVersion": "5.0.1"
        },
        {
            "libraryName": "trim-newlines",
            "typingsPackageName": "trim-newlines",
            "sourceRepoURL": "https://github.com/sindresorhus/trim-newlines",
            "asOfVersion": "3.0.0"
        },
        {
            "libraryName": "ts3-nodejs-library",
            "typingsPackageName": "ts3-nodejs-library",
            "sourceRepoURL": "https://github.com/Multivit4min/TS3-NodeJS-Library",
            "asOfVersion": "2.0.0"
        },
        {
            "libraryName": "TsMonad",
            "typingsPackageName": "tsmonad",
            "sourceRepoURL": "https://github.com/cbowdon/TsMonad",
            "asOfVersion": "0.5.0"
        },
        {
            "libraryName": "tstl",
            "typingsPackageName": "tstl",
            "sourceRepoURL": "https://github.com/samchon/tstl",
            "asOfVersion": "1.5.7"
        },
        {
            "libraryName": "typed.js",
            "typingsPackageName": "typed.js",
            "sourceRepoURL": "https://github.com/mattboldt/typed.js",
            "asOfVersion": "2.0.9"
        },
        {
            "libraryName": "TypeScript",
            "typingsPackageName": "typescript",
            "sourceRepoURL": "https://github.com/Microsoft/TypeScript",
            "asOfVersion": "2.0.0"
        },
        {
            "libraryName": "TypeScript",
            "typingsPackageName": "typescript-services",
            "sourceRepoURL": "https://github.com/Microsoft/TypeScript",
            "asOfVersion": "2.0.0"
        },
        {
            "libraryName": "ua-string",
            "typingsPackageName": "ua-string",
            "sourceRepoURL": "https://github.com/sindresorhus/ua-string",
            "asOfVersion": "3.0.0"
        },
        {
            "libraryName": "ui-box",
            "typingsPackageName": "ui-box",
            "sourceRepoURL": "https://github.com/segmentio/ui-box",
            "asOfVersion": "2.0.0"
        },
        {
            "libraryName": "uk.co.workingedge.phonegap.plugin.istablet",
            "typingsPackageName": "uk.co.workingedge.phonegap.plugin.istablet",
            "sourceRepoURL": "https://github.com/dpa99c/phonegap-istablet",
            "asOfVersion": "1.1.3"
        },
        {
            "libraryName": "uk.co.workingedge.phonegap.plugin.launchnavigator",
            "typingsPackageName": "uk.co.workingedge.phonegap.plugin.launchnavigator",
            "sourceRepoURL": "https://github.com/dpa99c/phonegap-launch-navigator",
            "asOfVersion": "4.0.0"
        },
        {
            "libraryName": "unique-random",
            "typingsPackageName": "unique-random",
            "sourceRepoURL": "https://github.com/sindresorhus/unique-random",
            "asOfVersion": "2.1.0"
        },
        {
            "libraryName": "unique-random-array",
            "typingsPackageName": "unique-random-array",
            "sourceRepoURL": "https://github.com/sindresorhus/unique-random-array",
            "asOfVersion": "2.0.0"
        },
        {
            "libraryName": "unique-string",
            "typingsPackageName": "unique-string",
            "sourceRepoURL": "https://github.com/sindresorhus/unique-string",
            "asOfVersion": "2.0.0"
        },
        {
            "libraryName": "unist-util-is",
            "typingsPackageName": "unist-util-is",
            "sourceRepoURL": "https://github.com/syntax-tree/unist-util-is",
            "asOfVersion": "4.0.0"
        },
        {
            "libraryName": "Universal Router",
            "typingsPackageName": "universal-router",
            "sourceRepoURL": "https://github.com/kriasoft/universal-router",
            "asOfVersion": "8.0.0"
        },
        {
            "libraryName": "untildify",
            "typingsPackageName": "untildify",
            "sourceRepoURL": "https://github.com/sindresorhus/untildify",
            "asOfVersion": "4.0.0"
        },
        {
            "libraryName": "unused-filename",
            "typingsPackageName": "unused-filename",
            "sourceRepoURL": "https://github.com/sindresorhus/unused-filename",
            "asOfVersion": "2.0.0"
        },
        {
            "libraryName": "upper-case",
            "typingsPackageName": "upper-case",
            "sourceRepoURL": "https://github.com/blakeembrey/upper-case",
            "asOfVersion": "1.1.3"
        },
        {
            "libraryName": "upper-case-first",
            "typingsPackageName": "upper-case-first",
            "sourceRepoURL": "https://github.com/blakeembrey/upper-case-first",
            "asOfVersion": "1.1.2"
        },
        {
            "libraryName": "url-regex",
            "typingsPackageName": "url-regex",
            "sourceRepoURL": "https://github.com/kevva/url-regex",
            "asOfVersion": "5.0.0"
        },
        {
            "libraryName": "urllib",
            "typingsPackageName": "urllib",
            "sourceRepoURL": "https://github.com/node-modules/urllib",
            "asOfVersion": "2.33.0"
        },
        {
            "libraryName": "UUID.js",
            "typingsPackageName": "uuidjs",
            "sourceRepoURL": "https://github.com/LiosK/UUID.js",
            "asOfVersion": "3.6.0"
        },
        {
            "libraryName": "Validate.js",
            "typingsPackageName": "validate.js",
            "sourceRepoURL": "https://github.com/ansman/validate.js",
            "asOfVersion": "0.11.0"
        },
        {
            "libraryName": "vanilla-tilt",
            "typingsPackageName": "vanilla-tilt",
            "sourceRepoURL": "https://github.com/micku7zu/vanilla-tilt.js",
            "asOfVersion": "1.6.2"
        },
        {
            "libraryName": "vega",
            "typingsPackageName": "vega",
            "sourceRepoURL": "https://github.com/vega/vega",
            "asOfVersion": "3.2.0"
        },
        {
            "libraryName": "vso-node-api",
            "typingsPackageName": "vso-node-api",
            "sourceRepoURL": "https://github.com/Microsoft/vso-node-api",
            "asOfVersion": "4.0.0"
        },
        {
            "libraryName": "vuejs",
            "typingsPackageName": "vue",
            "sourceRepoURL": "https://github.com/vuejs/vue",
            "asOfVersion": "2.0.0"
        },
        {
            "libraryName": "vue-i18n",
            "typingsPackageName": "vue-i18n",
            "sourceRepoURL": "https://github.com/kazupon/vue-i18n",
            "asOfVersion": "7.0.0"
        },
        {
            "libraryName": "vue-router",
            "typingsPackageName": "vue-router",
            "sourceRepoURL": "https://github.com/vuejs/vue-router",
            "asOfVersion": "2.0.0"
        },
        {
            "libraryName": "vue-scrollto",
            "typingsPackageName": "vue-scrollto",
            "sourceRepoURL": "https://github.com/rigor789/vue-scrollto",
            "asOfVersion": "2.17.1"
        },
        {
            "libraryName": "typescript",
            "typingsPackageName": "w3c-permissions",
            "sourceRepoURL": "https://www.w3.org/TR/permissions/",
            "asOfVersion": "2.0.0"
        },
        {
            "libraryName": "wait-for-localhost",
            "typingsPackageName": "wait-for-localhost",
            "sourceRepoURL": "https://github.com/sindresorhus/wait-for-localhost",
            "asOfVersion": "3.1.0"
        },
        {
            "libraryName": "wallpaper",
            "typingsPackageName": "wallpaper",
            "sourceRepoURL": "https://github.com/sindresorhus/wallpaper",
            "asOfVersion": "4.3.0"
        },
        {
            "libraryName": "watson-developer-cloud",
            "typingsPackageName": "watson-developer-cloud",
            "sourceRepoURL": "https://github.com/watson-developer-cloud/node-sdk",
            "asOfVersion": "3.0.1"
        },
        {
            "libraryName": "web3",
            "typingsPackageName": "web3",
            "sourceRepoURL": "https://github.com/ethereum/web3.js",
            "asOfVersion": "1.2.2"
        },
        {
            "libraryName": "typescript",
            "typingsPackageName": "webassembly-js-api",
            "sourceRepoURL": "https://github.com/winksaville/test-webassembly-js-ts",
            "asOfVersion": "2.0.0"
        },
        {
            "libraryName": "webcola",
            "typingsPackageName": "webcola",
            "sourceRepoURL": "https://github.com/tgdwyer/WebCola",
            "asOfVersion": "3.2.0"
        },
        {
            "libraryName": "WebdriverIO",
            "typingsPackageName": "webdriverio",
            "sourceRepoURL": "git@github.com:webdriverio/webdriverio.git",
            "asOfVersion": "5.0.0"
        },
        {
            "libraryName": "webgme",
            "typingsPackageName": "webgme",
            "sourceRepoURL": "https://webgme.org",
            "asOfVersion": "2.11.0"
        },
        {
            "libraryName": "Webix UI",
            "typingsPackageName": "webix",
            "sourceRepoURL": "http://webix.com",
            "asOfVersion": "5.1.1"
        },
        {
            "libraryName": "webpack-chain",
            "typingsPackageName": "webpack-chain",
            "sourceRepoURL": "https://github.com/neutrinojs/webpack-chain",
            "asOfVersion": "5.2.0"
        },
        {
            "libraryName": "typescript",
            "typingsPackageName": "whatwg-streams",
            "sourceRepoURL": "https://streams.spec.whatwg.org",
            "asOfVersion": "3.2.1"
        },
        {
            "libraryName": "which-pm",
            "typingsPackageName": "which-pm",
            "sourceRepoURL": "https://github.com/zkochan/which-pm#readme",
            "asOfVersion": "1.1.0"
        },
        {
            "libraryName": "winston",
            "typingsPackageName": "winston",
            "sourceRepoURL": "https://github.com/winstonjs/winston.git",
            "asOfVersion": "2.4.4"
        },
        {
            "libraryName": "wolfy87-eventemitter",
            "typingsPackageName": "wolfy87-eventemitter",
            "sourceRepoURL": "https://github.com/Wolfy87/EventEmitter",
            "asOfVersion": "5.2.0"
        },
        {
            "libraryName": "wonder-commonlib",
            "typingsPackageName": "wonder-commonlib",
            "sourceRepoURL": "https://github.com/yyc-git/Wonder-CommonLib",
            "asOfVersion": "0.1.12"
        },
        {
            "libraryName": "wonder-frp",
            "typingsPackageName": "wonder-frp",
            "sourceRepoURL": "https://github.com/yyc-git/Wonder-FRP",
            "asOfVersion": "0.1.25"
        },
        {
            "libraryName": "word-list",
            "typingsPackageName": "word-list-json",
            "sourceRepoURL": "https://github.com/sindresorhus/word-list",
            "asOfVersion": "3.0.0"
        },
        {
            "libraryName": "wouter",
            "typingsPackageName": "wouter",
            "sourceRepoURL": "https://github.com/molefrog/wouter#readme",
            "asOfVersion": "2.2.0"
        },
        {
            "libraryName": "write-json-file",
            "typingsPackageName": "write-json-file",
            "sourceRepoURL": "https://github.com/sindresorhus/write-json-file",
            "asOfVersion": "3.2.0"
        },
        {
            "libraryName": "write-pkg",
            "typingsPackageName": "write-pkg",
            "sourceRepoURL": "https://github.com/sindresorhus/write-pkg",
            "asOfVersion": "4.0.0"
        },
        {
            "libraryName": "x2js",
            "typingsPackageName": "x2js",
            "sourceRepoURL": "https://code.google.com/p/x2js/",
            "asOfVersion": "3.1.0"
        },
        {
            "libraryName": "xadesjs",
            "typingsPackageName": "xadesjs",
            "sourceRepoURL": "https://github.com/PeculiarVentures/xadesjs",
            "asOfVersion": "2.0.2"
        },
        {
            "libraryName": "xdg-basedir",
            "typingsPackageName": "xdg-basedir",
            "sourceRepoURL": "https://github.com/sindresorhus/xdg-basedir",
            "asOfVersion": "4.0.0"
        },
        {
            "libraryName": "xhr-mock",
            "typingsPackageName": "xhr-mock",
            "sourceRepoURL": "https://github.com/jameslnewell/xhr-mock#readme",
            "asOfVersion": "2.0.0"
        },
        {
            "libraryName": "xlsx",
            "typingsPackageName": "xlsx",
            "sourceRepoURL": "https://github.com/sheetjs/js-xlsx",
            "asOfVersion": "0.0.36"
        },
        {
            "libraryName": "xml-js",
            "typingsPackageName": "xml-js",
            "sourceRepoURL": "https://github.com/nashwaan/xml-js",
            "asOfVersion": "1.0.0"
        },
        {
            "libraryName": "xmlbuilder",
            "typingsPackageName": "xmlbuilder",
            "sourceRepoURL": "https://github.com/oozcitak/xmlbuilder-js",
            "asOfVersion": "11.0.1"
        },
        {
            "libraryName": "xterm.js",
            "typingsPackageName": "xterm",
            "sourceRepoURL": "https://github.com/sourcelair/xterm.js/",
            "asOfVersion": "3.0.0"
        },
        {
            "libraryName": "year-days",
            "typingsPackageName": "year-days",
            "sourceRepoURL": "https://github.com/sindresorhus/year-days",
            "asOfVersion": "3.0.0"
        },
        {
            "libraryName": "yFiles for HTML",
            "typingsPackageName": "yfiles",
            "sourceRepoURL": "none",
            "asOfVersion": "2.1.0"
        },
        {
            "libraryName": "yn",
            "typingsPackageName": "yn",
            "sourceRepoURL": "https://github.com/sindresorhus/yn",
            "asOfVersion": "3.1.0"
        },
        {
            "libraryName": "zapier-platform-core",
            "typingsPackageName": "zapier-platform-core",
            "sourceRepoURL": "https://github.com/zapier/zapier-platform-core",
            "asOfVersion": "6.1.1"
        },
        {
            "libraryName": "zetapush-js",
            "typingsPackageName": "zetapush-js",
            "sourceRepoURL": "https://github.com/zetapush/zetapush-js",
            "asOfVersion": "3.1.2"
        },
        {
            "libraryName": "Zone.js",
            "typingsPackageName": "zone.js",
            "sourceRepoURL": "https://github.com/angular/zone.js",
            "asOfVersion": "0.5.12"
        }
    ]
}<|MERGE_RESOLUTION|>--- conflicted
+++ resolved
@@ -3193,12 +3193,11 @@
             "asOfVersion": "2.5.7"
         },
         {
-<<<<<<< HEAD
             "libraryName": "react-daum-postcode",
             "typingsPackageName": "react-daum-postcode",
             "sourceRepoURL": "https://github.com/kimminsik-bernard/react-daum-postcode",
             "asOfVersion": "1.6.1"
-=======
+        },
             "libraryName": "react-circular-progressbar",
             "typingsPackageName": "react-circular-progressbar",
             "sourceRepoURL": "https://github.com/kevinsqi/react-circular-progressbar#readme",
@@ -3209,7 +3208,6 @@
             "typingsPackageName": "react-content-loader",
             "sourceRepoURL": "https://github.com/danilowoz/react-content-loader",
             "asOfVersion": "4.0.0"
->>>>>>> aae7db3c
         },
         {
             "libraryName": "react-day-picker",
