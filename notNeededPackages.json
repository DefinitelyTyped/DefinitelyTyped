--- conflicted
+++ resolved
@@ -4459,17 +4459,16 @@
             "asOfVersion": "3.2.1"
         },
         {
-<<<<<<< HEAD
             "libraryName": "wikidata-sdk",
             "typingsPackageName": "wikidata-sdk",
             "sourceRepoURL": "https://github.com/maxlath/wikidata-sdk",
             "asOfVersion": "6.1.0"
-=======
+        },
+        {
             "libraryName": "which-pm",
             "typingsPackageName": "which-pm",
             "sourceRepoURL": "https://github.com/zkochan/which-pm#readme",
             "asOfVersion": "1.1.0"
->>>>>>> aae7db3c
         },
         {
             "libraryName": "winston",
