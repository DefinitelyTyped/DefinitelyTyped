{
    "packages": [
        {
            "libraryName": "3d-bin-packing",
            "typingsPackageName": "3d-bin-packing",
            "sourceRepoURL": "https://github.com/betterwaysystems/packer",
            "asOfVersion": "1.1.3"
        },
        {
            "libraryName": "Ably Realtime and Rest client library",
            "typingsPackageName": "ably",
            "sourceRepoURL": "https://www.ably.io/",
            "asOfVersion": "1.0.0"
        },
        {
            "libraryName": "actions-on-google",
            "typingsPackageName": "actions-on-google",
            "sourceRepoURL": "https://github.com/actions-on-google/actions-on-google-nodejs",
            "asOfVersion": "2.0.0"
        },
        {
            "libraryName": "active-win",
            "typingsPackageName": "active-win",
            "sourceRepoURL": "https://github.com/sindresorhus/active-win",
            "asOfVersion": "5.1.0"
        },
        {
            "libraryName": "ag-grid",
            "typingsPackageName": "ag-grid",
            "sourceRepoURL": "https://github.com/ceolter/ag-grid",
            "asOfVersion": "3.2.0"
        },
        {
            "libraryName": "aggregate-error",
            "typingsPackageName": "aggregate-error",
            "sourceRepoURL": "https://github.com/sindresorhus/aggregate-error",
            "asOfVersion": "2.2.0"
        },
        {
            "libraryName": "ajv",
            "typingsPackageName": "ajv",
            "sourceRepoURL": "https://github.com/epoberezkin/ajv",
            "asOfVersion": "1.0.0"
        },
        {
            "libraryName": "all-keys",
            "typingsPackageName": "all-keys",
            "sourceRepoURL": "https://github.com/sindresorhus/all-keys",
            "asOfVersion": "3.0.0"
        },
        {
            "libraryName": "all-keys",
            "typingsPackageName": "all-property-names",
            "sourceRepoURL": "https://github.com/sindresorhus/all-keys",
            "asOfVersion": "3.0.0"
        },
        {
            "libraryName": "angular-dynamic-locale",
            "typingsPackageName": "angular-dynamic-locale",
            "sourceRepoURL": "https://github.com/lgalfaso/angular-dynamic-locale",
            "asOfVersion": "0.1.35"
        },
        {
            "libraryName": "angular-touchspin",
            "typingsPackageName": "angular-touchspin",
            "sourceRepoURL": "https://github.com/nkovacic/angular-touchspin",
            "asOfVersion": "1.8.2"
        },
        {
            "libraryName": "angular-ui-router-default",
            "typingsPackageName": "angular-ui-router-default",
            "sourceRepoURL": "https://github.com/nonplus/angular-ui-router-default",
            "asOfVersion": "0.0.5"
        },
        {
            "libraryName": "angular-ui-router-uib-modal",
            "typingsPackageName": "angular-ui-router-uib-modal",
            "sourceRepoURL": "https://github.com/nonplus/angular-ui-router-uib-modal",
            "asOfVersion": "0.0.11"
        },
        {
            "libraryName": "ansi-colors",
            "typingsPackageName": "ansi-colors",
            "sourceRepoURL": "https://github.com/doowb/ansi-colors",
            "asOfVersion": "3.2.1"
        },
        {
            "libraryName": "ansi-escapes",
            "typingsPackageName": "ansi-escapes",
            "sourceRepoURL": "https://github.com/sindresorhus/ansi-escapes",
            "asOfVersion": "4.0.0"
        },
        {
            "libraryName": "ansi-regex",
            "typingsPackageName": "ansi-regex",
            "sourceRepoURL": "https://github.com/chalk/ansi-regex",
            "asOfVersion": "5.0.0"
        },
        {
            "libraryName": "antd",
            "typingsPackageName": "antd",
            "sourceRepoURL": "https://github.com/ant-design/ant-design",
            "asOfVersion": "1.0.0"
        },
        {
            "libraryName": "anybar",
            "typingsPackageName": "anybar",
            "sourceRepoURL": "https://github.com/sindresorhus/anybar",
            "asOfVersion": "4.0.0"
        },
        {
            "libraryName": "anydb-sql",
            "typingsPackageName": "anydb-sql",
            "sourceRepoURL": "https://github.com/doxout/anydb-sql",
            "asOfVersion": "0.6.46"
        },
        {
            "libraryName": "anydb-sql-migrations",
            "typingsPackageName": "anydb-sql-migrations",
            "sourceRepoURL": "https://github.com/spion/anydb-sql-migrations",
            "asOfVersion": "2.1.1"
        },
        {
            "libraryName": "apn",
            "typingsPackageName": "apn",
            "sourceRepoURL": "https://github.com/node-apn/node-apn",
            "asOfVersion": "2.1.2"
        },
        {
            "libraryName": "Application Insights",
            "typingsPackageName": "applicationinsights",
            "sourceRepoURL": "https://github.com/Microsoft/ApplicationInsights-node.js",
            "asOfVersion": "0.20.0"
        },
        {
            "libraryName": "Argon2",
            "typingsPackageName": "argon2",
            "sourceRepoURL": "https://github.com/ranisalt/node-argon2",
            "asOfVersion": "0.15.0"
        },
        {
            "libraryName": "array-move",
            "typingsPackageName": "array-move",
            "sourceRepoURL": "https://github.com/sindresorhus/array-move",
            "asOfVersion": "2.0.0"
        },
        {
            "libraryName": "array-uniq",
            "typingsPackageName": "array-uniq",
            "sourceRepoURL": "https://github.com/sindresorhus/array-uniq",
            "asOfVersion": "2.1.0"
        },
        {
            "libraryName": "arrify",
            "typingsPackageName": "arrify",
            "sourceRepoURL": "https://github.com/sindresorhus/arrify",
            "asOfVersion": "2.0.0"
        },
        {
            "libraryName": "artyom.js",
            "typingsPackageName": "artyom.js",
            "sourceRepoURL": "https://github.com/sdkcarlos/artyom.js",
            "asOfVersion": "1.0.6"
        },
        {
            "libraryName": "askmethat-rating",
            "typingsPackageName": "askmethat-rating",
            "sourceRepoURL": "https://github.com/AlexTeixeira/Askmethat-Rating",
            "asOfVersion": "0.4.0"
        },
        {
            "libraryName": "assertion-error",
            "typingsPackageName": "assertion-error",
            "sourceRepoURL": "https://github.com/chaijs/assertion-error",
            "asOfVersion": "1.1.0"
        },
        {
            "libraryName": "asyncblock",
            "typingsPackageName": "asyncblock",
            "sourceRepoURL": "https://github.com/scriby/asyncblock",
            "asOfVersion": "2.2.11"
        },
        {
            "libraryName": "aurelia-knockout",
            "typingsPackageName": "aurelia-knockout",
            "sourceRepoURL": "https://github.com/code-chris/aurelia-knockout",
            "asOfVersion": "2.1.0"
        },
        {
            "libraryName": "auto-bind",
            "typingsPackageName": "auto-bind",
            "sourceRepoURL": "https://github.com/sindresorhus/auto-bind",
            "asOfVersion": "2.1.0"
        },
        {
            "libraryName": "autobind-decorator",
            "typingsPackageName": "autobind-decorator",
            "sourceRepoURL": "https://github.com/andreypopp/autobind-decorator",
            "asOfVersion": "2.1.0"
        },
        {
            "libraryName": "aws-lambda-mock-context",
            "typingsPackageName": "aws-lambda-mock-context",
            "sourceRepoURL": "https://github.com/moskalyk/typed-aws-lambda-mock-context",
            "asOfVersion": "3.2.0"
        },
        {
            "libraryName": "autolinker",
            "typingsPackageName": "autolinker",
            "sourceRepoURL": "https://github.com/gregjacobs/Autolinker.js",
            "asOfVersion": "2.0.0"
        },
        {
            "libraryName": "aws-sdk",
            "typingsPackageName": "aws-sdk",
            "sourceRepoURL": "https://github.com/aws/aws-sdk-js",
            "asOfVersion": "2.7.0"
        },
        {
            "libraryName": "axe-core",
            "typingsPackageName": "axe-core",
            "sourceRepoURL": "https://github.com/dequelabs/axe-core",
            "asOfVersion": "3.0.3"
        },
        {
            "libraryName": "axios",
            "typingsPackageName": "axios",
            "sourceRepoURL": "https://github.com/mzabriskie/axios",
            "asOfVersion": "0.14.0"
        },
        {
            "libraryName": "axios-mock-adapter",
            "typingsPackageName": "axios-mock-adapter",
            "sourceRepoURL": "https://github.com/ctimmerm/axios-mock-adapter",
            "asOfVersion": "1.10.0"
        },
        {
            "libraryName": "azure-mobile-apps",
            "typingsPackageName": "azure-mobile-apps",
            "sourceRepoURL": "https://github.com/Azure/azure-mobile-apps-node/",
            "asOfVersion": "3.0.0"
        },
        {
            "libraryName": "@babel/parser",
            "typingsPackageName": "babel__parser",
            "sourceRepoURL": "https://github.com/babel/babel",
            "asOfVersion": "7.1.0"
        },
        {
            "libraryName": "BabylonJS",
            "typingsPackageName": "babylonjs",
            "sourceRepoURL": "http://www.babylonjs.com/",
            "asOfVersion": "2.4.1"
        },
        {
            "libraryName": "baconjs",
            "typingsPackageName": "baconjs",
            "sourceRepoURL": "https://baconjs.github.io/",
            "asOfVersion": "3.0.0"
        },
        {
            "libraryName": "badgen",
            "typingsPackageName": "badgen",
            "sourceRepoURL": "https://github.com/amio/badgen",
            "asOfVersion": "2.7.1"
        },
        {
            "libraryName": "base64url",
            "typingsPackageName": "base64url",
            "sourceRepoURL": "https://github.com/brianloveswords/base64url",
            "asOfVersion": "2.0.0"
        },
        {
            "libraryName": "baseui",
            "typingsPackageName": "baseui",
            "sourceRepoURL": "https://github.com/uber-web/baseui",
            "asOfVersion": "8.0.0"
        },
        {
            "libraryName": "beeper",
            "typingsPackageName": "beeper",
            "sourceRepoURL": "https://github.com/sindresorhus/beeper",
            "asOfVersion": "2.0.0"
        },
        {
            "libraryName": "bezier-easing",
            "typingsPackageName": "bezier-easing",
            "sourceRepoURL": "https://github.com/gre/bezier-easing",
            "asOfVersion": "2.1.0"
        },
        {
            "libraryName": "bem-cn",
            "typingsPackageName": "bem-cn",
            "sourceRepoURL": "https://github.com/albburtsev/bem-cn",
            "asOfVersion": "3.0.0"
        },
        {
            "libraryName": "BigInteger.js",
            "typingsPackageName": "big-integer",
            "sourceRepoURL": "https://github.com/peterolson/BigInteger.js",
            "asOfVersion": "0.0.31"
        },
        {
            "libraryName": "bignumber.js",
            "typingsPackageName": "bignumber.js",
            "sourceRepoURL": "https://github.com/MikeMcl/bignumber.js/",
            "asOfVersion": "5.0.0"
        },
        {
            "libraryName": "bin-version",
            "typingsPackageName": "bin-version",
            "sourceRepoURL": "https://github.com/sindresorhus/bin-version",
            "asOfVersion": "3.1.0"
        },
        {
            "libraryName": "bingmaps",
            "typingsPackageName": "bingmaps",
            "sourceRepoURL": "https://github.com/Microsoft/Bing-Maps-V8-TypeScript-Definitions",
            "asOfVersion": "2.0.15"
        },
        {
            "libraryName": "bip39",
            "typingsPackageName": "bip39",
            "sourceRepoURL": "https://github.com/bitcoinjs/bip39",
            "asOfVersion": "3.0.0"
        },
        {
            "libraryName": "bitcoinjs-lib",
            "typingsPackageName": "bitcoinjs-lib",
            "sourceRepoURL": "https://github.com/bitcoinjs/bitcoinjs-lib",
            "asOfVersion": "5.0.0"
        },
        {
            "libraryName": "bip32",
            "typingsPackageName": "bip32",
            "sourceRepoURL": "https://github.com/bitcoinjs/bip32#readme",
            "asOfVersion": "2.0.0"
        },
        {
            "libraryName": "bitwise",
            "typingsPackageName": "bitwise",
            "sourceRepoURL": "https://github.com/dodekeract/bitwise",
            "asOfVersion": "2.0.0"
        },
        {
            "libraryName": "bootstrap-table",
            "typingsPackageName": "bootstrap-table",
            "sourceRepoURL": "http://bootstrap-table.wenzhixin.net.cn/",
            "asOfVersion": "1.12.0"
        },
        {
            "libraryName": "blob-util",
            "typingsPackageName": "blob-util",
            "sourceRepoURL": "https://github.com/nolanlawson/blob-util#readme",
            "asOfVersion": "2.0.0"
        },
        {
            "libraryName": "botvs",
            "typingsPackageName": "botvs",
            "sourceRepoURL": "https://www.botvs.com/",
            "asOfVersion": "1.0.0"
        },
        {
            "libraryName": "Bowser",
            "typingsPackageName": "bowser",
            "sourceRepoURL": "https://github.com/ded/bowser",
            "asOfVersion": "1.1.1"
        },
        {
            "libraryName": "boxen",
            "typingsPackageName": "boxen",
            "sourceRepoURL": "https://github.com/sindresorhus/boxen",
            "asOfVersion": "3.0.1"
        },
        {
            "libraryName": "braft-editor",
            "typingsPackageName": "braft-editor",
            "sourceRepoURL": "https://github.com/margox/braft#readme",
            "asOfVersion": "2.2.0"
        },
        {
            "libraryName": "broccoli-plugin",
            "typingsPackageName": "broccoli-plugin",
            "sourceRepoURL": "https://github.com/broccolijs/broccoli-plugin",
            "asOfVersion": "3.0.0"
        },
        {
            "libraryName": "Bugsnag Browser",
            "typingsPackageName": "bugsnag-js",
            "sourceRepoURL": "https://github.com/bugsnag/bugsnag-js",
            "asOfVersion": "3.1.0"
        },
        {
            "libraryName": "builtin-modules",
            "typingsPackageName": "builtin-modules",
            "sourceRepoURL": "https://github.com/sindresorhus/builtin-modules",
            "asOfVersion": "3.1.0"
        },
        {
            "libraryName": "bunyan-bugsnag",
            "typingsPackageName": "bunyan-bugsnag",
            "sourceRepoURL": "https://github.com/marnusw/bunyan-bugsnag",
            "asOfVersion": "3.0.0"
        },
        {
            "libraryName": "CacheFactory",
            "typingsPackageName": "cachefactory",
            "sourceRepoURL": "https://github.com/jmdobry/CacheFactory",
            "asOfVersion": "3.0.0"
        },
        {
            "libraryName": "callsites",
            "typingsPackageName": "callsites",
            "sourceRepoURL": "https://github.com/sindresorhus/callsites",
            "asOfVersion": "3.0.0"
        },
        {
            "libraryName": "camaro",
            "typingsPackageName": "camaro",
            "sourceRepoURL": "https://github.com/tuananh/camaro",
            "asOfVersion": "2.2.4"
        },
        {
            "libraryName": "camel-case",
            "typingsPackageName": "camel-case",
            "sourceRepoURL": "https://github.com/blakeembrey/camel-case",
            "asOfVersion": "1.2.1"
        },
        {
            "libraryName": "camelcase",
            "typingsPackageName": "camelcase",
            "sourceRepoURL": "https://github.com/sindresorhus/camelcase",
            "asOfVersion": "5.2.0"
        },
        {
            "libraryName": "camelcase-keys",
            "typingsPackageName": "camelcase-keys",
            "sourceRepoURL": "https://github.com/sindresorhus/camelcase-keys",
            "asOfVersion": "5.1.0"
        },
        {
            "libraryName": "cassandra-driver",
            "typingsPackageName": "cassandra-driver",
            "sourceRepoURL": "https://github.com/datastax/nodejs-driver",
            "asOfVersion": "4.2.0"
        },
        {
            "libraryName": "camljs",
            "typingsPackageName": "camljs",
            "sourceRepoURL": "https://github.com/andrei-markeev/camljs",
            "asOfVersion": "2.8.1"
        },
        {
            "libraryName": "catalog",
            "typingsPackageName": "catalog",
            "sourceRepoURL": "https://github.com/interactivethings/catalog",
            "asOfVersion": "3.5.0"
        },
        {
            "libraryName": "chai-http",
            "typingsPackageName": "chai-http",
            "sourceRepoURL": "https://github.com/chaijs/chai-http",
            "asOfVersion": "4.2.0"
        },
        {
            "libraryName": "chai-webdriverio",
            "typingsPackageName": "chai-webdriverio",
            "sourceRepoURL": "https://github.com/marcodejongh/chai-webdriverio",
            "asOfVersion": "1.0.0"
        },
        {
            "libraryName": "chalk",
            "typingsPackageName": "chalk",
            "sourceRepoURL": "https://github.com/chalk/chalk",
            "asOfVersion": "2.2.0"
        },
        {
            "libraryName": "change-case",
            "typingsPackageName": "change-case",
            "sourceRepoURL": "https://github.com/blakeembrey/change-case",
            "asOfVersion": "2.3.1"
        },
        {
            "libraryName": "cheap-ruler",
            "typingsPackageName": "cheap-ruler",
            "sourceRepoURL": "https://github.com/mapbox/cheap-ruler",
            "asOfVersion": "2.5.0"
        },
        {
            "libraryName": "chokidar",
            "typingsPackageName": "chokidar",
            "sourceRepoURL": "https://github.com/paulmillr/chokidar",
            "asOfVersion": "2.1.3"
        },
        {
            "libraryName": "chunked-dc",
            "typingsPackageName": "chunked-dc",
            "sourceRepoURL": "https://github.com/saltyrtc/chunked-dc-js",
            "asOfVersion": "0.2.2"
        },
        {
            "libraryName": "clean-stack",
            "typingsPackageName": "clean-stack",
            "sourceRepoURL": "https://github.com/sindresorhus/clean-stack",
            "asOfVersion": "2.1.0"
        },
        {
            "libraryName": "clean-webpack-plugin",
            "typingsPackageName": "clean-webpack-plugin",
            "sourceRepoURL": "https://github.com/johnagan/clean-webpack-plugin",
            "asOfVersion": "2.0.0"
        },
        {
            "libraryName": "clear-module",
            "typingsPackageName": "clear-require",
            "sourceRepoURL": "https://github.com/sindresorhus/clear-module",
            "asOfVersion": "3.2.0"
        },
        {
            "libraryName": "cli-boxes",
            "typingsPackageName": "cli-boxes",
            "sourceRepoURL": "https://github.com/sindresorhus/cli-boxes",
            "asOfVersion": "2.0.0"
        },
        {
            "libraryName": "cli-cursor",
            "typingsPackageName": "cli-cursor",
            "sourceRepoURL": "https://github.com/sindresorhus/cli-cursor",
            "asOfVersion": "3.0.0"
        },
        {
            "libraryName": "cli-truncate",
            "typingsPackageName": "cli-truncate",
            "sourceRepoURL": "https://github.com/sindresorhus/cli-truncate",
            "asOfVersion": "2.0.0"
        },
        {
            "libraryName": "clipboardy",
            "typingsPackageName": "clipboardy",
            "sourceRepoURL": "https://github.com/sindresorhus/clipboardy",
            "asOfVersion": "2.0.0"
        },
        {
            "libraryName": "colors.js (colors)",
            "typingsPackageName": "colors",
            "sourceRepoURL": "https://github.com/Marak/colors.js",
            "asOfVersion": "1.2.1"
        },
        {
            "libraryName": "commander",
            "typingsPackageName": "commander",
            "sourceRepoURL": "https://github.com/tj/commander.js",
            "asOfVersion": "2.12.2"
        },
        {
            "libraryName": "composer-concerto",
            "typingsPackageName": "composer-concerto",
            "sourceRepoURL": "https://github.com/hyperledger/composer-concerto#readme",
            "asOfVersion": "0.71.1"
        },
        {
            "libraryName": "compare-versions",
            "typingsPackageName": "compare-versions",
            "sourceRepoURL": "https://github.com/omichelsen/compare-versions",
            "asOfVersion": "3.3.0"
        },
        {
            "libraryName": "condense-whitespace",
            "typingsPackageName": "condense-whitespace",
            "sourceRepoURL": "https://github.com/sindresorhus/condense-whitespace",
            "asOfVersion": "2.0.0"
        },
        {
            "libraryName": "conf",
            "typingsPackageName": "conf",
            "sourceRepoURL": "https://github.com/sindresorhus/conf",
            "asOfVersion": "3.0.0"
        },
        {
            "libraryName": "confirmdialog",
            "typingsPackageName": "confirmdialog",
            "sourceRepoURL": "https://github.com/allipierre/Type-definitions-for-jquery-confirm/tree/master/types/confirmDialog-js",
            "asOfVersion": "1.0.0"
        },
        {
            "libraryName": "consola",
            "typingsPackageName": "consola",
            "sourceRepoURL": "https://github.com/nuxt/consola",
            "asOfVersion": "2.2.5"
        },
        {
            "libraryName": "constant-case",
            "typingsPackageName": "constant-case",
            "sourceRepoURL": "https://github.com/blakeembrey/constant-case",
            "asOfVersion": "1.1.2"
        },
        {
            "libraryName": "convert-hrtime",
            "typingsPackageName": "convert-hrtime",
            "sourceRepoURL": "https://github.com/sindresorhus/convert-hrtime",
            "asOfVersion": "3.0.0"
        },
        {
            "libraryName": "copy-text-to-clipboard",
            "typingsPackageName": "copy-text-to-clipboard",
            "sourceRepoURL": "https://github.com/sindresorhus/copy-text-to-clipboard",
            "asOfVersion": "2.0.1"
        },
        {
            "libraryName": "cordova-plugin-battery-status",
            "typingsPackageName": "cordova-plugin-battery-status",
            "sourceRepoURL": "https://github.com/apache/cordova-plugin-battery-status",
            "asOfVersion": "1.2.3"
        },
        {
            "libraryName": "cordova-plugin-camera",
            "typingsPackageName": "cordova-plugin-camera",
            "sourceRepoURL": "https://github.com/apache/cordova-plugin-camera",
            "asOfVersion": "2.4.0"
        },
        {
            "libraryName": "cordova-plugin-contacts",
            "typingsPackageName": "cordova-plugin-contacts",
            "sourceRepoURL": "https://github.com/apache/cordova-plugin-contacts",
            "asOfVersion": "2.3.0"
        },
        {
            "libraryName": "cordova-plugin-device",
            "typingsPackageName": "cordova-plugin-device",
            "sourceRepoURL": "https://github.com/apache/cordova-plugin-device",
            "asOfVersion": "1.1.5"
        },
        {
            "libraryName": "cordova-plugin-device-motion",
            "typingsPackageName": "cordova-plugin-device-motion",
            "sourceRepoURL": "https://github.com/apache/cordova-plugin-device-motion",
            "asOfVersion": "1.2.4"
        },
        {
            "libraryName": "Apache Cordova Device Orientation plugin",
            "typingsPackageName": "cordova-plugin-device-orientation",
            "sourceRepoURL": "https://github.com/apache/cordova-plugin-device-orientation",
            "asOfVersion": "1.0.6"
        },
        {
            "libraryName": "cordova-plugin-dialogs",
            "typingsPackageName": "cordova-plugin-dialogs",
            "sourceRepoURL": "https://github.com/apache/cordova-plugin-dialogs",
            "asOfVersion": "1.3.2"
        },
        {
            "libraryName": "Apache Cordova File System plugin",
            "typingsPackageName": "cordova-plugin-file",
            "sourceRepoURL": "https://github.com/apache/cordova-plugin-file",
            "asOfVersion": "4.3.2"
        },
        {
            "libraryName": "cordova-plugin-file-transfer",
            "typingsPackageName": "cordova-plugin-file-transfer",
            "sourceRepoURL": "https://github.com/apache/cordova-plugin-file-transfer",
            "asOfVersion": "1.6.2"
        },
        {
            "libraryName": "cordova-plugin-globalization",
            "typingsPackageName": "cordova-plugin-globalization",
            "sourceRepoURL": "https://github.com/apache/cordova-plugin-globalization",
            "asOfVersion": "1.0.6"
        },
        {
            "libraryName": "cordova-plugin-inappbrowser",
            "typingsPackageName": "cordova-plugin-inappbrowser",
            "sourceRepoURL": "https://github.com/apache/cordova-plugin-inappbrowser",
            "asOfVersion": "2.0.0"
        },
        {
            "libraryName": "cordova-plugin-media",
            "typingsPackageName": "cordova-plugin-media",
            "sourceRepoURL": "https://github.com/apache/cordova-plugin-media",
            "asOfVersion": "3.0.0"
        },
        {
            "libraryName": "cordova-plugin-media-capture",
            "typingsPackageName": "cordova-plugin-media-capture",
            "sourceRepoURL": "https://github.com/apache/cordova-plugin-media-capture",
            "asOfVersion": "1.4.2"
        },
        {
            "libraryName": "cordova-plugin-network-information",
            "typingsPackageName": "cordova-plugin-network-information",
            "sourceRepoURL": "https://github.com/apache/cordova-plugin-network-information",
            "asOfVersion": "1.3.2"
        },
        {
            "libraryName": "cordova-plugin-splashscreen",
            "typingsPackageName": "cordova-plugin-splashscreen",
            "sourceRepoURL": "https://github.com/apache/cordova-plugin-splashscreen",
            "asOfVersion": "4.0.2"
        },
        {
            "libraryName": "Apache Cordova StatusBar plugin",
            "typingsPackageName": "cordova-plugin-statusbar",
            "sourceRepoURL": "https://github.com/apache/cordova-plugin-statusbar",
            "asOfVersion": "2.2.2"
        },
        {
            "libraryName": "Apache Cordova Vibration plugin",
            "typingsPackageName": "cordova-plugin-vibration",
            "sourceRepoURL": "https://github.com/apache/cordova-plugin-vibration",
            "asOfVersion": "2.1.4"
        },
        {
            "libraryName": "cordova-plugin-x-socialsharing",
            "typingsPackageName": "cordova-plugin-x-socialsharing",
            "sourceRepoURL": "https://github.com/EddyVerbruggen/SocialSharing-PhoneGap-Plugin",
            "asOfVersion": "5.4.5"
        },
        {
            "libraryName": "cordova.plugins.diagnostic",
            "typingsPackageName": "cordova.plugins.diagnostic",
            "sourceRepoURL": "https://github.com/dpa99c/cordova-diagnostic-plugin",
            "asOfVersion": "3.7.0"
        },
        {
            "libraryName": "core-decorators.js",
            "typingsPackageName": "core-decorators",
            "sourceRepoURL": "https://github.com/jayphelps/core-decorators.js",
            "asOfVersion": "0.20.0"
        },
        {
            "libraryName": "countup.js",
            "typingsPackageName": "countup.js",
            "sourceRepoURL": "https://github.com/inorganik/CountUp.js",
            "asOfVersion": "2.0.3"
        },
        {
            "libraryName": "cp-file",
            "typingsPackageName": "cp-file",
            "sourceRepoURL": "https://github.com/sindresorhus/cp-file",
            "asOfVersion": "6.1.1"
        },
        {
            "libraryName": "cpy",
            "typingsPackageName": "cpy",
            "sourceRepoURL": "https://github.com/sindresorhus/cpy",
            "asOfVersion": "7.1.1"
        },
        {
            "libraryName": "create-html-element",
            "typingsPackageName": "create-html-element",
            "sourceRepoURL": "https://github.com/sindresorhus/create-html-element",
            "asOfVersion": "2.1.0"
        },
        {
            "libraryName": "cropperjs",
            "typingsPackageName": "cropperjs",
            "sourceRepoURL": "https://github.com/fengyuanchen/cropperjs",
            "asOfVersion": "1.3.0"
        },
        {
            "libraryName": "crypto-hash",
            "typingsPackageName": "crypto-hash",
            "sourceRepoURL": "https://github.com/sindresorhus/crypto-hash",
            "asOfVersion": "1.1.0"
        },
        {
            "libraryName": "crypto-random-string",
            "typingsPackageName": "crypto-random-string",
            "sourceRepoURL": "https://github.com/sindresorhus/crypto-random-string",
            "asOfVersion": "2.0.0"
        },
        {
            "libraryName": "cson-parser",
            "typingsPackageName": "cson-parser",
            "sourceRepoURL": "https://github.com/groupon/cson-parser",
            "asOfVersion": "4.0.3"
        },
        {
            "libraryName": "csv-parse",
            "typingsPackageName": "csv-parse",
            "sourceRepoURL": "https://github.com/adaltas/node-csv-parse",
            "asOfVersion": "1.2.2"
        },
        {
            "libraryName": "cucumber-html-reporter",
            "typingsPackageName": "cucumber-html-reporter",
            "sourceRepoURL": "https://github.com/gkushang/cucumber-html-reporter",
            "asOfVersion": "5.0.1"
        },
        {
            "libraryName": "csv-stringify",
            "typingsPackageName": "csv-stringify",
            "sourceRepoURL": "https://github.com/wdavidw/node-csv-stringify",
            "asOfVersion": "3.1.0"
        },
        {
            "libraryName": "cycled",
            "typingsPackageName": "cycled",
            "sourceRepoURL": "https://github.com/sindresorhus/cycled",
            "asOfVersion": "1.1.0"
        },
        {
            "libraryName": "cypress",
            "typingsPackageName": "cypress",
            "sourceRepoURL": "https://cypress.io",
            "asOfVersion": "1.1.3"
        },
        {
            "libraryName": "dargs",
            "typingsPackageName": "dargs",
            "sourceRepoURL": "https://github.com/sindresorhus/dargs",
            "asOfVersion": "6.1.0"
        },
        {
            "libraryName": "date-fns",
            "typingsPackageName": "date-fns",
            "sourceRepoURL": "https://github.com/date-fns/date-fns",
            "asOfVersion": "2.6.0"
        },
        {
            "libraryName": "dd-trace",
            "typingsPackageName": "dd-trace",
            "sourceRepoURL": "https://github.com/DataDog/dd-trace-js",
            "asOfVersion": "0.9.0"
        },
        {
            "libraryName": "debounce-fn",
            "typingsPackageName": "debounce-fn",
            "sourceRepoURL": "https://github.com/sindresorhus/debounce-fn",
            "asOfVersion": "3.0.0"
        },
        {
            "libraryName": "decamelize",
            "typingsPackageName": "decamelize",
            "sourceRepoURL": "https://github.com/sindresorhus/decamelize",
            "asOfVersion": "3.0.1"
        },
        {
            "libraryName": "decimal.js",
            "typingsPackageName": "decimal.js",
            "sourceRepoURL": "https://github.com/MikeMcl/decimal.js",
            "asOfVersion": "7.4.0"
        },
        {
            "libraryName": "decompress-response",
            "typingsPackageName": "decompress-response",
            "sourceRepoURL": "https://github.com/sindresorhus/decompress-response",
            "asOfVersion": "4.1.0"
        },
        {
            "libraryName": "deep-freeze-es6",
            "typingsPackageName": "deep-freeze-es6",
            "sourceRepoURL": "https://github.com/christophehurpeau/deep-freeze-es6",
            "asOfVersion": "1.1.0"
        },
        {
            "libraryName": "deepmerge",
            "typingsPackageName": "deepmerge",
            "sourceRepoURL": "git@github.com:KyleAMathews/deepmerge.git",
            "asOfVersion": "2.2.0"
        },
        {
            "libraryName": "define-lazy-prop",
            "typingsPackageName": "define-lazy-prop",
            "sourceRepoURL": "https://github.com/sindresorhus/define-lazy-prop",
            "asOfVersion": "2.0.0"
        },
        {
            "libraryName": "del",
            "typingsPackageName": "del",
            "sourceRepoURL": "https://github.com/sindresorhus/del",
            "asOfVersion": "4.0.0"
        },
        {
            "libraryName": "delay",
            "typingsPackageName": "delay",
            "sourceRepoURL": "https://github.com/sindresorhus/delay",
            "asOfVersion": "3.1.0"
        },
        {
            "libraryName": "delegated-events",
            "typingsPackageName": "delegated-events",
            "sourceRepoURL": "https://github.com/dgraham/delegated-events#readme",
            "asOfVersion": "1.1.0"
        },
        {
            "libraryName": "detect-browser",
            "typingsPackageName": "detect-browser",
            "sourceRepoURL": "https://github.com/DamonOehlman/detect-browser",
            "asOfVersion": "4.0.0"
        },
        {
            "libraryName": "detect-indent",
            "typingsPackageName": "detect-indent",
            "sourceRepoURL": "https://github.com/sindresorhus/detect-indent",
            "asOfVersion": "6.0.0"
        },
        {
            "libraryName": "detect-newline",
            "typingsPackageName": "detect-newline",
            "sourceRepoURL": "https://github.com/sindresorhus/detect-newline",
            "asOfVersion": "3.0.0"
        },
        {
            "libraryName": "DevExtreme",
            "typingsPackageName": "devextreme",
            "sourceRepoURL": "http://js.devexpress.com/",
            "asOfVersion": "16.2.1"
        },
        {
            "libraryName": "devtools-detect",
            "typingsPackageName": "devtools-detect",
            "sourceRepoURL": "https://github.com/sindresorhus/devtools-detect",
            "asOfVersion": "3.0.0"
        },
        {
            "libraryName": "Dexie.js",
            "typingsPackageName": "dexie",
            "sourceRepoURL": "https://github.com/dfahlander/Dexie.js",
            "asOfVersion": "1.3.1"
        },
        {
            "libraryName": "dialogflow",
            "typingsPackageName": "dialogflow",
            "sourceRepoURL": "https://github.com/googleapis/nodejs-dialogflow",
            "asOfVersion": "4.0.3"
        },
        {
            "libraryName": "docker-file-parser",
            "typingsPackageName": "docker-file-parser",
            "sourceRepoURL": "https://github.com/joyent/docker-file-parser",
            "asOfVersion": "1.0.3"
        },
        {
            "libraryName": "document-promises",
            "typingsPackageName": "document-promises",
            "sourceRepoURL": "https://github.com/jonathantneal/document-promises#readme",
            "asOfVersion": "4.0.0"
        },
        {
            "libraryName": "dom-helpers",
            "typingsPackageName": "dom-helpers",
            "sourceRepoURL": "https://github.com/react-bootstrap/dom-helpers",
            "asOfVersion": "5.0.1"
        },
        {
            "libraryName": "dom-loaded",
            "typingsPackageName": "dom-loaded",
            "sourceRepoURL": "https://github.com/sindresorhus/dom-loaded",
            "asOfVersion": "1.1.0"
        },
        {
            "libraryName": "domelementtype",
            "typingsPackageName": "domelementtype",
            "sourceRepoURL": "https://github.com/fb55/domelementtype#readme",
            "asOfVersion": "2.0.1"
        },
        {
            "libraryName": "dot-case",
            "typingsPackageName": "dot-case",
            "sourceRepoURL": "https://github.com/blakeembrey/dot-case",
            "asOfVersion": "1.1.2"
        },
        {
            "libraryName": "dot-prop",
            "typingsPackageName": "dot-prop",
            "sourceRepoURL": "https://github.com/sindresorhus/dot-prop",
            "asOfVersion": "5.0.0"
        },
        {
            "libraryName": "dotenv",
            "typingsPackageName": "dotenv",
            "sourceRepoURL": "https://github.com/motdotla/dotenv",
            "asOfVersion": "8.2.0"
        },
        {
            "libraryName": "dva",
            "typingsPackageName": "dva",
            "sourceRepoURL": "https://github.com/dvajs/dva",
            "asOfVersion": "1.1.0"
        },
        {
            "libraryName": "easy-x-headers",
            "typingsPackageName": "easy-x-headers",
            "sourceRepoURL": "https://github.com/DeadAlready/easy-x-headers",
            "asOfVersion": "1.0.0"
        },
        {
            "libraryName": "easy-xapi-supertest",
            "typingsPackageName": "easy-xapi-supertest",
            "sourceRepoURL": "https://github.com/DeadAlready/easy-xapi-supertest",
            "asOfVersion": "1.0.0"
        },
        {
            "libraryName": "EasyStar.js",
            "typingsPackageName": "easystarjs",
            "sourceRepoURL": "http://easystarjs.com/",
            "asOfVersion": "0.3.1"
        },
        {
            "libraryName": "ecmarkup",
            "typingsPackageName": "ecmarkup",
            "sourceRepoURL": "https://github.com/bterlson/ecmarkup",
            "asOfVersion": "3.4.0"
        },
        {
            "libraryName": "Egg",
            "typingsPackageName": "egg",
            "sourceRepoURL": "https://github.com/eggjs/egg",
            "asOfVersion": "1.5.0"
        },
        {
            "libraryName": "elastic-apm-node",
            "typingsPackageName": "elastic-apm-node",
            "sourceRepoURL": "https://github.com/elastic/apm-agent-nodejs",
            "asOfVersion": "2.7.0"
        },
        {
            "libraryName": "electron",
            "typingsPackageName": "electron",
            "sourceRepoURL": "https://github.com/electron/electron",
            "asOfVersion": "1.6.10"
        },
        {
            "libraryName": "electron-builder",
            "typingsPackageName": "electron-builder",
            "sourceRepoURL": "https://github.com/loopline-systems/electron-builder",
            "asOfVersion": "2.8.0"
        },
        {
            "libraryName": "electron-store",
            "typingsPackageName": "electron-config",
            "sourceRepoURL": "https://github.com/sindresorhus/electron-store",
            "asOfVersion": "3.2.0"
        },
        {
            "libraryName": "electron-debug",
            "typingsPackageName": "electron-debug",
            "sourceRepoURL": "https://github.com/sindresorhus/electron-debug",
            "asOfVersion": "2.1.0"
        },
        {
            "libraryName": "electron-is-dev",
            "typingsPackageName": "electron-is-dev",
            "sourceRepoURL": "https://github.com/sindresorhus/electron-is-dev",
            "asOfVersion": "1.1.0"
        },
        {
            "libraryName": "electron-store",
            "typingsPackageName": "electron-store",
            "sourceRepoURL": "https://github.com/sindresorhus/electron-store",
            "asOfVersion": "3.2.0"
        },
        {
            "libraryName": "electron-unhandled",
            "typingsPackageName": "electron-unhandled",
            "sourceRepoURL": "https://github.com/sindresorhus/electron-unhandled",
            "asOfVersion": "2.2.0"
        },
        {
            "libraryName": "electron-util",
            "typingsPackageName": "electron-util",
            "sourceRepoURL": "https://github.com/sindresorhus/electron-util",
            "asOfVersion": "0.11.0"
        },
        {
            "libraryName": "electron-winstaller",
            "typingsPackageName": "electron-winstaller",
            "sourceRepoURL": "https://github.com/electron/windows-installer",
            "asOfVersion": "4.0.0"
        },
        {
            "libraryName": "elegant-spinner",
            "typingsPackageName": "elegant-spinner",
            "sourceRepoURL": "https://github.com/sindresorhus/elegant-spinner",
            "asOfVersion": "2.0.0"
        },
        {
            "libraryName": "element-ready",
            "typingsPackageName": "element-ready",
            "sourceRepoURL": "https://github.com/sindresorhus/element-ready",
            "asOfVersion": "3.1.0"
        },
        {
            "libraryName": "email-addresses",
            "typingsPackageName": "email-addresses",
            "sourceRepoURL": "https://github.com/jackbowman/email-addresses",
            "asOfVersion": "3.0.0"
        },
        {
            "libraryName": "email-validator",
            "typingsPackageName": "email-validator",
            "sourceRepoURL": "https://github.com/Sembiance/email-validator",
            "asOfVersion": "1.0.6"
        },
        {
            "libraryName": "empty-trash",
            "typingsPackageName": "empty-trash",
            "sourceRepoURL": "https://github.com/sindresorhus/empty-trash",
            "asOfVersion": "3.0.0"
        },
        {
            "libraryName": "ensure-error",
            "typingsPackageName": "ensure-error",
            "sourceRepoURL": "https://github.com/sindresorhus/ensure-error",
            "asOfVersion": "2.0.0"
        },
        {
            "libraryName": "env-editor",
            "typingsPackageName": "env-editor",
            "sourceRepoURL": "https://github.com/sindresorhus/env-editor",
            "asOfVersion": "0.4.0"
        },
        {
            "libraryName": "env-paths",
            "typingsPackageName": "env-paths",
            "sourceRepoURL": "https://github.com/sindresorhus/env-paths",
            "asOfVersion": "2.1.0"
        },
        {
            "libraryName": "error-stack-parser",
            "typingsPackageName": "error-stack-parser",
            "sourceRepoURL": "https://github.com/stacktracejs/error-stack-parser",
            "asOfVersion": "2.0.0"
        },
        {
            "libraryName": "es6-error",
            "typingsPackageName": "es6-error",
            "sourceRepoURL": "https://github.com/bjyoungblood/es6-error",
            "asOfVersion": "4.0.2"
        },
        {
            "libraryName": "es6-promise",
            "typingsPackageName": "es6-promise",
            "sourceRepoURL": "https://github.com/jakearchibald/ES6-Promise",
            "asOfVersion": "3.3.0"
        },
        {
            "libraryName": "escape-goat",
            "typingsPackageName": "escape-goat",
            "sourceRepoURL": "https://github.com/sindresorhus/escape-goat",
            "asOfVersion": "2.0.0"
        },
        {
            "libraryName": "escape-string-regexp",
            "typingsPackageName": "escape-string-regexp",
            "sourceRepoURL": "https://github.com/sindresorhus/escape-string-regexp",
            "asOfVersion": "2.0.0"
        },
        {
            "libraryName": "ethereumjs-util",
            "typingsPackageName": "ethereumjs-util",
            "sourceRepoURL": "https://github.com/ethereumjs/ethereumjs-util#readme",
            "asOfVersion": "6.1.0"
        },
        {
            "libraryName": "ethereumjs-tx",
            "typingsPackageName": "ethereumjs-tx",
            "sourceRepoURL": "https://github.com/ethereumjs/ethereumjs-tx",
            "asOfVersion": "2.0.0"
        },
        {
            "libraryName": "eventemitter2",
            "typingsPackageName": "eventemitter2",
            "sourceRepoURL": "https://github.com/asyncly/EventEmitter2",
            "asOfVersion": "4.1.0"
        },
        {
            "libraryName": "EventEmitter3",
            "typingsPackageName": "eventemitter3",
            "sourceRepoURL": "https://github.com/primus/eventemitter3",
            "asOfVersion": "2.0.2"
        },
        {
            "libraryName": "ex-react-native-i18n",
            "typingsPackageName": "ex-react-native-i18n",
            "sourceRepoURL": "https://github.com/xcarpentier/ex-react-native-i18n/",
            "asOfVersion": "0.0.6"
        },
        {
            "libraryName": "exceljs",
            "typingsPackageName": "exceljs",
            "sourceRepoURL": "https://github.com/exceljs/exceljs",
            "asOfVersion": "1.3.0"
        },
        {
            "libraryName": "execa",
            "typingsPackageName": "execa",
            "sourceRepoURL": "https://github.com/sindresorhus/execa",
            "asOfVersion": "2.0.0"
        },
        {
            "libraryName": "execall",
            "typingsPackageName": "execall",
            "sourceRepoURL": "https://github.com/sindresorhus/execall",
            "asOfVersion": "2.0.0"
        },
        {
            "libraryName": "exit-hook",
            "typingsPackageName": "exit-hook",
            "sourceRepoURL": "https://github.com/sindresorhus/exit-hook",
            "asOfVersion": "2.2.0"
        },
        {
            "libraryName": "expect",
            "typingsPackageName": "expect",
            "sourceRepoURL": "https://github.com/facebook/jest",
            "asOfVersion": "24.3.0"
        },
        {
            "libraryName": "expo-localization",
            "typingsPackageName": "expo-localization",
            "sourceRepoURL": "https://docs.expo.io/versions/latest/sdk/localization",
            "asOfVersion": "3.0.0"
        },
        {
            "libraryName": "expo",
            "typingsPackageName": "expo",
            "sourceRepoURL": "https://github.com/expo/expo/tree/master/packages/expo",
            "asOfVersion": "33.0.0"
        },
        {
            "libraryName": "expr-eval",
            "typingsPackageName": "expr-eval",
            "sourceRepoURL": "https://github.com/silentmatt/expr-eval",
            "asOfVersion": "1.1.0"
        },
        {
            "libraryName": "express-graphql",
            "typingsPackageName": "express-graphql",
            "sourceRepoURL": "https://github.com/graphql/express-graphql",
            "asOfVersion": "0.9.0"
        },
        {
            "libraryName": "express-openapi",
            "typingsPackageName": "express-openapi",
            "sourceRepoURL": "https://github.com/kogosoftwarellc/express-openapi",
            "asOfVersion": "1.9.0"
        },
        {
            "libraryName": "express-promise-router",
            "typingsPackageName": "express-promise-router",
            "sourceRepoURL": "https://github.com/express-promise-router/express-promise-router",
            "asOfVersion": "3.0.0"
        },
        {
            "libraryName": "express-validator",
            "typingsPackageName": "express-validator",
            "sourceRepoURL": "https://github.com/ctavan/express-validator",
            "asOfVersion": "3.0.0"
        },
        {
            "libraryName": "express-winston",
            "typingsPackageName": "express-winston",
            "sourceRepoURL": "https://github.com/bithavoc/express-winston#readme",
            "asOfVersion": "4.0.0"
        },
        {
            "libraryName": "extended-listbox",
            "typingsPackageName": "extended-listbox",
            "sourceRepoURL": "https://github.com/code-chris/extended-listbox",
            "asOfVersion": "4.0.1"
        },
        {
            "libraryName": "extract-stack",
            "typingsPackageName": "extract-stack",
            "sourceRepoURL": "https://github.com/sindresorhus/extract-stack",
            "asOfVersion": "2.0.0"
        },
        {
            "libraryName": "fast-diff",
            "typingsPackageName": "fast-diff",
            "sourceRepoURL": "https://github.com/jhchen/fast-diff",
            "asOfVersion": "1.2.0"
        },
        {
            "libraryName": "JSON-Patch",
            "typingsPackageName": "fast-json-patch",
            "sourceRepoURL": "https://github.com/Starcounter-Jack/JSON-Patch",
            "asOfVersion": "1.1.5"
        },
        {
            "libraryName": "FastSimplexNoise",
            "typingsPackageName": "fast-simplex-noise",
            "sourceRepoURL": "https://www.npmjs.com/package/fast-simplex-noise",
            "asOfVersion": "3.0.0"
        },
        {
            "libraryName": "fastify-cors",
            "typingsPackageName": "fastify-cors",
            "sourceRepoURL": "https://github.com/fastify/fastify-cors",
            "asOfVersion": "2.1.0"
        },
        {
            "libraryName": "Fastify-JWT",
            "typingsPackageName": "fastify-jwt",
            "sourceRepoURL": "https://github.com/fastify/fastify-jwt",
            "asOfVersion": "0.8.1"
        },
        {
            "libraryName": "fastify-multipart",
            "typingsPackageName": "fastify-multipart",
            "sourceRepoURL": "https://github.com/fastify/fastify-multipart",
            "asOfVersion": "0.7.0"
        },
        {
            "libraryName": "fastify-static",
            "typingsPackageName": "fastify-static",
            "sourceRepoURL": "https://github.com/fastify/fastify-static",
            "asOfVersion": "2.2.1"
        },
        {
            "libraryName": "fecha",
            "typingsPackageName": "fecha",
            "sourceRepoURL": "https://github.com/taylorhakes/fecha",
            "asOfVersion": "2.3.1"
        },
        {
            "libraryName": "figures",
            "typingsPackageName": "figures",
            "sourceRepoURL": "https://github.com/sindresorhus/figures",
            "asOfVersion": "3.0.0"
        },
        {
            "libraryName": "file-type",
            "typingsPackageName": "file-type",
            "sourceRepoURL": "https://github.com/sindresorhus/file-type",
            "asOfVersion": "10.9.1"
        },
        {
            "libraryName": "file-url",
            "typingsPackageName": "file-url",
            "sourceRepoURL": "https://github.com/sindresorhus/file-url",
            "asOfVersion": "3.0.0"
        },
        {
            "libraryName": "filenamify",
            "typingsPackageName": "filenamify",
            "sourceRepoURL": "https://github.com/sindresorhus/filenamify",
            "asOfVersion": "3.0.0"
        },
        {
            "libraryName": "filenamify-url",
            "typingsPackageName": "filenamify-url",
            "sourceRepoURL": "https://github.com/sindresorhus/filenamify-url",
            "asOfVersion": "2.0.0"
        },
        {
            "libraryName": "filesize",
            "typingsPackageName": "filesize",
            "sourceRepoURL": "https://github.com/avoidwork/filesize.js",
            "asOfVersion": "5.0.0"
        },
        {
            "libraryName": "filter-console",
            "typingsPackageName": "filter-console",
            "sourceRepoURL": "https://github.com/sindresorhus/filter-console",
            "asOfVersion": "0.1.1"
        },
        {
            "libraryName": "find-process",
            "typingsPackageName": "find-process",
            "sourceRepoURL": "https://github.com/yibn2008/find-process",
            "asOfVersion": "1.2.0"
        },
        {
            "libraryName": "find-java-home",
            "typingsPackageName": "find-java-home",
            "sourceRepoURL": "https://github.com/jsdevel/node-find-java-home",
            "asOfVersion": "1.0.0"
        },
        {
            "libraryName": "find-up",
            "typingsPackageName": "find-up",
            "sourceRepoURL": "https://github.com/sindresorhus/find-up",
            "asOfVersion": "4.0.0"
        },
        {
            "libraryName": "find-versions",
            "typingsPackageName": "find-versions",
            "sourceRepoURL": "https://github.com/sindresorhus/find-versions",
            "asOfVersion": "3.1.0"
        },
        {
            "libraryName": "FineUploader",
            "typingsPackageName": "fine-uploader",
            "sourceRepoURL": "http://fineuploader.com/",
            "asOfVersion": "5.14.0"
        },
        {
            "libraryName": "Firebase API",
            "typingsPackageName": "firebase",
            "sourceRepoURL": "https://www.firebase.com/docs/javascript/firebase",
            "asOfVersion": "3.2.1"
        },
        {
            "libraryName": "first-run",
            "typingsPackageName": "first-run",
            "sourceRepoURL": "https://github.com/sindresorhus/first-run",
            "asOfVersion": "2.0.0"
        },
        {
            "libraryName": "fkill",
            "typingsPackageName": "fkill",
            "sourceRepoURL": "https://github.com/sindresorhus/fkill",
            "asOfVersion": "6.0.0"
        },
        {
            "libraryName": "flatpickr",
            "typingsPackageName": "flatpickr",
            "sourceRepoURL": "https://github.com/chmln/flatpickr",
            "asOfVersion": "3.1.2"
        },
        {
            "libraryName": "flux-standard-action",
            "typingsPackageName": "flux-standard-action",
            "sourceRepoURL": "https://github.com/acdlite/flux-standard-action",
            "asOfVersion": "1.1.0"
        },
        {
            "libraryName": "forge-di",
            "typingsPackageName": "forge-di",
            "sourceRepoURL": "https://github.com/nkohari/forge",
            "asOfVersion": "12.0.2"
        },
        {
            "libraryName": "fork-ts-checker-webpack-plugin",
            "typingsPackageName": "fork-ts-checker-webpack-plugin",
            "sourceRepoURL": "https://github.com/Realytics/fork-ts-checker-webpack-plugin",
            "asOfVersion": "0.4.5"
        },
        {
            "libraryName": "form-data",
            "typingsPackageName": "form-data",
            "sourceRepoURL": "https://github.com/form-data/form-data",
            "asOfVersion": "2.5.0"
        },
        {
            "libraryName": "format-number",
            "typingsPackageName": "format-number",
            "sourceRepoURL": "https://github.com/componitable/format-number",
            "asOfVersion": "3.0.0"
        },
        {
            "libraryName": "Foundation Sites",
            "typingsPackageName": "foundation-sites",
            "sourceRepoURL": "http://foundation.zurb.com/",
            "asOfVersion": "6.4.3"
        },
        {
            "libraryName": "fromnow",
            "typingsPackageName": "fromnow",
            "sourceRepoURL": "https://github.com/lukeed/fromNow",
            "asOfVersion": "3.0.1"
        },
        {
            "libraryName": "fs-promise",
            "typingsPackageName": "fs-promise",
            "sourceRepoURL": "https://github.com/kevinbeaty/fs-promise",
            "asOfVersion": "2.0.0"
        },
        {
            "libraryName": "FullCalendar",
            "typingsPackageName": "fullcalendar",
            "sourceRepoURL": "http://arshaw.com/fullcalendar/",
            "asOfVersion": "3.8.0"
        },
        {
            "libraryName": "fuse",
            "typingsPackageName": "fuse",
            "sourceRepoURL": "https://github.com/krisk/Fuse",
            "asOfVersion": "2.6.0"
        },
        {
            "libraryName": "gaea-model",
            "typingsPackageName": "gaea-model",
            "sourceRepoURL": "https://github.com/ascoders/gaea-model",
            "asOfVersion": "0.0.0"
        },
        {
            "libraryName": "ganache-core",
            "typingsPackageName": "ganache-core",
            "sourceRepoURL": "https://github.com/trufflesuite/ganache-core#readme",
            "asOfVersion": "2.7.0"
        },
        {
            "libraryName": "geolib",
            "typingsPackageName": "geolib",
            "sourceRepoURL": "https://github.com/manuelbieh/Geolib",
            "asOfVersion": "2.0.23"
        },
        {
            "libraryName": "get-emails",
            "typingsPackageName": "get-emails",
            "sourceRepoURL": "https://github.com/sindresorhus/get-emails",
            "asOfVersion": "3.0.0"
        },
        {
            "libraryName": "get-port",
            "typingsPackageName": "get-port",
            "sourceRepoURL": "https://github.com/sindresorhus/get-port",
            "asOfVersion": "4.2.0"
        },
        {
            "libraryName": "get-range",
            "typingsPackageName": "get-range",
            "sourceRepoURL": "https://github.com/sindresorhus/get-range",
            "asOfVersion": "2.0.1"
        },
        {
            "libraryName": "get-stdin",
            "typingsPackageName": "get-stdin",
            "sourceRepoURL": "https://github.com/sindresorhus/get-stdin",
            "asOfVersion": "7.0.0"
        },
        {
            "libraryName": "get-stream",
            "typingsPackageName": "get-stream",
            "sourceRepoURL": "https://github.com/sindresorhus/get-stream",
            "asOfVersion": "5.0.0"
        },
        {
            "libraryName": "get-urls",
            "typingsPackageName": "get-urls",
            "sourceRepoURL": "https://github.com/sindresorhus/get-urls",
            "asOfVersion": "9.1.0"
        },
        {
            "libraryName": "getopts",
            "typingsPackageName": "getopts",
            "sourceRepoURL": "https://github.com/jorgebucaran/getopts",
            "asOfVersion": "2.1.0"
        },
        {
            "libraryName": "git-remote-origin-url",
            "typingsPackageName": "git-remote-origin-url",
            "sourceRepoURL": "https://github.com/sindresorhus/git-remote-origin-url",
            "asOfVersion": "3.0.0"
        },
        {
            "libraryName": "github",
            "typingsPackageName": "github",
            "sourceRepoURL": "https://github.com/mikedeboer/node-github",
            "asOfVersion": "7.1.0"
        },
        {
            "libraryName": "github-username",
            "typingsPackageName": "github-username",
            "sourceRepoURL": "https://github.com/sindresorhus/github-username",
            "asOfVersion": "5.0.0"
        },
        {
            "libraryName": "gitlab",
            "typingsPackageName": "gitlab",
            "sourceRepoURL": "https://github.com/jdalrymple/node-gitlab",
            "asOfVersion": "2.0.0"
        },
        {
            "libraryName": "global-dirs",
            "typingsPackageName": "global-dirs",
            "sourceRepoURL": "https://github.com/sindresorhus/global-dirs",
            "asOfVersion": "1.0.0"
        },
        {
            "libraryName": "globby",
            "typingsPackageName": "globby",
            "sourceRepoURL": "https://github.com/sindresorhus/globby",
            "asOfVersion": "9.1.0"
        },
        {
            "libraryName": "@google-cloud/pubsub",
            "typingsPackageName": "google-cloud__pubsub",
            "sourceRepoURL": "https://github.com/googleapis/nodejs-pubsub",
            "asOfVersion": "0.26.0"
        },
        {
            "libraryName": "Google Cloud Storage",
            "typingsPackageName": "google-cloud__storage",
            "sourceRepoURL": "https://github.com/googleapis/nodejs-storage",
            "asOfVersion": "2.3.0"
        },
        {
            "libraryName": "graphene-pk11",
            "typingsPackageName": "graphene-pk11",
            "sourceRepoURL": "https://github.com/PeculiarVentures/graphene",
            "asOfVersion": "2.0.31"
        },
        {
            "libraryName": "graphql",
            "typingsPackageName": "graphql",
            "sourceRepoURL": "https://github.com/graphql/graphql-js",
            "asOfVersion": "14.5.0"
        },
        {
            "libraryName": "graphql-query-complexity",
            "typingsPackageName": "graphql-query-complexity",
            "sourceRepoURL": "https://github.com/slicknode/graphql-query-complexity",
            "asOfVersion": "0.2.0"
        },
        {
            "libraryName": "gravatar-url",
            "typingsPackageName": "gravatar-url",
            "sourceRepoURL": "https://github.com/sindresorhus/gravatar-url",
            "asOfVersion": "3.0.0"
        },
        {
            "libraryName": "griddle-react",
            "typingsPackageName": "griddle-react",
            "sourceRepoURL": "https://github.com/griddlegriddle/griddle",
            "asOfVersion": "1.3.0"
        },
        {
            "libraryName": "gulp-pug",
            "typingsPackageName": "gulp-pug",
            "sourceRepoURL": "https://github.com/gulp-community/gulp-pug",
            "asOfVersion": "4.0.0"
        },
        {
            "libraryName": "gulp-shell",
            "typingsPackageName": "gulp-shell",
            "sourceRepoURL": "https://github.com/sun-zheng-an/gulp-shell",
            "asOfVersion": "0.7.0"
        },
        {
            "libraryName": "gulp-tslint",
            "typingsPackageName": "gulp-tslint",
            "sourceRepoURL": "https://github.com/panuhorsmalahti/gulp-tslint",
            "asOfVersion": "4.2.0"
        },
        {
            "libraryName": "gulp-typedoc",
            "typingsPackageName": "gulp-typedoc",
            "sourceRepoURL": "https://github.com/rogierschouten/gulp-typedoc",
            "asOfVersion": "2.2.0"
        },
        {
            "libraryName": "gulp-typescript",
            "typingsPackageName": "gulp-typescript",
            "sourceRepoURL": "https://github.com/ivogabe/gulp-typescript",
            "asOfVersion": "2.13.0"
        },
        {
            "libraryName": "gzip-size",
            "typingsPackageName": "gzip-size",
            "sourceRepoURL": "https://github.com/sindresorhus/gzip-size",
            "asOfVersion": "5.1.0"
        },
        {
            "libraryName": "handlebars",
            "typingsPackageName": "handlebars",
            "sourceRepoURL": "https://github.com/wycats/handlebars.js",
            "asOfVersion": "4.1.0"
        },
        {
            "libraryName": "handsontable",
            "typingsPackageName": "handsontable",
            "sourceRepoURL": "https://handsontable.com/",
            "asOfVersion": "0.35.0"
        },
        {
            "libraryName": "hapi-auth-jwt2",
            "typingsPackageName": "hapi-auth-jwt2",
            "sourceRepoURL": "https://github.com/dwyl/hapi-auth-jwt2/",
            "asOfVersion": "8.6.1"
        },
        {
            "libraryName": "hard-rejection",
            "typingsPackageName": "hard-rejection",
            "sourceRepoURL": "https://github.com/sindresorhus/hard-rejection",
            "asOfVersion": "2.0.0"
        },
        {
            "libraryName": "has-emoji",
            "typingsPackageName": "has-emoji",
            "sourceRepoURL": "https://github.com/sindresorhus/has-emoji",
            "asOfVersion": "1.1.0"
        },
        {
            "libraryName": "has-yarn",
            "typingsPackageName": "has-yarn",
            "sourceRepoURL": "https://github.com/sindresorhus/has-yarn",
            "asOfVersion": "2.0.0"
        },
        {
            "libraryName": "hasha",
            "typingsPackageName": "hasha",
            "sourceRepoURL": "https://github.com/sindresorhus/hasha",
            "asOfVersion": "4.0.0"
        },
        {
            "libraryName": "hex-rgb",
            "typingsPackageName": "hex-rgb",
            "sourceRepoURL": "https://github.com/sindresorhus/hex-rgb",
            "asOfVersion": "4.1.0"
        },
        {
            "libraryName": "hibp",
            "typingsPackageName": "hibp",
            "sourceRepoURL": "https://github.com/wKovacs64/hibp",
            "asOfVersion": "7.3.0"
        },
        {
            "libraryName": "highcharts",
            "typingsPackageName": "highcharts",
            "sourceRepoURL": "http://www.highcharts.com/",
            "asOfVersion": "7.0.0"
        },
        {
            "libraryName": "homeworks",
            "typingsPackageName": "homeworks",
            "sourceRepoURL": "https://github.com/IGAWorksDev/homeworks/",
            "asOfVersion": "1.0.19"
        },
        {
            "libraryName": "html-tags",
            "typingsPackageName": "html-tags",
            "sourceRepoURL": "https://github.com/sindresorhus/html-tags",
            "asOfVersion": "3.0.0"
        },
        {
            "libraryName": "http-graceful-shutdown",
            "typingsPackageName": "http-graceful-shutdown",
            "sourceRepoURL": "https://github.com/sebhildebrandt/http-graceful-shutdown",
            "asOfVersion": "2.3.0"
        },
        {
            "libraryName": "http-status",
            "typingsPackageName": "http-status",
            "sourceRepoURL": "https://github.com/wdavidw/node-http-status",
            "asOfVersion": "1.1.1"
        },
        {
            "libraryName": "html-webpack-tags-plugin",
            "typingsPackageName": "html-webpack-tags-plugin",
            "sourceRepoURL": "https://github.com/jharris4/html-webpack-tags-plugin",
            "asOfVersion": "2.0.16"
        },
        {
            "libraryName": "http-status-codes",
            "typingsPackageName": "http-status-codes",
            "sourceRepoURL": "https://github.com/prettymuchbryce/node-http-status",
            "asOfVersion": "1.2.0"
        },
        {
            "libraryName": "humanize-string",
            "typingsPackageName": "humanize-string",
            "sourceRepoURL": "https://github.com/sindresorhus/humanize-string",
            "asOfVersion": "2.0.1"
        },
        {
            "libraryName": "humanize-url",
            "typingsPackageName": "humanize-url",
            "sourceRepoURL": "https://github.com/sindresorhus/humanize-url",
            "asOfVersion": "2.1.0"
        },
        {
            "libraryName": "i18next",
            "typingsPackageName": "i18next",
            "sourceRepoURL": "https://github.com/i18next/i18next",
            "asOfVersion": "13.0.0"
        },
        {
            "libraryName": "i18next-browser-languagedetector",
            "typingsPackageName": "i18next-browser-languagedetector",
            "sourceRepoURL": "https://github.com/i18next/i18next-browser-languagedetector",
            "asOfVersion": "3.0.0"
        },
        {
            "libraryName": "i18next-express-middleware",
            "typingsPackageName": "i18next-express-middleware",
            "sourceRepoURL": "https://github.com/i18next/i18next-express-middleware",
            "asOfVersion": "1.7.0"
        },
        {
            "libraryName": "i18next-xhr-backend",
            "typingsPackageName": "i18next-xhr-backend",
            "sourceRepoURL": "https://github.com/i18next/i18next-xhr-backend",
            "asOfVersion": "1.4.2"
        },
        {
            "libraryName": "iconv-lite",
            "typingsPackageName": "iconv-lite",
            "sourceRepoURL": "https://github.com/ashtuchkin/iconv-lite",
            "asOfVersion": "0.4.14"
        },
        {
            "libraryName": "ids",
            "typingsPackageName": "ids",
            "sourceRepoURL": "https://github.com/bpmn-io/ids",
            "asOfVersion": "0.2.2"
        },
        {
            "libraryName": "image-size",
            "typingsPackageName": "image-size",
            "sourceRepoURL": "https://github.com/image-size/image-size",
            "asOfVersion": "0.8.0"
        },
        {
            "libraryName": "image-type",
            "typingsPackageName": "image-type",
            "sourceRepoURL": "https://github.com/sindresorhus/image-type",
            "asOfVersion": "4.0.1"
        },
        {
            "libraryName": "immutability-helper",
            "typingsPackageName": "immutability-helper",
            "sourceRepoURL": "https://github.com/kolodny/immutability-helper",
            "asOfVersion": "2.6.3"
        },
        {
            "libraryName": "Facebook's Immutable",
            "typingsPackageName": "immutable",
            "sourceRepoURL": "https://github.com/facebook/immutable-js",
            "asOfVersion": "3.8.7"
        },
        {
            "libraryName": "in-range",
            "typingsPackageName": "in-range",
            "sourceRepoURL": "https://github.com/sindresorhus/in-range",
            "asOfVersion": "2.0.0"
        },
        {
            "libraryName": "indent-string",
            "typingsPackageName": "indent-string",
            "sourceRepoURL": "https://github.com/sindresorhus/indent-string",
            "asOfVersion": "4.0.0"
        },
        {
            "libraryName": "ink",
            "typingsPackageName": "ink",
            "sourceRepoURL": "https://github.com/vadimdemedes/ink#readme",
            "asOfVersion": "2.0.2"
        },
        {
            "libraryName": "instabug-reactnative",
            "typingsPackageName": "instabug-reactnative",
            "sourceRepoURL": "https://github.com/Instabug/instabug-reactnative#readme",
            "asOfVersion": "8.1.0"
        },
        {
            "libraryName": "interactjs",
            "typingsPackageName": "interact.js",
            "sourceRepoURL": "https://github.com/taye/interact.js",
            "asOfVersion": "1.3.0"
        },
        {
            "libraryName": "internal-ip",
            "typingsPackageName": "internal-ip",
            "sourceRepoURL": "https://github.com/sindresorhus/internal-ip",
            "asOfVersion": "4.1.0"
        },
        {
            "libraryName": "intl-locales-supported",
            "typingsPackageName": "intl-locales-supported",
            "sourceRepoURL": "https://github.com/formatjs/formatjs",
            "asOfVersion": "1.0.6"
        },
        {
            "libraryName": "intl-messageformat",
            "typingsPackageName": "intl-messageformat",
            "sourceRepoURL": "https://github.com/formatjs/formatjs",
            "asOfVersion": "3.0.0"
        },
        {
            "libraryName": "intl-relativeformat",
            "typingsPackageName": "intl-relativeformat",
            "sourceRepoURL": "https://github.com/formatjs/formatjs",
            "asOfVersion": "3.0.1"
        },
        {
            "libraryName": "into-stream",
            "typingsPackageName": "into-stream",
            "sourceRepoURL": "https://github.com/sindresorhus/into-stream",
            "asOfVersion": "5.0.0"
        },
        {
            "libraryName": "inversify",
            "typingsPackageName": "inversify",
            "sourceRepoURL": "http://inversify.io",
            "asOfVersion": "2.0.33"
        },
        {
            "libraryName": "inversify-binding-decorators",
            "typingsPackageName": "inversify-binding-decorators",
            "sourceRepoURL": "https://github.com/inversify/inversify-binding-decorators",
            "asOfVersion": "2.0.0"
        },
        {
            "libraryName": "inversify-express-utils",
            "typingsPackageName": "inversify-express-utils",
            "sourceRepoURL": "https://github.com/inversify/inversify-express-utils",
            "asOfVersion": "2.0.0"
        },
        {
            "libraryName": "inversify-inject-decorators",
            "typingsPackageName": "inversify-inject-decorators",
            "sourceRepoURL": "https://github.com/inversify/inversify-inject-decorators",
            "asOfVersion": "2.0.0"
        },
        {
            "libraryName": "inversify-logger-middleware",
            "typingsPackageName": "inversify-logger-middleware",
            "sourceRepoURL": "https://github.com/inversify/inversify-logger-middleware",
            "asOfVersion": "2.0.0"
        },
        {
            "libraryName": "inversify-restify-utils",
            "typingsPackageName": "inversify-restify-utils",
            "sourceRepoURL": "https://github.com/inversify/inversify-restify-utils",
            "asOfVersion": "2.0.0"
        },
        {
            "libraryName": "Ionic",
            "typingsPackageName": "ionic",
            "sourceRepoURL": "http://ionicframework.com",
            "asOfVersion": "3.19.0"
        },
        {
            "libraryName": "ip-regex",
            "typingsPackageName": "ip-regex",
            "sourceRepoURL": "https://github.com/sindresorhus/ip-regex",
            "asOfVersion": "4.1.0"
        },
        {
            "libraryName": "ipify",
            "typingsPackageName": "ipify",
            "sourceRepoURL": "https://github.com/sindresorhus/ipify",
            "asOfVersion": "3.0.0"
        },
        {
            "libraryName": "is-absolute-url",
            "typingsPackageName": "is-absolute-url",
            "sourceRepoURL": "https://github.com/sindresorhus/is-absolute-url",
            "asOfVersion": "3.0.0"
        },
        {
            "libraryName": "is-archive",
            "typingsPackageName": "is-archive",
            "sourceRepoURL": "https://github.com/sindresorhus/is-archive",
            "asOfVersion": "2.0.0"
        },
        {
            "libraryName": "is-array-sorted",
            "typingsPackageName": "is-array-sorted",
            "sourceRepoURL": "https://github.com/sindresorhus/is-array-sorted",
            "asOfVersion": "2.0.0"
        },
        {
            "libraryName": "is-binary-path",
            "typingsPackageName": "is-binary-path",
            "sourceRepoURL": "https://github.com/sindresorhus/is-binary-path",
            "asOfVersion": "2.1.0"
        },
        {
            "libraryName": "is-compressed",
            "typingsPackageName": "is-compressed",
            "sourceRepoURL": "https://github.com/sindresorhus/is-compressed",
            "asOfVersion": "2.0.0"
        },
        {
            "libraryName": "is-docker",
            "typingsPackageName": "is-docker",
            "sourceRepoURL": "https://github.com/sindresorhus/is-docker",
            "asOfVersion": "2.0.0"
        },
        {
            "libraryName": "is-elevated",
            "typingsPackageName": "is-elevated",
            "sourceRepoURL": "https://github.com/sindresorhus/is-elevated",
            "asOfVersion": "3.0.0"
        },
        {
            "libraryName": "is-fullwidth-code-point",
            "typingsPackageName": "is-fullwidth-code-point",
            "sourceRepoURL": "https://github.com/sindresorhus/is-fullwidth-code-point",
            "asOfVersion": "3.0.0"
        },
        {
            "libraryName": "is-image",
            "typingsPackageName": "is-image",
            "sourceRepoURL": "https://github.com/sindresorhus/is-image",
            "asOfVersion": "3.0.0"
        },
        {
            "libraryName": "is-installed-globally",
            "typingsPackageName": "is-installed-globally",
            "sourceRepoURL": "https://github.com/sindresorhus/is-installed-globally.git",
            "asOfVersion": "0.2.0"
        },
        {
            "libraryName": "is-ip",
            "typingsPackageName": "is-ip",
            "sourceRepoURL": "https://github.com/sindresorhus/is-ip",
            "asOfVersion": "3.0.0"
        },
        {
            "libraryName": "is-lower-case",
            "typingsPackageName": "is-lower-case",
            "sourceRepoURL": "https://github.com/blakeembrey/is-lower-case",
            "asOfVersion": "1.1.2"
        },
        {
            "libraryName": "is-mobile",
            "typingsPackageName": "is-mobile",
            "sourceRepoURL": "https://github.com/juliangruber/is-mobile",
            "asOfVersion": "2.1.0"
        },
        {
            "libraryName": "is-obj",
            "typingsPackageName": "is-obj",
            "sourceRepoURL": "https://github.com/sindresorhus/is-obj",
            "asOfVersion": "2.0.0"
        },
        {
            "libraryName": "is-online",
            "typingsPackageName": "is-online",
            "sourceRepoURL": "https://github.com/sindresorhus/is-online",
            "asOfVersion": "8.1.0"
        },
        {
            "libraryName": "is-path-cwd",
            "typingsPackageName": "is-path-cwd",
            "sourceRepoURL": "https://github.com/sindresorhus/is-path-cwd",
            "asOfVersion": "2.1.0"
        },
        {
            "libraryName": "is-path-in-cwd",
            "typingsPackageName": "is-path-in-cwd",
            "sourceRepoURL": "https://github.com/sindresorhus/is-path-in-cwd",
            "asOfVersion": "2.1.0"
        },
        {
            "libraryName": "is-plain-obj",
            "typingsPackageName": "is-plain-obj",
            "sourceRepoURL": "https://github.com/sindresorhus/is-plain-obj",
            "asOfVersion": "2.0.0"
        },
        {
            "libraryName": "is-plain-object",
            "typingsPackageName": "is-plain-object",
            "sourceRepoURL": "https://github.com/jonschlinkert/is-plain-object",
            "asOfVersion": "2.0.4"
        },
        {
            "libraryName": "is-png",
            "typingsPackageName": "is-png",
            "sourceRepoURL": "https://github.com/sindresorhus/is-png",
            "asOfVersion": "2.0.0"
        },
        {
            "libraryName": "is-reachable",
            "typingsPackageName": "is-reachable",
            "sourceRepoURL": "https://github.com/sindresorhus/is-reachable",
            "asOfVersion": "3.1.0"
        },
        {
            "libraryName": "is-regexp",
            "typingsPackageName": "is-regexp",
            "sourceRepoURL": "https://github.com/sindresorhus/is-regexp",
            "asOfVersion": "2.1.0"
        },
        {
            "libraryName": "is-relative-url",
            "typingsPackageName": "is-relative-url",
            "sourceRepoURL": "https://github.com/sindresorhus/is-relative-url",
            "asOfVersion": "3.0.0"
        },
        {
            "libraryName": "is-root",
            "typingsPackageName": "is-root",
            "sourceRepoURL": "https://github.com/sindresorhus/is-root",
            "asOfVersion": "2.1.0"
        },
        {
            "libraryName": "is-root-path",
            "typingsPackageName": "is-root-path",
            "sourceRepoURL": "https://github.com/sindresorhus/is-root-path",
            "asOfVersion": "2.0.0"
        },
        {
            "libraryName": "is-scoped",
            "typingsPackageName": "is-scoped",
            "sourceRepoURL": "https://github.com/sindresorhus/is-scoped",
            "asOfVersion": "2.0.0"
        },
        {
            "libraryName": "is-stream",
            "typingsPackageName": "is-stream",
            "sourceRepoURL": "https://github.com/sindresorhus/is-stream",
            "asOfVersion": "2.0.0"
        },
        {
            "libraryName": "is-svg",
            "typingsPackageName": "is-svg",
            "sourceRepoURL": "https://github.com/sindresorhus/is-svg",
            "asOfVersion": "4.0.1"
        },
        {
            "libraryName": "is-text-path",
            "typingsPackageName": "is-text-path",
            "sourceRepoURL": "https://github.com/sindresorhus/is-text-path",
            "asOfVersion": "2.0.0"
        },
        {
            "libraryName": "is-upper-case",
            "typingsPackageName": "is-upper-case",
            "sourceRepoURL": "https://github.com/blakeembrey/is-upper-case",
            "asOfVersion": "1.1.2"
        },
        {
            "libraryName": "is-url-superb",
            "typingsPackageName": "is-url-superb",
            "sourceRepoURL": "https://github.com/sindresorhus/is-url-superb",
            "asOfVersion": "3.0.0"
        },
        {
            "libraryName": "ismobilejs",
            "typingsPackageName": "ismobilejs",
            "sourceRepoURL": "https://github.com/kaimallea/isMobile",
            "asOfVersion": "1.0.0"
        },
        {
            "libraryName": "issue-regex",
            "typingsPackageName": "issue-regex",
            "sourceRepoURL": "https://github.com/sindresorhus/issue-regex",
            "asOfVersion": "3.1.0"
        },
        {
            "libraryName": "jasmine-expect",
            "typingsPackageName": "jasmine-expect",
            "sourceRepoURL": "https://github.com/JamieMason/Jasmine-Matchers",
            "asOfVersion": "3.8.1"
        },
        {
            "libraryName": "javascript-obfuscator",
            "typingsPackageName": "javascript-obfuscator",
            "sourceRepoURL": "https://github.com/sanex3339/javascript-obfuscator",
            "asOfVersion": "0.17.0"
        },
        {
            "libraryName": "jdenticon",
            "typingsPackageName": "jdenticon",
            "sourceRepoURL": "https://github.com/dmester/jdenticon",
            "asOfVersion": "2.2.0"
        },
        {
            "libraryName": "jest-get-type",
            "typingsPackageName": "jest-get-type",
            "sourceRepoURL": "https://github.com/facebook/jest/tree/master/packages/jest-get-type",
            "asOfVersion": "24.2.0"
        },
        {
            "libraryName": "jest-each",
            "typingsPackageName": "jest-each",
            "sourceRepoURL": "https://github.com/facebook/jest",
            "asOfVersion": "24.3.0"
        },
        {
            "libraryName": "jimp",
            "typingsPackageName": "jimp",
            "sourceRepoURL": "https://github.com/oliver-moran/jimp#readme",
            "asOfVersion": "0.2.28"
        },
        {
            "libraryName": "joData",
            "typingsPackageName": "jodata",
            "sourceRepoURL": "https://github.com/mccow002/joData",
            "asOfVersion": "1.0.13"
        },
        {
            "libraryName": "JointJS",
            "typingsPackageName": "jointjs",
            "sourceRepoURL": "http://www.jointjs.com/",
            "asOfVersion": "2.0.0"
        },
        {
            "libraryName": "jpeg-js",
            "typingsPackageName": "jpeg-js",
            "sourceRepoURL": "https://github.com/eugeneware/jpeg-js",
            "asOfVersion": "0.3.6"
        },
        {
            "libraryName": "jpush-react-native",
            "typingsPackageName": "jpush-react-native",
            "sourceRepoURL": "https://github.com/jpush/jpush-react-native",
            "asOfVersion": "2.0.0"
        },
        {
            "libraryName": "typescript",
            "typingsPackageName": "jquery-notifier",
            "sourceRepoURL": "https://github.com/Microsoft/TypeScript",
            "asOfVersion": "1.3.0"
        },
        {
            "libraryName": "jquery.ajaxfile",
            "typingsPackageName": "jquery.ajaxfile",
            "sourceRepoURL": "https://github.com/fpellet/jquery.ajaxFile",
            "asOfVersion": "0.2.29"
        },
        {
            "libraryName": "js-data",
            "typingsPackageName": "js-data",
            "sourceRepoURL": "https://github.com/js-data/js-data",
            "asOfVersion": "3.0.0"
        },
        {
            "libraryName": "JSData Http Adapter",
            "typingsPackageName": "js-data-http",
            "sourceRepoURL": "https://github.com/js-data/js-data-http",
            "asOfVersion": "3.0.0"
        },
        {
            "libraryName": "js-types",
            "typingsPackageName": "js-types",
            "sourceRepoURL": "https://github.com/sindresorhus/js-types",
            "asOfVersion": "2.1.0"
        },
        {
            "libraryName": "JSNLog",
            "typingsPackageName": "jsnlog",
            "sourceRepoURL": "https://github.com/mperdeck/jsnlog.js",
            "asOfVersion": "2.17.2"
        },
        {
            "libraryName": "json-rules-engine",
            "typingsPackageName": "json-rules-engine",
            "sourceRepoURL": "https://github.com/cachecontrol/json-rules-engine",
            "asOfVersion": "4.1.0"
        },
        {
            "libraryName": "jsonata",
            "typingsPackageName": "jsonata",
            "sourceRepoURL": "https://github.com/jsonata-js/jsonata",
            "asOfVersion": "1.5.0"
        },
        {
            "libraryName": "jsonschema",
            "typingsPackageName": "jsonschema",
            "sourceRepoURL": "https://github.com/tdegrunt/jsonschema",
            "asOfVersion": "1.1.1"
        },
        {
            "libraryName": "jsplumb",
            "typingsPackageName": "jsplumb",
            "sourceRepoURL": "https://github.com/jsplumb/jsPlumb",
            "asOfVersion": "2.5.7"
        },
        {
            "libraryName": "jsrender",
            "typingsPackageName": "jsrender",
            "sourceRepoURL": "https://github.com/BorisMoore/jsrender",
            "asOfVersion": "1.0.5"
        },
        {
            "libraryName": "jss",
            "typingsPackageName": "jss",
            "sourceRepoURL": "https://github.com/cssinjs/jss#readme",
            "asOfVersion": "10.0.0"
        },
        {
            "libraryName": "junk",
            "typingsPackageName": "junk",
            "sourceRepoURL": "https://github.com/sindresorhus/junk",
            "asOfVersion": "3.0.0"
        },
        {
            "libraryName": "kafka-node",
            "typingsPackageName": "kafka-node",
            "sourceRepoURL": "https://github.com/SOHU-Co/kafka-node/",
            "asOfVersion": "3.0.0"
        },
        {
            "libraryName": "karma-viewport",
            "typingsPackageName": "karma-viewport",
            "sourceRepoURL": "https://github.com/squidfunk/karma-viewport",
            "asOfVersion": "1.0.0"
        },
        {
            "libraryName": "kafkajs",
            "typingsPackageName": "kafkajs",
            "sourceRepoURL": "https://github.com/tulios/kafkajs",
            "asOfVersion": "1.9.0"
        },
        {
            "libraryName": "keycloak-js",
            "typingsPackageName": "keycloak-js",
            "sourceRepoURL": "https://github.com/keycloak/keycloak",
            "asOfVersion": "3.4.1"
        },
        {
            "libraryName": "keytar",
            "typingsPackageName": "keytar",
            "sourceRepoURL": "http://atom.github.io/node-keytar/",
            "asOfVersion": "4.4.2"
        },
        {
            "libraryName": "knex",
            "typingsPackageName": "knex",
            "sourceRepoURL": "https://github.com/tgriesser/knex",
            "asOfVersion": "0.16.1"
        },
        {
            "libraryName": "knockout-paging",
            "typingsPackageName": "knockout-paging",
            "sourceRepoURL": "https://github.com/ErikSchierboom/knockout-paging",
            "asOfVersion": "0.3.1"
        },
        {
            "libraryName": "knockout-pre-rendered",
            "typingsPackageName": "knockout-pre-rendered",
            "sourceRepoURL": "https://github.com/ErikSchierboom/knockout-pre-rendered",
            "asOfVersion": "0.7.1"
        },
        {
            "libraryName": "known",
            "typingsPackageName": "known",
            "sourceRepoURL": "https://github.com/sindresorhus/known",
            "asOfVersion": "3.0.0"
        },
        {
            "libraryName": "koa-better-body",
            "typingsPackageName": "koa-better-body",
            "sourceRepoURL": "https://github.com/tunnckoCore/koa-better-body",
            "asOfVersion": "3.1.0"
        },
        {
            "libraryName": "koa-jwt",
            "typingsPackageName": "koa-jwt",
            "sourceRepoURL": "https://github.com/koajs/jwt",
            "asOfVersion": "3.3.0"
        },
        {
            "libraryName": "koa-requestid",
            "typingsPackageName": "koa-requestid",
            "sourceRepoURL": "https://github.com/seegno/koa-requestid/",
            "asOfVersion": "2.0.2"
        },
        {
            "libraryName": "koa-useragent",
            "typingsPackageName": "koa-useragent",
            "sourceRepoURL": "https://github.com/rvboris/koa-useragent",
            "asOfVersion": "2.1.1"
        },
        {
            "libraryName": "koa-pug",
            "typingsPackageName": "koa-pug",
            "sourceRepoURL": "https://github.com/chrisyip/koa-pug",
            "asOfVersion": "4.0.0"
        },
        {
            "libraryName": "lambda-phi",
            "typingsPackageName": "lambda-phi",
            "sourceRepoURL": "https://github.com/elitechance/lambda-phi",
            "asOfVersion": "1.0.1"
        },
        {
            "libraryName": "latest-semver",
            "typingsPackageName": "latest-semver",
            "sourceRepoURL": "https://github.com/sindresorhus/latest-semver",
            "asOfVersion": "2.0.0"
        },
        {
            "libraryName": "latest-version",
            "typingsPackageName": "latest-version",
            "sourceRepoURL": "https://github.com/sindresorhus/latest-version",
            "asOfVersion": "5.0.0"
        },
        {
            "libraryName": "lazy-value",
            "typingsPackageName": "lazy-value",
            "sourceRepoURL": "https://github.com/sindresorhus/lazy-value",
            "asOfVersion": "2.0.0"
        },
        {
            "libraryName": "ldclient-js",
            "typingsPackageName": "ldclient-js",
            "sourceRepoURL": "https://github.com/launchdarkly/js-client",
            "asOfVersion": "1.1.11"
        },
        {
            "libraryName": "leap-year",
            "typingsPackageName": "leap-year",
            "sourceRepoURL": "https://github.com/sindresorhus/leap-year",
            "asOfVersion": "3.0.0"
        },
        {
            "libraryName": "left-pad",
            "typingsPackageName": "left-pad",
            "sourceRepoURL": "https://github.com/stevemao/left-pad",
            "asOfVersion": "1.2.0"
        },
        {
            "libraryName": "leven",
            "typingsPackageName": "leven",
            "sourceRepoURL": "https://github.com/sindresorhus/leven",
            "asOfVersion": "3.0.0"
        },
        {
            "libraryName": "libra-core",
            "typingsPackageName": "libra-core",
            "sourceRepoURL": "https://github.com/perfectmak/libra-core#readme",
            "asOfVersion": "1.0.5"
        },
        {
            "libraryName": "line-column-path",
            "typingsPackageName": "line-column-path",
            "sourceRepoURL": "https://github.com/sindresorhus/line-column-path",
            "asOfVersion": "2.0.0"
        },
        {
            "libraryName": "linkify-issues",
            "typingsPackageName": "linkify-issues",
            "sourceRepoURL": "https://github.com/sindresorhus/linkify-issues",
            "asOfVersion": "2.0.0"
        },
        {
            "libraryName": "linkify-urls",
            "typingsPackageName": "linkify-urls",
            "sourceRepoURL": "https://github.com/sindresorhus/linkify-urls",
            "asOfVersion": "3.1.0"
        },
        {
            "libraryName": "Linq.JS",
            "typingsPackageName": "linq",
            "sourceRepoURL": "https://linqjs.codeplex.com/",
            "asOfVersion": "2.2.33"
        },
        {
            "libraryName": "Linq4JS",
            "typingsPackageName": "linq4js",
            "sourceRepoURL": "https://github.com/morrisjdev/Linq4JS",
            "asOfVersion": "2.1.8"
        },
        {
            "libraryName": "LinqSharp",
            "typingsPackageName": "linqsharp",
            "sourceRepoURL": "https://github.com/brunolm/LinqSharp",
            "asOfVersion": "1.0.0"
        },
        {
            "libraryName": "load-json-file",
            "typingsPackageName": "load-json-file",
            "sourceRepoURL": "https://github.com/sindresorhus/load-json-file",
            "asOfVersion": "5.1.0"
        },
        {
            "libraryName": "localforage",
            "typingsPackageName": "localforage",
            "sourceRepoURL": "https://github.com/localForage/localForage",
            "asOfVersion": "0.0.34"
        },
        {
            "libraryName": "localforage-cordovasqlitedriver",
            "typingsPackageName": "localforage-cordovasqlitedriver",
            "sourceRepoURL": "https://github.com/thgreasi/localForage-cordovaSQLiteDriver",
            "asOfVersion": "1.5.0"
        },
        {
            "libraryName": "locate-path",
            "typingsPackageName": "locate-path",
            "sourceRepoURL": "https://github.com/sindresorhus/locate-path",
            "asOfVersion": "4.0.0"
        },
        {
            "libraryName": "lock-system",
            "typingsPackageName": "lock-system",
            "sourceRepoURL": "https://github.com/sindresorhus/lock-system",
            "asOfVersion": "2.0.0"
        },
        {
            "libraryName": "lodash-decorators",
            "typingsPackageName": "lodash-decorators",
            "sourceRepoURL": "https://github.com/steelsojka/lodash-decorators",
            "asOfVersion": "4.0.0"
        },
        {
            "libraryName": "log-symbols",
            "typingsPackageName": "log-symbols",
            "sourceRepoURL": "https://github.com/sindresorhus/log-symbols",
            "asOfVersion": "3.0.0"
        },
        {
            "libraryName": "log-update",
            "typingsPackageName": "log-update",
            "sourceRepoURL": "https://github.com/sindresorhus/log-update",
            "asOfVersion": "3.1.0"
        },
        {
            "libraryName": "log4javascript",
            "typingsPackageName": "log4javascript",
            "sourceRepoURL": "http://log4javascript.org/",
            "asOfVersion": "1.4.15"
        },
        {
            "libraryName": "log4js",
            "typingsPackageName": "log4js",
            "sourceRepoURL": "https://github.com/nomiddlename/log4js-node",
            "asOfVersion": "2.3.5"
        },
        {
            "libraryName": "logform",
            "typingsPackageName": "logform",
            "sourceRepoURL": "https://github.com/winstonjs/logform",
            "asOfVersion": "1.10.0"
        },
        {
            "libraryName": "loglevel",
            "typingsPackageName": "loglevel",
            "sourceRepoURL": "https://github.com/pimterry/loglevel/",
            "asOfVersion": "1.6.2"
        },
        {
            "libraryName": "looks-same",
            "typingsPackageName": "looks-same",
            "sourceRepoURL": "https://github.com/gemini-testing/looks-same",
            "asOfVersion": "4.1.0"
        },
        {
            "libraryName": "lorem-ipsum",
            "typingsPackageName": "lorem-ipsum",
            "sourceRepoURL": "https://github.com/knicklabs/node-lorem-ipsum",
            "asOfVersion": "2.0.0"
        },
        {
            "libraryName": "loud-rejection",
            "typingsPackageName": "loud-rejection",
            "sourceRepoURL": "https://github.com/sindresorhus/loud-rejection",
            "asOfVersion": "2.0.0"
        },
        {
            "libraryName": "lower-case",
            "typingsPackageName": "lower-case",
            "sourceRepoURL": "https://github.com/blakeembrey/lower-case",
            "asOfVersion": "1.1.3"
        },
        {
            "libraryName": "lower-case-first",
            "typingsPackageName": "lower-case-first",
            "sourceRepoURL": "https://github.com/blakeembrey/lower-case-first",
            "asOfVersion": "1.0.1"
        },
        {
            "libraryName": "make-dir",
            "typingsPackageName": "make-dir",
            "sourceRepoURL": "https://github.com/sindresorhus/make-dir",
            "asOfVersion": "2.1.0"
        },
        {
            "libraryName": "mali",
            "typingsPackageName": "mali",
            "sourceRepoURL": "https://github.com/malijs/mali",
            "asOfVersion": "0.9.2"
        },
        {
            "libraryName": "mali-onerror",
            "typingsPackageName": "mali-onerror",
            "sourceRepoURL": "https://github.com/malijs/onerror",
            "asOfVersion": "0.2.0"
        },
        {
            "libraryName": "map-obj",
            "typingsPackageName": "map-obj",
            "sourceRepoURL": "https://github.com/sindresorhus/map-obj",
            "asOfVersion": "3.1.0"
        },
        {
            "libraryName": "maquette",
            "typingsPackageName": "maquette",
            "sourceRepoURL": "http://maquettejs.org/",
            "asOfVersion": "2.1.6"
        },
        {
            "libraryName": "matcher",
            "typingsPackageName": "matcher",
            "sourceRepoURL": "https://github.com/sindresorhus/matcher",
            "asOfVersion": "2.0.0"
        },
        {
            "libraryName": "material-components-web",
            "typingsPackageName": "material-components-web",
            "sourceRepoURL": "https://material.io/components",
            "asOfVersion": "1.0.0"
        },
        {
            "libraryName": "maxmind",
            "typingsPackageName": "maxmind",
            "sourceRepoURL": "https://github.com/runk/node-maxmind",
            "asOfVersion": "2.0.5"
        },
        {
            "libraryName": "mem",
            "typingsPackageName": "mem",
            "sourceRepoURL": "https://github.com/sindresorhus/mem",
            "asOfVersion": "4.2.0"
        },
        {
            "libraryName": "memoize-one",
            "typingsPackageName": "memoize-one",
            "sourceRepoURL": "https://github.com/alexreardon/memoize-one#readme",
            "asOfVersion": "5.1.0"
        },
        {
            "libraryName": "mendixmodelsdk",
            "typingsPackageName": "mendixmodelsdk",
            "sourceRepoURL": "http://www.mendix.com",
            "asOfVersion": "0.8.1"
        },
        {
            "libraryName": "menubar",
            "typingsPackageName": "menubar",
            "sourceRepoURL": "https://github.com/maxogden/menubar",
            "asOfVersion": "6.0.0"
        },
        {
            "libraryName": "metisMenu",
            "typingsPackageName": "metismenu",
            "sourceRepoURL": "https://github.com/onokumus/metisMenu",
            "asOfVersion": "2.7.1"
        },
        {
            "libraryName": "microgears",
            "typingsPackageName": "microgears",
            "sourceRepoURL": "https://github.com/marcusdb/microgears",
            "asOfVersion": "4.0.5"
        },
        {
            "libraryName": "mnemonic-words",
            "typingsPackageName": "mnemonic-words",
            "sourceRepoURL": "https://github.com/sindresorhus/mnemonic-words",
            "asOfVersion": "1.1.0"
        },
        {
            "libraryName": "mobile-detect",
            "typingsPackageName": "mobile-detect",
            "sourceRepoURL": "http://hgoebl.github.io/mobile-detect.js/",
            "asOfVersion": "1.3.4"
        },
        {
            "libraryName": "mobservable",
            "typingsPackageName": "mobservable",
            "sourceRepoURL": "github.com/mweststrate/mobservable",
            "asOfVersion": "1.2.5"
        },
        {
            "libraryName": "mobservable-react",
            "typingsPackageName": "mobservable-react",
            "sourceRepoURL": "https://github.com/mweststrate/mobservable-react",
            "asOfVersion": "1.0.0"
        },
        {
            "libraryName": "Mobx Cookie",
            "typingsPackageName": "mobx-cookie",
            "sourceRepoURL": "https://github.com/will-stone/mobx-cookie",
            "asOfVersion": "1.1.1"
        },
        {
            "libraryName": "mobx-devtools-mst",
            "typingsPackageName": "mobx-devtools-mst",
            "sourceRepoURL": "https://mobxjs.github.io/mobx",
            "asOfVersion": "0.9.7"
        },
        {
            "libraryName": "mobx-task",
            "typingsPackageName": "mobx-task",
            "sourceRepoURL": "https://github.com/jeffijoe/mobx-task#readme",
            "asOfVersion": "2.0.0"
        },
        {
            "libraryName": "mockingoose",
            "typingsPackageName": "mockingoose",
            "sourceRepoURL": "https://github.com/alonronin/mockingoose#readme",
            "asOfVersion": "2.13.0"
        },
        {
            "libraryName": "Moment",
            "typingsPackageName": "moment",
            "sourceRepoURL": "https://github.com/moment/moment",
            "asOfVersion": "2.13.0"
        },
        {
            "libraryName": "mongodb-memory-server",
            "typingsPackageName": "mongodb-memory-server",
            "sourceRepoURL": "https://github.com/nodkz/mongodb-memory-server",
            "asOfVersion": "2.3.0"
        },
        {
            "libraryName": "Monk",
            "typingsPackageName": "monk",
            "sourceRepoURL": "https://github.com/LearnBoost/monk.git",
            "asOfVersion": "6.0.0"
        },
        {
            "libraryName": "month-days",
            "typingsPackageName": "month-days",
            "sourceRepoURL": "https://github.com/sindresorhus/month-days",
            "asOfVersion": "3.0.0"
        },
        {
            "libraryName": "morphdom",
            "typingsPackageName": "morphdom",
            "sourceRepoURL": "https://github.com/patrick-steele-idem/morphdom",
            "asOfVersion": "2.4.0"
        },
        {
            "libraryName": "move-file",
            "typingsPackageName": "move-file",
            "sourceRepoURL": "https://github.com/sindresorhus/move-file",
            "asOfVersion": "1.1.0"
        },
        {
            "libraryName": "MQTT",
            "typingsPackageName": "mqtt",
            "sourceRepoURL": "https://github.com/mqttjs/MQTT.js",
            "asOfVersion": "2.5.0"
        },
        {
            "libraryName": "msportalfx-test",
            "typingsPackageName": "msportalfx-test",
            "sourceRepoURL": "https://msazure.visualstudio.com/DefaultCollection/AzureUX/_git/portalfx-msportalfx-test",
            "asOfVersion": "0.7.2"
        },
        {
            "libraryName": "multimatch",
            "typingsPackageName": "multimatch",
            "sourceRepoURL": "https://github.com/sindresorhus/multimatch",
            "asOfVersion": "4.0.0"
        },
        {
            "libraryName": "nano",
            "typingsPackageName": "nano",
            "sourceRepoURL": "https://github.com/apache/couchdb-nano",
            "asOfVersion": "7.0.0"
        },
        {
            "libraryName": "nats-hemera",
            "typingsPackageName": "nats-hemera",
            "sourceRepoURL": "https://github.com/hemerajs/hemera",
            "asOfVersion": "5.0.0"
        },
        {
            "libraryName": "navigation",
            "typingsPackageName": "navigation",
            "sourceRepoURL": "http://grahammendick.github.io/navigation/",
            "asOfVersion": "5.1.0"
        },
        {
            "libraryName": "navigation-react",
            "typingsPackageName": "navigation-react",
            "sourceRepoURL": "http://grahammendick.github.io/navigation/",
            "asOfVersion": "4.0.0"
        },
        {
            "libraryName": "natsort",
            "typingsPackageName": "natsort",
            "sourceRepoURL": "https://github.com/netop/natsort",
            "asOfVersion": "2.0.0"
        },
        {
            "libraryName": "typescript",
            "typingsPackageName": "navigator-permissions",
            "sourceRepoURL": "https://developer.mozilla.org/en-US/docs/Web/API/Permissions",
            "asOfVersion": "2.0.0"
        },
        {
            "libraryName": "neffos.js",
            "typingsPackageName": "neffos.js",
            "sourceRepoURL": "https://github.com/kataras/neffos.js",
            "asOfVersion": "0.1.2"
        },
        {
            "libraryName": "nblas",
            "typingsPackageName": "nblas",
            "sourceRepoURL": "https://github.com/mateogianolio/nblas",
            "asOfVersion": "2.1.6"
        },
        {
            "libraryName": "negative-array",
            "typingsPackageName": "negative-array",
            "sourceRepoURL": "https://github.com/sindresorhus/negative-array",
            "asOfVersion": "2.1.0"
        },
        {
            "libraryName": "negative-zero",
            "typingsPackageName": "negative-zero",
            "sourceRepoURL": "https://github.com/sindresorhus/negative-zero",
            "asOfVersion": "3.0.0"
        },
        {
            "libraryName": "new-github-issue-url",
            "typingsPackageName": "new-github-issue-url",
            "sourceRepoURL": "https://github.com/sindresorhus/new-github-issue-url",
            "asOfVersion": "0.2.1"
        },
        {
            "libraryName": "new-github-release-url",
            "typingsPackageName": "new-github-release-url",
            "sourceRepoURL": "https://github.com/sindresorhus/new-github-release-url",
            "asOfVersion": "1.0.0"
        },
        {
            "libraryName": "ng-table",
            "typingsPackageName": "ng-table",
            "sourceRepoURL": "https://github.com/esvit/ng-table",
            "asOfVersion": "2.0.1"
        },
        {
            "libraryName": "nock",
            "typingsPackageName": "nock",
            "sourceRepoURL": "https://github.com/nock/nock",
            "asOfVersion": "11.1.0"
        },
        {
            "libraryName": "node-json-db",
            "typingsPackageName": "node-json-db",
            "sourceRepoURL": "https://github.com/Belphemur/node-json-db",
            "asOfVersion": "0.9.2"
        },
        {
            "libraryName": "node-cache",
            "typingsPackageName": "node-cache",
            "sourceRepoURL": "https://github.com/mpneuried/nodecache",
            "asOfVersion": "4.2.0"
        },
        {
            "libraryName": "node-pg-migrate",
            "typingsPackageName": "node-pg-migrate",
            "sourceRepoURL": "https://github.com/theoephraim/node-pg-migrate#readme",
            "asOfVersion": "2.15.0"
        },
        {
            "libraryName": "node-sql-parser",
            "typingsPackageName": "node-sql-parser",
            "sourceRepoURL": "https://github.com/taozhi8833998/node-sql-parser#readme",
            "asOfVersion": "1.1.0"
        },
        {
            "libraryName": "node-waves",
            "typingsPackageName": "node-waves",
            "sourceRepoURL": "http://fian.my.id/Waves",
            "asOfVersion": "0.7.6"
        },
        {
            "libraryName": "nookies",
            "typingsPackageName": "nookies",
            "sourceRepoURL": "https://github.com/maticzav/nookies#readme",
            "asOfVersion": "2.0.3"
        },
        {
            "libraryName": "normalize-url",
            "typingsPackageName": "normalize-url",
            "sourceRepoURL": "https://github.com/sindresorhus/normalize-url",
            "asOfVersion": "4.2.0"
        },
        {
            "libraryName": "Normalizr",
            "typingsPackageName": "normalizr",
            "sourceRepoURL": "https://github.com/paularmstrong/normalizr",
            "asOfVersion": "2.0.18"
        },
        {
            "libraryName": "notyf",
            "typingsPackageName": "notyf",
            "sourceRepoURL": "https://github.com/caroso1222/notyf",
            "asOfVersion": "3.0.0"
        },
        {
            "libraryName": "npm-email",
            "typingsPackageName": "npm-email",
            "sourceRepoURL": "https://github.com/sindresorhus/npm-email",
            "asOfVersion": "3.1.0"
        },
        {
            "libraryName": "npm-keyword",
            "typingsPackageName": "npm-keyword",
            "sourceRepoURL": "https://github.com/sindresorhus/npm-keyword",
            "asOfVersion": "6.0.0"
        },
        {
            "libraryName": "npm-name",
            "typingsPackageName": "npm-name",
            "sourceRepoURL": "https://github.com/sindresorhus/npm-name",
            "asOfVersion": "5.2.1"
        },
        {
            "libraryName": "npm-run-path",
            "typingsPackageName": "npm-run-path",
            "sourceRepoURL": "https://github.com/sindresorhus/npm-run-path",
            "asOfVersion": "3.0.1"
        },
        {
            "libraryName": "npm-user",
            "typingsPackageName": "npm-user",
            "sourceRepoURL": "https://github.com/sindresorhus/npm-user",
            "asOfVersion": "4.0.0"
        },
        {
            "libraryName": "Nuka Carousel",
            "typingsPackageName": "nuka-carousel",
            "sourceRepoURL": "https://github.com/FormidableLabs/nuka-carousel/",
            "asOfVersion": "4.4.6"
        },
        {
            "libraryName": "Numbro",
            "typingsPackageName": "numbro",
            "sourceRepoURL": "https://github.com/foretagsplatsen/numbro/",
            "asOfVersion": "1.9.3"
        },
        {
            "libraryName": "oembed-parser",
            "typingsPackageName": "oembed-parser",
            "sourceRepoURL": "https://www.npmjs.com/package/oembed-parser",
            "asOfVersion": "1.2.2"
        },
        {
            "libraryName": "odata",
            "typingsPackageName": "odata",
            "sourceRepoURL": "https://github.com/janhommes/odata",
            "asOfVersion": "1.0.3"
        },
        {
            "libraryName": "o.js",
            "typingsPackageName": "o.js",
            "sourceRepoURL": "https://github.com/janhommes/o.js",
            "asOfVersion": "1.0.3"
        },
        {
            "libraryName": "on-change",
            "typingsPackageName": "on-change",
            "sourceRepoURL": "https://github.com/sindresorhus/on-change",
            "asOfVersion": "1.1.0"
        },
        {
            "libraryName": "onetime",
            "typingsPackageName": "onetime",
            "sourceRepoURL": "https://github.com/sindresorhus/onetime",
            "asOfVersion": "4.0.0"
        },
        {
            "libraryName": "onoff",
            "typingsPackageName": "onoff",
            "sourceRepoURL": "https://github.com/fivdi/onoff",
            "asOfVersion": "4.1.0"
        },
        {
            "libraryName": "Onsen UI",
            "typingsPackageName": "onsenui",
            "sourceRepoURL": "http://onsen.io",
            "asOfVersion": "2.0.0"
        },
        {
            "libraryName": "open",
            "typingsPackageName": "open",
            "sourceRepoURL": "https://github.com/sindresorhus/open",
            "asOfVersion": "6.2.0"
        },
        {
            "libraryName": "open-editor",
            "typingsPackageName": "open-editor",
            "sourceRepoURL": "https://github.com/sindresorhus/open-editor",
            "asOfVersion": "2.0.0"
        },
        {
            "libraryName": "openid-client",
            "typingsPackageName": "openid-client",
            "sourceRepoURL": "https://github.com/panva/node-openid-client",
            "asOfVersion": "3.7.0"
        },
        {
            "libraryName": "opn",
            "typingsPackageName": "opn",
            "sourceRepoURL": "https://github.com/sindresorhus/opn",
            "asOfVersion": "5.5.0"
        },
        {
            "libraryName": "ora",
            "typingsPackageName": "ora",
            "sourceRepoURL": "https://github.com/sindresorhus/ora",
            "asOfVersion": "3.2.0"
        },
        {
            "libraryName": "os-locale",
            "typingsPackageName": "os-locale",
            "sourceRepoURL": "https://github.com/sindresorhus/os-locale",
            "asOfVersion": "4.0.0"
        },
        {
            "libraryName": "os-name",
            "typingsPackageName": "os-name",
            "sourceRepoURL": "https://github.com/sindresorhus/os-name",
            "asOfVersion": "3.1.0"
        },
        {
            "libraryName": "otplib",
            "typingsPackageName": "otplib",
            "sourceRepoURL": "https://github.com/yeojz/otplib",
            "asOfVersion": "10.0.0"
        },
        {
            "libraryName": "overwatch-api",
            "typingsPackageName": "overwatch-api",
            "sourceRepoURL": "https://github.com/alfg/overwatch-api",
            "asOfVersion": "0.7.1"
        },
        {
            "libraryName": "p-all",
            "typingsPackageName": "p-all",
            "sourceRepoURL": "https://github.com/sindresorhus/p-all",
            "asOfVersion": "2.0.0"
        },
        {
            "libraryName": "p-any",
            "typingsPackageName": "p-any",
            "sourceRepoURL": "https://github.com/sindresorhus/p-any",
            "asOfVersion": "2.0.0"
        },
        {
            "libraryName": "p-cancelable",
            "typingsPackageName": "p-cancelable",
            "sourceRepoURL": "https://github.com/sindresorhus/p-cancelable",
            "asOfVersion": "1.1.0"
        },
        {
            "libraryName": "p-catch-if",
            "typingsPackageName": "p-catch-if",
            "sourceRepoURL": "https://github.com/sindresorhus/p-catch-if",
            "asOfVersion": "2.0.0"
        },
        {
            "libraryName": "p-debounce",
            "typingsPackageName": "p-debounce",
            "sourceRepoURL": "https://github.com/sindresorhus/p-debounce",
            "asOfVersion": "2.0.0"
        },
        {
            "libraryName": "p-defer",
            "typingsPackageName": "p-defer",
            "sourceRepoURL": "https://github.com/sindresorhus/p-defer",
            "asOfVersion": "2.0.0"
        },
        {
            "libraryName": "p-do-whilst",
            "typingsPackageName": "p-do-whilst",
            "sourceRepoURL": "https://github.com/sindresorhus/p-do-whilst",
            "asOfVersion": "1.0.0"
        },
        {
            "libraryName": "p-each-series",
            "typingsPackageName": "p-each-series",
            "sourceRepoURL": "https://github.com/sindresorhus/p-each-series",
            "asOfVersion": "2.0.0"
        },
        {
            "libraryName": "p-event",
            "typingsPackageName": "p-event",
            "sourceRepoURL": "https://github.com/sindresorhus/p-event",
            "asOfVersion": "3.0.0"
        },
        {
            "libraryName": "p-every",
            "typingsPackageName": "p-every",
            "sourceRepoURL": "https://github.com/kevva/p-every",
            "asOfVersion": "2.0.0"
        },
        {
            "libraryName": "p-forever",
            "typingsPackageName": "p-forever",
            "sourceRepoURL": "https://github.com/sindresorhus/p-forever",
            "asOfVersion": "2.0.0"
        },
        {
            "libraryName": "p-is-promise",
            "typingsPackageName": "p-is-promise",
            "sourceRepoURL": "https://github.com/sindresorhus/p-is-promise",
            "asOfVersion": "2.1.0"
        },
        {
            "libraryName": "p-lazy",
            "typingsPackageName": "p-lazy",
            "sourceRepoURL": "https://github.com/sindresorhus/p-lazy",
            "asOfVersion": "2.0.0"
        },
        {
            "libraryName": "p-limit",
            "typingsPackageName": "p-limit",
            "sourceRepoURL": "https://github.com/sindresorhus/p-limit",
            "asOfVersion": "2.2.0"
        },
        {
            "libraryName": "p-locate",
            "typingsPackageName": "p-locate",
            "sourceRepoURL": "https://github.com/sindresorhus/p-locate",
            "asOfVersion": "4.0.0"
        },
        {
            "libraryName": "p-log",
            "typingsPackageName": "p-log",
            "sourceRepoURL": "https://github.com/sindresorhus/p-log",
            "asOfVersion": "2.0.0"
        },
        {
            "libraryName": "p-map",
            "typingsPackageName": "p-map",
            "sourceRepoURL": "https://github.com/sindresorhus/p-map",
            "asOfVersion": "2.0.0"
        },
        {
            "libraryName": "p-map-series",
            "typingsPackageName": "p-map-series",
            "sourceRepoURL": "https://github.com/sindresorhus/p-map-series",
            "asOfVersion": "2.0.0"
        },
        {
            "libraryName": "p-memoize",
            "typingsPackageName": "p-memoize",
            "sourceRepoURL": "https://github.com/sindresorhus/p-memoize",
            "asOfVersion": "3.0.0"
        },
        {
            "libraryName": "p-min-delay",
            "typingsPackageName": "p-min-delay",
            "sourceRepoURL": "https://github.com/sindresorhus/p-min-delay",
            "asOfVersion": "3.0.0"
        },
        {
            "libraryName": "p-one",
            "typingsPackageName": "p-one",
            "sourceRepoURL": "https://github.com/kevva/p-one",
            "asOfVersion": "2.0.0"
        },
        {
            "libraryName": "p-pipe",
            "typingsPackageName": "p-pipe",
            "sourceRepoURL": "https://github.com/sindresorhus/p-pipe",
            "asOfVersion": "2.0.1"
        },
        {
            "libraryName": "p-progress",
            "typingsPackageName": "p-progress",
            "sourceRepoURL": "https://github.com/sindresorhus/p-progress",
            "asOfVersion": "0.3.0"
        },
        {
            "libraryName": "p-props",
            "typingsPackageName": "p-props",
            "sourceRepoURL": "https://github.com/sindresorhus/p-props",
            "asOfVersion": "2.0.0"
        },
        {
            "libraryName": "p-queue",
            "typingsPackageName": "p-queue",
            "sourceRepoURL": "https://github.com/sindresorhus/p-queue",
            "asOfVersion": "3.2.1"
        },
        {
            "libraryName": "p-reduce",
            "typingsPackageName": "p-reduce",
            "sourceRepoURL": "https://github.com/sindresorhus/p-reduce",
            "asOfVersion": "2.0.0"
        },
        {
            "libraryName": "p-reflect",
            "typingsPackageName": "p-reflect",
            "sourceRepoURL": "https://github.com/sindresorhus/p-reflect",
            "asOfVersion": "2.0.0"
        },
        {
            "libraryName": "p-retry",
            "typingsPackageName": "p-retry",
            "sourceRepoURL": "https://github.com/sindresorhus/p-retry",
            "asOfVersion": "4.0.0"
        },
        {
            "libraryName": "p-series",
            "typingsPackageName": "p-series",
            "sourceRepoURL": "https://github.com/sindresorhus/p-series",
            "asOfVersion": "2.0.0"
        },
        {
            "libraryName": "p-settle",
            "typingsPackageName": "p-settle",
            "sourceRepoURL": "https://github.com/sindresorhus/p-settle",
            "asOfVersion": "3.0.0"
        },
        {
            "libraryName": "p-some",
            "typingsPackageName": "p-some",
            "sourceRepoURL": "https://github.com/sindresorhus/p-some",
            "asOfVersion": "4.0.1"
        },
        {
            "libraryName": "p-tap",
            "typingsPackageName": "p-tap",
            "sourceRepoURL": "https://github.com/sindresorhus/p-tap",
            "asOfVersion": "2.0.0"
        },
        {
            "libraryName": "p-throttle",
            "typingsPackageName": "p-throttle",
            "sourceRepoURL": "https://github.com/sindresorhus/p-throttle",
            "asOfVersion": "2.1.0"
        },
        {
            "libraryName": "p-time",
            "typingsPackageName": "p-time",
            "sourceRepoURL": "https://github.com/sindresorhus/p-time",
            "asOfVersion": "2.0.0"
        },
        {
            "libraryName": "p-timeout",
            "typingsPackageName": "p-timeout",
            "sourceRepoURL": "https://github.com/sindresorhus/p-timeout",
            "asOfVersion": "3.0.0"
        },
        {
            "libraryName": "p-times",
            "typingsPackageName": "p-times",
            "sourceRepoURL": "https://github.com/sindresorhus/p-times",
            "asOfVersion": "2.0.0"
        },
        {
            "libraryName": "p-try",
            "typingsPackageName": "p-try",
            "sourceRepoURL": "https://github.com/sindresorhus/p-try",
            "asOfVersion": "2.1.0"
        },
        {
            "libraryName": "p-wait-for",
            "typingsPackageName": "p-wait-for",
            "sourceRepoURL": "https://github.com/sindresorhus/p-wait-for",
            "asOfVersion": "3.0.0"
        },
        {
            "libraryName": "p-waterfall",
            "typingsPackageName": "p-waterfall",
            "sourceRepoURL": "https://github.com/sindresorhus/p-waterfall",
            "asOfVersion": "2.0.0"
        },
        {
            "libraryName": "p-whilst",
            "typingsPackageName": "p-whilst",
            "sourceRepoURL": "https://github.com/sindresorhus/p-whilst",
            "asOfVersion": "2.0.0"
        },
        {
            "libraryName": "package-json",
            "typingsPackageName": "package-json",
            "sourceRepoURL": "https://github.com/sindresorhus/package-json",
            "asOfVersion": "6.1.0"
        },
        {
            "libraryName": "pad",
            "typingsPackageName": "pad",
            "sourceRepoURL": "https://github.com/adaltas/node-pad",
            "asOfVersion": "2.1.0"
        },
        {
            "libraryName": "paper",
            "typingsPackageName": "paper",
            "sourceRepoURL": "https://github.com/paperjs/paper.js",
            "asOfVersion": "0.12.3"
        },
        {
            "libraryName": "param-case",
            "typingsPackageName": "param-case",
            "sourceRepoURL": "https://github.com/blakeembrey/param-case",
            "asOfVersion": "1.1.2"
        },
        {
            "libraryName": "park-miller",
            "typingsPackageName": "park-miller",
            "sourceRepoURL": "https://github.com/sindresorhus/park-miller",
            "asOfVersion": "1.1.0"
        },
        {
            "libraryName": "parse-columns",
            "typingsPackageName": "parse-columns",
            "sourceRepoURL": "https://github.com/sindresorhus/parse-columns",
            "asOfVersion": "2.0.0"
        },
        {
            "libraryName": "parse-ms",
            "typingsPackageName": "parse-ms",
            "sourceRepoURL": "https://github.com/sindresorhus/parse-ms",
            "asOfVersion": "2.1.0"
        },
        {
            "libraryName": "pascal-case",
            "typingsPackageName": "pascal-case",
            "sourceRepoURL": "https://github.com/blakeembrey/pascal-case",
            "asOfVersion": "1.1.2"
        },
        {
            "libraryName": "passport-client-cert",
            "typingsPackageName": "passport-client-cert",
            "sourceRepoURL": "https://github.com/ripjar/passport-client-cert",
            "asOfVersion": "2.1.0"
        },
        {
            "libraryName": "path-case",
            "typingsPackageName": "path-case",
            "sourceRepoURL": "https://github.com/blakeembrey/path-case",
            "asOfVersion": "1.1.2"
        },
        {
            "libraryName": "path-exists",
            "typingsPackageName": "path-exists",
            "sourceRepoURL": "https://github.com/sindresorhus/path-exists",
            "asOfVersion": "4.0.0"
        },
        {
            "libraryName": "path-key",
            "typingsPackageName": "path-key",
            "sourceRepoURL": "https://github.com/sindresorhus/path-key",
            "asOfVersion": "3.0.1"
        },
        {
            "libraryName": "path-to-regexp",
            "typingsPackageName": "path-to-regexp",
            "sourceRepoURL": "https://github.com/pillarjs/path-to-regexp",
            "asOfVersion": "1.7.0"
        },
        {
            "libraryName": "path-type",
            "typingsPackageName": "path-type",
            "sourceRepoURL": "https://github.com/sindresorhus/path-type",
            "asOfVersion": "4.0.0"
        },
        {
            "libraryName": "peerjs",
            "typingsPackageName": "peerjs",
            "sourceRepoURL": "http://peerjs.com/",
            "asOfVersion": "1.1.0"
        },
        {
            "libraryName": "perfect-scrollbar",
            "typingsPackageName": "perfect-scrollbar",
            "sourceRepoURL": "https://github.com/noraesae/perfect-scrollbar",
            "asOfVersion": "1.3.0"
        },
        {
            "libraryName": "pg-connection-string",
            "typingsPackageName": "pg-connection-string",
            "sourceRepoURL": "https://github.com/iceddev/pg-connection-string",
            "asOfVersion": "2.0.0"
        },
        {
            "libraryName": "pg-promise",
            "typingsPackageName": "pg-promise",
            "sourceRepoURL": "https://github.com/vitaly-t/pg-promise",
            "asOfVersion": "5.4.3"
        },
        {
            "libraryName": "phin",
            "typingsPackageName": "phin",
            "sourceRepoURL": "https://github.com/ethanent/phin",
            "asOfVersion": "3.4.0"
        },
        {
            "libraryName": "phonegap-plugin-push",
            "typingsPackageName": "phonegap-plugin-push",
            "sourceRepoURL": "https://github.com/phonegap/phonegap-plugin-push",
            "asOfVersion": "2.1.2"
        },
        {
            "libraryName": "pixi-spine",
            "typingsPackageName": "pixi-spine",
            "sourceRepoURL": "https://github.com/pixijs/pixi-spine",
            "asOfVersion": "1.4.2"
        },
        {
            "libraryName": "pixi.js",
            "typingsPackageName": "pixi.js",
            "sourceRepoURL": "https://github.com/pixijs/pixi.js/tree/v4.x",
            "asOfVersion": "5.0.0"
        },
        {
            "libraryName": "pkcs11js",
            "typingsPackageName": "pkcs11js",
            "sourceRepoURL": "https://github.com/PeculiarVentures/pkcs11js",
            "asOfVersion": "1.0.4"
        },
        {
            "libraryName": "pkg-conf",
            "typingsPackageName": "pkg-conf",
            "sourceRepoURL": "https://github.com/sindresorhus/pkg-conf",
            "asOfVersion": "3.0.0"
        },
        {
            "libraryName": "pkg-dir",
            "typingsPackageName": "pkg-dir",
            "sourceRepoURL": "https://github.com/sindresorhus/pkg-dir",
            "asOfVersion": "4.0.0"
        },
        {
            "libraryName": "pkg-up",
            "typingsPackageName": "pkg-up",
            "sourceRepoURL": "https://github.com/sindresorhus/pkg-up",
            "asOfVersion": "3.1.0"
        },
        {
            "libraryName": "pkg-versions",
            "typingsPackageName": "pkg-versions",
            "sourceRepoURL": "https://github.com/sindresorhus/pkg-versions",
            "asOfVersion": "2.0.0"
        },
        {
            "libraryName": "playcanvas",
            "typingsPackageName": "playcanvas",
            "sourceRepoURL": "https://github.com/playcanvas/engine",
            "asOfVersion": "1.23.0"
        },
        {
            "libraryName": "plottable",
            "typingsPackageName": "plottable",
            "sourceRepoURL": "http://plottablejs.org/",
            "asOfVersion": "3.7.0"
        },
        {
            "libraryName": "plur",
            "typingsPackageName": "plur",
            "sourceRepoURL": "https://github.com/sindresorhus/plur",
            "asOfVersion": "3.1.0"
        },
        {
            "libraryName": "png-async",
            "typingsPackageName": "png-async",
            "sourceRepoURL": "https://github.com/kanreisa/node-png-async",
            "asOfVersion": "0.9.4"
        },
        {
            "libraryName": "poly2tri.js",
            "typingsPackageName": "poly2tri",
            "sourceRepoURL": "https://github.com/r3mi/poly2tri.js",
            "asOfVersion": "1.4.0"
        },
        {
            "libraryName": "popper.js",
            "typingsPackageName": "popper.js",
            "sourceRepoURL": "https://github.com/FezVrasta/popper.js/",
            "asOfVersion": "1.11.0"
        },
        {
            "libraryName": "positive-zero",
            "typingsPackageName": "positive-zero",
            "sourceRepoURL": "https://github.com/sindresorhus/positive-zero",
            "asOfVersion": "3.0.0"
        },
        {
            "libraryName": "postmark",
            "typingsPackageName": "postmark",
            "sourceRepoURL": "http://wildbit.github.io/postmark.js",
            "asOfVersion": "2.0.0"
        },
        {
            "libraryName": "Prando",
            "typingsPackageName": "prando",
            "sourceRepoURL": "https://github.com/zeh/prando",
            "asOfVersion": "1.0.0"
        },
        {
            "libraryName": "pretty-bytes",
            "typingsPackageName": "pretty-bytes",
            "sourceRepoURL": "https://github.com/sindresorhus/pretty-bytes",
            "asOfVersion": "5.2.0"
        },
        {
            "libraryName": "pretty-format",
            "typingsPackageName": "pretty-format",
            "sourceRepoURL": "https://github.com/facebook/jest/tree/master/packages/pretty-format",
            "asOfVersion": "24.3.0"
        },
        {
            "libraryName": "pretty-ms",
            "typingsPackageName": "pretty-ms",
            "sourceRepoURL": "https://github.com/sindresorhus/pretty-ms",
            "asOfVersion": "5.0.0"
        },
        {
            "libraryName": "prosemirror-tables",
            "typingsPackageName": "prosemirror-tables",
            "sourceRepoURL": "https://github.com/ProseMirror/prosemirror-tables",
            "asOfVersion": "0.9.1"
        },
        {
            "libraryName": "printf",
            "typingsPackageName": "printf",
            "sourceRepoURL": "https://github.com/adaltas/node-printf",
            "asOfVersion": "0.3.0"
        },
        {
            "libraryName": "ProtoBuf.js",
            "typingsPackageName": "protobufjs",
            "sourceRepoURL": "https://github.com/dcodeIO/ProtoBuf.js",
            "asOfVersion": "6.0.0"
        },
        {
            "libraryName": "Protractor",
            "typingsPackageName": "protractor",
            "sourceRepoURL": "https://github.com/angular/protractor",
            "asOfVersion": "4.0.0"
        },
        {
            "libraryName": "ps-list",
            "typingsPackageName": "ps-list",
            "sourceRepoURL": "https://github.com/sindresorhus/ps-list",
            "asOfVersion": "6.2.1"
        },
        {
            "libraryName": "public-ip",
            "typingsPackageName": "public-ip",
            "sourceRepoURL": "https://github.com/sindresorhus/public-ip",
            "asOfVersion": "3.1.0"
        },
        {
            "libraryName": "pupa",
            "typingsPackageName": "pupa",
            "sourceRepoURL": "https://github.com/sindresorhus/pupa",
            "asOfVersion": "2.0.0"
        },
        {
            "libraryName": "qiniu",
            "typingsPackageName": "qiniu",
            "sourceRepoURL": "https://github.com/qiniu/nodejs-sdk",
            "asOfVersion": "7.0.1"
        },
        {
            "libraryName": "qrcode-generator",
            "typingsPackageName": "qrcode-generator",
            "sourceRepoURL": "https://github.com/kazuhikoarase/qrcode-generator",
            "asOfVersion": "1.0.6"
        },
        {
            "libraryName": "query-string",
            "typingsPackageName": "query-string",
            "sourceRepoURL": "https://github.com/sindresorhus/query-string",
            "asOfVersion": "6.3.0"
        },
        {
            "libraryName": "quick-lru",
            "typingsPackageName": "quick-lru",
            "sourceRepoURL": "https://github.com/sindresorhus/quick-lru",
            "asOfVersion": "3.0.0"
        },
        {
            "libraryName": "ractive",
            "typingsPackageName": "ractive",
            "sourceRepoURL": "https://ractive.js.org",
            "asOfVersion": "0.10.0"
        },
        {
            "libraryName": "qunit-dom",
            "typingsPackageName": "qunit-dom",
            "sourceRepoURL": "https://github.com/simplabs/qunit-dom#readme",
            "asOfVersion": "0.7.0"
        },
        {
            "libraryName": "random-float",
            "typingsPackageName": "random-float",
            "sourceRepoURL": "https://github.com/sindresorhus/random-float",
            "asOfVersion": "2.0.0"
        },
        {
            "libraryName": "random-int",
            "typingsPackageName": "random-int",
            "sourceRepoURL": "https://github.com/sindresorhus/random-int",
            "asOfVersion": "2.0.0"
        },
        {
            "libraryName": "random-item",
            "typingsPackageName": "random-item",
            "sourceRepoURL": "https://github.com/sindresorhus/random-item",
            "asOfVersion": "2.0.0"
        },
        {
            "libraryName": "random-js",
            "typingsPackageName": "random-js",
            "sourceRepoURL": "https://github.com/ckknight/random-js",
            "asOfVersion": "2.0.0"
        },
        {
            "libraryName": "random-obj-key",
            "typingsPackageName": "random-obj-key",
            "sourceRepoURL": "https://github.com/sindresorhus/random-obj-key",
            "asOfVersion": "2.0.0"
        },
        {
            "libraryName": "random-obj-prop",
            "typingsPackageName": "random-obj-prop",
            "sourceRepoURL": "https://github.com/sindresorhus/random-obj-prop",
            "asOfVersion": "2.0.0"
        },
        {
            "libraryName": "randoma",
            "typingsPackageName": "randoma",
            "sourceRepoURL": "https://github.com/sindresorhus/randoma",
            "asOfVersion": "1.3.0"
        },
        {
            "libraryName": "Raven JS",
            "typingsPackageName": "raven-js",
            "sourceRepoURL": "https://github.com/getsentry/raven-js",
            "asOfVersion": "3.10.0"
        },
        {
            "libraryName": "raw-body",
            "typingsPackageName": "raw-body",
            "sourceRepoURL": "https://github.com/stream-utils/raw-body",
            "asOfVersion": "2.3.0"
        },
        {
            "libraryName": "rdflib",
            "typingsPackageName": "rdflib",
            "sourceRepoURL": "http://github.com/linkeddata/rdflib.js",
            "asOfVersion": "1.0.5"
        },
        {
            "libraryName": "rc-progress",
            "typingsPackageName": "rc-progress",
            "sourceRepoURL": "http://github.com/react-component/progress",
            "asOfVersion": "2.4.0"
        },
        {
            "libraryName": "re2",
            "typingsPackageName": "re2",
            "sourceRepoURL": "https://github.com/uhop/node-re2",
            "asOfVersion": "1.10.3"
        },
        {
            "libraryName": "react-alice-carousel",
            "typingsPackageName": "react-alice-carousel",
            "sourceRepoURL": "https://github.com/maxmarinich/react-alice-carousel",
            "asOfVersion": "1.15.3"
        },
        {
            "libraryName": "react-chartjs-2",
            "typingsPackageName": "react-chartjs-2",
            "sourceRepoURL": "https://github.com/gor181/react-chartjs-2",
            "asOfVersion": "2.5.7"
        },
        {
            "libraryName": "react-daum-postcode",
            "typingsPackageName": "react-daum-postcode",
            "sourceRepoURL": "https://github.com/kimminsik-bernard/react-daum-postcode",
            "asOfVersion": "1.6.1"
        },
        {
            "libraryName": "react-collapsible",
            "typingsPackageName": "react-collapsible",
            "sourceRepoURL": "https://github.com/glennflanagan/react-collapsible#readme",
            "asOfVersion": "2.3.0"
        },
        {
            "libraryName": "react-circular-progressbar",
            "typingsPackageName": "react-circular-progressbar",
            "sourceRepoURL": "https://github.com/kevinsqi/react-circular-progressbar#readme",
            "asOfVersion": "1.1.0"
        },
        {
            "libraryName": "react-content-loader",
            "typingsPackageName": "react-content-loader",
            "sourceRepoURL": "https://github.com/danilowoz/react-content-loader",
            "asOfVersion": "4.0.0"
        },
        {
            "libraryName": "react-day-picker",
            "typingsPackageName": "react-day-picker",
            "sourceRepoURL": "https://github.com/gpbl/react-day-picker",
            "asOfVersion": "5.3.0"
        },
        {
            "libraryName": "react-dnd",
            "typingsPackageName": "react-dnd",
            "sourceRepoURL": "https://github.com/react-dnd/react-dnd",
            "asOfVersion": "3.0.2"
        },
        {
            "libraryName": "react-dnd-html5-backend",
            "typingsPackageName": "react-dnd-html5-backend",
            "sourceRepoURL": "https://github.com/react-dnd/react-dnd",
            "asOfVersion": "3.0.2"
        },
        {
            "libraryName": "react-dnd-test-backend",
            "typingsPackageName": "react-dnd-test-backend",
            "sourceRepoURL": "https://github.com/react-dnd/react-dnd",
            "asOfVersion": "3.0.2"
        },
        {
            "libraryName": "react-dnd-touch-backend",
            "typingsPackageName": "react-dnd-touch-backend",
            "sourceRepoURL": "https://github.com/react-dnd/react-dnd",
            "asOfVersion": "0.5.0"
        },
        {
            "libraryName": "react-dotdotdot",
            "typingsPackageName": "react-dotdotdot",
            "sourceRepoURL": "https://github.com/CezaryDanielNowak/React-dotdotdot",
            "asOfVersion": "1.2.4"
        },
        {
            "libraryName": "react-dropzone",
            "typingsPackageName": "react-dropzone",
            "sourceRepoURL": "https://github.com/react-dropzone/react-dropzone",
            "asOfVersion": "5.1.0"
        },
        {
            "libraryName": "react-flip-move",
            "typingsPackageName": "react-flip-move",
            "sourceRepoURL": "https://github.com/joshwcomeau/react-flip-move",
            "asOfVersion": "2.9.12"
        },
        {
            "libraryName": "react-ga",
            "typingsPackageName": "react-ga",
            "sourceRepoURL": "https://github.com/react-ga/react-ga",
            "asOfVersion": "2.3.0"
        },
        {
            "libraryName": "react-hot-loader",
            "typingsPackageName": "react-hot-loader",
            "sourceRepoURL": "https://github.com/gaearon/react-hot-loader",
            "asOfVersion": "4.1.1"
        },
        {
            "libraryName": "react-helmet-async",
            "typingsPackageName": "react-helmet-async",
            "sourceRepoURL": "https://github.com/staylor/react-helmet-async",
            "asOfVersion": "1.0.2"
        },
        {
            "libraryName": "react-i18next",
            "typingsPackageName": "react-i18next",
            "sourceRepoURL": "https://github.com/i18next/react-i18next",
            "asOfVersion": "8.1.0"
        },
        {
            "libraryName": "React Icons",
            "typingsPackageName": "react-icons",
            "sourceRepoURL": "https://www.npmjs.com/package/react-icons",
            "asOfVersion": "3.0.0"
        },
        {
            "libraryName": "react-inlinesvg",
            "typingsPackageName": "react-inlinesvg",
            "sourceRepoURL": "https://github.com/gilbarbara/react-inlinesvg#readme",
            "asOfVersion": "1.0.0"
        },
        {
            "libraryName": "react-intl",
            "typingsPackageName": "react-intl",
            "sourceRepoURL": "https://github.com/formatjs/react-intl",
            "asOfVersion": "3.0.0"
        },
        {
            "libraryName": "react-json-pretty",
            "typingsPackageName": "react-json-pretty",
            "sourceRepoURL": "https://github.com/chenckang/react-json-pretty",
            "asOfVersion": "2.2.0"
        },
        {
            "libraryName": "react-joyride",
            "typingsPackageName": "react-joyride",
            "sourceRepoURL": "https://github.com/gilbarbara/react-joyride",
            "asOfVersion": "2.0.3"
        },
        {
            "libraryName": "react-jss",
            "typingsPackageName": "react-jss",
            "sourceRepoURL": "https://github.com/cssinjs/react-jss#readme",
            "asOfVersion": "10.0.0"
        },
        {
            "libraryName": "react-monaco-editor",
            "typingsPackageName": "react-monaco-editor",
            "sourceRepoURL": "https://github.com/superRaytin/react-monaco-editor",
            "asOfVersion": "0.16.0"
        },
        {
            "libraryName": "react-native-collapsible",
            "typingsPackageName": "react-native-collapsible",
            "sourceRepoURL": "https://github.com/oblador/react-native-collapsible",
            "asOfVersion": "0.11.0"
        },
        {
            "libraryName": "react-native-elements",
            "typingsPackageName": "react-native-elements",
            "sourceRepoURL": "https://github.com/react-native-training/react-native-elements",
            "asOfVersion": "0.18.0"
        },
        {
            "libraryName": "react-native-fs",
            "typingsPackageName": "react-native-fs",
            "sourceRepoURL": "https://github.com/itinance/react-native-fs",
            "asOfVersion": "2.13.0"
        },
        {
            "libraryName": "react-native-fabric",
            "typingsPackageName": "react-native-fabric",
            "sourceRepoURL": "https://github.com/corymsmith/react-native-fabric",
            "asOfVersion": "0.5.2"
        },
        {
            "libraryName": "react-native-goby",
            "typingsPackageName": "react-native-goby",
            "sourceRepoURL": "https://gitlab.com/MessageDream/react-native-goby",
            "asOfVersion": "0.0.5"
        },
        {
            "libraryName": "react-native-google-analytics-bridge",
            "typingsPackageName": "react-native-google-analytics-bridge",
            "sourceRepoURL": "https://github.com/idehub/react-native-google-analytics-bridge",
            "asOfVersion": "5.3.3"
        },
        {
            "libraryName": "react-native-keychain",
            "typingsPackageName": "react-native-keychain",
            "sourceRepoURL": "https://github.com/oblador/react-native-keychain",
            "asOfVersion": "3.1.0"
        },
        {
            "libraryName": "react-native-linear-gradient",
            "typingsPackageName": "react-native-linear-gradient",
            "sourceRepoURL": "https://github.com/react-native-community/react-native-linear-gradient",
            "asOfVersion": "2.4.0"
        },
        {
            "libraryName": "@mauron85/react-native-background-geolocation",
            "typingsPackageName": "react-native-mauron85-background-geolocation",
            "sourceRepoURL": "https://github.com/mauron85/react-native-background-geolocation#readme",
            "asOfVersion": "0.5.3"
        },
        {
            "libraryName": "react-native-modal",
            "typingsPackageName": "react-native-modal",
            "sourceRepoURL": "https://github.com/react-native-community/react-native-modal",
            "asOfVersion": "4.1.1"
        },
        {
            "libraryName": "react-native-navigation",
            "typingsPackageName": "react-native-navigation",
            "sourceRepoURL": "https://github.com/wix/react-native-navigation",
            "asOfVersion": "2.0.0"
        },
        {
<<<<<<< HEAD
            "libraryName": "react-navigation",
            "typingsPackageName": "react-navigation",
            "sourceRepoURL": "https://github.com/react-navigation/react-navigation",
            "asOfVersion": "3.4.0"
=======
            "libraryName": "react-native-swipe-gestures",
            "typingsPackageName": "react-native-swipe-gestures",
            "sourceRepoURL": "https://github.com/glepur/react-native-swipe-gestures",
            "asOfVersion": "1.0.4"
>>>>>>> 3fd9f73e
        },
        {
            "libraryName": "react-native-safe-area",
            "typingsPackageName": "react-native-safe-area",
            "sourceRepoURL": "https://github.com/miyabi/react-native-safe-area#readme",
            "asOfVersion": "0.5.1"
        },
        {
            "libraryName": "react-native-permissions",
            "typingsPackageName": "react-native-permissions",
            "sourceRepoURL": "https://github.com/yonahforst/react-native-permissions",
            "asOfVersion": "2.0.0"
        },
        {
            "libraryName": "react-navigation-material-bottom-tabs",
            "typingsPackageName": "react-navigation-material-bottom-tabs",
            "sourceRepoURL": "https://github.com/react-navigation/material-bottom-tabs",
            "asOfVersion": "2.0.0"
        },
        {
            "libraryName": "react-owl-carousel",
            "typingsPackageName": "react-owl-carousel",
            "sourceRepoURL": "https://github.com/seal789ie/react-owl-carousel",
            "asOfVersion": "2.3.0"
        },
        {
            "libraryName": "react-rnd",
            "typingsPackageName": "react-rnd",
            "sourceRepoURL": "https://github.com/bokuweb/react-rnd",
            "asOfVersion": "8.0.0"
        },
        {
            "libraryName": "react-sortable-hoc",
            "typingsPackageName": "react-sortable-hoc",
            "sourceRepoURL": "https://github.com/clauderic/react-sortable-hoc",
            "asOfVersion": "0.7.1"
        },
        {
            "libraryName": "react-sortable-pane",
            "typingsPackageName": "react-sortable-pane",
            "sourceRepoURL": "https://github.com/bokuweb/react-sortable-pane",
            "asOfVersion": "1.0.0"
        },
        {
            "libraryName": "react-split-pane",
            "typingsPackageName": "react-split-pane",
            "sourceRepoURL": "https://github.com/tomkp/react-split-pane",
            "asOfVersion": "0.1.67"
        },
        {
            "libraryName": "react-sticky-box",
            "typingsPackageName": "react-sticky-box",
            "sourceRepoURL": "https://github.com/codecks-io/react-sticky-box",
            "asOfVersion": "0.8.0"
        },
        {
            "libraryName": "react-svg",
            "typingsPackageName": "react-svg",
            "sourceRepoURL": "https://github.com/tanem/react-svg",
            "asOfVersion": "5.0.0"
        },
        {
            "libraryName": "react-toastify",
            "typingsPackageName": "react-toastify",
            "sourceRepoURL": "https://github.com/fkhadra/react-toastify#readme",
            "asOfVersion": "4.1.0"
        },
        {
            "libraryName": "react-tether",
            "typingsPackageName": "react-tether",
            "sourceRepoURL": "https://github.com/danreeves/react-tether",
            "asOfVersion": "1.0.0"
        },
        {
            "libraryName": "react-webcam",
            "typingsPackageName": "react-webcam",
            "sourceRepoURL": "https://github.com/mozmorris/react-webcam",
            "asOfVersion": "3.0.0"
        },
        {
            "libraryName": "read-chunk",
            "typingsPackageName": "read-chunk",
            "sourceRepoURL": "https://github.com/sindresorhus/read-chunk",
            "asOfVersion": "3.1.0"
        },
        {
            "libraryName": "read-pkg",
            "typingsPackageName": "read-pkg",
            "sourceRepoURL": "https://github.com/sindresorhus/read-pkg",
            "asOfVersion": "5.1.0"
        },
        {
            "libraryName": "read-pkg-up",
            "typingsPackageName": "read-pkg-up",
            "sourceRepoURL": "https://github.com/sindresorhus/read-pkg-up",
            "asOfVersion": "6.0.0"
        },
        {
            "libraryName": "readdir-enhanced",
            "typingsPackageName": "readdir-enhanced",
            "sourceRepoURL": "https://github.com/bigstickcarpet/readdir-enhanced",
            "asOfVersion": "3.0.0"
        },
        {
            "libraryName": "realm",
            "typingsPackageName": "realm",
            "sourceRepoURL": "https://github.com/realm/realm-js",
            "asOfVersion": "1.13.0"
        },
        {
            "libraryName": "redent",
            "typingsPackageName": "redent",
            "sourceRepoURL": "https://github.com/sindresorhus/redent",
            "asOfVersion": "3.0.0"
        },
        {
            "libraryName": "redom",
            "typingsPackageName": "redom",
            "sourceRepoURL": "https://github.com/redom/redom/",
            "asOfVersion": "3.23.0"
        },
        {
            "libraryName": "reduce-reducers",
            "typingsPackageName": "reduce-reducers",
            "sourceRepoURL": "https://github.com/redux-utilities/reduce-reducers",
            "asOfVersion": "1.0.0"
        },
        {
            "libraryName": "Redux",
            "typingsPackageName": "redux",
            "sourceRepoURL": "https://github.com/reactjs/redux",
            "asOfVersion": "3.6.0"
        },
        {
            "libraryName": "redux-batched-actions",
            "typingsPackageName": "redux-batched-actions",
            "sourceRepoURL": "https://github.com/tshelburne/redux-batched-actions",
            "asOfVersion": "0.1.5"
        },
        {
            "libraryName": "redux-bootstrap",
            "typingsPackageName": "redux-bootstrap",
            "sourceRepoURL": "https://github.com/remojansen/redux-bootstrap",
            "asOfVersion": "1.1.0"
        },
        {
            "libraryName": "redux-devtools-extension",
            "typingsPackageName": "redux-devtools-extension",
            "sourceRepoURL": "https://github.com/zalmoxisus/redux-devtools-extension",
            "asOfVersion": "2.13.2"
        },
        {
            "libraryName": "redux-little-router",
            "typingsPackageName": "redux-little-router",
            "sourceRepoURL": "https://github.com/FormidableLabs/redux-little-router",
            "asOfVersion": "15.1.0"
        },
        {
            "libraryName": "redux-persist",
            "typingsPackageName": "redux-persist",
            "sourceRepoURL": "https://github.com/rt2zz/redux-persist",
            "asOfVersion": "4.3.1"
        },
        {
            "libraryName": "redux-persist-transform-compress",
            "typingsPackageName": "redux-persist-transform-compress",
            "sourceRepoURL": "https://github.com/rt2zz/redux-persist-transform-compress",
            "asOfVersion": "4.2.0"
        },
        {
            "libraryName": "redux-promise-middleware",
            "typingsPackageName": "redux-promise-middleware",
            "sourceRepoURL": "https://github.com/pburtchaell/redux-promise-middleware",
            "asOfVersion": "6.0.0"
        },
        {
            "libraryName": "redux-saga",
            "typingsPackageName": "redux-saga",
            "sourceRepoURL": "https://github.com/redux-saga/redux-saga",
            "asOfVersion": "0.10.5"
        },
        {
            "libraryName": "Redux Thunk",
            "typingsPackageName": "redux-thunk",
            "sourceRepoURL": "https://github.com/gaearon/redux-thunk",
            "asOfVersion": "2.1.0"
        },
        {
            "libraryName": "reflect-metadata",
            "typingsPackageName": "reflect-metadata",
            "sourceRepoURL": "https://github.com/rbuckton/ReflectDecorators",
            "asOfVersion": "0.1.0"
        },
        {
            "libraryName": "replace-string",
            "typingsPackageName": "replace-string",
            "sourceRepoURL": "https://github.com/sindresorhus/replace-string",
            "asOfVersion": "3.0.0"
        },
        {
            "libraryName": "import-cwd",
            "typingsPackageName": "req-cwd",
            "sourceRepoURL": "https://github.com/sindresorhus/import-cwd",
            "asOfVersion": "3.0.0"
        },
        {
            "libraryName": "reselect",
            "typingsPackageName": "reselect",
            "sourceRepoURL": "https://github.com/rackt/reselect",
            "asOfVersion": "2.2.0"
        },
        {
            "libraryName": "resolve-cwd",
            "typingsPackageName": "resolve-cwd",
            "sourceRepoURL": "https://github.com/sindresorhus/resolve-cwd",
            "asOfVersion": "3.0.0"
        },
        {
            "libraryName": "resolve-from",
            "typingsPackageName": "resolve-from",
            "sourceRepoURL": "https://github.com/sindresorhus/resolve-from",
            "asOfVersion": "5.0.0"
        },
        {
            "libraryName": "resolve-global",
            "typingsPackageName": "resolve-global",
            "sourceRepoURL": "https://github.com/sindresorhus/resolve-global",
            "asOfVersion": "1.0.0"
        },
        {
            "libraryName": "resolve-pkg",
            "typingsPackageName": "resolve-pkg",
            "sourceRepoURL": "https://github.com/sindresorhus/resolve-pkg",
            "asOfVersion": "2.0.0"
        },
        {
            "libraryName": "rest-io",
            "typingsPackageName": "rest-io",
            "sourceRepoURL": "https://github.com/EnoF/rest-io",
            "asOfVersion": "4.1.0"
        },
        {
            "libraryName": "restore-cursor",
            "typingsPackageName": "restore-cursor",
            "sourceRepoURL": "https://github.com/sindresorhus/restore-cursor",
            "asOfVersion": "3.1.0"
        },
        {
            "libraryName": "rev-hash",
            "typingsPackageName": "rev-hash",
            "sourceRepoURL": "https://github.com/sindresorhus/rev-hash",
            "asOfVersion": "3.0.0"
        },
        {
            "libraryName": "rfc4648",
            "typingsPackageName": "rfc4648",
            "sourceRepoURL": "https://github.com/swansontec/rfc4648",
            "asOfVersion": "1.3.0"
        },
        {
            "libraryName": "rgb-hex",
            "typingsPackageName": "rgb-hex",
            "sourceRepoURL": "https://github.com/sindresorhus/rgb-hex",
            "asOfVersion": "3.0.0"
        },
        {
            "libraryName": "riot",
            "typingsPackageName": "riot",
            "sourceRepoURL": "https://github.com/riot/riot",
            "asOfVersion": "4.1.0"
        },
        {
            "libraryName": "rollup",
            "typingsPackageName": "rollup",
            "sourceRepoURL": "https://github.com/rollup/rollup",
            "asOfVersion": "0.54.0"
        },
        {
            "libraryName": "rollup-plugin-commonjs",
            "typingsPackageName": "rollup-plugin-commonjs",
            "sourceRepoURL": "https://github.com/rollup/rollup-plugin-commonjs",
            "asOfVersion": "9.3.1"
        },
        {
            "libraryName": "rollup-plugin-delete",
            "typingsPackageName": "rollup-plugin-delete",
            "sourceRepoURL": "https://github.com/vladshcherbin/rollup-plugin-delete",
            "asOfVersion": "1.0.0"
        },
        {
            "libraryName": "rollup-plugin-node-resolve",
            "typingsPackageName": "rollup-plugin-node-resolve",
            "sourceRepoURL": "https://github.com/rollup/rollup-plugin-node-resolve",
            "asOfVersion": "4.1.0"
        },
        {
            "libraryName": "rot-js",
            "typingsPackageName": "rot-js",
            "sourceRepoURL": "https://github.com/ondras/rot.js",
            "asOfVersion": "2.0.1"
        },
        {
            "libraryName": "round-to",
            "typingsPackageName": "round-to",
            "sourceRepoURL": "https://github.com/sindresorhus/round-to",
            "asOfVersion": "4.0.0"
        },
        {
            "libraryName": "route-recognizer",
            "typingsPackageName": "route-recognizer",
            "sourceRepoURL": "https://github.com/tildeio/route-recognizer",
            "asOfVersion": "0.3.0"
        },
        {
            "libraryName": "router5",
            "typingsPackageName": "router5",
            "sourceRepoURL": "https://github.com/router5/router5",
            "asOfVersion": "5.0.0"
        },
        {
            "libraryName": "rrule",
            "typingsPackageName": "rrule",
            "sourceRepoURL": "https://github.com/jakubroztocil/rrule",
            "asOfVersion": "2.2.9"
        },
        {
            "libraryName": "rvo2",
            "typingsPackageName": "rvo2",
            "sourceRepoURL": "https://github.com/TNOCS/rvo2",
            "asOfVersion": "1.1.0"
        },
        {
            "libraryName": "rword",
            "typingsPackageName": "rword",
            "sourceRepoURL": "https://github.com/Xyfir/rword#readme",
            "asOfVersion": "3.0.0"
        },
        {
            "libraryName": "samchon",
            "typingsPackageName": "samchon",
            "sourceRepoURL": "https://github.com/samchon/framework",
            "asOfVersion": "2.0.22"
        },
        {
            "libraryName": "samchon-framework",
            "typingsPackageName": "samchon-framework",
            "sourceRepoURL": "https://github.com/samchon/framework",
            "asOfVersion": "2.0.21"
        },
        {
            "libraryName": "samchon-library",
            "typingsPackageName": "samchon-library",
            "sourceRepoURL": "https://github.com/samchon/framework",
            "asOfVersion": "0.1.0"
        },
        {
            "libraryName": "sanitize-filename",
            "typingsPackageName": "sanitize-filename",
            "sourceRepoURL": "https://github.com/parshap/node-sanitize-filename",
            "asOfVersion": "1.6.3"
        },
        {
            "libraryName": "sass-webpack-plugin",
            "typingsPackageName": "sass-webpack-plugin",
            "sourceRepoURL": "https://github.com/jalkoby/sass-webpack-plugin",
            "asOfVersion": "1.0.2"
        },
        {
            "libraryName": "sauronjs",
            "typingsPackageName": "sauronjs",
            "sourceRepoURL": "https://github.com/Fullscript/sauronjs",
            "asOfVersion": "0.1.3"
        },
        {
            "libraryName": "node-scanf",
            "typingsPackageName": "scanf",
            "sourceRepoURL": "https://github.com/Lellansin/node-scanf",
            "asOfVersion": "0.7.3"
        },
        {
            "libraryName": "schema-utils",
            "typingsPackageName": "schema-utils",
            "sourceRepoURL": "https://github.com/webpack-contrib/schema-utils",
            "asOfVersion": "2.4.0"
        },
        {
            "libraryName": "screenfull",
            "typingsPackageName": "screenfull",
            "sourceRepoURL": "https://github.com/sindresorhus/screenfull.js",
            "asOfVersion": "4.1.0"
        },
        {
            "libraryName": "sdbm",
            "typingsPackageName": "sdbm",
            "sourceRepoURL": "https://github.com/sindresorhus/sdbm",
            "asOfVersion": "1.1.0"
        },
        {
            "libraryName": "semver-diff",
            "typingsPackageName": "semver-diff",
            "sourceRepoURL": "https://github.com/sindresorhus/semver-diff",
            "asOfVersion": "3.0.0"
        },
        {
            "libraryName": "semver-regex",
            "typingsPackageName": "semver-regex",
            "sourceRepoURL": "https://github.com/sindresorhus/semver-regex",
            "asOfVersion": "3.1.0"
        },
        {
            "libraryName": "semver-truncate",
            "typingsPackageName": "semver-truncate",
            "sourceRepoURL": "https://github.com/sindresorhus/semver-truncate",
            "asOfVersion": "2.0.0"
        },
        {
            "libraryName": "sendgrid",
            "typingsPackageName": "sendgrid",
            "sourceRepoURL": "https://github.com/sendgrid/sendgrid-nodejs",
            "asOfVersion": "4.3.0"
        },
        {
            "libraryName": "sentence-case",
            "typingsPackageName": "sentence-case",
            "sourceRepoURL": "https://github.com/blakeembrey/sentence-case",
            "asOfVersion": "1.1.3"
        },
        {
            "libraryName": "serialize-error",
            "typingsPackageName": "serialize-error",
            "sourceRepoURL": "https://github.com/sindresorhus/serialize-error",
            "asOfVersion": "4.0.0"
        },
        {
            "libraryName": "sharp-timer",
            "typingsPackageName": "sharp-timer",
            "sourceRepoURL": "https://github.com/afractal/SharpTimer",
            "asOfVersion": "0.1.3"
        },
        {
            "libraryName": "shebang-regex",
            "typingsPackageName": "shebang-regex",
            "sourceRepoURL": "https://github.com/sindresorhus/shebang-regex",
            "asOfVersion": "3.0.0"
        },
        {
            "libraryName": "Shopify Prime",
            "typingsPackageName": "shopify-prime",
            "sourceRepoURL": "https://github.com/nozzlegear/shopify-prime",
            "asOfVersion": "2.0.0"
        },
        {
            "libraryName": "should.js",
            "typingsPackageName": "should",
            "sourceRepoURL": "https://github.com/shouldjs/should.js",
            "asOfVersion": "13.0.0"
        },
        {
            "libraryName": "SimpleSignal",
            "typingsPackageName": "simplesignal",
            "sourceRepoURL": "https://github.com/zeh/simplesignal",
            "asOfVersion": "1.0.0"
        },
        {
            "libraryName": "@sindresorhus/class-names",
            "typingsPackageName": "sindresorhus__class-names",
            "sourceRepoURL": "https://github.com/sindresorhus/class-names",
            "asOfVersion": "1.1.0"
        },
        {
            "libraryName": "@sindresorhus/df",
            "typingsPackageName": "sindresorhus__df",
            "sourceRepoURL": "https://github.com/sindresorhus/df",
            "asOfVersion": "3.0.0"
        },
        {
            "libraryName": "djb2a",
            "typingsPackageName": "sindresorhus__djb2a",
            "sourceRepoURL": "https://github.com/sindresorhus/djb2a",
            "asOfVersion": "1.1.0"
        },
        {
            "libraryName": "@sindresorhus/fnv1a",
            "typingsPackageName": "sindresorhus__fnv1a",
            "sourceRepoURL": "https://github.com/sindresorhus/fnv1a",
            "asOfVersion": "1.1.0"
        },
        {
            "libraryName": "@sindresorhus/slugify",
            "typingsPackageName": "sindresorhus__slugify",
            "sourceRepoURL": "https://github.com/sindresorhus/slugify",
            "asOfVersion": "0.9.1"
        },
        {
            "libraryName": "@sindresorhus/string-hash",
            "typingsPackageName": "sindresorhus__string-hash",
            "sourceRepoURL": "https://github.com/sindresorhus/string-hash",
            "asOfVersion": "1.1.0"
        },
        {
            "libraryName": "@sindresorhus/to-milliseconds",
            "typingsPackageName": "sindresorhus__to-milliseconds",
            "sourceRepoURL": "https://github.com/sindresorhus/to-milliseconds",
            "asOfVersion": "1.1.0"
        },
        {
            "libraryName": "sip.js",
            "typingsPackageName": "sip.js",
            "sourceRepoURL": "https://github.com/onsip/SIP.js",
            "asOfVersion": "0.12.0"
        },
        {
            "libraryName": "skin-tone",
            "typingsPackageName": "skin-tone",
            "sourceRepoURL": "https://github.com/sindresorhus/skin-tone",
            "asOfVersion": "2.0.0"
        },
        {
            "libraryName": "slash",
            "typingsPackageName": "slash",
            "sourceRepoURL": "https://github.com/sindresorhus/slash",
            "asOfVersion": "3.0.0"
        },
        {
            "libraryName": "smooth-scrollbar",
            "typingsPackageName": "smooth-scrollbar",
            "sourceRepoURL": "https://github.com/idiotWu/smooth-scrollbar",
            "asOfVersion": "8.2.5"
        },
        {
            "libraryName": "Smoothie Charts",
            "typingsPackageName": "smoothie",
            "sourceRepoURL": "https://github.com/joewalnes/smoothie",
            "asOfVersion": "1.29.1"
        },
        {
            "libraryName": "snake-case",
            "typingsPackageName": "snake-case",
            "sourceRepoURL": "https://github.com/blakeembrey/snake-case",
            "asOfVersion": "1.1.2"
        },
        {
            "libraryName": "snoowrap",
            "typingsPackageName": "snoowrap",
            "sourceRepoURL": "https://github.com/not-an-aardvark/snoowrap",
            "asOfVersion": "1.19.0"
        },
        {
            "libraryName": "snowboy",
            "typingsPackageName": "snowboy",
            "sourceRepoURL": "https://github.com/Kitt-AI/snowboy",
            "asOfVersion": "1.3.1"
        },
        {
            "libraryName": "soap",
            "typingsPackageName": "soap",
            "sourceRepoURL": "https://www.npmjs.com/package/soap",
            "asOfVersion": "0.21.0"
        },
        {
            "libraryName": "solidity-parser-antlr",
            "typingsPackageName": "solidity-parser-antlr",
            "sourceRepoURL": "https://github.com/federicobond/solidity-parser-antlr",
            "asOfVersion": "0.4.2"
        },
        {
            "libraryName": "source-map",
            "typingsPackageName": "source-map",
            "sourceRepoURL": "https://github.com/mozilla/source-map",
            "asOfVersion": "0.5.7"
        },
        {
            "libraryName": "sparkly",
            "typingsPackageName": "sparkly",
            "sourceRepoURL": "https://github.com/sindresorhus/sparkly",
            "asOfVersion": "5.0.0"
        },
        {
            "libraryName": "Spectacle",
            "typingsPackageName": "spectacle",
            "sourceRepoURL": "http://github.com/FormidableLabs/spectacle/",
            "asOfVersion": "5.2.3"
        },
        {
            "libraryName": "Spin.js",
            "typingsPackageName": "spin.js",
            "sourceRepoURL": "http://fgnass.github.com/spin.js/",
            "asOfVersion": "3.0.0"
        },
        {
            "libraryName": "spotify-web-api-js",
            "typingsPackageName": "spotify-web-api-js",
            "sourceRepoURL": "https://github.com/JMPerez/spotify-web-api-js",
            "asOfVersion": "0.21.0"
        },
        {
            "libraryName": "sqs-consumer",
            "typingsPackageName": "sqs-consumer",
            "sourceRepoURL": "https://github.com/BBC/sqs-consumer",
            "asOfVersion": "5.0.0"
        },
        {
            "libraryName": "srcset",
            "typingsPackageName": "srcset",
            "sourceRepoURL": "https://github.com/sindresorhus/srcset",
            "asOfVersion": "2.0.0"
        },
        {
            "libraryName": "ServiceStack Utils",
            "typingsPackageName": "ss-utils",
            "sourceRepoURL": "https://servicestack.net/",
            "asOfVersion": "0.1.5"
        },
        {
            "libraryName": "stellar-base",
            "typingsPackageName": "stellar-base",
            "sourceRepoURL": "https://github.com/stellar/js-stellar-base",
            "asOfVersion": "0.13.2"
        },
        {
            "libraryName": "stacktrace-js",
            "typingsPackageName": "stacktrace-js",
            "sourceRepoURL": "https://github.com/stacktracejs/stacktrace.js",
            "asOfVersion": "2.0.1"
        },
        {
            "libraryName": "stellar-sdk",
            "typingsPackageName": "stellar-sdk",
            "sourceRepoURL": "https://github.com/stellar/js-stellar-sdk",
            "asOfVersion": "0.15.1"
        },
        {
            "libraryName": "@storybook/addon-a11y",
            "typingsPackageName": "storybook__addon-a11y",
            "sourceRepoURL": "https://github.com/storybooks/storybook",
            "asOfVersion": "5.1.1"
        },
        {
            "libraryName": "@storybook/addon-actions",
            "typingsPackageName": "storybook__addon-actions",
            "sourceRepoURL": "https://github.com/storybooks/storybook",
            "asOfVersion": "5.2.0"
        },
        {
            "libraryName": "@storybook/addon-backgrounds",
            "typingsPackageName": "storybook__addon-backgrounds",
            "sourceRepoURL": "https://github.com/storybooks/storybook",
            "asOfVersion": "5.2.0"
        },
        {
            "libraryName": "@storybook/addon-centered",
            "typingsPackageName": "storybook__addon-centered",
            "sourceRepoURL": "https://github.com/storybooks/storybook",
            "asOfVersion": "5.2.0"
        },
        {
            "libraryName": "@storybook/addon-jest",
            "typingsPackageName": "storybook__addon-jest",
            "sourceRepoURL": "https://github.com/storybooks/storybook",
            "asOfVersion": "5.2.0"
        },
        {
            "libraryName": "@storybook/addon-knobs",
            "typingsPackageName": "storybook__addon-knobs",
            "sourceRepoURL": "https://github.com/storybooks/storybook",
            "asOfVersion": "5.2.0"
        },
        {
            "libraryName": "@storybook/addon-links",
            "typingsPackageName": "storybook__addon-links",
            "sourceRepoURL": "https://github.com/storybooks/storybook",
            "asOfVersion": "5.2.0"
        },
        {
            "libraryName": "@storybook/addon-notes",
            "typingsPackageName": "storybook__addon-notes",
            "sourceRepoURL": "https://github.com/storybooks/storybook",
            "asOfVersion": "5.0.0"
        },
        {
            "libraryName": "@storybook/addon-options",
            "typingsPackageName": "storybook__addon-options",
            "sourceRepoURL": "https://github.com/storybooks/storybook",
            "asOfVersion": "5.2.0"
        },
        {
            "libraryName": "@storybook/addon-viewport",
            "typingsPackageName": "storybook__addon-viewport",
            "sourceRepoURL": "https://github.com/storybooks/storybook",
            "asOfVersion": "5.2.0"
        },
        {
            "libraryName": "@storybook/addons",
            "typingsPackageName": "storybook__addons",
            "sourceRepoURL": "https://github.com/storybooks/storybook",
            "asOfVersion": "5.2.0"
        },
        {
            "libraryName": "@storybook/channels",
            "typingsPackageName": "storybook__channels",
            "sourceRepoURL": "https://github.com/storybooks/storybook",
            "asOfVersion": "5.2.0"
        },
        {
            "libraryName": "@storybook/html",
            "typingsPackageName": "storybook__html",
            "sourceRepoURL": "https://github.com/storybooks/storybook",
            "asOfVersion": "5.2.0"
        },
        {
            "libraryName": "@storybook/preact",
            "typingsPackageName": "storybook__preact",
            "sourceRepoURL": "https://github.com/storybooks/storybook",
            "asOfVersion": "5.2.1"
        },
        {
            "libraryName": "@storybook/react-native",
            "typingsPackageName": "storybook__react-native",
            "sourceRepoURL": "https://github.com/storybooks/storybook",
            "asOfVersion": "5.2.0"
        },
        {
            "libraryName": "@storybook/vue",
            "typingsPackageName": "storybook__vue",
            "sourceRepoURL": "https://github.com/storybooks/storybook",
            "asOfVersion": "5.2.0"
        },
        {
            "libraryName": "stream-mock",
            "typingsPackageName": "stream-mock",
            "sourceRepoURL": "https://github.com/b4nst/stream-mock",
            "asOfVersion": "2.0.1"
        },
        {
            "libraryName": "string-argv",
            "typingsPackageName": "string-argv",
            "sourceRepoURL": "https://github.com/mccormicka/string-argv",
            "asOfVersion": "0.3.0"
        },
        {
            "libraryName": "string-length",
            "typingsPackageName": "string-length",
            "sourceRepoURL": "https://github.com/sindresorhus/string-length",
            "asOfVersion": "3.0.0"
        },
        {
            "libraryName": "string-width",
            "typingsPackageName": "string-width",
            "sourceRepoURL": "https://github.com/sindresorhus/string-width",
            "asOfVersion": "4.0.0"
        },
        {
            "libraryName": "stringify-attributes",
            "typingsPackageName": "stringify-attributes",
            "sourceRepoURL": "https://github.com/sindresorhus/stringify-attributes",
            "asOfVersion": "2.0.0"
        },
        {
            "libraryName": "strip-ansi",
            "typingsPackageName": "strip-ansi",
            "sourceRepoURL": "https://github.com/chalk/strip-ansi",
            "asOfVersion": "5.2.0"
        },
        {
            "libraryName": "strip-bom",
            "typingsPackageName": "strip-bom",
            "sourceRepoURL": "https://github.com/sindresorhus/strip-bom",
            "asOfVersion": "4.0.0"
        },
        {
            "libraryName": "strip-indent",
            "typingsPackageName": "strip-indent",
            "sourceRepoURL": "https://github.com/sindresorhus/strip-indent",
            "asOfVersion": "3.0.0"
        },
        {
            "libraryName": "strip-json-comments",
            "typingsPackageName": "strip-json-comments",
            "sourceRepoURL": "https://github.com/sindresorhus/strip-json-comments",
            "asOfVersion": "3.0.0"
        },
        {
            "libraryName": "striptags",
            "typingsPackageName": "striptags",
            "sourceRepoURL": "https://github.com/ericnorris/striptags",
            "asOfVersion": "3.1.1"
        },
        {
            "libraryName": "subsume",
            "typingsPackageName": "subsume",
            "sourceRepoURL": "https://github.com/sindresorhus/subsume",
            "asOfVersion": "2.1.0"
        },
        {
            "libraryName": "sudo-block",
            "typingsPackageName": "sudo-block",
            "sourceRepoURL": "https://github.com/sindresorhus/sudo-block",
            "asOfVersion": "3.0.0"
        },
        {
            "libraryName": "Sugar",
            "typingsPackageName": "sugar",
            "sourceRepoURL": "https://github.com/andrewplummer/Sugar",
            "asOfVersion": "2.0.2"
        },
        {
            "libraryName": "superstruct",
            "typingsPackageName": "superstruct",
            "sourceRepoURL": "https://github.com/ianstormtaylor/superstruct#readme",
            "asOfVersion": "0.8.0"
        },
        {
            "libraryName": "survey-knockout",
            "typingsPackageName": "survey-knockout",
            "sourceRepoURL": "http://surveyjs.org/",
            "asOfVersion": "0.10.0"
        },
        {
            "libraryName": "svg-pan-zoom",
            "typingsPackageName": "svg-pan-zoom",
            "sourceRepoURL": "https://github.com/ariutta/svg-pan-zoom",
            "asOfVersion": "3.4.0"
        },
        {
            "libraryName": "svg.js",
            "typingsPackageName": "svg.js",
            "sourceRepoURL": "http://www.svgjs.com/",
            "asOfVersion": "2.3.1"
        },
        {
            "libraryName": "swagger-parser",
            "typingsPackageName": "swagger-parser",
            "sourceRepoURL": "https://apidevtools.org/swagger-parser/",
            "asOfVersion": "7.0.0"
        },
        {
            "libraryName": "swap-case",
            "typingsPackageName": "swap-case",
            "sourceRepoURL": "https://github.com/blakeembrey/swap-case",
            "asOfVersion": "1.1.2"
        },
        {
            "libraryName": "SweetAlert",
            "typingsPackageName": "sweetalert",
            "sourceRepoURL": "https://github.com/t4t5/sweetalert/",
            "asOfVersion": "2.0.4"
        },
        {
            "libraryName": "systeminformation",
            "typingsPackageName": "systeminformation",
            "sourceRepoURL": "https://github.com/sebhildebrandt/systeminformation",
            "asOfVersion": "3.54.0"
        },
        {
            "libraryName": "Tabris.js",
            "typingsPackageName": "tabris",
            "sourceRepoURL": "http://tabrisjs.com",
            "asOfVersion": "1.8.0"
        },
        {
            "libraryName": "tabris-plugin-firebase",
            "typingsPackageName": "tabris-plugin-firebase",
            "sourceRepoURL": "https://github.com/eclipsesource/tabris-plugin-firebase",
            "asOfVersion": "2.1.0"
        },
        {
            "libraryName": "tcomb",
            "typingsPackageName": "tcomb",
            "sourceRepoURL": "http://gcanti.github.io/tcomb/guide/index.html",
            "asOfVersion": "2.6.0"
        },
        {
            "libraryName": "temp-dir",
            "typingsPackageName": "temp-dir",
            "sourceRepoURL": "https://github.com/sindresorhus/temp-dir",
            "asOfVersion": "2.0.0"
        },
        {
            "libraryName": "temp-write",
            "typingsPackageName": "temp-write",
            "sourceRepoURL": "https://github.com/sindresorhus/temp-write",
            "asOfVersion": "4.0.0"
        },
        {
            "libraryName": "tempfile",
            "typingsPackageName": "tempfile",
            "sourceRepoURL": "https://github.com/sindresorhus/tempfile",
            "asOfVersion": "3.0.0"
        },
        {
            "libraryName": "tempy",
            "typingsPackageName": "tempy",
            "sourceRepoURL": "https://github.com/sindresorhus/tempy",
            "asOfVersion": "0.3.0"
        },
        {
            "libraryName": "term-size",
            "typingsPackageName": "term-size",
            "sourceRepoURL": "https://github.com/sindresorhus/term-size",
            "asOfVersion": "2.0.0"
        },
        {
            "libraryName": "terminal-image",
            "typingsPackageName": "terminal-image",
            "sourceRepoURL": "https://github.com/sindresorhus/terminal-image",
            "asOfVersion": "0.2.0"
        },
        {
            "libraryName": "terminal-link",
            "typingsPackageName": "terminal-link",
            "sourceRepoURL": "https://github.com/sindresorhus/terminal-link",
            "asOfVersion": "1.2.0"
        },
        {
            "libraryName": "terser",
            "typingsPackageName": "terser",
            "sourceRepoURL": "https://github.com/terser-js/terser",
            "asOfVersion": "3.12.0"
        },
        {
            "libraryName": "theming",
            "typingsPackageName": "theming",
            "sourceRepoURL": "https://github.com/cssinjs/theming",
            "asOfVersion": "2.0.0"
        },
        {
            "libraryName": "text-clipper",
            "typingsPackageName": "text-clipper",
            "sourceRepoURL": "https://github.com/arendjr/text-clipper",
            "asOfVersion": "1.3.0"
        },
        {
            "libraryName": "three",
            "typingsPackageName": "three",
            "sourceRepoURL": "https://github.com/mrdoob/three.js",
            "asOfVersion": "0.103.0"
        },
        {
            "libraryName": "tildify",
            "typingsPackageName": "tildify",
            "sourceRepoURL": "https://github.com/sindresorhus/tildify",
            "asOfVersion": "2.0.0"
        },
        {
            "libraryName": "time-span",
            "typingsPackageName": "time-span",
            "sourceRepoURL": "https://github.com/sindresorhus/time-span",
            "asOfVersion": "3.0.1"
        },
        {
            "libraryName": "timezonecomplete",
            "typingsPackageName": "timezonecomplete",
            "sourceRepoURL": "https://github.com/SpiritIT/timezonecomplete",
            "asOfVersion": "5.5.0"
        },
        {
            "libraryName": "title-case",
            "typingsPackageName": "title-case",
            "sourceRepoURL": "https://github.com/blakeembrey/title-case",
            "asOfVersion": "1.1.2"
        },
        {
            "libraryName": "to-semver",
            "typingsPackageName": "to-semver",
            "sourceRepoURL": "https://github.com/sindresorhus/to-semver",
            "asOfVersion": "2.0.0"
        },
        {
            "libraryName": "transliteration",
            "typingsPackageName": "transliteration",
            "sourceRepoURL": "https://github.com/dzcpy/transliteration",
            "asOfVersion": "1.6.6"
        },
        {
            "libraryName": "trash",
            "typingsPackageName": "trash",
            "sourceRepoURL": "https://github.com/sindresorhus/trash",
            "asOfVersion": "5.0.1"
        },
        {
            "libraryName": "trim-newlines",
            "typingsPackageName": "trim-newlines",
            "sourceRepoURL": "https://github.com/sindresorhus/trim-newlines",
            "asOfVersion": "3.0.0"
        },
        {
            "libraryName": "ts3-nodejs-library",
            "typingsPackageName": "ts3-nodejs-library",
            "sourceRepoURL": "https://github.com/Multivit4min/TS3-NodeJS-Library",
            "asOfVersion": "2.0.0"
        },
        {
            "libraryName": "TsMonad",
            "typingsPackageName": "tsmonad",
            "sourceRepoURL": "https://github.com/cbowdon/TsMonad",
            "asOfVersion": "0.5.0"
        },
        {
            "libraryName": "tstl",
            "typingsPackageName": "tstl",
            "sourceRepoURL": "https://github.com/samchon/tstl",
            "asOfVersion": "1.5.7"
        },
        {
            "libraryName": "typed.js",
            "typingsPackageName": "typed.js",
            "sourceRepoURL": "https://github.com/mattboldt/typed.js",
            "asOfVersion": "2.0.9"
        },
        {
            "libraryName": "TypeScript",
            "typingsPackageName": "typescript",
            "sourceRepoURL": "https://github.com/Microsoft/TypeScript",
            "asOfVersion": "2.0.0"
        },
        {
            "libraryName": "TypeScript",
            "typingsPackageName": "typescript-services",
            "sourceRepoURL": "https://github.com/Microsoft/TypeScript",
            "asOfVersion": "2.0.0"
        },
        {
            "libraryName": "ua-string",
            "typingsPackageName": "ua-string",
            "sourceRepoURL": "https://github.com/sindresorhus/ua-string",
            "asOfVersion": "3.0.0"
        },
        {
            "libraryName": "ui-box",
            "typingsPackageName": "ui-box",
            "sourceRepoURL": "https://github.com/segmentio/ui-box",
            "asOfVersion": "2.0.0"
        },
        {
            "libraryName": "uk.co.workingedge.phonegap.plugin.istablet",
            "typingsPackageName": "uk.co.workingedge.phonegap.plugin.istablet",
            "sourceRepoURL": "https://github.com/dpa99c/phonegap-istablet",
            "asOfVersion": "1.1.3"
        },
        {
            "libraryName": "uk.co.workingedge.phonegap.plugin.launchnavigator",
            "typingsPackageName": "uk.co.workingedge.phonegap.plugin.launchnavigator",
            "sourceRepoURL": "https://github.com/dpa99c/phonegap-launch-navigator",
            "asOfVersion": "4.0.0"
        },
        {
            "libraryName": "unique-random",
            "typingsPackageName": "unique-random",
            "sourceRepoURL": "https://github.com/sindresorhus/unique-random",
            "asOfVersion": "2.1.0"
        },
        {
            "libraryName": "unique-random-array",
            "typingsPackageName": "unique-random-array",
            "sourceRepoURL": "https://github.com/sindresorhus/unique-random-array",
            "asOfVersion": "2.0.0"
        },
        {
            "libraryName": "unique-string",
            "typingsPackageName": "unique-string",
            "sourceRepoURL": "https://github.com/sindresorhus/unique-string",
            "asOfVersion": "2.0.0"
        },
        {
            "libraryName": "unist-util-is",
            "typingsPackageName": "unist-util-is",
            "sourceRepoURL": "https://github.com/syntax-tree/unist-util-is",
            "asOfVersion": "4.0.0"
        },
        {
            "libraryName": "Universal Router",
            "typingsPackageName": "universal-router",
            "sourceRepoURL": "https://github.com/kriasoft/universal-router",
            "asOfVersion": "8.0.0"
        },
        {
            "libraryName": "untildify",
            "typingsPackageName": "untildify",
            "sourceRepoURL": "https://github.com/sindresorhus/untildify",
            "asOfVersion": "4.0.0"
        },
        {
            "libraryName": "unused-filename",
            "typingsPackageName": "unused-filename",
            "sourceRepoURL": "https://github.com/sindresorhus/unused-filename",
            "asOfVersion": "2.0.0"
        },
        {
            "libraryName": "upper-case",
            "typingsPackageName": "upper-case",
            "sourceRepoURL": "https://github.com/blakeembrey/upper-case",
            "asOfVersion": "1.1.3"
        },
        {
            "libraryName": "upper-case-first",
            "typingsPackageName": "upper-case-first",
            "sourceRepoURL": "https://github.com/blakeembrey/upper-case-first",
            "asOfVersion": "1.1.2"
        },
        {
            "libraryName": "url-regex",
            "typingsPackageName": "url-regex",
            "sourceRepoURL": "https://github.com/kevva/url-regex",
            "asOfVersion": "5.0.0"
        },
        {
            "libraryName": "urllib",
            "typingsPackageName": "urllib",
            "sourceRepoURL": "https://github.com/node-modules/urllib",
            "asOfVersion": "2.33.0"
        },
        {
            "libraryName": "use-dark-mode",
            "typingsPackageName": "use-dark-mode",
            "sourceRepoURL": "https://github.com/donavon/use-dark-mode#readme",
            "asOfVersion": "2.3.1"
        },
        {
            "libraryName": "UUID.js",
            "typingsPackageName": "uuidjs",
            "sourceRepoURL": "https://github.com/LiosK/UUID.js",
            "asOfVersion": "3.6.0"
        },
        {
            "libraryName": "uuidv4",
            "typingsPackageName": "uuidv4",
            "sourceRepoURL": "https://github.com/thenativeweb/uuidv4#readme",
            "asOfVersion": "5.0.0"
        },
        {
            "libraryName": "Validate.js",
            "typingsPackageName": "validate.js",
            "sourceRepoURL": "https://github.com/ansman/validate.js",
            "asOfVersion": "0.11.0"
        },
        {
            "libraryName": "vanilla-tilt",
            "typingsPackageName": "vanilla-tilt",
            "sourceRepoURL": "https://github.com/micku7zu/vanilla-tilt.js",
            "asOfVersion": "1.6.2"
        },
        {
            "libraryName": "vega",
            "typingsPackageName": "vega",
            "sourceRepoURL": "https://github.com/vega/vega",
            "asOfVersion": "3.2.0"
        },
        {
            "libraryName": "vfile-message",
            "typingsPackageName": "vfile-message",
            "sourceRepoURL": "https://github.com/vfile/vfile-message#readme",
            "asOfVersion": "2.0.0"
        },
        {
            "libraryName": "vfile",
            "typingsPackageName": "vfile",
            "sourceRepoURL": "https://github.com/vfile/vfile",
            "asOfVersion": "4.0.0"
        },
        {
            "libraryName": "viewerjs",
            "typingsPackageName": "viewerjs",
            "sourceRepoURL": "https://fengyuanchen.github.io/viewerjs",
            "asOfVersion": "1.0.0"
        },
        {
            "libraryName": "vso-node-api",
            "typingsPackageName": "vso-node-api",
            "sourceRepoURL": "https://github.com/Microsoft/vso-node-api",
            "asOfVersion": "4.0.0"
        },
        {
            "libraryName": "vuejs",
            "typingsPackageName": "vue",
            "sourceRepoURL": "https://github.com/vuejs/vue",
            "asOfVersion": "2.0.0"
        },
        {
            "libraryName": "vue-i18n",
            "typingsPackageName": "vue-i18n",
            "sourceRepoURL": "https://github.com/kazupon/vue-i18n",
            "asOfVersion": "7.0.0"
        },
        {
            "libraryName": "vue-resource",
            "typingsPackageName": "vue-resource",
            "sourceRepoURL": "https://github.com/vuejs/vue-resource",
            "asOfVersion": "1.3.6"
        },
        {
            "libraryName": "vue-router",
            "typingsPackageName": "vue-router",
            "sourceRepoURL": "https://github.com/vuejs/vue-router",
            "asOfVersion": "2.0.0"
        },
        {
            "libraryName": "vue-scrollto",
            "typingsPackageName": "vue-scrollto",
            "sourceRepoURL": "https://github.com/rigor789/vue-scrollto",
            "asOfVersion": "2.17.1"
        },
        {
            "libraryName": "vuex-i18n",
            "typingsPackageName": "vuex-i18n",
            "sourceRepoURL": "https://github.com/dkfbasel/vuex-i18n",
            "asOfVersion": "1.13.0"
        },
        {
            "libraryName": "typescript",
            "typingsPackageName": "w3c-permissions",
            "sourceRepoURL": "https://www.w3.org/TR/permissions/",
            "asOfVersion": "2.0.0"
        },
        {
            "libraryName": "wait-for-localhost",
            "typingsPackageName": "wait-for-localhost",
            "sourceRepoURL": "https://github.com/sindresorhus/wait-for-localhost",
            "asOfVersion": "3.1.0"
        },
        {
            "libraryName": "wallpaper",
            "typingsPackageName": "wallpaper",
            "sourceRepoURL": "https://github.com/sindresorhus/wallpaper",
            "asOfVersion": "4.3.0"
        },
        {
            "libraryName": "watson-developer-cloud",
            "typingsPackageName": "watson-developer-cloud",
            "sourceRepoURL": "https://github.com/watson-developer-cloud/node-sdk",
            "asOfVersion": "3.0.1"
        },
        {
            "libraryName": "web3-eth-abi",
            "typingsPackageName": "web3-eth-abi",
            "sourceRepoURL": "https://github.com/ethereum/web3.js/tree/1.0/packages/web3-eth-abi",
            "asOfVersion": "1.2.2"
        },
        {
            "libraryName": "web3",
            "typingsPackageName": "web3",
            "sourceRepoURL": "https://github.com/ethereum/web3.js",
            "asOfVersion": "1.2.2"
        },
        {
            "libraryName": "typescript",
            "typingsPackageName": "webassembly-js-api",
            "sourceRepoURL": "https://github.com/winksaville/test-webassembly-js-ts",
            "asOfVersion": "2.0.0"
        },
        {
            "libraryName": "webcola",
            "typingsPackageName": "webcola",
            "sourceRepoURL": "https://github.com/tgdwyer/WebCola",
            "asOfVersion": "3.2.0"
        },
        {
            "libraryName": "WebdriverIO",
            "typingsPackageName": "webdriverio",
            "sourceRepoURL": "git@github.com:webdriverio/webdriverio.git",
            "asOfVersion": "5.0.0"
        },
        {
            "libraryName": "webgme",
            "typingsPackageName": "webgme",
            "sourceRepoURL": "https://webgme.org",
            "asOfVersion": "2.11.0"
        },
        {
            "libraryName": "Webix UI",
            "typingsPackageName": "webix",
            "sourceRepoURL": "http://webix.com",
            "asOfVersion": "5.1.1"
        },
        {
            "libraryName": "webpack-chain",
            "typingsPackageName": "webpack-chain",
            "sourceRepoURL": "https://github.com/neutrinojs/webpack-chain",
            "asOfVersion": "5.2.0"
        },
        {
            "libraryName": "typescript",
            "typingsPackageName": "whatwg-streams",
            "sourceRepoURL": "https://streams.spec.whatwg.org",
            "asOfVersion": "3.2.1"
        },
        {
            "libraryName": "wikidata-sdk",
            "typingsPackageName": "wikidata-sdk",
            "sourceRepoURL": "https://github.com/maxlath/wikidata-sdk",
            "asOfVersion": "6.1.0"
        },
        {
            "libraryName": "which-pm",
            "typingsPackageName": "which-pm",
            "sourceRepoURL": "https://github.com/zkochan/which-pm#readme",
            "asOfVersion": "1.1.0"
        },
        {
            "libraryName": "winston",
            "typingsPackageName": "winston",
            "sourceRepoURL": "https://github.com/winstonjs/winston.git",
            "asOfVersion": "2.4.4"
        },
        {
            "libraryName": "wolfy87-eventemitter",
            "typingsPackageName": "wolfy87-eventemitter",
            "sourceRepoURL": "https://github.com/Wolfy87/EventEmitter",
            "asOfVersion": "5.2.0"
        },
        {
            "libraryName": "wonder-commonlib",
            "typingsPackageName": "wonder-commonlib",
            "sourceRepoURL": "https://github.com/yyc-git/Wonder-CommonLib",
            "asOfVersion": "0.1.12"
        },
        {
            "libraryName": "wonder-frp",
            "typingsPackageName": "wonder-frp",
            "sourceRepoURL": "https://github.com/yyc-git/Wonder-FRP",
            "asOfVersion": "0.1.25"
        },
        {
            "libraryName": "word-list",
            "typingsPackageName": "word-list-json",
            "sourceRepoURL": "https://github.com/sindresorhus/word-list",
            "asOfVersion": "3.0.0"
        },
        {
            "libraryName": "word-wrap",
            "typingsPackageName": "word-wrap",
            "sourceRepoURL": "https://github.com/jonschlinkert/word-wrap",
            "asOfVersion": "1.2.1"
        },
        {
            "libraryName": "wouter",
            "typingsPackageName": "wouter",
            "sourceRepoURL": "https://github.com/molefrog/wouter#readme",
            "asOfVersion": "2.2.0"
        },
        {
            "libraryName": "write-json-file",
            "typingsPackageName": "write-json-file",
            "sourceRepoURL": "https://github.com/sindresorhus/write-json-file",
            "asOfVersion": "3.2.0"
        },
        {
            "libraryName": "write-pkg",
            "typingsPackageName": "write-pkg",
            "sourceRepoURL": "https://github.com/sindresorhus/write-pkg",
            "asOfVersion": "4.0.0"
        },
        {
            "libraryName": "x2js",
            "typingsPackageName": "x2js",
            "sourceRepoURL": "https://code.google.com/p/x2js/",
            "asOfVersion": "3.1.0"
        },
        {
            "libraryName": "xadesjs",
            "typingsPackageName": "xadesjs",
            "sourceRepoURL": "https://github.com/PeculiarVentures/xadesjs",
            "asOfVersion": "2.0.2"
        },
        {
            "libraryName": "xdg-basedir",
            "typingsPackageName": "xdg-basedir",
            "sourceRepoURL": "https://github.com/sindresorhus/xdg-basedir",
            "asOfVersion": "4.0.0"
        },
        {
            "libraryName": "xhr-mock",
            "typingsPackageName": "xhr-mock",
            "sourceRepoURL": "https://github.com/jameslnewell/xhr-mock#readme",
            "asOfVersion": "2.0.0"
        },
        {
            "libraryName": "xlsx",
            "typingsPackageName": "xlsx",
            "sourceRepoURL": "https://github.com/sheetjs/js-xlsx",
            "asOfVersion": "0.0.36"
        },
        {
            "libraryName": "xml-js",
            "typingsPackageName": "xml-js",
            "sourceRepoURL": "https://github.com/nashwaan/xml-js",
            "asOfVersion": "1.0.0"
        },
        {
            "libraryName": "xmlbuilder",
            "typingsPackageName": "xmlbuilder",
            "sourceRepoURL": "https://github.com/oozcitak/xmlbuilder-js",
            "asOfVersion": "11.0.1"
        },
        {
            "libraryName": "xterm.js",
            "typingsPackageName": "xterm",
            "sourceRepoURL": "https://github.com/sourcelair/xterm.js/",
            "asOfVersion": "3.0.0"
        },
        {
            "libraryName": "year-days",
            "typingsPackageName": "year-days",
            "sourceRepoURL": "https://github.com/sindresorhus/year-days",
            "asOfVersion": "3.0.0"
        },
        {
            "libraryName": "yFiles for HTML",
            "typingsPackageName": "yfiles",
            "sourceRepoURL": "none",
            "asOfVersion": "2.1.0"
        },
        {
            "libraryName": "yn",
            "typingsPackageName": "yn",
            "sourceRepoURL": "https://github.com/sindresorhus/yn",
            "asOfVersion": "3.1.0"
        },
        {
            "libraryName": "z-schema",
            "typingsPackageName": "z-schema",
            "sourceRepoURL": "https://github.com/zaggino/z-schema",
            "asOfVersion": "3.24.0"
        },
        {
            "libraryName": "zapier-platform-core",
            "typingsPackageName": "zapier-platform-core",
            "sourceRepoURL": "https://github.com/zapier/zapier-platform-core",
            "asOfVersion": "6.1.1"
        },
        {
            "libraryName": "zetapush-js",
            "typingsPackageName": "zetapush-js",
            "sourceRepoURL": "https://github.com/zetapush/zetapush-js",
            "asOfVersion": "3.1.2"
        },
        {
            "libraryName": "zipkin-transport-http",
            "typingsPackageName": "zipkin-transport-http",
            "sourceRepoURL": "https://github.com/openzipkin/zipkin-js#readme",
            "asOfVersion": "0.12.0"
        },
        {
            "libraryName": "zipkin-instrumentation-express",
            "typingsPackageName": "zipkin-instrumentation-express",
            "sourceRepoURL": "https://github.com/openzipkin/zipkin-js#readme",
            "asOfVersion": "0.12.0"
        },
        {
            "libraryName": "Zone.js",
            "typingsPackageName": "zone.js",
            "sourceRepoURL": "https://github.com/angular/zone.js",
            "asOfVersion": "0.5.12"
        }
    ]
}<|MERGE_RESOLUTION|>--- conflicted
+++ resolved
@@ -3841,17 +3841,16 @@
             "asOfVersion": "2.0.0"
         },
         {
-<<<<<<< HEAD
             "libraryName": "react-navigation",
             "typingsPackageName": "react-navigation",
             "sourceRepoURL": "https://github.com/react-navigation/react-navigation",
             "asOfVersion": "3.4.0"
-=======
+        },
+        {
             "libraryName": "react-native-swipe-gestures",
             "typingsPackageName": "react-native-swipe-gestures",
             "sourceRepoURL": "https://github.com/glepur/react-native-swipe-gestures",
             "asOfVersion": "1.0.4"
->>>>>>> 3fd9f73e
         },
         {
             "libraryName": "react-native-safe-area",
