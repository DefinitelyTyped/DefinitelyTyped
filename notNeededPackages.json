{
    "packages": [
        {
            "libraryName": "3d-bin-packing",
            "typingsPackageName": "3d-bin-packing",
            "sourceRepoURL": "https://github.com/betterwaysystems/packer",
            "asOfVersion": "1.1.3"
        },
        {
            "libraryName": "Ably Realtime and Rest client library",
            "typingsPackageName": "ably",
            "sourceRepoURL": "https://www.ably.io/",
            "asOfVersion": "1.0.0"
        },
        {
            "libraryName": "actions-on-google",
            "typingsPackageName": "actions-on-google",
            "sourceRepoURL": "https://github.com/actions-on-google/actions-on-google-nodejs",
            "asOfVersion": "2.0.0"
        },
        {
            "libraryName": "active-win",
            "typingsPackageName": "active-win",
            "sourceRepoURL": "https://github.com/sindresorhus/active-win",
            "asOfVersion": "5.1.0"
        },
        {
            "libraryName": "ag-grid",
            "typingsPackageName": "ag-grid",
            "sourceRepoURL": "https://github.com/ceolter/ag-grid",
            "asOfVersion": "3.2.0"
        },
        {
            "libraryName": "aggregate-error",
            "typingsPackageName": "aggregate-error",
            "sourceRepoURL": "https://github.com/sindresorhus/aggregate-error",
            "asOfVersion": "2.2.0"
        },
        {
            "libraryName": "ajv",
            "typingsPackageName": "ajv",
            "sourceRepoURL": "https://github.com/epoberezkin/ajv",
            "asOfVersion": "1.0.0"
        },
        {
            "libraryName": "all-keys",
            "typingsPackageName": "all-keys",
            "sourceRepoURL": "https://github.com/sindresorhus/all-keys",
            "asOfVersion": "3.0.0"
        },
        {
            "libraryName": "all-keys",
            "typingsPackageName": "all-property-names",
            "sourceRepoURL": "https://github.com/sindresorhus/all-keys",
            "asOfVersion": "3.0.0"
        },
        {
            "libraryName": "angular-dynamic-locale",
            "typingsPackageName": "angular-dynamic-locale",
            "sourceRepoURL": "https://github.com/lgalfaso/angular-dynamic-locale",
            "asOfVersion": "0.1.35"
        },
        {
            "libraryName": "angular-touchspin",
            "typingsPackageName": "angular-touchspin",
            "sourceRepoURL": "https://github.com/nkovacic/angular-touchspin",
            "asOfVersion": "1.8.2"
        },
        {
            "libraryName": "angular-ui-router-default",
            "typingsPackageName": "angular-ui-router-default",
            "sourceRepoURL": "https://github.com/nonplus/angular-ui-router-default",
            "asOfVersion": "0.0.5"
        },
        {
            "libraryName": "angular-ui-router-uib-modal",
            "typingsPackageName": "angular-ui-router-uib-modal",
            "sourceRepoURL": "https://github.com/nonplus/angular-ui-router-uib-modal",
            "asOfVersion": "0.0.11"
        },
        {
            "libraryName": "ansi-colors",
            "typingsPackageName": "ansi-colors",
            "sourceRepoURL": "https://github.com/doowb/ansi-colors",
            "asOfVersion": "3.2.1"
        },
        {
            "libraryName": "ansi-escapes",
            "typingsPackageName": "ansi-escapes",
            "sourceRepoURL": "https://github.com/sindresorhus/ansi-escapes",
            "asOfVersion": "4.0.0"
        },
        {
            "libraryName": "ansi-regex",
            "typingsPackageName": "ansi-regex",
            "sourceRepoURL": "https://github.com/chalk/ansi-regex",
            "asOfVersion": "5.0.0"
        },
        {
            "libraryName": "antd",
            "typingsPackageName": "antd",
            "sourceRepoURL": "https://github.com/ant-design/ant-design",
            "asOfVersion": "1.0.0"
        },
        {
            "libraryName": "anybar",
            "typingsPackageName": "anybar",
            "sourceRepoURL": "https://github.com/sindresorhus/anybar",
            "asOfVersion": "4.0.0"
        },
        {
            "libraryName": "anydb-sql",
            "typingsPackageName": "anydb-sql",
            "sourceRepoURL": "https://github.com/doxout/anydb-sql",
            "asOfVersion": "0.6.46"
        },
        {
            "libraryName": "anydb-sql-migrations",
            "typingsPackageName": "anydb-sql-migrations",
            "sourceRepoURL": "https://github.com/spion/anydb-sql-migrations",
            "asOfVersion": "2.1.1"
        },
        {
            "libraryName": "aphrodite",
            "typingsPackageName": "aphrodite",
            "sourceRepoURL": "https://github.com/Khan/aphrodite",
            "asOfVersion": "2.0.0"
        },
        {
            "libraryName": "apn",
            "typingsPackageName": "apn",
            "sourceRepoURL": "https://github.com/node-apn/node-apn",
            "asOfVersion": "2.1.2"
        },
        {
            "libraryName": "Application Insights",
            "typingsPackageName": "applicationinsights",
            "sourceRepoURL": "https://github.com/Microsoft/ApplicationInsights-node.js",
            "asOfVersion": "0.20.0"
        },
        {
            "libraryName": "Argon2",
            "typingsPackageName": "argon2",
            "sourceRepoURL": "https://github.com/ranisalt/node-argon2",
            "asOfVersion": "0.15.0"
        },
        {
            "libraryName": "array-move",
            "typingsPackageName": "array-move",
            "sourceRepoURL": "https://github.com/sindresorhus/array-move",
            "asOfVersion": "2.0.0"
        },
        {
            "libraryName": "array-uniq",
            "typingsPackageName": "array-uniq",
            "sourceRepoURL": "https://github.com/sindresorhus/array-uniq",
            "asOfVersion": "2.1.0"
        },
        {
            "libraryName": "arrify",
            "typingsPackageName": "arrify",
            "sourceRepoURL": "https://github.com/sindresorhus/arrify",
            "asOfVersion": "2.0.0"
        },
        {
            "libraryName": "artyom.js",
            "typingsPackageName": "artyom.js",
            "sourceRepoURL": "https://github.com/sdkcarlos/artyom.js",
            "asOfVersion": "1.0.6"
        },
        {
            "libraryName": "askmethat-rating",
            "typingsPackageName": "askmethat-rating",
            "sourceRepoURL": "https://github.com/AlexTeixeira/Askmethat-Rating",
            "asOfVersion": "0.4.0"
        },
        {
            "libraryName": "assertion-error",
            "typingsPackageName": "assertion-error",
            "sourceRepoURL": "https://github.com/chaijs/assertion-error",
            "asOfVersion": "1.1.0"
        },
        {
            "libraryName": "asyncblock",
            "typingsPackageName": "asyncblock",
            "sourceRepoURL": "https://github.com/scriby/asyncblock",
            "asOfVersion": "2.2.11"
        },
        {
            "libraryName": "aurelia-knockout",
            "typingsPackageName": "aurelia-knockout",
            "sourceRepoURL": "https://github.com/code-chris/aurelia-knockout",
            "asOfVersion": "2.1.0"
        },
        {
            "libraryName": "auto-bind",
            "typingsPackageName": "auto-bind",
            "sourceRepoURL": "https://github.com/sindresorhus/auto-bind",
            "asOfVersion": "2.1.0"
        },
        {
            "libraryName": "autobind-decorator",
            "typingsPackageName": "autobind-decorator",
            "sourceRepoURL": "https://github.com/andreypopp/autobind-decorator",
            "asOfVersion": "2.1.0"
        },
        {
            "libraryName": "aws-lambda-mock-context",
            "typingsPackageName": "aws-lambda-mock-context",
            "sourceRepoURL": "https://github.com/moskalyk/typed-aws-lambda-mock-context",
            "asOfVersion": "3.2.0"
        },
        {
            "libraryName": "autolinker",
            "typingsPackageName": "autolinker",
            "sourceRepoURL": "https://github.com/gregjacobs/Autolinker.js",
            "asOfVersion": "2.0.0"
        },
        {
            "libraryName": "aws-sdk",
            "typingsPackageName": "aws-sdk",
            "sourceRepoURL": "https://github.com/aws/aws-sdk-js",
            "asOfVersion": "2.7.0"
        },
        {
            "libraryName": "axe-core",
            "typingsPackageName": "axe-core",
            "sourceRepoURL": "https://github.com/dequelabs/axe-core",
            "asOfVersion": "3.0.3"
        },
        {
            "libraryName": "axios",
            "typingsPackageName": "axios",
            "sourceRepoURL": "https://github.com/mzabriskie/axios",
            "asOfVersion": "0.14.0"
        },
        {
            "libraryName": "axios-mock-adapter",
            "typingsPackageName": "axios-mock-adapter",
            "sourceRepoURL": "https://github.com/ctimmerm/axios-mock-adapter",
            "asOfVersion": "1.10.0"
        },
        {
            "libraryName": "azure-mobile-apps",
            "typingsPackageName": "azure-mobile-apps",
            "sourceRepoURL": "https://github.com/Azure/azure-mobile-apps-node/",
            "asOfVersion": "3.0.0"
        },
        {
            "libraryName": "@babel/parser",
            "typingsPackageName": "babel__parser",
            "sourceRepoURL": "https://github.com/babel/babel",
            "asOfVersion": "7.1.0"
        },
        {
            "libraryName": "BabylonJS",
            "typingsPackageName": "babylonjs",
            "sourceRepoURL": "http://www.babylonjs.com/",
            "asOfVersion": "2.4.1"
        },
        {
            "libraryName": "baconjs",
            "typingsPackageName": "baconjs",
            "sourceRepoURL": "https://baconjs.github.io/",
            "asOfVersion": "3.0.0"
        },
        {
            "libraryName": "badgen",
            "typingsPackageName": "badgen",
            "sourceRepoURL": "https://github.com/amio/badgen",
            "asOfVersion": "2.7.1"
        },
        {
            "libraryName": "base64url",
            "typingsPackageName": "base64url",
            "sourceRepoURL": "https://github.com/brianloveswords/base64url",
            "asOfVersion": "2.0.0"
        },
        {
            "libraryName": "baseui",
            "typingsPackageName": "baseui",
            "sourceRepoURL": "https://github.com/uber-web/baseui",
            "asOfVersion": "8.0.0"
        },
        {
            "libraryName": "beeper",
            "typingsPackageName": "beeper",
            "sourceRepoURL": "https://github.com/sindresorhus/beeper",
            "asOfVersion": "2.0.0"
        },
        {
            "libraryName": "bezier-easing",
            "typingsPackageName": "bezier-easing",
            "sourceRepoURL": "https://github.com/gre/bezier-easing",
            "asOfVersion": "2.1.0"
        },
        {
            "libraryName": "bem-cn",
            "typingsPackageName": "bem-cn",
            "sourceRepoURL": "https://github.com/albburtsev/bem-cn",
            "asOfVersion": "3.0.0"
        },
        {
            "libraryName": "BigInteger.js",
            "typingsPackageName": "big-integer",
            "sourceRepoURL": "https://github.com/peterolson/BigInteger.js",
            "asOfVersion": "0.0.31"
        },
        {
            "libraryName": "bignumber.js",
            "typingsPackageName": "bignumber.js",
            "sourceRepoURL": "https://github.com/MikeMcl/bignumber.js/",
            "asOfVersion": "5.0.0"
        },
        {
            "libraryName": "bin-version",
            "typingsPackageName": "bin-version",
            "sourceRepoURL": "https://github.com/sindresorhus/bin-version",
            "asOfVersion": "3.1.0"
        },
        {
            "libraryName": "bingmaps",
            "typingsPackageName": "bingmaps",
            "sourceRepoURL": "https://github.com/Microsoft/Bing-Maps-V8-TypeScript-Definitions",
            "asOfVersion": "2.0.15"
        },
        {
            "libraryName": "bip39",
            "typingsPackageName": "bip39",
            "sourceRepoURL": "https://github.com/bitcoinjs/bip39",
            "asOfVersion": "3.0.0"
        },
        {
            "libraryName": "bitcoinjs-lib",
            "typingsPackageName": "bitcoinjs-lib",
            "sourceRepoURL": "https://github.com/bitcoinjs/bitcoinjs-lib",
            "asOfVersion": "5.0.0"
        },
        {
            "libraryName": "bip32",
            "typingsPackageName": "bip32",
            "sourceRepoURL": "https://github.com/bitcoinjs/bip32#readme",
            "asOfVersion": "2.0.0"
        },
        {
            "libraryName": "bitwise",
            "typingsPackageName": "bitwise",
            "sourceRepoURL": "https://github.com/dodekeract/bitwise",
            "asOfVersion": "2.0.0"
        },
        {
            "libraryName": "bootstrap-table",
            "typingsPackageName": "bootstrap-table",
            "sourceRepoURL": "http://bootstrap-table.wenzhixin.net.cn/",
            "asOfVersion": "1.12.0"
        },
        {
            "libraryName": "blob-util",
            "typingsPackageName": "blob-util",
            "sourceRepoURL": "https://github.com/nolanlawson/blob-util#readme",
            "asOfVersion": "2.0.0"
        },
        {
            "libraryName": "botvs",
            "typingsPackageName": "botvs",
            "sourceRepoURL": "https://www.botvs.com/",
            "asOfVersion": "1.0.0"
        },
        {
            "libraryName": "Bowser",
            "typingsPackageName": "bowser",
            "sourceRepoURL": "https://github.com/ded/bowser",
            "asOfVersion": "1.1.1"
        },
        {
            "libraryName": "boxen",
            "typingsPackageName": "boxen",
            "sourceRepoURL": "https://github.com/sindresorhus/boxen",
            "asOfVersion": "3.0.1"
        },
        {
            "libraryName": "braft-editor",
            "typingsPackageName": "braft-editor",
            "sourceRepoURL": "https://github.com/margox/braft#readme",
            "asOfVersion": "2.2.0"
        },
        {
            "libraryName": "broccoli-plugin",
            "typingsPackageName": "broccoli-plugin",
            "sourceRepoURL": "https://github.com/broccolijs/broccoli-plugin",
            "asOfVersion": "3.0.0"
        },
        {
            "libraryName": "Bugsnag Browser",
            "typingsPackageName": "bugsnag-js",
            "sourceRepoURL": "https://github.com/bugsnag/bugsnag-js",
            "asOfVersion": "3.1.0"
        },
        {
            "libraryName": "builtin-modules",
            "typingsPackageName": "builtin-modules",
            "sourceRepoURL": "https://github.com/sindresorhus/builtin-modules",
            "asOfVersion": "3.1.0"
        },
        {
            "libraryName": "bunyan-bugsnag",
            "typingsPackageName": "bunyan-bugsnag",
            "sourceRepoURL": "https://github.com/marnusw/bunyan-bugsnag",
            "asOfVersion": "3.0.0"
        },
        {
            "libraryName": "CacheFactory",
            "typingsPackageName": "cachefactory",
            "sourceRepoURL": "https://github.com/jmdobry/CacheFactory",
            "asOfVersion": "3.0.0"
        },
        {
            "libraryName": "callsites",
            "typingsPackageName": "callsites",
            "sourceRepoURL": "https://github.com/sindresorhus/callsites",
            "asOfVersion": "3.0.0"
        },
        {
            "libraryName": "camaro",
            "typingsPackageName": "camaro",
            "sourceRepoURL": "https://github.com/tuananh/camaro",
            "asOfVersion": "2.2.4"
        },
        {
            "libraryName": "camel-case",
            "typingsPackageName": "camel-case",
            "sourceRepoURL": "https://github.com/blakeembrey/camel-case",
            "asOfVersion": "1.2.1"
        },
        {
            "libraryName": "camelcase",
            "typingsPackageName": "camelcase",
            "sourceRepoURL": "https://github.com/sindresorhus/camelcase",
            "asOfVersion": "5.2.0"
        },
        {
            "libraryName": "camelcase-keys",
            "typingsPackageName": "camelcase-keys",
            "sourceRepoURL": "https://github.com/sindresorhus/camelcase-keys",
            "asOfVersion": "5.1.0"
        },
        {
            "libraryName": "cassandra-driver",
            "typingsPackageName": "cassandra-driver",
            "sourceRepoURL": "https://github.com/datastax/nodejs-driver",
            "asOfVersion": "4.2.0"
        },
        {
            "libraryName": "camljs",
            "typingsPackageName": "camljs",
            "sourceRepoURL": "https://github.com/andrei-markeev/camljs",
            "asOfVersion": "2.8.1"
        },
        {
            "libraryName": "catalog",
            "typingsPackageName": "catalog",
            "sourceRepoURL": "https://github.com/interactivethings/catalog",
            "asOfVersion": "3.5.0"
        },
        {
            "libraryName": "chai-http",
            "typingsPackageName": "chai-http",
            "sourceRepoURL": "https://github.com/chaijs/chai-http",
            "asOfVersion": "4.2.0"
        },
        {
            "libraryName": "chai-webdriverio",
            "typingsPackageName": "chai-webdriverio",
            "sourceRepoURL": "https://github.com/marcodejongh/chai-webdriverio",
            "asOfVersion": "1.0.0"
        },
        {
            "libraryName": "chalk",
            "typingsPackageName": "chalk",
            "sourceRepoURL": "https://github.com/chalk/chalk",
            "asOfVersion": "2.2.0"
        },
        {
            "libraryName": "change-case",
            "typingsPackageName": "change-case",
            "sourceRepoURL": "https://github.com/blakeembrey/change-case",
            "asOfVersion": "2.3.1"
        },
        {
            "libraryName": "cheap-ruler",
            "typingsPackageName": "cheap-ruler",
            "sourceRepoURL": "https://github.com/mapbox/cheap-ruler",
            "asOfVersion": "2.5.0"
        },
        {
            "libraryName": "chokidar",
            "typingsPackageName": "chokidar",
            "sourceRepoURL": "https://github.com/paulmillr/chokidar",
            "asOfVersion": "2.1.3"
        },
        {
            "libraryName": "chunked-dc",
            "typingsPackageName": "chunked-dc",
            "sourceRepoURL": "https://github.com/saltyrtc/chunked-dc-js",
            "asOfVersion": "0.2.2"
        },
        {
            "libraryName": "clean-stack",
            "typingsPackageName": "clean-stack",
            "sourceRepoURL": "https://github.com/sindresorhus/clean-stack",
            "asOfVersion": "2.1.0"
        },
        {
            "libraryName": "clean-webpack-plugin",
            "typingsPackageName": "clean-webpack-plugin",
            "sourceRepoURL": "https://github.com/johnagan/clean-webpack-plugin",
            "asOfVersion": "2.0.0"
        },
        {
            "libraryName": "clear-module",
            "typingsPackageName": "clear-require",
            "sourceRepoURL": "https://github.com/sindresorhus/clear-module",
            "asOfVersion": "3.2.0"
        },
        {
            "libraryName": "cli-boxes",
            "typingsPackageName": "cli-boxes",
            "sourceRepoURL": "https://github.com/sindresorhus/cli-boxes",
            "asOfVersion": "2.0.0"
        },
        {
            "libraryName": "cli-cursor",
            "typingsPackageName": "cli-cursor",
            "sourceRepoURL": "https://github.com/sindresorhus/cli-cursor",
            "asOfVersion": "3.0.0"
        },
        {
            "libraryName": "cli-truncate",
            "typingsPackageName": "cli-truncate",
            "sourceRepoURL": "https://github.com/sindresorhus/cli-truncate",
            "asOfVersion": "2.0.0"
        },
        {
            "libraryName": "clipboardy",
            "typingsPackageName": "clipboardy",
            "sourceRepoURL": "https://github.com/sindresorhus/clipboardy",
            "asOfVersion": "2.0.0"
        },
        {
            "libraryName": "colors.js (colors)",
            "typingsPackageName": "colors",
            "sourceRepoURL": "https://github.com/Marak/colors.js",
            "asOfVersion": "1.2.1"
        },
        {
            "libraryName": "commander",
            "typingsPackageName": "commander",
            "sourceRepoURL": "https://github.com/tj/commander.js",
            "asOfVersion": "2.12.2"
        },
        {
            "libraryName": "commons-validator-js",
            "typingsPackageName": "commons-validator-js",
            "sourceRepoURL": "https://github.com/wix/commons-validator-js",
            "asOfVersion": "1.0.1266"
        },
        {
            "libraryName": "composer-concerto",
            "typingsPackageName": "composer-concerto",
            "sourceRepoURL": "https://github.com/hyperledger/composer-concerto#readme",
            "asOfVersion": "0.71.1"
        },
        {
            "libraryName": "compare-versions",
            "typingsPackageName": "compare-versions",
            "sourceRepoURL": "https://github.com/omichelsen/compare-versions",
            "asOfVersion": "3.3.0"
        },
        {
            "libraryName": "condense-whitespace",
            "typingsPackageName": "condense-whitespace",
            "sourceRepoURL": "https://github.com/sindresorhus/condense-whitespace",
            "asOfVersion": "2.0.0"
        },
        {
            "libraryName": "conf",
            "typingsPackageName": "conf",
            "sourceRepoURL": "https://github.com/sindresorhus/conf",
            "asOfVersion": "3.0.0"
        },
        {
            "libraryName": "confirmdialog",
            "typingsPackageName": "confirmdialog",
            "sourceRepoURL": "https://github.com/allipierre/Type-definitions-for-jquery-confirm/tree/master/types/confirmDialog-js",
            "asOfVersion": "1.0.0"
        },
        {
            "libraryName": "consola",
            "typingsPackageName": "consola",
            "sourceRepoURL": "https://github.com/nuxt/consola",
            "asOfVersion": "2.2.5"
        },
        {
            "libraryName": "constant-case",
            "typingsPackageName": "constant-case",
            "sourceRepoURL": "https://github.com/blakeembrey/constant-case",
            "asOfVersion": "1.1.2"
        },
        {
            "libraryName": "convert-hrtime",
            "typingsPackageName": "convert-hrtime",
            "sourceRepoURL": "https://github.com/sindresorhus/convert-hrtime",
            "asOfVersion": "3.0.0"
        },
        {
            "libraryName": "copy-text-to-clipboard",
            "typingsPackageName": "copy-text-to-clipboard",
            "sourceRepoURL": "https://github.com/sindresorhus/copy-text-to-clipboard",
            "asOfVersion": "2.0.1"
        },
        {
            "libraryName": "cordova-plugin-battery-status",
            "typingsPackageName": "cordova-plugin-battery-status",
            "sourceRepoURL": "https://github.com/apache/cordova-plugin-battery-status",
            "asOfVersion": "1.2.3"
        },
        {
            "libraryName": "cordova-plugin-camera",
            "typingsPackageName": "cordova-plugin-camera",
            "sourceRepoURL": "https://github.com/apache/cordova-plugin-camera",
            "asOfVersion": "2.4.0"
        },
        {
            "libraryName": "cordova-plugin-contacts",
            "typingsPackageName": "cordova-plugin-contacts",
            "sourceRepoURL": "https://github.com/apache/cordova-plugin-contacts",
            "asOfVersion": "2.3.0"
        },
        {
            "libraryName": "cordova-plugin-device",
            "typingsPackageName": "cordova-plugin-device",
            "sourceRepoURL": "https://github.com/apache/cordova-plugin-device",
            "asOfVersion": "1.1.5"
        },
        {
            "libraryName": "cordova-plugin-device-motion",
            "typingsPackageName": "cordova-plugin-device-motion",
            "sourceRepoURL": "https://github.com/apache/cordova-plugin-device-motion",
            "asOfVersion": "1.2.4"
        },
        {
            "libraryName": "Apache Cordova Device Orientation plugin",
            "typingsPackageName": "cordova-plugin-device-orientation",
            "sourceRepoURL": "https://github.com/apache/cordova-plugin-device-orientation",
            "asOfVersion": "1.0.6"
        },
        {
            "libraryName": "cordova-plugin-dialogs",
            "typingsPackageName": "cordova-plugin-dialogs",
            "sourceRepoURL": "https://github.com/apache/cordova-plugin-dialogs",
            "asOfVersion": "1.3.2"
        },
        {
            "libraryName": "Apache Cordova File System plugin",
            "typingsPackageName": "cordova-plugin-file",
            "sourceRepoURL": "https://github.com/apache/cordova-plugin-file",
            "asOfVersion": "4.3.2"
        },
        {
            "libraryName": "cordova-plugin-file-transfer",
            "typingsPackageName": "cordova-plugin-file-transfer",
            "sourceRepoURL": "https://github.com/apache/cordova-plugin-file-transfer",
            "asOfVersion": "1.6.2"
        },
        {
            "libraryName": "cordova-plugin-globalization",
            "typingsPackageName": "cordova-plugin-globalization",
            "sourceRepoURL": "https://github.com/apache/cordova-plugin-globalization",
            "asOfVersion": "1.0.6"
        },
        {
            "libraryName": "cordova-plugin-inappbrowser",
            "typingsPackageName": "cordova-plugin-inappbrowser",
            "sourceRepoURL": "https://github.com/apache/cordova-plugin-inappbrowser",
            "asOfVersion": "2.0.0"
        },
        {
            "libraryName": "cordova-plugin-media",
            "typingsPackageName": "cordova-plugin-media",
            "sourceRepoURL": "https://github.com/apache/cordova-plugin-media",
            "asOfVersion": "3.0.0"
        },
        {
            "libraryName": "cordova-plugin-media-capture",
            "typingsPackageName": "cordova-plugin-media-capture",
            "sourceRepoURL": "https://github.com/apache/cordova-plugin-media-capture",
            "asOfVersion": "1.4.2"
        },
        {
            "libraryName": "cordova-plugin-network-information",
            "typingsPackageName": "cordova-plugin-network-information",
            "sourceRepoURL": "https://github.com/apache/cordova-plugin-network-information",
            "asOfVersion": "1.3.2"
        },
        {
            "libraryName": "cordova-plugin-splashscreen",
            "typingsPackageName": "cordova-plugin-splashscreen",
            "sourceRepoURL": "https://github.com/apache/cordova-plugin-splashscreen",
            "asOfVersion": "4.0.2"
        },
        {
            "libraryName": "Apache Cordova StatusBar plugin",
            "typingsPackageName": "cordova-plugin-statusbar",
            "sourceRepoURL": "https://github.com/apache/cordova-plugin-statusbar",
            "asOfVersion": "2.2.2"
        },
        {
            "libraryName": "Apache Cordova Vibration plugin",
            "typingsPackageName": "cordova-plugin-vibration",
            "sourceRepoURL": "https://github.com/apache/cordova-plugin-vibration",
            "asOfVersion": "2.1.4"
        },
        {
            "libraryName": "cordova-plugin-x-socialsharing",
            "typingsPackageName": "cordova-plugin-x-socialsharing",
            "sourceRepoURL": "https://github.com/EddyVerbruggen/SocialSharing-PhoneGap-Plugin",
            "asOfVersion": "5.4.5"
        },
        {
            "libraryName": "cordova.plugins.diagnostic",
            "typingsPackageName": "cordova.plugins.diagnostic",
            "sourceRepoURL": "https://github.com/dpa99c/cordova-diagnostic-plugin",
            "asOfVersion": "3.7.0"
        },
        {
            "libraryName": "core-decorators.js",
            "typingsPackageName": "core-decorators",
            "sourceRepoURL": "https://github.com/jayphelps/core-decorators.js",
            "asOfVersion": "0.20.0"
        },
        {
            "libraryName": "cosmiconfig",
            "typingsPackageName": "cosmiconfig",
            "sourceRepoURL": "https://github.com/davidtheclark/cosmiconfig",
            "asOfVersion": "6.0.0"
        },
        {
            "libraryName": "countup.js",
            "typingsPackageName": "countup.js",
            "sourceRepoURL": "https://github.com/inorganik/CountUp.js",
            "asOfVersion": "2.0.3"
        },
        {
            "libraryName": "cp-file",
            "typingsPackageName": "cp-file",
            "sourceRepoURL": "https://github.com/sindresorhus/cp-file",
            "asOfVersion": "6.1.1"
        },
        {
            "libraryName": "cpy",
            "typingsPackageName": "cpy",
            "sourceRepoURL": "https://github.com/sindresorhus/cpy",
            "asOfVersion": "7.1.1"
        },
        {
            "libraryName": "create-html-element",
            "typingsPackageName": "create-html-element",
            "sourceRepoURL": "https://github.com/sindresorhus/create-html-element",
            "asOfVersion": "2.1.0"
        },
        {
            "libraryName": "cropperjs",
            "typingsPackageName": "cropperjs",
            "sourceRepoURL": "https://github.com/fengyuanchen/cropperjs",
            "asOfVersion": "1.3.0"
        },
        {
            "libraryName": "crypto-hash",
            "typingsPackageName": "crypto-hash",
            "sourceRepoURL": "https://github.com/sindresorhus/crypto-hash",
            "asOfVersion": "1.1.0"
        },
        {
            "libraryName": "crypto-random-string",
            "typingsPackageName": "crypto-random-string",
            "sourceRepoURL": "https://github.com/sindresorhus/crypto-random-string",
            "asOfVersion": "2.0.0"
        },
        {
            "libraryName": "cson-parser",
            "typingsPackageName": "cson-parser",
            "sourceRepoURL": "https://github.com/groupon/cson-parser",
            "asOfVersion": "4.0.3"
        },
        {
            "libraryName": "csv-parse",
            "typingsPackageName": "csv-parse",
            "sourceRepoURL": "https://github.com/adaltas/node-csv-parse",
            "asOfVersion": "1.2.2"
        },
        {
            "libraryName": "cucumber-html-reporter",
            "typingsPackageName": "cucumber-html-reporter",
            "sourceRepoURL": "https://github.com/gkushang/cucumber-html-reporter",
            "asOfVersion": "5.0.1"
        },
        {
            "libraryName": "csv-stringify",
            "typingsPackageName": "csv-stringify",
            "sourceRepoURL": "https://github.com/wdavidw/node-csv-stringify",
            "asOfVersion": "3.1.0"
        },
        {
            "libraryName": "cycled",
            "typingsPackageName": "cycled",
            "sourceRepoURL": "https://github.com/sindresorhus/cycled",
            "asOfVersion": "1.1.0"
        },
        {
            "libraryName": "cypress",
            "typingsPackageName": "cypress",
            "sourceRepoURL": "https://cypress.io",
            "asOfVersion": "1.1.3"
        },
        {
            "libraryName": "dargs",
            "typingsPackageName": "dargs",
            "sourceRepoURL": "https://github.com/sindresorhus/dargs",
            "asOfVersion": "6.1.0"
        },
        {
            "libraryName": "date-fns",
            "typingsPackageName": "date-fns",
            "sourceRepoURL": "https://github.com/date-fns/date-fns",
            "asOfVersion": "2.6.0"
        },
        {
            "libraryName": "dd-trace",
            "typingsPackageName": "dd-trace",
            "sourceRepoURL": "https://github.com/DataDog/dd-trace-js",
            "asOfVersion": "0.9.0"
        },
        {
            "libraryName": "debounce-fn",
            "typingsPackageName": "debounce-fn",
            "sourceRepoURL": "https://github.com/sindresorhus/debounce-fn",
            "asOfVersion": "3.0.0"
        },
        {
            "libraryName": "decamelize",
            "typingsPackageName": "decamelize",
            "sourceRepoURL": "https://github.com/sindresorhus/decamelize",
            "asOfVersion": "3.0.1"
        },
        {
            "libraryName": "decimal.js",
            "typingsPackageName": "decimal.js",
            "sourceRepoURL": "https://github.com/MikeMcl/decimal.js",
            "asOfVersion": "7.4.0"
        },
        {
            "libraryName": "decompress-response",
            "typingsPackageName": "decompress-response",
            "sourceRepoURL": "https://github.com/sindresorhus/decompress-response",
            "asOfVersion": "4.1.0"
        },
        {
            "libraryName": "deep-freeze-es6",
            "typingsPackageName": "deep-freeze-es6",
            "sourceRepoURL": "https://github.com/christophehurpeau/deep-freeze-es6",
            "asOfVersion": "1.1.0"
        },
        {
            "libraryName": "deepmerge",
            "typingsPackageName": "deepmerge",
            "sourceRepoURL": "git@github.com:KyleAMathews/deepmerge.git",
            "asOfVersion": "2.2.0"
        },
        {
            "libraryName": "define-lazy-prop",
            "typingsPackageName": "define-lazy-prop",
            "sourceRepoURL": "https://github.com/sindresorhus/define-lazy-prop",
            "asOfVersion": "2.0.0"
        },
        {
            "libraryName": "del",
            "typingsPackageName": "del",
            "sourceRepoURL": "https://github.com/sindresorhus/del",
            "asOfVersion": "4.0.0"
        },
        {
            "libraryName": "delay",
            "typingsPackageName": "delay",
            "sourceRepoURL": "https://github.com/sindresorhus/delay",
            "asOfVersion": "3.1.0"
        },
        {
            "libraryName": "delegated-events",
            "typingsPackageName": "delegated-events",
            "sourceRepoURL": "https://github.com/dgraham/delegated-events#readme",
            "asOfVersion": "1.1.0"
        },
        {
            "libraryName": "depcheck",
            "typingsPackageName": "depcheck",
            "sourceRepoURL": "https://github.com/depcheck/depcheck",
            "asOfVersion": "0.9.1"
        },
        {
            "libraryName": "detect-browser",
            "typingsPackageName": "detect-browser",
            "sourceRepoURL": "https://github.com/DamonOehlman/detect-browser",
            "asOfVersion": "4.0.0"
        },
        {
            "libraryName": "detect-indent",
            "typingsPackageName": "detect-indent",
            "sourceRepoURL": "https://github.com/sindresorhus/detect-indent",
            "asOfVersion": "6.0.0"
        },
        {
            "libraryName": "detect-newline",
            "typingsPackageName": "detect-newline",
            "sourceRepoURL": "https://github.com/sindresorhus/detect-newline",
            "asOfVersion": "3.0.0"
        },
        {
            "libraryName": "DevExtreme",
            "typingsPackageName": "devextreme",
            "sourceRepoURL": "http://js.devexpress.com/",
            "asOfVersion": "16.2.1"
        },
        {
            "libraryName": "devtools-detect",
            "typingsPackageName": "devtools-detect",
            "sourceRepoURL": "https://github.com/sindresorhus/devtools-detect",
            "asOfVersion": "3.0.0"
        },
        {
            "libraryName": "Dexie.js",
            "typingsPackageName": "dexie",
            "sourceRepoURL": "https://github.com/dfahlander/Dexie.js",
            "asOfVersion": "1.3.1"
        },
        {
            "libraryName": "dialogflow",
            "typingsPackageName": "dialogflow",
            "sourceRepoURL": "https://github.com/googleapis/nodejs-dialogflow",
            "asOfVersion": "4.0.3"
        },
        {
            "libraryName": "docker-file-parser",
            "typingsPackageName": "docker-file-parser",
            "sourceRepoURL": "https://github.com/joyent/docker-file-parser",
            "asOfVersion": "1.0.3"
        },
        {
            "libraryName": "document-promises",
            "typingsPackageName": "document-promises",
            "sourceRepoURL": "https://github.com/jonathantneal/document-promises#readme",
            "asOfVersion": "4.0.0"
        },
        {
            "libraryName": "dom-helpers",
            "typingsPackageName": "dom-helpers",
            "sourceRepoURL": "https://github.com/react-bootstrap/dom-helpers",
            "asOfVersion": "5.0.1"
        },
        {
            "libraryName": "dom-loaded",
            "typingsPackageName": "dom-loaded",
            "sourceRepoURL": "https://github.com/sindresorhus/dom-loaded",
            "asOfVersion": "1.1.0"
        },
        {
            "libraryName": "domelementtype",
            "typingsPackageName": "domelementtype",
            "sourceRepoURL": "https://github.com/fb55/domelementtype#readme",
            "asOfVersion": "2.0.1"
        },
        {
            "libraryName": "dot-case",
            "typingsPackageName": "dot-case",
            "sourceRepoURL": "https://github.com/blakeembrey/dot-case",
            "asOfVersion": "1.1.2"
        },
        {
            "libraryName": "dot-prop",
            "typingsPackageName": "dot-prop",
            "sourceRepoURL": "https://github.com/sindresorhus/dot-prop",
            "asOfVersion": "5.0.0"
        },
        {
            "libraryName": "dotenv",
            "typingsPackageName": "dotenv",
            "sourceRepoURL": "https://github.com/motdotla/dotenv",
            "asOfVersion": "8.2.0"
        },
        {
            "libraryName": "dva",
            "typingsPackageName": "dva",
            "sourceRepoURL": "https://github.com/dvajs/dva",
            "asOfVersion": "1.1.0"
        },
        {
            "libraryName": "easy-x-headers",
            "typingsPackageName": "easy-x-headers",
            "sourceRepoURL": "https://github.com/DeadAlready/easy-x-headers",
            "asOfVersion": "1.0.0"
        },
        {
            "libraryName": "easy-xapi-supertest",
            "typingsPackageName": "easy-xapi-supertest",
            "sourceRepoURL": "https://github.com/DeadAlready/easy-xapi-supertest",
            "asOfVersion": "1.0.0"
        },
        {
            "libraryName": "EasyStar.js",
            "typingsPackageName": "easystarjs",
            "sourceRepoURL": "http://easystarjs.com/",
            "asOfVersion": "0.3.1"
        },
        {
            "libraryName": "ecmarkup",
            "typingsPackageName": "ecmarkup",
            "sourceRepoURL": "https://github.com/bterlson/ecmarkup",
            "asOfVersion": "3.4.0"
        },
        {
            "libraryName": "Egg",
            "typingsPackageName": "egg",
            "sourceRepoURL": "https://github.com/eggjs/egg",
            "asOfVersion": "1.5.0"
        },
        {
            "libraryName": "elastic-apm-node",
            "typingsPackageName": "elastic-apm-node",
            "sourceRepoURL": "https://github.com/elastic/apm-agent-nodejs",
            "asOfVersion": "2.7.0"
        },
        {
            "libraryName": "electron",
            "typingsPackageName": "electron",
            "sourceRepoURL": "https://github.com/electron/electron",
            "asOfVersion": "1.6.10"
        },
        {
            "libraryName": "electron-builder",
            "typingsPackageName": "electron-builder",
            "sourceRepoURL": "https://github.com/loopline-systems/electron-builder",
            "asOfVersion": "2.8.0"
        },
        {
            "libraryName": "electron-store",
            "typingsPackageName": "electron-config",
            "sourceRepoURL": "https://github.com/sindresorhus/electron-store",
            "asOfVersion": "3.2.0"
        },
        {
            "libraryName": "electron-debug",
            "typingsPackageName": "electron-debug",
            "sourceRepoURL": "https://github.com/sindresorhus/electron-debug",
            "asOfVersion": "2.1.0"
        },
        {
            "libraryName": "electron-is-dev",
            "typingsPackageName": "electron-is-dev",
            "sourceRepoURL": "https://github.com/sindresorhus/electron-is-dev",
            "asOfVersion": "1.1.0"
        },
        {
            "libraryName": "electron-store",
            "typingsPackageName": "electron-store",
            "sourceRepoURL": "https://github.com/sindresorhus/electron-store",
            "asOfVersion": "3.2.0"
        },
        {
            "libraryName": "electron-unhandled",
            "typingsPackageName": "electron-unhandled",
            "sourceRepoURL": "https://github.com/sindresorhus/electron-unhandled",
            "asOfVersion": "2.2.0"
        },
        {
            "libraryName": "electron-util",
            "typingsPackageName": "electron-util",
            "sourceRepoURL": "https://github.com/sindresorhus/electron-util",
            "asOfVersion": "0.11.0"
        },
        {
            "libraryName": "electron-winstaller",
            "typingsPackageName": "electron-winstaller",
            "sourceRepoURL": "https://github.com/electron/windows-installer",
            "asOfVersion": "4.0.0"
        },
        {
            "libraryName": "elegant-spinner",
            "typingsPackageName": "elegant-spinner",
            "sourceRepoURL": "https://github.com/sindresorhus/elegant-spinner",
            "asOfVersion": "2.0.0"
        },
        {
            "libraryName": "element-ready",
            "typingsPackageName": "element-ready",
            "sourceRepoURL": "https://github.com/sindresorhus/element-ready",
            "asOfVersion": "3.1.0"
        },
        {
            "libraryName": "email-addresses",
            "typingsPackageName": "email-addresses",
            "sourceRepoURL": "https://github.com/jackbowman/email-addresses",
            "asOfVersion": "3.0.0"
        },
        {
            "libraryName": "email-validator",
            "typingsPackageName": "email-validator",
            "sourceRepoURL": "https://github.com/Sembiance/email-validator",
            "asOfVersion": "1.0.6"
        },
        {
            "libraryName": "empty-trash",
            "typingsPackageName": "empty-trash",
            "sourceRepoURL": "https://github.com/sindresorhus/empty-trash",
            "asOfVersion": "3.0.0"
        },
        {
            "libraryName": "ensure-error",
            "typingsPackageName": "ensure-error",
            "sourceRepoURL": "https://github.com/sindresorhus/ensure-error",
            "asOfVersion": "2.0.0"
        },
        {
            "libraryName": "env-editor",
            "typingsPackageName": "env-editor",
            "sourceRepoURL": "https://github.com/sindresorhus/env-editor",
            "asOfVersion": "0.4.0"
        },
        {
            "libraryName": "env-paths",
            "typingsPackageName": "env-paths",
            "sourceRepoURL": "https://github.com/sindresorhus/env-paths",
            "asOfVersion": "2.1.0"
        },
        {
            "libraryName": "error-stack-parser",
            "typingsPackageName": "error-stack-parser",
            "sourceRepoURL": "https://github.com/stacktracejs/error-stack-parser",
            "asOfVersion": "2.0.0"
        },
        {
            "libraryName": "es6-error",
            "typingsPackageName": "es6-error",
            "sourceRepoURL": "https://github.com/bjyoungblood/es6-error",
            "asOfVersion": "4.0.2"
        },
        {
            "libraryName": "es6-promise",
            "typingsPackageName": "es6-promise",
            "sourceRepoURL": "https://github.com/jakearchibald/ES6-Promise",
            "asOfVersion": "3.3.0"
        },
        {
            "libraryName": "escape-goat",
            "typingsPackageName": "escape-goat",
            "sourceRepoURL": "https://github.com/sindresorhus/escape-goat",
            "asOfVersion": "2.0.0"
        },
        {
            "libraryName": "escape-string-regexp",
            "typingsPackageName": "escape-string-regexp",
            "sourceRepoURL": "https://github.com/sindresorhus/escape-string-regexp",
            "asOfVersion": "2.0.0"
        },
        {
            "libraryName": "ethereumjs-util",
            "typingsPackageName": "ethereumjs-util",
            "sourceRepoURL": "https://github.com/ethereumjs/ethereumjs-util#readme",
            "asOfVersion": "6.1.0"
        },
        {
            "libraryName": "ethereumjs-tx",
            "typingsPackageName": "ethereumjs-tx",
            "sourceRepoURL": "https://github.com/ethereumjs/ethereumjs-tx",
            "asOfVersion": "2.0.0"
        },
        {
            "libraryName": "eventemitter2",
            "typingsPackageName": "eventemitter2",
            "sourceRepoURL": "https://github.com/asyncly/EventEmitter2",
            "asOfVersion": "4.1.0"
        },
        {
            "libraryName": "EventEmitter3",
            "typingsPackageName": "eventemitter3",
            "sourceRepoURL": "https://github.com/primus/eventemitter3",
            "asOfVersion": "2.0.2"
        },
        {
            "libraryName": "ex-react-native-i18n",
            "typingsPackageName": "ex-react-native-i18n",
            "sourceRepoURL": "https://github.com/xcarpentier/ex-react-native-i18n/",
            "asOfVersion": "0.0.6"
        },
        {
            "libraryName": "exceljs",
            "typingsPackageName": "exceljs",
            "sourceRepoURL": "https://github.com/exceljs/exceljs",
            "asOfVersion": "1.3.0"
        },
        {
            "libraryName": "execa",
            "typingsPackageName": "execa",
            "sourceRepoURL": "https://github.com/sindresorhus/execa",
            "asOfVersion": "2.0.0"
        },
        {
            "libraryName": "execall",
            "typingsPackageName": "execall",
            "sourceRepoURL": "https://github.com/sindresorhus/execall",
            "asOfVersion": "2.0.0"
        },
        {
            "libraryName": "exit-hook",
            "typingsPackageName": "exit-hook",
            "sourceRepoURL": "https://github.com/sindresorhus/exit-hook",
            "asOfVersion": "2.2.0"
        },
        {
            "libraryName": "expect",
            "typingsPackageName": "expect",
            "sourceRepoURL": "https://github.com/facebook/jest",
            "asOfVersion": "24.3.0"
        },
        {
            "libraryName": "expo-localization",
            "typingsPackageName": "expo-localization",
            "sourceRepoURL": "https://docs.expo.io/versions/latest/sdk/localization",
            "asOfVersion": "3.0.0"
        },
        {
            "libraryName": "expo",
            "typingsPackageName": "expo",
            "sourceRepoURL": "https://github.com/expo/expo/tree/master/packages/expo",
            "asOfVersion": "33.0.0"
        },
        {
            "libraryName": "expr-eval",
            "typingsPackageName": "expr-eval",
            "sourceRepoURL": "https://github.com/silentmatt/expr-eval",
            "asOfVersion": "1.1.0"
        },
        {
            "libraryName": "express-graphql",
            "typingsPackageName": "express-graphql",
            "sourceRepoURL": "https://github.com/graphql/express-graphql",
            "asOfVersion": "0.9.0"
        },
        {
            "libraryName": "express-openapi",
            "typingsPackageName": "express-openapi",
            "sourceRepoURL": "https://github.com/kogosoftwarellc/express-openapi",
            "asOfVersion": "1.9.0"
        },
        {
            "libraryName": "express-promise-router",
            "typingsPackageName": "express-promise-router",
            "sourceRepoURL": "https://github.com/express-promise-router/express-promise-router",
            "asOfVersion": "3.0.0"
        },
        {
            "libraryName": "express-validator",
            "typingsPackageName": "express-validator",
            "sourceRepoURL": "https://github.com/ctavan/express-validator",
            "asOfVersion": "3.0.0"
        },
        {
            "libraryName": "express-winston",
            "typingsPackageName": "express-winston",
            "sourceRepoURL": "https://github.com/bithavoc/express-winston#readme",
            "asOfVersion": "4.0.0"
        },
        {
            "libraryName": "extended-listbox",
            "typingsPackageName": "extended-listbox",
            "sourceRepoURL": "https://github.com/code-chris/extended-listbox",
            "asOfVersion": "4.0.1"
        },
        {
            "libraryName": "extract-stack",
            "typingsPackageName": "extract-stack",
            "sourceRepoURL": "https://github.com/sindresorhus/extract-stack",
            "asOfVersion": "2.0.0"
        },
        {
            "libraryName": "fast-diff",
            "typingsPackageName": "fast-diff",
            "sourceRepoURL": "https://github.com/jhchen/fast-diff",
            "asOfVersion": "1.2.0"
        },
        {
            "libraryName": "JSON-Patch",
            "typingsPackageName": "fast-json-patch",
            "sourceRepoURL": "https://github.com/Starcounter-Jack/JSON-Patch",
            "asOfVersion": "1.1.5"
        },
        {
            "libraryName": "FastSimplexNoise",
            "typingsPackageName": "fast-simplex-noise",
            "sourceRepoURL": "https://www.npmjs.com/package/fast-simplex-noise",
            "asOfVersion": "3.0.0"
        },
        {
            "libraryName": "fastify-cors",
            "typingsPackageName": "fastify-cors",
            "sourceRepoURL": "https://github.com/fastify/fastify-cors",
            "asOfVersion": "2.1.0"
        },
        {
            "libraryName": "Fastify-JWT",
            "typingsPackageName": "fastify-jwt",
            "sourceRepoURL": "https://github.com/fastify/fastify-jwt",
            "asOfVersion": "0.8.1"
        },
        {
            "libraryName": "fastify-multipart",
            "typingsPackageName": "fastify-multipart",
            "sourceRepoURL": "https://github.com/fastify/fastify-multipart",
            "asOfVersion": "0.7.0"
        },
        {
            "libraryName": "fastify-static",
            "typingsPackageName": "fastify-static",
            "sourceRepoURL": "https://github.com/fastify/fastify-static",
            "asOfVersion": "2.2.1"
        },
        {
            "libraryName": "fecha",
            "typingsPackageName": "fecha",
            "sourceRepoURL": "https://github.com/taylorhakes/fecha",
            "asOfVersion": "2.3.1"
        },
        {
            "libraryName": "figures",
            "typingsPackageName": "figures",
            "sourceRepoURL": "https://github.com/sindresorhus/figures",
            "asOfVersion": "3.0.0"
        },
        {
            "libraryName": "file-type",
            "typingsPackageName": "file-type",
            "sourceRepoURL": "https://github.com/sindresorhus/file-type",
            "asOfVersion": "10.9.1"
        },
        {
            "libraryName": "file-url",
            "typingsPackageName": "file-url",
            "sourceRepoURL": "https://github.com/sindresorhus/file-url",
            "asOfVersion": "3.0.0"
        },
        {
            "libraryName": "filenamify",
            "typingsPackageName": "filenamify",
            "sourceRepoURL": "https://github.com/sindresorhus/filenamify",
            "asOfVersion": "3.0.0"
        },
        {
            "libraryName": "filenamify-url",
            "typingsPackageName": "filenamify-url",
            "sourceRepoURL": "https://github.com/sindresorhus/filenamify-url",
            "asOfVersion": "2.0.0"
        },
        {
            "libraryName": "filesize",
            "typingsPackageName": "filesize",
            "sourceRepoURL": "https://github.com/avoidwork/filesize.js",
            "asOfVersion": "5.0.0"
        },
        {
            "libraryName": "filter-console",
            "typingsPackageName": "filter-console",
            "sourceRepoURL": "https://github.com/sindresorhus/filter-console",
            "asOfVersion": "0.1.1"
        },
        {
            "libraryName": "find-process",
            "typingsPackageName": "find-process",
            "sourceRepoURL": "https://github.com/yibn2008/find-process",
            "asOfVersion": "1.2.0"
        },
        {
            "libraryName": "find-java-home",
            "typingsPackageName": "find-java-home",
            "sourceRepoURL": "https://github.com/jsdevel/node-find-java-home",
            "asOfVersion": "1.0.0"
        },
        {
            "libraryName": "find-up",
            "typingsPackageName": "find-up",
            "sourceRepoURL": "https://github.com/sindresorhus/find-up",
            "asOfVersion": "4.0.0"
        },
        {
            "libraryName": "find-versions",
            "typingsPackageName": "find-versions",
            "sourceRepoURL": "https://github.com/sindresorhus/find-versions",
            "asOfVersion": "3.1.0"
        },
        {
            "libraryName": "FineUploader",
            "typingsPackageName": "fine-uploader",
            "sourceRepoURL": "http://fineuploader.com/",
            "asOfVersion": "5.14.0"
        },
        {
            "libraryName": "Firebase API",
            "typingsPackageName": "firebase",
            "sourceRepoURL": "https://www.firebase.com/docs/javascript/firebase",
            "asOfVersion": "3.2.1"
        },
        {
            "libraryName": "first-run",
            "typingsPackageName": "first-run",
            "sourceRepoURL": "https://github.com/sindresorhus/first-run",
            "asOfVersion": "2.0.0"
        },
        {
            "libraryName": "fkill",
            "typingsPackageName": "fkill",
            "sourceRepoURL": "https://github.com/sindresorhus/fkill",
            "asOfVersion": "6.0.0"
        },
        {
            "libraryName": "flatpickr",
            "typingsPackageName": "flatpickr",
            "sourceRepoURL": "https://github.com/chmln/flatpickr",
            "asOfVersion": "3.1.2"
        },
        {
            "libraryName": "flux-standard-action",
            "typingsPackageName": "flux-standard-action",
            "sourceRepoURL": "https://github.com/acdlite/flux-standard-action",
            "asOfVersion": "1.1.0"
        },
        {
            "libraryName": "forge-di",
            "typingsPackageName": "forge-di",
            "sourceRepoURL": "https://github.com/nkohari/forge",
            "asOfVersion": "12.0.2"
        },
        {
            "libraryName": "fork-ts-checker-webpack-plugin",
            "typingsPackageName": "fork-ts-checker-webpack-plugin",
            "sourceRepoURL": "https://github.com/Realytics/fork-ts-checker-webpack-plugin",
            "asOfVersion": "0.4.5"
        },
        {
            "libraryName": "form-data",
            "typingsPackageName": "form-data",
            "sourceRepoURL": "https://github.com/form-data/form-data",
            "asOfVersion": "2.5.0"
        },
        {
            "libraryName": "format-number",
            "typingsPackageName": "format-number",
            "sourceRepoURL": "https://github.com/componitable/format-number",
            "asOfVersion": "3.0.0"
        },
        {
            "libraryName": "Foundation Sites",
            "typingsPackageName": "foundation-sites",
            "sourceRepoURL": "http://foundation.zurb.com/",
            "asOfVersion": "6.4.3"
        },
        {
            "libraryName": "fromnow",
            "typingsPackageName": "fromnow",
            "sourceRepoURL": "https://github.com/lukeed/fromNow",
            "asOfVersion": "3.0.1"
        },
        {
            "libraryName": "fs-promise",
            "typingsPackageName": "fs-promise",
            "sourceRepoURL": "https://github.com/kevinbeaty/fs-promise",
            "asOfVersion": "2.0.0"
        },
        {
            "libraryName": "FullCalendar",
            "typingsPackageName": "fullcalendar",
            "sourceRepoURL": "http://arshaw.com/fullcalendar/",
            "asOfVersion": "3.8.0"
        },
        {
            "libraryName": "fuse",
            "typingsPackageName": "fuse",
            "sourceRepoURL": "https://github.com/krisk/Fuse",
            "asOfVersion": "2.6.0"
        },
        {
            "libraryName": "gaea-model",
            "typingsPackageName": "gaea-model",
            "sourceRepoURL": "https://github.com/ascoders/gaea-model",
            "asOfVersion": "0.0.0"
        },
        {
            "libraryName": "ganache-core",
            "typingsPackageName": "ganache-core",
            "sourceRepoURL": "https://github.com/trufflesuite/ganache-core#readme",
            "asOfVersion": "2.7.0"
        },
        {
            "libraryName": "geolib",
            "typingsPackageName": "geolib",
            "sourceRepoURL": "https://github.com/manuelbieh/Geolib",
            "asOfVersion": "2.0.23"
        },
        {
            "libraryName": "get-emails",
            "typingsPackageName": "get-emails",
            "sourceRepoURL": "https://github.com/sindresorhus/get-emails",
            "asOfVersion": "3.0.0"
        },
        {
            "libraryName": "get-port",
            "typingsPackageName": "get-port",
            "sourceRepoURL": "https://github.com/sindresorhus/get-port",
            "asOfVersion": "4.2.0"
        },
        {
            "libraryName": "get-range",
            "typingsPackageName": "get-range",
            "sourceRepoURL": "https://github.com/sindresorhus/get-range",
            "asOfVersion": "2.0.1"
        },
        {
            "libraryName": "get-stdin",
            "typingsPackageName": "get-stdin",
            "sourceRepoURL": "https://github.com/sindresorhus/get-stdin",
            "asOfVersion": "7.0.0"
        },
        {
            "libraryName": "get-stream",
            "typingsPackageName": "get-stream",
            "sourceRepoURL": "https://github.com/sindresorhus/get-stream",
            "asOfVersion": "5.0.0"
        },
        {
            "libraryName": "get-urls",
            "typingsPackageName": "get-urls",
            "sourceRepoURL": "https://github.com/sindresorhus/get-urls",
            "asOfVersion": "9.1.0"
        },
        {
            "libraryName": "getopts",
            "typingsPackageName": "getopts",
            "sourceRepoURL": "https://github.com/jorgebucaran/getopts",
            "asOfVersion": "2.1.0"
        },
        {
            "libraryName": "git-remote-origin-url",
            "typingsPackageName": "git-remote-origin-url",
            "sourceRepoURL": "https://github.com/sindresorhus/git-remote-origin-url",
            "asOfVersion": "3.0.0"
        },
        {
            "libraryName": "github",
            "typingsPackageName": "github",
            "sourceRepoURL": "https://github.com/mikedeboer/node-github",
            "asOfVersion": "7.1.0"
        },
        {
            "libraryName": "github-username",
            "typingsPackageName": "github-username",
            "sourceRepoURL": "https://github.com/sindresorhus/github-username",
            "asOfVersion": "5.0.0"
        },
        {
            "libraryName": "gitlab",
            "typingsPackageName": "gitlab",
            "sourceRepoURL": "https://github.com/jdalrymple/node-gitlab",
            "asOfVersion": "2.0.0"
        },
        {
            "libraryName": "global-dirs",
            "typingsPackageName": "global-dirs",
            "sourceRepoURL": "https://github.com/sindresorhus/global-dirs",
            "asOfVersion": "1.0.0"
        },
        {
            "libraryName": "globby",
            "typingsPackageName": "globby",
            "sourceRepoURL": "https://github.com/sindresorhus/globby",
            "asOfVersion": "9.1.0"
        },
        {
            "libraryName": "@google-cloud/pubsub",
            "typingsPackageName": "google-cloud__pubsub",
            "sourceRepoURL": "https://github.com/googleapis/nodejs-pubsub",
            "asOfVersion": "0.26.0"
        },
        {
            "libraryName": "Google Cloud Storage",
            "typingsPackageName": "google-cloud__storage",
            "sourceRepoURL": "https://github.com/googleapis/nodejs-storage",
            "asOfVersion": "2.3.0"
        },
        {
            "libraryName": "graphene-pk11",
            "typingsPackageName": "graphene-pk11",
            "sourceRepoURL": "https://github.com/PeculiarVentures/graphene",
            "asOfVersion": "2.0.31"
        },
        {
            "libraryName": "graphql",
            "typingsPackageName": "graphql",
            "sourceRepoURL": "https://github.com/graphql/graphql-js",
            "asOfVersion": "14.5.0"
        },
        {
            "libraryName": "graphql-query-complexity",
            "typingsPackageName": "graphql-query-complexity",
            "sourceRepoURL": "https://github.com/slicknode/graphql-query-complexity",
            "asOfVersion": "0.2.0"
        },
        {
            "libraryName": "gravatar-url",
            "typingsPackageName": "gravatar-url",
            "sourceRepoURL": "https://github.com/sindresorhus/gravatar-url",
            "asOfVersion": "3.0.0"
        },
        {
            "libraryName": "griddle-react",
            "typingsPackageName": "griddle-react",
            "sourceRepoURL": "https://github.com/griddlegriddle/griddle",
            "asOfVersion": "1.3.0"
        },
        {
            "libraryName": "gulp-pug",
            "typingsPackageName": "gulp-pug",
            "sourceRepoURL": "https://github.com/gulp-community/gulp-pug",
            "asOfVersion": "4.0.0"
        },
        {
            "libraryName": "gulp-shell",
            "typingsPackageName": "gulp-shell",
            "sourceRepoURL": "https://github.com/sun-zheng-an/gulp-shell",
            "asOfVersion": "0.7.0"
        },
        {
            "libraryName": "gulp-tslint",
            "typingsPackageName": "gulp-tslint",
            "sourceRepoURL": "https://github.com/panuhorsmalahti/gulp-tslint",
            "asOfVersion": "4.2.0"
        },
        {
            "libraryName": "gulp-typedoc",
            "typingsPackageName": "gulp-typedoc",
            "sourceRepoURL": "https://github.com/rogierschouten/gulp-typedoc",
            "asOfVersion": "2.2.0"
        },
        {
            "libraryName": "gulp-typescript",
            "typingsPackageName": "gulp-typescript",
            "sourceRepoURL": "https://github.com/ivogabe/gulp-typescript",
            "asOfVersion": "2.13.0"
        },
        {
            "libraryName": "gzip-size",
            "typingsPackageName": "gzip-size",
            "sourceRepoURL": "https://github.com/sindresorhus/gzip-size",
            "asOfVersion": "5.1.0"
        },
        {
            "libraryName": "handlebars",
            "typingsPackageName": "handlebars",
            "sourceRepoURL": "https://github.com/wycats/handlebars.js",
            "asOfVersion": "4.1.0"
        },
        {
            "libraryName": "handsontable",
            "typingsPackageName": "handsontable",
            "sourceRepoURL": "https://handsontable.com/",
            "asOfVersion": "0.35.0"
        },
        {
            "libraryName": "hapi-auth-jwt2",
            "typingsPackageName": "hapi-auth-jwt2",
            "sourceRepoURL": "https://github.com/dwyl/hapi-auth-jwt2/",
            "asOfVersion": "8.6.1"
        },
        {
            "libraryName": "hard-rejection",
            "typingsPackageName": "hard-rejection",
            "sourceRepoURL": "https://github.com/sindresorhus/hard-rejection",
            "asOfVersion": "2.0.0"
        },
        {
            "libraryName": "has-emoji",
            "typingsPackageName": "has-emoji",
            "sourceRepoURL": "https://github.com/sindresorhus/has-emoji",
            "asOfVersion": "1.1.0"
        },
        {
            "libraryName": "has-yarn",
            "typingsPackageName": "has-yarn",
            "sourceRepoURL": "https://github.com/sindresorhus/has-yarn",
            "asOfVersion": "2.0.0"
        },
        {
            "libraryName": "hasha",
            "typingsPackageName": "hasha",
            "sourceRepoURL": "https://github.com/sindresorhus/hasha",
            "asOfVersion": "4.0.0"
        },
        {
            "libraryName": "hex-rgb",
            "typingsPackageName": "hex-rgb",
            "sourceRepoURL": "https://github.com/sindresorhus/hex-rgb",
            "asOfVersion": "4.1.0"
        },
        {
            "libraryName": "hibp",
            "typingsPackageName": "hibp",
            "sourceRepoURL": "https://github.com/wKovacs64/hibp",
            "asOfVersion": "7.3.0"
        },
        {
            "libraryName": "highcharts",
            "typingsPackageName": "highcharts",
            "sourceRepoURL": "http://www.highcharts.com/",
            "asOfVersion": "7.0.0"
        },
        {
            "libraryName": "homeworks",
            "typingsPackageName": "homeworks",
            "sourceRepoURL": "https://github.com/IGAWorksDev/homeworks/",
            "asOfVersion": "1.0.19"
        },
        {
            "libraryName": "html-tags",
            "typingsPackageName": "html-tags",
            "sourceRepoURL": "https://github.com/sindresorhus/html-tags",
            "asOfVersion": "3.0.0"
        },
        {
            "libraryName": "http-graceful-shutdown",
            "typingsPackageName": "http-graceful-shutdown",
            "sourceRepoURL": "https://github.com/sebhildebrandt/http-graceful-shutdown",
            "asOfVersion": "2.3.0"
        },
        {
            "libraryName": "http-status",
            "typingsPackageName": "http-status",
            "sourceRepoURL": "https://github.com/wdavidw/node-http-status",
            "asOfVersion": "1.1.1"
        },
        {
            "libraryName": "html-webpack-tags-plugin",
            "typingsPackageName": "html-webpack-tags-plugin",
            "sourceRepoURL": "https://github.com/jharris4/html-webpack-tags-plugin",
            "asOfVersion": "2.0.16"
        },
        {
            "libraryName": "http-status-codes",
            "typingsPackageName": "http-status-codes",
            "sourceRepoURL": "https://github.com/prettymuchbryce/node-http-status",
            "asOfVersion": "1.2.0"
        },
        {
            "libraryName": "humanize-string",
            "typingsPackageName": "humanize-string",
            "sourceRepoURL": "https://github.com/sindresorhus/humanize-string",
            "asOfVersion": "2.0.1"
        },
        {
            "libraryName": "humanize-url",
            "typingsPackageName": "humanize-url",
            "sourceRepoURL": "https://github.com/sindresorhus/humanize-url",
            "asOfVersion": "2.1.0"
        },
        {
            "libraryName": "i18next",
            "typingsPackageName": "i18next",
            "sourceRepoURL": "https://github.com/i18next/i18next",
            "asOfVersion": "13.0.0"
        },
        {
            "libraryName": "i18next-browser-languagedetector",
            "typingsPackageName": "i18next-browser-languagedetector",
            "sourceRepoURL": "https://github.com/i18next/i18next-browser-languagedetector",
            "asOfVersion": "3.0.0"
        },
        {
            "libraryName": "i18next-express-middleware",
            "typingsPackageName": "i18next-express-middleware",
            "sourceRepoURL": "https://github.com/i18next/i18next-express-middleware",
            "asOfVersion": "1.7.0"
        },
        {
            "libraryName": "i18next-xhr-backend",
            "typingsPackageName": "i18next-xhr-backend",
            "sourceRepoURL": "https://github.com/i18next/i18next-xhr-backend",
            "asOfVersion": "1.4.2"
        },
        {
            "libraryName": "iconv-lite",
            "typingsPackageName": "iconv-lite",
            "sourceRepoURL": "https://github.com/ashtuchkin/iconv-lite",
            "asOfVersion": "0.4.14"
        },
        {
            "libraryName": "ids",
            "typingsPackageName": "ids",
            "sourceRepoURL": "https://github.com/bpmn-io/ids",
            "asOfVersion": "0.2.2"
        },
        {
            "libraryName": "image-size",
            "typingsPackageName": "image-size",
            "sourceRepoURL": "https://github.com/image-size/image-size",
            "asOfVersion": "0.8.0"
        },
        {
            "libraryName": "image-type",
            "typingsPackageName": "image-type",
            "sourceRepoURL": "https://github.com/sindresorhus/image-type",
            "asOfVersion": "4.0.1"
        },
        {
            "libraryName": "immutability-helper",
            "typingsPackageName": "immutability-helper",
            "sourceRepoURL": "https://github.com/kolodny/immutability-helper",
            "asOfVersion": "2.6.3"
        },
        {
            "libraryName": "Facebook's Immutable",
            "typingsPackageName": "immutable",
            "sourceRepoURL": "https://github.com/facebook/immutable-js",
            "asOfVersion": "3.8.7"
        },
        {
            "libraryName": "in-range",
            "typingsPackageName": "in-range",
            "sourceRepoURL": "https://github.com/sindresorhus/in-range",
            "asOfVersion": "2.0.0"
        },
        {
            "libraryName": "indent-string",
            "typingsPackageName": "indent-string",
            "sourceRepoURL": "https://github.com/sindresorhus/indent-string",
            "asOfVersion": "4.0.0"
        },
        {
            "libraryName": "ink",
            "typingsPackageName": "ink",
            "sourceRepoURL": "https://github.com/vadimdemedes/ink#readme",
            "asOfVersion": "2.0.2"
        },
        {
            "libraryName": "instabug-reactnative",
            "typingsPackageName": "instabug-reactnative",
            "sourceRepoURL": "https://github.com/Instabug/instabug-reactnative#readme",
            "asOfVersion": "8.1.0"
        },
        {
            "libraryName": "interactjs",
            "typingsPackageName": "interact.js",
            "sourceRepoURL": "https://github.com/taye/interact.js",
            "asOfVersion": "1.3.0"
        },
        {
            "libraryName": "internal-ip",
            "typingsPackageName": "internal-ip",
            "sourceRepoURL": "https://github.com/sindresorhus/internal-ip",
            "asOfVersion": "4.1.0"
        },
        {
            "libraryName": "intl-locales-supported",
            "typingsPackageName": "intl-locales-supported",
            "sourceRepoURL": "https://github.com/formatjs/formatjs",
            "asOfVersion": "1.0.6"
        },
        {
            "libraryName": "intl-messageformat",
            "typingsPackageName": "intl-messageformat",
            "sourceRepoURL": "https://github.com/formatjs/formatjs",
            "asOfVersion": "3.0.0"
        },
        {
            "libraryName": "intl-relativeformat",
            "typingsPackageName": "intl-relativeformat",
            "sourceRepoURL": "https://github.com/formatjs/formatjs",
            "asOfVersion": "3.0.1"
        },
        {
            "libraryName": "into-stream",
            "typingsPackageName": "into-stream",
            "sourceRepoURL": "https://github.com/sindresorhus/into-stream",
            "asOfVersion": "5.0.0"
        },
        {
            "libraryName": "inversify",
            "typingsPackageName": "inversify",
            "sourceRepoURL": "http://inversify.io",
            "asOfVersion": "2.0.33"
        },
        {
            "libraryName": "inversify-binding-decorators",
            "typingsPackageName": "inversify-binding-decorators",
            "sourceRepoURL": "https://github.com/inversify/inversify-binding-decorators",
            "asOfVersion": "2.0.0"
        },
        {
            "libraryName": "inversify-express-utils",
            "typingsPackageName": "inversify-express-utils",
            "sourceRepoURL": "https://github.com/inversify/inversify-express-utils",
            "asOfVersion": "2.0.0"
        },
        {
            "libraryName": "inversify-inject-decorators",
            "typingsPackageName": "inversify-inject-decorators",
            "sourceRepoURL": "https://github.com/inversify/inversify-inject-decorators",
            "asOfVersion": "2.0.0"
        },
        {
            "libraryName": "inversify-logger-middleware",
            "typingsPackageName": "inversify-logger-middleware",
            "sourceRepoURL": "https://github.com/inversify/inversify-logger-middleware",
            "asOfVersion": "2.0.0"
        },
        {
            "libraryName": "inversify-restify-utils",
            "typingsPackageName": "inversify-restify-utils",
            "sourceRepoURL": "https://github.com/inversify/inversify-restify-utils",
            "asOfVersion": "2.0.0"
        },
        {
            "libraryName": "Ionic",
            "typingsPackageName": "ionic",
            "sourceRepoURL": "http://ionicframework.com",
            "asOfVersion": "3.19.0"
        },
        {
            "libraryName": "ip-regex",
            "typingsPackageName": "ip-regex",
            "sourceRepoURL": "https://github.com/sindresorhus/ip-regex",
            "asOfVersion": "4.1.0"
        },
        {
            "libraryName": "ipify",
            "typingsPackageName": "ipify",
            "sourceRepoURL": "https://github.com/sindresorhus/ipify",
            "asOfVersion": "3.0.0"
        },
        {
            "libraryName": "is-absolute-url",
            "typingsPackageName": "is-absolute-url",
            "sourceRepoURL": "https://github.com/sindresorhus/is-absolute-url",
            "asOfVersion": "3.0.0"
        },
        {
            "libraryName": "is-archive",
            "typingsPackageName": "is-archive",
            "sourceRepoURL": "https://github.com/sindresorhus/is-archive",
            "asOfVersion": "2.0.0"
        },
        {
            "libraryName": "is-array-sorted",
            "typingsPackageName": "is-array-sorted",
            "sourceRepoURL": "https://github.com/sindresorhus/is-array-sorted",
            "asOfVersion": "2.0.0"
        },
        {
            "libraryName": "is-binary-path",
            "typingsPackageName": "is-binary-path",
            "sourceRepoURL": "https://github.com/sindresorhus/is-binary-path",
            "asOfVersion": "2.1.0"
        },
        {
            "libraryName": "is-compressed",
            "typingsPackageName": "is-compressed",
            "sourceRepoURL": "https://github.com/sindresorhus/is-compressed",
            "asOfVersion": "2.0.0"
        },
        {
            "libraryName": "is-docker",
            "typingsPackageName": "is-docker",
            "sourceRepoURL": "https://github.com/sindresorhus/is-docker",
            "asOfVersion": "2.0.0"
        },
        {
            "libraryName": "is-elevated",
            "typingsPackageName": "is-elevated",
            "sourceRepoURL": "https://github.com/sindresorhus/is-elevated",
            "asOfVersion": "3.0.0"
        },
        {
            "libraryName": "is-fullwidth-code-point",
            "typingsPackageName": "is-fullwidth-code-point",
            "sourceRepoURL": "https://github.com/sindresorhus/is-fullwidth-code-point",
            "asOfVersion": "3.0.0"
        },
        {
            "libraryName": "is-image",
            "typingsPackageName": "is-image",
            "sourceRepoURL": "https://github.com/sindresorhus/is-image",
            "asOfVersion": "3.0.0"
        },
        {
            "libraryName": "is-installed-globally",
            "typingsPackageName": "is-installed-globally",
            "sourceRepoURL": "https://github.com/sindresorhus/is-installed-globally.git",
            "asOfVersion": "0.2.0"
        },
        {
            "libraryName": "is-ip",
            "typingsPackageName": "is-ip",
            "sourceRepoURL": "https://github.com/sindresorhus/is-ip",
            "asOfVersion": "3.0.0"
        },
        {
            "libraryName": "is-lower-case",
            "typingsPackageName": "is-lower-case",
            "sourceRepoURL": "https://github.com/blakeembrey/is-lower-case",
            "asOfVersion": "1.1.2"
        },
        {
            "libraryName": "is-mobile",
            "typingsPackageName": "is-mobile",
            "sourceRepoURL": "https://github.com/juliangruber/is-mobile",
            "asOfVersion": "2.1.0"
        },
        {
            "libraryName": "is-obj",
            "typingsPackageName": "is-obj",
            "sourceRepoURL": "https://github.com/sindresorhus/is-obj",
            "asOfVersion": "2.0.0"
        },
        {
            "libraryName": "is-online",
            "typingsPackageName": "is-online",
            "sourceRepoURL": "https://github.com/sindresorhus/is-online",
            "asOfVersion": "8.1.0"
        },
        {
            "libraryName": "is-path-cwd",
            "typingsPackageName": "is-path-cwd",
            "sourceRepoURL": "https://github.com/sindresorhus/is-path-cwd",
            "asOfVersion": "2.1.0"
        },
        {
            "libraryName": "is-path-in-cwd",
            "typingsPackageName": "is-path-in-cwd",
            "sourceRepoURL": "https://github.com/sindresorhus/is-path-in-cwd",
            "asOfVersion": "2.1.0"
        },
        {
            "libraryName": "is-plain-obj",
            "typingsPackageName": "is-plain-obj",
            "sourceRepoURL": "https://github.com/sindresorhus/is-plain-obj",
            "asOfVersion": "2.0.0"
        },
        {
            "libraryName": "is-plain-object",
            "typingsPackageName": "is-plain-object",
            "sourceRepoURL": "https://github.com/jonschlinkert/is-plain-object",
            "asOfVersion": "2.0.4"
        },
        {
            "libraryName": "is-png",
            "typingsPackageName": "is-png",
            "sourceRepoURL": "https://github.com/sindresorhus/is-png",
            "asOfVersion": "2.0.0"
        },
        {
            "libraryName": "is-reachable",
            "typingsPackageName": "is-reachable",
            "sourceRepoURL": "https://github.com/sindresorhus/is-reachable",
            "asOfVersion": "3.1.0"
        },
        {
            "libraryName": "is-regexp",
            "typingsPackageName": "is-regexp",
            "sourceRepoURL": "https://github.com/sindresorhus/is-regexp",
            "asOfVersion": "2.1.0"
        },
        {
            "libraryName": "is-relative-url",
            "typingsPackageName": "is-relative-url",
            "sourceRepoURL": "https://github.com/sindresorhus/is-relative-url",
            "asOfVersion": "3.0.0"
        },
        {
            "libraryName": "is-root",
            "typingsPackageName": "is-root",
            "sourceRepoURL": "https://github.com/sindresorhus/is-root",
            "asOfVersion": "2.1.0"
        },
        {
            "libraryName": "is-root-path",
            "typingsPackageName": "is-root-path",
            "sourceRepoURL": "https://github.com/sindresorhus/is-root-path",
            "asOfVersion": "2.0.0"
        },
        {
            "libraryName": "is-scoped",
            "typingsPackageName": "is-scoped",
            "sourceRepoURL": "https://github.com/sindresorhus/is-scoped",
            "asOfVersion": "2.0.0"
        },
        {
            "libraryName": "is-stream",
            "typingsPackageName": "is-stream",
            "sourceRepoURL": "https://github.com/sindresorhus/is-stream",
            "asOfVersion": "2.0.0"
        },
        {
            "libraryName": "is-svg",
            "typingsPackageName": "is-svg",
            "sourceRepoURL": "https://github.com/sindresorhus/is-svg",
            "asOfVersion": "4.0.1"
        },
        {
            "libraryName": "is-text-path",
            "typingsPackageName": "is-text-path",
            "sourceRepoURL": "https://github.com/sindresorhus/is-text-path",
            "asOfVersion": "2.0.0"
        },
        {
            "libraryName": "is-upper-case",
            "typingsPackageName": "is-upper-case",
            "sourceRepoURL": "https://github.com/blakeembrey/is-upper-case",
            "asOfVersion": "1.1.2"
        },
        {
            "libraryName": "is-url-superb",
            "typingsPackageName": "is-url-superb",
            "sourceRepoURL": "https://github.com/sindresorhus/is-url-superb",
            "asOfVersion": "3.0.0"
        },
        {
            "libraryName": "ismobilejs",
            "typingsPackageName": "ismobilejs",
            "sourceRepoURL": "https://github.com/kaimallea/isMobile",
            "asOfVersion": "1.0.0"
        },
        {
            "libraryName": "issue-regex",
            "typingsPackageName": "issue-regex",
            "sourceRepoURL": "https://github.com/sindresorhus/issue-regex",
            "asOfVersion": "3.1.0"
        },
        {
            "libraryName": "jasmine-expect",
            "typingsPackageName": "jasmine-expect",
            "sourceRepoURL": "https://github.com/JamieMason/Jasmine-Matchers",
            "asOfVersion": "3.8.1"
        },
        {
            "libraryName": "javascript-obfuscator",
            "typingsPackageName": "javascript-obfuscator",
            "sourceRepoURL": "https://github.com/sanex3339/javascript-obfuscator",
            "asOfVersion": "0.17.0"
        },
        {
            "libraryName": "jdenticon",
            "typingsPackageName": "jdenticon",
            "sourceRepoURL": "https://github.com/dmester/jdenticon",
            "asOfVersion": "2.2.0"
        },
        {
            "libraryName": "jest-diff",
            "typingsPackageName": "jest-diff",
            "sourceRepoURL": "https://github.com/facebook/jest/tree/master/packages/jest-diff",
            "asOfVersion": "24.3.0"
        },
        {
            "libraryName": "jest-get-type",
            "typingsPackageName": "jest-get-type",
            "sourceRepoURL": "https://github.com/facebook/jest/tree/master/packages/jest-get-type",
            "asOfVersion": "24.2.0"
        },
        {
            "libraryName": "jest-each",
            "typingsPackageName": "jest-each",
            "sourceRepoURL": "https://github.com/facebook/jest",
            "asOfVersion": "24.3.0"
        },
        {
            "libraryName": "jimp",
            "typingsPackageName": "jimp",
            "sourceRepoURL": "https://github.com/oliver-moran/jimp#readme",
            "asOfVersion": "0.2.28"
        },
        {
            "libraryName": "joData",
            "typingsPackageName": "jodata",
            "sourceRepoURL": "https://github.com/mccow002/joData",
            "asOfVersion": "1.0.13"
        },
        {
            "libraryName": "JointJS",
            "typingsPackageName": "jointjs",
            "sourceRepoURL": "http://www.jointjs.com/",
            "asOfVersion": "2.0.0"
        },
        {
            "libraryName": "jpeg-js",
            "typingsPackageName": "jpeg-js",
            "sourceRepoURL": "https://github.com/eugeneware/jpeg-js",
            "asOfVersion": "0.3.6"
        },
        {
            "libraryName": "jpush-react-native",
            "typingsPackageName": "jpush-react-native",
            "sourceRepoURL": "https://github.com/jpush/jpush-react-native",
            "asOfVersion": "2.0.0"
        },
        {
            "libraryName": "typescript",
            "typingsPackageName": "jquery-notifier",
            "sourceRepoURL": "https://github.com/Microsoft/TypeScript",
            "asOfVersion": "1.3.0"
        },
        {
            "libraryName": "jquery.ajaxfile",
            "typingsPackageName": "jquery.ajaxfile",
            "sourceRepoURL": "https://github.com/fpellet/jquery.ajaxFile",
            "asOfVersion": "0.2.29"
        },
        {
            "libraryName": "js-data",
            "typingsPackageName": "js-data",
            "sourceRepoURL": "https://github.com/js-data/js-data",
            "asOfVersion": "3.0.0"
        },
        {
            "libraryName": "JSData Http Adapter",
            "typingsPackageName": "js-data-http",
            "sourceRepoURL": "https://github.com/js-data/js-data-http",
            "asOfVersion": "3.0.0"
        },
        {
            "libraryName": "js-types",
            "typingsPackageName": "js-types",
            "sourceRepoURL": "https://github.com/sindresorhus/js-types",
            "asOfVersion": "2.1.0"
        },
        {
            "libraryName": "JSNLog",
            "typingsPackageName": "jsnlog",
            "sourceRepoURL": "https://github.com/mperdeck/jsnlog.js",
            "asOfVersion": "2.17.2"
        },
        {
            "libraryName": "json-rules-engine",
            "typingsPackageName": "json-rules-engine",
            "sourceRepoURL": "https://github.com/cachecontrol/json-rules-engine",
            "asOfVersion": "4.1.0"
        },
        {
            "libraryName": "jsonata",
            "typingsPackageName": "jsonata",
            "sourceRepoURL": "https://github.com/jsonata-js/jsonata",
            "asOfVersion": "1.5.0"
        },
        {
            "libraryName": "jsonschema",
            "typingsPackageName": "jsonschema",
            "sourceRepoURL": "https://github.com/tdegrunt/jsonschema",
            "asOfVersion": "1.1.1"
        },
        {
            "libraryName": "jsplumb",
            "typingsPackageName": "jsplumb",
            "sourceRepoURL": "https://github.com/jsplumb/jsPlumb",
            "asOfVersion": "2.5.7"
        },
        {
            "libraryName": "jsrender",
            "typingsPackageName": "jsrender",
            "sourceRepoURL": "https://github.com/BorisMoore/jsrender",
            "asOfVersion": "1.0.5"
        },
        {
            "libraryName": "jss",
            "typingsPackageName": "jss",
            "sourceRepoURL": "https://github.com/cssinjs/jss#readme",
            "asOfVersion": "10.0.0"
        },
        {
            "libraryName": "junk",
            "typingsPackageName": "junk",
            "sourceRepoURL": "https://github.com/sindresorhus/junk",
            "asOfVersion": "3.0.0"
        },
        {
            "libraryName": "kafka-node",
            "typingsPackageName": "kafka-node",
            "sourceRepoURL": "https://github.com/SOHU-Co/kafka-node/",
            "asOfVersion": "3.0.0"
        },
        {
            "libraryName": "karma-viewport",
            "typingsPackageName": "karma-viewport",
            "sourceRepoURL": "https://github.com/squidfunk/karma-viewport",
            "asOfVersion": "1.0.0"
        },
        {
            "libraryName": "kafkajs",
            "typingsPackageName": "kafkajs",
            "sourceRepoURL": "https://github.com/tulios/kafkajs",
            "asOfVersion": "1.9.0"
        },
        {
            "libraryName": "keycloak-js",
            "typingsPackageName": "keycloak-js",
            "sourceRepoURL": "https://github.com/keycloak/keycloak",
            "asOfVersion": "3.4.1"
        },
        {
            "libraryName": "keytar",
            "typingsPackageName": "keytar",
            "sourceRepoURL": "http://atom.github.io/node-keytar/",
            "asOfVersion": "4.4.2"
        },
        {
            "libraryName": "knex",
            "typingsPackageName": "knex",
            "sourceRepoURL": "https://github.com/tgriesser/knex",
            "asOfVersion": "0.16.1"
        },
        {
            "libraryName": "knockout-paging",
            "typingsPackageName": "knockout-paging",
            "sourceRepoURL": "https://github.com/ErikSchierboom/knockout-paging",
            "asOfVersion": "0.3.1"
        },
        {
            "libraryName": "knockout-pre-rendered",
            "typingsPackageName": "knockout-pre-rendered",
            "sourceRepoURL": "https://github.com/ErikSchierboom/knockout-pre-rendered",
            "asOfVersion": "0.7.1"
        },
        {
            "libraryName": "known",
            "typingsPackageName": "known",
            "sourceRepoURL": "https://github.com/sindresorhus/known",
            "asOfVersion": "3.0.0"
        },
        {
            "libraryName": "koa-better-body",
            "typingsPackageName": "koa-better-body",
            "sourceRepoURL": "https://github.com/tunnckoCore/koa-better-body",
            "asOfVersion": "3.1.0"
        },
        {
            "libraryName": "koa-jwt",
            "typingsPackageName": "koa-jwt",
            "sourceRepoURL": "https://github.com/koajs/jwt",
            "asOfVersion": "3.3.0"
        },
        {
            "libraryName": "koa-requestid",
            "typingsPackageName": "koa-requestid",
            "sourceRepoURL": "https://github.com/seegno/koa-requestid/",
            "asOfVersion": "2.0.2"
        },
        {
            "libraryName": "koa-useragent",
            "typingsPackageName": "koa-useragent",
            "sourceRepoURL": "https://github.com/rvboris/koa-useragent",
            "asOfVersion": "2.1.1"
        },
        {
            "libraryName": "koa-pug",
            "typingsPackageName": "koa-pug",
            "sourceRepoURL": "https://github.com/chrisyip/koa-pug",
            "asOfVersion": "4.0.0"
        },
        {
            "libraryName": "lambda-phi",
            "typingsPackageName": "lambda-phi",
            "sourceRepoURL": "https://github.com/elitechance/lambda-phi",
            "asOfVersion": "1.0.1"
        },
        {
            "libraryName": "latest-semver",
            "typingsPackageName": "latest-semver",
            "sourceRepoURL": "https://github.com/sindresorhus/latest-semver",
            "asOfVersion": "2.0.0"
        },
        {
            "libraryName": "latest-version",
            "typingsPackageName": "latest-version",
            "sourceRepoURL": "https://github.com/sindresorhus/latest-version",
            "asOfVersion": "5.0.0"
        },
        {
            "libraryName": "lazy-value",
            "typingsPackageName": "lazy-value",
            "sourceRepoURL": "https://github.com/sindresorhus/lazy-value",
            "asOfVersion": "2.0.0"
        },
        {
            "libraryName": "ldclient-js",
            "typingsPackageName": "ldclient-js",
            "sourceRepoURL": "https://github.com/launchdarkly/js-client",
            "asOfVersion": "1.1.11"
        },
        {
            "libraryName": "leap-year",
            "typingsPackageName": "leap-year",
            "sourceRepoURL": "https://github.com/sindresorhus/leap-year",
            "asOfVersion": "3.0.0"
        },
        {
            "libraryName": "left-pad",
            "typingsPackageName": "left-pad",
            "sourceRepoURL": "https://github.com/stevemao/left-pad",
            "asOfVersion": "1.2.0"
        },
        {
            "libraryName": "leven",
            "typingsPackageName": "leven",
            "sourceRepoURL": "https://github.com/sindresorhus/leven",
            "asOfVersion": "3.0.0"
        },
        {
            "libraryName": "libra-core",
            "typingsPackageName": "libra-core",
            "sourceRepoURL": "https://github.com/perfectmak/libra-core#readme",
            "asOfVersion": "1.0.5"
        },
        {
            "libraryName": "line-column-path",
            "typingsPackageName": "line-column-path",
            "sourceRepoURL": "https://github.com/sindresorhus/line-column-path",
            "asOfVersion": "2.0.0"
        },
        {
            "libraryName": "linkify-issues",
            "typingsPackageName": "linkify-issues",
            "sourceRepoURL": "https://github.com/sindresorhus/linkify-issues",
            "asOfVersion": "2.0.0"
        },
        {
            "libraryName": "linkify-urls",
            "typingsPackageName": "linkify-urls",
            "sourceRepoURL": "https://github.com/sindresorhus/linkify-urls",
            "asOfVersion": "3.1.0"
        },
        {
            "libraryName": "Linq.JS",
            "typingsPackageName": "linq",
            "sourceRepoURL": "https://linqjs.codeplex.com/",
            "asOfVersion": "2.2.33"
        },
        {
            "libraryName": "Linq4JS",
            "typingsPackageName": "linq4js",
            "sourceRepoURL": "https://github.com/morrisjdev/Linq4JS",
            "asOfVersion": "2.1.8"
        },
        {
            "libraryName": "LinqSharp",
            "typingsPackageName": "linqsharp",
            "sourceRepoURL": "https://github.com/brunolm/LinqSharp",
            "asOfVersion": "1.0.0"
        },
        {
            "libraryName": "load-json-file",
            "typingsPackageName": "load-json-file",
            "sourceRepoURL": "https://github.com/sindresorhus/load-json-file",
            "asOfVersion": "5.1.0"
        },
        {
            "libraryName": "localforage",
            "typingsPackageName": "localforage",
            "sourceRepoURL": "https://github.com/localForage/localForage",
            "asOfVersion": "0.0.34"
        },
        {
            "libraryName": "localforage-cordovasqlitedriver",
            "typingsPackageName": "localforage-cordovasqlitedriver",
            "sourceRepoURL": "https://github.com/thgreasi/localForage-cordovaSQLiteDriver",
            "asOfVersion": "1.5.0"
        },
        {
            "libraryName": "locate-path",
            "typingsPackageName": "locate-path",
            "sourceRepoURL": "https://github.com/sindresorhus/locate-path",
            "asOfVersion": "4.0.0"
        },
        {
            "libraryName": "lock-system",
            "typingsPackageName": "lock-system",
            "sourceRepoURL": "https://github.com/sindresorhus/lock-system",
            "asOfVersion": "2.0.0"
        },
        {
            "libraryName": "lodash-decorators",
            "typingsPackageName": "lodash-decorators",
            "sourceRepoURL": "https://github.com/steelsojka/lodash-decorators",
            "asOfVersion": "4.0.0"
        },
        {
            "libraryName": "log-symbols",
            "typingsPackageName": "log-symbols",
            "sourceRepoURL": "https://github.com/sindresorhus/log-symbols",
            "asOfVersion": "3.0.0"
        },
        {
            "libraryName": "log-update",
            "typingsPackageName": "log-update",
            "sourceRepoURL": "https://github.com/sindresorhus/log-update",
            "asOfVersion": "3.1.0"
        },
        {
            "libraryName": "log4javascript",
            "typingsPackageName": "log4javascript",
            "sourceRepoURL": "http://log4javascript.org/",
            "asOfVersion": "1.4.15"
        },
        {
            "libraryName": "log4js",
            "typingsPackageName": "log4js",
            "sourceRepoURL": "https://github.com/nomiddlename/log4js-node",
            "asOfVersion": "2.3.5"
        },
        {
            "libraryName": "logform",
            "typingsPackageName": "logform",
            "sourceRepoURL": "https://github.com/winstonjs/logform",
            "asOfVersion": "1.10.0"
        },
        {
            "libraryName": "loglevel",
            "typingsPackageName": "loglevel",
            "sourceRepoURL": "https://github.com/pimterry/loglevel/",
            "asOfVersion": "1.6.2"
        },
        {
            "libraryName": "looks-same",
            "typingsPackageName": "looks-same",
            "sourceRepoURL": "https://github.com/gemini-testing/looks-same",
            "asOfVersion": "4.1.0"
        },
        {
            "libraryName": "lorem-ipsum",
            "typingsPackageName": "lorem-ipsum",
            "sourceRepoURL": "https://github.com/knicklabs/node-lorem-ipsum",
            "asOfVersion": "2.0.0"
        },
        {
            "libraryName": "loud-rejection",
            "typingsPackageName": "loud-rejection",
            "sourceRepoURL": "https://github.com/sindresorhus/loud-rejection",
            "asOfVersion": "2.0.0"
        },
        {
            "libraryName": "lower-case",
            "typingsPackageName": "lower-case",
            "sourceRepoURL": "https://github.com/blakeembrey/lower-case",
            "asOfVersion": "1.1.3"
        },
        {
            "libraryName": "lower-case-first",
            "typingsPackageName": "lower-case-first",
            "sourceRepoURL": "https://github.com/blakeembrey/lower-case-first",
            "asOfVersion": "1.0.1"
        },
        {
            "libraryName": "make-dir",
            "typingsPackageName": "make-dir",
            "sourceRepoURL": "https://github.com/sindresorhus/make-dir",
            "asOfVersion": "2.1.0"
        },
        {
            "libraryName": "mali",
            "typingsPackageName": "mali",
            "sourceRepoURL": "https://github.com/malijs/mali",
            "asOfVersion": "0.9.2"
        },
        {
            "libraryName": "@malijs/compose",
            "typingsPackageName": "mali-compose",
            "sourceRepoURL": "https://github.com/malijs/mali-compose",
            "asOfVersion": "1.3.0"
        },
        {
            "libraryName": "mali-onerror",
            "typingsPackageName": "mali-onerror",
            "sourceRepoURL": "https://github.com/malijs/onerror",
            "asOfVersion": "0.2.0"
        },
        {
            "libraryName": "map-obj",
            "typingsPackageName": "map-obj",
            "sourceRepoURL": "https://github.com/sindresorhus/map-obj",
            "asOfVersion": "3.1.0"
        },
        {
            "libraryName": "maquette",
            "typingsPackageName": "maquette",
            "sourceRepoURL": "http://maquettejs.org/",
            "asOfVersion": "2.1.6"
        },
        {
            "libraryName": "matcher",
            "typingsPackageName": "matcher",
            "sourceRepoURL": "https://github.com/sindresorhus/matcher",
            "asOfVersion": "2.0.0"
        },
        {
            "libraryName": "material-components-web",
            "typingsPackageName": "material-components-web",
            "sourceRepoURL": "https://material.io/components",
            "asOfVersion": "1.0.0"
        },
        {
            "libraryName": "maxmind",
            "typingsPackageName": "maxmind",
            "sourceRepoURL": "https://github.com/runk/node-maxmind",
            "asOfVersion": "2.0.5"
        },
        {
            "libraryName": "mem",
            "typingsPackageName": "mem",
            "sourceRepoURL": "https://github.com/sindresorhus/mem",
            "asOfVersion": "4.2.0"
        },
        {
            "libraryName": "memoize-one",
            "typingsPackageName": "memoize-one",
            "sourceRepoURL": "https://github.com/alexreardon/memoize-one#readme",
            "asOfVersion": "5.1.0"
        },
        {
            "libraryName": "mendixmodelsdk",
            "typingsPackageName": "mendixmodelsdk",
            "sourceRepoURL": "http://www.mendix.com",
            "asOfVersion": "0.8.1"
        },
        {
            "libraryName": "menubar",
            "typingsPackageName": "menubar",
            "sourceRepoURL": "https://github.com/maxogden/menubar",
            "asOfVersion": "6.0.0"
        },
        {
            "libraryName": "metisMenu",
            "typingsPackageName": "metismenu",
            "sourceRepoURL": "https://github.com/onokumus/metisMenu",
            "asOfVersion": "2.7.1"
        },
        {
            "libraryName": "microgears",
            "typingsPackageName": "microgears",
            "sourceRepoURL": "https://github.com/marcusdb/microgears",
            "asOfVersion": "4.0.5"
        },
        {
            "libraryName": "mnemonic-words",
            "typingsPackageName": "mnemonic-words",
            "sourceRepoURL": "https://github.com/sindresorhus/mnemonic-words",
            "asOfVersion": "1.1.0"
        },
        {
            "libraryName": "mobile-detect",
            "typingsPackageName": "mobile-detect",
            "sourceRepoURL": "http://hgoebl.github.io/mobile-detect.js/",
            "asOfVersion": "1.3.4"
        },
        {
            "libraryName": "mobservable",
            "typingsPackageName": "mobservable",
            "sourceRepoURL": "github.com/mweststrate/mobservable",
            "asOfVersion": "1.2.5"
        },
        {
            "libraryName": "mobservable-react",
            "typingsPackageName": "mobservable-react",
            "sourceRepoURL": "https://github.com/mweststrate/mobservable-react",
            "asOfVersion": "1.0.0"
        },
        {
            "libraryName": "Mobx Cookie",
            "typingsPackageName": "mobx-cookie",
            "sourceRepoURL": "https://github.com/will-stone/mobx-cookie",
            "asOfVersion": "1.1.1"
        },
        {
            "libraryName": "mobx-devtools-mst",
            "typingsPackageName": "mobx-devtools-mst",
            "sourceRepoURL": "https://mobxjs.github.io/mobx",
            "asOfVersion": "0.9.7"
        },
        {
            "libraryName": "mobx-task",
            "typingsPackageName": "mobx-task",
            "sourceRepoURL": "https://github.com/jeffijoe/mobx-task#readme",
            "asOfVersion": "2.0.0"
        },
        {
            "libraryName": "mockingoose",
            "typingsPackageName": "mockingoose",
            "sourceRepoURL": "https://github.com/alonronin/mockingoose#readme",
            "asOfVersion": "2.13.0"
        },
        {
            "libraryName": "Moment",
            "typingsPackageName": "moment",
            "sourceRepoURL": "https://github.com/moment/moment",
            "asOfVersion": "2.13.0"
        },
        {
            "libraryName": "moment-range",
            "typingsPackageName": "moment-range",
            "sourceRepoURL": "https://github.com/rotaready/moment-range",
            "asOfVersion": "4.0.0"
        },
        {
            "libraryName": "mongodb-memory-server",
            "typingsPackageName": "mongodb-memory-server",
            "sourceRepoURL": "https://github.com/nodkz/mongodb-memory-server",
            "asOfVersion": "2.3.0"
        },
        {
            "libraryName": "Monk",
            "typingsPackageName": "monk",
            "sourceRepoURL": "https://github.com/LearnBoost/monk.git",
            "asOfVersion": "6.0.0"
        },
        {
            "libraryName": "month-days",
            "typingsPackageName": "month-days",
            "sourceRepoURL": "https://github.com/sindresorhus/month-days",
            "asOfVersion": "3.0.0"
        },
        {
            "libraryName": "morphdom",
            "typingsPackageName": "morphdom",
            "sourceRepoURL": "https://github.com/patrick-steele-idem/morphdom",
            "asOfVersion": "2.4.0"
        },
        {
            "libraryName": "move-file",
            "typingsPackageName": "move-file",
            "sourceRepoURL": "https://github.com/sindresorhus/move-file",
            "asOfVersion": "1.1.0"
        },
        {
            "libraryName": "MQTT",
            "typingsPackageName": "mqtt",
            "sourceRepoURL": "https://github.com/mqttjs/MQTT.js",
            "asOfVersion": "2.5.0"
        },
        {
            "libraryName": "msportalfx-test",
            "typingsPackageName": "msportalfx-test",
            "sourceRepoURL": "https://msazure.visualstudio.com/DefaultCollection/AzureUX/_git/portalfx-msportalfx-test",
            "asOfVersion": "0.7.2"
        },
        {
            "libraryName": "multimatch",
            "typingsPackageName": "multimatch",
            "sourceRepoURL": "https://github.com/sindresorhus/multimatch",
            "asOfVersion": "4.0.0"
        },
        {
            "libraryName": "nano",
            "typingsPackageName": "nano",
            "sourceRepoURL": "https://github.com/apache/couchdb-nano",
            "asOfVersion": "7.0.0"
        },
        {
            "libraryName": "nats-hemera",
            "typingsPackageName": "nats-hemera",
            "sourceRepoURL": "https://github.com/hemerajs/hemera",
            "asOfVersion": "5.0.0"
        },
        {
            "libraryName": "navigation",
            "typingsPackageName": "navigation",
            "sourceRepoURL": "http://grahammendick.github.io/navigation/",
            "asOfVersion": "5.1.0"
        },
        {
            "libraryName": "navigation-react",
            "typingsPackageName": "navigation-react",
            "sourceRepoURL": "http://grahammendick.github.io/navigation/",
            "asOfVersion": "4.0.0"
        },
        {
            "libraryName": "natsort",
            "typingsPackageName": "natsort",
            "sourceRepoURL": "https://github.com/netop/natsort",
            "asOfVersion": "2.0.0"
        },
        {
            "libraryName": "typescript",
            "typingsPackageName": "navigator-permissions",
            "sourceRepoURL": "https://developer.mozilla.org/en-US/docs/Web/API/Permissions",
            "asOfVersion": "2.0.0"
        },
        {
            "libraryName": "neffos.js",
            "typingsPackageName": "neffos.js",
            "sourceRepoURL": "https://github.com/kataras/neffos.js",
            "asOfVersion": "0.1.2"
        },
        {
            "libraryName": "nblas",
            "typingsPackageName": "nblas",
            "sourceRepoURL": "https://github.com/mateogianolio/nblas",
            "asOfVersion": "2.1.6"
        },
        {
            "libraryName": "negative-array",
            "typingsPackageName": "negative-array",
            "sourceRepoURL": "https://github.com/sindresorhus/negative-array",
            "asOfVersion": "2.1.0"
        },
        {
            "libraryName": "negative-zero",
            "typingsPackageName": "negative-zero",
            "sourceRepoURL": "https://github.com/sindresorhus/negative-zero",
            "asOfVersion": "3.0.0"
        },
        {
            "libraryName": "new-github-issue-url",
            "typingsPackageName": "new-github-issue-url",
            "sourceRepoURL": "https://github.com/sindresorhus/new-github-issue-url",
            "asOfVersion": "0.2.1"
        },
        {
            "libraryName": "new-github-release-url",
            "typingsPackageName": "new-github-release-url",
            "sourceRepoURL": "https://github.com/sindresorhus/new-github-release-url",
            "asOfVersion": "1.0.0"
        },
        {
<<<<<<< HEAD
            "libraryName": "next-redux-wrapper",
            "typingsPackageName": "next-redux-wrapper",
            "sourceRepoURL": "https://github.com/kirill-konshin/next-redux-wrapper",
            "asOfVersion": "3.0.0"
=======
            "libraryName": "next",
            "typingsPackageName": "next",
            "sourceRepoURL": "https://github.com/zeit/next.js",
            "asOfVersion": "9.0.0"
        },
        {
            "libraryName": "next-server",
            "typingsPackageName": "next-server",
            "sourceRepoURL": "https://github.com/zeit/next.js",
            "asOfVersion": "9.0.0"
>>>>>>> 50adc95a
        },
        {
            "libraryName": "ng-table",
            "typingsPackageName": "ng-table",
            "sourceRepoURL": "https://github.com/esvit/ng-table",
            "asOfVersion": "2.0.1"
        },
        {
            "libraryName": "nock",
            "typingsPackageName": "nock",
            "sourceRepoURL": "https://github.com/nock/nock",
            "asOfVersion": "11.1.0"
        },
        {
            "libraryName": "node-json-db",
            "typingsPackageName": "node-json-db",
            "sourceRepoURL": "https://github.com/Belphemur/node-json-db",
            "asOfVersion": "0.9.2"
        },
        {
            "libraryName": "node-cache",
            "typingsPackageName": "node-cache",
            "sourceRepoURL": "https://github.com/mpneuried/nodecache",
            "asOfVersion": "4.2.0"
        },
        {
            "libraryName": "node-pg-migrate",
            "typingsPackageName": "node-pg-migrate",
            "sourceRepoURL": "https://github.com/theoephraim/node-pg-migrate#readme",
            "asOfVersion": "2.15.0"
        },
        {
            "libraryName": "node-sql-parser",
            "typingsPackageName": "node-sql-parser",
            "sourceRepoURL": "https://github.com/taozhi8833998/node-sql-parser#readme",
            "asOfVersion": "1.1.0"
        },
        {
            "libraryName": "node-waves",
            "typingsPackageName": "node-waves",
            "sourceRepoURL": "http://fian.my.id/Waves",
            "asOfVersion": "0.7.6"
        },
        {
            "libraryName": "nookies",
            "typingsPackageName": "nookies",
            "sourceRepoURL": "https://github.com/maticzav/nookies#readme",
            "asOfVersion": "2.0.3"
        },
        {
            "libraryName": "normalize-url",
            "typingsPackageName": "normalize-url",
            "sourceRepoURL": "https://github.com/sindresorhus/normalize-url",
            "asOfVersion": "4.2.0"
        },
        {
            "libraryName": "Normalizr",
            "typingsPackageName": "normalizr",
            "sourceRepoURL": "https://github.com/paularmstrong/normalizr",
            "asOfVersion": "2.0.18"
        },
        {
            "libraryName": "notyf",
            "typingsPackageName": "notyf",
            "sourceRepoURL": "https://github.com/caroso1222/notyf",
            "asOfVersion": "3.0.0"
        },
        {
            "libraryName": "npm-email",
            "typingsPackageName": "npm-email",
            "sourceRepoURL": "https://github.com/sindresorhus/npm-email",
            "asOfVersion": "3.1.0"
        },
        {
            "libraryName": "npm-keyword",
            "typingsPackageName": "npm-keyword",
            "sourceRepoURL": "https://github.com/sindresorhus/npm-keyword",
            "asOfVersion": "6.0.0"
        },
        {
            "libraryName": "npm-name",
            "typingsPackageName": "npm-name",
            "sourceRepoURL": "https://github.com/sindresorhus/npm-name",
            "asOfVersion": "5.2.1"
        },
        {
            "libraryName": "npm-run-path",
            "typingsPackageName": "npm-run-path",
            "sourceRepoURL": "https://github.com/sindresorhus/npm-run-path",
            "asOfVersion": "3.0.1"
        },
        {
            "libraryName": "npm-user",
            "typingsPackageName": "npm-user",
            "sourceRepoURL": "https://github.com/sindresorhus/npm-user",
            "asOfVersion": "4.0.0"
        },
        {
            "libraryName": "Nuka Carousel",
            "typingsPackageName": "nuka-carousel",
            "sourceRepoURL": "https://github.com/FormidableLabs/nuka-carousel/",
            "asOfVersion": "4.4.6"
        },
        {
            "libraryName": "Numbro",
            "typingsPackageName": "numbro",
            "sourceRepoURL": "https://github.com/foretagsplatsen/numbro/",
            "asOfVersion": "1.9.3"
        },
        {
            "libraryName": "oembed-parser",
            "typingsPackageName": "oembed-parser",
            "sourceRepoURL": "https://www.npmjs.com/package/oembed-parser",
            "asOfVersion": "1.2.2"
        },
        {
            "libraryName": "odata",
            "typingsPackageName": "odata",
            "sourceRepoURL": "https://github.com/janhommes/odata",
            "asOfVersion": "1.0.3"
        },
        {
            "libraryName": "o.js",
            "typingsPackageName": "o.js",
            "sourceRepoURL": "https://github.com/janhommes/o.js",
            "asOfVersion": "1.0.3"
        },
        {
            "libraryName": "on-change",
            "typingsPackageName": "on-change",
            "sourceRepoURL": "https://github.com/sindresorhus/on-change",
            "asOfVersion": "1.1.0"
        },
        {
            "libraryName": "onetime",
            "typingsPackageName": "onetime",
            "sourceRepoURL": "https://github.com/sindresorhus/onetime",
            "asOfVersion": "4.0.0"
        },
        {
            "libraryName": "onoff",
            "typingsPackageName": "onoff",
            "sourceRepoURL": "https://github.com/fivdi/onoff",
            "asOfVersion": "4.1.0"
        },
        {
            "libraryName": "Onsen UI",
            "typingsPackageName": "onsenui",
            "sourceRepoURL": "http://onsen.io",
            "asOfVersion": "2.0.0"
        },
        {
            "libraryName": "open",
            "typingsPackageName": "open",
            "sourceRepoURL": "https://github.com/sindresorhus/open",
            "asOfVersion": "6.2.0"
        },
        {
            "libraryName": "open-editor",
            "typingsPackageName": "open-editor",
            "sourceRepoURL": "https://github.com/sindresorhus/open-editor",
            "asOfVersion": "2.0.0"
        },
        {
            "libraryName": "openid-client",
            "typingsPackageName": "openid-client",
            "sourceRepoURL": "https://github.com/panva/node-openid-client",
            "asOfVersion": "3.7.0"
        },
        {
            "libraryName": "opn",
            "typingsPackageName": "opn",
            "sourceRepoURL": "https://github.com/sindresorhus/opn",
            "asOfVersion": "5.5.0"
        },
        {
            "libraryName": "ora",
            "typingsPackageName": "ora",
            "sourceRepoURL": "https://github.com/sindresorhus/ora",
            "asOfVersion": "3.2.0"
        },
        {
            "libraryName": "os-locale",
            "typingsPackageName": "os-locale",
            "sourceRepoURL": "https://github.com/sindresorhus/os-locale",
            "asOfVersion": "4.0.0"
        },
        {
            "libraryName": "os-name",
            "typingsPackageName": "os-name",
            "sourceRepoURL": "https://github.com/sindresorhus/os-name",
            "asOfVersion": "3.1.0"
        },
        {
            "libraryName": "otplib",
            "typingsPackageName": "otplib",
            "sourceRepoURL": "https://github.com/yeojz/otplib",
            "asOfVersion": "10.0.0"
        },
        {
            "libraryName": "overwatch-api",
            "typingsPackageName": "overwatch-api",
            "sourceRepoURL": "https://github.com/alfg/overwatch-api",
            "asOfVersion": "0.7.1"
        },
        {
            "libraryName": "p-all",
            "typingsPackageName": "p-all",
            "sourceRepoURL": "https://github.com/sindresorhus/p-all",
            "asOfVersion": "2.0.0"
        },
        {
            "libraryName": "p-any",
            "typingsPackageName": "p-any",
            "sourceRepoURL": "https://github.com/sindresorhus/p-any",
            "asOfVersion": "2.0.0"
        },
        {
            "libraryName": "p-cancelable",
            "typingsPackageName": "p-cancelable",
            "sourceRepoURL": "https://github.com/sindresorhus/p-cancelable",
            "asOfVersion": "1.1.0"
        },
        {
            "libraryName": "p-catch-if",
            "typingsPackageName": "p-catch-if",
            "sourceRepoURL": "https://github.com/sindresorhus/p-catch-if",
            "asOfVersion": "2.0.0"
        },
        {
            "libraryName": "p-debounce",
            "typingsPackageName": "p-debounce",
            "sourceRepoURL": "https://github.com/sindresorhus/p-debounce",
            "asOfVersion": "2.0.0"
        },
        {
            "libraryName": "p-defer",
            "typingsPackageName": "p-defer",
            "sourceRepoURL": "https://github.com/sindresorhus/p-defer",
            "asOfVersion": "2.0.0"
        },
        {
            "libraryName": "p-do-whilst",
            "typingsPackageName": "p-do-whilst",
            "sourceRepoURL": "https://github.com/sindresorhus/p-do-whilst",
            "asOfVersion": "1.0.0"
        },
        {
            "libraryName": "p-each-series",
            "typingsPackageName": "p-each-series",
            "sourceRepoURL": "https://github.com/sindresorhus/p-each-series",
            "asOfVersion": "2.0.0"
        },
        {
            "libraryName": "p-event",
            "typingsPackageName": "p-event",
            "sourceRepoURL": "https://github.com/sindresorhus/p-event",
            "asOfVersion": "3.0.0"
        },
        {
            "libraryName": "p-every",
            "typingsPackageName": "p-every",
            "sourceRepoURL": "https://github.com/kevva/p-every",
            "asOfVersion": "2.0.0"
        },
        {
            "libraryName": "p-forever",
            "typingsPackageName": "p-forever",
            "sourceRepoURL": "https://github.com/sindresorhus/p-forever",
            "asOfVersion": "2.0.0"
        },
        {
            "libraryName": "p-is-promise",
            "typingsPackageName": "p-is-promise",
            "sourceRepoURL": "https://github.com/sindresorhus/p-is-promise",
            "asOfVersion": "2.1.0"
        },
        {
            "libraryName": "p-lazy",
            "typingsPackageName": "p-lazy",
            "sourceRepoURL": "https://github.com/sindresorhus/p-lazy",
            "asOfVersion": "2.0.0"
        },
        {
            "libraryName": "p-limit",
            "typingsPackageName": "p-limit",
            "sourceRepoURL": "https://github.com/sindresorhus/p-limit",
            "asOfVersion": "2.2.0"
        },
        {
            "libraryName": "p-locate",
            "typingsPackageName": "p-locate",
            "sourceRepoURL": "https://github.com/sindresorhus/p-locate",
            "asOfVersion": "4.0.0"
        },
        {
            "libraryName": "p-log",
            "typingsPackageName": "p-log",
            "sourceRepoURL": "https://github.com/sindresorhus/p-log",
            "asOfVersion": "2.0.0"
        },
        {
            "libraryName": "p-map",
            "typingsPackageName": "p-map",
            "sourceRepoURL": "https://github.com/sindresorhus/p-map",
            "asOfVersion": "2.0.0"
        },
        {
            "libraryName": "p-map-series",
            "typingsPackageName": "p-map-series",
            "sourceRepoURL": "https://github.com/sindresorhus/p-map-series",
            "asOfVersion": "2.0.0"
        },
        {
            "libraryName": "p-memoize",
            "typingsPackageName": "p-memoize",
            "sourceRepoURL": "https://github.com/sindresorhus/p-memoize",
            "asOfVersion": "3.0.0"
        },
        {
            "libraryName": "p-min-delay",
            "typingsPackageName": "p-min-delay",
            "sourceRepoURL": "https://github.com/sindresorhus/p-min-delay",
            "asOfVersion": "3.0.0"
        },
        {
            "libraryName": "p-one",
            "typingsPackageName": "p-one",
            "sourceRepoURL": "https://github.com/kevva/p-one",
            "asOfVersion": "2.0.0"
        },
        {
            "libraryName": "p-pipe",
            "typingsPackageName": "p-pipe",
            "sourceRepoURL": "https://github.com/sindresorhus/p-pipe",
            "asOfVersion": "2.0.1"
        },
        {
            "libraryName": "p-progress",
            "typingsPackageName": "p-progress",
            "sourceRepoURL": "https://github.com/sindresorhus/p-progress",
            "asOfVersion": "0.3.0"
        },
        {
            "libraryName": "p-props",
            "typingsPackageName": "p-props",
            "sourceRepoURL": "https://github.com/sindresorhus/p-props",
            "asOfVersion": "2.0.0"
        },
        {
            "libraryName": "p-queue",
            "typingsPackageName": "p-queue",
            "sourceRepoURL": "https://github.com/sindresorhus/p-queue",
            "asOfVersion": "3.2.1"
        },
        {
            "libraryName": "p-reduce",
            "typingsPackageName": "p-reduce",
            "sourceRepoURL": "https://github.com/sindresorhus/p-reduce",
            "asOfVersion": "2.0.0"
        },
        {
            "libraryName": "p-reflect",
            "typingsPackageName": "p-reflect",
            "sourceRepoURL": "https://github.com/sindresorhus/p-reflect",
            "asOfVersion": "2.0.0"
        },
        {
            "libraryName": "p-retry",
            "typingsPackageName": "p-retry",
            "sourceRepoURL": "https://github.com/sindresorhus/p-retry",
            "asOfVersion": "4.0.0"
        },
        {
            "libraryName": "p-series",
            "typingsPackageName": "p-series",
            "sourceRepoURL": "https://github.com/sindresorhus/p-series",
            "asOfVersion": "2.0.0"
        },
        {
            "libraryName": "p-settle",
            "typingsPackageName": "p-settle",
            "sourceRepoURL": "https://github.com/sindresorhus/p-settle",
            "asOfVersion": "3.0.0"
        },
        {
            "libraryName": "p-some",
            "typingsPackageName": "p-some",
            "sourceRepoURL": "https://github.com/sindresorhus/p-some",
            "asOfVersion": "4.0.1"
        },
        {
            "libraryName": "p-tap",
            "typingsPackageName": "p-tap",
            "sourceRepoURL": "https://github.com/sindresorhus/p-tap",
            "asOfVersion": "2.0.0"
        },
        {
            "libraryName": "p-throttle",
            "typingsPackageName": "p-throttle",
            "sourceRepoURL": "https://github.com/sindresorhus/p-throttle",
            "asOfVersion": "2.1.0"
        },
        {
            "libraryName": "p-time",
            "typingsPackageName": "p-time",
            "sourceRepoURL": "https://github.com/sindresorhus/p-time",
            "asOfVersion": "2.0.0"
        },
        {
            "libraryName": "p-timeout",
            "typingsPackageName": "p-timeout",
            "sourceRepoURL": "https://github.com/sindresorhus/p-timeout",
            "asOfVersion": "3.0.0"
        },
        {
            "libraryName": "p-times",
            "typingsPackageName": "p-times",
            "sourceRepoURL": "https://github.com/sindresorhus/p-times",
            "asOfVersion": "2.0.0"
        },
        {
            "libraryName": "p-try",
            "typingsPackageName": "p-try",
            "sourceRepoURL": "https://github.com/sindresorhus/p-try",
            "asOfVersion": "2.1.0"
        },
        {
            "libraryName": "p-wait-for",
            "typingsPackageName": "p-wait-for",
            "sourceRepoURL": "https://github.com/sindresorhus/p-wait-for",
            "asOfVersion": "3.0.0"
        },
        {
            "libraryName": "p-waterfall",
            "typingsPackageName": "p-waterfall",
            "sourceRepoURL": "https://github.com/sindresorhus/p-waterfall",
            "asOfVersion": "2.0.0"
        },
        {
            "libraryName": "p-whilst",
            "typingsPackageName": "p-whilst",
            "sourceRepoURL": "https://github.com/sindresorhus/p-whilst",
            "asOfVersion": "2.0.0"
        },
        {
            "libraryName": "package-json",
            "typingsPackageName": "package-json",
            "sourceRepoURL": "https://github.com/sindresorhus/package-json",
            "asOfVersion": "6.1.0"
        },
        {
            "libraryName": "pad",
            "typingsPackageName": "pad",
            "sourceRepoURL": "https://github.com/adaltas/node-pad",
            "asOfVersion": "2.1.0"
        },
        {
            "libraryName": "paper",
            "typingsPackageName": "paper",
            "sourceRepoURL": "https://github.com/paperjs/paper.js",
            "asOfVersion": "0.12.3"
        },
        {
            "libraryName": "param-case",
            "typingsPackageName": "param-case",
            "sourceRepoURL": "https://github.com/blakeembrey/param-case",
            "asOfVersion": "1.1.2"
        },
        {
            "libraryName": "park-miller",
            "typingsPackageName": "park-miller",
            "sourceRepoURL": "https://github.com/sindresorhus/park-miller",
            "asOfVersion": "1.1.0"
        },
        {
            "libraryName": "parse-columns",
            "typingsPackageName": "parse-columns",
            "sourceRepoURL": "https://github.com/sindresorhus/parse-columns",
            "asOfVersion": "2.0.0"
        },
        {
            "libraryName": "parse-ms",
            "typingsPackageName": "parse-ms",
            "sourceRepoURL": "https://github.com/sindresorhus/parse-ms",
            "asOfVersion": "2.1.0"
        },
        {
            "libraryName": "pascal-case",
            "typingsPackageName": "pascal-case",
            "sourceRepoURL": "https://github.com/blakeembrey/pascal-case",
            "asOfVersion": "1.1.2"
        },
        {
            "libraryName": "passport-client-cert",
            "typingsPackageName": "passport-client-cert",
            "sourceRepoURL": "https://github.com/ripjar/passport-client-cert",
            "asOfVersion": "2.1.0"
        },
        {
            "libraryName": "path-case",
            "typingsPackageName": "path-case",
            "sourceRepoURL": "https://github.com/blakeembrey/path-case",
            "asOfVersion": "1.1.2"
        },
        {
            "libraryName": "path-exists",
            "typingsPackageName": "path-exists",
            "sourceRepoURL": "https://github.com/sindresorhus/path-exists",
            "asOfVersion": "4.0.0"
        },
        {
            "libraryName": "path-key",
            "typingsPackageName": "path-key",
            "sourceRepoURL": "https://github.com/sindresorhus/path-key",
            "asOfVersion": "3.0.1"
        },
        {
            "libraryName": "path-to-regexp",
            "typingsPackageName": "path-to-regexp",
            "sourceRepoURL": "https://github.com/pillarjs/path-to-regexp",
            "asOfVersion": "1.7.0"
        },
        {
            "libraryName": "path-type",
            "typingsPackageName": "path-type",
            "sourceRepoURL": "https://github.com/sindresorhus/path-type",
            "asOfVersion": "4.0.0"
        },
        {
            "libraryName": "peerjs",
            "typingsPackageName": "peerjs",
            "sourceRepoURL": "http://peerjs.com/",
            "asOfVersion": "1.1.0"
        },
        {
            "libraryName": "perfect-scrollbar",
            "typingsPackageName": "perfect-scrollbar",
            "sourceRepoURL": "https://github.com/noraesae/perfect-scrollbar",
            "asOfVersion": "1.3.0"
        },
        {
            "libraryName": "pg-connection-string",
            "typingsPackageName": "pg-connection-string",
            "sourceRepoURL": "https://github.com/iceddev/pg-connection-string",
            "asOfVersion": "2.0.0"
        },
        {
            "libraryName": "pg-promise",
            "typingsPackageName": "pg-promise",
            "sourceRepoURL": "https://github.com/vitaly-t/pg-promise",
            "asOfVersion": "5.4.3"
        },
        {
            "libraryName": "phin",
            "typingsPackageName": "phin",
            "sourceRepoURL": "https://github.com/ethanent/phin",
            "asOfVersion": "3.4.0"
        },
        {
            "libraryName": "phonegap-plugin-push",
            "typingsPackageName": "phonegap-plugin-push",
            "sourceRepoURL": "https://github.com/phonegap/phonegap-plugin-push",
            "asOfVersion": "2.1.2"
        },
        {
            "libraryName": "pixi-spine",
            "typingsPackageName": "pixi-spine",
            "sourceRepoURL": "https://github.com/pixijs/pixi-spine",
            "asOfVersion": "1.4.2"
        },
        {
            "libraryName": "pixi.js",
            "typingsPackageName": "pixi.js",
            "sourceRepoURL": "https://github.com/pixijs/pixi.js/tree/v4.x",
            "asOfVersion": "5.0.0"
        },
        {
            "libraryName": "pkcs11js",
            "typingsPackageName": "pkcs11js",
            "sourceRepoURL": "https://github.com/PeculiarVentures/pkcs11js",
            "asOfVersion": "1.0.4"
        },
        {
            "libraryName": "pkg-conf",
            "typingsPackageName": "pkg-conf",
            "sourceRepoURL": "https://github.com/sindresorhus/pkg-conf",
            "asOfVersion": "3.0.0"
        },
        {
            "libraryName": "pkg-dir",
            "typingsPackageName": "pkg-dir",
            "sourceRepoURL": "https://github.com/sindresorhus/pkg-dir",
            "asOfVersion": "4.0.0"
        },
        {
            "libraryName": "pkg-up",
            "typingsPackageName": "pkg-up",
            "sourceRepoURL": "https://github.com/sindresorhus/pkg-up",
            "asOfVersion": "3.1.0"
        },
        {
            "libraryName": "pkg-versions",
            "typingsPackageName": "pkg-versions",
            "sourceRepoURL": "https://github.com/sindresorhus/pkg-versions",
            "asOfVersion": "2.0.0"
        },
        {
            "libraryName": "playcanvas",
            "typingsPackageName": "playcanvas",
            "sourceRepoURL": "https://github.com/playcanvas/engine",
            "asOfVersion": "1.23.0"
        },
        {
            "libraryName": "plottable",
            "typingsPackageName": "plottable",
            "sourceRepoURL": "http://plottablejs.org/",
            "asOfVersion": "3.7.0"
        },
        {
            "libraryName": "plur",
            "typingsPackageName": "plur",
            "sourceRepoURL": "https://github.com/sindresorhus/plur",
            "asOfVersion": "3.1.0"
        },
        {
            "libraryName": "png-async",
            "typingsPackageName": "png-async",
            "sourceRepoURL": "https://github.com/kanreisa/node-png-async",
            "asOfVersion": "0.9.4"
        },
        {
            "libraryName": "poly2tri.js",
            "typingsPackageName": "poly2tri",
            "sourceRepoURL": "https://github.com/r3mi/poly2tri.js",
            "asOfVersion": "1.4.0"
        },
        {
            "libraryName": "popper.js",
            "typingsPackageName": "popper.js",
            "sourceRepoURL": "https://github.com/FezVrasta/popper.js/",
            "asOfVersion": "1.11.0"
        },
        {
            "libraryName": "positive-zero",
            "typingsPackageName": "positive-zero",
            "sourceRepoURL": "https://github.com/sindresorhus/positive-zero",
            "asOfVersion": "3.0.0"
        },
        {
            "libraryName": "postmark",
            "typingsPackageName": "postmark",
            "sourceRepoURL": "http://wildbit.github.io/postmark.js",
            "asOfVersion": "2.0.0"
        },
        {
            "libraryName": "Prando",
            "typingsPackageName": "prando",
            "sourceRepoURL": "https://github.com/zeh/prando",
            "asOfVersion": "1.0.0"
        },
        {
            "libraryName": "pretty-bytes",
            "typingsPackageName": "pretty-bytes",
            "sourceRepoURL": "https://github.com/sindresorhus/pretty-bytes",
            "asOfVersion": "5.2.0"
        },
        {
            "libraryName": "pretty-format",
            "typingsPackageName": "pretty-format",
            "sourceRepoURL": "https://github.com/facebook/jest/tree/master/packages/pretty-format",
            "asOfVersion": "24.3.0"
        },
        {
            "libraryName": "pretty-ms",
            "typingsPackageName": "pretty-ms",
            "sourceRepoURL": "https://github.com/sindresorhus/pretty-ms",
            "asOfVersion": "5.0.0"
        },
        {
            "libraryName": "prosemirror-tables",
            "typingsPackageName": "prosemirror-tables",
            "sourceRepoURL": "https://github.com/ProseMirror/prosemirror-tables",
            "asOfVersion": "0.9.1"
        },
        {
            "libraryName": "printf",
            "typingsPackageName": "printf",
            "sourceRepoURL": "https://github.com/adaltas/node-printf",
            "asOfVersion": "0.3.0"
        },
        {
            "libraryName": "ProtoBuf.js",
            "typingsPackageName": "protobufjs",
            "sourceRepoURL": "https://github.com/dcodeIO/ProtoBuf.js",
            "asOfVersion": "6.0.0"
        },
        {
            "libraryName": "Protractor",
            "typingsPackageName": "protractor",
            "sourceRepoURL": "https://github.com/angular/protractor",
            "asOfVersion": "4.0.0"
        },
        {
            "libraryName": "ps-list",
            "typingsPackageName": "ps-list",
            "sourceRepoURL": "https://github.com/sindresorhus/ps-list",
            "asOfVersion": "6.2.1"
        },
        {
            "libraryName": "public-ip",
            "typingsPackageName": "public-ip",
            "sourceRepoURL": "https://github.com/sindresorhus/public-ip",
            "asOfVersion": "3.1.0"
        },
        {
            "libraryName": "pupa",
            "typingsPackageName": "pupa",
            "sourceRepoURL": "https://github.com/sindresorhus/pupa",
            "asOfVersion": "2.0.0"
        },
        {
            "libraryName": "qiniu",
            "typingsPackageName": "qiniu",
            "sourceRepoURL": "https://github.com/qiniu/nodejs-sdk",
            "asOfVersion": "7.0.1"
        },
        {
            "libraryName": "qrcode-generator",
            "typingsPackageName": "qrcode-generator",
            "sourceRepoURL": "https://github.com/kazuhikoarase/qrcode-generator",
            "asOfVersion": "1.0.6"
        },
        {
            "libraryName": "query-string",
            "typingsPackageName": "query-string",
            "sourceRepoURL": "https://github.com/sindresorhus/query-string",
            "asOfVersion": "6.3.0"
        },
        {
            "libraryName": "quick-lru",
            "typingsPackageName": "quick-lru",
            "sourceRepoURL": "https://github.com/sindresorhus/quick-lru",
            "asOfVersion": "3.0.0"
        },
        {
            "libraryName": "ractive",
            "typingsPackageName": "ractive",
            "sourceRepoURL": "https://ractive.js.org",
            "asOfVersion": "0.10.0"
        },
        {
            "libraryName": "qunit-dom",
            "typingsPackageName": "qunit-dom",
            "sourceRepoURL": "https://github.com/simplabs/qunit-dom#readme",
            "asOfVersion": "0.7.0"
        },
        {
            "libraryName": "random-float",
            "typingsPackageName": "random-float",
            "sourceRepoURL": "https://github.com/sindresorhus/random-float",
            "asOfVersion": "2.0.0"
        },
        {
            "libraryName": "random-int",
            "typingsPackageName": "random-int",
            "sourceRepoURL": "https://github.com/sindresorhus/random-int",
            "asOfVersion": "2.0.0"
        },
        {
            "libraryName": "random-item",
            "typingsPackageName": "random-item",
            "sourceRepoURL": "https://github.com/sindresorhus/random-item",
            "asOfVersion": "2.0.0"
        },
        {
            "libraryName": "random-js",
            "typingsPackageName": "random-js",
            "sourceRepoURL": "https://github.com/ckknight/random-js",
            "asOfVersion": "2.0.0"
        },
        {
            "libraryName": "random-obj-key",
            "typingsPackageName": "random-obj-key",
            "sourceRepoURL": "https://github.com/sindresorhus/random-obj-key",
            "asOfVersion": "2.0.0"
        },
        {
            "libraryName": "random-obj-prop",
            "typingsPackageName": "random-obj-prop",
            "sourceRepoURL": "https://github.com/sindresorhus/random-obj-prop",
            "asOfVersion": "2.0.0"
        },
        {
            "libraryName": "randoma",
            "typingsPackageName": "randoma",
            "sourceRepoURL": "https://github.com/sindresorhus/randoma",
            "asOfVersion": "1.3.0"
        },
        {
            "libraryName": "Raven JS",
            "typingsPackageName": "raven-js",
            "sourceRepoURL": "https://github.com/getsentry/raven-js",
            "asOfVersion": "3.10.0"
        },
        {
            "libraryName": "raw-body",
            "typingsPackageName": "raw-body",
            "sourceRepoURL": "https://github.com/stream-utils/raw-body",
            "asOfVersion": "2.3.0"
        },
        {
            "libraryName": "rdflib",
            "typingsPackageName": "rdflib",
            "sourceRepoURL": "http://github.com/linkeddata/rdflib.js",
            "asOfVersion": "1.0.5"
        },
        {
            "libraryName": "rc-progress",
            "typingsPackageName": "rc-progress",
            "sourceRepoURL": "http://github.com/react-component/progress",
            "asOfVersion": "2.4.0"
        },
        {
            "libraryName": "re2",
            "typingsPackageName": "re2",
            "sourceRepoURL": "https://github.com/uhop/node-re2",
            "asOfVersion": "1.10.3"
        },
        {
            "libraryName": "react-alice-carousel",
            "typingsPackageName": "react-alice-carousel",
            "sourceRepoURL": "https://github.com/maxmarinich/react-alice-carousel",
            "asOfVersion": "1.15.3"
        },
        {
            "libraryName": "react-chartjs-2",
            "typingsPackageName": "react-chartjs-2",
            "sourceRepoURL": "https://github.com/gor181/react-chartjs-2",
            "asOfVersion": "2.5.7"
        },
        {
            "libraryName": "react-daum-postcode",
            "typingsPackageName": "react-daum-postcode",
            "sourceRepoURL": "https://github.com/kimminsik-bernard/react-daum-postcode",
            "asOfVersion": "1.6.1"
        },
        {
            "libraryName": "react-collapsible",
            "typingsPackageName": "react-collapsible",
            "sourceRepoURL": "https://github.com/glennflanagan/react-collapsible#readme",
            "asOfVersion": "2.3.0"
        },
        {
            "libraryName": "react-circular-progressbar",
            "typingsPackageName": "react-circular-progressbar",
            "sourceRepoURL": "https://github.com/kevinsqi/react-circular-progressbar#readme",
            "asOfVersion": "1.1.0"
        },
        {
            "libraryName": "react-content-loader",
            "typingsPackageName": "react-content-loader",
            "sourceRepoURL": "https://github.com/danilowoz/react-content-loader",
            "asOfVersion": "4.0.0"
        },
        {
            "libraryName": "react-day-picker",
            "typingsPackageName": "react-day-picker",
            "sourceRepoURL": "https://github.com/gpbl/react-day-picker",
            "asOfVersion": "5.3.0"
        },
        {
            "libraryName": "react-dnd",
            "typingsPackageName": "react-dnd",
            "sourceRepoURL": "https://github.com/react-dnd/react-dnd",
            "asOfVersion": "3.0.2"
        },
        {
            "libraryName": "react-dnd-html5-backend",
            "typingsPackageName": "react-dnd-html5-backend",
            "sourceRepoURL": "https://github.com/react-dnd/react-dnd",
            "asOfVersion": "3.0.2"
        },
        {
            "libraryName": "react-dnd-test-backend",
            "typingsPackageName": "react-dnd-test-backend",
            "sourceRepoURL": "https://github.com/react-dnd/react-dnd",
            "asOfVersion": "3.0.2"
        },
        {
            "libraryName": "react-dnd-touch-backend",
            "typingsPackageName": "react-dnd-touch-backend",
            "sourceRepoURL": "https://github.com/react-dnd/react-dnd",
            "asOfVersion": "0.5.0"
        },
        {
            "libraryName": "react-dotdotdot",
            "typingsPackageName": "react-dotdotdot",
            "sourceRepoURL": "https://github.com/CezaryDanielNowak/React-dotdotdot",
            "asOfVersion": "1.2.4"
        },
        {
            "libraryName": "react-dropzone",
            "typingsPackageName": "react-dropzone",
            "sourceRepoURL": "https://github.com/react-dropzone/react-dropzone",
            "asOfVersion": "5.1.0"
        },
        {
            "libraryName": "react-flip-move",
            "typingsPackageName": "react-flip-move",
            "sourceRepoURL": "https://github.com/joshwcomeau/react-flip-move",
            "asOfVersion": "2.9.12"
        },
        {
            "libraryName": "react-ga",
            "typingsPackageName": "react-ga",
            "sourceRepoURL": "https://github.com/react-ga/react-ga",
            "asOfVersion": "2.3.0"
        },
        {
            "libraryName": "react-hot-loader",
            "typingsPackageName": "react-hot-loader",
            "sourceRepoURL": "https://github.com/gaearon/react-hot-loader",
            "asOfVersion": "4.1.1"
        },
        {
            "libraryName": "react-helmet-async",
            "typingsPackageName": "react-helmet-async",
            "sourceRepoURL": "https://github.com/staylor/react-helmet-async",
            "asOfVersion": "1.0.2"
        },
        {
            "libraryName": "react-i18next",
            "typingsPackageName": "react-i18next",
            "sourceRepoURL": "https://github.com/i18next/react-i18next",
            "asOfVersion": "8.1.0"
        },
        {
            "libraryName": "React Icons",
            "typingsPackageName": "react-icons",
            "sourceRepoURL": "https://www.npmjs.com/package/react-icons",
            "asOfVersion": "3.0.0"
        },
        {
            "libraryName": "react-inlinesvg",
            "typingsPackageName": "react-inlinesvg",
            "sourceRepoURL": "https://github.com/gilbarbara/react-inlinesvg#readme",
            "asOfVersion": "1.0.0"
        },
        {
            "libraryName": "react-intl",
            "typingsPackageName": "react-intl",
            "sourceRepoURL": "https://github.com/formatjs/react-intl",
            "asOfVersion": "3.0.0"
        },
        {
            "libraryName": "react-json-pretty",
            "typingsPackageName": "react-json-pretty",
            "sourceRepoURL": "https://github.com/chenckang/react-json-pretty",
            "asOfVersion": "2.2.0"
        },
        {
            "libraryName": "react-joyride",
            "typingsPackageName": "react-joyride",
            "sourceRepoURL": "https://github.com/gilbarbara/react-joyride",
            "asOfVersion": "2.0.3"
        },
        {
            "libraryName": "react-jss",
            "typingsPackageName": "react-jss",
            "sourceRepoURL": "https://github.com/cssinjs/react-jss#readme",
            "asOfVersion": "10.0.0"
        },
        {
            "libraryName": "react-monaco-editor",
            "typingsPackageName": "react-monaco-editor",
            "sourceRepoURL": "https://github.com/superRaytin/react-monaco-editor",
            "asOfVersion": "0.16.0"
        },
        {
            "libraryName": "react-native-collapsible",
            "typingsPackageName": "react-native-collapsible",
            "sourceRepoURL": "https://github.com/oblador/react-native-collapsible",
            "asOfVersion": "0.11.0"
        },
        {
            "libraryName": "react-native-elements",
            "typingsPackageName": "react-native-elements",
            "sourceRepoURL": "https://github.com/react-native-training/react-native-elements",
            "asOfVersion": "0.18.0"
        },
        {
            "libraryName": "react-native-fs",
            "typingsPackageName": "react-native-fs",
            "sourceRepoURL": "https://github.com/itinance/react-native-fs",
            "asOfVersion": "2.13.0"
        },
        {
            "libraryName": "react-native-fabric",
            "typingsPackageName": "react-native-fabric",
            "sourceRepoURL": "https://github.com/corymsmith/react-native-fabric",
            "asOfVersion": "0.5.2"
        },
        {
            "libraryName": "react-native-goby",
            "typingsPackageName": "react-native-goby",
            "sourceRepoURL": "https://gitlab.com/MessageDream/react-native-goby",
            "asOfVersion": "0.0.5"
        },
        {
            "libraryName": "react-native-google-analytics-bridge",
            "typingsPackageName": "react-native-google-analytics-bridge",
            "sourceRepoURL": "https://github.com/idehub/react-native-google-analytics-bridge",
            "asOfVersion": "5.3.3"
        },
        {
            "libraryName": "react-native-keychain",
            "typingsPackageName": "react-native-keychain",
            "sourceRepoURL": "https://github.com/oblador/react-native-keychain",
            "asOfVersion": "3.1.0"
        },
        {
            "libraryName": "react-native-linear-gradient",
            "typingsPackageName": "react-native-linear-gradient",
            "sourceRepoURL": "https://github.com/react-native-community/react-native-linear-gradient",
            "asOfVersion": "2.4.0"
        },
        {
            "libraryName": "@mauron85/react-native-background-geolocation",
            "typingsPackageName": "react-native-mauron85-background-geolocation",
            "sourceRepoURL": "https://github.com/mauron85/react-native-background-geolocation#readme",
            "asOfVersion": "0.5.3"
        },
        {
            "libraryName": "react-native-modal",
            "typingsPackageName": "react-native-modal",
            "sourceRepoURL": "https://github.com/react-native-community/react-native-modal",
            "asOfVersion": "4.1.1"
        },
        {
            "libraryName": "react-native-navigation",
            "typingsPackageName": "react-native-navigation",
            "sourceRepoURL": "https://github.com/wix/react-native-navigation",
            "asOfVersion": "2.0.0"
        },
        {
            "libraryName": "react-native-swipe-gestures",
            "typingsPackageName": "react-native-swipe-gestures",
            "sourceRepoURL": "https://github.com/glepur/react-native-swipe-gestures",
            "asOfVersion": "1.0.4"
        },
        {
            "libraryName": "react-native-safe-area",
            "typingsPackageName": "react-native-safe-area",
            "sourceRepoURL": "https://github.com/miyabi/react-native-safe-area#readme",
            "asOfVersion": "0.5.1"
        },
        {
            "libraryName": "react-native-permissions",
            "typingsPackageName": "react-native-permissions",
            "sourceRepoURL": "https://github.com/yonahforst/react-native-permissions",
            "asOfVersion": "2.0.0"
        },
        {
            "libraryName": "react-navigation-material-bottom-tabs",
            "typingsPackageName": "react-navigation-material-bottom-tabs",
            "sourceRepoURL": "https://github.com/react-navigation/material-bottom-tabs",
            "asOfVersion": "2.0.0"
        },
        {
            "libraryName": "react-owl-carousel",
            "typingsPackageName": "react-owl-carousel",
            "sourceRepoURL": "https://github.com/seal789ie/react-owl-carousel",
            "asOfVersion": "2.3.0"
        },
        {
            "libraryName": "react-rnd",
            "typingsPackageName": "react-rnd",
            "sourceRepoURL": "https://github.com/bokuweb/react-rnd",
            "asOfVersion": "8.0.0"
        },
        {
            "libraryName": "react-sortable-hoc",
            "typingsPackageName": "react-sortable-hoc",
            "sourceRepoURL": "https://github.com/clauderic/react-sortable-hoc",
            "asOfVersion": "0.7.1"
        },
        {
            "libraryName": "react-sortable-pane",
            "typingsPackageName": "react-sortable-pane",
            "sourceRepoURL": "https://github.com/bokuweb/react-sortable-pane",
            "asOfVersion": "1.0.0"
        },
        {
            "libraryName": "react-split-pane",
            "typingsPackageName": "react-split-pane",
            "sourceRepoURL": "https://github.com/tomkp/react-split-pane",
            "asOfVersion": "0.1.67"
        },
        {
            "libraryName": "react-sticky-box",
            "typingsPackageName": "react-sticky-box",
            "sourceRepoURL": "https://github.com/codecks-io/react-sticky-box",
            "asOfVersion": "0.8.0"
        },
        {
            "libraryName": "react-svg",
            "typingsPackageName": "react-svg",
            "sourceRepoURL": "https://github.com/tanem/react-svg",
            "asOfVersion": "5.0.0"
        },
        {
            "libraryName": "react-swipeable",
            "typingsPackageName": "react-swipeable",
            "sourceRepoURL": "https://github.com/dogfessional/react-swipeable",
            "asOfVersion": "5.2.0"
        },
        {
            "libraryName": "react-toastify",
            "typingsPackageName": "react-toastify",
            "sourceRepoURL": "https://github.com/fkhadra/react-toastify#readme",
            "asOfVersion": "4.1.0"
        },
        {
            "libraryName": "react-tether",
            "typingsPackageName": "react-tether",
            "sourceRepoURL": "https://github.com/danreeves/react-tether",
            "asOfVersion": "1.0.0"
        },
        {
            "libraryName": "react-webcam",
            "typingsPackageName": "react-webcam",
            "sourceRepoURL": "https://github.com/mozmorris/react-webcam",
            "asOfVersion": "3.0.0"
        },
        {
            "libraryName": "read-chunk",
            "typingsPackageName": "read-chunk",
            "sourceRepoURL": "https://github.com/sindresorhus/read-chunk",
            "asOfVersion": "3.1.0"
        },
        {
            "libraryName": "read-pkg",
            "typingsPackageName": "read-pkg",
            "sourceRepoURL": "https://github.com/sindresorhus/read-pkg",
            "asOfVersion": "5.1.0"
        },
        {
            "libraryName": "read-pkg-up",
            "typingsPackageName": "read-pkg-up",
            "sourceRepoURL": "https://github.com/sindresorhus/read-pkg-up",
            "asOfVersion": "6.0.0"
        },
        {
            "libraryName": "readdir-enhanced",
            "typingsPackageName": "readdir-enhanced",
            "sourceRepoURL": "https://github.com/bigstickcarpet/readdir-enhanced",
            "asOfVersion": "3.0.0"
        },
        {
            "libraryName": "realm",
            "typingsPackageName": "realm",
            "sourceRepoURL": "https://github.com/realm/realm-js",
            "asOfVersion": "1.13.0"
        },
        {
            "libraryName": "redent",
            "typingsPackageName": "redent",
            "sourceRepoURL": "https://github.com/sindresorhus/redent",
            "asOfVersion": "3.0.0"
        },
        {
            "libraryName": "redom",
            "typingsPackageName": "redom",
            "sourceRepoURL": "https://github.com/redom/redom/",
            "asOfVersion": "3.23.0"
        },
        {
            "libraryName": "reduce-reducers",
            "typingsPackageName": "reduce-reducers",
            "sourceRepoURL": "https://github.com/redux-utilities/reduce-reducers",
            "asOfVersion": "1.0.0"
        },
        {
            "libraryName": "Redux",
            "typingsPackageName": "redux",
            "sourceRepoURL": "https://github.com/reactjs/redux",
            "asOfVersion": "3.6.0"
        },
        {
            "libraryName": "redux-batched-actions",
            "typingsPackageName": "redux-batched-actions",
            "sourceRepoURL": "https://github.com/tshelburne/redux-batched-actions",
            "asOfVersion": "0.1.5"
        },
        {
            "libraryName": "redux-bootstrap",
            "typingsPackageName": "redux-bootstrap",
            "sourceRepoURL": "https://github.com/remojansen/redux-bootstrap",
            "asOfVersion": "1.1.0"
        },
        {
            "libraryName": "redux-devtools-extension",
            "typingsPackageName": "redux-devtools-extension",
            "sourceRepoURL": "https://github.com/zalmoxisus/redux-devtools-extension",
            "asOfVersion": "2.13.2"
        },
        {
            "libraryName": "redux-little-router",
            "typingsPackageName": "redux-little-router",
            "sourceRepoURL": "https://github.com/FormidableLabs/redux-little-router",
            "asOfVersion": "15.1.0"
        },
        {
            "libraryName": "redux-persist",
            "typingsPackageName": "redux-persist",
            "sourceRepoURL": "https://github.com/rt2zz/redux-persist",
            "asOfVersion": "4.3.1"
        },
        {
            "libraryName": "redux-persist-transform-compress",
            "typingsPackageName": "redux-persist-transform-compress",
            "sourceRepoURL": "https://github.com/rt2zz/redux-persist-transform-compress",
            "asOfVersion": "4.2.0"
        },
        {
            "libraryName": "redux-promise-middleware",
            "typingsPackageName": "redux-promise-middleware",
            "sourceRepoURL": "https://github.com/pburtchaell/redux-promise-middleware",
            "asOfVersion": "6.0.0"
        },
        {
            "libraryName": "redux-saga",
            "typingsPackageName": "redux-saga",
            "sourceRepoURL": "https://github.com/redux-saga/redux-saga",
            "asOfVersion": "0.10.5"
        },
        {
            "libraryName": "Redux Thunk",
            "typingsPackageName": "redux-thunk",
            "sourceRepoURL": "https://github.com/gaearon/redux-thunk",
            "asOfVersion": "2.1.0"
        },
        {
            "libraryName": "reflect-metadata",
            "typingsPackageName": "reflect-metadata",
            "sourceRepoURL": "https://github.com/rbuckton/ReflectDecorators",
            "asOfVersion": "0.1.0"
        },
        {
            "libraryName": "replace-string",
            "typingsPackageName": "replace-string",
            "sourceRepoURL": "https://github.com/sindresorhus/replace-string",
            "asOfVersion": "3.0.0"
        },
        {
            "libraryName": "import-cwd",
            "typingsPackageName": "req-cwd",
            "sourceRepoURL": "https://github.com/sindresorhus/import-cwd",
            "asOfVersion": "3.0.0"
        },
        {
            "libraryName": "reselect",
            "typingsPackageName": "reselect",
            "sourceRepoURL": "https://github.com/rackt/reselect",
            "asOfVersion": "2.2.0"
        },
        {
            "libraryName": "resolve-cwd",
            "typingsPackageName": "resolve-cwd",
            "sourceRepoURL": "https://github.com/sindresorhus/resolve-cwd",
            "asOfVersion": "3.0.0"
        },
        {
            "libraryName": "resolve-from",
            "typingsPackageName": "resolve-from",
            "sourceRepoURL": "https://github.com/sindresorhus/resolve-from",
            "asOfVersion": "5.0.0"
        },
        {
            "libraryName": "resolve-global",
            "typingsPackageName": "resolve-global",
            "sourceRepoURL": "https://github.com/sindresorhus/resolve-global",
            "asOfVersion": "1.0.0"
        },
        {
            "libraryName": "resolve-pkg",
            "typingsPackageName": "resolve-pkg",
            "sourceRepoURL": "https://github.com/sindresorhus/resolve-pkg",
            "asOfVersion": "2.0.0"
        },
        {
            "libraryName": "rest-io",
            "typingsPackageName": "rest-io",
            "sourceRepoURL": "https://github.com/EnoF/rest-io",
            "asOfVersion": "4.1.0"
        },
        {
            "libraryName": "restore-cursor",
            "typingsPackageName": "restore-cursor",
            "sourceRepoURL": "https://github.com/sindresorhus/restore-cursor",
            "asOfVersion": "3.1.0"
        },
        {
            "libraryName": "rev-hash",
            "typingsPackageName": "rev-hash",
            "sourceRepoURL": "https://github.com/sindresorhus/rev-hash",
            "asOfVersion": "3.0.0"
        },
        {
            "libraryName": "rfc4648",
            "typingsPackageName": "rfc4648",
            "sourceRepoURL": "https://github.com/swansontec/rfc4648",
            "asOfVersion": "1.3.0"
        },
        {
            "libraryName": "rgb-hex",
            "typingsPackageName": "rgb-hex",
            "sourceRepoURL": "https://github.com/sindresorhus/rgb-hex",
            "asOfVersion": "3.0.0"
        },
        {
            "libraryName": "riot",
            "typingsPackageName": "riot",
            "sourceRepoURL": "https://github.com/riot/riot",
            "asOfVersion": "4.1.0"
        },
        {
            "libraryName": "rollup",
            "typingsPackageName": "rollup",
            "sourceRepoURL": "https://github.com/rollup/rollup",
            "asOfVersion": "0.54.0"
        },
        {
            "libraryName": "rollup-plugin-commonjs",
            "typingsPackageName": "rollup-plugin-commonjs",
            "sourceRepoURL": "https://github.com/rollup/rollup-plugin-commonjs",
            "asOfVersion": "9.3.1"
        },
        {
            "libraryName": "rollup-plugin-delete",
            "typingsPackageName": "rollup-plugin-delete",
            "sourceRepoURL": "https://github.com/vladshcherbin/rollup-plugin-delete",
            "asOfVersion": "1.0.0"
        },
        {
            "libraryName": "rollup-plugin-node-resolve",
            "typingsPackageName": "rollup-plugin-node-resolve",
            "sourceRepoURL": "https://github.com/rollup/rollup-plugin-node-resolve",
            "asOfVersion": "4.1.0"
        },
        {
            "libraryName": "rot-js",
            "typingsPackageName": "rot-js",
            "sourceRepoURL": "https://github.com/ondras/rot.js",
            "asOfVersion": "2.0.1"
        },
        {
            "libraryName": "round-to",
            "typingsPackageName": "round-to",
            "sourceRepoURL": "https://github.com/sindresorhus/round-to",
            "asOfVersion": "4.0.0"
        },
        {
            "libraryName": "route-recognizer",
            "typingsPackageName": "route-recognizer",
            "sourceRepoURL": "https://github.com/tildeio/route-recognizer",
            "asOfVersion": "0.3.0"
        },
        {
            "libraryName": "router5",
            "typingsPackageName": "router5",
            "sourceRepoURL": "https://github.com/router5/router5",
            "asOfVersion": "5.0.0"
        },
        {
            "libraryName": "rrule",
            "typingsPackageName": "rrule",
            "sourceRepoURL": "https://github.com/jakubroztocil/rrule",
            "asOfVersion": "2.2.9"
        },
        {
            "libraryName": "rvo2",
            "typingsPackageName": "rvo2",
            "sourceRepoURL": "https://github.com/TNOCS/rvo2",
            "asOfVersion": "1.1.0"
        },
        {
            "libraryName": "rword",
            "typingsPackageName": "rword",
            "sourceRepoURL": "https://github.com/Xyfir/rword#readme",
            "asOfVersion": "3.0.0"
        },
        {
            "libraryName": "samchon",
            "typingsPackageName": "samchon",
            "sourceRepoURL": "https://github.com/samchon/framework",
            "asOfVersion": "2.0.22"
        },
        {
            "libraryName": "samchon-framework",
            "typingsPackageName": "samchon-framework",
            "sourceRepoURL": "https://github.com/samchon/framework",
            "asOfVersion": "2.0.21"
        },
        {
            "libraryName": "samchon-library",
            "typingsPackageName": "samchon-library",
            "sourceRepoURL": "https://github.com/samchon/framework",
            "asOfVersion": "0.1.0"
        },
        {
            "libraryName": "sanitize-filename",
            "typingsPackageName": "sanitize-filename",
            "sourceRepoURL": "https://github.com/parshap/node-sanitize-filename",
            "asOfVersion": "1.6.3"
        },
        {
            "libraryName": "sass-webpack-plugin",
            "typingsPackageName": "sass-webpack-plugin",
            "sourceRepoURL": "https://github.com/jalkoby/sass-webpack-plugin",
            "asOfVersion": "1.0.2"
        },
        {
            "libraryName": "sauronjs",
            "typingsPackageName": "sauronjs",
            "sourceRepoURL": "https://github.com/Fullscript/sauronjs",
            "asOfVersion": "0.1.3"
        },
        {
            "libraryName": "node-scanf",
            "typingsPackageName": "scanf",
            "sourceRepoURL": "https://github.com/Lellansin/node-scanf",
            "asOfVersion": "0.7.3"
        },
        {
            "libraryName": "schema-utils",
            "typingsPackageName": "schema-utils",
            "sourceRepoURL": "https://github.com/webpack-contrib/schema-utils",
            "asOfVersion": "2.4.0"
        },
        {
            "libraryName": "screenfull",
            "typingsPackageName": "screenfull",
            "sourceRepoURL": "https://github.com/sindresorhus/screenfull.js",
            "asOfVersion": "4.1.0"
        },
        {
            "libraryName": "sdbm",
            "typingsPackageName": "sdbm",
            "sourceRepoURL": "https://github.com/sindresorhus/sdbm",
            "asOfVersion": "1.1.0"
        },
        {
            "libraryName": "semver-diff",
            "typingsPackageName": "semver-diff",
            "sourceRepoURL": "https://github.com/sindresorhus/semver-diff",
            "asOfVersion": "3.0.0"
        },
        {
            "libraryName": "semver-regex",
            "typingsPackageName": "semver-regex",
            "sourceRepoURL": "https://github.com/sindresorhus/semver-regex",
            "asOfVersion": "3.1.0"
        },
        {
            "libraryName": "semver-truncate",
            "typingsPackageName": "semver-truncate",
            "sourceRepoURL": "https://github.com/sindresorhus/semver-truncate",
            "asOfVersion": "2.0.0"
        },
        {
            "libraryName": "sendgrid",
            "typingsPackageName": "sendgrid",
            "sourceRepoURL": "https://github.com/sendgrid/sendgrid-nodejs",
            "asOfVersion": "4.3.0"
        },
        {
            "libraryName": "sentence-case",
            "typingsPackageName": "sentence-case",
            "sourceRepoURL": "https://github.com/blakeembrey/sentence-case",
            "asOfVersion": "1.1.3"
        },
        {
            "libraryName": "serialize-error",
            "typingsPackageName": "serialize-error",
            "sourceRepoURL": "https://github.com/sindresorhus/serialize-error",
            "asOfVersion": "4.0.0"
        },
        {
            "libraryName": "sharp-timer",
            "typingsPackageName": "sharp-timer",
            "sourceRepoURL": "https://github.com/afractal/SharpTimer",
            "asOfVersion": "0.1.3"
        },
        {
            "libraryName": "shebang-regex",
            "typingsPackageName": "shebang-regex",
            "sourceRepoURL": "https://github.com/sindresorhus/shebang-regex",
            "asOfVersion": "3.0.0"
        },
        {
            "libraryName": "Shopify Prime",
            "typingsPackageName": "shopify-prime",
            "sourceRepoURL": "https://github.com/nozzlegear/shopify-prime",
            "asOfVersion": "2.0.0"
        },
        {
            "libraryName": "should.js",
            "typingsPackageName": "should",
            "sourceRepoURL": "https://github.com/shouldjs/should.js",
            "asOfVersion": "13.0.0"
        },
        {
            "libraryName": "SimpleSignal",
            "typingsPackageName": "simplesignal",
            "sourceRepoURL": "https://github.com/zeh/simplesignal",
            "asOfVersion": "1.0.0"
        },
        {
            "libraryName": "@sindresorhus/class-names",
            "typingsPackageName": "sindresorhus__class-names",
            "sourceRepoURL": "https://github.com/sindresorhus/class-names",
            "asOfVersion": "1.1.0"
        },
        {
            "libraryName": "@sindresorhus/df",
            "typingsPackageName": "sindresorhus__df",
            "sourceRepoURL": "https://github.com/sindresorhus/df",
            "asOfVersion": "3.0.0"
        },
        {
            "libraryName": "djb2a",
            "typingsPackageName": "sindresorhus__djb2a",
            "sourceRepoURL": "https://github.com/sindresorhus/djb2a",
            "asOfVersion": "1.1.0"
        },
        {
            "libraryName": "@sindresorhus/fnv1a",
            "typingsPackageName": "sindresorhus__fnv1a",
            "sourceRepoURL": "https://github.com/sindresorhus/fnv1a",
            "asOfVersion": "1.1.0"
        },
        {
            "libraryName": "@sindresorhus/slugify",
            "typingsPackageName": "sindresorhus__slugify",
            "sourceRepoURL": "https://github.com/sindresorhus/slugify",
            "asOfVersion": "0.9.1"
        },
        {
            "libraryName": "@sindresorhus/string-hash",
            "typingsPackageName": "sindresorhus__string-hash",
            "sourceRepoURL": "https://github.com/sindresorhus/string-hash",
            "asOfVersion": "1.1.0"
        },
        {
            "libraryName": "@sindresorhus/to-milliseconds",
            "typingsPackageName": "sindresorhus__to-milliseconds",
            "sourceRepoURL": "https://github.com/sindresorhus/to-milliseconds",
            "asOfVersion": "1.1.0"
        },
        {
            "libraryName": "sip.js",
            "typingsPackageName": "sip.js",
            "sourceRepoURL": "https://github.com/onsip/SIP.js",
            "asOfVersion": "0.12.0"
        },
        {
            "libraryName": "skin-tone",
            "typingsPackageName": "skin-tone",
            "sourceRepoURL": "https://github.com/sindresorhus/skin-tone",
            "asOfVersion": "2.0.0"
        },
        {
            "libraryName": "slash",
            "typingsPackageName": "slash",
            "sourceRepoURL": "https://github.com/sindresorhus/slash",
            "asOfVersion": "3.0.0"
        },
        {
            "libraryName": "smooth-scrollbar",
            "typingsPackageName": "smooth-scrollbar",
            "sourceRepoURL": "https://github.com/idiotWu/smooth-scrollbar",
            "asOfVersion": "8.2.5"
        },
        {
            "libraryName": "Smoothie Charts",
            "typingsPackageName": "smoothie",
            "sourceRepoURL": "https://github.com/joewalnes/smoothie",
            "asOfVersion": "1.29.1"
        },
        {
            "libraryName": "snake-case",
            "typingsPackageName": "snake-case",
            "sourceRepoURL": "https://github.com/blakeembrey/snake-case",
            "asOfVersion": "1.1.2"
        },
        {
            "libraryName": "snoowrap",
            "typingsPackageName": "snoowrap",
            "sourceRepoURL": "https://github.com/not-an-aardvark/snoowrap",
            "asOfVersion": "1.19.0"
        },
        {
            "libraryName": "snowboy",
            "typingsPackageName": "snowboy",
            "sourceRepoURL": "https://github.com/Kitt-AI/snowboy",
            "asOfVersion": "1.3.1"
        },
        {
            "libraryName": "soap",
            "typingsPackageName": "soap",
            "sourceRepoURL": "https://www.npmjs.com/package/soap",
            "asOfVersion": "0.21.0"
        },
        {
            "libraryName": "solidity-parser-antlr",
            "typingsPackageName": "solidity-parser-antlr",
            "sourceRepoURL": "https://github.com/federicobond/solidity-parser-antlr",
            "asOfVersion": "0.4.2"
        },
        {
            "libraryName": "source-map",
            "typingsPackageName": "source-map",
            "sourceRepoURL": "https://github.com/mozilla/source-map",
            "asOfVersion": "0.5.7"
        },
        {
            "libraryName": "sparkly",
            "typingsPackageName": "sparkly",
            "sourceRepoURL": "https://github.com/sindresorhus/sparkly",
            "asOfVersion": "5.0.0"
        },
        {
            "libraryName": "Spectacle",
            "typingsPackageName": "spectacle",
            "sourceRepoURL": "http://github.com/FormidableLabs/spectacle/",
            "asOfVersion": "5.2.3"
        },
        {
            "libraryName": "Spin.js",
            "typingsPackageName": "spin.js",
            "sourceRepoURL": "http://fgnass.github.com/spin.js/",
            "asOfVersion": "3.0.0"
        },
        {
            "libraryName": "spotify-web-api-js",
            "typingsPackageName": "spotify-web-api-js",
            "sourceRepoURL": "https://github.com/JMPerez/spotify-web-api-js",
            "asOfVersion": "0.21.0"
        },
        {
            "libraryName": "sqs-consumer",
            "typingsPackageName": "sqs-consumer",
            "sourceRepoURL": "https://github.com/BBC/sqs-consumer",
            "asOfVersion": "5.0.0"
        },
        {
            "libraryName": "srcset",
            "typingsPackageName": "srcset",
            "sourceRepoURL": "https://github.com/sindresorhus/srcset",
            "asOfVersion": "2.0.0"
        },
        {
            "libraryName": "ServiceStack Utils",
            "typingsPackageName": "ss-utils",
            "sourceRepoURL": "https://servicestack.net/",
            "asOfVersion": "0.1.5"
        },
        {
            "libraryName": "stellar-base",
            "typingsPackageName": "stellar-base",
            "sourceRepoURL": "https://github.com/stellar/js-stellar-base",
            "asOfVersion": "0.13.2"
        },
        {
            "libraryName": "stacktrace-js",
            "typingsPackageName": "stacktrace-js",
            "sourceRepoURL": "https://github.com/stacktracejs/stacktrace.js",
            "asOfVersion": "2.0.1"
        },
        {
            "libraryName": "stellar-sdk",
            "typingsPackageName": "stellar-sdk",
            "sourceRepoURL": "https://github.com/stellar/js-stellar-sdk",
            "asOfVersion": "0.15.1"
        },
        {
            "libraryName": "@storybook/addon-a11y",
            "typingsPackageName": "storybook__addon-a11y",
            "sourceRepoURL": "https://github.com/storybooks/storybook",
            "asOfVersion": "5.1.1"
        },
        {
            "libraryName": "@storybook/addon-actions",
            "typingsPackageName": "storybook__addon-actions",
            "sourceRepoURL": "https://github.com/storybooks/storybook",
            "asOfVersion": "5.2.0"
        },
        {
            "libraryName": "@storybook/addon-backgrounds",
            "typingsPackageName": "storybook__addon-backgrounds",
            "sourceRepoURL": "https://github.com/storybooks/storybook",
            "asOfVersion": "5.2.0"
        },
        {
            "libraryName": "@storybook/addon-centered",
            "typingsPackageName": "storybook__addon-centered",
            "sourceRepoURL": "https://github.com/storybooks/storybook",
            "asOfVersion": "5.2.0"
        },
        {
            "libraryName": "@storybook/addon-jest",
            "typingsPackageName": "storybook__addon-jest",
            "sourceRepoURL": "https://github.com/storybooks/storybook",
            "asOfVersion": "5.2.0"
        },
        {
            "libraryName": "@storybook/addon-knobs",
            "typingsPackageName": "storybook__addon-knobs",
            "sourceRepoURL": "https://github.com/storybooks/storybook",
            "asOfVersion": "5.2.0"
        },
        {
            "libraryName": "@storybook/addon-links",
            "typingsPackageName": "storybook__addon-links",
            "sourceRepoURL": "https://github.com/storybooks/storybook",
            "asOfVersion": "5.2.0"
        },
        {
            "libraryName": "@storybook/addon-notes",
            "typingsPackageName": "storybook__addon-notes",
            "sourceRepoURL": "https://github.com/storybooks/storybook",
            "asOfVersion": "5.0.0"
        },
        {
            "libraryName": "@storybook/addon-options",
            "typingsPackageName": "storybook__addon-options",
            "sourceRepoURL": "https://github.com/storybooks/storybook",
            "asOfVersion": "5.2.0"
        },
        {
            "libraryName": "@storybook/addon-viewport",
            "typingsPackageName": "storybook__addon-viewport",
            "sourceRepoURL": "https://github.com/storybooks/storybook",
            "asOfVersion": "5.2.0"
        },
        {
            "libraryName": "@storybook/addons",
            "typingsPackageName": "storybook__addons",
            "sourceRepoURL": "https://github.com/storybooks/storybook",
            "asOfVersion": "5.2.0"
        },
        {
            "libraryName": "@storybook/channels",
            "typingsPackageName": "storybook__channels",
            "sourceRepoURL": "https://github.com/storybooks/storybook",
            "asOfVersion": "5.2.0"
        },
        {
            "libraryName": "@storybook/html",
            "typingsPackageName": "storybook__html",
            "sourceRepoURL": "https://github.com/storybooks/storybook",
            "asOfVersion": "5.2.0"
        },
        {
            "libraryName": "@storybook/preact",
            "typingsPackageName": "storybook__preact",
            "sourceRepoURL": "https://github.com/storybooks/storybook",
            "asOfVersion": "5.2.1"
        },
        {
            "libraryName": "@storybook/react-native",
            "typingsPackageName": "storybook__react-native",
            "sourceRepoURL": "https://github.com/storybooks/storybook",
            "asOfVersion": "5.2.0"
        },
        {
            "libraryName": "@storybook/vue",
            "typingsPackageName": "storybook__vue",
            "sourceRepoURL": "https://github.com/storybooks/storybook",
            "asOfVersion": "5.2.0"
        },
        {
            "libraryName": "stream-mock",
            "typingsPackageName": "stream-mock",
            "sourceRepoURL": "https://github.com/b4nst/stream-mock",
            "asOfVersion": "2.0.1"
        },
        {
            "libraryName": "string-argv",
            "typingsPackageName": "string-argv",
            "sourceRepoURL": "https://github.com/mccormicka/string-argv",
            "asOfVersion": "0.3.0"
        },
        {
            "libraryName": "string-length",
            "typingsPackageName": "string-length",
            "sourceRepoURL": "https://github.com/sindresorhus/string-length",
            "asOfVersion": "3.0.0"
        },
        {
            "libraryName": "string-width",
            "typingsPackageName": "string-width",
            "sourceRepoURL": "https://github.com/sindresorhus/string-width",
            "asOfVersion": "4.0.0"
        },
        {
            "libraryName": "stringify-attributes",
            "typingsPackageName": "stringify-attributes",
            "sourceRepoURL": "https://github.com/sindresorhus/stringify-attributes",
            "asOfVersion": "2.0.0"
        },
        {
            "libraryName": "strip-ansi",
            "typingsPackageName": "strip-ansi",
            "sourceRepoURL": "https://github.com/chalk/strip-ansi",
            "asOfVersion": "5.2.0"
        },
        {
            "libraryName": "strip-bom",
            "typingsPackageName": "strip-bom",
            "sourceRepoURL": "https://github.com/sindresorhus/strip-bom",
            "asOfVersion": "4.0.0"
        },
        {
            "libraryName": "strip-indent",
            "typingsPackageName": "strip-indent",
            "sourceRepoURL": "https://github.com/sindresorhus/strip-indent",
            "asOfVersion": "3.0.0"
        },
        {
            "libraryName": "strip-json-comments",
            "typingsPackageName": "strip-json-comments",
            "sourceRepoURL": "https://github.com/sindresorhus/strip-json-comments",
            "asOfVersion": "3.0.0"
        },
        {
            "libraryName": "striptags",
            "typingsPackageName": "striptags",
            "sourceRepoURL": "https://github.com/ericnorris/striptags",
            "asOfVersion": "3.1.1"
        },
        {
            "libraryName": "subsume",
            "typingsPackageName": "subsume",
            "sourceRepoURL": "https://github.com/sindresorhus/subsume",
            "asOfVersion": "2.1.0"
        },
        {
            "libraryName": "sudo-block",
            "typingsPackageName": "sudo-block",
            "sourceRepoURL": "https://github.com/sindresorhus/sudo-block",
            "asOfVersion": "3.0.0"
        },
        {
            "libraryName": "Sugar",
            "typingsPackageName": "sugar",
            "sourceRepoURL": "https://github.com/andrewplummer/Sugar",
            "asOfVersion": "2.0.2"
        },
        {
            "libraryName": "superstruct",
            "typingsPackageName": "superstruct",
            "sourceRepoURL": "https://github.com/ianstormtaylor/superstruct#readme",
            "asOfVersion": "0.8.0"
        },
        {
            "libraryName": "survey-knockout",
            "typingsPackageName": "survey-knockout",
            "sourceRepoURL": "http://surveyjs.org/",
            "asOfVersion": "0.10.0"
        },
        {
            "libraryName": "svg-pan-zoom",
            "typingsPackageName": "svg-pan-zoom",
            "sourceRepoURL": "https://github.com/ariutta/svg-pan-zoom",
            "asOfVersion": "3.4.0"
        },
        {
            "libraryName": "svg.js",
            "typingsPackageName": "svg.js",
            "sourceRepoURL": "http://www.svgjs.com/",
            "asOfVersion": "2.3.1"
        },
        {
            "libraryName": "swagger-parser",
            "typingsPackageName": "swagger-parser",
            "sourceRepoURL": "https://apidevtools.org/swagger-parser/",
            "asOfVersion": "7.0.0"
        },
        {
            "libraryName": "swap-case",
            "typingsPackageName": "swap-case",
            "sourceRepoURL": "https://github.com/blakeembrey/swap-case",
            "asOfVersion": "1.1.2"
        },
        {
            "libraryName": "SweetAlert",
            "typingsPackageName": "sweetalert",
            "sourceRepoURL": "https://github.com/t4t5/sweetalert/",
            "asOfVersion": "2.0.4"
        },
        {
            "libraryName": "systeminformation",
            "typingsPackageName": "systeminformation",
            "sourceRepoURL": "https://github.com/sebhildebrandt/systeminformation",
            "asOfVersion": "3.54.0"
        },
        {
            "libraryName": "Tabris.js",
            "typingsPackageName": "tabris",
            "sourceRepoURL": "http://tabrisjs.com",
            "asOfVersion": "1.8.0"
        },
        {
            "libraryName": "tabris-plugin-firebase",
            "typingsPackageName": "tabris-plugin-firebase",
            "sourceRepoURL": "https://github.com/eclipsesource/tabris-plugin-firebase",
            "asOfVersion": "2.1.0"
        },
        {
            "libraryName": "tcomb",
            "typingsPackageName": "tcomb",
            "sourceRepoURL": "http://gcanti.github.io/tcomb/guide/index.html",
            "asOfVersion": "2.6.0"
        },
        {
            "libraryName": "temp-dir",
            "typingsPackageName": "temp-dir",
            "sourceRepoURL": "https://github.com/sindresorhus/temp-dir",
            "asOfVersion": "2.0.0"
        },
        {
            "libraryName": "temp-write",
            "typingsPackageName": "temp-write",
            "sourceRepoURL": "https://github.com/sindresorhus/temp-write",
            "asOfVersion": "4.0.0"
        },
        {
            "libraryName": "tempfile",
            "typingsPackageName": "tempfile",
            "sourceRepoURL": "https://github.com/sindresorhus/tempfile",
            "asOfVersion": "3.0.0"
        },
        {
            "libraryName": "tempy",
            "typingsPackageName": "tempy",
            "sourceRepoURL": "https://github.com/sindresorhus/tempy",
            "asOfVersion": "0.3.0"
        },
        {
            "libraryName": "term-size",
            "typingsPackageName": "term-size",
            "sourceRepoURL": "https://github.com/sindresorhus/term-size",
            "asOfVersion": "2.0.0"
        },
        {
            "libraryName": "terminal-image",
            "typingsPackageName": "terminal-image",
            "sourceRepoURL": "https://github.com/sindresorhus/terminal-image",
            "asOfVersion": "0.2.0"
        },
        {
            "libraryName": "terminal-link",
            "typingsPackageName": "terminal-link",
            "sourceRepoURL": "https://github.com/sindresorhus/terminal-link",
            "asOfVersion": "1.2.0"
        },
        {
            "libraryName": "terser",
            "typingsPackageName": "terser",
            "sourceRepoURL": "https://github.com/terser-js/terser",
            "asOfVersion": "3.12.0"
        },
        {
            "libraryName": "theming",
            "typingsPackageName": "theming",
            "sourceRepoURL": "https://github.com/cssinjs/theming",
            "asOfVersion": "2.0.0"
        },
        {
            "libraryName": "text-clipper",
            "typingsPackageName": "text-clipper",
            "sourceRepoURL": "https://github.com/arendjr/text-clipper",
            "asOfVersion": "1.3.0"
        },
        {
            "libraryName": "three",
            "typingsPackageName": "three",
            "sourceRepoURL": "https://github.com/mrdoob/three.js",
            "asOfVersion": "0.103.0"
        },
        {
            "libraryName": "tildify",
            "typingsPackageName": "tildify",
            "sourceRepoURL": "https://github.com/sindresorhus/tildify",
            "asOfVersion": "2.0.0"
        },
        {
            "libraryName": "time-span",
            "typingsPackageName": "time-span",
            "sourceRepoURL": "https://github.com/sindresorhus/time-span",
            "asOfVersion": "3.0.1"
        },
        {
            "libraryName": "timezonecomplete",
            "typingsPackageName": "timezonecomplete",
            "sourceRepoURL": "https://github.com/SpiritIT/timezonecomplete",
            "asOfVersion": "5.5.0"
        },
        {
            "libraryName": "title-case",
            "typingsPackageName": "title-case",
            "sourceRepoURL": "https://github.com/blakeembrey/title-case",
            "asOfVersion": "1.1.2"
        },
        {
            "libraryName": "to-semver",
            "typingsPackageName": "to-semver",
            "sourceRepoURL": "https://github.com/sindresorhus/to-semver",
            "asOfVersion": "2.0.0"
        },
        {
            "libraryName": "transliteration",
            "typingsPackageName": "transliteration",
            "sourceRepoURL": "https://github.com/dzcpy/transliteration",
            "asOfVersion": "1.6.6"
        },
        {
            "libraryName": "trash",
            "typingsPackageName": "trash",
            "sourceRepoURL": "https://github.com/sindresorhus/trash",
            "asOfVersion": "5.0.1"
        },
        {
            "libraryName": "trim-newlines",
            "typingsPackageName": "trim-newlines",
            "sourceRepoURL": "https://github.com/sindresorhus/trim-newlines",
            "asOfVersion": "3.0.0"
        },
        {
            "libraryName": "ts3-nodejs-library",
            "typingsPackageName": "ts3-nodejs-library",
            "sourceRepoURL": "https://github.com/Multivit4min/TS3-NodeJS-Library",
            "asOfVersion": "2.0.0"
        },
        {
            "libraryName": "TsMonad",
            "typingsPackageName": "tsmonad",
            "sourceRepoURL": "https://github.com/cbowdon/TsMonad",
            "asOfVersion": "0.5.0"
        },
        {
            "libraryName": "tstl",
            "typingsPackageName": "tstl",
            "sourceRepoURL": "https://github.com/samchon/tstl",
            "asOfVersion": "1.5.7"
        },
        {
            "libraryName": "typed.js",
            "typingsPackageName": "typed.js",
            "sourceRepoURL": "https://github.com/mattboldt/typed.js",
            "asOfVersion": "2.0.9"
        },
        {
            "libraryName": "TypeScript",
            "typingsPackageName": "typescript",
            "sourceRepoURL": "https://github.com/Microsoft/TypeScript",
            "asOfVersion": "2.0.0"
        },
        {
            "libraryName": "TypeScript",
            "typingsPackageName": "typescript-services",
            "sourceRepoURL": "https://github.com/Microsoft/TypeScript",
            "asOfVersion": "2.0.0"
        },
        {
            "libraryName": "ua-string",
            "typingsPackageName": "ua-string",
            "sourceRepoURL": "https://github.com/sindresorhus/ua-string",
            "asOfVersion": "3.0.0"
        },
        {
            "libraryName": "ui-box",
            "typingsPackageName": "ui-box",
            "sourceRepoURL": "https://github.com/segmentio/ui-box",
            "asOfVersion": "2.0.0"
        },
        {
            "libraryName": "uk.co.workingedge.phonegap.plugin.istablet",
            "typingsPackageName": "uk.co.workingedge.phonegap.plugin.istablet",
            "sourceRepoURL": "https://github.com/dpa99c/phonegap-istablet",
            "asOfVersion": "1.1.3"
        },
        {
            "libraryName": "uk.co.workingedge.phonegap.plugin.launchnavigator",
            "typingsPackageName": "uk.co.workingedge.phonegap.plugin.launchnavigator",
            "sourceRepoURL": "https://github.com/dpa99c/phonegap-launch-navigator",
            "asOfVersion": "4.0.0"
        },
        {
            "libraryName": "unique-random",
            "typingsPackageName": "unique-random",
            "sourceRepoURL": "https://github.com/sindresorhus/unique-random",
            "asOfVersion": "2.1.0"
        },
        {
            "libraryName": "unique-random-array",
            "typingsPackageName": "unique-random-array",
            "sourceRepoURL": "https://github.com/sindresorhus/unique-random-array",
            "asOfVersion": "2.0.0"
        },
        {
            "libraryName": "unique-string",
            "typingsPackageName": "unique-string",
            "sourceRepoURL": "https://github.com/sindresorhus/unique-string",
            "asOfVersion": "2.0.0"
        },
        {
            "libraryName": "unist-util-is",
            "typingsPackageName": "unist-util-is",
            "sourceRepoURL": "https://github.com/syntax-tree/unist-util-is",
            "asOfVersion": "4.0.0"
        },
        {
            "libraryName": "Universal Router",
            "typingsPackageName": "universal-router",
            "sourceRepoURL": "https://github.com/kriasoft/universal-router",
            "asOfVersion": "8.0.0"
        },
        {
            "libraryName": "untildify",
            "typingsPackageName": "untildify",
            "sourceRepoURL": "https://github.com/sindresorhus/untildify",
            "asOfVersion": "4.0.0"
        },
        {
            "libraryName": "unused-filename",
            "typingsPackageName": "unused-filename",
            "sourceRepoURL": "https://github.com/sindresorhus/unused-filename",
            "asOfVersion": "2.0.0"
        },
        {
            "libraryName": "upper-case",
            "typingsPackageName": "upper-case",
            "sourceRepoURL": "https://github.com/blakeembrey/upper-case",
            "asOfVersion": "1.1.3"
        },
        {
            "libraryName": "upper-case-first",
            "typingsPackageName": "upper-case-first",
            "sourceRepoURL": "https://github.com/blakeembrey/upper-case-first",
            "asOfVersion": "1.1.2"
        },
        {
            "libraryName": "url-regex",
            "typingsPackageName": "url-regex",
            "sourceRepoURL": "https://github.com/kevva/url-regex",
            "asOfVersion": "5.0.0"
        },
        {
            "libraryName": "urllib",
            "typingsPackageName": "urllib",
            "sourceRepoURL": "https://github.com/node-modules/urllib",
            "asOfVersion": "2.33.0"
        },
        {
            "libraryName": "use-dark-mode",
            "typingsPackageName": "use-dark-mode",
            "sourceRepoURL": "https://github.com/donavon/use-dark-mode#readme",
            "asOfVersion": "2.3.1"
        },
        {
            "libraryName": "UUID.js",
            "typingsPackageName": "uuidjs",
            "sourceRepoURL": "https://github.com/LiosK/UUID.js",
            "asOfVersion": "3.6.0"
        },
        {
            "libraryName": "uuidv4",
            "typingsPackageName": "uuidv4",
            "sourceRepoURL": "https://github.com/thenativeweb/uuidv4#readme",
            "asOfVersion": "5.0.0"
        },
        {
            "libraryName": "Validate.js",
            "typingsPackageName": "validate.js",
            "sourceRepoURL": "https://github.com/ansman/validate.js",
            "asOfVersion": "0.11.0"
        },
        {
            "libraryName": "vanilla-tilt",
            "typingsPackageName": "vanilla-tilt",
            "sourceRepoURL": "https://github.com/micku7zu/vanilla-tilt.js",
            "asOfVersion": "1.6.2"
        },
        {
            "libraryName": "vega",
            "typingsPackageName": "vega",
            "sourceRepoURL": "https://github.com/vega/vega",
            "asOfVersion": "3.2.0"
        },
        {
            "libraryName": "velocity-animate",
            "typingsPackageName": "velocity-animate",
            "sourceRepoURL": "http://velocityjs.org/",
            "asOfVersion": "2.0.1"
        },
        {
            "libraryName": "vfile-message",
            "typingsPackageName": "vfile-message",
            "sourceRepoURL": "https://github.com/vfile/vfile-message#readme",
            "asOfVersion": "2.0.0"
        },
        {
            "libraryName": "vfile",
            "typingsPackageName": "vfile",
            "sourceRepoURL": "https://github.com/vfile/vfile",
            "asOfVersion": "4.0.0"
        },
        {
            "libraryName": "viewerjs",
            "typingsPackageName": "viewerjs",
            "sourceRepoURL": "https://fengyuanchen.github.io/viewerjs",
            "asOfVersion": "1.0.0"
        },
        {
            "libraryName": "vso-node-api",
            "typingsPackageName": "vso-node-api",
            "sourceRepoURL": "https://github.com/Microsoft/vso-node-api",
            "asOfVersion": "4.0.0"
        },
        {
            "libraryName": "vuejs",
            "typingsPackageName": "vue",
            "sourceRepoURL": "https://github.com/vuejs/vue",
            "asOfVersion": "2.0.0"
        },
        {
            "libraryName": "vue-i18n",
            "typingsPackageName": "vue-i18n",
            "sourceRepoURL": "https://github.com/kazupon/vue-i18n",
            "asOfVersion": "7.0.0"
        },
        {
            "libraryName": "vue-resource",
            "typingsPackageName": "vue-resource",
            "sourceRepoURL": "https://github.com/vuejs/vue-resource",
            "asOfVersion": "1.3.6"
        },
        {
            "libraryName": "vue-router",
            "typingsPackageName": "vue-router",
            "sourceRepoURL": "https://github.com/vuejs/vue-router",
            "asOfVersion": "2.0.0"
        },
        {
            "libraryName": "vue-scrollto",
            "typingsPackageName": "vue-scrollto",
            "sourceRepoURL": "https://github.com/rigor789/vue-scrollto",
            "asOfVersion": "2.17.1"
        },
        {
            "libraryName": "vuex-i18n",
            "typingsPackageName": "vuex-i18n",
            "sourceRepoURL": "https://github.com/dkfbasel/vuex-i18n",
            "asOfVersion": "1.13.0"
        },
        {
            "libraryName": "typescript",
            "typingsPackageName": "w3c-permissions",
            "sourceRepoURL": "https://www.w3.org/TR/permissions/",
            "asOfVersion": "2.0.0"
        },
        {
            "libraryName": "wait-for-localhost",
            "typingsPackageName": "wait-for-localhost",
            "sourceRepoURL": "https://github.com/sindresorhus/wait-for-localhost",
            "asOfVersion": "3.1.0"
        },
        {
            "libraryName": "wallpaper",
            "typingsPackageName": "wallpaper",
            "sourceRepoURL": "https://github.com/sindresorhus/wallpaper",
            "asOfVersion": "4.3.0"
        },
        {
            "libraryName": "watson-developer-cloud",
            "typingsPackageName": "watson-developer-cloud",
            "sourceRepoURL": "https://github.com/watson-developer-cloud/node-sdk",
            "asOfVersion": "3.0.1"
        },
        {
            "libraryName": "web3-eth-abi",
            "typingsPackageName": "web3-eth-abi",
            "sourceRepoURL": "https://github.com/ethereum/web3.js/tree/1.0/packages/web3-eth-abi",
            "asOfVersion": "1.2.2"
        },
        {
            "libraryName": "web3",
            "typingsPackageName": "web3",
            "sourceRepoURL": "https://github.com/ethereum/web3.js",
            "asOfVersion": "1.2.2"
        },
        {
            "libraryName": "typescript",
            "typingsPackageName": "webassembly-js-api",
            "sourceRepoURL": "https://github.com/winksaville/test-webassembly-js-ts",
            "asOfVersion": "2.0.0"
        },
        {
            "libraryName": "webcola",
            "typingsPackageName": "webcola",
            "sourceRepoURL": "https://github.com/tgdwyer/WebCola",
            "asOfVersion": "3.2.0"
        },
        {
            "libraryName": "WebdriverIO",
            "typingsPackageName": "webdriverio",
            "sourceRepoURL": "git@github.com:webdriverio/webdriverio.git",
            "asOfVersion": "5.0.0"
        },
        {
            "libraryName": "webgme",
            "typingsPackageName": "webgme",
            "sourceRepoURL": "https://webgme.org",
            "asOfVersion": "2.11.0"
        },
        {
            "libraryName": "Webix UI",
            "typingsPackageName": "webix",
            "sourceRepoURL": "http://webix.com",
            "asOfVersion": "5.1.1"
        },
        {
            "libraryName": "webpack-chain",
            "typingsPackageName": "webpack-chain",
            "sourceRepoURL": "https://github.com/neutrinojs/webpack-chain",
            "asOfVersion": "5.2.0"
        },
        {
            "libraryName": "typescript",
            "typingsPackageName": "whatwg-streams",
            "sourceRepoURL": "https://streams.spec.whatwg.org",
            "asOfVersion": "3.2.1"
        },
        {
            "libraryName": "wikidata-sdk",
            "typingsPackageName": "wikidata-sdk",
            "sourceRepoURL": "https://github.com/maxlath/wikidata-sdk",
            "asOfVersion": "6.1.0"
        },
        {
            "libraryName": "which-pm",
            "typingsPackageName": "which-pm",
            "sourceRepoURL": "https://github.com/zkochan/which-pm#readme",
            "asOfVersion": "1.1.0"
        },
        {
            "libraryName": "winston",
            "typingsPackageName": "winston",
            "sourceRepoURL": "https://github.com/winstonjs/winston.git",
            "asOfVersion": "2.4.4"
        },
        {
            "libraryName": "wolfy87-eventemitter",
            "typingsPackageName": "wolfy87-eventemitter",
            "sourceRepoURL": "https://github.com/Wolfy87/EventEmitter",
            "asOfVersion": "5.2.0"
        },
        {
            "libraryName": "wonder-commonlib",
            "typingsPackageName": "wonder-commonlib",
            "sourceRepoURL": "https://github.com/yyc-git/Wonder-CommonLib",
            "asOfVersion": "0.1.12"
        },
        {
            "libraryName": "wonder-frp",
            "typingsPackageName": "wonder-frp",
            "sourceRepoURL": "https://github.com/yyc-git/Wonder-FRP",
            "asOfVersion": "0.1.25"
        },
        {
            "libraryName": "word-list",
            "typingsPackageName": "word-list-json",
            "sourceRepoURL": "https://github.com/sindresorhus/word-list",
            "asOfVersion": "3.0.0"
        },
        {
            "libraryName": "word-wrap",
            "typingsPackageName": "word-wrap",
            "sourceRepoURL": "https://github.com/jonschlinkert/word-wrap",
            "asOfVersion": "1.2.1"
        },
        {
            "libraryName": "wouter",
            "typingsPackageName": "wouter",
            "sourceRepoURL": "https://github.com/molefrog/wouter#readme",
            "asOfVersion": "2.2.0"
        },
        {
            "libraryName": "write-json-file",
            "typingsPackageName": "write-json-file",
            "sourceRepoURL": "https://github.com/sindresorhus/write-json-file",
            "asOfVersion": "3.2.0"
        },
        {
            "libraryName": "write-pkg",
            "typingsPackageName": "write-pkg",
            "sourceRepoURL": "https://github.com/sindresorhus/write-pkg",
            "asOfVersion": "4.0.0"
        },
        {
            "libraryName": "x2js",
            "typingsPackageName": "x2js",
            "sourceRepoURL": "https://code.google.com/p/x2js/",
            "asOfVersion": "3.1.0"
        },
        {
            "libraryName": "xadesjs",
            "typingsPackageName": "xadesjs",
            "sourceRepoURL": "https://github.com/PeculiarVentures/xadesjs",
            "asOfVersion": "2.0.2"
        },
        {
            "libraryName": "xdg-basedir",
            "typingsPackageName": "xdg-basedir",
            "sourceRepoURL": "https://github.com/sindresorhus/xdg-basedir",
            "asOfVersion": "4.0.0"
        },
        {
            "libraryName": "xhr-mock",
            "typingsPackageName": "xhr-mock",
            "sourceRepoURL": "https://github.com/jameslnewell/xhr-mock#readme",
            "asOfVersion": "2.0.0"
        },
        {
            "libraryName": "xlsx",
            "typingsPackageName": "xlsx",
            "sourceRepoURL": "https://github.com/sheetjs/js-xlsx",
            "asOfVersion": "0.0.36"
        },
        {
            "libraryName": "xml-js",
            "typingsPackageName": "xml-js",
            "sourceRepoURL": "https://github.com/nashwaan/xml-js",
            "asOfVersion": "1.0.0"
        },
        {
            "libraryName": "xmlbuilder",
            "typingsPackageName": "xmlbuilder",
            "sourceRepoURL": "https://github.com/oozcitak/xmlbuilder-js",
            "asOfVersion": "11.0.1"
        },
        {
            "libraryName": "xterm.js",
            "typingsPackageName": "xterm",
            "sourceRepoURL": "https://github.com/sourcelair/xterm.js/",
            "asOfVersion": "3.0.0"
        },
        {
            "libraryName": "year-days",
            "typingsPackageName": "year-days",
            "sourceRepoURL": "https://github.com/sindresorhus/year-days",
            "asOfVersion": "3.0.0"
        },
        {
            "libraryName": "yFiles for HTML",
            "typingsPackageName": "yfiles",
            "sourceRepoURL": "none",
            "asOfVersion": "2.1.0"
        },
        {
            "libraryName": "yn",
            "typingsPackageName": "yn",
            "sourceRepoURL": "https://github.com/sindresorhus/yn",
            "asOfVersion": "3.1.0"
        },
        {
            "libraryName": "z-schema",
            "typingsPackageName": "z-schema",
            "sourceRepoURL": "https://github.com/zaggino/z-schema",
            "asOfVersion": "3.24.0"
        },
        {
            "libraryName": "zapier-platform-core",
            "typingsPackageName": "zapier-platform-core",
            "sourceRepoURL": "https://github.com/zapier/zapier-platform-core",
            "asOfVersion": "6.1.1"
        },
        {
            "libraryName": "zetapush-js",
            "typingsPackageName": "zetapush-js",
            "sourceRepoURL": "https://github.com/zetapush/zetapush-js",
            "asOfVersion": "3.1.2"
        },
        {
            "libraryName": "zipkin-transport-http",
            "typingsPackageName": "zipkin-transport-http",
            "sourceRepoURL": "https://github.com/openzipkin/zipkin-js#readme",
            "asOfVersion": "0.12.0"
        },
        {
            "libraryName": "zipkin-instrumentation-express",
            "typingsPackageName": "zipkin-instrumentation-express",
            "sourceRepoURL": "https://github.com/openzipkin/zipkin-js#readme",
            "asOfVersion": "0.12.0"
        },
        {
            "libraryName": "Zone.js",
            "typingsPackageName": "zone.js",
            "sourceRepoURL": "https://github.com/angular/zone.js",
            "asOfVersion": "0.5.12"
        }
    ]
}<|MERGE_RESOLUTION|>--- conflicted
+++ resolved
@@ -2839,12 +2839,12 @@
             "asOfVersion": "1.0.0"
         },
         {
-<<<<<<< HEAD
             "libraryName": "next-redux-wrapper",
             "typingsPackageName": "next-redux-wrapper",
             "sourceRepoURL": "https://github.com/kirill-konshin/next-redux-wrapper",
             "asOfVersion": "3.0.0"
-=======
+        },
+        {
             "libraryName": "next",
             "typingsPackageName": "next",
             "sourceRepoURL": "https://github.com/zeit/next.js",
@@ -2855,7 +2855,6 @@
             "typingsPackageName": "next-server",
             "sourceRepoURL": "https://github.com/zeit/next.js",
             "asOfVersion": "9.0.0"
->>>>>>> 50adc95a
         },
         {
             "libraryName": "ng-table",
