--- conflicted
+++ resolved
@@ -3415,17 +3415,16 @@
             "asOfVersion": "3.0.0"
         },
         {
-<<<<<<< HEAD
             "libraryName": "redom",
             "typingsPackageName": "redom",
             "sourceRepoURL": "https://github.com/redom/redom/",
             "asOfVersion": "3.23.0"
-=======
+        },
+        {
             "libraryName": "reduce-reducers",
             "typingsPackageName": "reduce-reducers",
             "sourceRepoURL": "https://github.com/redux-utilities/reduce-reducers",
             "asOfVersion": "1.0.0"
->>>>>>> aae7db3c
         },
         {
             "libraryName": "Redux",
