{
    "packages": [
        {
            "libraryName": "3d-bin-packing",
            "typingsPackageName": "3d-bin-packing",
            "sourceRepoURL": "https://github.com/betterwaysystems/packer",
            "asOfVersion": "1.1.3"
        },
        {
            "libraryName": "Ably Realtime and Rest client library",
            "typingsPackageName": "ably",
            "sourceRepoURL": "https://www.ably.io/",
            "asOfVersion": "1.0.0"
        },
        {
            "libraryName": "actions-on-google",
            "typingsPackageName": "actions-on-google",
            "sourceRepoURL": "https://github.com/actions-on-google/actions-on-google-nodejs",
            "asOfVersion": "2.0.0"
        },
        {
            "libraryName": "active-win",
            "typingsPackageName": "active-win",
            "sourceRepoURL": "https://github.com/sindresorhus/active-win",
            "asOfVersion": "5.1.0"
        },
        {
            "libraryName": "ag-grid",
            "typingsPackageName": "ag-grid",
            "sourceRepoURL": "https://github.com/ceolter/ag-grid",
            "asOfVersion": "3.2.0"
        },
        {
            "libraryName": "aggregate-error",
            "typingsPackageName": "aggregate-error",
            "sourceRepoURL": "https://github.com/sindresorhus/aggregate-error",
            "asOfVersion": "2.2.0"
        },
        {
            "libraryName": "ajv",
            "typingsPackageName": "ajv",
            "sourceRepoURL": "https://github.com/epoberezkin/ajv",
            "asOfVersion": "1.0.0"
        },
        {
            "libraryName": "all-keys",
            "typingsPackageName": "all-keys",
            "sourceRepoURL": "https://github.com/sindresorhus/all-keys",
            "asOfVersion": "3.0.0"
        },
        {
            "libraryName": "all-keys",
            "typingsPackageName": "all-property-names",
            "sourceRepoURL": "https://github.com/sindresorhus/all-keys",
            "asOfVersion": "3.0.0"
        },
        {
            "libraryName": "angular-touchspin",
            "typingsPackageName": "angular-touchspin",
            "sourceRepoURL": "https://github.com/nkovacic/angular-touchspin",
            "asOfVersion": "1.8.2"
        },
        {
            "libraryName": "angular-ui-router-default",
            "typingsPackageName": "angular-ui-router-default",
            "sourceRepoURL": "https://github.com/nonplus/angular-ui-router-default",
            "asOfVersion": "0.0.5"
        },
        {
            "libraryName": "angular-ui-router-uib-modal",
            "typingsPackageName": "angular-ui-router-uib-modal",
            "sourceRepoURL": "https://github.com/nonplus/angular-ui-router-uib-modal",
            "asOfVersion": "0.0.11"
        },
        {
            "libraryName": "ansi-escapes",
            "typingsPackageName": "ansi-escapes",
            "sourceRepoURL": "https://github.com/sindresorhus/ansi-escapes",
            "asOfVersion": "4.0.0"
        },
        {
            "libraryName": "ansi-regex",
            "typingsPackageName": "ansi-regex",
            "sourceRepoURL": "https://github.com/chalk/ansi-regex",
            "asOfVersion": "5.0.0"
        },
        {
            "libraryName": "antd",
            "typingsPackageName": "antd",
            "sourceRepoURL": "https://github.com/ant-design/ant-design",
            "asOfVersion": "1.0.0"
        },
        {
            "libraryName": "anybar",
            "typingsPackageName": "anybar",
            "sourceRepoURL": "https://github.com/sindresorhus/anybar",
            "asOfVersion": "4.0.0"
        },
        {
            "libraryName": "anydb-sql",
            "typingsPackageName": "anydb-sql",
            "sourceRepoURL": "https://github.com/doxout/anydb-sql",
            "asOfVersion": "0.6.46"
        },
        {
            "libraryName": "anydb-sql-migrations",
            "typingsPackageName": "anydb-sql-migrations",
            "sourceRepoURL": "https://github.com/spion/anydb-sql-migrations",
            "asOfVersion": "2.1.1"
        },
        {
            "libraryName": "apn",
            "typingsPackageName": "apn",
            "sourceRepoURL": "https://github.com/node-apn/node-apn",
            "asOfVersion": "2.1.2"
        },
        {
            "libraryName": "Application Insights",
            "typingsPackageName": "applicationinsights",
            "sourceRepoURL": "https://github.com/Microsoft/ApplicationInsights-node.js",
            "asOfVersion": "0.20.0"
        },
        {
            "libraryName": "Argon2",
            "typingsPackageName": "argon2",
            "sourceRepoURL": "https://github.com/ranisalt/node-argon2",
            "asOfVersion": "0.15.0"
        },
        {
            "libraryName": "array-move",
            "typingsPackageName": "array-move",
            "sourceRepoURL": "https://github.com/sindresorhus/array-move",
            "asOfVersion": "2.0.0"
        },
        {
            "libraryName": "array-uniq",
            "typingsPackageName": "array-uniq",
            "sourceRepoURL": "https://github.com/sindresorhus/array-uniq",
            "asOfVersion": "2.1.0"
        },
        {
            "libraryName": "arrify",
            "typingsPackageName": "arrify",
            "sourceRepoURL": "https://github.com/sindresorhus/arrify",
            "asOfVersion": "2.0.0"
        },
        {
            "libraryName": "artyom.js",
            "typingsPackageName": "artyom.js",
            "sourceRepoURL": "https://github.com/sdkcarlos/artyom.js",
            "asOfVersion": "1.0.6"
        },
        {
            "libraryName": "askmethat-rating",
            "typingsPackageName": "askmethat-rating",
            "sourceRepoURL": "https://github.com/AlexTeixeira/Askmethat-Rating",
            "asOfVersion": "0.4.0"
        },
        {
            "libraryName": "assertion-error",
            "typingsPackageName": "assertion-error",
            "sourceRepoURL": "https://github.com/chaijs/assertion-error",
            "asOfVersion": "1.1.0"
        },
        {
            "libraryName": "asyncblock",
            "typingsPackageName": "asyncblock",
            "sourceRepoURL": "https://github.com/scriby/asyncblock",
            "asOfVersion": "2.2.11"
        },
        {
            "libraryName": "aurelia-knockout",
            "typingsPackageName": "aurelia-knockout",
            "sourceRepoURL": "https://github.com/code-chris/aurelia-knockout",
            "asOfVersion": "2.1.0"
        },
        {
            "libraryName": "auto-bind",
            "typingsPackageName": "auto-bind",
            "sourceRepoURL": "https://github.com/sindresorhus/auto-bind",
            "asOfVersion": "2.1.0"
        },
        {
            "libraryName": "autobind-decorator",
            "typingsPackageName": "autobind-decorator",
            "sourceRepoURL": "https://github.com/andreypopp/autobind-decorator",
            "asOfVersion": "2.1.0"
        },
        {
            "libraryName": "autolinker",
            "typingsPackageName": "autolinker",
            "sourceRepoURL": "https://github.com/gregjacobs/Autolinker.js",
            "asOfVersion": "2.0.0"
        },
        {
            "libraryName": "aws-sdk",
            "typingsPackageName": "aws-sdk",
            "sourceRepoURL": "https://github.com/aws/aws-sdk-js",
            "asOfVersion": "2.7.0"
        },
        {
            "libraryName": "axe-core",
            "typingsPackageName": "axe-core",
            "sourceRepoURL": "https://github.com/dequelabs/axe-core",
            "asOfVersion": "3.0.3"
        },
        {
            "libraryName": "axios",
            "typingsPackageName": "axios",
            "sourceRepoURL": "https://github.com/mzabriskie/axios",
            "asOfVersion": "0.14.0"
        },
        {
            "libraryName": "axios-mock-adapter",
            "typingsPackageName": "axios-mock-adapter",
            "sourceRepoURL": "https://github.com/ctimmerm/axios-mock-adapter",
            "asOfVersion": "1.10.0"
        },
        {
            "libraryName": "azure-mobile-apps",
            "typingsPackageName": "azure-mobile-apps",
            "sourceRepoURL": "https://github.com/Azure/azure-mobile-apps-node/",
            "asOfVersion": "3.0.0"
        },
        {
            "libraryName": "@babel/parser",
            "typingsPackageName": "babel__parser",
            "sourceRepoURL": "https://github.com/babel/babel",
            "asOfVersion": "7.1.0"
        },
        {
            "libraryName": "BabylonJS",
            "typingsPackageName": "babylonjs",
            "sourceRepoURL": "http://www.babylonjs.com/",
            "asOfVersion": "2.4.1"
        },
        {
            "libraryName": "badgen",
            "typingsPackageName": "badgen",
            "sourceRepoURL": "https://github.com/amio/badgen",
            "asOfVersion": "2.7.1"
        },
        {
            "libraryName": "base64url",
            "typingsPackageName": "base64url",
            "sourceRepoURL": "https://github.com/brianloveswords/base64url",
            "asOfVersion": "2.0.0"
        },
        {
            "libraryName": "baseui",
            "typingsPackageName": "baseui",
            "sourceRepoURL": "https://github.com/uber-web/baseui",
            "asOfVersion": "8.0.0"
        },
        {
            "libraryName": "beeper",
            "typingsPackageName": "beeper",
            "sourceRepoURL": "https://github.com/sindresorhus/beeper",
            "asOfVersion": "2.0.0"
        },
        {
            "libraryName": "bezier-easing",
            "typingsPackageName": "bezier-easing",
            "sourceRepoURL": "https://github.com/gre/bezier-easing",
            "asOfVersion": "2.1.0"
        },
        {
            "libraryName": "bem-cn",
            "typingsPackageName": "bem-cn",
            "sourceRepoURL": "https://github.com/albburtsev/bem-cn",
            "asOfVersion": "3.0.0"
        },
        {
            "libraryName": "BigInteger.js",
            "typingsPackageName": "big-integer",
            "sourceRepoURL": "https://github.com/peterolson/BigInteger.js",
            "asOfVersion": "0.0.31"
        },
        {
            "libraryName": "bignumber.js",
            "typingsPackageName": "bignumber.js",
            "sourceRepoURL": "https://github.com/MikeMcl/bignumber.js/",
            "asOfVersion": "5.0.0"
        },
        {
            "libraryName": "bin-version",
            "typingsPackageName": "bin-version",
            "sourceRepoURL": "https://github.com/sindresorhus/bin-version",
            "asOfVersion": "3.1.0"
        },
        {
            "libraryName": "bingmaps",
            "typingsPackageName": "bingmaps",
            "sourceRepoURL": "https://github.com/Microsoft/Bing-Maps-V8-TypeScript-Definitions",
            "asOfVersion": "2.0.15"
        },
        {
            "libraryName": "bitcoinjs-lib",
            "typingsPackageName": "bitcoinjs-lib",
            "sourceRepoURL": "https://github.com/bitcoinjs/bitcoinjs-lib",
            "asOfVersion": "5.0.0"
        },
        {
            "libraryName": "bip32",
            "typingsPackageName": "bip32",
            "sourceRepoURL": "https://github.com/bitcoinjs/bip32#readme",
            "asOfVersion": "2.0.0"
        },
        {
            "libraryName": "bitwise",
            "typingsPackageName": "bitwise",
            "sourceRepoURL": "https://github.com/dodekeract/bitwise",
            "asOfVersion": "2.0.0"
        },
        {
            "libraryName": "blob-util",
            "typingsPackageName": "blob-util",
            "sourceRepoURL": "https://github.com/nolanlawson/blob-util#readme",
            "asOfVersion": "2.0.0"
        },
        {
            "libraryName": "botvs",
            "typingsPackageName": "botvs",
            "sourceRepoURL": "https://www.botvs.com/",
            "asOfVersion": "1.0.0"
        },
        {
            "libraryName": "Bowser",
            "typingsPackageName": "bowser",
            "sourceRepoURL": "https://github.com/ded/bowser",
            "asOfVersion": "1.1.1"
        },
        {
            "libraryName": "boxen",
            "typingsPackageName": "boxen",
            "sourceRepoURL": "https://github.com/sindresorhus/boxen",
            "asOfVersion": "3.0.1"
        },
        {
            "libraryName": "broccoli-plugin",
            "typingsPackageName": "broccoli-plugin",
            "sourceRepoURL": "https://github.com/broccolijs/broccoli-plugin",
            "asOfVersion": "3.0.0"
        },
        {
            "libraryName": "Bugsnag Browser",
            "typingsPackageName": "bugsnag-js",
            "sourceRepoURL": "https://github.com/bugsnag/bugsnag-js",
            "asOfVersion": "3.1.0"
        },
        {
            "libraryName": "builtin-modules",
            "typingsPackageName": "builtin-modules",
            "sourceRepoURL": "https://github.com/sindresorhus/builtin-modules",
            "asOfVersion": "3.1.0"
        },
        {
            "libraryName": "bunyan-bugsnag",
            "typingsPackageName": "bunyan-bugsnag",
            "sourceRepoURL": "https://github.com/marnusw/bunyan-bugsnag",
            "asOfVersion": "3.0.0"
        },
        {
            "libraryName": "CacheFactory",
            "typingsPackageName": "cachefactory",
            "sourceRepoURL": "https://github.com/jmdobry/CacheFactory",
            "asOfVersion": "3.0.0"
        },
        {
            "libraryName": "callsites",
            "typingsPackageName": "callsites",
            "sourceRepoURL": "https://github.com/sindresorhus/callsites",
            "asOfVersion": "3.0.0"
        },
        {
            "libraryName": "camaro",
            "typingsPackageName": "camaro",
            "sourceRepoURL": "https://github.com/tuananh/camaro",
            "asOfVersion": "2.2.4"
        },
        {
            "libraryName": "camel-case",
            "typingsPackageName": "camel-case",
            "sourceRepoURL": "https://github.com/blakeembrey/camel-case",
            "asOfVersion": "1.2.1"
        },
        {
            "libraryName": "camelcase",
            "typingsPackageName": "camelcase",
            "sourceRepoURL": "https://github.com/sindresorhus/camelcase",
            "asOfVersion": "5.2.0"
        },
        {
            "libraryName": "camelcase-keys",
            "typingsPackageName": "camelcase-keys",
            "sourceRepoURL": "https://github.com/sindresorhus/camelcase-keys",
            "asOfVersion": "5.1.0"
        },
        {
            "libraryName": "camljs",
            "typingsPackageName": "camljs",
            "sourceRepoURL": "https://github.com/andrei-markeev/camljs",
            "asOfVersion": "2.8.1"
        },
        {
            "libraryName": "catalog",
            "typingsPackageName": "catalog",
            "sourceRepoURL": "https://github.com/interactivethings/catalog",
            "asOfVersion": "3.5.0"
        },
        {
            "libraryName": "chai-http",
            "typingsPackageName": "chai-http",
            "sourceRepoURL": "https://github.com/chaijs/chai-http",
            "asOfVersion": "4.2.0"
        },
        {
            "libraryName": "chai-webdriverio",
            "typingsPackageName": "chai-webdriverio",
            "sourceRepoURL": "https://github.com/marcodejongh/chai-webdriverio",
            "asOfVersion": "1.0.0"
        },
        {
            "libraryName": "chalk",
            "typingsPackageName": "chalk",
            "sourceRepoURL": "https://github.com/chalk/chalk",
            "asOfVersion": "2.2.0"
        },
        {
            "libraryName": "change-case",
            "typingsPackageName": "change-case",
            "sourceRepoURL": "https://github.com/blakeembrey/change-case",
            "asOfVersion": "2.3.1"
        },
        {
            "libraryName": "cheap-ruler",
            "typingsPackageName": "cheap-ruler",
            "sourceRepoURL": "https://github.com/mapbox/cheap-ruler",
            "asOfVersion": "2.5.0"
        },
        {
            "libraryName": "chokidar",
            "typingsPackageName": "chokidar",
            "sourceRepoURL": "https://github.com/paulmillr/chokidar",
            "asOfVersion": "2.1.3"
        },
        {
            "libraryName": "chunked-dc",
            "typingsPackageName": "chunked-dc",
            "sourceRepoURL": "https://github.com/saltyrtc/chunked-dc-js",
            "asOfVersion": "0.2.2"
        },
        {
            "libraryName": "clean-stack",
            "typingsPackageName": "clean-stack",
            "sourceRepoURL": "https://github.com/sindresorhus/clean-stack",
            "asOfVersion": "2.1.0"
        },
        {
            "libraryName": "clean-webpack-plugin",
            "typingsPackageName": "clean-webpack-plugin",
            "sourceRepoURL": "https://github.com/johnagan/clean-webpack-plugin",
            "asOfVersion": "2.0.0"
        },
        {
            "libraryName": "clear-module",
            "typingsPackageName": "clear-require",
            "sourceRepoURL": "https://github.com/sindresorhus/clear-module",
            "asOfVersion": "3.2.0"
        },
        {
            "libraryName": "cli-boxes",
            "typingsPackageName": "cli-boxes",
            "sourceRepoURL": "https://github.com/sindresorhus/cli-boxes",
            "asOfVersion": "2.0.0"
        },
        {
            "libraryName": "cli-cursor",
            "typingsPackageName": "cli-cursor",
            "sourceRepoURL": "https://github.com/sindresorhus/cli-cursor",
            "asOfVersion": "3.0.0"
        },
        {
            "libraryName": "cli-truncate",
            "typingsPackageName": "cli-truncate",
            "sourceRepoURL": "https://github.com/sindresorhus/cli-truncate",
            "asOfVersion": "2.0.0"
        },
        {
            "libraryName": "clipboardy",
            "typingsPackageName": "clipboardy",
            "sourceRepoURL": "https://github.com/sindresorhus/clipboardy",
            "asOfVersion": "2.0.0"
        },
        {
            "libraryName": "colors.js (colors)",
            "typingsPackageName": "colors",
            "sourceRepoURL": "https://github.com/Marak/colors.js",
            "asOfVersion": "1.2.1"
        },
        {
            "libraryName": "commander",
            "typingsPackageName": "commander",
            "sourceRepoURL": "https://github.com/tj/commander.js",
            "asOfVersion": "2.12.2"
        },
        {
            "libraryName": "compare-versions",
            "typingsPackageName": "compare-versions",
            "sourceRepoURL": "https://github.com/omichelsen/compare-versions",
            "asOfVersion": "3.3.0"
        },
        {
            "libraryName": "condense-whitespace",
            "typingsPackageName": "condense-whitespace",
            "sourceRepoURL": "https://github.com/sindresorhus/condense-whitespace",
            "asOfVersion": "2.0.0"
        },
        {
            "libraryName": "conf",
            "typingsPackageName": "conf",
            "sourceRepoURL": "https://github.com/sindresorhus/conf",
            "asOfVersion": "3.0.0"
        },
        {
            "libraryName": "confirmdialog",
            "typingsPackageName": "confirmdialog",
            "sourceRepoURL": "https://github.com/allipierre/Type-definitions-for-jquery-confirm/tree/master/types/confirmDialog-js",
            "asOfVersion": "1.0.0"
        },
        {
            "libraryName": "consola",
            "typingsPackageName": "consola",
            "sourceRepoURL": "https://github.com/nuxt/consola",
            "asOfVersion": "2.2.5"
        },
        {
            "libraryName": "constant-case",
            "typingsPackageName": "constant-case",
            "sourceRepoURL": "https://github.com/blakeembrey/constant-case",
            "asOfVersion": "1.1.2"
        },
        {
            "libraryName": "convert-hrtime",
            "typingsPackageName": "convert-hrtime",
            "sourceRepoURL": "https://github.com/sindresorhus/convert-hrtime",
            "asOfVersion": "3.0.0"
        },
        {
            "libraryName": "copy-text-to-clipboard",
            "typingsPackageName": "copy-text-to-clipboard",
            "sourceRepoURL": "https://github.com/sindresorhus/copy-text-to-clipboard",
            "asOfVersion": "2.0.1"
        },
        {
            "libraryName": "cordova-plugin-battery-status",
            "typingsPackageName": "cordova-plugin-battery-status",
            "sourceRepoURL": "https://github.com/apache/cordova-plugin-battery-status",
            "asOfVersion": "1.2.3"
        },
        {
            "libraryName": "cordova-plugin-camera",
            "typingsPackageName": "cordova-plugin-camera",
            "sourceRepoURL": "https://github.com/apache/cordova-plugin-camera",
            "asOfVersion": "2.4.0"
        },
        {
            "libraryName": "cordova-plugin-contacts",
            "typingsPackageName": "cordova-plugin-contacts",
            "sourceRepoURL": "https://github.com/apache/cordova-plugin-contacts",
            "asOfVersion": "2.3.0"
        },
        {
            "libraryName": "cordova-plugin-device",
            "typingsPackageName": "cordova-plugin-device",
            "sourceRepoURL": "https://github.com/apache/cordova-plugin-device",
            "asOfVersion": "1.1.5"
        },
        {
            "libraryName": "cordova-plugin-device-motion",
            "typingsPackageName": "cordova-plugin-device-motion",
            "sourceRepoURL": "https://github.com/apache/cordova-plugin-device-motion",
            "asOfVersion": "1.2.4"
        },
        {
            "libraryName": "Apache Cordova Device Orientation plugin",
            "typingsPackageName": "cordova-plugin-device-orientation",
            "sourceRepoURL": "https://github.com/apache/cordova-plugin-device-orientation",
            "asOfVersion": "1.0.6"
        },
        {
            "libraryName": "cordova-plugin-dialogs",
            "typingsPackageName": "cordova-plugin-dialogs",
            "sourceRepoURL": "https://github.com/apache/cordova-plugin-dialogs",
            "asOfVersion": "1.3.2"
        },
        {
            "libraryName": "Apache Cordova File System plugin",
            "typingsPackageName": "cordova-plugin-file",
            "sourceRepoURL": "https://github.com/apache/cordova-plugin-file",
            "asOfVersion": "4.3.2"
        },
        {
            "libraryName": "cordova-plugin-file-transfer",
            "typingsPackageName": "cordova-plugin-file-transfer",
            "sourceRepoURL": "https://github.com/apache/cordova-plugin-file-transfer",
            "asOfVersion": "1.6.2"
        },
        {
            "libraryName": "cordova-plugin-globalization",
            "typingsPackageName": "cordova-plugin-globalization",
            "sourceRepoURL": "https://github.com/apache/cordova-plugin-globalization",
            "asOfVersion": "1.0.6"
        },
        {
            "libraryName": "cordova-plugin-inappbrowser",
            "typingsPackageName": "cordova-plugin-inappbrowser",
            "sourceRepoURL": "https://github.com/apache/cordova-plugin-inappbrowser",
            "asOfVersion": "2.0.0"
        },
        {
            "libraryName": "cordova-plugin-media",
            "typingsPackageName": "cordova-plugin-media",
            "sourceRepoURL": "https://github.com/apache/cordova-plugin-media",
            "asOfVersion": "3.0.0"
        },
        {
            "libraryName": "cordova-plugin-media-capture",
            "typingsPackageName": "cordova-plugin-media-capture",
            "sourceRepoURL": "https://github.com/apache/cordova-plugin-media-capture",
            "asOfVersion": "1.4.2"
        },
        {
            "libraryName": "cordova-plugin-network-information",
            "typingsPackageName": "cordova-plugin-network-information",
            "sourceRepoURL": "https://github.com/apache/cordova-plugin-network-information",
            "asOfVersion": "1.3.2"
        },
        {
            "libraryName": "cordova-plugin-splashscreen",
            "typingsPackageName": "cordova-plugin-splashscreen",
            "sourceRepoURL": "https://github.com/apache/cordova-plugin-splashscreen",
            "asOfVersion": "4.0.2"
        },
        {
            "libraryName": "Apache Cordova StatusBar plugin",
            "typingsPackageName": "cordova-plugin-statusbar",
            "sourceRepoURL": "https://github.com/apache/cordova-plugin-statusbar",
            "asOfVersion": "2.2.2"
        },
        {
            "libraryName": "Apache Cordova Vibration plugin",
            "typingsPackageName": "cordova-plugin-vibration",
            "sourceRepoURL": "https://github.com/apache/cordova-plugin-vibration",
            "asOfVersion": "2.1.4"
        },
        {
            "libraryName": "cordova.plugins.diagnostic",
            "typingsPackageName": "cordova.plugins.diagnostic",
            "sourceRepoURL": "https://github.com/dpa99c/cordova-diagnostic-plugin",
            "asOfVersion": "3.7.0"
        },
        {
            "libraryName": "core-decorators.js",
            "typingsPackageName": "core-decorators",
            "sourceRepoURL": "https://github.com/jayphelps/core-decorators.js",
            "asOfVersion": "0.20.0"
        },
        {
            "libraryName": "countup.js",
            "typingsPackageName": "countup.js",
            "sourceRepoURL": "https://github.com/inorganik/CountUp.js",
            "asOfVersion": "2.0.3"
        },
        {
            "libraryName": "cp-file",
            "typingsPackageName": "cp-file",
            "sourceRepoURL": "https://github.com/sindresorhus/cp-file",
            "asOfVersion": "6.1.1"
        },
        {
            "libraryName": "cpy",
            "typingsPackageName": "cpy",
            "sourceRepoURL": "https://github.com/sindresorhus/cpy",
            "asOfVersion": "7.1.1"
        },
        {
            "libraryName": "create-html-element",
            "typingsPackageName": "create-html-element",
            "sourceRepoURL": "https://github.com/sindresorhus/create-html-element",
            "asOfVersion": "2.1.0"
        },
        {
            "libraryName": "crypto-hash",
            "typingsPackageName": "crypto-hash",
            "sourceRepoURL": "https://github.com/sindresorhus/crypto-hash",
            "asOfVersion": "1.1.0"
        },
        {
            "libraryName": "crypto-random-string",
            "typingsPackageName": "crypto-random-string",
            "sourceRepoURL": "https://github.com/sindresorhus/crypto-random-string",
            "asOfVersion": "2.0.0"
        },
        {
            "libraryName": "cson-parser",
            "typingsPackageName": "cson-parser",
            "sourceRepoURL": "https://github.com/groupon/cson-parser",
            "asOfVersion": "4.0.3"
        },
        {
            "libraryName": "csv-parse",
            "typingsPackageName": "csv-parse",
            "sourceRepoURL": "https://github.com/adaltas/node-csv-parse",
            "asOfVersion": "1.2.2"
        },
        {
            "libraryName": "csv-stringify",
            "typingsPackageName": "csv-stringify",
            "sourceRepoURL": "https://github.com/wdavidw/node-csv-stringify",
            "asOfVersion": "3.1.0"
        },
        {
            "libraryName": "cycled",
            "typingsPackageName": "cycled",
            "sourceRepoURL": "https://github.com/sindresorhus/cycled",
            "asOfVersion": "1.1.0"
        },
        {
            "libraryName": "cypress",
            "typingsPackageName": "cypress",
            "sourceRepoURL": "https://cypress.io",
            "asOfVersion": "1.1.3"
        },
        {
            "libraryName": "dargs",
            "typingsPackageName": "dargs",
            "sourceRepoURL": "https://github.com/sindresorhus/dargs",
            "asOfVersion": "6.1.0"
        },
        {
            "libraryName": "date-fns",
            "typingsPackageName": "date-fns",
            "sourceRepoURL": "https://github.com/date-fns/date-fns",
            "asOfVersion": "2.6.0"
        },
        {
            "libraryName": "dd-trace",
            "typingsPackageName": "dd-trace",
            "sourceRepoURL": "https://github.com/DataDog/dd-trace-js",
            "asOfVersion": "0.9.0"
        },
        {
            "libraryName": "debounce-fn",
            "typingsPackageName": "debounce-fn",
            "sourceRepoURL": "https://github.com/sindresorhus/debounce-fn",
            "asOfVersion": "3.0.0"
        },
        {
            "libraryName": "decamelize",
            "typingsPackageName": "decamelize",
            "sourceRepoURL": "https://github.com/sindresorhus/decamelize",
            "asOfVersion": "3.0.1"
        },
        {
            "libraryName": "decimal.js",
            "typingsPackageName": "decimal.js",
            "sourceRepoURL": "https://github.com/MikeMcl/decimal.js",
            "asOfVersion": "7.4.0"
        },
        {
            "libraryName": "decompress-response",
            "typingsPackageName": "decompress-response",
            "sourceRepoURL": "https://github.com/sindresorhus/decompress-response",
            "asOfVersion": "4.1.0"
        },
        {
            "libraryName": "deep-freeze-es6",
            "typingsPackageName": "deep-freeze-es6",
            "sourceRepoURL": "https://github.com/christophehurpeau/deep-freeze-es6",
            "asOfVersion": "1.1.0"
        },
        {
            "libraryName": "deepmerge",
            "typingsPackageName": "deepmerge",
            "sourceRepoURL": "git@github.com:KyleAMathews/deepmerge.git",
            "asOfVersion": "2.2.0"
        },
        {
            "libraryName": "define-lazy-prop",
            "typingsPackageName": "define-lazy-prop",
            "sourceRepoURL": "https://github.com/sindresorhus/define-lazy-prop",
            "asOfVersion": "2.0.0"
        },
        {
            "libraryName": "del",
            "typingsPackageName": "del",
            "sourceRepoURL": "https://github.com/sindresorhus/del",
            "asOfVersion": "4.0.0"
        },
        {
            "libraryName": "delay",
            "typingsPackageName": "delay",
            "sourceRepoURL": "https://github.com/sindresorhus/delay",
            "asOfVersion": "3.1.0"
        },
        {
            "libraryName": "delegated-events",
            "typingsPackageName": "delegated-events",
            "sourceRepoURL": "https://github.com/dgraham/delegated-events#readme",
            "asOfVersion": "1.1.0"
        },
        {
            "libraryName": "detect-browser",
            "typingsPackageName": "detect-browser",
            "sourceRepoURL": "https://github.com/DamonOehlman/detect-browser",
            "asOfVersion": "4.0.0"
        },
        {
            "libraryName": "detect-indent",
            "typingsPackageName": "detect-indent",
            "sourceRepoURL": "https://github.com/sindresorhus/detect-indent",
            "asOfVersion": "6.0.0"
        },
        {
            "libraryName": "detect-newline",
            "typingsPackageName": "detect-newline",
            "sourceRepoURL": "https://github.com/sindresorhus/detect-newline",
            "asOfVersion": "3.0.0"
        },
        {
            "libraryName": "DevExtreme",
            "typingsPackageName": "devextreme",
            "sourceRepoURL": "http://js.devexpress.com/",
            "asOfVersion": "16.2.1"
        },
        {
            "libraryName": "devtools-detect",
            "typingsPackageName": "devtools-detect",
            "sourceRepoURL": "https://github.com/sindresorhus/devtools-detect",
            "asOfVersion": "3.0.0"
        },
        {
            "libraryName": "Dexie.js",
            "typingsPackageName": "dexie",
            "sourceRepoURL": "https://github.com/dfahlander/Dexie.js",
            "asOfVersion": "1.3.1"
        },
        {
            "libraryName": "dialogflow",
            "typingsPackageName": "dialogflow",
            "sourceRepoURL": "https://github.com/googleapis/nodejs-dialogflow",
            "asOfVersion": "4.0.3"
        },
        {
            "libraryName": "docker-file-parser",
            "typingsPackageName": "docker-file-parser",
            "sourceRepoURL": "https://github.com/joyent/docker-file-parser",
            "asOfVersion": "1.0.3"
        },
        {
            "libraryName": "document-promises",
            "typingsPackageName": "document-promises",
            "sourceRepoURL": "https://github.com/jonathantneal/document-promises#readme",
            "asOfVersion": "4.0.0"
        },
        {
            "libraryName": "dom-helpers",
            "typingsPackageName": "dom-helpers",
            "sourceRepoURL": "https://github.com/react-bootstrap/dom-helpers",
            "asOfVersion": "5.0.1"
        },
        {
            "libraryName": "dom-loaded",
            "typingsPackageName": "dom-loaded",
            "sourceRepoURL": "https://github.com/sindresorhus/dom-loaded",
            "asOfVersion": "1.1.0"
        },
        {
            "libraryName": "dot-case",
            "typingsPackageName": "dot-case",
            "sourceRepoURL": "https://github.com/blakeembrey/dot-case",
            "asOfVersion": "1.1.2"
        },
        {
            "libraryName": "dot-prop",
            "typingsPackageName": "dot-prop",
            "sourceRepoURL": "https://github.com/sindresorhus/dot-prop",
            "asOfVersion": "5.0.0"
        },
        {
            "libraryName": "dotenv",
            "typingsPackageName": "dotenv",
            "sourceRepoURL": "https://github.com/motdotla/dotenv",
            "asOfVersion": "8.2.0"
        },
        {
            "libraryName": "dva",
            "typingsPackageName": "dva",
            "sourceRepoURL": "https://github.com/dvajs/dva",
            "asOfVersion": "1.1.0"
        },
        {
            "libraryName": "easy-x-headers",
            "typingsPackageName": "easy-x-headers",
            "sourceRepoURL": "https://github.com/DeadAlready/easy-x-headers",
            "asOfVersion": "1.0.0"
        },
        {
            "libraryName": "easy-xapi-supertest",
            "typingsPackageName": "easy-xapi-supertest",
            "sourceRepoURL": "https://github.com/DeadAlready/easy-xapi-supertest",
            "asOfVersion": "1.0.0"
        },
        {
            "libraryName": "EasyStar.js",
            "typingsPackageName": "easystarjs",
            "sourceRepoURL": "http://easystarjs.com/",
            "asOfVersion": "0.3.1"
        },
        {
            "libraryName": "ecmarkup",
            "typingsPackageName": "ecmarkup",
            "sourceRepoURL": "https://github.com/bterlson/ecmarkup",
            "asOfVersion": "3.4.0"
        },
        {
            "libraryName": "Egg",
            "typingsPackageName": "egg",
            "sourceRepoURL": "https://github.com/eggjs/egg",
            "asOfVersion": "1.5.0"
        },
        {
            "libraryName": "elastic-apm-node",
            "typingsPackageName": "elastic-apm-node",
            "sourceRepoURL": "https://github.com/elastic/apm-agent-nodejs",
            "asOfVersion": "2.7.0"
        },
        {
            "libraryName": "electron",
            "typingsPackageName": "electron",
            "sourceRepoURL": "https://github.com/electron/electron",
            "asOfVersion": "1.6.10"
        },
        {
            "libraryName": "electron-builder",
            "typingsPackageName": "electron-builder",
            "sourceRepoURL": "https://github.com/loopline-systems/electron-builder",
            "asOfVersion": "2.8.0"
        },
        {
            "libraryName": "electron-store",
            "typingsPackageName": "electron-config",
            "sourceRepoURL": "https://github.com/sindresorhus/electron-store",
            "asOfVersion": "3.2.0"
        },
        {
            "libraryName": "electron-debug",
            "typingsPackageName": "electron-debug",
            "sourceRepoURL": "https://github.com/sindresorhus/electron-debug",
            "asOfVersion": "2.1.0"
        },
        {
            "libraryName": "electron-is-dev",
            "typingsPackageName": "electron-is-dev",
            "sourceRepoURL": "https://github.com/sindresorhus/electron-is-dev",
            "asOfVersion": "1.1.0"
        },
        {
            "libraryName": "electron-store",
            "typingsPackageName": "electron-store",
            "sourceRepoURL": "https://github.com/sindresorhus/electron-store",
            "asOfVersion": "3.2.0"
        },
        {
            "libraryName": "electron-unhandled",
            "typingsPackageName": "electron-unhandled",
            "sourceRepoURL": "https://github.com/sindresorhus/electron-unhandled",
            "asOfVersion": "2.2.0"
        },
        {
            "libraryName": "electron-util",
            "typingsPackageName": "electron-util",
            "sourceRepoURL": "https://github.com/sindresorhus/electron-util",
            "asOfVersion": "0.11.0"
        },
        {
            "libraryName": "electron-winstaller",
            "typingsPackageName": "electron-winstaller",
            "sourceRepoURL": "https://github.com/electron/windows-installer",
            "asOfVersion": "4.0.0"
        },
        {
            "libraryName": "elegant-spinner",
            "typingsPackageName": "elegant-spinner",
            "sourceRepoURL": "https://github.com/sindresorhus/elegant-spinner",
            "asOfVersion": "2.0.0"
        },
        {
            "libraryName": "element-ready",
            "typingsPackageName": "element-ready",
            "sourceRepoURL": "https://github.com/sindresorhus/element-ready",
            "asOfVersion": "3.1.0"
        },
        {
            "libraryName": "email-addresses",
            "typingsPackageName": "email-addresses",
            "sourceRepoURL": "https://github.com/jackbowman/email-addresses",
            "asOfVersion": "3.0.0"
        },
        {
            "libraryName": "email-validator",
            "typingsPackageName": "email-validator",
            "sourceRepoURL": "https://github.com/Sembiance/email-validator",
            "asOfVersion": "1.0.6"
        },
        {
            "libraryName": "empty-trash",
            "typingsPackageName": "empty-trash",
            "sourceRepoURL": "https://github.com/sindresorhus/empty-trash",
            "asOfVersion": "3.0.0"
        },
        {
            "libraryName": "ensure-error",
            "typingsPackageName": "ensure-error",
            "sourceRepoURL": "https://github.com/sindresorhus/ensure-error",
            "asOfVersion": "2.0.0"
        },
        {
            "libraryName": "env-editor",
            "typingsPackageName": "env-editor",
            "sourceRepoURL": "https://github.com/sindresorhus/env-editor",
            "asOfVersion": "0.4.0"
        },
        {
            "libraryName": "env-paths",
            "typingsPackageName": "env-paths",
            "sourceRepoURL": "https://github.com/sindresorhus/env-paths",
            "asOfVersion": "2.1.0"
        },
        {
            "libraryName": "error-stack-parser",
            "typingsPackageName": "error-stack-parser",
            "sourceRepoURL": "https://github.com/stacktracejs/error-stack-parser",
            "asOfVersion": "2.0.0"
        },
        {
            "libraryName": "es6-error",
            "typingsPackageName": "es6-error",
            "sourceRepoURL": "https://github.com/bjyoungblood/es6-error",
            "asOfVersion": "4.0.2"
        },
        {
            "libraryName": "es6-promise",
            "typingsPackageName": "es6-promise",
            "sourceRepoURL": "https://github.com/jakearchibald/ES6-Promise",
            "asOfVersion": "3.3.0"
        },
        {
            "libraryName": "escape-goat",
            "typingsPackageName": "escape-goat",
            "sourceRepoURL": "https://github.com/sindresorhus/escape-goat",
            "asOfVersion": "2.0.0"
        },
        {
            "libraryName": "escape-string-regexp",
            "typingsPackageName": "escape-string-regexp",
            "sourceRepoURL": "https://github.com/sindresorhus/escape-string-regexp",
            "asOfVersion": "2.0.0"
        },
        {
            "libraryName": "ethereumjs-tx",
            "typingsPackageName": "ethereumjs-tx",
            "sourceRepoURL": "https://github.com/ethereumjs/ethereumjs-tx",
            "asOfVersion": "2.0.0"
        },
        {
            "libraryName": "eventemitter2",
            "typingsPackageName": "eventemitter2",
            "sourceRepoURL": "https://github.com/asyncly/EventEmitter2",
            "asOfVersion": "4.1.0"
        },
        {
            "libraryName": "EventEmitter3",
            "typingsPackageName": "eventemitter3",
            "sourceRepoURL": "https://github.com/primus/eventemitter3",
            "asOfVersion": "2.0.2"
        },
        {
            "libraryName": "exceljs",
            "typingsPackageName": "exceljs",
            "sourceRepoURL": "https://github.com/exceljs/exceljs",
            "asOfVersion": "1.3.0"
        },
        {
            "libraryName": "execa",
            "typingsPackageName": "execa",
            "sourceRepoURL": "https://github.com/sindresorhus/execa",
            "asOfVersion": "2.0.0"
        },
        {
            "libraryName": "execall",
            "typingsPackageName": "execall",
            "sourceRepoURL": "https://github.com/sindresorhus/execall",
            "asOfVersion": "2.0.0"
        },
        {
            "libraryName": "exit-hook",
            "typingsPackageName": "exit-hook",
            "sourceRepoURL": "https://github.com/sindresorhus/exit-hook",
            "asOfVersion": "2.2.0"
        },
        {
            "libraryName": "expo-localization",
            "typingsPackageName": "expo-localization",
            "sourceRepoURL": "https://docs.expo.io/versions/latest/sdk/localization",
            "asOfVersion": "3.0.0"
        },
        {
            "libraryName": "expo",
            "typingsPackageName": "expo",
            "sourceRepoURL": "https://github.com/expo/expo/tree/master/packages/expo",
            "asOfVersion": "33.0.0"
        },
        {
            "libraryName": "expr-eval",
            "typingsPackageName": "expr-eval",
            "sourceRepoURL": "https://github.com/silentmatt/expr-eval",
            "asOfVersion": "1.1.0"
        },
        {
            "libraryName": "express-graphql",
            "typingsPackageName": "express-graphql",
            "sourceRepoURL": "https://github.com/graphql/express-graphql",
            "asOfVersion": "0.9.0"
        },
        {
            "libraryName": "express-promise-router",
            "typingsPackageName": "express-promise-router",
            "sourceRepoURL": "https://github.com/express-promise-router/express-promise-router",
            "asOfVersion": "3.0.0"
        },
        {
            "libraryName": "express-validator",
            "typingsPackageName": "express-validator",
            "sourceRepoURL": "https://github.com/ctavan/express-validator",
            "asOfVersion": "3.0.0"
        },
        {
            "libraryName": "express-winston",
            "typingsPackageName": "express-winston",
            "sourceRepoURL": "https://github.com/bithavoc/express-winston#readme",
            "asOfVersion": "4.0.0"
        },
        {
            "libraryName": "extended-listbox",
            "typingsPackageName": "extended-listbox",
            "sourceRepoURL": "https://github.com/code-chris/extended-listbox",
            "asOfVersion": "4.0.1"
        },
        {
            "libraryName": "extract-stack",
            "typingsPackageName": "extract-stack",
            "sourceRepoURL": "https://github.com/sindresorhus/extract-stack",
            "asOfVersion": "2.0.0"
        },
        {
            "libraryName": "fast-diff",
            "typingsPackageName": "fast-diff",
            "sourceRepoURL": "https://github.com/jhchen/fast-diff",
            "asOfVersion": "1.2.0"
        },
        {
            "libraryName": "JSON-Patch",
            "typingsPackageName": "fast-json-patch",
            "sourceRepoURL": "https://github.com/Starcounter-Jack/JSON-Patch",
            "asOfVersion": "1.1.5"
        },
        {
            "libraryName": "FastSimplexNoise",
            "typingsPackageName": "fast-simplex-noise",
            "sourceRepoURL": "https://www.npmjs.com/package/fast-simplex-noise",
            "asOfVersion": "3.0.0"
        },
        {
            "libraryName": "fastify-cors",
            "typingsPackageName": "fastify-cors",
            "sourceRepoURL": "https://github.com/fastify/fastify-cors",
            "asOfVersion": "2.1.0"
        },
        {
            "libraryName": "Fastify-JWT",
            "typingsPackageName": "fastify-jwt",
            "sourceRepoURL": "https://github.com/fastify/fastify-jwt",
            "asOfVersion": "0.8.1"
        },
        {
            "libraryName": "fastify-multipart",
            "typingsPackageName": "fastify-multipart",
            "sourceRepoURL": "https://github.com/fastify/fastify-multipart",
            "asOfVersion": "0.7.0"
        },
        {
            "libraryName": "fastify-static",
            "typingsPackageName": "fastify-static",
            "sourceRepoURL": "https://github.com/fastify/fastify-static",
            "asOfVersion": "2.2.1"
        },
        {
            "libraryName": "fecha",
            "typingsPackageName": "fecha",
            "sourceRepoURL": "https://github.com/taylorhakes/fecha",
            "asOfVersion": "2.3.1"
        },
        {
            "libraryName": "figures",
            "typingsPackageName": "figures",
            "sourceRepoURL": "https://github.com/sindresorhus/figures",
            "asOfVersion": "3.0.0"
        },
        {
            "libraryName": "file-type",
            "typingsPackageName": "file-type",
            "sourceRepoURL": "https://github.com/sindresorhus/file-type",
            "asOfVersion": "10.9.1"
        },
        {
            "libraryName": "file-url",
            "typingsPackageName": "file-url",
            "sourceRepoURL": "https://github.com/sindresorhus/file-url",
            "asOfVersion": "3.0.0"
        },
        {
            "libraryName": "filenamify",
            "typingsPackageName": "filenamify",
            "sourceRepoURL": "https://github.com/sindresorhus/filenamify",
            "asOfVersion": "3.0.0"
        },
        {
            "libraryName": "filenamify-url",
            "typingsPackageName": "filenamify-url",
            "sourceRepoURL": "https://github.com/sindresorhus/filenamify-url",
            "asOfVersion": "2.0.0"
        },
        {
            "libraryName": "filesize",
            "typingsPackageName": "filesize",
            "sourceRepoURL": "https://github.com/avoidwork/filesize.js",
            "asOfVersion": "5.0.0"
        },
        {
            "libraryName": "filter-console",
            "typingsPackageName": "filter-console",
            "sourceRepoURL": "https://github.com/sindresorhus/filter-console",
            "asOfVersion": "0.1.1"
        },
        {
            "libraryName": "find-java-home",
            "typingsPackageName": "find-java-home",
            "sourceRepoURL": "https://github.com/jsdevel/node-find-java-home",
            "asOfVersion": "1.0.0"
        },
        {
            "libraryName": "find-up",
            "typingsPackageName": "find-up",
            "sourceRepoURL": "https://github.com/sindresorhus/find-up",
            "asOfVersion": "4.0.0"
        },
        {
            "libraryName": "find-versions",
            "typingsPackageName": "find-versions",
            "sourceRepoURL": "https://github.com/sindresorhus/find-versions",
            "asOfVersion": "3.1.0"
        },
        {
            "libraryName": "FineUploader",
            "typingsPackageName": "fine-uploader",
            "sourceRepoURL": "http://fineuploader.com/",
            "asOfVersion": "5.14.0"
        },
        {
            "libraryName": "Firebase API",
            "typingsPackageName": "firebase",
            "sourceRepoURL": "https://www.firebase.com/docs/javascript/firebase",
            "asOfVersion": "3.2.1"
        },
        {
            "libraryName": "first-run",
            "typingsPackageName": "first-run",
            "sourceRepoURL": "https://github.com/sindresorhus/first-run",
            "asOfVersion": "2.0.0"
        },
        {
            "libraryName": "fkill",
            "typingsPackageName": "fkill",
            "sourceRepoURL": "https://github.com/sindresorhus/fkill",
            "asOfVersion": "6.0.0"
        },
        {
            "libraryName": "flatpickr",
            "typingsPackageName": "flatpickr",
            "sourceRepoURL": "https://github.com/chmln/flatpickr",
            "asOfVersion": "3.1.2"
        },
        {
            "libraryName": "flux-standard-action",
            "typingsPackageName": "flux-standard-action",
            "sourceRepoURL": "https://github.com/acdlite/flux-standard-action",
            "asOfVersion": "1.1.0"
        },
        {
            "libraryName": "forge-di",
            "typingsPackageName": "forge-di",
            "sourceRepoURL": "https://github.com/nkohari/forge",
            "asOfVersion": "12.0.2"
        },
        {
            "libraryName": "fork-ts-checker-webpack-plugin",
            "typingsPackageName": "fork-ts-checker-webpack-plugin",
            "sourceRepoURL": "https://github.com/Realytics/fork-ts-checker-webpack-plugin",
            "asOfVersion": "0.4.5"
        },
        {
            "libraryName": "form-data",
            "typingsPackageName": "form-data",
            "sourceRepoURL": "https://github.com/form-data/form-data",
            "asOfVersion": "2.5.0"
        },
        {
            "libraryName": "format-number",
            "typingsPackageName": "format-number",
            "sourceRepoURL": "https://github.com/componitable/format-number",
            "asOfVersion": "3.0.0"
        },
        {
            "libraryName": "Foundation Sites",
            "typingsPackageName": "foundation-sites",
            "sourceRepoURL": "http://foundation.zurb.com/",
            "asOfVersion": "6.4.3"
        },
        {
            "libraryName": "fs-promise",
            "typingsPackageName": "fs-promise",
            "sourceRepoURL": "https://github.com/kevinbeaty/fs-promise",
            "asOfVersion": "2.0.0"
        },
        {
            "libraryName": "FullCalendar",
            "typingsPackageName": "fullcalendar",
            "sourceRepoURL": "http://arshaw.com/fullcalendar/",
            "asOfVersion": "3.8.0"
        },
        {
            "libraryName": "fuse",
            "typingsPackageName": "fuse",
            "sourceRepoURL": "https://github.com/krisk/Fuse",
            "asOfVersion": "2.6.0"
        },
        {
            "libraryName": "gaea-model",
            "typingsPackageName": "gaea-model",
            "sourceRepoURL": "https://github.com/ascoders/gaea-model",
            "asOfVersion": "0.0.0"
        },
        {
            "libraryName": "geolib",
            "typingsPackageName": "geolib",
            "sourceRepoURL": "https://github.com/manuelbieh/Geolib",
            "asOfVersion": "2.0.23"
        },
        {
            "libraryName": "get-emails",
            "typingsPackageName": "get-emails",
            "sourceRepoURL": "https://github.com/sindresorhus/get-emails",
            "asOfVersion": "3.0.0"
        },
        {
            "libraryName": "get-port",
            "typingsPackageName": "get-port",
            "sourceRepoURL": "https://github.com/sindresorhus/get-port",
            "asOfVersion": "4.2.0"
        },
        {
            "libraryName": "get-range",
            "typingsPackageName": "get-range",
            "sourceRepoURL": "https://github.com/sindresorhus/get-range",
            "asOfVersion": "2.0.1"
        },
        {
            "libraryName": "get-stdin",
            "typingsPackageName": "get-stdin",
            "sourceRepoURL": "https://github.com/sindresorhus/get-stdin",
            "asOfVersion": "7.0.0"
        },
        {
            "libraryName": "get-stream",
            "typingsPackageName": "get-stream",
            "sourceRepoURL": "https://github.com/sindresorhus/get-stream",
            "asOfVersion": "5.0.0"
        },
        {
            "libraryName": "get-urls",
            "typingsPackageName": "get-urls",
            "sourceRepoURL": "https://github.com/sindresorhus/get-urls",
            "asOfVersion": "9.1.0"
        },
        {
            "libraryName": "getopts",
            "typingsPackageName": "getopts",
            "sourceRepoURL": "https://github.com/jorgebucaran/getopts",
            "asOfVersion": "2.1.0"
        },
        {
            "libraryName": "git-remote-origin-url",
            "typingsPackageName": "git-remote-origin-url",
            "sourceRepoURL": "https://github.com/sindresorhus/git-remote-origin-url",
            "asOfVersion": "3.0.0"
        },
        {
            "libraryName": "github",
            "typingsPackageName": "github",
            "sourceRepoURL": "https://github.com/mikedeboer/node-github",
            "asOfVersion": "7.1.0"
        },
        {
            "libraryName": "github-username",
            "typingsPackageName": "github-username",
            "sourceRepoURL": "https://github.com/sindresorhus/github-username",
            "asOfVersion": "5.0.0"
        },
        {
            "libraryName": "gitlab",
            "typingsPackageName": "gitlab",
            "sourceRepoURL": "https://github.com/jdalrymple/node-gitlab",
            "asOfVersion": "2.0.0"
        },
        {
            "libraryName": "global-dirs",
            "typingsPackageName": "global-dirs",
            "sourceRepoURL": "https://github.com/sindresorhus/global-dirs",
            "asOfVersion": "1.0.0"
        },
        {
            "libraryName": "globby",
            "typingsPackageName": "globby",
            "sourceRepoURL": "https://github.com/sindresorhus/globby",
            "asOfVersion": "9.1.0"
        },
        {
            "libraryName": "@google-cloud/pubsub",
            "typingsPackageName": "google-cloud__pubsub",
            "sourceRepoURL": "https://github.com/googleapis/nodejs-pubsub",
            "asOfVersion": "0.26.0"
        },
        {
            "libraryName": "Google Cloud Storage",
            "typingsPackageName": "google-cloud__storage",
            "sourceRepoURL": "https://github.com/googleapis/nodejs-storage",
            "asOfVersion": "2.3.0"
        },
        {
            "libraryName": "graphene-pk11",
            "typingsPackageName": "graphene-pk11",
            "sourceRepoURL": "https://github.com/PeculiarVentures/graphene",
            "asOfVersion": "2.0.31"
        },
        {
            "libraryName": "graphql",
            "typingsPackageName": "graphql",
            "sourceRepoURL": "https://github.com/graphql/graphql-js",
            "asOfVersion": "14.5.0"
        },
        {
            "libraryName": "graphql-query-complexity",
            "typingsPackageName": "graphql-query-complexity",
            "sourceRepoURL": "https://github.com/slicknode/graphql-query-complexity",
            "asOfVersion": "0.2.0"
        },
        {
            "libraryName": "gravatar-url",
            "typingsPackageName": "gravatar-url",
            "sourceRepoURL": "https://github.com/sindresorhus/gravatar-url",
            "asOfVersion": "3.0.0"
        },
        {
            "libraryName": "griddle-react",
            "typingsPackageName": "griddle-react",
            "sourceRepoURL": "https://github.com/griddlegriddle/griddle",
            "asOfVersion": "1.3.0"
        },
        {
            "libraryName": "gulp-tslint",
            "typingsPackageName": "gulp-tslint",
            "sourceRepoURL": "https://github.com/panuhorsmalahti/gulp-tslint",
            "asOfVersion": "4.2.0"
        },
        {
            "libraryName": "gulp-typedoc",
            "typingsPackageName": "gulp-typedoc",
            "sourceRepoURL": "https://github.com/rogierschouten/gulp-typedoc",
            "asOfVersion": "2.2.0"
        },
        {
            "libraryName": "gulp-typescript",
            "typingsPackageName": "gulp-typescript",
            "sourceRepoURL": "https://github.com/ivogabe/gulp-typescript",
            "asOfVersion": "2.13.0"
        },
        {
            "libraryName": "gzip-size",
            "typingsPackageName": "gzip-size",
            "sourceRepoURL": "https://github.com/sindresorhus/gzip-size",
            "asOfVersion": "5.1.0"
        },
        {
            "libraryName": "handlebars",
            "typingsPackageName": "handlebars",
            "sourceRepoURL": "https://github.com/wycats/handlebars.js",
            "asOfVersion": "4.1.0"
        },
        {
            "libraryName": "handsontable",
            "typingsPackageName": "handsontable",
            "sourceRepoURL": "https://handsontable.com/",
            "asOfVersion": "0.35.0"
        },
        {
            "libraryName": "hapi-auth-jwt2",
            "typingsPackageName": "hapi-auth-jwt2",
            "sourceRepoURL": "https://github.com/dwyl/hapi-auth-jwt2/",
            "asOfVersion": "8.6.1"
        },
        {
            "libraryName": "hard-rejection",
            "typingsPackageName": "hard-rejection",
            "sourceRepoURL": "https://github.com/sindresorhus/hard-rejection",
            "asOfVersion": "2.0.0"
        },
        {
            "libraryName": "has-emoji",
            "typingsPackageName": "has-emoji",
            "sourceRepoURL": "https://github.com/sindresorhus/has-emoji",
            "asOfVersion": "1.1.0"
        },
        {
            "libraryName": "has-yarn",
            "typingsPackageName": "has-yarn",
            "sourceRepoURL": "https://github.com/sindresorhus/has-yarn",
            "asOfVersion": "2.0.0"
        },
        {
            "libraryName": "hasha",
            "typingsPackageName": "hasha",
            "sourceRepoURL": "https://github.com/sindresorhus/hasha",
            "asOfVersion": "4.0.0"
        },
        {
            "libraryName": "hex-rgb",
            "typingsPackageName": "hex-rgb",
            "sourceRepoURL": "https://github.com/sindresorhus/hex-rgb",
            "asOfVersion": "4.1.0"
        },
        {
            "libraryName": "hibp",
            "typingsPackageName": "hibp",
            "sourceRepoURL": "https://github.com/wKovacs64/hibp",
            "asOfVersion": "7.3.0"
        },
        {
            "libraryName": "homeworks",
            "typingsPackageName": "homeworks",
            "sourceRepoURL": "https://github.com/IGAWorksDev/homeworks/",
            "asOfVersion": "1.0.19"
        },
        {
            "libraryName": "html-tags",
            "typingsPackageName": "html-tags",
            "sourceRepoURL": "https://github.com/sindresorhus/html-tags",
            "asOfVersion": "3.0.0"
        },
        {
            "libraryName": "html-webpack-tags-plugin",
            "typingsPackageName": "html-webpack-tags-plugin",
            "sourceRepoURL": "https://github.com/jharris4/html-webpack-tags-plugin",
            "asOfVersion": "2.0.16"
        },
        {
            "libraryName": "http-status-codes",
            "typingsPackageName": "http-status-codes",
            "sourceRepoURL": "https://github.com/prettymuchbryce/node-http-status",
            "asOfVersion": "1.2.0"
        },
        {
            "libraryName": "humanize-string",
            "typingsPackageName": "humanize-string",
            "sourceRepoURL": "https://github.com/sindresorhus/humanize-string",
            "asOfVersion": "2.0.1"
        },
        {
            "libraryName": "humanize-url",
            "typingsPackageName": "humanize-url",
            "sourceRepoURL": "https://github.com/sindresorhus/humanize-url",
            "asOfVersion": "2.1.0"
        },
        {
            "libraryName": "i18next",
            "typingsPackageName": "i18next",
            "sourceRepoURL": "https://github.com/i18next/i18next",
            "asOfVersion": "13.0.0"
        },
        {
            "libraryName": "i18next-browser-languagedetector",
            "typingsPackageName": "i18next-browser-languagedetector",
            "sourceRepoURL": "https://github.com/i18next/i18next-browser-languagedetector",
            "asOfVersion": "3.0.0"
        },
        {
            "libraryName": "i18next-express-middleware",
            "typingsPackageName": "i18next-express-middleware",
            "sourceRepoURL": "https://github.com/i18next/i18next-express-middleware",
            "asOfVersion": "1.7.0"
        },
        {
            "libraryName": "i18next-xhr-backend",
            "typingsPackageName": "i18next-xhr-backend",
            "sourceRepoURL": "https://github.com/i18next/i18next-xhr-backend",
            "asOfVersion": "1.4.2"
        },
        {
            "libraryName": "iconv-lite",
            "typingsPackageName": "iconv-lite",
            "sourceRepoURL": "https://github.com/ashtuchkin/iconv-lite",
            "asOfVersion": "0.4.14"
        },
        {
            "libraryName": "ids",
            "typingsPackageName": "ids",
            "sourceRepoURL": "https://github.com/bpmn-io/ids",
            "asOfVersion": "0.2.2"
        },
        {
            "libraryName": "image-size",
            "typingsPackageName": "image-size",
            "sourceRepoURL": "https://github.com/image-size/image-size",
            "asOfVersion": "0.8.0"
        },
        {
            "libraryName": "image-type",
            "typingsPackageName": "image-type",
            "sourceRepoURL": "https://github.com/sindresorhus/image-type",
            "asOfVersion": "4.0.1"
        },
        {
            "libraryName": "immutability-helper",
            "typingsPackageName": "immutability-helper",
            "sourceRepoURL": "https://github.com/kolodny/immutability-helper",
            "asOfVersion": "2.6.3"
        },
        {
            "libraryName": "Facebook's Immutable",
            "typingsPackageName": "immutable",
            "sourceRepoURL": "https://github.com/facebook/immutable-js",
            "asOfVersion": "3.8.7"
        },
        {
            "libraryName": "in-range",
            "typingsPackageName": "in-range",
            "sourceRepoURL": "https://github.com/sindresorhus/in-range",
            "asOfVersion": "2.0.0"
        },
        {
            "libraryName": "indent-string",
            "typingsPackageName": "indent-string",
            "sourceRepoURL": "https://github.com/sindresorhus/indent-string",
            "asOfVersion": "4.0.0"
        },
        {
            "libraryName": "instabug-reactnative",
            "typingsPackageName": "instabug-reactnative",
            "sourceRepoURL": "https://github.com/Instabug/instabug-reactnative#readme",
            "asOfVersion": "8.1.0"
        },
        {
            "libraryName": "interactjs",
            "typingsPackageName": "interact.js",
            "sourceRepoURL": "https://github.com/taye/interact.js",
            "asOfVersion": "1.3.0"
        },
        {
            "libraryName": "internal-ip",
            "typingsPackageName": "internal-ip",
            "sourceRepoURL": "https://github.com/sindresorhus/internal-ip",
            "asOfVersion": "4.1.0"
        },
        {
            "libraryName": "intl-locales-supported",
            "typingsPackageName": "intl-locales-supported",
            "sourceRepoURL": "https://github.com/formatjs/formatjs",
            "asOfVersion": "1.0.6"
        },
        {
            "libraryName": "intl-messageformat",
            "typingsPackageName": "intl-messageformat",
            "sourceRepoURL": "https://github.com/formatjs/formatjs",
            "asOfVersion": "3.0.0"
        },
        {
            "libraryName": "intl-relativeformat",
            "typingsPackageName": "intl-relativeformat",
            "sourceRepoURL": "https://github.com/formatjs/formatjs",
            "asOfVersion": "3.0.1"
        },
        {
            "libraryName": "into-stream",
            "typingsPackageName": "into-stream",
            "sourceRepoURL": "https://github.com/sindresorhus/into-stream",
            "asOfVersion": "5.0.0"
        },
        {
            "libraryName": "inversify",
            "typingsPackageName": "inversify",
            "sourceRepoURL": "http://inversify.io",
            "asOfVersion": "2.0.33"
        },
        {
            "libraryName": "inversify-binding-decorators",
            "typingsPackageName": "inversify-binding-decorators",
            "sourceRepoURL": "https://github.com/inversify/inversify-binding-decorators",
            "asOfVersion": "2.0.0"
        },
        {
            "libraryName": "inversify-express-utils",
            "typingsPackageName": "inversify-express-utils",
            "sourceRepoURL": "https://github.com/inversify/inversify-express-utils",
            "asOfVersion": "2.0.0"
        },
        {
            "libraryName": "inversify-inject-decorators",
            "typingsPackageName": "inversify-inject-decorators",
            "sourceRepoURL": "https://github.com/inversify/inversify-inject-decorators",
            "asOfVersion": "2.0.0"
        },
        {
            "libraryName": "inversify-logger-middleware",
            "typingsPackageName": "inversify-logger-middleware",
            "sourceRepoURL": "https://github.com/inversify/inversify-logger-middleware",
            "asOfVersion": "2.0.0"
        },
        {
            "libraryName": "inversify-restify-utils",
            "typingsPackageName": "inversify-restify-utils",
            "sourceRepoURL": "https://github.com/inversify/inversify-restify-utils",
            "asOfVersion": "2.0.0"
        },
        {
            "libraryName": "Ionic",
            "typingsPackageName": "ionic",
            "sourceRepoURL": "http://ionicframework.com",
            "asOfVersion": "3.19.0"
        },
        {
            "libraryName": "ip-regex",
            "typingsPackageName": "ip-regex",
            "sourceRepoURL": "https://github.com/sindresorhus/ip-regex",
            "asOfVersion": "4.1.0"
        },
        {
            "libraryName": "ipify",
            "typingsPackageName": "ipify",
            "sourceRepoURL": "https://github.com/sindresorhus/ipify",
            "asOfVersion": "3.0.0"
        },
        {
            "libraryName": "is-absolute-url",
            "typingsPackageName": "is-absolute-url",
            "sourceRepoURL": "https://github.com/sindresorhus/is-absolute-url",
            "asOfVersion": "3.0.0"
        },
        {
            "libraryName": "is-archive",
            "typingsPackageName": "is-archive",
            "sourceRepoURL": "https://github.com/sindresorhus/is-archive",
            "asOfVersion": "2.0.0"
        },
        {
            "libraryName": "is-array-sorted",
            "typingsPackageName": "is-array-sorted",
            "sourceRepoURL": "https://github.com/sindresorhus/is-array-sorted",
            "asOfVersion": "2.0.0"
        },
        {
            "libraryName": "is-binary-path",
            "typingsPackageName": "is-binary-path",
            "sourceRepoURL": "https://github.com/sindresorhus/is-binary-path",
            "asOfVersion": "2.1.0"
        },
        {
            "libraryName": "is-compressed",
            "typingsPackageName": "is-compressed",
            "sourceRepoURL": "https://github.com/sindresorhus/is-compressed",
            "asOfVersion": "2.0.0"
        },
        {
            "libraryName": "is-docker",
            "typingsPackageName": "is-docker",
            "sourceRepoURL": "https://github.com/sindresorhus/is-docker",
            "asOfVersion": "2.0.0"
        },
        {
            "libraryName": "is-elevated",
            "typingsPackageName": "is-elevated",
            "sourceRepoURL": "https://github.com/sindresorhus/is-elevated",
            "asOfVersion": "3.0.0"
        },
        {
            "libraryName": "is-fullwidth-code-point",
            "typingsPackageName": "is-fullwidth-code-point",
            "sourceRepoURL": "https://github.com/sindresorhus/is-fullwidth-code-point",
            "asOfVersion": "3.0.0"
        },
        {
            "libraryName": "is-image",
            "typingsPackageName": "is-image",
            "sourceRepoURL": "https://github.com/sindresorhus/is-image",
            "asOfVersion": "3.0.0"
        },
        {
            "libraryName": "is-installed-globally",
            "typingsPackageName": "is-installed-globally",
            "sourceRepoURL": "https://github.com/sindresorhus/is-installed-globally.git",
            "asOfVersion": "0.2.0"
        },
        {
            "libraryName": "is-ip",
            "typingsPackageName": "is-ip",
            "sourceRepoURL": "https://github.com/sindresorhus/is-ip",
            "asOfVersion": "3.0.0"
        },
        {
            "libraryName": "is-lower-case",
            "typingsPackageName": "is-lower-case",
            "sourceRepoURL": "https://github.com/blakeembrey/is-lower-case",
            "asOfVersion": "1.1.2"
        },
        {
            "libraryName": "is-obj",
            "typingsPackageName": "is-obj",
            "sourceRepoURL": "https://github.com/sindresorhus/is-obj",
            "asOfVersion": "2.0.0"
        },
        {
            "libraryName": "is-online",
            "typingsPackageName": "is-online",
            "sourceRepoURL": "https://github.com/sindresorhus/is-online",
            "asOfVersion": "8.1.0"
        },
        {
            "libraryName": "is-path-cwd",
            "typingsPackageName": "is-path-cwd",
            "sourceRepoURL": "https://github.com/sindresorhus/is-path-cwd",
            "asOfVersion": "2.1.0"
        },
        {
            "libraryName": "is-path-in-cwd",
            "typingsPackageName": "is-path-in-cwd",
            "sourceRepoURL": "https://github.com/sindresorhus/is-path-in-cwd",
            "asOfVersion": "2.1.0"
        },
        {
            "libraryName": "is-plain-obj",
            "typingsPackageName": "is-plain-obj",
            "sourceRepoURL": "https://github.com/sindresorhus/is-plain-obj",
            "asOfVersion": "2.0.0"
        },
        {
            "libraryName": "is-plain-object",
            "typingsPackageName": "is-plain-object",
            "sourceRepoURL": "https://github.com/jonschlinkert/is-plain-object",
            "asOfVersion": "2.0.4"
        },
        {
            "libraryName": "is-png",
            "typingsPackageName": "is-png",
            "sourceRepoURL": "https://github.com/sindresorhus/is-png",
            "asOfVersion": "2.0.0"
        },
        {
            "libraryName": "is-reachable",
            "typingsPackageName": "is-reachable",
            "sourceRepoURL": "https://github.com/sindresorhus/is-reachable",
            "asOfVersion": "3.1.0"
        },
        {
            "libraryName": "is-regexp",
            "typingsPackageName": "is-regexp",
            "sourceRepoURL": "https://github.com/sindresorhus/is-regexp",
            "asOfVersion": "2.1.0"
        },
        {
            "libraryName": "is-relative-url",
            "typingsPackageName": "is-relative-url",
            "sourceRepoURL": "https://github.com/sindresorhus/is-relative-url",
            "asOfVersion": "3.0.0"
        },
        {
            "libraryName": "is-root",
            "typingsPackageName": "is-root",
            "sourceRepoURL": "https://github.com/sindresorhus/is-root",
            "asOfVersion": "2.1.0"
        },
        {
            "libraryName": "is-root-path",
            "typingsPackageName": "is-root-path",
            "sourceRepoURL": "https://github.com/sindresorhus/is-root-path",
            "asOfVersion": "2.0.0"
        },
        {
            "libraryName": "is-scoped",
            "typingsPackageName": "is-scoped",
            "sourceRepoURL": "https://github.com/sindresorhus/is-scoped",
            "asOfVersion": "2.0.0"
        },
        {
            "libraryName": "is-stream",
            "typingsPackageName": "is-stream",
            "sourceRepoURL": "https://github.com/sindresorhus/is-stream",
            "asOfVersion": "2.0.0"
        },
        {
            "libraryName": "is-svg",
            "typingsPackageName": "is-svg",
            "sourceRepoURL": "https://github.com/sindresorhus/is-svg",
            "asOfVersion": "4.0.1"
        },
        {
            "libraryName": "is-text-path",
            "typingsPackageName": "is-text-path",
            "sourceRepoURL": "https://github.com/sindresorhus/is-text-path",
            "asOfVersion": "2.0.0"
        },
        {
            "libraryName": "is-upper-case",
            "typingsPackageName": "is-upper-case",
            "sourceRepoURL": "https://github.com/blakeembrey/is-upper-case",
            "asOfVersion": "1.1.2"
        },
        {
            "libraryName": "is-url-superb",
            "typingsPackageName": "is-url-superb",
            "sourceRepoURL": "https://github.com/sindresorhus/is-url-superb",
            "asOfVersion": "3.0.0"
        },
        {
            "libraryName": "ismobilejs",
            "typingsPackageName": "ismobilejs",
            "sourceRepoURL": "https://github.com/kaimallea/isMobile",
            "asOfVersion": "1.0.0"
        },
        {
            "libraryName": "issue-regex",
            "typingsPackageName": "issue-regex",
            "sourceRepoURL": "https://github.com/sindresorhus/issue-regex",
            "asOfVersion": "3.1.0"
        },
        {
            "libraryName": "jasmine-expect",
            "typingsPackageName": "jasmine-expect",
            "sourceRepoURL": "https://github.com/JamieMason/Jasmine-Matchers",
            "asOfVersion": "3.8.1"
        },
        {
            "libraryName": "javascript-obfuscator",
            "typingsPackageName": "javascript-obfuscator",
            "sourceRepoURL": "https://github.com/sanex3339/javascript-obfuscator",
            "asOfVersion": "0.17.0"
        },
        {
            "libraryName": "jdenticon",
            "typingsPackageName": "jdenticon",
            "sourceRepoURL": "https://github.com/dmester/jdenticon",
            "asOfVersion": "2.2.0"
        },
        {
            "libraryName": "jest-each",
            "typingsPackageName": "jest-each",
            "sourceRepoURL": "https://github.com/facebook/jest",
            "asOfVersion": "24.3.0"
        },
        {
            "libraryName": "jimp",
            "typingsPackageName": "jimp",
            "sourceRepoURL": "https://github.com/oliver-moran/jimp#readme",
            "asOfVersion": "0.2.28"
        },
        {
            "libraryName": "joData",
            "typingsPackageName": "jodata",
            "sourceRepoURL": "https://github.com/mccow002/joData",
            "asOfVersion": "1.0.13"
        },
        {
            "libraryName": "JointJS",
            "typingsPackageName": "jointjs",
            "sourceRepoURL": "http://www.jointjs.com/",
            "asOfVersion": "2.0.0"
        },
        {
            "libraryName": "jpeg-js",
            "typingsPackageName": "jpeg-js",
            "sourceRepoURL": "https://github.com/eugeneware/jpeg-js",
            "asOfVersion": "0.3.6"
        },
        {
            "libraryName": "jpush-react-native",
            "typingsPackageName": "jpush-react-native",
            "sourceRepoURL": "https://github.com/jpush/jpush-react-native",
            "asOfVersion": "2.0.0"
        },
        {
            "libraryName": "typescript",
            "typingsPackageName": "jquery-notifier",
            "sourceRepoURL": "https://github.com/Microsoft/TypeScript",
            "asOfVersion": "1.3.0"
        },
        {
            "libraryName": "jquery.ajaxfile",
            "typingsPackageName": "jquery.ajaxfile",
            "sourceRepoURL": "https://github.com/fpellet/jquery.ajaxFile",
            "asOfVersion": "0.2.29"
        },
        {
            "libraryName": "js-data",
            "typingsPackageName": "js-data",
            "sourceRepoURL": "https://github.com/js-data/js-data",
            "asOfVersion": "3.0.0"
        },
        {
            "libraryName": "JSData Http Adapter",
            "typingsPackageName": "js-data-http",
            "sourceRepoURL": "https://github.com/js-data/js-data-http",
            "asOfVersion": "3.0.0"
        },
        {
            "libraryName": "js-types",
            "typingsPackageName": "js-types",
            "sourceRepoURL": "https://github.com/sindresorhus/js-types",
            "asOfVersion": "2.1.0"
        },
        {
            "libraryName": "JSNLog",
            "typingsPackageName": "jsnlog",
            "sourceRepoURL": "https://github.com/mperdeck/jsnlog.js",
            "asOfVersion": "2.17.2"
        },
        {
            "libraryName": "jsonata",
            "typingsPackageName": "jsonata",
            "sourceRepoURL": "https://github.com/jsonata-js/jsonata",
            "asOfVersion": "1.5.0"
        },
        {
            "libraryName": "jsonschema",
            "typingsPackageName": "jsonschema",
            "sourceRepoURL": "https://github.com/tdegrunt/jsonschema",
            "asOfVersion": "1.1.1"
        },
        {
            "libraryName": "jsplumb",
            "typingsPackageName": "jsplumb",
            "sourceRepoURL": "https://github.com/jsplumb/jsPlumb",
            "asOfVersion": "2.5.7"
        },
        {
            "libraryName": "jsrender",
            "typingsPackageName": "jsrender",
            "sourceRepoURL": "https://github.com/BorisMoore/jsrender",
            "asOfVersion": "1.0.5"
        },
        {
            "libraryName": "junk",
            "typingsPackageName": "junk",
            "sourceRepoURL": "https://github.com/sindresorhus/junk",
            "asOfVersion": "3.0.0"
        },
        {
            "libraryName": "karma-viewport",
            "typingsPackageName": "karma-viewport",
            "sourceRepoURL": "https://github.com/squidfunk/karma-viewport",
            "asOfVersion": "1.0.0"
        },
        {
            "libraryName": "kafkajs",
            "typingsPackageName": "kafkajs",
            "sourceRepoURL": "https://github.com/tulios/kafkajs",
            "asOfVersion": "1.9.0"
        },
        {
            "libraryName": "keycloak-js",
            "typingsPackageName": "keycloak-js",
            "sourceRepoURL": "https://github.com/keycloak/keycloak",
            "asOfVersion": "3.4.1"
        },
        {
            "libraryName": "keytar",
            "typingsPackageName": "keytar",
            "sourceRepoURL": "http://atom.github.io/node-keytar/",
            "asOfVersion": "4.4.2"
        },
        {
            "libraryName": "knex",
            "typingsPackageName": "knex",
            "sourceRepoURL": "https://github.com/tgriesser/knex",
            "asOfVersion": "0.16.1"
        },
        {
            "libraryName": "knockout-paging",
            "typingsPackageName": "knockout-paging",
            "sourceRepoURL": "https://github.com/ErikSchierboom/knockout-paging",
            "asOfVersion": "0.3.1"
        },
        {
            "libraryName": "knockout-pre-rendered",
            "typingsPackageName": "knockout-pre-rendered",
            "sourceRepoURL": "https://github.com/ErikSchierboom/knockout-pre-rendered",
            "asOfVersion": "0.7.1"
        },
        {
            "libraryName": "known",
            "typingsPackageName": "known",
            "sourceRepoURL": "https://github.com/sindresorhus/known",
            "asOfVersion": "3.0.0"
        },
        {
            "libraryName": "koa-better-body",
            "typingsPackageName": "koa-better-body",
            "sourceRepoURL": "https://github.com/tunnckoCore/koa-better-body",
            "asOfVersion": "3.1.0"
        },
        {
            "libraryName": "koa-jwt",
            "typingsPackageName": "koa-jwt",
            "sourceRepoURL": "https://github.com/koajs/jwt",
            "asOfVersion": "3.3.0"
        },
        {
            "libraryName": "koa-requestid",
            "typingsPackageName": "koa-requestid",
            "sourceRepoURL": "https://github.com/seegno/koa-requestid/",
            "asOfVersion": "2.0.2"
        },
        {
            "libraryName": "koa-useragent",
            "typingsPackageName": "koa-useragent",
            "sourceRepoURL": "https://github.com/rvboris/koa-useragent",
            "asOfVersion": "2.1.1"
        },
        {
            "libraryName": "koa-pug",
            "typingsPackageName": "koa-pug",
            "sourceRepoURL": "https://github.com/chrisyip/koa-pug",
            "asOfVersion": "4.0.0"
        },
        {
            "libraryName": "lambda-phi",
            "typingsPackageName": "lambda-phi",
            "sourceRepoURL": "https://github.com/elitechance/lambda-phi",
            "asOfVersion": "1.0.1"
        },
        {
            "libraryName": "latest-semver",
            "typingsPackageName": "latest-semver",
            "sourceRepoURL": "https://github.com/sindresorhus/latest-semver",
            "asOfVersion": "2.0.0"
        },
        {
            "libraryName": "latest-version",
            "typingsPackageName": "latest-version",
            "sourceRepoURL": "https://github.com/sindresorhus/latest-version",
            "asOfVersion": "5.0.0"
        },
        {
            "libraryName": "lazy-value",
            "typingsPackageName": "lazy-value",
            "sourceRepoURL": "https://github.com/sindresorhus/lazy-value",
            "asOfVersion": "2.0.0"
        },
        {
            "libraryName": "ldclient-js",
            "typingsPackageName": "ldclient-js",
            "sourceRepoURL": "https://github.com/launchdarkly/js-client",
            "asOfVersion": "1.1.11"
        },
        {
            "libraryName": "leap-year",
            "typingsPackageName": "leap-year",
            "sourceRepoURL": "https://github.com/sindresorhus/leap-year",
            "asOfVersion": "3.0.0"
        },
        {
            "libraryName": "left-pad",
            "typingsPackageName": "left-pad",
            "sourceRepoURL": "https://github.com/stevemao/left-pad",
            "asOfVersion": "1.2.0"
        },
        {
            "libraryName": "leven",
            "typingsPackageName": "leven",
            "sourceRepoURL": "https://github.com/sindresorhus/leven",
            "asOfVersion": "3.0.0"
        },
        {
            "libraryName": "line-column-path",
            "typingsPackageName": "line-column-path",
            "sourceRepoURL": "https://github.com/sindresorhus/line-column-path",
            "asOfVersion": "2.0.0"
        },
        {
            "libraryName": "linkify-issues",
            "typingsPackageName": "linkify-issues",
            "sourceRepoURL": "https://github.com/sindresorhus/linkify-issues",
            "asOfVersion": "2.0.0"
        },
        {
            "libraryName": "linkify-urls",
            "typingsPackageName": "linkify-urls",
            "sourceRepoURL": "https://github.com/sindresorhus/linkify-urls",
            "asOfVersion": "3.1.0"
        },
        {
            "libraryName": "Linq.JS",
            "typingsPackageName": "linq",
            "sourceRepoURL": "https://linqjs.codeplex.com/",
            "asOfVersion": "2.2.33"
        },
        {
            "libraryName": "Linq4JS",
            "typingsPackageName": "linq4js",
            "sourceRepoURL": "https://github.com/morrisjdev/Linq4JS",
            "asOfVersion": "2.1.8"
        },
        {
            "libraryName": "LinqSharp",
            "typingsPackageName": "linqsharp",
            "sourceRepoURL": "https://github.com/brunolm/LinqSharp",
            "asOfVersion": "1.0.0"
        },
        {
            "libraryName": "load-json-file",
            "typingsPackageName": "load-json-file",
            "sourceRepoURL": "https://github.com/sindresorhus/load-json-file",
            "asOfVersion": "5.1.0"
        },
        {
            "libraryName": "localforage",
            "typingsPackageName": "localforage",
            "sourceRepoURL": "https://github.com/localForage/localForage",
            "asOfVersion": "0.0.34"
        },
        {
            "libraryName": "localforage-cordovasqlitedriver",
            "typingsPackageName": "localforage-cordovasqlitedriver",
            "sourceRepoURL": "https://github.com/thgreasi/localForage-cordovaSQLiteDriver",
            "asOfVersion": "1.5.0"
        },
        {
            "libraryName": "locate-path",
            "typingsPackageName": "locate-path",
            "sourceRepoURL": "https://github.com/sindresorhus/locate-path",
            "asOfVersion": "4.0.0"
        },
        {
            "libraryName": "lock-system",
            "typingsPackageName": "lock-system",
            "sourceRepoURL": "https://github.com/sindresorhus/lock-system",
            "asOfVersion": "2.0.0"
        },
        {
            "libraryName": "lodash-decorators",
            "typingsPackageName": "lodash-decorators",
            "sourceRepoURL": "https://github.com/steelsojka/lodash-decorators",
            "asOfVersion": "4.0.0"
        },
        {
            "libraryName": "log-symbols",
            "typingsPackageName": "log-symbols",
            "sourceRepoURL": "https://github.com/sindresorhus/log-symbols",
            "asOfVersion": "3.0.0"
        },
        {
            "libraryName": "log-update",
            "typingsPackageName": "log-update",
            "sourceRepoURL": "https://github.com/sindresorhus/log-update",
            "asOfVersion": "3.1.0"
        },
        {
            "libraryName": "log4javascript",
            "typingsPackageName": "log4javascript",
            "sourceRepoURL": "http://log4javascript.org/",
            "asOfVersion": "1.4.15"
        },
        {
            "libraryName": "log4js",
            "typingsPackageName": "log4js",
            "sourceRepoURL": "https://github.com/nomiddlename/log4js-node",
            "asOfVersion": "2.3.5"
        },
        {
            "libraryName": "logform",
            "typingsPackageName": "logform",
            "sourceRepoURL": "https://github.com/winstonjs/logform",
            "asOfVersion": "1.10.0"
        },
        {
            "libraryName": "loglevel",
            "typingsPackageName": "loglevel",
            "sourceRepoURL": "https://github.com/pimterry/loglevel/",
            "asOfVersion": "1.6.2"
        },
        {
            "libraryName": "looks-same",
            "typingsPackageName": "looks-same",
            "sourceRepoURL": "https://github.com/gemini-testing/looks-same",
            "asOfVersion": "4.1.0"
        },
        {
            "libraryName": "lorem-ipsum",
            "typingsPackageName": "lorem-ipsum",
            "sourceRepoURL": "https://github.com/knicklabs/node-lorem-ipsum",
            "asOfVersion": "2.0.0"
        },
        {
            "libraryName": "loud-rejection",
            "typingsPackageName": "loud-rejection",
            "sourceRepoURL": "https://github.com/sindresorhus/loud-rejection",
            "asOfVersion": "2.0.0"
        },
        {
            "libraryName": "lower-case",
            "typingsPackageName": "lower-case",
            "sourceRepoURL": "https://github.com/blakeembrey/lower-case",
            "asOfVersion": "1.1.3"
        },
        {
            "libraryName": "lower-case-first",
            "typingsPackageName": "lower-case-first",
            "sourceRepoURL": "https://github.com/blakeembrey/lower-case-first",
            "asOfVersion": "1.0.1"
        },
        {
            "libraryName": "make-dir",
            "typingsPackageName": "make-dir",
            "sourceRepoURL": "https://github.com/sindresorhus/make-dir",
            "asOfVersion": "2.1.0"
        },
        {
            "libraryName": "mali",
            "typingsPackageName": "mali",
            "sourceRepoURL": "https://github.com/malijs/mali",
            "asOfVersion": "0.9.2"
        },
        {
            "libraryName": "mali-onerror",
            "typingsPackageName": "mali-onerror",
            "sourceRepoURL": "https://github.com/malijs/onerror",
            "asOfVersion": "0.2.0"
        },
        {
            "libraryName": "map-obj",
            "typingsPackageName": "map-obj",
            "sourceRepoURL": "https://github.com/sindresorhus/map-obj",
            "asOfVersion": "3.1.0"
        },
        {
            "libraryName": "maquette",
            "typingsPackageName": "maquette",
            "sourceRepoURL": "http://maquettejs.org/",
            "asOfVersion": "2.1.6"
        },
        {
            "libraryName": "matcher",
            "typingsPackageName": "matcher",
            "sourceRepoURL": "https://github.com/sindresorhus/matcher",
            "asOfVersion": "2.0.0"
        },
        {
            "libraryName": "material-components-web",
            "typingsPackageName": "material-components-web",
            "sourceRepoURL": "https://material.io/components",
            "asOfVersion": "1.0.0"
        },
        {
            "libraryName": "maxmind",
            "typingsPackageName": "maxmind",
            "sourceRepoURL": "https://github.com/runk/node-maxmind",
            "asOfVersion": "2.0.5"
        },
        {
            "libraryName": "mem",
            "typingsPackageName": "mem",
            "sourceRepoURL": "https://github.com/sindresorhus/mem",
            "asOfVersion": "4.2.0"
        },
        {
            "libraryName": "memoize-one",
            "typingsPackageName": "memoize-one",
            "sourceRepoURL": "https://github.com/alexreardon/memoize-one#readme",
            "asOfVersion": "5.1.0"
        },
        {
            "libraryName": "mendixmodelsdk",
            "typingsPackageName": "mendixmodelsdk",
            "sourceRepoURL": "http://www.mendix.com",
            "asOfVersion": "0.8.1"
        },
        {
            "libraryName": "menubar",
            "typingsPackageName": "menubar",
            "sourceRepoURL": "https://github.com/maxogden/menubar",
            "asOfVersion": "6.0.0"
        },
        {
            "libraryName": "metisMenu",
            "typingsPackageName": "metismenu",
            "sourceRepoURL": "https://github.com/onokumus/metisMenu",
            "asOfVersion": "2.7.1"
        },
        {
            "libraryName": "microgears",
            "typingsPackageName": "microgears",
            "sourceRepoURL": "https://github.com/marcusdb/microgears",
            "asOfVersion": "4.0.5"
        },
        {
            "libraryName": "mnemonic-words",
            "typingsPackageName": "mnemonic-words",
            "sourceRepoURL": "https://github.com/sindresorhus/mnemonic-words",
            "asOfVersion": "1.1.0"
        },
        {
            "libraryName": "mobile-detect",
            "typingsPackageName": "mobile-detect",
            "sourceRepoURL": "http://hgoebl.github.io/mobile-detect.js/",
            "asOfVersion": "1.3.4"
        },
        {
            "libraryName": "mobservable",
            "typingsPackageName": "mobservable",
            "sourceRepoURL": "github.com/mweststrate/mobservable",
            "asOfVersion": "1.2.5"
        },
        {
            "libraryName": "mobservable-react",
            "typingsPackageName": "mobservable-react",
            "sourceRepoURL": "https://github.com/mweststrate/mobservable-react",
            "asOfVersion": "1.0.0"
        },
        {
            "libraryName": "Mobx Cookie",
            "typingsPackageName": "mobx-cookie",
            "sourceRepoURL": "https://github.com/will-stone/mobx-cookie",
            "asOfVersion": "1.1.1"
        },
        {
            "libraryName": "mobx-task",
            "typingsPackageName": "mobx-task",
            "sourceRepoURL": "https://github.com/jeffijoe/mobx-task#readme",
            "asOfVersion": "2.0.0"
        },
        {
            "libraryName": "mockingoose",
            "typingsPackageName": "mockingoose",
            "sourceRepoURL": "https://github.com/alonronin/mockingoose#readme",
            "asOfVersion": "2.13.0"
        },
        {
            "libraryName": "Moment",
            "typingsPackageName": "moment",
            "sourceRepoURL": "https://github.com/moment/moment",
            "asOfVersion": "2.13.0"
        },
        {
            "libraryName": "mongodb-memory-server",
            "typingsPackageName": "mongodb-memory-server",
            "sourceRepoURL": "https://github.com/nodkz/mongodb-memory-server",
            "asOfVersion": "2.3.0"
        },
        {
            "libraryName": "Monk",
            "typingsPackageName": "monk",
            "sourceRepoURL": "https://github.com/LearnBoost/monk.git",
            "asOfVersion": "6.0.0"
        },
        {
            "libraryName": "month-days",
            "typingsPackageName": "month-days",
            "sourceRepoURL": "https://github.com/sindresorhus/month-days",
            "asOfVersion": "3.0.0"
        },
        {
            "libraryName": "morphdom",
            "typingsPackageName": "morphdom",
            "sourceRepoURL": "https://github.com/patrick-steele-idem/morphdom",
            "asOfVersion": "2.4.0"
        },
        {
            "libraryName": "move-file",
            "typingsPackageName": "move-file",
            "sourceRepoURL": "https://github.com/sindresorhus/move-file",
            "asOfVersion": "1.1.0"
        },
        {
            "libraryName": "MQTT",
            "typingsPackageName": "mqtt",
            "sourceRepoURL": "https://github.com/mqttjs/MQTT.js",
            "asOfVersion": "2.5.0"
        },
        {
            "libraryName": "msportalfx-test",
            "typingsPackageName": "msportalfx-test",
            "sourceRepoURL": "https://msazure.visualstudio.com/DefaultCollection/AzureUX/_git/portalfx-msportalfx-test",
            "asOfVersion": "0.7.2"
        },
        {
            "libraryName": "multimatch",
            "typingsPackageName": "multimatch",
            "sourceRepoURL": "https://github.com/sindresorhus/multimatch",
            "asOfVersion": "4.0.0"
        },
        {
            "libraryName": "nano",
            "typingsPackageName": "nano",
            "sourceRepoURL": "https://github.com/apache/couchdb-nano",
            "asOfVersion": "7.0.0"
        },
        {
            "libraryName": "navigation",
            "typingsPackageName": "navigation",
            "sourceRepoURL": "http://grahammendick.github.io/navigation/",
            "asOfVersion": "5.1.0"
        },
        {
            "libraryName": "navigation-react",
            "typingsPackageName": "navigation-react",
            "sourceRepoURL": "http://grahammendick.github.io/navigation/",
            "asOfVersion": "4.0.0"
        },
        {
            "libraryName": "natsort",
            "typingsPackageName": "natsort",
            "sourceRepoURL": "https://github.com/netop/natsort",
            "asOfVersion": "2.0.0"
        },
        {
            "libraryName": "typescript",
            "typingsPackageName": "navigator-permissions",
            "sourceRepoURL": "https://developer.mozilla.org/en-US/docs/Web/API/Permissions",
            "asOfVersion": "2.0.0"
        },
        {
            "libraryName": "nblas",
            "typingsPackageName": "nblas",
            "sourceRepoURL": "https://github.com/mateogianolio/nblas",
            "asOfVersion": "2.1.6"
        },
        {
            "libraryName": "negative-array",
            "typingsPackageName": "negative-array",
            "sourceRepoURL": "https://github.com/sindresorhus/negative-array",
            "asOfVersion": "2.1.0"
        },
        {
            "libraryName": "negative-zero",
            "typingsPackageName": "negative-zero",
            "sourceRepoURL": "https://github.com/sindresorhus/negative-zero",
            "asOfVersion": "3.0.0"
        },
        {
            "libraryName": "new-github-issue-url",
            "typingsPackageName": "new-github-issue-url",
            "sourceRepoURL": "https://github.com/sindresorhus/new-github-issue-url",
            "asOfVersion": "0.2.1"
        },
        {
            "libraryName": "new-github-release-url",
            "typingsPackageName": "new-github-release-url",
            "sourceRepoURL": "https://github.com/sindresorhus/new-github-release-url",
            "asOfVersion": "1.0.0"
        },
        {
            "libraryName": "ng-table",
            "typingsPackageName": "ng-table",
            "sourceRepoURL": "https://github.com/esvit/ng-table",
            "asOfVersion": "2.0.1"
        },
        {
            "libraryName": "nock",
            "typingsPackageName": "nock",
            "sourceRepoURL": "https://github.com/nock/nock",
            "asOfVersion": "11.1.0"
        },
        {
            "libraryName": "node-cache",
            "typingsPackageName": "node-cache",
            "sourceRepoURL": "https://github.com/mpneuried/nodecache",
            "asOfVersion": "4.2.0"
        },
        {
            "libraryName": "node-pg-migrate",
            "typingsPackageName": "node-pg-migrate",
            "sourceRepoURL": "https://github.com/theoephraim/node-pg-migrate#readme",
            "asOfVersion": "2.15.0"
        },
        {
            "libraryName": "node-sql-parser",
            "typingsPackageName": "node-sql-parser",
            "sourceRepoURL": "https://github.com/taozhi8833998/node-sql-parser#readme",
            "asOfVersion": "1.1.0"
        },
        {
            "libraryName": "node-waves",
            "typingsPackageName": "node-waves",
            "sourceRepoURL": "http://fian.my.id/Waves",
            "asOfVersion": "0.7.6"
        },
        {
            "libraryName": "nookies",
            "typingsPackageName": "nookies",
            "sourceRepoURL": "https://github.com/maticzav/nookies#readme",
            "asOfVersion": "2.0.3"
        },
        {
            "libraryName": "normalize-url",
            "typingsPackageName": "normalize-url",
            "sourceRepoURL": "https://github.com/sindresorhus/normalize-url",
            "asOfVersion": "4.2.0"
        },
        {
            "libraryName": "Normalizr",
            "typingsPackageName": "normalizr",
            "sourceRepoURL": "https://github.com/paularmstrong/normalizr",
            "asOfVersion": "2.0.18"
        },
        {
            "libraryName": "notyf",
            "typingsPackageName": "notyf",
            "sourceRepoURL": "https://github.com/caroso1222/notyf",
            "asOfVersion": "3.0.0"
        },
        {
            "libraryName": "npm-email",
            "typingsPackageName": "npm-email",
            "sourceRepoURL": "https://github.com/sindresorhus/npm-email",
            "asOfVersion": "3.1.0"
        },
        {
            "libraryName": "npm-keyword",
            "typingsPackageName": "npm-keyword",
            "sourceRepoURL": "https://github.com/sindresorhus/npm-keyword",
            "asOfVersion": "6.0.0"
        },
        {
            "libraryName": "npm-name",
            "typingsPackageName": "npm-name",
            "sourceRepoURL": "https://github.com/sindresorhus/npm-name",
            "asOfVersion": "5.2.1"
        },
        {
            "libraryName": "npm-run-path",
            "typingsPackageName": "npm-run-path",
            "sourceRepoURL": "https://github.com/sindresorhus/npm-run-path",
            "asOfVersion": "3.0.1"
        },
        {
            "libraryName": "npm-user",
            "typingsPackageName": "npm-user",
            "sourceRepoURL": "https://github.com/sindresorhus/npm-user",
            "asOfVersion": "4.0.0"
        },
        {
            "libraryName": "Nuka Carousel",
            "typingsPackageName": "nuka-carousel",
            "sourceRepoURL": "https://github.com/FormidableLabs/nuka-carousel/",
            "asOfVersion": "4.4.6"
        },
        {
            "libraryName": "Numbro",
            "typingsPackageName": "numbro",
            "sourceRepoURL": "https://github.com/foretagsplatsen/numbro/",
            "asOfVersion": "1.9.3"
        },
        {
            "libraryName": "oembed-parser",
            "typingsPackageName": "oembed-parser",
            "sourceRepoURL": "https://www.npmjs.com/package/oembed-parser",
            "asOfVersion": "1.2.2"
        },
        {
            "libraryName": "odata",
            "typingsPackageName": "odata",
            "sourceRepoURL": "https://github.com/janhommes/odata",
            "asOfVersion": "1.0.3"
        },
        {
            "libraryName": "o.js",
            "typingsPackageName": "o.js",
            "sourceRepoURL": "https://github.com/janhommes/o.js",
            "asOfVersion": "1.0.3"
        },
        {
            "libraryName": "on-change",
            "typingsPackageName": "on-change",
            "sourceRepoURL": "https://github.com/sindresorhus/on-change",
            "asOfVersion": "1.1.0"
        },
        {
            "libraryName": "onetime",
            "typingsPackageName": "onetime",
            "sourceRepoURL": "https://github.com/sindresorhus/onetime",
            "asOfVersion": "4.0.0"
        },
        {
            "libraryName": "onoff",
            "typingsPackageName": "onoff",
            "sourceRepoURL": "https://github.com/fivdi/onoff",
            "asOfVersion": "4.1.0"
        },
        {
            "libraryName": "Onsen UI",
            "typingsPackageName": "onsenui",
            "sourceRepoURL": "http://onsen.io",
            "asOfVersion": "2.0.0"
        },
        {
            "libraryName": "open",
            "typingsPackageName": "open",
            "sourceRepoURL": "https://github.com/sindresorhus/open",
            "asOfVersion": "6.2.0"
        },
        {
            "libraryName": "open-editor",
            "typingsPackageName": "open-editor",
            "sourceRepoURL": "https://github.com/sindresorhus/open-editor",
            "asOfVersion": "2.0.0"
        },
        {
            "libraryName": "openid-client",
            "typingsPackageName": "openid-client",
            "sourceRepoURL": "https://github.com/panva/node-openid-client",
            "asOfVersion": "3.7.0"
        },
        {
            "libraryName": "opn",
            "typingsPackageName": "opn",
            "sourceRepoURL": "https://github.com/sindresorhus/opn",
            "asOfVersion": "5.5.0"
        },
        {
            "libraryName": "ora",
            "typingsPackageName": "ora",
            "sourceRepoURL": "https://github.com/sindresorhus/ora",
            "asOfVersion": "3.2.0"
        },
        {
            "libraryName": "os-locale",
            "typingsPackageName": "os-locale",
            "sourceRepoURL": "https://github.com/sindresorhus/os-locale",
            "asOfVersion": "4.0.0"
        },
        {
            "libraryName": "os-name",
            "typingsPackageName": "os-name",
            "sourceRepoURL": "https://github.com/sindresorhus/os-name",
            "asOfVersion": "3.1.0"
        },
        {
            "libraryName": "otplib",
            "typingsPackageName": "otplib",
            "sourceRepoURL": "https://github.com/yeojz/otplib",
            "asOfVersion": "10.0.0"
        },
        {
            "libraryName": "overwatch-api",
            "typingsPackageName": "overwatch-api",
            "sourceRepoURL": "https://github.com/alfg/overwatch-api",
            "asOfVersion": "0.7.1"
        },
        {
            "libraryName": "p-all",
            "typingsPackageName": "p-all",
            "sourceRepoURL": "https://github.com/sindresorhus/p-all",
            "asOfVersion": "2.0.0"
        },
        {
            "libraryName": "p-any",
            "typingsPackageName": "p-any",
            "sourceRepoURL": "https://github.com/sindresorhus/p-any",
            "asOfVersion": "2.0.0"
        },
        {
            "libraryName": "p-cancelable",
            "typingsPackageName": "p-cancelable",
            "sourceRepoURL": "https://github.com/sindresorhus/p-cancelable",
            "asOfVersion": "1.1.0"
        },
        {
            "libraryName": "p-catch-if",
            "typingsPackageName": "p-catch-if",
            "sourceRepoURL": "https://github.com/sindresorhus/p-catch-if",
            "asOfVersion": "2.0.0"
        },
        {
            "libraryName": "p-debounce",
            "typingsPackageName": "p-debounce",
            "sourceRepoURL": "https://github.com/sindresorhus/p-debounce",
            "asOfVersion": "2.0.0"
        },
        {
            "libraryName": "p-defer",
            "typingsPackageName": "p-defer",
            "sourceRepoURL": "https://github.com/sindresorhus/p-defer",
            "asOfVersion": "2.0.0"
        },
        {
            "libraryName": "p-do-whilst",
            "typingsPackageName": "p-do-whilst",
            "sourceRepoURL": "https://github.com/sindresorhus/p-do-whilst",
            "asOfVersion": "1.0.0"
        },
        {
            "libraryName": "p-each-series",
            "typingsPackageName": "p-each-series",
            "sourceRepoURL": "https://github.com/sindresorhus/p-each-series",
            "asOfVersion": "2.0.0"
        },
        {
            "libraryName": "p-event",
            "typingsPackageName": "p-event",
            "sourceRepoURL": "https://github.com/sindresorhus/p-event",
            "asOfVersion": "3.0.0"
        },
        {
            "libraryName": "p-every",
            "typingsPackageName": "p-every",
            "sourceRepoURL": "https://github.com/kevva/p-every",
            "asOfVersion": "2.0.0"
        },
        {
            "libraryName": "p-forever",
            "typingsPackageName": "p-forever",
            "sourceRepoURL": "https://github.com/sindresorhus/p-forever",
            "asOfVersion": "2.0.0"
        },
        {
            "libraryName": "p-is-promise",
            "typingsPackageName": "p-is-promise",
            "sourceRepoURL": "https://github.com/sindresorhus/p-is-promise",
            "asOfVersion": "2.1.0"
        },
        {
            "libraryName": "p-lazy",
            "typingsPackageName": "p-lazy",
            "sourceRepoURL": "https://github.com/sindresorhus/p-lazy",
            "asOfVersion": "2.0.0"
        },
        {
            "libraryName": "p-limit",
            "typingsPackageName": "p-limit",
            "sourceRepoURL": "https://github.com/sindresorhus/p-limit",
            "asOfVersion": "2.2.0"
        },
        {
            "libraryName": "p-locate",
            "typingsPackageName": "p-locate",
            "sourceRepoURL": "https://github.com/sindresorhus/p-locate",
            "asOfVersion": "4.0.0"
        },
        {
            "libraryName": "p-log",
            "typingsPackageName": "p-log",
            "sourceRepoURL": "https://github.com/sindresorhus/p-log",
            "asOfVersion": "2.0.0"
        },
        {
            "libraryName": "p-map",
            "typingsPackageName": "p-map",
            "sourceRepoURL": "https://github.com/sindresorhus/p-map",
            "asOfVersion": "2.0.0"
        },
        {
            "libraryName": "p-map-series",
            "typingsPackageName": "p-map-series",
            "sourceRepoURL": "https://github.com/sindresorhus/p-map-series",
            "asOfVersion": "2.0.0"
        },
        {
            "libraryName": "p-memoize",
            "typingsPackageName": "p-memoize",
            "sourceRepoURL": "https://github.com/sindresorhus/p-memoize",
            "asOfVersion": "3.0.0"
        },
        {
            "libraryName": "p-min-delay",
            "typingsPackageName": "p-min-delay",
            "sourceRepoURL": "https://github.com/sindresorhus/p-min-delay",
            "asOfVersion": "3.0.0"
        },
        {
            "libraryName": "p-one",
            "typingsPackageName": "p-one",
            "sourceRepoURL": "https://github.com/kevva/p-one",
            "asOfVersion": "2.0.0"
        },
        {
            "libraryName": "p-pipe",
            "typingsPackageName": "p-pipe",
            "sourceRepoURL": "https://github.com/sindresorhus/p-pipe",
            "asOfVersion": "2.0.1"
        },
        {
            "libraryName": "p-progress",
            "typingsPackageName": "p-progress",
            "sourceRepoURL": "https://github.com/sindresorhus/p-progress",
            "asOfVersion": "0.3.0"
        },
        {
            "libraryName": "p-props",
            "typingsPackageName": "p-props",
            "sourceRepoURL": "https://github.com/sindresorhus/p-props",
            "asOfVersion": "2.0.0"
        },
        {
            "libraryName": "p-queue",
            "typingsPackageName": "p-queue",
            "sourceRepoURL": "https://github.com/sindresorhus/p-queue",
            "asOfVersion": "3.2.1"
        },
        {
            "libraryName": "p-reduce",
            "typingsPackageName": "p-reduce",
            "sourceRepoURL": "https://github.com/sindresorhus/p-reduce",
            "asOfVersion": "2.0.0"
        },
        {
            "libraryName": "p-reflect",
            "typingsPackageName": "p-reflect",
            "sourceRepoURL": "https://github.com/sindresorhus/p-reflect",
            "asOfVersion": "2.0.0"
        },
        {
            "libraryName": "p-retry",
            "typingsPackageName": "p-retry",
            "sourceRepoURL": "https://github.com/sindresorhus/p-retry",
            "asOfVersion": "4.0.0"
        },
        {
            "libraryName": "p-series",
            "typingsPackageName": "p-series",
            "sourceRepoURL": "https://github.com/sindresorhus/p-series",
            "asOfVersion": "2.0.0"
        },
        {
            "libraryName": "p-settle",
            "typingsPackageName": "p-settle",
            "sourceRepoURL": "https://github.com/sindresorhus/p-settle",
            "asOfVersion": "3.0.0"
        },
        {
            "libraryName": "p-some",
            "typingsPackageName": "p-some",
            "sourceRepoURL": "https://github.com/sindresorhus/p-some",
            "asOfVersion": "4.0.1"
        },
        {
            "libraryName": "p-tap",
            "typingsPackageName": "p-tap",
            "sourceRepoURL": "https://github.com/sindresorhus/p-tap",
            "asOfVersion": "2.0.0"
        },
        {
            "libraryName": "p-throttle",
            "typingsPackageName": "p-throttle",
            "sourceRepoURL": "https://github.com/sindresorhus/p-throttle",
            "asOfVersion": "2.1.0"
        },
        {
            "libraryName": "p-time",
            "typingsPackageName": "p-time",
            "sourceRepoURL": "https://github.com/sindresorhus/p-time",
            "asOfVersion": "2.0.0"
        },
        {
            "libraryName": "p-timeout",
            "typingsPackageName": "p-timeout",
            "sourceRepoURL": "https://github.com/sindresorhus/p-timeout",
            "asOfVersion": "3.0.0"
        },
        {
            "libraryName": "p-times",
            "typingsPackageName": "p-times",
            "sourceRepoURL": "https://github.com/sindresorhus/p-times",
            "asOfVersion": "2.0.0"
        },
        {
            "libraryName": "p-try",
            "typingsPackageName": "p-try",
            "sourceRepoURL": "https://github.com/sindresorhus/p-try",
            "asOfVersion": "2.1.0"
        },
        {
            "libraryName": "p-wait-for",
            "typingsPackageName": "p-wait-for",
            "sourceRepoURL": "https://github.com/sindresorhus/p-wait-for",
            "asOfVersion": "3.0.0"
        },
        {
            "libraryName": "p-waterfall",
            "typingsPackageName": "p-waterfall",
            "sourceRepoURL": "https://github.com/sindresorhus/p-waterfall",
            "asOfVersion": "2.0.0"
        },
        {
            "libraryName": "p-whilst",
            "typingsPackageName": "p-whilst",
            "sourceRepoURL": "https://github.com/sindresorhus/p-whilst",
            "asOfVersion": "2.0.0"
        },
        {
            "libraryName": "package-json",
            "typingsPackageName": "package-json",
            "sourceRepoURL": "https://github.com/sindresorhus/package-json",
            "asOfVersion": "6.1.0"
        },
        {
            "libraryName": "pad",
            "typingsPackageName": "pad",
            "sourceRepoURL": "https://github.com/adaltas/node-pad",
            "asOfVersion": "2.1.0"
        },
        {
            "libraryName": "paper",
            "typingsPackageName": "paper",
            "sourceRepoURL": "https://github.com/paperjs/paper.js",
            "asOfVersion": "0.12.3"
        },
        {
            "libraryName": "param-case",
            "typingsPackageName": "param-case",
            "sourceRepoURL": "https://github.com/blakeembrey/param-case",
            "asOfVersion": "1.1.2"
        },
        {
            "libraryName": "park-miller",
            "typingsPackageName": "park-miller",
            "sourceRepoURL": "https://github.com/sindresorhus/park-miller",
            "asOfVersion": "1.1.0"
        },
        {
            "libraryName": "parse-columns",
            "typingsPackageName": "parse-columns",
            "sourceRepoURL": "https://github.com/sindresorhus/parse-columns",
            "asOfVersion": "2.0.0"
        },
        {
            "libraryName": "parse-ms",
            "typingsPackageName": "parse-ms",
            "sourceRepoURL": "https://github.com/sindresorhus/parse-ms",
            "asOfVersion": "2.1.0"
        },
        {
            "libraryName": "pascal-case",
            "typingsPackageName": "pascal-case",
            "sourceRepoURL": "https://github.com/blakeembrey/pascal-case",
            "asOfVersion": "1.1.2"
        },
        {
            "libraryName": "passport-client-cert",
            "typingsPackageName": "passport-client-cert",
            "sourceRepoURL": "https://github.com/ripjar/passport-client-cert",
            "asOfVersion": "2.1.0"
        },
        {
            "libraryName": "path-case",
            "typingsPackageName": "path-case",
            "sourceRepoURL": "https://github.com/blakeembrey/path-case",
            "asOfVersion": "1.1.2"
        },
        {
            "libraryName": "path-exists",
            "typingsPackageName": "path-exists",
            "sourceRepoURL": "https://github.com/sindresorhus/path-exists",
            "asOfVersion": "4.0.0"
        },
        {
            "libraryName": "path-key",
            "typingsPackageName": "path-key",
            "sourceRepoURL": "https://github.com/sindresorhus/path-key",
            "asOfVersion": "3.0.1"
        },
        {
            "libraryName": "path-to-regexp",
            "typingsPackageName": "path-to-regexp",
            "sourceRepoURL": "https://github.com/pillarjs/path-to-regexp",
            "asOfVersion": "1.7.0"
        },
        {
            "libraryName": "path-type",
            "typingsPackageName": "path-type",
            "sourceRepoURL": "https://github.com/sindresorhus/path-type",
            "asOfVersion": "4.0.0"
        },
        {
            "libraryName": "perfect-scrollbar",
            "typingsPackageName": "perfect-scrollbar",
            "sourceRepoURL": "https://github.com/noraesae/perfect-scrollbar",
            "asOfVersion": "1.3.0"
        },
        {
            "libraryName": "pg-connection-string",
            "typingsPackageName": "pg-connection-string",
            "sourceRepoURL": "https://github.com/iceddev/pg-connection-string",
            "asOfVersion": "2.0.0"
        },
        {
            "libraryName": "pg-promise",
            "typingsPackageName": "pg-promise",
            "sourceRepoURL": "https://github.com/vitaly-t/pg-promise",
            "asOfVersion": "5.4.3"
        },
        {
            "libraryName": "phin",
            "typingsPackageName": "phin",
            "sourceRepoURL": "https://github.com/ethanent/phin",
            "asOfVersion": "3.4.0"
        },
        {
            "libraryName": "phonegap-plugin-push",
            "typingsPackageName": "phonegap-plugin-push",
            "sourceRepoURL": "https://github.com/phonegap/phonegap-plugin-push",
            "asOfVersion": "2.1.2"
        },
        {
            "libraryName": "pixi-spine",
            "typingsPackageName": "pixi-spine",
            "sourceRepoURL": "https://github.com/pixijs/pixi-spine",
            "asOfVersion": "1.4.2"
        },
        {
            "libraryName": "pixi.js",
            "typingsPackageName": "pixi.js",
            "sourceRepoURL": "https://github.com/pixijs/pixi.js/tree/v4.x",
            "asOfVersion": "5.0.0"
        },
        {
            "libraryName": "pkcs11js",
            "typingsPackageName": "pkcs11js",
            "sourceRepoURL": "https://github.com/PeculiarVentures/pkcs11js",
            "asOfVersion": "1.0.4"
        },
        {
            "libraryName": "pkg-conf",
            "typingsPackageName": "pkg-conf",
            "sourceRepoURL": "https://github.com/sindresorhus/pkg-conf",
            "asOfVersion": "3.0.0"
        },
        {
            "libraryName": "pkg-dir",
            "typingsPackageName": "pkg-dir",
            "sourceRepoURL": "https://github.com/sindresorhus/pkg-dir",
            "asOfVersion": "4.0.0"
        },
        {
            "libraryName": "pkg-up",
            "typingsPackageName": "pkg-up",
            "sourceRepoURL": "https://github.com/sindresorhus/pkg-up",
            "asOfVersion": "3.1.0"
        },
        {
            "libraryName": "pkg-versions",
            "typingsPackageName": "pkg-versions",
            "sourceRepoURL": "https://github.com/sindresorhus/pkg-versions",
            "asOfVersion": "2.0.0"
        },
        {
            "libraryName": "playcanvas",
            "typingsPackageName": "playcanvas",
            "sourceRepoURL": "https://github.com/playcanvas/engine",
            "asOfVersion": "1.23.0"
        },
        {
            "libraryName": "plottable",
            "typingsPackageName": "plottable",
            "sourceRepoURL": "http://plottablejs.org/",
            "asOfVersion": "3.7.0"
        },
        {
            "libraryName": "plur",
            "typingsPackageName": "plur",
            "sourceRepoURL": "https://github.com/sindresorhus/plur",
            "asOfVersion": "3.1.0"
        },
        {
            "libraryName": "png-async",
            "typingsPackageName": "png-async",
            "sourceRepoURL": "https://github.com/kanreisa/node-png-async",
            "asOfVersion": "0.9.4"
        },
        {
            "libraryName": "poly2tri.js",
            "typingsPackageName": "poly2tri",
            "sourceRepoURL": "https://github.com/r3mi/poly2tri.js",
            "asOfVersion": "1.4.0"
        },
        {
            "libraryName": "popper.js",
            "typingsPackageName": "popper.js",
            "sourceRepoURL": "https://github.com/FezVrasta/popper.js/",
            "asOfVersion": "1.11.0"
        },
        {
            "libraryName": "positive-zero",
            "typingsPackageName": "positive-zero",
            "sourceRepoURL": "https://github.com/sindresorhus/positive-zero",
            "asOfVersion": "3.0.0"
        },
        {
            "libraryName": "postmark",
            "typingsPackageName": "postmark",
            "sourceRepoURL": "http://wildbit.github.io/postmark.js",
            "asOfVersion": "2.0.0"
        },
        {
            "libraryName": "Prando",
            "typingsPackageName": "prando",
            "sourceRepoURL": "https://github.com/zeh/prando",
            "asOfVersion": "1.0.0"
        },
        {
            "libraryName": "pretty-bytes",
            "typingsPackageName": "pretty-bytes",
            "sourceRepoURL": "https://github.com/sindresorhus/pretty-bytes",
            "asOfVersion": "5.2.0"
        },
        {
            "libraryName": "pretty-format",
            "typingsPackageName": "pretty-format",
            "sourceRepoURL": "https://github.com/facebook/jest/tree/master/packages/pretty-format",
            "asOfVersion": "24.3.0"
        },
        {
            "libraryName": "pretty-ms",
            "typingsPackageName": "pretty-ms",
            "sourceRepoURL": "https://github.com/sindresorhus/pretty-ms",
            "asOfVersion": "5.0.0"
        },
        {
            "libraryName": "printf",
            "typingsPackageName": "printf",
            "sourceRepoURL": "https://github.com/adaltas/node-printf",
            "asOfVersion": "0.3.0"
        },
        {
            "libraryName": "ProtoBuf.js",
            "typingsPackageName": "protobufjs",
            "sourceRepoURL": "https://github.com/dcodeIO/ProtoBuf.js",
            "asOfVersion": "6.0.0"
        },
        {
            "libraryName": "Protractor",
            "typingsPackageName": "protractor",
            "sourceRepoURL": "https://github.com/angular/protractor",
            "asOfVersion": "4.0.0"
        },
        {
            "libraryName": "ps-list",
            "typingsPackageName": "ps-list",
            "sourceRepoURL": "https://github.com/sindresorhus/ps-list",
            "asOfVersion": "6.2.1"
        },
        {
            "libraryName": "public-ip",
            "typingsPackageName": "public-ip",
            "sourceRepoURL": "https://github.com/sindresorhus/public-ip",
            "asOfVersion": "3.1.0"
        },
        {
            "libraryName": "pupa",
            "typingsPackageName": "pupa",
            "sourceRepoURL": "https://github.com/sindresorhus/pupa",
            "asOfVersion": "2.0.0"
        },
        {
            "libraryName": "qiniu",
            "typingsPackageName": "qiniu",
            "sourceRepoURL": "https://github.com/qiniu/nodejs-sdk",
            "asOfVersion": "7.0.1"
        },
        {
            "libraryName": "qrcode-generator",
            "typingsPackageName": "qrcode-generator",
            "sourceRepoURL": "https://github.com/kazuhikoarase/qrcode-generator",
            "asOfVersion": "1.0.6"
        },
        {
            "libraryName": "query-string",
            "typingsPackageName": "query-string",
            "sourceRepoURL": "https://github.com/sindresorhus/query-string",
            "asOfVersion": "6.3.0"
        },
        {
            "libraryName": "quick-lru",
            "typingsPackageName": "quick-lru",
            "sourceRepoURL": "https://github.com/sindresorhus/quick-lru",
            "asOfVersion": "3.0.0"
        },
        {
            "libraryName": "qunit-dom",
            "typingsPackageName": "qunit-dom",
            "sourceRepoURL": "https://github.com/simplabs/qunit-dom#readme",
            "asOfVersion": "0.7.0"
        },
        {
            "libraryName": "random-float",
            "typingsPackageName": "random-float",
            "sourceRepoURL": "https://github.com/sindresorhus/random-float",
            "asOfVersion": "2.0.0"
        },
        {
            "libraryName": "random-int",
            "typingsPackageName": "random-int",
            "sourceRepoURL": "https://github.com/sindresorhus/random-int",
            "asOfVersion": "2.0.0"
        },
        {
            "libraryName": "random-item",
            "typingsPackageName": "random-item",
            "sourceRepoURL": "https://github.com/sindresorhus/random-item",
            "asOfVersion": "2.0.0"
        },
        {
            "libraryName": "random-js",
            "typingsPackageName": "random-js",
            "sourceRepoURL": "https://github.com/ckknight/random-js",
            "asOfVersion": "2.0.0"
        },
        {
            "libraryName": "random-obj-key",
            "typingsPackageName": "random-obj-key",
            "sourceRepoURL": "https://github.com/sindresorhus/random-obj-key",
            "asOfVersion": "2.0.0"
        },
        {
            "libraryName": "random-obj-prop",
            "typingsPackageName": "random-obj-prop",
            "sourceRepoURL": "https://github.com/sindresorhus/random-obj-prop",
            "asOfVersion": "2.0.0"
        },
        {
            "libraryName": "randoma",
            "typingsPackageName": "randoma",
            "sourceRepoURL": "https://github.com/sindresorhus/randoma",
            "asOfVersion": "1.3.0"
        },
        {
            "libraryName": "Raven JS",
            "typingsPackageName": "raven-js",
            "sourceRepoURL": "https://github.com/getsentry/raven-js",
            "asOfVersion": "3.10.0"
        },
        {
            "libraryName": "raw-body",
            "typingsPackageName": "raw-body",
            "sourceRepoURL": "https://github.com/stream-utils/raw-body",
            "asOfVersion": "2.3.0"
        },
        {
<<<<<<< HEAD
            "libraryName": "rdflib",
            "typingsPackageName": "rdflib",
            "sourceRepoURL": "http://github.com/linkeddata/rdflib.js",
            "asOfVersion": "1.0.5"
=======
            "libraryName": "rc-progress",
            "typingsPackageName": "rc-progress",
            "sourceRepoURL": "http://github.com/react-component/progress",
            "asOfVersion": "2.4.0"
>>>>>>> 43b33863
        },
        {
            "libraryName": "re2",
            "typingsPackageName": "re2",
            "sourceRepoURL": "https://github.com/uhop/node-re2",
            "asOfVersion": "1.10.3"
        },
        {
            "libraryName": "react-alice-carousel",
            "typingsPackageName": "react-alice-carousel",
            "sourceRepoURL": "https://github.com/maxmarinich/react-alice-carousel",
            "asOfVersion": "1.15.3"
        },
        {
            "libraryName": "react-chartjs-2",
            "typingsPackageName": "react-chartjs-2",
            "sourceRepoURL": "https://github.com/gor181/react-chartjs-2",
            "asOfVersion": "2.5.7"
        },
        {
            "libraryName": "react-collapsible",
            "typingsPackageName": "react-collapsible",
            "sourceRepoURL": "https://github.com/glennflanagan/react-collapsible#readme",
            "asOfVersion": "2.3.0"
        },
        {
            "libraryName": "react-circular-progressbar",
            "typingsPackageName": "react-circular-progressbar",
            "sourceRepoURL": "https://github.com/kevinsqi/react-circular-progressbar#readme",
            "asOfVersion": "1.1.0"
        },
        {
            "libraryName": "react-content-loader",
            "typingsPackageName": "react-content-loader",
            "sourceRepoURL": "https://github.com/danilowoz/react-content-loader",
            "asOfVersion": "4.0.0"
        },
        {
            "libraryName": "react-day-picker",
            "typingsPackageName": "react-day-picker",
            "sourceRepoURL": "https://github.com/gpbl/react-day-picker",
            "asOfVersion": "5.3.0"
        },
        {
            "libraryName": "react-dnd",
            "typingsPackageName": "react-dnd",
            "sourceRepoURL": "https://github.com/react-dnd/react-dnd",
            "asOfVersion": "3.0.2"
        },
        {
            "libraryName": "react-dnd-html5-backend",
            "typingsPackageName": "react-dnd-html5-backend",
            "sourceRepoURL": "https://github.com/react-dnd/react-dnd",
            "asOfVersion": "3.0.2"
        },
        {
            "libraryName": "react-dnd-test-backend",
            "typingsPackageName": "react-dnd-test-backend",
            "sourceRepoURL": "https://github.com/react-dnd/react-dnd",
            "asOfVersion": "3.0.2"
        },
        {
            "libraryName": "react-dnd-touch-backend",
            "typingsPackageName": "react-dnd-touch-backend",
            "sourceRepoURL": "https://github.com/react-dnd/react-dnd",
            "asOfVersion": "0.5.0"
        },
        {
            "libraryName": "react-dotdotdot",
            "typingsPackageName": "react-dotdotdot",
            "sourceRepoURL": "https://github.com/CezaryDanielNowak/React-dotdotdot",
            "asOfVersion": "1.2.4"
        },
        {
            "libraryName": "react-dropzone",
            "typingsPackageName": "react-dropzone",
            "sourceRepoURL": "https://github.com/react-dropzone/react-dropzone",
            "asOfVersion": "5.1.0"
        },
        {
            "libraryName": "react-flip-move",
            "typingsPackageName": "react-flip-move",
            "sourceRepoURL": "https://github.com/joshwcomeau/react-flip-move",
            "asOfVersion": "2.9.12"
        },
        {
            "libraryName": "react-ga",
            "typingsPackageName": "react-ga",
            "sourceRepoURL": "https://github.com/react-ga/react-ga",
            "asOfVersion": "2.3.0"
        },
        {
            "libraryName": "react-helmet-async",
            "typingsPackageName": "react-helmet-async",
            "sourceRepoURL": "https://github.com/staylor/react-helmet-async",
            "asOfVersion": "1.0.2"
        },
        {
            "libraryName": "react-i18next",
            "typingsPackageName": "react-i18next",
            "sourceRepoURL": "https://github.com/i18next/react-i18next",
            "asOfVersion": "8.1.0"
        },
        {
            "libraryName": "React Icons",
            "typingsPackageName": "react-icons",
            "sourceRepoURL": "https://www.npmjs.com/package/react-icons",
            "asOfVersion": "3.0.0"
        },
        {
            "libraryName": "react-inlinesvg",
            "typingsPackageName": "react-inlinesvg",
            "sourceRepoURL": "https://github.com/gilbarbara/react-inlinesvg#readme",
            "asOfVersion": "1.0.0"
        },
        {
            "libraryName": "react-intl",
            "typingsPackageName": "react-intl",
            "sourceRepoURL": "https://github.com/formatjs/react-intl",
            "asOfVersion": "3.0.0"
        },
        {
            "libraryName": "react-joyride",
            "typingsPackageName": "react-joyride",
            "sourceRepoURL": "https://github.com/gilbarbara/react-joyride",
            "asOfVersion": "2.0.3"
        },
        {
            "libraryName": "react-jss",
            "typingsPackageName": "react-jss",
            "sourceRepoURL": "https://github.com/cssinjs/react-jss#readme",
            "asOfVersion": "10.0.0"
        },
        {
            "libraryName": "react-monaco-editor",
            "typingsPackageName": "react-monaco-editor",
            "sourceRepoURL": "https://github.com/superRaytin/react-monaco-editor",
            "asOfVersion": "0.16.0"
        },
        {
            "libraryName": "react-native-collapsible",
            "typingsPackageName": "react-native-collapsible",
            "sourceRepoURL": "https://github.com/oblador/react-native-collapsible",
            "asOfVersion": "0.11.0"
        },
        {
            "libraryName": "react-native-elements",
            "typingsPackageName": "react-native-elements",
            "sourceRepoURL": "https://github.com/react-native-training/react-native-elements",
            "asOfVersion": "0.18.0"
        },
        {
            "libraryName": "react-native-fabric",
            "typingsPackageName": "react-native-fabric",
            "sourceRepoURL": "https://github.com/corymsmith/react-native-fabric",
            "asOfVersion": "0.5.2"
        },
        {
            "libraryName": "react-native-goby",
            "typingsPackageName": "react-native-goby",
            "sourceRepoURL": "https://gitlab.com/MessageDream/react-native-goby",
            "asOfVersion": "0.0.5"
        },
        {
            "libraryName": "react-native-google-analytics-bridge",
            "typingsPackageName": "react-native-google-analytics-bridge",
            "sourceRepoURL": "https://github.com/idehub/react-native-google-analytics-bridge",
            "asOfVersion": "5.3.3"
        },
        {
            "libraryName": "react-native-linear-gradient",
            "typingsPackageName": "react-native-linear-gradient",
            "sourceRepoURL": "https://github.com/react-native-community/react-native-linear-gradient",
            "asOfVersion": "2.4.0"
        },
        {
            "libraryName": "@mauron85/react-native-background-geolocation",
            "typingsPackageName": "react-native-mauron85-background-geolocation",
            "sourceRepoURL": "https://github.com/mauron85/react-native-background-geolocation#readme",
            "asOfVersion": "0.5.3"
        },
        {
            "libraryName": "react-native-modal",
            "typingsPackageName": "react-native-modal",
            "sourceRepoURL": "https://github.com/react-native-community/react-native-modal",
            "asOfVersion": "4.1.1"
        },
        {
            "libraryName": "react-native-navigation",
            "typingsPackageName": "react-native-navigation",
            "sourceRepoURL": "https://github.com/wix/react-native-navigation",
            "asOfVersion": "2.0.0"
        },
        {
            "libraryName": "react-native-safe-area",
            "typingsPackageName": "react-native-safe-area",
            "sourceRepoURL": "https://github.com/miyabi/react-native-safe-area#readme",
            "asOfVersion": "0.5.1"
        },
        {
            "libraryName": "react-native-permissions",
            "typingsPackageName": "react-native-permissions",
            "sourceRepoURL": "https://github.com/yonahforst/react-native-permissions",
            "asOfVersion": "2.0.0"
        },
        {
            "libraryName": "react-navigation-material-bottom-tabs",
            "typingsPackageName": "react-navigation-material-bottom-tabs",
            "sourceRepoURL": "https://github.com/react-navigation/material-bottom-tabs",
            "asOfVersion": "2.0.0"
        },
        {
            "libraryName": "react-sortable-pane",
            "typingsPackageName": "react-sortable-pane",
            "sourceRepoURL": "https://github.com/bokuweb/react-sortable-pane",
            "asOfVersion": "1.0.0"
        },
        {
            "libraryName": "react-split-pane",
            "typingsPackageName": "react-split-pane",
            "sourceRepoURL": "https://github.com/tomkp/react-split-pane",
            "asOfVersion": "0.1.67"
        },
        {
            "libraryName": "react-sticky-box",
            "typingsPackageName": "react-sticky-box",
            "sourceRepoURL": "https://github.com/codecks-io/react-sticky-box",
            "asOfVersion": "0.8.0"
        },
        {
            "libraryName": "react-svg",
            "typingsPackageName": "react-svg",
            "sourceRepoURL": "https://github.com/tanem/react-svg",
            "asOfVersion": "5.0.0"
        },
        {
            "libraryName": "react-toastify",
            "typingsPackageName": "react-toastify",
            "sourceRepoURL": "https://github.com/fkhadra/react-toastify#readme",
            "asOfVersion": "4.1.0"
        },
        {
            "libraryName": "react-tether",
            "typingsPackageName": "react-tether",
            "sourceRepoURL": "https://github.com/danreeves/react-tether",
            "asOfVersion": "1.0.0"
        },
        {
            "libraryName": "react-webcam",
            "typingsPackageName": "react-webcam",
            "sourceRepoURL": "https://github.com/mozmorris/react-webcam",
            "asOfVersion": "3.0.0"
        },
        {
            "libraryName": "read-chunk",
            "typingsPackageName": "read-chunk",
            "sourceRepoURL": "https://github.com/sindresorhus/read-chunk",
            "asOfVersion": "3.1.0"
        },
        {
            "libraryName": "read-pkg",
            "typingsPackageName": "read-pkg",
            "sourceRepoURL": "https://github.com/sindresorhus/read-pkg",
            "asOfVersion": "5.1.0"
        },
        {
            "libraryName": "read-pkg-up",
            "typingsPackageName": "read-pkg-up",
            "sourceRepoURL": "https://github.com/sindresorhus/read-pkg-up",
            "asOfVersion": "6.0.0"
        },
        {
            "libraryName": "readdir-enhanced",
            "typingsPackageName": "readdir-enhanced",
            "sourceRepoURL": "https://github.com/bigstickcarpet/readdir-enhanced",
            "asOfVersion": "3.0.0"
        },
        {
            "libraryName": "realm",
            "typingsPackageName": "realm",
            "sourceRepoURL": "https://github.com/realm/realm-js",
            "asOfVersion": "1.13.0"
        },
        {
            "libraryName": "redent",
            "typingsPackageName": "redent",
            "sourceRepoURL": "https://github.com/sindresorhus/redent",
            "asOfVersion": "3.0.0"
        },
        {
            "libraryName": "redom",
            "typingsPackageName": "redom",
            "sourceRepoURL": "https://github.com/redom/redom/",
            "asOfVersion": "3.23.0"
        },
        {
            "libraryName": "reduce-reducers",
            "typingsPackageName": "reduce-reducers",
            "sourceRepoURL": "https://github.com/redux-utilities/reduce-reducers",
            "asOfVersion": "1.0.0"
        },
        {
            "libraryName": "Redux",
            "typingsPackageName": "redux",
            "sourceRepoURL": "https://github.com/reactjs/redux",
            "asOfVersion": "3.6.0"
        },
        {
            "libraryName": "redux-batched-actions",
            "typingsPackageName": "redux-batched-actions",
            "sourceRepoURL": "https://github.com/tshelburne/redux-batched-actions",
            "asOfVersion": "0.1.5"
        },
        {
            "libraryName": "redux-bootstrap",
            "typingsPackageName": "redux-bootstrap",
            "sourceRepoURL": "https://github.com/remojansen/redux-bootstrap",
            "asOfVersion": "1.1.0"
        },
        {
            "libraryName": "redux-devtools-extension",
            "typingsPackageName": "redux-devtools-extension",
            "sourceRepoURL": "https://github.com/zalmoxisus/redux-devtools-extension",
            "asOfVersion": "2.13.2"
        },
        {
            "libraryName": "redux-little-router",
            "typingsPackageName": "redux-little-router",
            "sourceRepoURL": "https://github.com/FormidableLabs/redux-little-router",
            "asOfVersion": "15.1.0"
        },
        {
            "libraryName": "redux-persist",
            "typingsPackageName": "redux-persist",
            "sourceRepoURL": "https://github.com/rt2zz/redux-persist",
            "asOfVersion": "4.3.1"
        },
        {
            "libraryName": "redux-persist-transform-compress",
            "typingsPackageName": "redux-persist-transform-compress",
            "sourceRepoURL": "https://github.com/rt2zz/redux-persist-transform-compress",
            "asOfVersion": "4.2.0"
        },
        {
            "libraryName": "redux-promise-middleware",
            "typingsPackageName": "redux-promise-middleware",
            "sourceRepoURL": "https://github.com/pburtchaell/redux-promise-middleware",
            "asOfVersion": "6.0.0"
        },
        {
            "libraryName": "redux-saga",
            "typingsPackageName": "redux-saga",
            "sourceRepoURL": "https://github.com/redux-saga/redux-saga",
            "asOfVersion": "0.10.5"
        },
        {
            "libraryName": "Redux Thunk",
            "typingsPackageName": "redux-thunk",
            "sourceRepoURL": "https://github.com/gaearon/redux-thunk",
            "asOfVersion": "2.1.0"
        },
        {
            "libraryName": "reflect-metadata",
            "typingsPackageName": "reflect-metadata",
            "sourceRepoURL": "https://github.com/rbuckton/ReflectDecorators",
            "asOfVersion": "0.1.0"
        },
        {
            "libraryName": "replace-string",
            "typingsPackageName": "replace-string",
            "sourceRepoURL": "https://github.com/sindresorhus/replace-string",
            "asOfVersion": "3.0.0"
        },
        {
            "libraryName": "import-cwd",
            "typingsPackageName": "req-cwd",
            "sourceRepoURL": "https://github.com/sindresorhus/import-cwd",
            "asOfVersion": "3.0.0"
        },
        {
            "libraryName": "reselect",
            "typingsPackageName": "reselect",
            "sourceRepoURL": "https://github.com/rackt/reselect",
            "asOfVersion": "2.2.0"
        },
        {
            "libraryName": "resolve-cwd",
            "typingsPackageName": "resolve-cwd",
            "sourceRepoURL": "https://github.com/sindresorhus/resolve-cwd",
            "asOfVersion": "3.0.0"
        },
        {
            "libraryName": "resolve-from",
            "typingsPackageName": "resolve-from",
            "sourceRepoURL": "https://github.com/sindresorhus/resolve-from",
            "asOfVersion": "5.0.0"
        },
        {
            "libraryName": "resolve-global",
            "typingsPackageName": "resolve-global",
            "sourceRepoURL": "https://github.com/sindresorhus/resolve-global",
            "asOfVersion": "1.0.0"
        },
        {
            "libraryName": "resolve-pkg",
            "typingsPackageName": "resolve-pkg",
            "sourceRepoURL": "https://github.com/sindresorhus/resolve-pkg",
            "asOfVersion": "2.0.0"
        },
        {
            "libraryName": "rest-io",
            "typingsPackageName": "rest-io",
            "sourceRepoURL": "https://github.com/EnoF/rest-io",
            "asOfVersion": "4.1.0"
        },
        {
            "libraryName": "restore-cursor",
            "typingsPackageName": "restore-cursor",
            "sourceRepoURL": "https://github.com/sindresorhus/restore-cursor",
            "asOfVersion": "3.1.0"
        },
        {
            "libraryName": "rev-hash",
            "typingsPackageName": "rev-hash",
            "sourceRepoURL": "https://github.com/sindresorhus/rev-hash",
            "asOfVersion": "3.0.0"
        },
        {
            "libraryName": "rgb-hex",
            "typingsPackageName": "rgb-hex",
            "sourceRepoURL": "https://github.com/sindresorhus/rgb-hex",
            "asOfVersion": "3.0.0"
        },
        {
            "libraryName": "riot",
            "typingsPackageName": "riot",
            "sourceRepoURL": "https://github.com/riot/riot",
            "asOfVersion": "4.1.0"
        },
        {
            "libraryName": "rollup",
            "typingsPackageName": "rollup",
            "sourceRepoURL": "https://github.com/rollup/rollup",
            "asOfVersion": "0.54.0"
        },
        {
            "libraryName": "rollup-plugin-commonjs",
            "typingsPackageName": "rollup-plugin-commonjs",
            "sourceRepoURL": "https://github.com/rollup/rollup-plugin-commonjs",
            "asOfVersion": "9.3.1"
        },
        {
            "libraryName": "rollup-plugin-delete",
            "typingsPackageName": "rollup-plugin-delete",
            "sourceRepoURL": "https://github.com/vladshcherbin/rollup-plugin-delete",
            "asOfVersion": "1.0.0"
        },
        {
            "libraryName": "rollup-plugin-node-resolve",
            "typingsPackageName": "rollup-plugin-node-resolve",
            "sourceRepoURL": "https://github.com/rollup/rollup-plugin-node-resolve",
            "asOfVersion": "4.1.0"
        },
        {
            "libraryName": "rot-js",
            "typingsPackageName": "rot-js",
            "sourceRepoURL": "https://github.com/ondras/rot.js",
            "asOfVersion": "2.0.1"
        },
        {
            "libraryName": "round-to",
            "typingsPackageName": "round-to",
            "sourceRepoURL": "https://github.com/sindresorhus/round-to",
            "asOfVersion": "4.0.0"
        },
        {
            "libraryName": "route-recognizer",
            "typingsPackageName": "route-recognizer",
            "sourceRepoURL": "https://github.com/tildeio/route-recognizer",
            "asOfVersion": "0.3.0"
        },
        {
            "libraryName": "router5",
            "typingsPackageName": "router5",
            "sourceRepoURL": "https://github.com/router5/router5",
            "asOfVersion": "5.0.0"
        },
        {
            "libraryName": "rrule",
            "typingsPackageName": "rrule",
            "sourceRepoURL": "https://github.com/jakubroztocil/rrule",
            "asOfVersion": "2.2.9"
        },
        {
            "libraryName": "rvo2",
            "typingsPackageName": "rvo2",
            "sourceRepoURL": "https://github.com/TNOCS/rvo2",
            "asOfVersion": "1.1.0"
        },
        {
            "libraryName": "rword",
            "typingsPackageName": "rword",
            "sourceRepoURL": "https://github.com/Xyfir/rword#readme",
            "asOfVersion": "3.0.0"
        },
        {
            "libraryName": "samchon",
            "typingsPackageName": "samchon",
            "sourceRepoURL": "https://github.com/samchon/framework",
            "asOfVersion": "2.0.22"
        },
        {
            "libraryName": "samchon-framework",
            "typingsPackageName": "samchon-framework",
            "sourceRepoURL": "https://github.com/samchon/framework",
            "asOfVersion": "2.0.21"
        },
        {
            "libraryName": "samchon-library",
            "typingsPackageName": "samchon-library",
            "sourceRepoURL": "https://github.com/samchon/framework",
            "asOfVersion": "0.1.0"
        },
        {
            "libraryName": "sanitize-filename",
            "typingsPackageName": "sanitize-filename",
            "sourceRepoURL": "https://github.com/parshap/node-sanitize-filename",
            "asOfVersion": "1.6.3"
        },
        {
            "libraryName": "sauronjs",
            "typingsPackageName": "sauronjs",
            "sourceRepoURL": "https://github.com/Fullscript/sauronjs",
            "asOfVersion": "0.1.3"
        },
        {
            "libraryName": "node-scanf",
            "typingsPackageName": "scanf",
            "sourceRepoURL": "https://github.com/Lellansin/node-scanf",
            "asOfVersion": "0.7.3"
        },
        {
            "libraryName": "screenfull",
            "typingsPackageName": "screenfull",
            "sourceRepoURL": "https://github.com/sindresorhus/screenfull.js",
            "asOfVersion": "4.1.0"
        },
        {
            "libraryName": "sdbm",
            "typingsPackageName": "sdbm",
            "sourceRepoURL": "https://github.com/sindresorhus/sdbm",
            "asOfVersion": "1.1.0"
        },
        {
            "libraryName": "semver-diff",
            "typingsPackageName": "semver-diff",
            "sourceRepoURL": "https://github.com/sindresorhus/semver-diff",
            "asOfVersion": "3.0.0"
        },
        {
            "libraryName": "semver-regex",
            "typingsPackageName": "semver-regex",
            "sourceRepoURL": "https://github.com/sindresorhus/semver-regex",
            "asOfVersion": "3.1.0"
        },
        {
            "libraryName": "semver-truncate",
            "typingsPackageName": "semver-truncate",
            "sourceRepoURL": "https://github.com/sindresorhus/semver-truncate",
            "asOfVersion": "2.0.0"
        },
        {
            "libraryName": "sendgrid",
            "typingsPackageName": "sendgrid",
            "sourceRepoURL": "https://github.com/sendgrid/sendgrid-nodejs",
            "asOfVersion": "4.3.0"
        },
        {
            "libraryName": "sentence-case",
            "typingsPackageName": "sentence-case",
            "sourceRepoURL": "https://github.com/blakeembrey/sentence-case",
            "asOfVersion": "1.1.3"
        },
        {
            "libraryName": "serialize-error",
            "typingsPackageName": "serialize-error",
            "sourceRepoURL": "https://github.com/sindresorhus/serialize-error",
            "asOfVersion": "4.0.0"
        },
        {
            "libraryName": "sharp-timer",
            "typingsPackageName": "sharp-timer",
            "sourceRepoURL": "https://github.com/afractal/SharpTimer",
            "asOfVersion": "0.1.3"
        },
        {
            "libraryName": "shebang-regex",
            "typingsPackageName": "shebang-regex",
            "sourceRepoURL": "https://github.com/sindresorhus/shebang-regex",
            "asOfVersion": "3.0.0"
        },
        {
            "libraryName": "Shopify Prime",
            "typingsPackageName": "shopify-prime",
            "sourceRepoURL": "https://github.com/nozzlegear/shopify-prime",
            "asOfVersion": "2.0.0"
        },
        {
            "libraryName": "should.js",
            "typingsPackageName": "should",
            "sourceRepoURL": "https://github.com/shouldjs/should.js",
            "asOfVersion": "13.0.0"
        },
        {
            "libraryName": "SimpleSignal",
            "typingsPackageName": "simplesignal",
            "sourceRepoURL": "https://github.com/zeh/simplesignal",
            "asOfVersion": "1.0.0"
        },
        {
            "libraryName": "@sindresorhus/class-names",
            "typingsPackageName": "sindresorhus__class-names",
            "sourceRepoURL": "https://github.com/sindresorhus/class-names",
            "asOfVersion": "1.1.0"
        },
        {
            "libraryName": "@sindresorhus/df",
            "typingsPackageName": "sindresorhus__df",
            "sourceRepoURL": "https://github.com/sindresorhus/df",
            "asOfVersion": "3.0.0"
        },
        {
            "libraryName": "djb2a",
            "typingsPackageName": "sindresorhus__djb2a",
            "sourceRepoURL": "https://github.com/sindresorhus/djb2a",
            "asOfVersion": "1.1.0"
        },
        {
            "libraryName": "@sindresorhus/fnv1a",
            "typingsPackageName": "sindresorhus__fnv1a",
            "sourceRepoURL": "https://github.com/sindresorhus/fnv1a",
            "asOfVersion": "1.1.0"
        },
        {
            "libraryName": "@sindresorhus/slugify",
            "typingsPackageName": "sindresorhus__slugify",
            "sourceRepoURL": "https://github.com/sindresorhus/slugify",
            "asOfVersion": "0.9.1"
        },
        {
            "libraryName": "@sindresorhus/string-hash",
            "typingsPackageName": "sindresorhus__string-hash",
            "sourceRepoURL": "https://github.com/sindresorhus/string-hash",
            "asOfVersion": "1.1.0"
        },
        {
            "libraryName": "@sindresorhus/to-milliseconds",
            "typingsPackageName": "sindresorhus__to-milliseconds",
            "sourceRepoURL": "https://github.com/sindresorhus/to-milliseconds",
            "asOfVersion": "1.1.0"
        },
        {
            "libraryName": "sip.js",
            "typingsPackageName": "sip.js",
            "sourceRepoURL": "https://github.com/onsip/SIP.js",
            "asOfVersion": "0.12.0"
        },
        {
            "libraryName": "skin-tone",
            "typingsPackageName": "skin-tone",
            "sourceRepoURL": "https://github.com/sindresorhus/skin-tone",
            "asOfVersion": "2.0.0"
        },
        {
            "libraryName": "slash",
            "typingsPackageName": "slash",
            "sourceRepoURL": "https://github.com/sindresorhus/slash",
            "asOfVersion": "3.0.0"
        },
        {
            "libraryName": "smooth-scrollbar",
            "typingsPackageName": "smooth-scrollbar",
            "sourceRepoURL": "https://github.com/idiotWu/smooth-scrollbar",
            "asOfVersion": "8.2.5"
        },
        {
            "libraryName": "Smoothie Charts",
            "typingsPackageName": "smoothie",
            "sourceRepoURL": "https://github.com/joewalnes/smoothie",
            "asOfVersion": "1.29.1"
        },
        {
            "libraryName": "snake-case",
            "typingsPackageName": "snake-case",
            "sourceRepoURL": "https://github.com/blakeembrey/snake-case",
            "asOfVersion": "1.1.2"
        },
        {
            "libraryName": "snoowrap",
            "typingsPackageName": "snoowrap",
            "sourceRepoURL": "https://github.com/not-an-aardvark/snoowrap",
            "asOfVersion": "1.19.0"
        },
        {
            "libraryName": "snowboy",
            "typingsPackageName": "snowboy",
            "sourceRepoURL": "https://github.com/Kitt-AI/snowboy",
            "asOfVersion": "1.3.1"
        },
        {
            "libraryName": "soap",
            "typingsPackageName": "soap",
            "sourceRepoURL": "https://www.npmjs.com/package/soap",
            "asOfVersion": "0.21.0"
        },
        {
            "libraryName": "solidity-parser-antlr",
            "typingsPackageName": "solidity-parser-antlr",
            "sourceRepoURL": "https://github.com/federicobond/solidity-parser-antlr",
            "asOfVersion": "0.4.2"
        },
        {
            "libraryName": "source-map",
            "typingsPackageName": "source-map",
            "sourceRepoURL": "https://github.com/mozilla/source-map",
            "asOfVersion": "0.5.7"
        },
        {
            "libraryName": "sparkly",
            "typingsPackageName": "sparkly",
            "sourceRepoURL": "https://github.com/sindresorhus/sparkly",
            "asOfVersion": "5.0.0"
        },
        {
            "libraryName": "Spectacle",
            "typingsPackageName": "spectacle",
            "sourceRepoURL": "http://github.com/FormidableLabs/spectacle/",
            "asOfVersion": "5.2.3"
        },
        {
            "libraryName": "Spin.js",
            "typingsPackageName": "spin.js",
            "sourceRepoURL": "http://fgnass.github.com/spin.js/",
            "asOfVersion": "3.0.0"
        },
        {
            "libraryName": "spotify-web-api-js",
            "typingsPackageName": "spotify-web-api-js",
            "sourceRepoURL": "https://github.com/JMPerez/spotify-web-api-js",
            "asOfVersion": "0.21.0"
        },
        {
            "libraryName": "srcset",
            "typingsPackageName": "srcset",
            "sourceRepoURL": "https://github.com/sindresorhus/srcset",
            "asOfVersion": "2.0.0"
        },
        {
            "libraryName": "ServiceStack Utils",
            "typingsPackageName": "ss-utils",
            "sourceRepoURL": "https://servicestack.net/",
            "asOfVersion": "0.1.5"
        },
        {
            "libraryName": "stellar-base",
            "typingsPackageName": "stellar-base",
            "sourceRepoURL": "https://github.com/stellar/js-stellar-base",
            "asOfVersion": "0.13.2"
        },
        {
            "libraryName": "stacktrace-js",
            "typingsPackageName": "stacktrace-js",
            "sourceRepoURL": "https://github.com/stacktracejs/stacktrace.js",
            "asOfVersion": "2.0.1"
        },
        {
            "libraryName": "stellar-sdk",
            "typingsPackageName": "stellar-sdk",
            "sourceRepoURL": "https://github.com/stellar/js-stellar-sdk",
            "asOfVersion": "0.15.1"
        },
        {
            "libraryName": "@storybook/addon-a11y",
            "typingsPackageName": "storybook__addon-a11y",
            "sourceRepoURL": "https://github.com/storybooks/storybook",
            "asOfVersion": "5.1.1"
        },
        {
            "libraryName": "@storybook/addon-actions",
            "typingsPackageName": "storybook__addon-actions",
            "sourceRepoURL": "https://github.com/storybooks/storybook",
            "asOfVersion": "5.2.0"
        },
        {
            "libraryName": "@storybook/addon-backgrounds",
            "typingsPackageName": "storybook__addon-backgrounds",
            "sourceRepoURL": "https://github.com/storybooks/storybook",
            "asOfVersion": "5.2.0"
        },
        {
            "libraryName": "@storybook/addon-centered",
            "typingsPackageName": "storybook__addon-centered",
            "sourceRepoURL": "https://github.com/storybooks/storybook",
            "asOfVersion": "5.2.0"
        },
        {
            "libraryName": "@storybook/addon-jest",
            "typingsPackageName": "storybook__addon-jest",
            "sourceRepoURL": "https://github.com/storybooks/storybook",
            "asOfVersion": "5.2.0"
        },
        {
            "libraryName": "@storybook/addon-knobs",
            "typingsPackageName": "storybook__addon-knobs",
            "sourceRepoURL": "https://github.com/storybooks/storybook",
            "asOfVersion": "5.2.0"
        },
        {
            "libraryName": "@storybook/addon-links",
            "typingsPackageName": "storybook__addon-links",
            "sourceRepoURL": "https://github.com/storybooks/storybook",
            "asOfVersion": "5.2.0"
        },
        {
            "libraryName": "@storybook/addon-notes",
            "typingsPackageName": "storybook__addon-notes",
            "sourceRepoURL": "https://github.com/storybooks/storybook",
            "asOfVersion": "5.0.0"
        },
        {
            "libraryName": "@storybook/addon-options",
            "typingsPackageName": "storybook__addon-options",
            "sourceRepoURL": "https://github.com/storybooks/storybook",
            "asOfVersion": "5.2.0"
        },
        {
            "libraryName": "@storybook/addon-viewport",
            "typingsPackageName": "storybook__addon-viewport",
            "sourceRepoURL": "https://github.com/storybooks/storybook",
            "asOfVersion": "5.2.0"
        },
        {
            "libraryName": "@storybook/addons",
            "typingsPackageName": "storybook__addons",
            "sourceRepoURL": "https://github.com/storybooks/storybook",
            "asOfVersion": "5.2.0"
        },
        {
            "libraryName": "@storybook/channels",
            "typingsPackageName": "storybook__channels",
            "sourceRepoURL": "https://github.com/storybooks/storybook",
            "asOfVersion": "5.2.0"
        },
        {
            "libraryName": "@storybook/html",
            "typingsPackageName": "storybook__html",
            "sourceRepoURL": "https://github.com/storybooks/storybook",
            "asOfVersion": "5.2.0"
        },
        {
            "libraryName": "@storybook/preact",
            "typingsPackageName": "storybook__preact",
            "sourceRepoURL": "https://github.com/storybooks/storybook",
            "asOfVersion": "5.2.1"
        },
        {
            "libraryName": "@storybook/react-native",
            "typingsPackageName": "storybook__react-native",
            "sourceRepoURL": "https://github.com/storybooks/storybook",
            "asOfVersion": "5.2.0"
        },
        {
            "libraryName": "@storybook/vue",
            "typingsPackageName": "storybook__vue",
            "sourceRepoURL": "https://github.com/storybooks/storybook",
            "asOfVersion": "5.2.0"
        },
        {
            "libraryName": "stream-mock",
            "typingsPackageName": "stream-mock",
            "sourceRepoURL": "https://github.com/b4nst/stream-mock",
            "asOfVersion": "2.0.1"
        },
        {
            "libraryName": "string-argv",
            "typingsPackageName": "string-argv",
            "sourceRepoURL": "https://github.com/mccormicka/string-argv",
            "asOfVersion": "0.3.0"
        },
        {
            "libraryName": "string-length",
            "typingsPackageName": "string-length",
            "sourceRepoURL": "https://github.com/sindresorhus/string-length",
            "asOfVersion": "3.0.0"
        },
        {
            "libraryName": "string-width",
            "typingsPackageName": "string-width",
            "sourceRepoURL": "https://github.com/sindresorhus/string-width",
            "asOfVersion": "4.0.0"
        },
        {
            "libraryName": "stringify-attributes",
            "typingsPackageName": "stringify-attributes",
            "sourceRepoURL": "https://github.com/sindresorhus/stringify-attributes",
            "asOfVersion": "2.0.0"
        },
        {
            "libraryName": "strip-ansi",
            "typingsPackageName": "strip-ansi",
            "sourceRepoURL": "https://github.com/chalk/strip-ansi",
            "asOfVersion": "5.2.0"
        },
        {
            "libraryName": "strip-bom",
            "typingsPackageName": "strip-bom",
            "sourceRepoURL": "https://github.com/sindresorhus/strip-bom",
            "asOfVersion": "4.0.0"
        },
        {
            "libraryName": "strip-indent",
            "typingsPackageName": "strip-indent",
            "sourceRepoURL": "https://github.com/sindresorhus/strip-indent",
            "asOfVersion": "3.0.0"
        },
        {
            "libraryName": "strip-json-comments",
            "typingsPackageName": "strip-json-comments",
            "sourceRepoURL": "https://github.com/sindresorhus/strip-json-comments",
            "asOfVersion": "3.0.0"
        },
        {
            "libraryName": "striptags",
            "typingsPackageName": "striptags",
            "sourceRepoURL": "https://github.com/ericnorris/striptags",
            "asOfVersion": "3.1.1"
        },
        {
            "libraryName": "subsume",
            "typingsPackageName": "subsume",
            "sourceRepoURL": "https://github.com/sindresorhus/subsume",
            "asOfVersion": "2.1.0"
        },
        {
            "libraryName": "sudo-block",
            "typingsPackageName": "sudo-block",
            "sourceRepoURL": "https://github.com/sindresorhus/sudo-block",
            "asOfVersion": "3.0.0"
        },
        {
            "libraryName": "Sugar",
            "typingsPackageName": "sugar",
            "sourceRepoURL": "https://github.com/andrewplummer/Sugar",
            "asOfVersion": "2.0.2"
        },
        {
            "libraryName": "superstruct",
            "typingsPackageName": "superstruct",
            "sourceRepoURL": "https://github.com/ianstormtaylor/superstruct#readme",
            "asOfVersion": "0.8.0"
        },
        {
            "libraryName": "survey-knockout",
            "typingsPackageName": "survey-knockout",
            "sourceRepoURL": "http://surveyjs.org/",
            "asOfVersion": "0.10.0"
        },
        {
            "libraryName": "svg-pan-zoom",
            "typingsPackageName": "svg-pan-zoom",
            "sourceRepoURL": "https://github.com/ariutta/svg-pan-zoom",
            "asOfVersion": "3.4.0"
        },
        {
            "libraryName": "svg.js",
            "typingsPackageName": "svg.js",
            "sourceRepoURL": "http://www.svgjs.com/",
            "asOfVersion": "2.3.1"
        },
        {
            "libraryName": "swagger-parser",
            "typingsPackageName": "swagger-parser",
            "sourceRepoURL": "https://apidevtools.org/swagger-parser/",
            "asOfVersion": "7.0.0"
        },
        {
            "libraryName": "swap-case",
            "typingsPackageName": "swap-case",
            "sourceRepoURL": "https://github.com/blakeembrey/swap-case",
            "asOfVersion": "1.1.2"
        },
        {
            "libraryName": "SweetAlert",
            "typingsPackageName": "sweetalert",
            "sourceRepoURL": "https://github.com/t4t5/sweetalert/",
            "asOfVersion": "2.0.4"
        },
        {
            "libraryName": "systeminformation",
            "typingsPackageName": "systeminformation",
            "sourceRepoURL": "https://github.com/sebhildebrandt/systeminformation",
            "asOfVersion": "3.54.0"
        },
        {
            "libraryName": "Tabris.js",
            "typingsPackageName": "tabris",
            "sourceRepoURL": "http://tabrisjs.com",
            "asOfVersion": "1.8.0"
        },
        {
            "libraryName": "tabris-plugin-firebase",
            "typingsPackageName": "tabris-plugin-firebase",
            "sourceRepoURL": "https://github.com/eclipsesource/tabris-plugin-firebase",
            "asOfVersion": "2.1.0"
        },
        {
            "libraryName": "tcomb",
            "typingsPackageName": "tcomb",
            "sourceRepoURL": "http://gcanti.github.io/tcomb/guide/index.html",
            "asOfVersion": "2.6.0"
        },
        {
            "libraryName": "temp-dir",
            "typingsPackageName": "temp-dir",
            "sourceRepoURL": "https://github.com/sindresorhus/temp-dir",
            "asOfVersion": "2.0.0"
        },
        {
            "libraryName": "temp-write",
            "typingsPackageName": "temp-write",
            "sourceRepoURL": "https://github.com/sindresorhus/temp-write",
            "asOfVersion": "4.0.0"
        },
        {
            "libraryName": "tempfile",
            "typingsPackageName": "tempfile",
            "sourceRepoURL": "https://github.com/sindresorhus/tempfile",
            "asOfVersion": "3.0.0"
        },
        {
            "libraryName": "tempy",
            "typingsPackageName": "tempy",
            "sourceRepoURL": "https://github.com/sindresorhus/tempy",
            "asOfVersion": "0.3.0"
        },
        {
            "libraryName": "term-size",
            "typingsPackageName": "term-size",
            "sourceRepoURL": "https://github.com/sindresorhus/term-size",
            "asOfVersion": "2.0.0"
        },
        {
            "libraryName": "terminal-image",
            "typingsPackageName": "terminal-image",
            "sourceRepoURL": "https://github.com/sindresorhus/terminal-image",
            "asOfVersion": "0.2.0"
        },
        {
            "libraryName": "terminal-link",
            "typingsPackageName": "terminal-link",
            "sourceRepoURL": "https://github.com/sindresorhus/terminal-link",
            "asOfVersion": "1.2.0"
        },
        {
            "libraryName": "terser",
            "typingsPackageName": "terser",
            "sourceRepoURL": "https://github.com/terser-js/terser",
            "asOfVersion": "3.12.0"
        },
        {
            "libraryName": "text-clipper",
            "typingsPackageName": "text-clipper",
            "sourceRepoURL": "https://github.com/arendjr/text-clipper",
            "asOfVersion": "1.3.0"
        },
        {
            "libraryName": "three",
            "typingsPackageName": "three",
            "sourceRepoURL": "https://github.com/mrdoob/three.js",
            "asOfVersion": "0.103.0"
        },
        {
            "libraryName": "tildify",
            "typingsPackageName": "tildify",
            "sourceRepoURL": "https://github.com/sindresorhus/tildify",
            "asOfVersion": "2.0.0"
        },
        {
            "libraryName": "time-span",
            "typingsPackageName": "time-span",
            "sourceRepoURL": "https://github.com/sindresorhus/time-span",
            "asOfVersion": "3.0.1"
        },
        {
            "libraryName": "timezonecomplete",
            "typingsPackageName": "timezonecomplete",
            "sourceRepoURL": "https://github.com/SpiritIT/timezonecomplete",
            "asOfVersion": "5.5.0"
        },
        {
            "libraryName": "title-case",
            "typingsPackageName": "title-case",
            "sourceRepoURL": "https://github.com/blakeembrey/title-case",
            "asOfVersion": "1.1.2"
        },
        {
            "libraryName": "to-semver",
            "typingsPackageName": "to-semver",
            "sourceRepoURL": "https://github.com/sindresorhus/to-semver",
            "asOfVersion": "2.0.0"
        },
        {
            "libraryName": "transliteration",
            "typingsPackageName": "transliteration",
            "sourceRepoURL": "https://github.com/dzcpy/transliteration",
            "asOfVersion": "1.6.6"
        },
        {
            "libraryName": "trash",
            "typingsPackageName": "trash",
            "sourceRepoURL": "https://github.com/sindresorhus/trash",
            "asOfVersion": "5.0.1"
        },
        {
            "libraryName": "trim-newlines",
            "typingsPackageName": "trim-newlines",
            "sourceRepoURL": "https://github.com/sindresorhus/trim-newlines",
            "asOfVersion": "3.0.0"
        },
        {
            "libraryName": "ts3-nodejs-library",
            "typingsPackageName": "ts3-nodejs-library",
            "sourceRepoURL": "https://github.com/Multivit4min/TS3-NodeJS-Library",
            "asOfVersion": "2.0.0"
        },
        {
            "libraryName": "TsMonad",
            "typingsPackageName": "tsmonad",
            "sourceRepoURL": "https://github.com/cbowdon/TsMonad",
            "asOfVersion": "0.5.0"
        },
        {
            "libraryName": "tstl",
            "typingsPackageName": "tstl",
            "sourceRepoURL": "https://github.com/samchon/tstl",
            "asOfVersion": "1.5.7"
        },
        {
            "libraryName": "typed.js",
            "typingsPackageName": "typed.js",
            "sourceRepoURL": "https://github.com/mattboldt/typed.js",
            "asOfVersion": "2.0.9"
        },
        {
            "libraryName": "TypeScript",
            "typingsPackageName": "typescript",
            "sourceRepoURL": "https://github.com/Microsoft/TypeScript",
            "asOfVersion": "2.0.0"
        },
        {
            "libraryName": "TypeScript",
            "typingsPackageName": "typescript-services",
            "sourceRepoURL": "https://github.com/Microsoft/TypeScript",
            "asOfVersion": "2.0.0"
        },
        {
            "libraryName": "ua-string",
            "typingsPackageName": "ua-string",
            "sourceRepoURL": "https://github.com/sindresorhus/ua-string",
            "asOfVersion": "3.0.0"
        },
        {
            "libraryName": "ui-box",
            "typingsPackageName": "ui-box",
            "sourceRepoURL": "https://github.com/segmentio/ui-box",
            "asOfVersion": "2.0.0"
        },
        {
            "libraryName": "uk.co.workingedge.phonegap.plugin.istablet",
            "typingsPackageName": "uk.co.workingedge.phonegap.plugin.istablet",
            "sourceRepoURL": "https://github.com/dpa99c/phonegap-istablet",
            "asOfVersion": "1.1.3"
        },
        {
            "libraryName": "uk.co.workingedge.phonegap.plugin.launchnavigator",
            "typingsPackageName": "uk.co.workingedge.phonegap.plugin.launchnavigator",
            "sourceRepoURL": "https://github.com/dpa99c/phonegap-launch-navigator",
            "asOfVersion": "4.0.0"
        },
        {
            "libraryName": "unique-random",
            "typingsPackageName": "unique-random",
            "sourceRepoURL": "https://github.com/sindresorhus/unique-random",
            "asOfVersion": "2.1.0"
        },
        {
            "libraryName": "unique-random-array",
            "typingsPackageName": "unique-random-array",
            "sourceRepoURL": "https://github.com/sindresorhus/unique-random-array",
            "asOfVersion": "2.0.0"
        },
        {
            "libraryName": "unique-string",
            "typingsPackageName": "unique-string",
            "sourceRepoURL": "https://github.com/sindresorhus/unique-string",
            "asOfVersion": "2.0.0"
        },
        {
            "libraryName": "unist-util-is",
            "typingsPackageName": "unist-util-is",
            "sourceRepoURL": "https://github.com/syntax-tree/unist-util-is",
            "asOfVersion": "4.0.0"
        },
        {
            "libraryName": "Universal Router",
            "typingsPackageName": "universal-router",
            "sourceRepoURL": "https://github.com/kriasoft/universal-router",
            "asOfVersion": "8.0.0"
        },
        {
            "libraryName": "untildify",
            "typingsPackageName": "untildify",
            "sourceRepoURL": "https://github.com/sindresorhus/untildify",
            "asOfVersion": "4.0.0"
        },
        {
            "libraryName": "unused-filename",
            "typingsPackageName": "unused-filename",
            "sourceRepoURL": "https://github.com/sindresorhus/unused-filename",
            "asOfVersion": "2.0.0"
        },
        {
            "libraryName": "upper-case",
            "typingsPackageName": "upper-case",
            "sourceRepoURL": "https://github.com/blakeembrey/upper-case",
            "asOfVersion": "1.1.3"
        },
        {
            "libraryName": "upper-case-first",
            "typingsPackageName": "upper-case-first",
            "sourceRepoURL": "https://github.com/blakeembrey/upper-case-first",
            "asOfVersion": "1.1.2"
        },
        {
            "libraryName": "url-regex",
            "typingsPackageName": "url-regex",
            "sourceRepoURL": "https://github.com/kevva/url-regex",
            "asOfVersion": "5.0.0"
        },
        {
            "libraryName": "urllib",
            "typingsPackageName": "urllib",
            "sourceRepoURL": "https://github.com/node-modules/urllib",
            "asOfVersion": "2.33.0"
        },
        {
            "libraryName": "UUID.js",
            "typingsPackageName": "uuidjs",
            "sourceRepoURL": "https://github.com/LiosK/UUID.js",
            "asOfVersion": "3.6.0"
        },
        {
            "libraryName": "uuidv4",
            "typingsPackageName": "uuidv4",
            "sourceRepoURL": "https://github.com/thenativeweb/uuidv4#readme",
            "asOfVersion": "5.0.0"
        },
        {
            "libraryName": "Validate.js",
            "typingsPackageName": "validate.js",
            "sourceRepoURL": "https://github.com/ansman/validate.js",
            "asOfVersion": "0.11.0"
        },
        {
            "libraryName": "vanilla-tilt",
            "typingsPackageName": "vanilla-tilt",
            "sourceRepoURL": "https://github.com/micku7zu/vanilla-tilt.js",
            "asOfVersion": "1.6.2"
        },
        {
            "libraryName": "vega",
            "typingsPackageName": "vega",
            "sourceRepoURL": "https://github.com/vega/vega",
            "asOfVersion": "3.2.0"
        },
        {
            "libraryName": "viewerjs",
            "typingsPackageName": "viewerjs",
            "sourceRepoURL": "https://fengyuanchen.github.io/viewerjs",
            "asOfVersion": "1.0.0"
        },
        {
            "libraryName": "vso-node-api",
            "typingsPackageName": "vso-node-api",
            "sourceRepoURL": "https://github.com/Microsoft/vso-node-api",
            "asOfVersion": "4.0.0"
        },
        {
            "libraryName": "vuejs",
            "typingsPackageName": "vue",
            "sourceRepoURL": "https://github.com/vuejs/vue",
            "asOfVersion": "2.0.0"
        },
        {
            "libraryName": "vue-i18n",
            "typingsPackageName": "vue-i18n",
            "sourceRepoURL": "https://github.com/kazupon/vue-i18n",
            "asOfVersion": "7.0.0"
        },
        {
            "libraryName": "vue-resource",
            "typingsPackageName": "vue-resource",
            "sourceRepoURL": "https://github.com/vuejs/vue-resource",
            "asOfVersion": "1.3.6"
        },
        {
            "libraryName": "vue-router",
            "typingsPackageName": "vue-router",
            "sourceRepoURL": "https://github.com/vuejs/vue-router",
            "asOfVersion": "2.0.0"
        },
        {
            "libraryName": "vue-scrollto",
            "typingsPackageName": "vue-scrollto",
            "sourceRepoURL": "https://github.com/rigor789/vue-scrollto",
            "asOfVersion": "2.17.1"
        },
        {
            "libraryName": "vuex-i18n",
            "typingsPackageName": "vuex-i18n",
            "sourceRepoURL": "https://github.com/dkfbasel/vuex-i18n",
            "asOfVersion": "1.13.0"
        },
        {
            "libraryName": "typescript",
            "typingsPackageName": "w3c-permissions",
            "sourceRepoURL": "https://www.w3.org/TR/permissions/",
            "asOfVersion": "2.0.0"
        },
        {
            "libraryName": "wait-for-localhost",
            "typingsPackageName": "wait-for-localhost",
            "sourceRepoURL": "https://github.com/sindresorhus/wait-for-localhost",
            "asOfVersion": "3.1.0"
        },
        {
            "libraryName": "wallpaper",
            "typingsPackageName": "wallpaper",
            "sourceRepoURL": "https://github.com/sindresorhus/wallpaper",
            "asOfVersion": "4.3.0"
        },
        {
            "libraryName": "watson-developer-cloud",
            "typingsPackageName": "watson-developer-cloud",
            "sourceRepoURL": "https://github.com/watson-developer-cloud/node-sdk",
            "asOfVersion": "3.0.1"
        },
        {
            "libraryName": "web3",
            "typingsPackageName": "web3",
            "sourceRepoURL": "https://github.com/ethereum/web3.js",
            "asOfVersion": "1.2.2"
        },
        {
            "libraryName": "typescript",
            "typingsPackageName": "webassembly-js-api",
            "sourceRepoURL": "https://github.com/winksaville/test-webassembly-js-ts",
            "asOfVersion": "2.0.0"
        },
        {
            "libraryName": "webcola",
            "typingsPackageName": "webcola",
            "sourceRepoURL": "https://github.com/tgdwyer/WebCola",
            "asOfVersion": "3.2.0"
        },
        {
            "libraryName": "WebdriverIO",
            "typingsPackageName": "webdriverio",
            "sourceRepoURL": "git@github.com:webdriverio/webdriverio.git",
            "asOfVersion": "5.0.0"
        },
        {
            "libraryName": "webgme",
            "typingsPackageName": "webgme",
            "sourceRepoURL": "https://webgme.org",
            "asOfVersion": "2.11.0"
        },
        {
            "libraryName": "Webix UI",
            "typingsPackageName": "webix",
            "sourceRepoURL": "http://webix.com",
            "asOfVersion": "5.1.1"
        },
        {
            "libraryName": "webpack-chain",
            "typingsPackageName": "webpack-chain",
            "sourceRepoURL": "https://github.com/neutrinojs/webpack-chain",
            "asOfVersion": "5.2.0"
        },
        {
            "libraryName": "typescript",
            "typingsPackageName": "whatwg-streams",
            "sourceRepoURL": "https://streams.spec.whatwg.org",
            "asOfVersion": "3.2.1"
        },
        {
            "libraryName": "which-pm",
            "typingsPackageName": "which-pm",
            "sourceRepoURL": "https://github.com/zkochan/which-pm#readme",
            "asOfVersion": "1.1.0"
        },
        {
            "libraryName": "winston",
            "typingsPackageName": "winston",
            "sourceRepoURL": "https://github.com/winstonjs/winston.git",
            "asOfVersion": "2.4.4"
        },
        {
            "libraryName": "wolfy87-eventemitter",
            "typingsPackageName": "wolfy87-eventemitter",
            "sourceRepoURL": "https://github.com/Wolfy87/EventEmitter",
            "asOfVersion": "5.2.0"
        },
        {
            "libraryName": "wonder-commonlib",
            "typingsPackageName": "wonder-commonlib",
            "sourceRepoURL": "https://github.com/yyc-git/Wonder-CommonLib",
            "asOfVersion": "0.1.12"
        },
        {
            "libraryName": "wonder-frp",
            "typingsPackageName": "wonder-frp",
            "sourceRepoURL": "https://github.com/yyc-git/Wonder-FRP",
            "asOfVersion": "0.1.25"
        },
        {
            "libraryName": "word-list",
            "typingsPackageName": "word-list-json",
            "sourceRepoURL": "https://github.com/sindresorhus/word-list",
            "asOfVersion": "3.0.0"
        },
        {
            "libraryName": "word-wrap",
            "typingsPackageName": "word-wrap",
            "sourceRepoURL": "https://github.com/jonschlinkert/word-wrap",
            "asOfVersion": "1.2.1"
        },
        {
            "libraryName": "wouter",
            "typingsPackageName": "wouter",
            "sourceRepoURL": "https://github.com/molefrog/wouter#readme",
            "asOfVersion": "2.2.0"
        },
        {
            "libraryName": "write-json-file",
            "typingsPackageName": "write-json-file",
            "sourceRepoURL": "https://github.com/sindresorhus/write-json-file",
            "asOfVersion": "3.2.0"
        },
        {
            "libraryName": "write-pkg",
            "typingsPackageName": "write-pkg",
            "sourceRepoURL": "https://github.com/sindresorhus/write-pkg",
            "asOfVersion": "4.0.0"
        },
        {
            "libraryName": "x2js",
            "typingsPackageName": "x2js",
            "sourceRepoURL": "https://code.google.com/p/x2js/",
            "asOfVersion": "3.1.0"
        },
        {
            "libraryName": "xadesjs",
            "typingsPackageName": "xadesjs",
            "sourceRepoURL": "https://github.com/PeculiarVentures/xadesjs",
            "asOfVersion": "2.0.2"
        },
        {
            "libraryName": "xdg-basedir",
            "typingsPackageName": "xdg-basedir",
            "sourceRepoURL": "https://github.com/sindresorhus/xdg-basedir",
            "asOfVersion": "4.0.0"
        },
        {
            "libraryName": "xhr-mock",
            "typingsPackageName": "xhr-mock",
            "sourceRepoURL": "https://github.com/jameslnewell/xhr-mock#readme",
            "asOfVersion": "2.0.0"
        },
        {
            "libraryName": "xlsx",
            "typingsPackageName": "xlsx",
            "sourceRepoURL": "https://github.com/sheetjs/js-xlsx",
            "asOfVersion": "0.0.36"
        },
        {
            "libraryName": "xml-js",
            "typingsPackageName": "xml-js",
            "sourceRepoURL": "https://github.com/nashwaan/xml-js",
            "asOfVersion": "1.0.0"
        },
        {
            "libraryName": "xmlbuilder",
            "typingsPackageName": "xmlbuilder",
            "sourceRepoURL": "https://github.com/oozcitak/xmlbuilder-js",
            "asOfVersion": "11.0.1"
        },
        {
            "libraryName": "xterm.js",
            "typingsPackageName": "xterm",
            "sourceRepoURL": "https://github.com/sourcelair/xterm.js/",
            "asOfVersion": "3.0.0"
        },
        {
            "libraryName": "year-days",
            "typingsPackageName": "year-days",
            "sourceRepoURL": "https://github.com/sindresorhus/year-days",
            "asOfVersion": "3.0.0"
        },
        {
            "libraryName": "yFiles for HTML",
            "typingsPackageName": "yfiles",
            "sourceRepoURL": "none",
            "asOfVersion": "2.1.0"
        },
        {
            "libraryName": "yn",
            "typingsPackageName": "yn",
            "sourceRepoURL": "https://github.com/sindresorhus/yn",
            "asOfVersion": "3.1.0"
        },
        {
            "libraryName": "z-schema",
            "typingsPackageName": "z-schema",
            "sourceRepoURL": "https://github.com/zaggino/z-schema",
            "asOfVersion": "3.24.0"
        },
        {
            "libraryName": "zapier-platform-core",
            "typingsPackageName": "zapier-platform-core",
            "sourceRepoURL": "https://github.com/zapier/zapier-platform-core",
            "asOfVersion": "6.1.1"
        },
        {
            "libraryName": "zetapush-js",
            "typingsPackageName": "zetapush-js",
            "sourceRepoURL": "https://github.com/zetapush/zetapush-js",
            "asOfVersion": "3.1.2"
        },
        {
            "libraryName": "zipkin-instrumentation-express",
            "typingsPackageName": "zipkin-instrumentation-express",
            "sourceRepoURL": "https://github.com/openzipkin/zipkin-js#readme",
            "asOfVersion": "0.12.0"
        },
        {
            "libraryName": "Zone.js",
            "typingsPackageName": "zone.js",
            "sourceRepoURL": "https://github.com/angular/zone.js",
            "asOfVersion": "0.5.12"
        }
    ]
}<|MERGE_RESOLUTION|>--- conflicted
+++ resolved
@@ -3373,17 +3373,16 @@
             "asOfVersion": "2.3.0"
         },
         {
-<<<<<<< HEAD
             "libraryName": "rdflib",
             "typingsPackageName": "rdflib",
             "sourceRepoURL": "http://github.com/linkeddata/rdflib.js",
             "asOfVersion": "1.0.5"
-=======
+        },
+        {
             "libraryName": "rc-progress",
             "typingsPackageName": "rc-progress",
             "sourceRepoURL": "http://github.com/react-component/progress",
             "asOfVersion": "2.4.0"
->>>>>>> 43b33863
         },
         {
             "libraryName": "re2",
