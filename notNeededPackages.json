--- conflicted
+++ resolved
@@ -1621,17 +1621,16 @@
             "asOfVersion": "4.0.0"
         },
         {
-<<<<<<< HEAD
             "libraryName": "ink",
             "typingsPackageName": "ink",
             "sourceRepoURL": "https://github.com/vadimdemedes/ink#readme",
             "asOfVersion": "2.0.2"
-=======
+        },
+        {
             "libraryName": "instabug-reactnative",
             "typingsPackageName": "instabug-reactnative",
             "sourceRepoURL": "https://github.com/Instabug/instabug-reactnative#readme",
             "asOfVersion": "8.1.0"
->>>>>>> 23ebe086
         },
         {
             "libraryName": "interactjs",
