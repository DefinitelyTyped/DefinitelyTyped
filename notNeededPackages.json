--- conflicted
+++ resolved
@@ -1195,17 +1195,16 @@
             "asOfVersion": "0.1.1"
         },
         {
-<<<<<<< HEAD
             "libraryName": "find-process",
             "typingsPackageName": "find-process",
             "sourceRepoURL": "https://github.com/yibn2008/find-process",
             "asOfVersion": "1.2.0"
-=======
+        },
+        {
             "libraryName": "find-java-home",
             "typingsPackageName": "find-java-home",
             "sourceRepoURL": "https://github.com/jsdevel/node-find-java-home",
             "asOfVersion": "1.0.0"
->>>>>>> aae7db3c
         },
         {
             "libraryName": "find-up",
