--- conflicted
+++ resolved
@@ -4879,17 +4879,16 @@
             "asOfVersion": "3.2.0"
         },
         {
-<<<<<<< HEAD
             "libraryName": "vfile-message",
             "typingsPackageName": "vfile-message",
             "sourceRepoURL": "https://github.com/vfile/vfile-message#readme",
             "asOfVersion": "2.0.0"
-=======
+        },
+        {
             "libraryName": "vfile",
             "typingsPackageName": "vfile",
             "sourceRepoURL": "https://github.com/vfile/vfile",
             "asOfVersion": "4.0.0"
->>>>>>> 8a353306
         },
         {
             "libraryName": "viewerjs",
