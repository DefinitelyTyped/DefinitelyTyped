{
    "packages": [
        {
            "libraryName": "3d-bin-packing",
            "typingsPackageName": "3d-bin-packing",
            "sourceRepoURL": "https://github.com/betterwaysystems/packer",
            "asOfVersion": "1.1.3"
        },
        {
            "libraryName": "Ably Realtime and Rest client library",
            "typingsPackageName": "ably",
            "sourceRepoURL": "https://www.ably.io/",
            "asOfVersion": "1.0.0"
        },
        {
            "libraryName": "actions-on-google",
            "typingsPackageName": "actions-on-google",
            "sourceRepoURL": "https://github.com/actions-on-google/actions-on-google-nodejs",
            "asOfVersion": "2.0.0"
        },
        {
            "libraryName": "active-win",
            "typingsPackageName": "active-win",
            "sourceRepoURL": "https://github.com/sindresorhus/active-win",
            "asOfVersion": "5.1.0"
        },
        {
            "libraryName": "ag-grid",
            "typingsPackageName": "ag-grid",
            "sourceRepoURL": "https://github.com/ceolter/ag-grid",
            "asOfVersion": "3.2.0"
        },
        {
            "libraryName": "aggregate-error",
            "typingsPackageName": "aggregate-error",
            "sourceRepoURL": "https://github.com/sindresorhus/aggregate-error",
            "asOfVersion": "2.2.0"
        },
        {
            "libraryName": "ajv",
            "typingsPackageName": "ajv",
            "sourceRepoURL": "https://github.com/epoberezkin/ajv",
            "asOfVersion": "1.0.0"
        },
        {
            "libraryName": "all-keys",
            "typingsPackageName": "all-keys",
            "sourceRepoURL": "https://github.com/sindresorhus/all-keys",
            "asOfVersion": "3.0.0"
        },
        {
            "libraryName": "all-keys",
            "typingsPackageName": "all-property-names",
            "sourceRepoURL": "https://github.com/sindresorhus/all-keys",
            "asOfVersion": "3.0.0"
        },
        {
            "libraryName": "angular-touchspin",
            "typingsPackageName": "angular-touchspin",
            "sourceRepoURL": "https://github.com/nkovacic/angular-touchspin",
            "asOfVersion": "1.8.2"
        },
        {
            "libraryName": "angular-ui-router-default",
            "typingsPackageName": "angular-ui-router-default",
            "sourceRepoURL": "https://github.com/nonplus/angular-ui-router-default",
            "asOfVersion": "0.0.5"
        },
        {
            "libraryName": "angular-ui-router-uib-modal",
            "typingsPackageName": "angular-ui-router-uib-modal",
            "sourceRepoURL": "https://github.com/nonplus/angular-ui-router-uib-modal",
            "asOfVersion": "0.0.11"
        },
        {
            "libraryName": "ansi-escapes",
            "typingsPackageName": "ansi-escapes",
            "sourceRepoURL": "https://github.com/sindresorhus/ansi-escapes",
            "asOfVersion": "4.0.0"
        },
        {
            "libraryName": "ansi-regex",
            "typingsPackageName": "ansi-regex",
            "sourceRepoURL": "https://github.com/chalk/ansi-regex",
            "asOfVersion": "5.0.0"
        },
        {
            "libraryName": "antd",
            "typingsPackageName": "antd",
            "sourceRepoURL": "https://github.com/ant-design/ant-design",
            "asOfVersion": "1.0.0"
        },
        {
            "libraryName": "anybar",
            "typingsPackageName": "anybar",
            "sourceRepoURL": "https://github.com/sindresorhus/anybar",
            "asOfVersion": "4.0.0"
        },
        {
            "libraryName": "anydb-sql",
            "typingsPackageName": "anydb-sql",
            "sourceRepoURL": "https://github.com/doxout/anydb-sql",
            "asOfVersion": "0.6.46"
        },
        {
            "libraryName": "anydb-sql-migrations",
            "typingsPackageName": "anydb-sql-migrations",
            "sourceRepoURL": "https://github.com/spion/anydb-sql-migrations",
            "asOfVersion": "2.1.1"
        },
        {
            "libraryName": "apn",
            "typingsPackageName": "apn",
            "sourceRepoURL": "https://github.com/node-apn/node-apn",
            "asOfVersion": "2.1.2"
        },
        {
            "libraryName": "Application Insights",
            "typingsPackageName": "applicationinsights",
            "sourceRepoURL": "https://github.com/Microsoft/ApplicationInsights-node.js",
            "asOfVersion": "0.20.0"
        },
        {
            "libraryName": "Argon2",
            "typingsPackageName": "argon2",
            "sourceRepoURL": "https://github.com/ranisalt/node-argon2",
            "asOfVersion": "0.15.0"
        },
        {
            "libraryName": "array-move",
            "typingsPackageName": "array-move",
            "sourceRepoURL": "https://github.com/sindresorhus/array-move",
            "asOfVersion": "2.0.0"
        },
        {
            "libraryName": "array-uniq",
            "typingsPackageName": "array-uniq",
            "sourceRepoURL": "https://github.com/sindresorhus/array-uniq",
            "asOfVersion": "2.1.0"
        },
        {
            "libraryName": "arrify",
            "typingsPackageName": "arrify",
            "sourceRepoURL": "https://github.com/sindresorhus/arrify",
            "asOfVersion": "2.0.0"
        },
        {
            "libraryName": "artyom.js",
            "typingsPackageName": "artyom.js",
            "sourceRepoURL": "https://github.com/sdkcarlos/artyom.js",
            "asOfVersion": "1.0.6"
        },
        {
            "libraryName": "askmethat-rating",
            "typingsPackageName": "askmethat-rating",
            "sourceRepoURL": "https://github.com/AlexTeixeira/Askmethat-Rating",
            "asOfVersion": "0.4.0"
        },
        {
            "libraryName": "assertion-error",
            "typingsPackageName": "assertion-error",
            "sourceRepoURL": "https://github.com/chaijs/assertion-error",
            "asOfVersion": "1.1.0"
        },
        {
            "libraryName": "asyncblock",
            "typingsPackageName": "asyncblock",
            "sourceRepoURL": "https://github.com/scriby/asyncblock",
            "asOfVersion": "2.2.11"
        },
        {
            "libraryName": "aurelia-knockout",
            "typingsPackageName": "aurelia-knockout",
            "sourceRepoURL": "https://github.com/code-chris/aurelia-knockout",
            "asOfVersion": "2.1.0"
        },
        {
            "libraryName": "auto-bind",
            "typingsPackageName": "auto-bind",
            "sourceRepoURL": "https://github.com/sindresorhus/auto-bind",
            "asOfVersion": "2.1.0"
        },
        {
            "libraryName": "autobind-decorator",
            "typingsPackageName": "autobind-decorator",
            "sourceRepoURL": "https://github.com/andreypopp/autobind-decorator",
            "asOfVersion": "2.1.0"
        },
        {
            "libraryName": "aws-sdk",
            "typingsPackageName": "aws-sdk",
            "sourceRepoURL": "https://github.com/aws/aws-sdk-js",
            "asOfVersion": "2.7.0"
        },
        {
            "libraryName": "axe-core",
            "typingsPackageName": "axe-core",
            "sourceRepoURL": "https://github.com/dequelabs/axe-core",
            "asOfVersion": "3.0.3"
        },
        {
            "libraryName": "axios",
            "typingsPackageName": "axios",
            "sourceRepoURL": "https://github.com/mzabriskie/axios",
            "asOfVersion": "0.14.0"
        },
        {
            "libraryName": "axios-mock-adapter",
            "typingsPackageName": "axios-mock-adapter",
            "sourceRepoURL": "https://github.com/ctimmerm/axios-mock-adapter",
            "asOfVersion": "1.10.0"
        },
        {
            "libraryName": "azure-mobile-apps",
            "typingsPackageName": "azure-mobile-apps",
            "sourceRepoURL": "https://github.com/Azure/azure-mobile-apps-node/",
            "asOfVersion": "3.0.0"
        },
        {
            "libraryName": "@babel/parser",
            "typingsPackageName": "babel__parser",
            "sourceRepoURL": "https://github.com/babel/babel",
            "asOfVersion": "7.1.0"
        },
        {
            "libraryName": "BabylonJS",
            "typingsPackageName": "babylonjs",
            "sourceRepoURL": "http://www.babylonjs.com/",
            "asOfVersion": "2.4.1"
        },
        {
            "libraryName": "badgen",
            "typingsPackageName": "badgen",
            "sourceRepoURL": "https://github.com/amio/badgen",
            "asOfVersion": "2.7.1"
        },
        {
            "libraryName": "base64url",
            "typingsPackageName": "base64url",
            "sourceRepoURL": "https://github.com/brianloveswords/base64url",
            "asOfVersion": "2.0.0"
        },
        {
            "libraryName": "baseui",
            "typingsPackageName": "baseui",
            "sourceRepoURL": "https://github.com/uber-web/baseui",
            "asOfVersion": "8.0.0"
        },
        {
            "libraryName": "beeper",
            "typingsPackageName": "beeper",
            "sourceRepoURL": "https://github.com/sindresorhus/beeper",
            "asOfVersion": "2.0.0"
        },
        {
            "libraryName": "bezier-easing",
            "typingsPackageName": "bezier-easing",
            "sourceRepoURL": "https://github.com/gre/bezier-easing",
            "asOfVersion": "2.1.0"
        },
        {
            "libraryName": "bem-cn",
            "typingsPackageName": "bem-cn",
            "sourceRepoURL": "https://github.com/albburtsev/bem-cn",
            "asOfVersion": "3.0.0"
        },
        {
            "libraryName": "BigInteger.js",
            "typingsPackageName": "big-integer",
            "sourceRepoURL": "https://github.com/peterolson/BigInteger.js",
            "asOfVersion": "0.0.31"
        },
        {
            "libraryName": "bignumber.js",
            "typingsPackageName": "bignumber.js",
            "sourceRepoURL": "https://github.com/MikeMcl/bignumber.js/",
            "asOfVersion": "5.0.0"
        },
        {
            "libraryName": "bin-version",
            "typingsPackageName": "bin-version",
            "sourceRepoURL": "https://github.com/sindresorhus/bin-version",
            "asOfVersion": "3.1.0"
        },
        {
            "libraryName": "bingmaps",
            "typingsPackageName": "bingmaps",
            "sourceRepoURL": "https://github.com/Microsoft/Bing-Maps-V8-TypeScript-Definitions",
            "asOfVersion": "2.0.15"
        },
        {
            "libraryName": "bitcoinjs-lib",
            "typingsPackageName": "bitcoinjs-lib",
            "sourceRepoURL": "https://github.com/bitcoinjs/bitcoinjs-lib",
            "asOfVersion": "5.0.0"
        },
        {
            "libraryName": "bip32",
            "typingsPackageName": "bip32",
            "sourceRepoURL": "https://github.com/bitcoinjs/bip32#readme",
            "asOfVersion": "2.0.0"
        },
        {
            "libraryName": "bitwise",
            "typingsPackageName": "bitwise",
            "sourceRepoURL": "https://github.com/dodekeract/bitwise",
            "asOfVersion": "2.0.0"
        },
        {
            "libraryName": "blob-util",
            "typingsPackageName": "blob-util",
            "sourceRepoURL": "https://github.com/nolanlawson/blob-util#readme",
            "asOfVersion": "2.0.0"
        },
        {
            "libraryName": "botvs",
            "typingsPackageName": "botvs",
            "sourceRepoURL": "https://www.botvs.com/",
            "asOfVersion": "1.0.0"
        },
        {
            "libraryName": "Bowser",
            "typingsPackageName": "bowser",
            "sourceRepoURL": "https://github.com/ded/bowser",
            "asOfVersion": "1.1.1"
        },
        {
            "libraryName": "boxen",
            "typingsPackageName": "boxen",
            "sourceRepoURL": "https://github.com/sindresorhus/boxen",
            "asOfVersion": "3.0.1"
        },
        {
            "libraryName": "broccoli-plugin",
            "typingsPackageName": "broccoli-plugin",
            "sourceRepoURL": "https://github.com/broccolijs/broccoli-plugin",
            "asOfVersion": "3.0.0"
        },
        {
            "libraryName": "Bugsnag Browser",
            "typingsPackageName": "bugsnag-js",
            "sourceRepoURL": "https://github.com/bugsnag/bugsnag-js",
            "asOfVersion": "3.1.0"
        },
        {
            "libraryName": "builtin-modules",
            "typingsPackageName": "builtin-modules",
            "sourceRepoURL": "https://github.com/sindresorhus/builtin-modules",
            "asOfVersion": "3.1.0"
        },
        {
            "libraryName": "bunyan-bugsnag",
            "typingsPackageName": "bunyan-bugsnag",
            "sourceRepoURL": "https://github.com/marnusw/bunyan-bugsnag",
            "asOfVersion": "3.0.0"
        },
        {
            "libraryName": "CacheFactory",
            "typingsPackageName": "cachefactory",
            "sourceRepoURL": "https://github.com/jmdobry/CacheFactory",
            "asOfVersion": "3.0.0"
        },
        {
            "libraryName": "callsites",
            "typingsPackageName": "callsites",
            "sourceRepoURL": "https://github.com/sindresorhus/callsites",
            "asOfVersion": "3.0.0"
        },
        {
            "libraryName": "camel-case",
            "typingsPackageName": "camel-case",
            "sourceRepoURL": "https://github.com/blakeembrey/camel-case",
            "asOfVersion": "1.2.1"
        },
        {
            "libraryName": "camelcase",
            "typingsPackageName": "camelcase",
            "sourceRepoURL": "https://github.com/sindresorhus/camelcase",
            "asOfVersion": "5.2.0"
        },
        {
            "libraryName": "camelcase-keys",
            "typingsPackageName": "camelcase-keys",
            "sourceRepoURL": "https://github.com/sindresorhus/camelcase-keys",
            "asOfVersion": "5.1.0"
        },
        {
            "libraryName": "camljs",
            "typingsPackageName": "camljs",
            "sourceRepoURL": "https://github.com/andrei-markeev/camljs",
            "asOfVersion": "2.8.1"
        },
        {
            "libraryName": "catalog",
            "typingsPackageName": "catalog",
            "sourceRepoURL": "https://github.com/interactivethings/catalog",
            "asOfVersion": "3.5.0"
        },
        {
            "libraryName": "chai-http",
            "typingsPackageName": "chai-http",
            "sourceRepoURL": "https://github.com/chaijs/chai-http",
            "asOfVersion": "4.2.0"
        },
        {
            "libraryName": "chai-webdriverio",
            "typingsPackageName": "chai-webdriverio",
            "sourceRepoURL": "https://github.com/marcodejongh/chai-webdriverio",
            "asOfVersion": "1.0.0"
        },
        {
            "libraryName": "chalk",
            "typingsPackageName": "chalk",
            "sourceRepoURL": "https://github.com/chalk/chalk",
            "asOfVersion": "2.2.0"
        },
        {
            "libraryName": "change-case",
            "typingsPackageName": "change-case",
            "sourceRepoURL": "https://github.com/blakeembrey/change-case",
            "asOfVersion": "2.3.1"
        },
        {
            "libraryName": "cheap-ruler",
            "typingsPackageName": "cheap-ruler",
            "sourceRepoURL": "https://github.com/mapbox/cheap-ruler",
            "asOfVersion": "2.5.0"
        },
        {
            "libraryName": "chokidar",
            "typingsPackageName": "chokidar",
            "sourceRepoURL": "https://github.com/paulmillr/chokidar",
            "asOfVersion": "2.1.3"
        },
        {
            "libraryName": "chunked-dc",
            "typingsPackageName": "chunked-dc",
            "sourceRepoURL": "https://github.com/saltyrtc/chunked-dc-js",
            "asOfVersion": "0.2.2"
        },
        {
            "libraryName": "clean-stack",
            "typingsPackageName": "clean-stack",
            "sourceRepoURL": "https://github.com/sindresorhus/clean-stack",
            "asOfVersion": "2.1.0"
        },
        {
            "libraryName": "clean-webpack-plugin",
            "typingsPackageName": "clean-webpack-plugin",
            "sourceRepoURL": "https://github.com/johnagan/clean-webpack-plugin",
            "asOfVersion": "2.0.0"
        },
        {
            "libraryName": "clear-module",
            "typingsPackageName": "clear-require",
            "sourceRepoURL": "https://github.com/sindresorhus/clear-module",
            "asOfVersion": "3.2.0"
        },
        {
            "libraryName": "cli-boxes",
            "typingsPackageName": "cli-boxes",
            "sourceRepoURL": "https://github.com/sindresorhus/cli-boxes",
            "asOfVersion": "2.0.0"
        },
        {
            "libraryName": "cli-cursor",
            "typingsPackageName": "cli-cursor",
            "sourceRepoURL": "https://github.com/sindresorhus/cli-cursor",
            "asOfVersion": "3.0.0"
        },
        {
            "libraryName": "cli-truncate",
            "typingsPackageName": "cli-truncate",
            "sourceRepoURL": "https://github.com/sindresorhus/cli-truncate",
            "asOfVersion": "2.0.0"
        },
        {
            "libraryName": "clipboardy",
            "typingsPackageName": "clipboardy",
            "sourceRepoURL": "https://github.com/sindresorhus/clipboardy",
            "asOfVersion": "2.0.0"
        },
        {
            "libraryName": "colors.js (colors)",
            "typingsPackageName": "colors",
            "sourceRepoURL": "https://github.com/Marak/colors.js",
            "asOfVersion": "1.2.1"
        },
        {
            "libraryName": "commander",
            "typingsPackageName": "commander",
            "sourceRepoURL": "https://github.com/tj/commander.js",
            "asOfVersion": "2.12.2"
        },
        {
            "libraryName": "condense-whitespace",
            "typingsPackageName": "condense-whitespace",
            "sourceRepoURL": "https://github.com/sindresorhus/condense-whitespace",
            "asOfVersion": "2.0.0"
        },
        {
            "libraryName": "conf",
            "typingsPackageName": "conf",
            "sourceRepoURL": "https://github.com/sindresorhus/conf",
            "asOfVersion": "3.0.0"
        },
        {
            "libraryName": "confirmdialog",
            "typingsPackageName": "confirmdialog",
            "sourceRepoURL": "https://github.com/allipierre/Type-definitions-for-jquery-confirm/tree/master/types/confirmDialog-js",
            "asOfVersion": "1.0.0"
        },
        {
            "libraryName": "consola",
            "typingsPackageName": "consola",
            "sourceRepoURL": "https://github.com/nuxt/consola",
            "asOfVersion": "2.2.5"
        },
        {
            "libraryName": "constant-case",
            "typingsPackageName": "constant-case",
            "sourceRepoURL": "https://github.com/blakeembrey/constant-case",
            "asOfVersion": "1.1.2"
        },
        {
            "libraryName": "convert-hrtime",
            "typingsPackageName": "convert-hrtime",
            "sourceRepoURL": "https://github.com/sindresorhus/convert-hrtime",
            "asOfVersion": "3.0.0"
        },
        {
            "libraryName": "copy-text-to-clipboard",
            "typingsPackageName": "copy-text-to-clipboard",
            "sourceRepoURL": "https://github.com/sindresorhus/copy-text-to-clipboard",
            "asOfVersion": "2.0.1"
        },
        {
            "libraryName": "cordova-plugin-battery-status",
            "typingsPackageName": "cordova-plugin-battery-status",
            "sourceRepoURL": "https://github.com/apache/cordova-plugin-battery-status",
            "asOfVersion": "1.2.3"
        },
        {
            "libraryName": "cordova-plugin-camera",
            "typingsPackageName": "cordova-plugin-camera",
            "sourceRepoURL": "https://github.com/apache/cordova-plugin-camera",
            "asOfVersion": "2.4.0"
        },
        {
            "libraryName": "cordova-plugin-contacts",
            "typingsPackageName": "cordova-plugin-contacts",
            "sourceRepoURL": "https://github.com/apache/cordova-plugin-contacts",
            "asOfVersion": "2.3.0"
        },
        {
            "libraryName": "cordova-plugin-device",
            "typingsPackageName": "cordova-plugin-device",
            "sourceRepoURL": "https://github.com/apache/cordova-plugin-device",
            "asOfVersion": "1.1.5"
        },
        {
            "libraryName": "cordova-plugin-device-motion",
            "typingsPackageName": "cordova-plugin-device-motion",
            "sourceRepoURL": "https://github.com/apache/cordova-plugin-device-motion",
            "asOfVersion": "1.2.4"
        },
        {
            "libraryName": "Apache Cordova Device Orientation plugin",
            "typingsPackageName": "cordova-plugin-device-orientation",
            "sourceRepoURL": "https://github.com/apache/cordova-plugin-device-orientation",
            "asOfVersion": "1.0.6"
        },
        {
            "libraryName": "cordova-plugin-dialogs",
            "typingsPackageName": "cordova-plugin-dialogs",
            "sourceRepoURL": "https://github.com/apache/cordova-plugin-dialogs",
            "asOfVersion": "1.3.2"
        },
        {
            "libraryName": "Apache Cordova File System plugin",
            "typingsPackageName": "cordova-plugin-file",
            "sourceRepoURL": "https://github.com/apache/cordova-plugin-file",
            "asOfVersion": "4.3.2"
        },
        {
            "libraryName": "cordova-plugin-file-transfer",
            "typingsPackageName": "cordova-plugin-file-transfer",
            "sourceRepoURL": "https://github.com/apache/cordova-plugin-file-transfer",
            "asOfVersion": "1.6.2"
        },
        {
            "libraryName": "cordova-plugin-globalization",
            "typingsPackageName": "cordova-plugin-globalization",
            "sourceRepoURL": "https://github.com/apache/cordova-plugin-globalization",
            "asOfVersion": "1.0.6"
        },
        {
            "libraryName": "cordova-plugin-inappbrowser",
            "typingsPackageName": "cordova-plugin-inappbrowser",
            "sourceRepoURL": "https://github.com/apache/cordova-plugin-inappbrowser",
            "asOfVersion": "2.0.0"
        },
        {
            "libraryName": "cordova-plugin-media",
            "typingsPackageName": "cordova-plugin-media",
            "sourceRepoURL": "https://github.com/apache/cordova-plugin-media",
            "asOfVersion": "3.0.0"
        },
        {
            "libraryName": "cordova-plugin-media-capture",
            "typingsPackageName": "cordova-plugin-media-capture",
            "sourceRepoURL": "https://github.com/apache/cordova-plugin-media-capture",
            "asOfVersion": "1.4.2"
        },
        {
            "libraryName": "cordova-plugin-network-information",
            "typingsPackageName": "cordova-plugin-network-information",
            "sourceRepoURL": "https://github.com/apache/cordova-plugin-network-information",
            "asOfVersion": "1.3.2"
        },
        {
            "libraryName": "cordova-plugin-splashscreen",
            "typingsPackageName": "cordova-plugin-splashscreen",
            "sourceRepoURL": "https://github.com/apache/cordova-plugin-splashscreen",
            "asOfVersion": "4.0.2"
        },
        {
            "libraryName": "Apache Cordova StatusBar plugin",
            "typingsPackageName": "cordova-plugin-statusbar",
            "sourceRepoURL": "https://github.com/apache/cordova-plugin-statusbar",
            "asOfVersion": "2.2.2"
        },
        {
            "libraryName": "Apache Cordova Vibration plugin",
            "typingsPackageName": "cordova-plugin-vibration",
            "sourceRepoURL": "https://github.com/apache/cordova-plugin-vibration",
            "asOfVersion": "2.1.4"
        },
        {
            "libraryName": "cordova.plugins.diagnostic",
            "typingsPackageName": "cordova.plugins.diagnostic",
            "sourceRepoURL": "https://github.com/dpa99c/cordova-diagnostic-plugin",
            "asOfVersion": "3.7.0"
        },
        {
            "libraryName": "core-decorators.js",
            "typingsPackageName": "core-decorators",
            "sourceRepoURL": "https://github.com/jayphelps/core-decorators.js",
            "asOfVersion": "0.20.0"
        },
        {
            "libraryName": "cp-file",
            "typingsPackageName": "cp-file",
            "sourceRepoURL": "https://github.com/sindresorhus/cp-file",
            "asOfVersion": "6.1.1"
        },
        {
            "libraryName": "cpy",
            "typingsPackageName": "cpy",
            "sourceRepoURL": "https://github.com/sindresorhus/cpy",
            "asOfVersion": "7.1.1"
        },
        {
            "libraryName": "create-html-element",
            "typingsPackageName": "create-html-element",
            "sourceRepoURL": "https://github.com/sindresorhus/create-html-element",
            "asOfVersion": "2.1.0"
        },
        {
            "libraryName": "crypto-hash",
            "typingsPackageName": "crypto-hash",
            "sourceRepoURL": "https://github.com/sindresorhus/crypto-hash",
            "asOfVersion": "1.1.0"
        },
        {
            "libraryName": "crypto-random-string",
            "typingsPackageName": "crypto-random-string",
            "sourceRepoURL": "https://github.com/sindresorhus/crypto-random-string",
            "asOfVersion": "2.0.0"
        },
        {
            "libraryName": "cson-parser",
            "typingsPackageName": "cson-parser",
            "sourceRepoURL": "https://github.com/groupon/cson-parser",
            "asOfVersion": "4.0.3"
        },
        {
            "libraryName": "csv-parse",
            "typingsPackageName": "csv-parse",
            "sourceRepoURL": "https://github.com/adaltas/node-csv-parse",
            "asOfVersion": "1.2.2"
        },
        {
            "libraryName": "csv-stringify",
            "typingsPackageName": "csv-stringify",
            "sourceRepoURL": "https://github.com/wdavidw/node-csv-stringify",
            "asOfVersion": "3.1.0"
        },
        {
            "libraryName": "cycled",
            "typingsPackageName": "cycled",
            "sourceRepoURL": "https://github.com/sindresorhus/cycled",
            "asOfVersion": "1.1.0"
        },
        {
            "libraryName": "cypress",
            "typingsPackageName": "cypress",
            "sourceRepoURL": "https://cypress.io",
            "asOfVersion": "1.1.3"
        },
        {
            "libraryName": "dargs",
            "typingsPackageName": "dargs",
            "sourceRepoURL": "https://github.com/sindresorhus/dargs",
            "asOfVersion": "6.1.0"
        },
        {
            "libraryName": "date-fns",
            "typingsPackageName": "date-fns",
            "sourceRepoURL": "https://github.com/date-fns/date-fns",
            "asOfVersion": "2.6.0"
        },
        {
            "libraryName": "dd-trace",
            "typingsPackageName": "dd-trace",
            "sourceRepoURL": "https://github.com/DataDog/dd-trace-js",
            "asOfVersion": "0.9.0"
        },
        {
            "libraryName": "debounce-fn",
            "typingsPackageName": "debounce-fn",
            "sourceRepoURL": "https://github.com/sindresorhus/debounce-fn",
            "asOfVersion": "3.0.0"
        },
        {
            "libraryName": "decamelize",
            "typingsPackageName": "decamelize",
            "sourceRepoURL": "https://github.com/sindresorhus/decamelize",
            "asOfVersion": "3.0.1"
        },
        {
            "libraryName": "decimal.js",
            "typingsPackageName": "decimal.js",
            "sourceRepoURL": "https://github.com/MikeMcl/decimal.js",
            "asOfVersion": "7.4.0"
        },
        {
            "libraryName": "decompress-response",
            "typingsPackageName": "decompress-response",
            "sourceRepoURL": "https://github.com/sindresorhus/decompress-response",
            "asOfVersion": "4.1.0"
        },
        {
            "libraryName": "deep-freeze-es6",
            "typingsPackageName": "deep-freeze-es6",
            "sourceRepoURL": "https://github.com/christophehurpeau/deep-freeze-es6",
            "asOfVersion": "1.1.0"
        },
        {
            "libraryName": "deepmerge",
            "typingsPackageName": "deepmerge",
            "sourceRepoURL": "git@github.com:KyleAMathews/deepmerge.git",
            "asOfVersion": "2.2.0"
        },
        {
            "libraryName": "define-lazy-prop",
            "typingsPackageName": "define-lazy-prop",
            "sourceRepoURL": "https://github.com/sindresorhus/define-lazy-prop",
            "asOfVersion": "2.0.0"
        },
        {
            "libraryName": "del",
            "typingsPackageName": "del",
            "sourceRepoURL": "https://github.com/sindresorhus/del",
            "asOfVersion": "4.0.0"
        },
        {
            "libraryName": "delay",
            "typingsPackageName": "delay",
            "sourceRepoURL": "https://github.com/sindresorhus/delay",
            "asOfVersion": "3.1.0"
        },
        {
            "libraryName": "delegated-events",
            "typingsPackageName": "delegated-events",
            "sourceRepoURL": "https://github.com/dgraham/delegated-events#readme",
            "asOfVersion": "1.1.0"
        },
        {
            "libraryName": "detect-browser",
            "typingsPackageName": "detect-browser",
            "sourceRepoURL": "https://github.com/DamonOehlman/detect-browser",
            "asOfVersion": "4.0.0"
        },
        {
            "libraryName": "detect-indent",
            "typingsPackageName": "detect-indent",
            "sourceRepoURL": "https://github.com/sindresorhus/detect-indent",
            "asOfVersion": "6.0.0"
        },
        {
            "libraryName": "detect-newline",
            "typingsPackageName": "detect-newline",
            "sourceRepoURL": "https://github.com/sindresorhus/detect-newline",
            "asOfVersion": "3.0.0"
        },
        {
            "libraryName": "DevExtreme",
            "typingsPackageName": "devextreme",
            "sourceRepoURL": "http://js.devexpress.com/",
            "asOfVersion": "16.2.1"
        },
        {
            "libraryName": "devtools-detect",
            "typingsPackageName": "devtools-detect",
            "sourceRepoURL": "https://github.com/sindresorhus/devtools-detect",
            "asOfVersion": "3.0.0"
        },
        {
            "libraryName": "Dexie.js",
            "typingsPackageName": "dexie",
            "sourceRepoURL": "https://github.com/dfahlander/Dexie.js",
            "asOfVersion": "1.3.1"
        },
        {
            "libraryName": "dialogflow",
            "typingsPackageName": "dialogflow",
            "sourceRepoURL": "https://github.com/googleapis/nodejs-dialogflow",
            "asOfVersion": "4.0.3"
        },
        {
            "libraryName": "docker-file-parser",
            "typingsPackageName": "docker-file-parser",
            "sourceRepoURL": "https://github.com/joyent/docker-file-parser",
            "asOfVersion": "1.0.3"
        },
        {
            "libraryName": "document-promises",
            "typingsPackageName": "document-promises",
            "sourceRepoURL": "https://github.com/jonathantneal/document-promises#readme",
            "asOfVersion": "4.0.0"
        },
        {
            "libraryName": "dom-helpers",
            "typingsPackageName": "dom-helpers",
            "sourceRepoURL": "https://github.com/react-bootstrap/dom-helpers",
            "asOfVersion": "5.0.1"
        },
        {
            "libraryName": "dom-loaded",
            "typingsPackageName": "dom-loaded",
            "sourceRepoURL": "https://github.com/sindresorhus/dom-loaded",
            "asOfVersion": "1.1.0"
        },
        {
            "libraryName": "dot-case",
            "typingsPackageName": "dot-case",
            "sourceRepoURL": "https://github.com/blakeembrey/dot-case",
            "asOfVersion": "1.1.2"
        },
        {
            "libraryName": "dot-prop",
            "typingsPackageName": "dot-prop",
            "sourceRepoURL": "https://github.com/sindresorhus/dot-prop",
            "asOfVersion": "5.0.0"
        },
        {
            "libraryName": "dotenv",
            "typingsPackageName": "dotenv",
            "sourceRepoURL": "https://github.com/motdotla/dotenv",
            "asOfVersion": "8.2.0"
        },
        {
            "libraryName": "dva",
            "typingsPackageName": "dva",
            "sourceRepoURL": "https://github.com/dvajs/dva",
            "asOfVersion": "1.1.0"
        },
        {
            "libraryName": "easy-x-headers",
            "typingsPackageName": "easy-x-headers",
            "sourceRepoURL": "https://github.com/DeadAlready/easy-x-headers",
            "asOfVersion": "1.0.0"
        },
        {
            "libraryName": "easy-xapi-supertest",
            "typingsPackageName": "easy-xapi-supertest",
            "sourceRepoURL": "https://github.com/DeadAlready/easy-xapi-supertest",
            "asOfVersion": "1.0.0"
        },
        {
            "libraryName": "EasyStar.js",
            "typingsPackageName": "easystarjs",
            "sourceRepoURL": "http://easystarjs.com/",
            "asOfVersion": "0.3.1"
        },
        {
            "libraryName": "ecmarkup",
            "typingsPackageName": "ecmarkup",
            "sourceRepoURL": "https://github.com/bterlson/ecmarkup",
            "asOfVersion": "3.4.0"
        },
        {
            "libraryName": "Egg",
            "typingsPackageName": "egg",
            "sourceRepoURL": "https://github.com/eggjs/egg",
            "asOfVersion": "1.5.0"
        },
        {
            "libraryName": "elastic-apm-node",
            "typingsPackageName": "elastic-apm-node",
            "sourceRepoURL": "https://github.com/elastic/apm-agent-nodejs",
            "asOfVersion": "2.7.0"
        },
        {
            "libraryName": "electron",
            "typingsPackageName": "electron",
            "sourceRepoURL": "https://github.com/electron/electron",
            "asOfVersion": "1.6.10"
        },
        {
            "libraryName": "electron-builder",
            "typingsPackageName": "electron-builder",
            "sourceRepoURL": "https://github.com/loopline-systems/electron-builder",
            "asOfVersion": "2.8.0"
        },
        {
            "libraryName": "electron-store",
            "typingsPackageName": "electron-config",
            "sourceRepoURL": "https://github.com/sindresorhus/electron-store",
            "asOfVersion": "3.2.0"
        },
        {
            "libraryName": "electron-debug",
            "typingsPackageName": "electron-debug",
            "sourceRepoURL": "https://github.com/sindresorhus/electron-debug",
            "asOfVersion": "2.1.0"
        },
        {
            "libraryName": "electron-is-dev",
            "typingsPackageName": "electron-is-dev",
            "sourceRepoURL": "https://github.com/sindresorhus/electron-is-dev",
            "asOfVersion": "1.1.0"
        },
        {
            "libraryName": "electron-store",
            "typingsPackageName": "electron-store",
            "sourceRepoURL": "https://github.com/sindresorhus/electron-store",
            "asOfVersion": "3.2.0"
        },
        {
            "libraryName": "electron-unhandled",
            "typingsPackageName": "electron-unhandled",
            "sourceRepoURL": "https://github.com/sindresorhus/electron-unhandled",
            "asOfVersion": "2.2.0"
        },
        {
            "libraryName": "electron-util",
            "typingsPackageName": "electron-util",
            "sourceRepoURL": "https://github.com/sindresorhus/electron-util",
            "asOfVersion": "0.11.0"
        },
        {
            "libraryName": "electron-winstaller",
            "typingsPackageName": "electron-winstaller",
            "sourceRepoURL": "https://github.com/electron/windows-installer",
            "asOfVersion": "4.0.0"
        },
        {
            "libraryName": "elegant-spinner",
            "typingsPackageName": "elegant-spinner",
            "sourceRepoURL": "https://github.com/sindresorhus/elegant-spinner",
            "asOfVersion": "2.0.0"
        },
        {
            "libraryName": "element-ready",
            "typingsPackageName": "element-ready",
            "sourceRepoURL": "https://github.com/sindresorhus/element-ready",
            "asOfVersion": "3.1.0"
        },
        {
            "libraryName": "email-addresses",
            "typingsPackageName": "email-addresses",
            "sourceRepoURL": "https://github.com/jackbowman/email-addresses",
            "asOfVersion": "3.0.0"
        },
        {
            "libraryName": "email-validator",
            "typingsPackageName": "email-validator",
            "sourceRepoURL": "https://github.com/Sembiance/email-validator",
            "asOfVersion": "1.0.6"
        },
        {
            "libraryName": "empty-trash",
            "typingsPackageName": "empty-trash",
            "sourceRepoURL": "https://github.com/sindresorhus/empty-trash",
            "asOfVersion": "3.0.0"
        },
        {
            "libraryName": "ensure-error",
            "typingsPackageName": "ensure-error",
            "sourceRepoURL": "https://github.com/sindresorhus/ensure-error",
            "asOfVersion": "2.0.0"
        },
        {
            "libraryName": "env-editor",
            "typingsPackageName": "env-editor",
            "sourceRepoURL": "https://github.com/sindresorhus/env-editor",
            "asOfVersion": "0.4.0"
        },
        {
            "libraryName": "env-paths",
            "typingsPackageName": "env-paths",
            "sourceRepoURL": "https://github.com/sindresorhus/env-paths",
            "asOfVersion": "2.1.0"
        },
        {
            "libraryName": "error-stack-parser",
            "typingsPackageName": "error-stack-parser",
            "sourceRepoURL": "https://github.com/stacktracejs/error-stack-parser",
            "asOfVersion": "2.0.0"
        },
        {
            "libraryName": "es6-error",
            "typingsPackageName": "es6-error",
            "sourceRepoURL": "https://github.com/bjyoungblood/es6-error",
            "asOfVersion": "4.0.2"
        },
        {
            "libraryName": "es6-promise",
            "typingsPackageName": "es6-promise",
            "sourceRepoURL": "https://github.com/jakearchibald/ES6-Promise",
            "asOfVersion": "3.3.0"
        },
        {
            "libraryName": "escape-goat",
            "typingsPackageName": "escape-goat",
            "sourceRepoURL": "https://github.com/sindresorhus/escape-goat",
            "asOfVersion": "2.0.0"
        },
        {
            "libraryName": "escape-string-regexp",
            "typingsPackageName": "escape-string-regexp",
            "sourceRepoURL": "https://github.com/sindresorhus/escape-string-regexp",
            "asOfVersion": "2.0.0"
        },
        {
            "libraryName": "eventemitter2",
            "typingsPackageName": "eventemitter2",
            "sourceRepoURL": "https://github.com/asyncly/EventEmitter2",
            "asOfVersion": "4.1.0"
        },
        {
            "libraryName": "EventEmitter3",
            "typingsPackageName": "eventemitter3",
            "sourceRepoURL": "https://github.com/primus/eventemitter3",
            "asOfVersion": "2.0.2"
        },
        {
            "libraryName": "exceljs",
            "typingsPackageName": "exceljs",
            "sourceRepoURL": "https://github.com/exceljs/exceljs",
            "asOfVersion": "1.3.0"
        },
        {
            "libraryName": "execa",
            "typingsPackageName": "execa",
            "sourceRepoURL": "https://github.com/sindresorhus/execa",
            "asOfVersion": "2.0.0"
        },
        {
            "libraryName": "execall",
            "typingsPackageName": "execall",
            "sourceRepoURL": "https://github.com/sindresorhus/execall",
            "asOfVersion": "2.0.0"
        },
        {
            "libraryName": "exit-hook",
            "typingsPackageName": "exit-hook",
            "sourceRepoURL": "https://github.com/sindresorhus/exit-hook",
            "asOfVersion": "2.2.0"
        },
        {
            "libraryName": "expo-localization",
            "typingsPackageName": "expo-localization",
            "sourceRepoURL": "https://docs.expo.io/versions/latest/sdk/localization",
            "asOfVersion": "3.0.0"
        },
        {
            "libraryName": "expo",
            "typingsPackageName": "expo",
            "sourceRepoURL": "https://github.com/expo/expo/tree/master/packages/expo",
            "asOfVersion": "33.0.0"
        },
        {
            "libraryName": "expr-eval",
            "typingsPackageName": "expr-eval",
            "sourceRepoURL": "https://github.com/silentmatt/expr-eval",
            "asOfVersion": "1.1.0"
        },
        {
            "libraryName": "express-graphql",
            "typingsPackageName": "express-graphql",
            "sourceRepoURL": "https://github.com/graphql/express-graphql",
            "asOfVersion": "0.9.0"
        },
        {
            "libraryName": "express-promise-router",
            "typingsPackageName": "express-promise-router",
            "sourceRepoURL": "https://github.com/express-promise-router/express-promise-router",
            "asOfVersion": "3.0.0"
        },
        {
            "libraryName": "express-validator",
            "typingsPackageName": "express-validator",
            "sourceRepoURL": "https://github.com/ctavan/express-validator",
            "asOfVersion": "3.0.0"
        },
        {
            "libraryName": "express-winston",
            "typingsPackageName": "express-winston",
            "sourceRepoURL": "https://github.com/bithavoc/express-winston#readme",
            "asOfVersion": "4.0.0"
        },
        {
            "libraryName": "extended-listbox",
            "typingsPackageName": "extended-listbox",
            "sourceRepoURL": "https://github.com/code-chris/extended-listbox",
            "asOfVersion": "4.0.1"
        },
        {
            "libraryName": "extract-stack",
            "typingsPackageName": "extract-stack",
            "sourceRepoURL": "https://github.com/sindresorhus/extract-stack",
            "asOfVersion": "2.0.0"
        },
        {
            "libraryName": "fast-diff",
            "typingsPackageName": "fast-diff",
            "sourceRepoURL": "https://github.com/jhchen/fast-diff",
            "asOfVersion": "1.2.0"
        },
        {
            "libraryName": "JSON-Patch",
            "typingsPackageName": "fast-json-patch",
            "sourceRepoURL": "https://github.com/Starcounter-Jack/JSON-Patch",
            "asOfVersion": "1.1.5"
        },
        {
            "libraryName": "FastSimplexNoise",
            "typingsPackageName": "fast-simplex-noise",
            "sourceRepoURL": "https://www.npmjs.com/package/fast-simplex-noise",
            "asOfVersion": "3.0.0"
        },
        {
            "libraryName": "fastify-cors",
            "typingsPackageName": "fastify-cors",
            "sourceRepoURL": "https://github.com/fastify/fastify-cors",
            "asOfVersion": "2.1.0"
        },
        {
            "libraryName": "Fastify-JWT",
            "typingsPackageName": "fastify-jwt",
            "sourceRepoURL": "https://github.com/fastify/fastify-jwt",
            "asOfVersion": "0.8.1"
        },
        {
            "libraryName": "fastify-multipart",
            "typingsPackageName": "fastify-multipart",
            "sourceRepoURL": "https://github.com/fastify/fastify-multipart",
            "asOfVersion": "0.7.0"
        },
        {
            "libraryName": "fastify-static",
            "typingsPackageName": "fastify-static",
            "sourceRepoURL": "https://github.com/fastify/fastify-static",
            "asOfVersion": "2.2.1"
        },
        {
            "libraryName": "fecha",
            "typingsPackageName": "fecha",
            "sourceRepoURL": "https://github.com/taylorhakes/fecha",
            "asOfVersion": "2.3.1"
        },
        {
            "libraryName": "figures",
            "typingsPackageName": "figures",
            "sourceRepoURL": "https://github.com/sindresorhus/figures",
            "asOfVersion": "3.0.0"
        },
        {
            "libraryName": "file-type",
            "typingsPackageName": "file-type",
            "sourceRepoURL": "https://github.com/sindresorhus/file-type",
            "asOfVersion": "10.9.1"
        },
        {
            "libraryName": "file-url",
            "typingsPackageName": "file-url",
            "sourceRepoURL": "https://github.com/sindresorhus/file-url",
            "asOfVersion": "3.0.0"
        },
        {
            "libraryName": "filenamify",
            "typingsPackageName": "filenamify",
            "sourceRepoURL": "https://github.com/sindresorhus/filenamify",
            "asOfVersion": "3.0.0"
        },
        {
            "libraryName": "filenamify-url",
            "typingsPackageName": "filenamify-url",
            "sourceRepoURL": "https://github.com/sindresorhus/filenamify-url",
            "asOfVersion": "2.0.0"
        },
        {
            "libraryName": "filesize",
            "typingsPackageName": "filesize",
            "sourceRepoURL": "https://github.com/avoidwork/filesize.js",
            "asOfVersion": "5.0.0"
        },
        {
            "libraryName": "filter-console",
            "typingsPackageName": "filter-console",
            "sourceRepoURL": "https://github.com/sindresorhus/filter-console",
            "asOfVersion": "0.1.1"
        },
        {
            "libraryName": "find-java-home",
            "typingsPackageName": "find-java-home",
            "sourceRepoURL": "https://github.com/jsdevel/node-find-java-home",
            "asOfVersion": "1.0.0"
        },
        {
            "libraryName": "find-up",
            "typingsPackageName": "find-up",
            "sourceRepoURL": "https://github.com/sindresorhus/find-up",
            "asOfVersion": "4.0.0"
        },
        {
            "libraryName": "find-versions",
            "typingsPackageName": "find-versions",
            "sourceRepoURL": "https://github.com/sindresorhus/find-versions",
            "asOfVersion": "3.1.0"
        },
        {
            "libraryName": "FineUploader",
            "typingsPackageName": "fine-uploader",
            "sourceRepoURL": "http://fineuploader.com/",
            "asOfVersion": "5.14.0"
        },
        {
            "libraryName": "Firebase API",
            "typingsPackageName": "firebase",
            "sourceRepoURL": "https://www.firebase.com/docs/javascript/firebase",
            "asOfVersion": "3.2.1"
        },
        {
            "libraryName": "first-run",
            "typingsPackageName": "first-run",
            "sourceRepoURL": "https://github.com/sindresorhus/first-run",
            "asOfVersion": "2.0.0"
        },
        {
            "libraryName": "fkill",
            "typingsPackageName": "fkill",
            "sourceRepoURL": "https://github.com/sindresorhus/fkill",
            "asOfVersion": "6.0.0"
        },
        {
            "libraryName": "flatpickr",
            "typingsPackageName": "flatpickr",
            "sourceRepoURL": "https://github.com/chmln/flatpickr",
            "asOfVersion": "3.1.2"
        },
        {
            "libraryName": "flux-standard-action",
            "typingsPackageName": "flux-standard-action",
            "sourceRepoURL": "https://github.com/acdlite/flux-standard-action",
            "asOfVersion": "1.1.0"
        },
        {
            "libraryName": "forge-di",
            "typingsPackageName": "forge-di",
            "sourceRepoURL": "https://github.com/nkohari/forge",
            "asOfVersion": "12.0.2"
        },
        {
            "libraryName": "fork-ts-checker-webpack-plugin",
            "typingsPackageName": "fork-ts-checker-webpack-plugin",
            "sourceRepoURL": "https://github.com/Realytics/fork-ts-checker-webpack-plugin",
            "asOfVersion": "0.4.5"
        },
        {
            "libraryName": "form-data",
            "typingsPackageName": "form-data",
            "sourceRepoURL": "https://github.com/form-data/form-data",
            "asOfVersion": "2.5.0"
        },
        {
            "libraryName": "Foundation Sites",
            "typingsPackageName": "foundation-sites",
            "sourceRepoURL": "http://foundation.zurb.com/",
            "asOfVersion": "6.4.3"
        },
        {
            "libraryName": "fs-promise",
            "typingsPackageName": "fs-promise",
            "sourceRepoURL": "https://github.com/kevinbeaty/fs-promise",
            "asOfVersion": "2.0.0"
        },
        {
            "libraryName": "FullCalendar",
            "typingsPackageName": "fullcalendar",
            "sourceRepoURL": "http://arshaw.com/fullcalendar/",
            "asOfVersion": "3.8.0"
        },
        {
            "libraryName": "fuse",
            "typingsPackageName": "fuse",
            "sourceRepoURL": "https://github.com/krisk/Fuse",
            "asOfVersion": "2.6.0"
        },
        {
            "libraryName": "gaea-model",
            "typingsPackageName": "gaea-model",
            "sourceRepoURL": "https://github.com/ascoders/gaea-model",
            "asOfVersion": "0.0.0"
        },
        {
            "libraryName": "geolib",
            "typingsPackageName": "geolib",
            "sourceRepoURL": "https://github.com/manuelbieh/Geolib",
            "asOfVersion": "2.0.23"
        },
        {
            "libraryName": "get-emails",
            "typingsPackageName": "get-emails",
            "sourceRepoURL": "https://github.com/sindresorhus/get-emails",
            "asOfVersion": "3.0.0"
        },
        {
            "libraryName": "get-port",
            "typingsPackageName": "get-port",
            "sourceRepoURL": "https://github.com/sindresorhus/get-port",
            "asOfVersion": "4.2.0"
        },
        {
            "libraryName": "get-range",
            "typingsPackageName": "get-range",
            "sourceRepoURL": "https://github.com/sindresorhus/get-range",
            "asOfVersion": "2.0.1"
        },
        {
            "libraryName": "get-stdin",
            "typingsPackageName": "get-stdin",
            "sourceRepoURL": "https://github.com/sindresorhus/get-stdin",
            "asOfVersion": "7.0.0"
        },
        {
            "libraryName": "get-stream",
            "typingsPackageName": "get-stream",
            "sourceRepoURL": "https://github.com/sindresorhus/get-stream",
            "asOfVersion": "5.0.0"
        },
        {
            "libraryName": "get-urls",
            "typingsPackageName": "get-urls",
            "sourceRepoURL": "https://github.com/sindresorhus/get-urls",
            "asOfVersion": "9.1.0"
        },
        {
            "libraryName": "getopts",
            "typingsPackageName": "getopts",
            "sourceRepoURL": "https://github.com/jorgebucaran/getopts",
            "asOfVersion": "2.1.0"
        },
        {
            "libraryName": "git-remote-origin-url",
            "typingsPackageName": "git-remote-origin-url",
            "sourceRepoURL": "https://github.com/sindresorhus/git-remote-origin-url",
            "asOfVersion": "3.0.0"
        },
        {
            "libraryName": "github",
            "typingsPackageName": "github",
            "sourceRepoURL": "https://github.com/mikedeboer/node-github",
            "asOfVersion": "7.1.0"
        },
        {
            "libraryName": "github-username",
            "typingsPackageName": "github-username",
            "sourceRepoURL": "https://github.com/sindresorhus/github-username",
            "asOfVersion": "5.0.0"
        },
        {
            "libraryName": "gitlab",
            "typingsPackageName": "gitlab",
            "sourceRepoURL": "https://github.com/jdalrymple/node-gitlab",
            "asOfVersion": "2.0.0"
        },
        {
            "libraryName": "global-dirs",
            "typingsPackageName": "global-dirs",
            "sourceRepoURL": "https://github.com/sindresorhus/global-dirs",
            "asOfVersion": "1.0.0"
        },
        {
            "libraryName": "globby",
            "typingsPackageName": "globby",
            "sourceRepoURL": "https://github.com/sindresorhus/globby",
            "asOfVersion": "9.1.0"
        },
        {
            "libraryName": "@google-cloud/pubsub",
            "typingsPackageName": "google-cloud__pubsub",
            "sourceRepoURL": "https://github.com/googleapis/nodejs-pubsub",
            "asOfVersion": "0.26.0"
        },
        {
            "libraryName": "Google Cloud Storage",
            "typingsPackageName": "google-cloud__storage",
            "sourceRepoURL": "https://github.com/googleapis/nodejs-storage",
            "asOfVersion": "2.3.0"
        },
        {
            "libraryName": "graphene-pk11",
            "typingsPackageName": "graphene-pk11",
            "sourceRepoURL": "https://github.com/PeculiarVentures/graphene",
            "asOfVersion": "2.0.31"
        },
        {
            "libraryName": "graphql",
            "typingsPackageName": "graphql",
            "sourceRepoURL": "https://github.com/graphql/graphql-js",
            "asOfVersion": "14.5.0"
        },
        {
            "libraryName": "gravatar-url",
            "typingsPackageName": "gravatar-url",
            "sourceRepoURL": "https://github.com/sindresorhus/gravatar-url",
            "asOfVersion": "3.0.0"
        },
        {
            "libraryName": "griddle-react",
            "typingsPackageName": "griddle-react",
            "sourceRepoURL": "https://github.com/griddlegriddle/griddle",
            "asOfVersion": "1.3.0"
        },
        {
            "libraryName": "gulp-tslint",
            "typingsPackageName": "gulp-tslint",
            "sourceRepoURL": "https://github.com/panuhorsmalahti/gulp-tslint",
            "asOfVersion": "4.2.0"
        },
        {
            "libraryName": "gulp-typedoc",
            "typingsPackageName": "gulp-typedoc",
            "sourceRepoURL": "https://github.com/rogierschouten/gulp-typedoc",
            "asOfVersion": "2.2.0"
        },
        {
            "libraryName": "gulp-typescript",
            "typingsPackageName": "gulp-typescript",
            "sourceRepoURL": "https://github.com/ivogabe/gulp-typescript",
            "asOfVersion": "2.13.0"
        },
        {
            "libraryName": "gzip-size",
            "typingsPackageName": "gzip-size",
            "sourceRepoURL": "https://github.com/sindresorhus/gzip-size",
            "asOfVersion": "5.1.0"
        },
        {
            "libraryName": "handlebars",
            "typingsPackageName": "handlebars",
            "sourceRepoURL": "https://github.com/wycats/handlebars.js",
            "asOfVersion": "4.1.0"
        },
        {
            "libraryName": "handsontable",
            "typingsPackageName": "handsontable",
            "sourceRepoURL": "https://handsontable.com/",
            "asOfVersion": "0.35.0"
        },
        {
            "libraryName": "hapi-auth-jwt2",
            "typingsPackageName": "hapi-auth-jwt2",
            "sourceRepoURL": "https://github.com/dwyl/hapi-auth-jwt2/",
            "asOfVersion": "8.6.1"
        },
        {
            "libraryName": "hard-rejection",
            "typingsPackageName": "hard-rejection",
            "sourceRepoURL": "https://github.com/sindresorhus/hard-rejection",
            "asOfVersion": "2.0.0"
        },
        {
            "libraryName": "has-emoji",
            "typingsPackageName": "has-emoji",
            "sourceRepoURL": "https://github.com/sindresorhus/has-emoji",
            "asOfVersion": "1.1.0"
        },
        {
            "libraryName": "has-yarn",
            "typingsPackageName": "has-yarn",
            "sourceRepoURL": "https://github.com/sindresorhus/has-yarn",
            "asOfVersion": "2.0.0"
        },
        {
            "libraryName": "hasha",
            "typingsPackageName": "hasha",
            "sourceRepoURL": "https://github.com/sindresorhus/hasha",
            "asOfVersion": "4.0.0"
        },
        {
            "libraryName": "hex-rgb",
            "typingsPackageName": "hex-rgb",
            "sourceRepoURL": "https://github.com/sindresorhus/hex-rgb",
            "asOfVersion": "4.1.0"
        },
        {
            "libraryName": "hibp",
            "typingsPackageName": "hibp",
            "sourceRepoURL": "https://github.com/wKovacs64/hibp",
            "asOfVersion": "7.3.0"
        },
        {
            "libraryName": "homeworks",
            "typingsPackageName": "homeworks",
            "sourceRepoURL": "https://github.com/IGAWorksDev/homeworks/",
            "asOfVersion": "1.0.19"
        },
        {
            "libraryName": "html-tags",
            "typingsPackageName": "html-tags",
            "sourceRepoURL": "https://github.com/sindresorhus/html-tags",
            "asOfVersion": "3.0.0"
        },
        {
            "libraryName": "html-webpack-tags-plugin",
            "typingsPackageName": "html-webpack-tags-plugin",
            "sourceRepoURL": "https://github.com/jharris4/html-webpack-tags-plugin",
            "asOfVersion": "2.0.16"
        },
        {
            "libraryName": "http-status-codes",
            "typingsPackageName": "http-status-codes",
            "sourceRepoURL": "https://github.com/prettymuchbryce/node-http-status",
            "asOfVersion": "1.2.0"
        },
        {
            "libraryName": "humanize-string",
            "typingsPackageName": "humanize-string",
            "sourceRepoURL": "https://github.com/sindresorhus/humanize-string",
            "asOfVersion": "2.0.1"
        },
        {
            "libraryName": "humanize-url",
            "typingsPackageName": "humanize-url",
            "sourceRepoURL": "https://github.com/sindresorhus/humanize-url",
            "asOfVersion": "2.1.0"
        },
        {
            "libraryName": "i18next",
            "typingsPackageName": "i18next",
            "sourceRepoURL": "https://github.com/i18next/i18next",
            "asOfVersion": "13.0.0"
        },
        {
            "libraryName": "i18next-browser-languagedetector",
            "typingsPackageName": "i18next-browser-languagedetector",
            "sourceRepoURL": "https://github.com/i18next/i18next-browser-languagedetector",
            "asOfVersion": "3.0.0"
        },
        {
            "libraryName": "i18next-express-middleware",
            "typingsPackageName": "i18next-express-middleware",
            "sourceRepoURL": "https://github.com/i18next/i18next-express-middleware",
            "asOfVersion": "1.7.0"
        },
        {
            "libraryName": "i18next-xhr-backend",
            "typingsPackageName": "i18next-xhr-backend",
            "sourceRepoURL": "https://github.com/i18next/i18next-xhr-backend",
            "asOfVersion": "1.4.2"
        },
        {
            "libraryName": "iconv-lite",
            "typingsPackageName": "iconv-lite",
            "sourceRepoURL": "https://github.com/ashtuchkin/iconv-lite",
            "asOfVersion": "0.4.14"
        },
        {
            "libraryName": "ids",
            "typingsPackageName": "ids",
            "sourceRepoURL": "https://github.com/bpmn-io/ids",
            "asOfVersion": "0.2.2"
        },
        {
            "libraryName": "image-size",
            "typingsPackageName": "image-size",
            "sourceRepoURL": "https://github.com/image-size/image-size",
            "asOfVersion": "0.8.0"
        },
        {
            "libraryName": "image-type",
            "typingsPackageName": "image-type",
            "sourceRepoURL": "https://github.com/sindresorhus/image-type",
            "asOfVersion": "4.0.1"
        },
        {
            "libraryName": "immutability-helper",
            "typingsPackageName": "immutability-helper",
            "sourceRepoURL": "https://github.com/kolodny/immutability-helper",
            "asOfVersion": "2.6.3"
        },
        {
            "libraryName": "Facebook's Immutable",
            "typingsPackageName": "immutable",
            "sourceRepoURL": "https://github.com/facebook/immutable-js",
            "asOfVersion": "3.8.7"
        },
        {
            "libraryName": "in-range",
            "typingsPackageName": "in-range",
            "sourceRepoURL": "https://github.com/sindresorhus/in-range",
            "asOfVersion": "2.0.0"
        },
        {
            "libraryName": "indent-string",
            "typingsPackageName": "indent-string",
            "sourceRepoURL": "https://github.com/sindresorhus/indent-string",
            "asOfVersion": "4.0.0"
        },
        {
            "libraryName": "instabug-reactnative",
            "typingsPackageName": "instabug-reactnative",
            "sourceRepoURL": "https://github.com/Instabug/instabug-reactnative#readme",
            "asOfVersion": "8.1.0"
        },
        {
            "libraryName": "interactjs",
            "typingsPackageName": "interact.js",
            "sourceRepoURL": "https://github.com/taye/interact.js",
            "asOfVersion": "1.3.0"
        },
        {
            "libraryName": "internal-ip",
            "typingsPackageName": "internal-ip",
            "sourceRepoURL": "https://github.com/sindresorhus/internal-ip",
            "asOfVersion": "4.1.0"
        },
        {
            "libraryName": "intl-locales-supported",
            "typingsPackageName": "intl-locales-supported",
            "sourceRepoURL": "https://github.com/formatjs/formatjs",
            "asOfVersion": "1.0.6"
        },
        {
            "libraryName": "intl-messageformat",
            "typingsPackageName": "intl-messageformat",
            "sourceRepoURL": "https://github.com/formatjs/formatjs",
            "asOfVersion": "3.0.0"
        },
        {
            "libraryName": "intl-relativeformat",
            "typingsPackageName": "intl-relativeformat",
            "sourceRepoURL": "https://github.com/formatjs/formatjs",
            "asOfVersion": "3.0.1"
        },
        {
            "libraryName": "into-stream",
            "typingsPackageName": "into-stream",
            "sourceRepoURL": "https://github.com/sindresorhus/into-stream",
            "asOfVersion": "5.0.0"
        },
        {
            "libraryName": "inversify",
            "typingsPackageName": "inversify",
            "sourceRepoURL": "http://inversify.io",
            "asOfVersion": "2.0.33"
        },
        {
            "libraryName": "inversify-binding-decorators",
            "typingsPackageName": "inversify-binding-decorators",
            "sourceRepoURL": "https://github.com/inversify/inversify-binding-decorators",
            "asOfVersion": "2.0.0"
        },
        {
            "libraryName": "inversify-express-utils",
            "typingsPackageName": "inversify-express-utils",
            "sourceRepoURL": "https://github.com/inversify/inversify-express-utils",
            "asOfVersion": "2.0.0"
        },
        {
            "libraryName": "inversify-inject-decorators",
            "typingsPackageName": "inversify-inject-decorators",
            "sourceRepoURL": "https://github.com/inversify/inversify-inject-decorators",
            "asOfVersion": "2.0.0"
        },
        {
            "libraryName": "inversify-logger-middleware",
            "typingsPackageName": "inversify-logger-middleware",
            "sourceRepoURL": "https://github.com/inversify/inversify-logger-middleware",
            "asOfVersion": "2.0.0"
        },
        {
            "libraryName": "inversify-restify-utils",
            "typingsPackageName": "inversify-restify-utils",
            "sourceRepoURL": "https://github.com/inversify/inversify-restify-utils",
            "asOfVersion": "2.0.0"
        },
        {
            "libraryName": "Ionic",
            "typingsPackageName": "ionic",
            "sourceRepoURL": "http://ionicframework.com",
            "asOfVersion": "3.19.0"
        },
        {
            "libraryName": "ip-regex",
            "typingsPackageName": "ip-regex",
            "sourceRepoURL": "https://github.com/sindresorhus/ip-regex",
            "asOfVersion": "4.1.0"
        },
        {
            "libraryName": "ipify",
            "typingsPackageName": "ipify",
            "sourceRepoURL": "https://github.com/sindresorhus/ipify",
            "asOfVersion": "3.0.0"
        },
        {
            "libraryName": "is-absolute-url",
            "typingsPackageName": "is-absolute-url",
            "sourceRepoURL": "https://github.com/sindresorhus/is-absolute-url",
            "asOfVersion": "3.0.0"
        },
        {
            "libraryName": "is-archive",
            "typingsPackageName": "is-archive",
            "sourceRepoURL": "https://github.com/sindresorhus/is-archive",
            "asOfVersion": "2.0.0"
        },
        {
            "libraryName": "is-array-sorted",
            "typingsPackageName": "is-array-sorted",
            "sourceRepoURL": "https://github.com/sindresorhus/is-array-sorted",
            "asOfVersion": "2.0.0"
        },
        {
            "libraryName": "is-binary-path",
            "typingsPackageName": "is-binary-path",
            "sourceRepoURL": "https://github.com/sindresorhus/is-binary-path",
            "asOfVersion": "2.1.0"
        },
        {
            "libraryName": "is-compressed",
            "typingsPackageName": "is-compressed",
            "sourceRepoURL": "https://github.com/sindresorhus/is-compressed",
            "asOfVersion": "2.0.0"
        },
        {
            "libraryName": "is-docker",
            "typingsPackageName": "is-docker",
            "sourceRepoURL": "https://github.com/sindresorhus/is-docker",
            "asOfVersion": "2.0.0"
        },
        {
            "libraryName": "is-elevated",
            "typingsPackageName": "is-elevated",
            "sourceRepoURL": "https://github.com/sindresorhus/is-elevated",
            "asOfVersion": "3.0.0"
        },
        {
            "libraryName": "is-fullwidth-code-point",
            "typingsPackageName": "is-fullwidth-code-point",
            "sourceRepoURL": "https://github.com/sindresorhus/is-fullwidth-code-point",
            "asOfVersion": "3.0.0"
        },
        {
            "libraryName": "is-image",
            "typingsPackageName": "is-image",
            "sourceRepoURL": "https://github.com/sindresorhus/is-image",
            "asOfVersion": "3.0.0"
        },
        {
            "libraryName": "is-installed-globally",
            "typingsPackageName": "is-installed-globally",
            "sourceRepoURL": "https://github.com/sindresorhus/is-installed-globally.git",
            "asOfVersion": "0.2.0"
        },
        {
            "libraryName": "is-ip",
            "typingsPackageName": "is-ip",
            "sourceRepoURL": "https://github.com/sindresorhus/is-ip",
            "asOfVersion": "3.0.0"
        },
        {
            "libraryName": "is-lower-case",
            "typingsPackageName": "is-lower-case",
            "sourceRepoURL": "https://github.com/blakeembrey/is-lower-case",
            "asOfVersion": "1.1.2"
        },
        {
            "libraryName": "is-obj",
            "typingsPackageName": "is-obj",
            "sourceRepoURL": "https://github.com/sindresorhus/is-obj",
            "asOfVersion": "2.0.0"
        },
        {
            "libraryName": "is-online",
            "typingsPackageName": "is-online",
            "sourceRepoURL": "https://github.com/sindresorhus/is-online",
            "asOfVersion": "8.1.0"
        },
        {
            "libraryName": "is-path-cwd",
            "typingsPackageName": "is-path-cwd",
            "sourceRepoURL": "https://github.com/sindresorhus/is-path-cwd",
            "asOfVersion": "2.1.0"
        },
        {
            "libraryName": "is-path-in-cwd",
            "typingsPackageName": "is-path-in-cwd",
            "sourceRepoURL": "https://github.com/sindresorhus/is-path-in-cwd",
            "asOfVersion": "2.1.0"
        },
        {
            "libraryName": "is-plain-obj",
            "typingsPackageName": "is-plain-obj",
            "sourceRepoURL": "https://github.com/sindresorhus/is-plain-obj",
            "asOfVersion": "2.0.0"
        },
        {
            "libraryName": "is-plain-object",
            "typingsPackageName": "is-plain-object",
            "sourceRepoURL": "https://github.com/jonschlinkert/is-plain-object",
            "asOfVersion": "2.0.4"
        },
        {
            "libraryName": "is-png",
            "typingsPackageName": "is-png",
            "sourceRepoURL": "https://github.com/sindresorhus/is-png",
            "asOfVersion": "2.0.0"
        },
        {
            "libraryName": "is-reachable",
            "typingsPackageName": "is-reachable",
            "sourceRepoURL": "https://github.com/sindresorhus/is-reachable",
            "asOfVersion": "3.1.0"
        },
        {
            "libraryName": "is-regexp",
            "typingsPackageName": "is-regexp",
            "sourceRepoURL": "https://github.com/sindresorhus/is-regexp",
            "asOfVersion": "2.1.0"
        },
        {
            "libraryName": "is-relative-url",
            "typingsPackageName": "is-relative-url",
            "sourceRepoURL": "https://github.com/sindresorhus/is-relative-url",
            "asOfVersion": "3.0.0"
        },
        {
            "libraryName": "is-root",
            "typingsPackageName": "is-root",
            "sourceRepoURL": "https://github.com/sindresorhus/is-root",
            "asOfVersion": "2.1.0"
        },
        {
            "libraryName": "is-root-path",
            "typingsPackageName": "is-root-path",
            "sourceRepoURL": "https://github.com/sindresorhus/is-root-path",
            "asOfVersion": "2.0.0"
        },
        {
            "libraryName": "is-scoped",
            "typingsPackageName": "is-scoped",
            "sourceRepoURL": "https://github.com/sindresorhus/is-scoped",
            "asOfVersion": "2.0.0"
        },
        {
            "libraryName": "is-stream",
            "typingsPackageName": "is-stream",
            "sourceRepoURL": "https://github.com/sindresorhus/is-stream",
            "asOfVersion": "2.0.0"
        },
        {
            "libraryName": "is-svg",
            "typingsPackageName": "is-svg",
            "sourceRepoURL": "https://github.com/sindresorhus/is-svg",
            "asOfVersion": "4.0.1"
        },
        {
            "libraryName": "is-text-path",
            "typingsPackageName": "is-text-path",
            "sourceRepoURL": "https://github.com/sindresorhus/is-text-path",
            "asOfVersion": "2.0.0"
        },
        {
            "libraryName": "is-upper-case",
            "typingsPackageName": "is-upper-case",
            "sourceRepoURL": "https://github.com/blakeembrey/is-upper-case",
            "asOfVersion": "1.1.2"
        },
        {
            "libraryName": "is-url-superb",
            "typingsPackageName": "is-url-superb",
            "sourceRepoURL": "https://github.com/sindresorhus/is-url-superb",
            "asOfVersion": "3.0.0"
        },
        {
            "libraryName": "issue-regex",
            "typingsPackageName": "issue-regex",
            "sourceRepoURL": "https://github.com/sindresorhus/issue-regex",
            "asOfVersion": "3.1.0"
        },
        {
            "libraryName": "jasmine-expect",
            "typingsPackageName": "jasmine-expect",
            "sourceRepoURL": "https://github.com/JamieMason/Jasmine-Matchers",
            "asOfVersion": "3.8.1"
        },
        {
            "libraryName": "javascript-obfuscator",
            "typingsPackageName": "javascript-obfuscator",
            "sourceRepoURL": "https://github.com/sanex3339/javascript-obfuscator",
            "asOfVersion": "0.17.0"
        },
        {
            "libraryName": "jdenticon",
            "typingsPackageName": "jdenticon",
            "sourceRepoURL": "https://github.com/dmester/jdenticon",
            "asOfVersion": "2.2.0"
        },
        {
            "libraryName": "jest-each",
            "typingsPackageName": "jest-each",
            "sourceRepoURL": "https://github.com/facebook/jest",
            "asOfVersion": "24.3.0"
        },
        {
            "libraryName": "jimp",
            "typingsPackageName": "jimp",
            "sourceRepoURL": "https://github.com/oliver-moran/jimp#readme",
            "asOfVersion": "0.2.28"
        },
        {
            "libraryName": "joData",
            "typingsPackageName": "jodata",
            "sourceRepoURL": "https://github.com/mccow002/joData",
            "asOfVersion": "1.0.13"
        },
        {
            "libraryName": "JointJS",
            "typingsPackageName": "jointjs",
            "sourceRepoURL": "http://www.jointjs.com/",
            "asOfVersion": "2.0.0"
        },
        {
            "libraryName": "jpeg-js",
            "typingsPackageName": "jpeg-js",
            "sourceRepoURL": "https://github.com/eugeneware/jpeg-js",
            "asOfVersion": "0.3.6"
        },
        {
            "libraryName": "jpush-react-native",
            "typingsPackageName": "jpush-react-native",
            "sourceRepoURL": "https://github.com/jpush/jpush-react-native",
            "asOfVersion": "2.0.0"
        },
        {
            "libraryName": "typescript",
            "typingsPackageName": "jquery-notifier",
            "sourceRepoURL": "https://github.com/Microsoft/TypeScript",
            "asOfVersion": "1.3.0"
        },
        {
            "libraryName": "jquery.ajaxfile",
            "typingsPackageName": "jquery.ajaxfile",
            "sourceRepoURL": "https://github.com/fpellet/jquery.ajaxFile",
            "asOfVersion": "0.2.29"
        },
        {
            "libraryName": "js-data",
            "typingsPackageName": "js-data",
            "sourceRepoURL": "https://github.com/js-data/js-data",
            "asOfVersion": "3.0.0"
        },
        {
            "libraryName": "JSData Http Adapter",
            "typingsPackageName": "js-data-http",
            "sourceRepoURL": "https://github.com/js-data/js-data-http",
            "asOfVersion": "3.0.0"
        },
        {
            "libraryName": "js-types",
            "typingsPackageName": "js-types",
            "sourceRepoURL": "https://github.com/sindresorhus/js-types",
            "asOfVersion": "2.1.0"
        },
        {
            "libraryName": "JSNLog",
            "typingsPackageName": "jsnlog",
            "sourceRepoURL": "https://github.com/mperdeck/jsnlog.js",
            "asOfVersion": "2.17.2"
        },
        {
            "libraryName": "jsonschema",
            "typingsPackageName": "jsonschema",
            "sourceRepoURL": "https://github.com/tdegrunt/jsonschema",
            "asOfVersion": "1.1.1"
        },
        {
            "libraryName": "jsplumb",
            "typingsPackageName": "jsplumb",
            "sourceRepoURL": "https://github.com/jsplumb/jsPlumb",
            "asOfVersion": "2.5.7"
        },
        {
            "libraryName": "jsrender",
            "typingsPackageName": "jsrender",
            "sourceRepoURL": "https://github.com/BorisMoore/jsrender",
            "asOfVersion": "1.0.5"
        },
        {
            "libraryName": "junk",
            "typingsPackageName": "junk",
            "sourceRepoURL": "https://github.com/sindresorhus/junk",
            "asOfVersion": "3.0.0"
        },
        {
            "libraryName": "karma-viewport",
            "typingsPackageName": "karma-viewport",
            "sourceRepoURL": "https://github.com/squidfunk/karma-viewport",
            "asOfVersion": "1.0.0"
        },
        {
            "libraryName": "kafkajs",
            "typingsPackageName": "kafkajs",
            "sourceRepoURL": "https://github.com/tulios/kafkajs",
            "asOfVersion": "1.9.0"
        },
        {
            "libraryName": "keycloak-js",
            "typingsPackageName": "keycloak-js",
            "sourceRepoURL": "https://github.com/keycloak/keycloak",
            "asOfVersion": "3.4.1"
        },
        {
            "libraryName": "keytar",
            "typingsPackageName": "keytar",
            "sourceRepoURL": "http://atom.github.io/node-keytar/",
            "asOfVersion": "4.4.2"
        },
        {
            "libraryName": "knex",
            "typingsPackageName": "knex",
            "sourceRepoURL": "https://github.com/tgriesser/knex",
            "asOfVersion": "0.16.1"
        },
        {
            "libraryName": "knockout-paging",
            "typingsPackageName": "knockout-paging",
            "sourceRepoURL": "https://github.com/ErikSchierboom/knockout-paging",
            "asOfVersion": "0.3.1"
        },
        {
            "libraryName": "knockout-pre-rendered",
            "typingsPackageName": "knockout-pre-rendered",
            "sourceRepoURL": "https://github.com/ErikSchierboom/knockout-pre-rendered",
            "asOfVersion": "0.7.1"
        },
        {
            "libraryName": "known",
            "typingsPackageName": "known",
            "sourceRepoURL": "https://github.com/sindresorhus/known",
            "asOfVersion": "3.0.0"
        },
        {
            "libraryName": "koa-jwt",
            "typingsPackageName": "koa-jwt",
            "sourceRepoURL": "https://github.com/koajs/jwt",
            "asOfVersion": "3.3.0"
        },
        {
            "libraryName": "koa-requestid",
            "typingsPackageName": "koa-requestid",
            "sourceRepoURL": "https://github.com/seegno/koa-requestid/",
            "asOfVersion": "2.0.2"
        },
        {
            "libraryName": "koa-useragent",
            "typingsPackageName": "koa-useragent",
            "sourceRepoURL": "https://github.com/rvboris/koa-useragent",
            "asOfVersion": "2.1.1"
        },
        {
            "libraryName": "koa-pug",
            "typingsPackageName": "koa-pug",
            "sourceRepoURL": "https://github.com/chrisyip/koa-pug",
            "asOfVersion": "4.0.0"
        },
        {
            "libraryName": "lambda-phi",
            "typingsPackageName": "lambda-phi",
            "sourceRepoURL": "https://github.com/elitechance/lambda-phi",
            "asOfVersion": "1.0.1"
        },
        {
            "libraryName": "latest-semver",
            "typingsPackageName": "latest-semver",
            "sourceRepoURL": "https://github.com/sindresorhus/latest-semver",
            "asOfVersion": "2.0.0"
        },
        {
            "libraryName": "latest-version",
            "typingsPackageName": "latest-version",
            "sourceRepoURL": "https://github.com/sindresorhus/latest-version",
            "asOfVersion": "5.0.0"
        },
        {
            "libraryName": "lazy-value",
            "typingsPackageName": "lazy-value",
            "sourceRepoURL": "https://github.com/sindresorhus/lazy-value",
            "asOfVersion": "2.0.0"
        },
        {
            "libraryName": "ldclient-js",
            "typingsPackageName": "ldclient-js",
            "sourceRepoURL": "https://github.com/launchdarkly/js-client",
            "asOfVersion": "1.1.11"
        },
        {
            "libraryName": "leap-year",
            "typingsPackageName": "leap-year",
            "sourceRepoURL": "https://github.com/sindresorhus/leap-year",
            "asOfVersion": "3.0.0"
        },
        {
            "libraryName": "left-pad",
            "typingsPackageName": "left-pad",
            "sourceRepoURL": "https://github.com/stevemao/left-pad",
            "asOfVersion": "1.2.0"
        },
        {
            "libraryName": "leven",
            "typingsPackageName": "leven",
            "sourceRepoURL": "https://github.com/sindresorhus/leven",
            "asOfVersion": "3.0.0"
        },
        {
            "libraryName": "line-column-path",
            "typingsPackageName": "line-column-path",
            "sourceRepoURL": "https://github.com/sindresorhus/line-column-path",
            "asOfVersion": "2.0.0"
        },
        {
            "libraryName": "linkify-issues",
            "typingsPackageName": "linkify-issues",
            "sourceRepoURL": "https://github.com/sindresorhus/linkify-issues",
            "asOfVersion": "2.0.0"
        },
        {
            "libraryName": "linkify-urls",
            "typingsPackageName": "linkify-urls",
            "sourceRepoURL": "https://github.com/sindresorhus/linkify-urls",
            "asOfVersion": "3.1.0"
        },
        {
            "libraryName": "Linq.JS",
            "typingsPackageName": "linq",
            "sourceRepoURL": "https://linqjs.codeplex.com/",
            "asOfVersion": "2.2.33"
        },
        {
            "libraryName": "Linq4JS",
            "typingsPackageName": "linq4js",
            "sourceRepoURL": "https://github.com/morrisjdev/Linq4JS",
            "asOfVersion": "2.1.8"
        },
        {
            "libraryName": "LinqSharp",
            "typingsPackageName": "linqsharp",
            "sourceRepoURL": "https://github.com/brunolm/LinqSharp",
            "asOfVersion": "1.0.0"
        },
        {
            "libraryName": "load-json-file",
            "typingsPackageName": "load-json-file",
            "sourceRepoURL": "https://github.com/sindresorhus/load-json-file",
            "asOfVersion": "5.1.0"
        },
        {
            "libraryName": "localforage",
            "typingsPackageName": "localforage",
            "sourceRepoURL": "https://github.com/localForage/localForage",
            "asOfVersion": "0.0.34"
        },
        {
            "libraryName": "localforage-cordovasqlitedriver",
            "typingsPackageName": "localforage-cordovasqlitedriver",
            "sourceRepoURL": "https://github.com/thgreasi/localForage-cordovaSQLiteDriver",
            "asOfVersion": "1.5.0"
        },
        {
            "libraryName": "locate-path",
            "typingsPackageName": "locate-path",
            "sourceRepoURL": "https://github.com/sindresorhus/locate-path",
            "asOfVersion": "4.0.0"
        },
        {
            "libraryName": "lock-system",
            "typingsPackageName": "lock-system",
            "sourceRepoURL": "https://github.com/sindresorhus/lock-system",
            "asOfVersion": "2.0.0"
        },
        {
            "libraryName": "lodash-decorators",
            "typingsPackageName": "lodash-decorators",
            "sourceRepoURL": "https://github.com/steelsojka/lodash-decorators",
            "asOfVersion": "4.0.0"
        },
        {
            "libraryName": "log-symbols",
            "typingsPackageName": "log-symbols",
            "sourceRepoURL": "https://github.com/sindresorhus/log-symbols",
            "asOfVersion": "3.0.0"
        },
        {
            "libraryName": "log-update",
            "typingsPackageName": "log-update",
            "sourceRepoURL": "https://github.com/sindresorhus/log-update",
            "asOfVersion": "3.1.0"
        },
        {
            "libraryName": "log4javascript",
            "typingsPackageName": "log4javascript",
            "sourceRepoURL": "http://log4javascript.org/",
            "asOfVersion": "1.4.15"
        },
        {
            "libraryName": "log4js",
            "typingsPackageName": "log4js",
            "sourceRepoURL": "https://github.com/nomiddlename/log4js-node",
            "asOfVersion": "2.3.5"
        },
        {
            "libraryName": "logform",
            "typingsPackageName": "logform",
            "sourceRepoURL": "https://github.com/winstonjs/logform",
            "asOfVersion": "1.10.0"
        },
        {
            "libraryName": "loglevel",
            "typingsPackageName": "loglevel",
            "sourceRepoURL": "https://github.com/pimterry/loglevel/",
            "asOfVersion": "1.6.2"
        },
        {
            "libraryName": "looks-same",
            "typingsPackageName": "looks-same",
            "sourceRepoURL": "https://github.com/gemini-testing/looks-same",
            "asOfVersion": "4.1.0"
        },
        {
            "libraryName": "lorem-ipsum",
            "typingsPackageName": "lorem-ipsum",
            "sourceRepoURL": "https://github.com/knicklabs/node-lorem-ipsum",
            "asOfVersion": "2.0.0"
        },
        {
            "libraryName": "loud-rejection",
            "typingsPackageName": "loud-rejection",
            "sourceRepoURL": "https://github.com/sindresorhus/loud-rejection",
            "asOfVersion": "2.0.0"
        },
        {
            "libraryName": "lower-case",
            "typingsPackageName": "lower-case",
            "sourceRepoURL": "https://github.com/blakeembrey/lower-case",
            "asOfVersion": "1.1.3"
        },
        {
            "libraryName": "lower-case-first",
            "typingsPackageName": "lower-case-first",
            "sourceRepoURL": "https://github.com/blakeembrey/lower-case-first",
            "asOfVersion": "1.0.1"
        },
        {
            "libraryName": "make-dir",
            "typingsPackageName": "make-dir",
            "sourceRepoURL": "https://github.com/sindresorhus/make-dir",
            "asOfVersion": "2.1.0"
        },
        {
            "libraryName": "mali",
            "typingsPackageName": "mali",
            "sourceRepoURL": "https://github.com/malijs/mali",
            "asOfVersion": "0.9.2"
        },
        {
            "libraryName": "map-obj",
            "typingsPackageName": "map-obj",
            "sourceRepoURL": "https://github.com/sindresorhus/map-obj",
            "asOfVersion": "3.1.0"
        },
        {
            "libraryName": "maquette",
            "typingsPackageName": "maquette",
            "sourceRepoURL": "http://maquettejs.org/",
            "asOfVersion": "2.1.6"
        },
        {
            "libraryName": "matcher",
            "typingsPackageName": "matcher",
            "sourceRepoURL": "https://github.com/sindresorhus/matcher",
            "asOfVersion": "2.0.0"
        },
        {
            "libraryName": "material-components-web",
            "typingsPackageName": "material-components-web",
            "sourceRepoURL": "https://material.io/components",
            "asOfVersion": "1.0.0"
        },
        {
            "libraryName": "maxmind",
            "typingsPackageName": "maxmind",
            "sourceRepoURL": "https://github.com/runk/node-maxmind",
            "asOfVersion": "2.0.5"
        },
        {
            "libraryName": "mem",
            "typingsPackageName": "mem",
            "sourceRepoURL": "https://github.com/sindresorhus/mem",
            "asOfVersion": "4.2.0"
        },
        {
            "libraryName": "memoize-one",
            "typingsPackageName": "memoize-one",
            "sourceRepoURL": "https://github.com/alexreardon/memoize-one#readme",
            "asOfVersion": "5.1.0"
        },
        {
            "libraryName": "mendixmodelsdk",
            "typingsPackageName": "mendixmodelsdk",
            "sourceRepoURL": "http://www.mendix.com",
            "asOfVersion": "0.8.1"
        },
        {
            "libraryName": "menubar",
            "typingsPackageName": "menubar",
            "sourceRepoURL": "https://github.com/maxogden/menubar",
            "asOfVersion": "6.0.0"
        },
        {
            "libraryName": "metisMenu",
            "typingsPackageName": "metismenu",
            "sourceRepoURL": "https://github.com/onokumus/metisMenu",
            "asOfVersion": "2.7.1"
        },
        {
            "libraryName": "microgears",
            "typingsPackageName": "microgears",
            "sourceRepoURL": "https://github.com/marcusdb/microgears",
            "asOfVersion": "4.0.5"
        },
        {
            "libraryName": "mnemonic-words",
            "typingsPackageName": "mnemonic-words",
            "sourceRepoURL": "https://github.com/sindresorhus/mnemonic-words",
            "asOfVersion": "1.1.0"
        },
        {
            "libraryName": "mobile-detect",
            "typingsPackageName": "mobile-detect",
            "sourceRepoURL": "http://hgoebl.github.io/mobile-detect.js/",
            "asOfVersion": "1.3.4"
        },
        {
            "libraryName": "mobservable",
            "typingsPackageName": "mobservable",
            "sourceRepoURL": "github.com/mweststrate/mobservable",
            "asOfVersion": "1.2.5"
        },
        {
            "libraryName": "mobservable-react",
            "typingsPackageName": "mobservable-react",
            "sourceRepoURL": "https://github.com/mweststrate/mobservable-react",
            "asOfVersion": "1.0.0"
        },
        {
            "libraryName": "Mobx Cookie",
            "typingsPackageName": "mobx-cookie",
            "sourceRepoURL": "https://github.com/will-stone/mobx-cookie",
            "asOfVersion": "1.1.1"
        },
        {
            "libraryName": "mobx-task",
            "typingsPackageName": "mobx-task",
            "sourceRepoURL": "https://github.com/jeffijoe/mobx-task#readme",
            "asOfVersion": "2.0.0"
        },
        {
            "libraryName": "mockingoose",
            "typingsPackageName": "mockingoose",
            "sourceRepoURL": "https://github.com/alonronin/mockingoose#readme",
            "asOfVersion": "2.13.0"
        },
        {
            "libraryName": "Moment",
            "typingsPackageName": "moment",
            "sourceRepoURL": "https://github.com/moment/moment",
            "asOfVersion": "2.13.0"
        },
        {
            "libraryName": "mongodb-memory-server",
            "typingsPackageName": "mongodb-memory-server",
            "sourceRepoURL": "https://github.com/nodkz/mongodb-memory-server",
            "asOfVersion": "2.3.0"
        },
        {
            "libraryName": "Monk",
            "typingsPackageName": "monk",
            "sourceRepoURL": "https://github.com/LearnBoost/monk.git",
            "asOfVersion": "6.0.0"
        },
        {
            "libraryName": "month-days",
            "typingsPackageName": "month-days",
            "sourceRepoURL": "https://github.com/sindresorhus/month-days",
            "asOfVersion": "3.0.0"
        },
        {
            "libraryName": "morphdom",
            "typingsPackageName": "morphdom",
            "sourceRepoURL": "https://github.com/patrick-steele-idem/morphdom",
            "asOfVersion": "2.4.0"
        },
        {
            "libraryName": "move-file",
            "typingsPackageName": "move-file",
            "sourceRepoURL": "https://github.com/sindresorhus/move-file",
            "asOfVersion": "1.1.0"
        },
        {
            "libraryName": "MQTT",
            "typingsPackageName": "mqtt",
            "sourceRepoURL": "https://github.com/mqttjs/MQTT.js",
            "asOfVersion": "2.5.0"
        },
        {
            "libraryName": "multimatch",
            "typingsPackageName": "multimatch",
            "sourceRepoURL": "https://github.com/sindresorhus/multimatch",
            "asOfVersion": "4.0.0"
        },
        {
            "libraryName": "nano",
            "typingsPackageName": "nano",
            "sourceRepoURL": "https://github.com/apache/couchdb-nano",
            "asOfVersion": "7.0.0"
        },
        {
            "libraryName": "navigation",
            "typingsPackageName": "navigation",
            "sourceRepoURL": "http://grahammendick.github.io/navigation/",
            "asOfVersion": "5.1.0"
        },
        {
            "libraryName": "navigation-react",
            "typingsPackageName": "navigation-react",
            "sourceRepoURL": "http://grahammendick.github.io/navigation/",
            "asOfVersion": "4.0.0"
        },
        {
            "libraryName": "natsort",
            "typingsPackageName": "natsort",
            "sourceRepoURL": "https://github.com/netop/natsort",
            "asOfVersion": "2.0.0"
        },
        {
            "libraryName": "typescript",
            "typingsPackageName": "navigator-permissions",
            "sourceRepoURL": "https://developer.mozilla.org/en-US/docs/Web/API/Permissions",
            "asOfVersion": "2.0.0"
        },
        {
            "libraryName": "negative-array",
            "typingsPackageName": "negative-array",
            "sourceRepoURL": "https://github.com/sindresorhus/negative-array",
            "asOfVersion": "2.1.0"
        },
        {
            "libraryName": "negative-zero",
            "typingsPackageName": "negative-zero",
            "sourceRepoURL": "https://github.com/sindresorhus/negative-zero",
            "asOfVersion": "3.0.0"
        },
        {
            "libraryName": "new-github-issue-url",
            "typingsPackageName": "new-github-issue-url",
            "sourceRepoURL": "https://github.com/sindresorhus/new-github-issue-url",
            "asOfVersion": "0.2.1"
        },
        {
            "libraryName": "new-github-release-url",
            "typingsPackageName": "new-github-release-url",
            "sourceRepoURL": "https://github.com/sindresorhus/new-github-release-url",
            "asOfVersion": "1.0.0"
        },
        {
            "libraryName": "ng-table",
            "typingsPackageName": "ng-table",
            "sourceRepoURL": "https://github.com/esvit/ng-table",
            "asOfVersion": "2.0.1"
        },
        {
            "libraryName": "nock",
            "typingsPackageName": "nock",
            "sourceRepoURL": "https://github.com/nock/nock",
            "asOfVersion": "11.1.0"
        },
        {
            "libraryName": "node-pg-migrate",
            "typingsPackageName": "node-pg-migrate",
            "sourceRepoURL": "https://github.com/theoephraim/node-pg-migrate#readme",
            "asOfVersion": "2.15.0"
        },
        {
            "libraryName": "node-sql-parser",
            "typingsPackageName": "node-sql-parser",
            "sourceRepoURL": "https://github.com/taozhi8833998/node-sql-parser#readme",
            "asOfVersion": "1.1.0"
        },
        {
            "libraryName": "node-waves",
            "typingsPackageName": "node-waves",
            "sourceRepoURL": "http://fian.my.id/Waves",
            "asOfVersion": "0.7.6"
        },
        {
            "libraryName": "normalize-url",
            "typingsPackageName": "normalize-url",
            "sourceRepoURL": "https://github.com/sindresorhus/normalize-url",
            "asOfVersion": "4.2.0"
        },
        {
            "libraryName": "Normalizr",
            "typingsPackageName": "normalizr",
            "sourceRepoURL": "https://github.com/paularmstrong/normalizr",
            "asOfVersion": "2.0.18"
        },
        {
            "libraryName": "notyf",
            "typingsPackageName": "notyf",
            "sourceRepoURL": "https://github.com/caroso1222/notyf",
            "asOfVersion": "3.0.0"
        },
        {
            "libraryName": "npm-email",
            "typingsPackageName": "npm-email",
            "sourceRepoURL": "https://github.com/sindresorhus/npm-email",
            "asOfVersion": "3.1.0"
        },
        {
            "libraryName": "npm-keyword",
            "typingsPackageName": "npm-keyword",
            "sourceRepoURL": "https://github.com/sindresorhus/npm-keyword",
            "asOfVersion": "6.0.0"
        },
        {
            "libraryName": "npm-name",
            "typingsPackageName": "npm-name",
            "sourceRepoURL": "https://github.com/sindresorhus/npm-name",
            "asOfVersion": "5.2.1"
        },
        {
            "libraryName": "npm-run-path",
            "typingsPackageName": "npm-run-path",
            "sourceRepoURL": "https://github.com/sindresorhus/npm-run-path",
            "asOfVersion": "3.0.1"
        },
        {
            "libraryName": "npm-user",
            "typingsPackageName": "npm-user",
            "sourceRepoURL": "https://github.com/sindresorhus/npm-user",
            "asOfVersion": "4.0.0"
        },
        {
            "libraryName": "Nuka Carousel",
            "typingsPackageName": "nuka-carousel",
            "sourceRepoURL": "https://github.com/FormidableLabs/nuka-carousel/",
            "asOfVersion": "4.4.6"
        },
        {
            "libraryName": "Numbro",
            "typingsPackageName": "numbro",
            "sourceRepoURL": "https://github.com/foretagsplatsen/numbro/",
            "asOfVersion": "1.9.3"
        },
        {
            "libraryName": "oembed-parser",
            "typingsPackageName": "oembed-parser",
            "sourceRepoURL": "https://www.npmjs.com/package/oembed-parser",
            "asOfVersion": "1.2.2"
        },
        {
            "libraryName": "odata",
            "typingsPackageName": "odata",
            "sourceRepoURL": "https://github.com/janhommes/odata",
            "asOfVersion": "1.0.3"
        },
        {
            "libraryName": "o.js",
            "typingsPackageName": "o.js",
            "sourceRepoURL": "https://github.com/janhommes/o.js",
            "asOfVersion": "1.0.3"
        },
        {
            "libraryName": "on-change",
            "typingsPackageName": "on-change",
            "sourceRepoURL": "https://github.com/sindresorhus/on-change",
            "asOfVersion": "1.1.0"
        },
        {
            "libraryName": "onetime",
            "typingsPackageName": "onetime",
            "sourceRepoURL": "https://github.com/sindresorhus/onetime",
            "asOfVersion": "4.0.0"
        },
        {
            "libraryName": "Onsen UI",
            "typingsPackageName": "onsenui",
            "sourceRepoURL": "http://onsen.io",
            "asOfVersion": "2.0.0"
        },
        {
            "libraryName": "open",
            "typingsPackageName": "open",
            "sourceRepoURL": "https://github.com/sindresorhus/open",
            "asOfVersion": "6.2.0"
        },
        {
            "libraryName": "open-editor",
            "typingsPackageName": "open-editor",
            "sourceRepoURL": "https://github.com/sindresorhus/open-editor",
            "asOfVersion": "2.0.0"
        },
        {
            "libraryName": "openid-client",
            "typingsPackageName": "openid-client",
            "sourceRepoURL": "https://github.com/panva/node-openid-client",
            "asOfVersion": "3.7.0"
        },
        {
            "libraryName": "opn",
            "typingsPackageName": "opn",
            "sourceRepoURL": "https://github.com/sindresorhus/opn",
            "asOfVersion": "5.5.0"
        },
        {
            "libraryName": "ora",
            "typingsPackageName": "ora",
            "sourceRepoURL": "https://github.com/sindresorhus/ora",
            "asOfVersion": "3.2.0"
        },
        {
            "libraryName": "os-locale",
            "typingsPackageName": "os-locale",
            "sourceRepoURL": "https://github.com/sindresorhus/os-locale",
            "asOfVersion": "4.0.0"
        },
        {
            "libraryName": "os-name",
            "typingsPackageName": "os-name",
            "sourceRepoURL": "https://github.com/sindresorhus/os-name",
            "asOfVersion": "3.1.0"
        },
        {
            "libraryName": "otplib",
            "typingsPackageName": "otplib",
            "sourceRepoURL": "https://github.com/yeojz/otplib",
            "asOfVersion": "10.0.0"
        },
        {
            "libraryName": "overwatch-api",
            "typingsPackageName": "overwatch-api",
            "sourceRepoURL": "https://github.com/alfg/overwatch-api",
            "asOfVersion": "0.7.1"
        },
        {
            "libraryName": "p-all",
            "typingsPackageName": "p-all",
            "sourceRepoURL": "https://github.com/sindresorhus/p-all",
            "asOfVersion": "2.0.0"
        },
        {
            "libraryName": "p-any",
            "typingsPackageName": "p-any",
            "sourceRepoURL": "https://github.com/sindresorhus/p-any",
            "asOfVersion": "2.0.0"
        },
        {
            "libraryName": "p-cancelable",
            "typingsPackageName": "p-cancelable",
            "sourceRepoURL": "https://github.com/sindresorhus/p-cancelable",
            "asOfVersion": "1.1.0"
        },
        {
            "libraryName": "p-catch-if",
            "typingsPackageName": "p-catch-if",
            "sourceRepoURL": "https://github.com/sindresorhus/p-catch-if",
            "asOfVersion": "2.0.0"
        },
        {
            "libraryName": "p-debounce",
            "typingsPackageName": "p-debounce",
            "sourceRepoURL": "https://github.com/sindresorhus/p-debounce",
            "asOfVersion": "2.0.0"
        },
        {
            "libraryName": "p-defer",
            "typingsPackageName": "p-defer",
            "sourceRepoURL": "https://github.com/sindresorhus/p-defer",
            "asOfVersion": "2.0.0"
        },
        {
            "libraryName": "p-do-whilst",
            "typingsPackageName": "p-do-whilst",
            "sourceRepoURL": "https://github.com/sindresorhus/p-do-whilst",
            "asOfVersion": "1.0.0"
        },
        {
            "libraryName": "p-each-series",
            "typingsPackageName": "p-each-series",
            "sourceRepoURL": "https://github.com/sindresorhus/p-each-series",
            "asOfVersion": "2.0.0"
        },
        {
            "libraryName": "p-event",
            "typingsPackageName": "p-event",
            "sourceRepoURL": "https://github.com/sindresorhus/p-event",
            "asOfVersion": "3.0.0"
        },
        {
            "libraryName": "p-every",
            "typingsPackageName": "p-every",
            "sourceRepoURL": "https://github.com/kevva/p-every",
            "asOfVersion": "2.0.0"
        },
        {
            "libraryName": "p-forever",
            "typingsPackageName": "p-forever",
            "sourceRepoURL": "https://github.com/sindresorhus/p-forever",
            "asOfVersion": "2.0.0"
        },
        {
            "libraryName": "p-is-promise",
            "typingsPackageName": "p-is-promise",
            "sourceRepoURL": "https://github.com/sindresorhus/p-is-promise",
            "asOfVersion": "2.1.0"
        },
        {
            "libraryName": "p-lazy",
            "typingsPackageName": "p-lazy",
            "sourceRepoURL": "https://github.com/sindresorhus/p-lazy",
            "asOfVersion": "2.0.0"
        },
        {
            "libraryName": "p-limit",
            "typingsPackageName": "p-limit",
            "sourceRepoURL": "https://github.com/sindresorhus/p-limit",
            "asOfVersion": "2.2.0"
        },
        {
            "libraryName": "p-locate",
            "typingsPackageName": "p-locate",
            "sourceRepoURL": "https://github.com/sindresorhus/p-locate",
            "asOfVersion": "4.0.0"
        },
        {
            "libraryName": "p-log",
            "typingsPackageName": "p-log",
            "sourceRepoURL": "https://github.com/sindresorhus/p-log",
            "asOfVersion": "2.0.0"
        },
        {
            "libraryName": "p-map",
            "typingsPackageName": "p-map",
            "sourceRepoURL": "https://github.com/sindresorhus/p-map",
            "asOfVersion": "2.0.0"
        },
        {
            "libraryName": "p-map-series",
            "typingsPackageName": "p-map-series",
            "sourceRepoURL": "https://github.com/sindresorhus/p-map-series",
            "asOfVersion": "2.0.0"
        },
        {
            "libraryName": "p-memoize",
            "typingsPackageName": "p-memoize",
            "sourceRepoURL": "https://github.com/sindresorhus/p-memoize",
            "asOfVersion": "3.0.0"
        },
        {
            "libraryName": "p-min-delay",
            "typingsPackageName": "p-min-delay",
            "sourceRepoURL": "https://github.com/sindresorhus/p-min-delay",
            "asOfVersion": "3.0.0"
        },
        {
            "libraryName": "p-one",
            "typingsPackageName": "p-one",
            "sourceRepoURL": "https://github.com/kevva/p-one",
            "asOfVersion": "2.0.0"
        },
        {
            "libraryName": "p-pipe",
            "typingsPackageName": "p-pipe",
            "sourceRepoURL": "https://github.com/sindresorhus/p-pipe",
            "asOfVersion": "2.0.1"
        },
        {
            "libraryName": "p-progress",
            "typingsPackageName": "p-progress",
            "sourceRepoURL": "https://github.com/sindresorhus/p-progress",
            "asOfVersion": "0.3.0"
        },
        {
            "libraryName": "p-props",
            "typingsPackageName": "p-props",
            "sourceRepoURL": "https://github.com/sindresorhus/p-props",
            "asOfVersion": "2.0.0"
        },
        {
            "libraryName": "p-queue",
            "typingsPackageName": "p-queue",
            "sourceRepoURL": "https://github.com/sindresorhus/p-queue",
            "asOfVersion": "3.2.1"
        },
        {
            "libraryName": "p-reduce",
            "typingsPackageName": "p-reduce",
            "sourceRepoURL": "https://github.com/sindresorhus/p-reduce",
            "asOfVersion": "2.0.0"
        },
        {
            "libraryName": "p-reflect",
            "typingsPackageName": "p-reflect",
            "sourceRepoURL": "https://github.com/sindresorhus/p-reflect",
            "asOfVersion": "2.0.0"
        },
        {
            "libraryName": "p-retry",
            "typingsPackageName": "p-retry",
            "sourceRepoURL": "https://github.com/sindresorhus/p-retry",
            "asOfVersion": "4.0.0"
        },
        {
            "libraryName": "p-series",
            "typingsPackageName": "p-series",
            "sourceRepoURL": "https://github.com/sindresorhus/p-series",
            "asOfVersion": "2.0.0"
        },
        {
            "libraryName": "p-settle",
            "typingsPackageName": "p-settle",
            "sourceRepoURL": "https://github.com/sindresorhus/p-settle",
            "asOfVersion": "3.0.0"
        },
        {
            "libraryName": "p-some",
            "typingsPackageName": "p-some",
            "sourceRepoURL": "https://github.com/sindresorhus/p-some",
            "asOfVersion": "4.0.1"
        },
        {
            "libraryName": "p-tap",
            "typingsPackageName": "p-tap",
            "sourceRepoURL": "https://github.com/sindresorhus/p-tap",
            "asOfVersion": "2.0.0"
        },
        {
            "libraryName": "p-throttle",
            "typingsPackageName": "p-throttle",
            "sourceRepoURL": "https://github.com/sindresorhus/p-throttle",
            "asOfVersion": "2.1.0"
        },
        {
            "libraryName": "p-time",
            "typingsPackageName": "p-time",
            "sourceRepoURL": "https://github.com/sindresorhus/p-time",
            "asOfVersion": "2.0.0"
        },
        {
            "libraryName": "p-timeout",
            "typingsPackageName": "p-timeout",
            "sourceRepoURL": "https://github.com/sindresorhus/p-timeout",
            "asOfVersion": "3.0.0"
        },
        {
            "libraryName": "p-times",
            "typingsPackageName": "p-times",
            "sourceRepoURL": "https://github.com/sindresorhus/p-times",
            "asOfVersion": "2.0.0"
        },
        {
            "libraryName": "p-try",
            "typingsPackageName": "p-try",
            "sourceRepoURL": "https://github.com/sindresorhus/p-try",
            "asOfVersion": "2.1.0"
        },
        {
            "libraryName": "p-wait-for",
            "typingsPackageName": "p-wait-for",
            "sourceRepoURL": "https://github.com/sindresorhus/p-wait-for",
            "asOfVersion": "3.0.0"
        },
        {
            "libraryName": "p-waterfall",
            "typingsPackageName": "p-waterfall",
            "sourceRepoURL": "https://github.com/sindresorhus/p-waterfall",
            "asOfVersion": "2.0.0"
        },
        {
            "libraryName": "p-whilst",
            "typingsPackageName": "p-whilst",
            "sourceRepoURL": "https://github.com/sindresorhus/p-whilst",
            "asOfVersion": "2.0.0"
        },
        {
            "libraryName": "package-json",
            "typingsPackageName": "package-json",
            "sourceRepoURL": "https://github.com/sindresorhus/package-json",
            "asOfVersion": "6.1.0"
        },
        {
            "libraryName": "paper",
            "typingsPackageName": "paper",
            "sourceRepoURL": "https://github.com/paperjs/paper.js",
            "asOfVersion": "0.12.3"
        },
        {
            "libraryName": "param-case",
            "typingsPackageName": "param-case",
            "sourceRepoURL": "https://github.com/blakeembrey/param-case",
            "asOfVersion": "1.1.2"
        },
        {
            "libraryName": "park-miller",
            "typingsPackageName": "park-miller",
            "sourceRepoURL": "https://github.com/sindresorhus/park-miller",
            "asOfVersion": "1.1.0"
        },
        {
            "libraryName": "parse-columns",
            "typingsPackageName": "parse-columns",
            "sourceRepoURL": "https://github.com/sindresorhus/parse-columns",
            "asOfVersion": "2.0.0"
        },
        {
            "libraryName": "parse-ms",
            "typingsPackageName": "parse-ms",
            "sourceRepoURL": "https://github.com/sindresorhus/parse-ms",
            "asOfVersion": "2.1.0"
        },
        {
            "libraryName": "pascal-case",
            "typingsPackageName": "pascal-case",
            "sourceRepoURL": "https://github.com/blakeembrey/pascal-case",
            "asOfVersion": "1.1.2"
        },
        {
            "libraryName": "passport-client-cert",
            "typingsPackageName": "passport-client-cert",
            "sourceRepoURL": "https://github.com/ripjar/passport-client-cert",
            "asOfVersion": "2.1.0"
        },
        {
            "libraryName": "path-case",
            "typingsPackageName": "path-case",
            "sourceRepoURL": "https://github.com/blakeembrey/path-case",
            "asOfVersion": "1.1.2"
        },
        {
            "libraryName": "path-exists",
            "typingsPackageName": "path-exists",
            "sourceRepoURL": "https://github.com/sindresorhus/path-exists",
            "asOfVersion": "4.0.0"
        },
        {
            "libraryName": "path-key",
            "typingsPackageName": "path-key",
            "sourceRepoURL": "https://github.com/sindresorhus/path-key",
            "asOfVersion": "3.0.1"
        },
        {
            "libraryName": "path-to-regexp",
            "typingsPackageName": "path-to-regexp",
            "sourceRepoURL": "https://github.com/pillarjs/path-to-regexp",
            "asOfVersion": "1.7.0"
        },
        {
            "libraryName": "path-type",
            "typingsPackageName": "path-type",
            "sourceRepoURL": "https://github.com/sindresorhus/path-type",
            "asOfVersion": "4.0.0"
        },
        {
            "libraryName": "perfect-scrollbar",
            "typingsPackageName": "perfect-scrollbar",
            "sourceRepoURL": "https://github.com/noraesae/perfect-scrollbar",
            "asOfVersion": "1.3.0"
        },
        {
            "libraryName": "pg-connection-string",
            "typingsPackageName": "pg-connection-string",
            "sourceRepoURL": "https://github.com/iceddev/pg-connection-string",
            "asOfVersion": "2.0.0"
        },
        {
            "libraryName": "pg-promise",
            "typingsPackageName": "pg-promise",
            "sourceRepoURL": "https://github.com/vitaly-t/pg-promise",
            "asOfVersion": "5.4.3"
        },
        {
            "libraryName": "phin",
            "typingsPackageName": "phin",
            "sourceRepoURL": "https://github.com/ethanent/phin",
            "asOfVersion": "3.4.0"
        },
        {
            "libraryName": "phonegap-plugin-push",
            "typingsPackageName": "phonegap-plugin-push",
            "sourceRepoURL": "https://github.com/phonegap/phonegap-plugin-push",
            "asOfVersion": "2.1.2"
        },
        {
            "libraryName": "pixi-spine",
            "typingsPackageName": "pixi-spine",
            "sourceRepoURL": "https://github.com/pixijs/pixi-spine",
            "asOfVersion": "1.4.2"
        },
        {
            "libraryName": "pixi.js",
            "typingsPackageName": "pixi.js",
            "sourceRepoURL": "https://github.com/pixijs/pixi.js/tree/v4.x",
            "asOfVersion": "5.0.0"
        },
        {
            "libraryName": "pkcs11js",
            "typingsPackageName": "pkcs11js",
            "sourceRepoURL": "https://github.com/PeculiarVentures/pkcs11js",
            "asOfVersion": "1.0.4"
        },
        {
            "libraryName": "pkg-conf",
            "typingsPackageName": "pkg-conf",
            "sourceRepoURL": "https://github.com/sindresorhus/pkg-conf",
            "asOfVersion": "3.0.0"
        },
        {
            "libraryName": "pkg-dir",
            "typingsPackageName": "pkg-dir",
            "sourceRepoURL": "https://github.com/sindresorhus/pkg-dir",
            "asOfVersion": "4.0.0"
        },
        {
            "libraryName": "pkg-up",
            "typingsPackageName": "pkg-up",
            "sourceRepoURL": "https://github.com/sindresorhus/pkg-up",
            "asOfVersion": "3.1.0"
        },
        {
            "libraryName": "pkg-versions",
            "typingsPackageName": "pkg-versions",
            "sourceRepoURL": "https://github.com/sindresorhus/pkg-versions",
            "asOfVersion": "2.0.0"
        },
        {
            "libraryName": "playcanvas",
            "typingsPackageName": "playcanvas",
            "sourceRepoURL": "https://github.com/playcanvas/engine",
            "asOfVersion": "1.23.0"
        },
        {
            "libraryName": "plottable",
            "typingsPackageName": "plottable",
            "sourceRepoURL": "http://plottablejs.org/",
            "asOfVersion": "3.7.0"
        },
        {
            "libraryName": "plur",
            "typingsPackageName": "plur",
            "sourceRepoURL": "https://github.com/sindresorhus/plur",
            "asOfVersion": "3.1.0"
        },
        {
            "libraryName": "png-async",
            "typingsPackageName": "png-async",
            "sourceRepoURL": "https://github.com/kanreisa/node-png-async",
            "asOfVersion": "0.9.4"
        },
        {
            "libraryName": "poly2tri.js",
            "typingsPackageName": "poly2tri",
            "sourceRepoURL": "https://github.com/r3mi/poly2tri.js",
            "asOfVersion": "1.4.0"
        },
        {
            "libraryName": "popper.js",
            "typingsPackageName": "popper.js",
            "sourceRepoURL": "https://github.com/FezVrasta/popper.js/",
            "asOfVersion": "1.11.0"
        },
        {
            "libraryName": "positive-zero",
            "typingsPackageName": "positive-zero",
            "sourceRepoURL": "https://github.com/sindresorhus/positive-zero",
            "asOfVersion": "3.0.0"
        },
        {
            "libraryName": "Prando",
            "typingsPackageName": "prando",
            "sourceRepoURL": "https://github.com/zeh/prando",
            "asOfVersion": "1.0.0"
        },
        {
            "libraryName": "pretty-bytes",
            "typingsPackageName": "pretty-bytes",
            "sourceRepoURL": "https://github.com/sindresorhus/pretty-bytes",
            "asOfVersion": "5.2.0"
        },
        {
            "libraryName": "pretty-format",
            "typingsPackageName": "pretty-format",
            "sourceRepoURL": "https://github.com/facebook/jest/tree/master/packages/pretty-format",
            "asOfVersion": "24.3.0"
        },
        {
            "libraryName": "pretty-ms",
            "typingsPackageName": "pretty-ms",
            "sourceRepoURL": "https://github.com/sindresorhus/pretty-ms",
            "asOfVersion": "5.0.0"
        },
        {
            "libraryName": "printf",
            "typingsPackageName": "printf",
            "sourceRepoURL": "https://github.com/adaltas/node-printf",
            "asOfVersion": "0.3.0"
        },
        {
            "libraryName": "ProtoBuf.js",
            "typingsPackageName": "protobufjs",
            "sourceRepoURL": "https://github.com/dcodeIO/ProtoBuf.js",
            "asOfVersion": "6.0.0"
        },
        {
            "libraryName": "Protractor",
            "typingsPackageName": "protractor",
            "sourceRepoURL": "https://github.com/angular/protractor",
            "asOfVersion": "4.0.0"
        },
        {
            "libraryName": "ps-list",
            "typingsPackageName": "ps-list",
            "sourceRepoURL": "https://github.com/sindresorhus/ps-list",
            "asOfVersion": "6.2.1"
        },
        {
            "libraryName": "public-ip",
            "typingsPackageName": "public-ip",
            "sourceRepoURL": "https://github.com/sindresorhus/public-ip",
            "asOfVersion": "3.1.0"
        },
        {
            "libraryName": "pupa",
            "typingsPackageName": "pupa",
            "sourceRepoURL": "https://github.com/sindresorhus/pupa",
            "asOfVersion": "2.0.0"
        },
        {
            "libraryName": "qiniu",
            "typingsPackageName": "qiniu",
            "sourceRepoURL": "https://github.com/qiniu/nodejs-sdk",
            "asOfVersion": "7.0.1"
        },
        {
            "libraryName": "qrcode-generator",
            "typingsPackageName": "qrcode-generator",
            "sourceRepoURL": "https://github.com/kazuhikoarase/qrcode-generator",
            "asOfVersion": "1.0.6"
        },
        {
            "libraryName": "query-string",
            "typingsPackageName": "query-string",
            "sourceRepoURL": "https://github.com/sindresorhus/query-string",
            "asOfVersion": "6.3.0"
        },
        {
            "libraryName": "quick-lru",
            "typingsPackageName": "quick-lru",
            "sourceRepoURL": "https://github.com/sindresorhus/quick-lru",
            "asOfVersion": "3.0.0"
        },
        {
            "libraryName": "qunit-dom",
            "typingsPackageName": "qunit-dom",
            "sourceRepoURL": "https://github.com/simplabs/qunit-dom#readme",
            "asOfVersion": "0.7.0"
        },
        {
            "libraryName": "random-float",
            "typingsPackageName": "random-float",
            "sourceRepoURL": "https://github.com/sindresorhus/random-float",
            "asOfVersion": "2.0.0"
        },
        {
            "libraryName": "random-int",
            "typingsPackageName": "random-int",
            "sourceRepoURL": "https://github.com/sindresorhus/random-int",
            "asOfVersion": "2.0.0"
        },
        {
            "libraryName": "random-item",
            "typingsPackageName": "random-item",
            "sourceRepoURL": "https://github.com/sindresorhus/random-item",
            "asOfVersion": "2.0.0"
        },
        {
            "libraryName": "random-js",
            "typingsPackageName": "random-js",
            "sourceRepoURL": "https://github.com/ckknight/random-js",
            "asOfVersion": "2.0.0"
        },
        {
            "libraryName": "random-obj-key",
            "typingsPackageName": "random-obj-key",
            "sourceRepoURL": "https://github.com/sindresorhus/random-obj-key",
            "asOfVersion": "2.0.0"
        },
        {
            "libraryName": "random-obj-prop",
            "typingsPackageName": "random-obj-prop",
            "sourceRepoURL": "https://github.com/sindresorhus/random-obj-prop",
            "asOfVersion": "2.0.0"
        },
        {
            "libraryName": "randoma",
            "typingsPackageName": "randoma",
            "sourceRepoURL": "https://github.com/sindresorhus/randoma",
            "asOfVersion": "1.3.0"
        },
        {
            "libraryName": "Raven JS",
            "typingsPackageName": "raven-js",
            "sourceRepoURL": "https://github.com/getsentry/raven-js",
            "asOfVersion": "3.10.0"
        },
        {
            "libraryName": "raw-body",
            "typingsPackageName": "raw-body",
            "sourceRepoURL": "https://github.com/stream-utils/raw-body",
            "asOfVersion": "2.3.0"
        },
        {
            "libraryName": "re2",
            "typingsPackageName": "re2",
            "sourceRepoURL": "https://github.com/uhop/node-re2",
            "asOfVersion": "1.10.3"
        },
        {
            "libraryName": "react-alice-carousel",
            "typingsPackageName": "react-alice-carousel",
            "sourceRepoURL": "https://github.com/maxmarinich/react-alice-carousel",
            "asOfVersion": "1.15.3"
        },
        {
            "libraryName": "react-chartjs-2",
            "typingsPackageName": "react-chartjs-2",
            "sourceRepoURL": "https://github.com/gor181/react-chartjs-2",
            "asOfVersion": "2.5.7"
        },
        {
            "libraryName": "react-collapsible",
            "typingsPackageName": "react-collapsible",
            "sourceRepoURL": "https://github.com/glennflanagan/react-collapsible#readme",
            "asOfVersion": "2.3.0"
        },
        {
            "libraryName": "react-circular-progressbar",
            "typingsPackageName": "react-circular-progressbar",
            "sourceRepoURL": "https://github.com/kevinsqi/react-circular-progressbar#readme",
            "asOfVersion": "1.1.0"
        },
        {
            "libraryName": "react-content-loader",
            "typingsPackageName": "react-content-loader",
            "sourceRepoURL": "https://github.com/danilowoz/react-content-loader",
            "asOfVersion": "4.0.0"
        },
        {
            "libraryName": "react-day-picker",
            "typingsPackageName": "react-day-picker",
            "sourceRepoURL": "https://github.com/gpbl/react-day-picker",
            "asOfVersion": "5.3.0"
        },
        {
            "libraryName": "react-dnd",
            "typingsPackageName": "react-dnd",
            "sourceRepoURL": "https://github.com/react-dnd/react-dnd",
            "asOfVersion": "3.0.2"
        },
        {
            "libraryName": "react-dnd-html5-backend",
            "typingsPackageName": "react-dnd-html5-backend",
            "sourceRepoURL": "https://github.com/react-dnd/react-dnd",
            "asOfVersion": "3.0.2"
        },
        {
            "libraryName": "react-dnd-test-backend",
            "typingsPackageName": "react-dnd-test-backend",
            "sourceRepoURL": "https://github.com/react-dnd/react-dnd",
            "asOfVersion": "3.0.2"
        },
        {
            "libraryName": "react-dnd-touch-backend",
            "typingsPackageName": "react-dnd-touch-backend",
            "sourceRepoURL": "https://github.com/react-dnd/react-dnd",
            "asOfVersion": "0.5.0"
        },
        {
            "libraryName": "react-dropzone",
            "typingsPackageName": "react-dropzone",
            "sourceRepoURL": "https://github.com/react-dropzone/react-dropzone",
            "asOfVersion": "5.1.0"
        },
        {
            "libraryName": "react-flip-move",
            "typingsPackageName": "react-flip-move",
            "sourceRepoURL": "https://github.com/joshwcomeau/react-flip-move",
            "asOfVersion": "2.9.12"
        },
        {
            "libraryName": "react-ga",
            "typingsPackageName": "react-ga",
            "sourceRepoURL": "https://github.com/react-ga/react-ga",
            "asOfVersion": "2.3.0"
        },
        {
            "libraryName": "react-helmet-async",
            "typingsPackageName": "react-helmet-async",
            "sourceRepoURL": "https://github.com/staylor/react-helmet-async",
            "asOfVersion": "1.0.2"
        },
        {
            "libraryName": "react-i18next",
            "typingsPackageName": "react-i18next",
            "sourceRepoURL": "https://github.com/i18next/react-i18next",
            "asOfVersion": "8.1.0"
        },
        {
            "libraryName": "React Icons",
            "typingsPackageName": "react-icons",
            "sourceRepoURL": "https://www.npmjs.com/package/react-icons",
            "asOfVersion": "3.0.0"
        },
        {
            "libraryName": "react-inlinesvg",
            "typingsPackageName": "react-inlinesvg",
            "sourceRepoURL": "https://github.com/gilbarbara/react-inlinesvg#readme",
            "asOfVersion": "1.0.0"
        },
        {
            "libraryName": "react-intl",
            "typingsPackageName": "react-intl",
            "sourceRepoURL": "https://github.com/formatjs/react-intl",
            "asOfVersion": "3.0.0"
        },
        {
            "libraryName": "react-joyride",
            "typingsPackageName": "react-joyride",
            "sourceRepoURL": "https://github.com/gilbarbara/react-joyride",
            "asOfVersion": "2.0.3"
        },
        {
            "libraryName": "react-jss",
            "typingsPackageName": "react-jss",
            "sourceRepoURL": "https://github.com/cssinjs/react-jss#readme",
            "asOfVersion": "10.0.0"
        },
        {
            "libraryName": "react-monaco-editor",
            "typingsPackageName": "react-monaco-editor",
            "sourceRepoURL": "https://github.com/superRaytin/react-monaco-editor",
            "asOfVersion": "0.16.0"
        },
        {
            "libraryName": "react-native-collapsible",
            "typingsPackageName": "react-native-collapsible",
            "sourceRepoURL": "https://github.com/oblador/react-native-collapsible",
            "asOfVersion": "0.11.0"
        },
        {
            "libraryName": "react-native-elements",
            "typingsPackageName": "react-native-elements",
            "sourceRepoURL": "https://github.com/react-native-training/react-native-elements",
            "asOfVersion": "0.18.0"
        },
        {
            "libraryName": "react-native-goby",
            "typingsPackageName": "react-native-goby",
            "sourceRepoURL": "https://gitlab.com/MessageDream/react-native-goby",
            "asOfVersion": "0.0.5"
        },
        {
            "libraryName": "react-native-google-analytics-bridge",
            "typingsPackageName": "react-native-google-analytics-bridge",
            "sourceRepoURL": "https://github.com/idehub/react-native-google-analytics-bridge",
            "asOfVersion": "5.3.3"
        },
        {
            "libraryName": "react-native-linear-gradient",
            "typingsPackageName": "react-native-linear-gradient",
            "sourceRepoURL": "https://github.com/react-native-community/react-native-linear-gradient",
            "asOfVersion": "2.4.0"
        },
        {
            "libraryName": "@mauron85/react-native-background-geolocation",
            "typingsPackageName": "react-native-mauron85-background-geolocation",
            "sourceRepoURL": "https://github.com/mauron85/react-native-background-geolocation#readme",
            "asOfVersion": "0.5.3"
        },
        {
            "libraryName": "react-native-modal",
            "typingsPackageName": "react-native-modal",
            "sourceRepoURL": "https://github.com/react-native-community/react-native-modal",
            "asOfVersion": "4.1.1"
        },
        {
            "libraryName": "react-native-navigation",
            "typingsPackageName": "react-native-navigation",
            "sourceRepoURL": "https://github.com/wix/react-native-navigation",
            "asOfVersion": "2.0.0"
        },
        {
            "libraryName": "react-native-safe-area",
            "typingsPackageName": "react-native-safe-area",
            "sourceRepoURL": "https://github.com/miyabi/react-native-safe-area#readme",
            "asOfVersion": "0.5.1"
        },
        {
            "libraryName": "react-native-permissions",
            "typingsPackageName": "react-native-permissions",
            "sourceRepoURL": "https://github.com/yonahforst/react-native-permissions",
            "asOfVersion": "2.0.0"
        },
        {
            "libraryName": "react-navigation-material-bottom-tabs",
            "typingsPackageName": "react-navigation-material-bottom-tabs",
            "sourceRepoURL": "https://github.com/react-navigation/material-bottom-tabs",
            "asOfVersion": "2.0.0"
        },
        {
            "libraryName": "react-sortable-pane",
            "typingsPackageName": "react-sortable-pane",
            "sourceRepoURL": "https://github.com/bokuweb/react-sortable-pane",
            "asOfVersion": "1.0.0"
        },
        {
            "libraryName": "react-split-pane",
            "typingsPackageName": "react-split-pane",
            "sourceRepoURL": "https://github.com/tomkp/react-split-pane",
            "asOfVersion": "0.1.67"
        },
        {
            "libraryName": "react-sticky-box",
            "typingsPackageName": "react-sticky-box",
            "sourceRepoURL": "https://github.com/codecks-io/react-sticky-box",
            "asOfVersion": "0.8.0"
        },
        {
            "libraryName": "react-svg",
            "typingsPackageName": "react-svg",
            "sourceRepoURL": "https://github.com/tanem/react-svg",
            "asOfVersion": "5.0.0"
        },
        {
            "libraryName": "react-toastify",
            "typingsPackageName": "react-toastify",
            "sourceRepoURL": "https://github.com/fkhadra/react-toastify#readme",
            "asOfVersion": "4.1.0"
        },
        {
            "libraryName": "react-tether",
            "typingsPackageName": "react-tether",
            "sourceRepoURL": "https://github.com/danreeves/react-tether",
            "asOfVersion": "1.0.0"
        },
        {
            "libraryName": "react-webcam",
            "typingsPackageName": "react-webcam",
            "sourceRepoURL": "https://github.com/mozmorris/react-webcam",
            "asOfVersion": "3.0.0"
        },
        {
            "libraryName": "read-chunk",
            "typingsPackageName": "read-chunk",
            "sourceRepoURL": "https://github.com/sindresorhus/read-chunk",
            "asOfVersion": "3.1.0"
        },
        {
            "libraryName": "read-pkg",
            "typingsPackageName": "read-pkg",
            "sourceRepoURL": "https://github.com/sindresorhus/read-pkg",
            "asOfVersion": "5.1.0"
        },
        {
            "libraryName": "read-pkg-up",
            "typingsPackageName": "read-pkg-up",
            "sourceRepoURL": "https://github.com/sindresorhus/read-pkg-up",
            "asOfVersion": "6.0.0"
        },
        {
            "libraryName": "readdir-enhanced",
            "typingsPackageName": "readdir-enhanced",
            "sourceRepoURL": "https://github.com/bigstickcarpet/readdir-enhanced",
            "asOfVersion": "3.0.0"
        },
        {
            "libraryName": "realm",
            "typingsPackageName": "realm",
            "sourceRepoURL": "https://github.com/realm/realm-js",
            "asOfVersion": "1.13.0"
        },
        {
            "libraryName": "redent",
            "typingsPackageName": "redent",
            "sourceRepoURL": "https://github.com/sindresorhus/redent",
            "asOfVersion": "3.0.0"
        },
        {
            "libraryName": "redom",
            "typingsPackageName": "redom",
            "sourceRepoURL": "https://github.com/redom/redom/",
            "asOfVersion": "3.23.0"
        },
        {
            "libraryName": "reduce-reducers",
            "typingsPackageName": "reduce-reducers",
            "sourceRepoURL": "https://github.com/redux-utilities/reduce-reducers",
            "asOfVersion": "1.0.0"
        },
        {
            "libraryName": "Redux",
            "typingsPackageName": "redux",
            "sourceRepoURL": "https://github.com/reactjs/redux",
            "asOfVersion": "3.6.0"
        },
        {
            "libraryName": "redux-batched-actions",
            "typingsPackageName": "redux-batched-actions",
            "sourceRepoURL": "https://github.com/tshelburne/redux-batched-actions",
            "asOfVersion": "0.1.5"
        },
        {
            "libraryName": "redux-bootstrap",
            "typingsPackageName": "redux-bootstrap",
            "sourceRepoURL": "https://github.com/remojansen/redux-bootstrap",
            "asOfVersion": "1.1.0"
        },
        {
            "libraryName": "redux-devtools-extension",
            "typingsPackageName": "redux-devtools-extension",
            "sourceRepoURL": "https://github.com/zalmoxisus/redux-devtools-extension",
            "asOfVersion": "2.13.2"
        },
        {
            "libraryName": "redux-little-router",
            "typingsPackageName": "redux-little-router",
            "sourceRepoURL": "https://github.com/FormidableLabs/redux-little-router",
            "asOfVersion": "15.1.0"
        },
        {
            "libraryName": "redux-persist",
            "typingsPackageName": "redux-persist",
            "sourceRepoURL": "https://github.com/rt2zz/redux-persist",
            "asOfVersion": "4.3.1"
        },
        {
            "libraryName": "redux-persist-transform-compress",
            "typingsPackageName": "redux-persist-transform-compress",
            "sourceRepoURL": "https://github.com/rt2zz/redux-persist-transform-compress",
            "asOfVersion": "4.2.0"
        },
        {
            "libraryName": "redux-saga",
            "typingsPackageName": "redux-saga",
            "sourceRepoURL": "https://github.com/redux-saga/redux-saga",
            "asOfVersion": "0.10.5"
        },
        {
            "libraryName": "Redux Thunk",
            "typingsPackageName": "redux-thunk",
            "sourceRepoURL": "https://github.com/gaearon/redux-thunk",
            "asOfVersion": "2.1.0"
        },
        {
            "libraryName": "reflect-metadata",
            "typingsPackageName": "reflect-metadata",
            "sourceRepoURL": "https://github.com/rbuckton/ReflectDecorators",
            "asOfVersion": "0.1.0"
        },
        {
            "libraryName": "replace-string",
            "typingsPackageName": "replace-string",
            "sourceRepoURL": "https://github.com/sindresorhus/replace-string",
            "asOfVersion": "3.0.0"
        },
        {
            "libraryName": "import-cwd",
            "typingsPackageName": "req-cwd",
            "sourceRepoURL": "https://github.com/sindresorhus/import-cwd",
            "asOfVersion": "3.0.0"
        },
        {
            "libraryName": "reselect",
            "typingsPackageName": "reselect",
            "sourceRepoURL": "https://github.com/rackt/reselect",
            "asOfVersion": "2.2.0"
        },
        {
            "libraryName": "resolve-cwd",
            "typingsPackageName": "resolve-cwd",
            "sourceRepoURL": "https://github.com/sindresorhus/resolve-cwd",
            "asOfVersion": "3.0.0"
        },
        {
            "libraryName": "resolve-from",
            "typingsPackageName": "resolve-from",
            "sourceRepoURL": "https://github.com/sindresorhus/resolve-from",
            "asOfVersion": "5.0.0"
        },
        {
            "libraryName": "resolve-global",
            "typingsPackageName": "resolve-global",
            "sourceRepoURL": "https://github.com/sindresorhus/resolve-global",
            "asOfVersion": "1.0.0"
        },
        {
            "libraryName": "resolve-pkg",
            "typingsPackageName": "resolve-pkg",
            "sourceRepoURL": "https://github.com/sindresorhus/resolve-pkg",
            "asOfVersion": "2.0.0"
        },
        {
            "libraryName": "rest-io",
            "typingsPackageName": "rest-io",
            "sourceRepoURL": "https://github.com/EnoF/rest-io",
            "asOfVersion": "4.1.0"
        },
        {
            "libraryName": "restore-cursor",
            "typingsPackageName": "restore-cursor",
            "sourceRepoURL": "https://github.com/sindresorhus/restore-cursor",
            "asOfVersion": "3.1.0"
        },
        {
            "libraryName": "rev-hash",
            "typingsPackageName": "rev-hash",
            "sourceRepoURL": "https://github.com/sindresorhus/rev-hash",
            "asOfVersion": "3.0.0"
        },
        {
            "libraryName": "rgb-hex",
            "typingsPackageName": "rgb-hex",
            "sourceRepoURL": "https://github.com/sindresorhus/rgb-hex",
            "asOfVersion": "3.0.0"
        },
        {
            "libraryName": "riot",
            "typingsPackageName": "riot",
            "sourceRepoURL": "https://github.com/riot/riot",
            "asOfVersion": "4.1.0"
        },
        {
            "libraryName": "rollup",
            "typingsPackageName": "rollup",
            "sourceRepoURL": "https://github.com/rollup/rollup",
            "asOfVersion": "0.54.0"
        },
        {
            "libraryName": "rollup-plugin-commonjs",
            "typingsPackageName": "rollup-plugin-commonjs",
            "sourceRepoURL": "https://github.com/rollup/rollup-plugin-commonjs",
            "asOfVersion": "9.3.1"
        },
        {
            "libraryName": "rollup-plugin-delete",
            "typingsPackageName": "rollup-plugin-delete",
            "sourceRepoURL": "https://github.com/vladshcherbin/rollup-plugin-delete",
            "asOfVersion": "1.0.0"
        },
        {
            "libraryName": "rollup-plugin-node-resolve",
            "typingsPackageName": "rollup-plugin-node-resolve",
            "sourceRepoURL": "https://github.com/rollup/rollup-plugin-node-resolve",
            "asOfVersion": "4.1.0"
        },
        {
            "libraryName": "rot-js",
            "typingsPackageName": "rot-js",
            "sourceRepoURL": "https://github.com/ondras/rot.js",
            "asOfVersion": "2.0.1"
        },
        {
            "libraryName": "round-to",
            "typingsPackageName": "round-to",
            "sourceRepoURL": "https://github.com/sindresorhus/round-to",
            "asOfVersion": "4.0.0"
        },
        {
            "libraryName": "route-recognizer",
            "typingsPackageName": "route-recognizer",
            "sourceRepoURL": "https://github.com/tildeio/route-recognizer",
            "asOfVersion": "0.3.0"
        },
        {
            "libraryName": "router5",
            "typingsPackageName": "router5",
            "sourceRepoURL": "https://github.com/router5/router5",
            "asOfVersion": "5.0.0"
        },
        {
            "libraryName": "rrule",
            "typingsPackageName": "rrule",
            "sourceRepoURL": "https://github.com/jakubroztocil/rrule",
            "asOfVersion": "2.2.9"
        },
        {
            "libraryName": "rvo2",
            "typingsPackageName": "rvo2",
            "sourceRepoURL": "https://github.com/TNOCS/rvo2",
            "asOfVersion": "1.1.0"
        },
        {
            "libraryName": "rword",
            "typingsPackageName": "rword",
            "sourceRepoURL": "https://github.com/Xyfir/rword#readme",
            "asOfVersion": "3.0.0"
        },
        {
            "libraryName": "samchon",
            "typingsPackageName": "samchon",
            "sourceRepoURL": "https://github.com/samchon/framework",
            "asOfVersion": "2.0.22"
        },
        {
            "libraryName": "samchon-framework",
            "typingsPackageName": "samchon-framework",
            "sourceRepoURL": "https://github.com/samchon/framework",
            "asOfVersion": "2.0.21"
        },
        {
            "libraryName": "samchon-library",
            "typingsPackageName": "samchon-library",
            "sourceRepoURL": "https://github.com/samchon/framework",
            "asOfVersion": "0.1.0"
        },
        {
            "libraryName": "sanitize-filename",
            "typingsPackageName": "sanitize-filename",
            "sourceRepoURL": "https://github.com/parshap/node-sanitize-filename",
            "asOfVersion": "1.6.3"
        },
        {
            "libraryName": "node-scanf",
            "typingsPackageName": "scanf",
            "sourceRepoURL": "https://github.com/Lellansin/node-scanf",
            "asOfVersion": "0.7.3"
        },
        {
            "libraryName": "screenfull",
            "typingsPackageName": "screenfull",
            "sourceRepoURL": "https://github.com/sindresorhus/screenfull.js",
            "asOfVersion": "4.1.0"
        },
        {
            "libraryName": "sdbm",
            "typingsPackageName": "sdbm",
            "sourceRepoURL": "https://github.com/sindresorhus/sdbm",
            "asOfVersion": "1.1.0"
        },
        {
            "libraryName": "semver-diff",
            "typingsPackageName": "semver-diff",
            "sourceRepoURL": "https://github.com/sindresorhus/semver-diff",
            "asOfVersion": "3.0.0"
        },
        {
            "libraryName": "semver-regex",
            "typingsPackageName": "semver-regex",
            "sourceRepoURL": "https://github.com/sindresorhus/semver-regex",
            "asOfVersion": "3.1.0"
        },
        {
            "libraryName": "semver-truncate",
            "typingsPackageName": "semver-truncate",
            "sourceRepoURL": "https://github.com/sindresorhus/semver-truncate",
            "asOfVersion": "2.0.0"
        },
        {
            "libraryName": "sendgrid",
            "typingsPackageName": "sendgrid",
            "sourceRepoURL": "https://github.com/sendgrid/sendgrid-nodejs",
            "asOfVersion": "4.3.0"
        },
        {
            "libraryName": "sentence-case",
            "typingsPackageName": "sentence-case",
            "sourceRepoURL": "https://github.com/blakeembrey/sentence-case",
            "asOfVersion": "1.1.3"
        },
        {
            "libraryName": "serialize-error",
            "typingsPackageName": "serialize-error",
            "sourceRepoURL": "https://github.com/sindresorhus/serialize-error",
            "asOfVersion": "4.0.0"
        },
        {
            "libraryName": "sharp-timer",
            "typingsPackageName": "sharp-timer",
            "sourceRepoURL": "https://github.com/afractal/SharpTimer",
            "asOfVersion": "0.1.3"
        },
        {
            "libraryName": "shebang-regex",
            "typingsPackageName": "shebang-regex",
            "sourceRepoURL": "https://github.com/sindresorhus/shebang-regex",
            "asOfVersion": "3.0.0"
        },
        {
            "libraryName": "Shopify Prime",
            "typingsPackageName": "shopify-prime",
            "sourceRepoURL": "https://github.com/nozzlegear/shopify-prime",
            "asOfVersion": "2.0.0"
        },
        {
            "libraryName": "should.js",
            "typingsPackageName": "should",
            "sourceRepoURL": "https://github.com/shouldjs/should.js",
            "asOfVersion": "13.0.0"
        },
        {
            "libraryName": "SimpleSignal",
            "typingsPackageName": "simplesignal",
            "sourceRepoURL": "https://github.com/zeh/simplesignal",
            "asOfVersion": "1.0.0"
        },
        {
            "libraryName": "@sindresorhus/class-names",
            "typingsPackageName": "sindresorhus__class-names",
            "sourceRepoURL": "https://github.com/sindresorhus/class-names",
            "asOfVersion": "1.1.0"
        },
        {
            "libraryName": "@sindresorhus/df",
            "typingsPackageName": "sindresorhus__df",
            "sourceRepoURL": "https://github.com/sindresorhus/df",
            "asOfVersion": "3.0.0"
        },
        {
            "libraryName": "djb2a",
            "typingsPackageName": "sindresorhus__djb2a",
            "sourceRepoURL": "https://github.com/sindresorhus/djb2a",
            "asOfVersion": "1.1.0"
        },
        {
            "libraryName": "@sindresorhus/fnv1a",
            "typingsPackageName": "sindresorhus__fnv1a",
            "sourceRepoURL": "https://github.com/sindresorhus/fnv1a",
            "asOfVersion": "1.1.0"
        },
        {
            "libraryName": "@sindresorhus/slugify",
            "typingsPackageName": "sindresorhus__slugify",
            "sourceRepoURL": "https://github.com/sindresorhus/slugify",
            "asOfVersion": "0.9.1"
        },
        {
            "libraryName": "@sindresorhus/string-hash",
            "typingsPackageName": "sindresorhus__string-hash",
            "sourceRepoURL": "https://github.com/sindresorhus/string-hash",
            "asOfVersion": "1.1.0"
        },
        {
            "libraryName": "@sindresorhus/to-milliseconds",
            "typingsPackageName": "sindresorhus__to-milliseconds",
            "sourceRepoURL": "https://github.com/sindresorhus/to-milliseconds",
            "asOfVersion": "1.1.0"
        },
        {
            "libraryName": "sip.js",
            "typingsPackageName": "sip.js",
            "sourceRepoURL": "https://github.com/onsip/SIP.js",
            "asOfVersion": "0.12.0"
        },
        {
            "libraryName": "skin-tone",
            "typingsPackageName": "skin-tone",
            "sourceRepoURL": "https://github.com/sindresorhus/skin-tone",
            "asOfVersion": "2.0.0"
        },
        {
            "libraryName": "slash",
            "typingsPackageName": "slash",
            "sourceRepoURL": "https://github.com/sindresorhus/slash",
            "asOfVersion": "3.0.0"
        },
        {
            "libraryName": "smooth-scrollbar",
            "typingsPackageName": "smooth-scrollbar",
            "sourceRepoURL": "https://github.com/idiotWu/smooth-scrollbar",
            "asOfVersion": "8.2.5"
        },
        {
            "libraryName": "Smoothie Charts",
            "typingsPackageName": "smoothie",
            "sourceRepoURL": "https://github.com/joewalnes/smoothie",
            "asOfVersion": "1.29.1"
        },
        {
            "libraryName": "snake-case",
            "typingsPackageName": "snake-case",
            "sourceRepoURL": "https://github.com/blakeembrey/snake-case",
            "asOfVersion": "1.1.2"
        },
        {
            "libraryName": "snoowrap",
            "typingsPackageName": "snoowrap",
            "sourceRepoURL": "https://github.com/not-an-aardvark/snoowrap",
            "asOfVersion": "1.19.0"
        },
        {
            "libraryName": "snowboy",
            "typingsPackageName": "snowboy",
            "sourceRepoURL": "https://github.com/Kitt-AI/snowboy",
            "asOfVersion": "1.3.1"
        },
        {
            "libraryName": "soap",
            "typingsPackageName": "soap",
            "sourceRepoURL": "https://www.npmjs.com/package/soap",
            "asOfVersion": "0.21.0"
        },
        {
            "libraryName": "solidity-parser-antlr",
            "typingsPackageName": "solidity-parser-antlr",
            "sourceRepoURL": "https://github.com/federicobond/solidity-parser-antlr",
            "asOfVersion": "0.4.2"
        },
        {
            "libraryName": "source-map",
            "typingsPackageName": "source-map",
            "sourceRepoURL": "https://github.com/mozilla/source-map",
            "asOfVersion": "0.5.7"
        },
        {
            "libraryName": "sparkly",
            "typingsPackageName": "sparkly",
            "sourceRepoURL": "https://github.com/sindresorhus/sparkly",
            "asOfVersion": "5.0.0"
        },
        {
            "libraryName": "Spectacle",
            "typingsPackageName": "spectacle",
            "sourceRepoURL": "http://github.com/FormidableLabs/spectacle/",
            "asOfVersion": "5.2.3"
        },
        {
            "libraryName": "Spin.js",
            "typingsPackageName": "spin.js",
            "sourceRepoURL": "http://fgnass.github.com/spin.js/",
            "asOfVersion": "3.0.0"
        },
        {
            "libraryName": "spotify-web-api-js",
            "typingsPackageName": "spotify-web-api-js",
            "sourceRepoURL": "https://github.com/JMPerez/spotify-web-api-js",
            "asOfVersion": "0.21.0"
        },
        {
            "libraryName": "srcset",
            "typingsPackageName": "srcset",
            "sourceRepoURL": "https://github.com/sindresorhus/srcset",
            "asOfVersion": "2.0.0"
        },
        {
            "libraryName": "ServiceStack Utils",
            "typingsPackageName": "ss-utils",
            "sourceRepoURL": "https://servicestack.net/",
            "asOfVersion": "0.1.5"
        },
        {
            "libraryName": "stellar-base",
            "typingsPackageName": "stellar-base",
            "sourceRepoURL": "https://github.com/stellar/js-stellar-base",
            "asOfVersion": "0.13.2"
        },
        {
            "libraryName": "stacktrace-js",
            "typingsPackageName": "stacktrace-js",
            "sourceRepoURL": "https://github.com/stacktracejs/stacktrace.js",
            "asOfVersion": "2.0.1"
        },
        {
            "libraryName": "stellar-sdk",
            "typingsPackageName": "stellar-sdk",
            "sourceRepoURL": "https://github.com/stellar/js-stellar-sdk",
            "asOfVersion": "0.15.1"
        },
        {
            "libraryName": "@storybook/addon-a11y",
            "typingsPackageName": "storybook__addon-a11y",
            "sourceRepoURL": "https://github.com/storybooks/storybook",
            "asOfVersion": "5.1.1"
        },
        {
            "libraryName": "@storybook/addon-actions",
            "typingsPackageName": "storybook__addon-actions",
            "sourceRepoURL": "https://github.com/storybooks/storybook",
            "asOfVersion": "5.2.0"
        },
        {
            "libraryName": "@storybook/addon-backgrounds",
            "typingsPackageName": "storybook__addon-backgrounds",
            "sourceRepoURL": "https://github.com/storybooks/storybook",
            "asOfVersion": "5.2.0"
        },
        {
            "libraryName": "@storybook/addon-centered",
            "typingsPackageName": "storybook__addon-centered",
            "sourceRepoURL": "https://github.com/storybooks/storybook",
            "asOfVersion": "5.2.0"
        },
        {
            "libraryName": "@storybook/addon-jest",
            "typingsPackageName": "storybook__addon-jest",
            "sourceRepoURL": "https://github.com/storybooks/storybook",
            "asOfVersion": "5.2.0"
        },
        {
            "libraryName": "@storybook/addon-knobs",
            "typingsPackageName": "storybook__addon-knobs",
            "sourceRepoURL": "https://github.com/storybooks/storybook",
            "asOfVersion": "5.2.0"
        },
        {
            "libraryName": "@storybook/addon-links",
            "typingsPackageName": "storybook__addon-links",
            "sourceRepoURL": "https://github.com/storybooks/storybook",
            "asOfVersion": "5.2.0"
        },
        {
            "libraryName": "@storybook/addon-notes",
            "typingsPackageName": "storybook__addon-notes",
            "sourceRepoURL": "https://github.com/storybooks/storybook",
            "asOfVersion": "5.0.0"
        },
        {
            "libraryName": "@storybook/addon-options",
            "typingsPackageName": "storybook__addon-options",
            "sourceRepoURL": "https://github.com/storybooks/storybook",
            "asOfVersion": "5.2.0"
        },
        {
            "libraryName": "@storybook/addon-viewport",
            "typingsPackageName": "storybook__addon-viewport",
            "sourceRepoURL": "https://github.com/storybooks/storybook",
            "asOfVersion": "5.2.0"
        },
        {
            "libraryName": "@storybook/addons",
            "typingsPackageName": "storybook__addons",
            "sourceRepoURL": "https://github.com/storybooks/storybook",
            "asOfVersion": "5.2.0"
        },
        {
            "libraryName": "@storybook/channels",
            "typingsPackageName": "storybook__channels",
            "sourceRepoURL": "https://github.com/storybooks/storybook",
            "asOfVersion": "5.2.0"
        },
        {
            "libraryName": "@storybook/html",
            "typingsPackageName": "storybook__html",
            "sourceRepoURL": "https://github.com/storybooks/storybook",
            "asOfVersion": "5.2.0"
        },
        {
            "libraryName": "@storybook/preact",
            "typingsPackageName": "storybook__preact",
            "sourceRepoURL": "https://github.com/storybooks/storybook",
            "asOfVersion": "5.2.1"
        },
        {
            "libraryName": "@storybook/react-native",
            "typingsPackageName": "storybook__react-native",
            "sourceRepoURL": "https://github.com/storybooks/storybook",
            "asOfVersion": "5.2.0"
        },
        {
            "libraryName": "@storybook/vue",
            "typingsPackageName": "storybook__vue",
            "sourceRepoURL": "https://github.com/storybooks/storybook",
            "asOfVersion": "5.2.0"
        },
        {
            "libraryName": "stream-mock",
            "typingsPackageName": "stream-mock",
            "sourceRepoURL": "https://github.com/b4nst/stream-mock",
            "asOfVersion": "2.0.1"
        },
        {
            "libraryName": "string-argv",
            "typingsPackageName": "string-argv",
            "sourceRepoURL": "https://github.com/mccormicka/string-argv",
            "asOfVersion": "0.3.0"
        },
        {
            "libraryName": "string-length",
            "typingsPackageName": "string-length",
            "sourceRepoURL": "https://github.com/sindresorhus/string-length",
            "asOfVersion": "3.0.0"
        },
        {
            "libraryName": "string-width",
            "typingsPackageName": "string-width",
            "sourceRepoURL": "https://github.com/sindresorhus/string-width",
            "asOfVersion": "4.0.0"
        },
        {
            "libraryName": "stringify-attributes",
            "typingsPackageName": "stringify-attributes",
            "sourceRepoURL": "https://github.com/sindresorhus/stringify-attributes",
            "asOfVersion": "2.0.0"
        },
        {
            "libraryName": "strip-ansi",
            "typingsPackageName": "strip-ansi",
            "sourceRepoURL": "https://github.com/chalk/strip-ansi",
            "asOfVersion": "5.2.0"
        },
        {
            "libraryName": "strip-bom",
            "typingsPackageName": "strip-bom",
            "sourceRepoURL": "https://github.com/sindresorhus/strip-bom",
            "asOfVersion": "4.0.0"
        },
        {
            "libraryName": "strip-indent",
            "typingsPackageName": "strip-indent",
            "sourceRepoURL": "https://github.com/sindresorhus/strip-indent",
            "asOfVersion": "3.0.0"
        },
        {
            "libraryName": "strip-json-comments",
            "typingsPackageName": "strip-json-comments",
            "sourceRepoURL": "https://github.com/sindresorhus/strip-json-comments",
            "asOfVersion": "3.0.0"
        },
        {
            "libraryName": "striptags",
            "typingsPackageName": "striptags",
            "sourceRepoURL": "https://github.com/ericnorris/striptags",
            "asOfVersion": "3.1.1"
        },
        {
            "libraryName": "subsume",
            "typingsPackageName": "subsume",
            "sourceRepoURL": "https://github.com/sindresorhus/subsume",
            "asOfVersion": "2.1.0"
        },
        {
            "libraryName": "sudo-block",
            "typingsPackageName": "sudo-block",
            "sourceRepoURL": "https://github.com/sindresorhus/sudo-block",
            "asOfVersion": "3.0.0"
        },
        {
            "libraryName": "Sugar",
            "typingsPackageName": "sugar",
            "sourceRepoURL": "https://github.com/andrewplummer/Sugar",
            "asOfVersion": "2.0.2"
        },
        {
            "libraryName": "survey-knockout",
            "typingsPackageName": "survey-knockout",
            "sourceRepoURL": "http://surveyjs.org/",
            "asOfVersion": "0.10.0"
        },
        {
            "libraryName": "svg-pan-zoom",
            "typingsPackageName": "svg-pan-zoom",
            "sourceRepoURL": "https://github.com/ariutta/svg-pan-zoom",
            "asOfVersion": "3.4.0"
        },
        {
            "libraryName": "svg.js",
            "typingsPackageName": "svg.js",
            "sourceRepoURL": "http://www.svgjs.com/",
            "asOfVersion": "2.3.1"
        },
        {
            "libraryName": "swagger-parser",
            "typingsPackageName": "swagger-parser",
            "sourceRepoURL": "https://apidevtools.org/swagger-parser/",
            "asOfVersion": "7.0.0"
        },
        {
            "libraryName": "swap-case",
            "typingsPackageName": "swap-case",
            "sourceRepoURL": "https://github.com/blakeembrey/swap-case",
            "asOfVersion": "1.1.2"
        },
        {
            "libraryName": "SweetAlert",
            "typingsPackageName": "sweetalert",
            "sourceRepoURL": "https://github.com/t4t5/sweetalert/",
            "asOfVersion": "2.0.4"
        },
        {
            "libraryName": "Tabris.js",
            "typingsPackageName": "tabris",
            "sourceRepoURL": "http://tabrisjs.com",
            "asOfVersion": "1.8.0"
        },
        {
            "libraryName": "tabris-plugin-firebase",
            "typingsPackageName": "tabris-plugin-firebase",
            "sourceRepoURL": "https://github.com/eclipsesource/tabris-plugin-firebase",
            "asOfVersion": "2.1.0"
        },
        {
            "libraryName": "tcomb",
            "typingsPackageName": "tcomb",
            "sourceRepoURL": "http://gcanti.github.io/tcomb/guide/index.html",
            "asOfVersion": "2.6.0"
        },
        {
            "libraryName": "temp-dir",
            "typingsPackageName": "temp-dir",
            "sourceRepoURL": "https://github.com/sindresorhus/temp-dir",
            "asOfVersion": "2.0.0"
        },
        {
            "libraryName": "temp-write",
            "typingsPackageName": "temp-write",
            "sourceRepoURL": "https://github.com/sindresorhus/temp-write",
            "asOfVersion": "4.0.0"
        },
        {
            "libraryName": "tempfile",
            "typingsPackageName": "tempfile",
            "sourceRepoURL": "https://github.com/sindresorhus/tempfile",
            "asOfVersion": "3.0.0"
        },
        {
            "libraryName": "tempy",
            "typingsPackageName": "tempy",
            "sourceRepoURL": "https://github.com/sindresorhus/tempy",
            "asOfVersion": "0.3.0"
        },
        {
            "libraryName": "term-size",
            "typingsPackageName": "term-size",
            "sourceRepoURL": "https://github.com/sindresorhus/term-size",
            "asOfVersion": "2.0.0"
        },
        {
            "libraryName": "terminal-image",
            "typingsPackageName": "terminal-image",
            "sourceRepoURL": "https://github.com/sindresorhus/terminal-image",
            "asOfVersion": "0.2.0"
        },
        {
            "libraryName": "terminal-link",
            "typingsPackageName": "terminal-link",
            "sourceRepoURL": "https://github.com/sindresorhus/terminal-link",
            "asOfVersion": "1.2.0"
        },
        {
            "libraryName": "terser",
            "typingsPackageName": "terser",
            "sourceRepoURL": "https://github.com/terser-js/terser",
            "asOfVersion": "3.12.0"
        },
        {
            "libraryName": "text-clipper",
            "typingsPackageName": "text-clipper",
            "sourceRepoURL": "https://github.com/arendjr/text-clipper",
            "asOfVersion": "1.3.0"
        },
        {
            "libraryName": "three",
            "typingsPackageName": "three",
            "sourceRepoURL": "https://github.com/mrdoob/three.js",
            "asOfVersion": "0.103.0"
        },
        {
            "libraryName": "tildify",
            "typingsPackageName": "tildify",
            "sourceRepoURL": "https://github.com/sindresorhus/tildify",
            "asOfVersion": "2.0.0"
        },
        {
            "libraryName": "time-span",
            "typingsPackageName": "time-span",
            "sourceRepoURL": "https://github.com/sindresorhus/time-span",
            "asOfVersion": "3.0.1"
        },
        {
            "libraryName": "timezonecomplete",
            "typingsPackageName": "timezonecomplete",
            "sourceRepoURL": "https://github.com/SpiritIT/timezonecomplete",
            "asOfVersion": "5.5.0"
        },
        {
            "libraryName": "title-case",
            "typingsPackageName": "title-case",
            "sourceRepoURL": "https://github.com/blakeembrey/title-case",
            "asOfVersion": "1.1.2"
        },
        {
            "libraryName": "to-semver",
            "typingsPackageName": "to-semver",
            "sourceRepoURL": "https://github.com/sindresorhus/to-semver",
            "asOfVersion": "2.0.0"
        },
        {
            "libraryName": "transliteration",
            "typingsPackageName": "transliteration",
            "sourceRepoURL": "https://github.com/dzcpy/transliteration",
            "asOfVersion": "1.6.6"
        },
        {
            "libraryName": "trash",
            "typingsPackageName": "trash",
            "sourceRepoURL": "https://github.com/sindresorhus/trash",
            "asOfVersion": "5.0.1"
        },
        {
            "libraryName": "trim-newlines",
            "typingsPackageName": "trim-newlines",
            "sourceRepoURL": "https://github.com/sindresorhus/trim-newlines",
            "asOfVersion": "3.0.0"
        },
        {
            "libraryName": "ts3-nodejs-library",
            "typingsPackageName": "ts3-nodejs-library",
            "sourceRepoURL": "https://github.com/Multivit4min/TS3-NodeJS-Library",
            "asOfVersion": "2.0.0"
        },
        {
            "libraryName": "TsMonad",
            "typingsPackageName": "tsmonad",
            "sourceRepoURL": "https://github.com/cbowdon/TsMonad",
            "asOfVersion": "0.5.0"
        },
        {
            "libraryName": "tstl",
            "typingsPackageName": "tstl",
            "sourceRepoURL": "https://github.com/samchon/tstl",
            "asOfVersion": "1.5.7"
        },
        {
            "libraryName": "typed.js",
            "typingsPackageName": "typed.js",
            "sourceRepoURL": "https://github.com/mattboldt/typed.js",
            "asOfVersion": "2.0.9"
        },
        {
            "libraryName": "TypeScript",
            "typingsPackageName": "typescript",
            "sourceRepoURL": "https://github.com/Microsoft/TypeScript",
            "asOfVersion": "2.0.0"
        },
        {
            "libraryName": "TypeScript",
            "typingsPackageName": "typescript-services",
            "sourceRepoURL": "https://github.com/Microsoft/TypeScript",
            "asOfVersion": "2.0.0"
        },
        {
            "libraryName": "ua-string",
            "typingsPackageName": "ua-string",
            "sourceRepoURL": "https://github.com/sindresorhus/ua-string",
            "asOfVersion": "3.0.0"
        },
        {
            "libraryName": "ui-box",
            "typingsPackageName": "ui-box",
            "sourceRepoURL": "https://github.com/segmentio/ui-box",
            "asOfVersion": "2.0.0"
        },
        {
            "libraryName": "uk.co.workingedge.phonegap.plugin.istablet",
            "typingsPackageName": "uk.co.workingedge.phonegap.plugin.istablet",
            "sourceRepoURL": "https://github.com/dpa99c/phonegap-istablet",
            "asOfVersion": "1.1.3"
        },
        {
            "libraryName": "uk.co.workingedge.phonegap.plugin.launchnavigator",
            "typingsPackageName": "uk.co.workingedge.phonegap.plugin.launchnavigator",
            "sourceRepoURL": "https://github.com/dpa99c/phonegap-launch-navigator",
            "asOfVersion": "4.0.0"
        },
        {
            "libraryName": "unique-random",
            "typingsPackageName": "unique-random",
            "sourceRepoURL": "https://github.com/sindresorhus/unique-random",
            "asOfVersion": "2.1.0"
        },
        {
            "libraryName": "unique-random-array",
            "typingsPackageName": "unique-random-array",
            "sourceRepoURL": "https://github.com/sindresorhus/unique-random-array",
            "asOfVersion": "2.0.0"
        },
        {
            "libraryName": "unique-string",
            "typingsPackageName": "unique-string",
            "sourceRepoURL": "https://github.com/sindresorhus/unique-string",
            "asOfVersion": "2.0.0"
        },
        {
            "libraryName": "unist-util-is",
            "typingsPackageName": "unist-util-is",
            "sourceRepoURL": "https://github.com/syntax-tree/unist-util-is",
            "asOfVersion": "4.0.0"
        },
        {
            "libraryName": "Universal Router",
            "typingsPackageName": "universal-router",
            "sourceRepoURL": "https://github.com/kriasoft/universal-router",
            "asOfVersion": "8.0.0"
        },
        {
            "libraryName": "untildify",
            "typingsPackageName": "untildify",
            "sourceRepoURL": "https://github.com/sindresorhus/untildify",
            "asOfVersion": "4.0.0"
        },
        {
            "libraryName": "unused-filename",
            "typingsPackageName": "unused-filename",
            "sourceRepoURL": "https://github.com/sindresorhus/unused-filename",
            "asOfVersion": "2.0.0"
        },
        {
            "libraryName": "upper-case",
            "typingsPackageName": "upper-case",
            "sourceRepoURL": "https://github.com/blakeembrey/upper-case",
            "asOfVersion": "1.1.3"
        },
        {
            "libraryName": "upper-case-first",
            "typingsPackageName": "upper-case-first",
            "sourceRepoURL": "https://github.com/blakeembrey/upper-case-first",
            "asOfVersion": "1.1.2"
        },
        {
            "libraryName": "url-regex",
            "typingsPackageName": "url-regex",
            "sourceRepoURL": "https://github.com/kevva/url-regex",
            "asOfVersion": "5.0.0"
        },
        {
            "libraryName": "urllib",
            "typingsPackageName": "urllib",
            "sourceRepoURL": "https://github.com/node-modules/urllib",
            "asOfVersion": "2.33.0"
        },
        {
            "libraryName": "UUID.js",
            "typingsPackageName": "uuidjs",
            "sourceRepoURL": "https://github.com/LiosK/UUID.js",
            "asOfVersion": "3.6.0"
        },
        {
            "libraryName": "uuidv4",
            "typingsPackageName": "uuidv4",
            "sourceRepoURL": "https://github.com/thenativeweb/uuidv4#readme",
            "asOfVersion": "5.0.0"
        },
        {
            "libraryName": "Validate.js",
            "typingsPackageName": "validate.js",
            "sourceRepoURL": "https://github.com/ansman/validate.js",
            "asOfVersion": "0.11.0"
        },
        {
            "libraryName": "vanilla-tilt",
            "typingsPackageName": "vanilla-tilt",
            "sourceRepoURL": "https://github.com/micku7zu/vanilla-tilt.js",
            "asOfVersion": "1.6.2"
        },
        {
            "libraryName": "vega",
            "typingsPackageName": "vega",
            "sourceRepoURL": "https://github.com/vega/vega",
            "asOfVersion": "3.2.0"
        },
        {
            "libraryName": "vso-node-api",
            "typingsPackageName": "vso-node-api",
            "sourceRepoURL": "https://github.com/Microsoft/vso-node-api",
            "asOfVersion": "4.0.0"
        },
        {
            "libraryName": "vuejs",
            "typingsPackageName": "vue",
            "sourceRepoURL": "https://github.com/vuejs/vue",
            "asOfVersion": "2.0.0"
        },
        {
            "libraryName": "vue-i18n",
            "typingsPackageName": "vue-i18n",
            "sourceRepoURL": "https://github.com/kazupon/vue-i18n",
            "asOfVersion": "7.0.0"
        },
        {
            "libraryName": "vue-resource",
            "typingsPackageName": "vue-resource",
            "sourceRepoURL": "https://github.com/vuejs/vue-resource",
            "asOfVersion": "1.3.6"
        },
        {
            "libraryName": "vue-router",
            "typingsPackageName": "vue-router",
            "sourceRepoURL": "https://github.com/vuejs/vue-router",
            "asOfVersion": "2.0.0"
        },
        {
            "libraryName": "vue-scrollto",
            "typingsPackageName": "vue-scrollto",
            "sourceRepoURL": "https://github.com/rigor789/vue-scrollto",
            "asOfVersion": "2.17.1"
        },
        {
            "libraryName": "typescript",
            "typingsPackageName": "w3c-permissions",
            "sourceRepoURL": "https://www.w3.org/TR/permissions/",
            "asOfVersion": "2.0.0"
        },
        {
            "libraryName": "wait-for-localhost",
            "typingsPackageName": "wait-for-localhost",
            "sourceRepoURL": "https://github.com/sindresorhus/wait-for-localhost",
            "asOfVersion": "3.1.0"
        },
        {
            "libraryName": "wallpaper",
            "typingsPackageName": "wallpaper",
            "sourceRepoURL": "https://github.com/sindresorhus/wallpaper",
            "asOfVersion": "4.3.0"
        },
        {
            "libraryName": "watson-developer-cloud",
            "typingsPackageName": "watson-developer-cloud",
            "sourceRepoURL": "https://github.com/watson-developer-cloud/node-sdk",
            "asOfVersion": "3.0.1"
        },
        {
            "libraryName": "web3",
            "typingsPackageName": "web3",
            "sourceRepoURL": "https://github.com/ethereum/web3.js",
            "asOfVersion": "1.2.2"
        },
        {
            "libraryName": "typescript",
            "typingsPackageName": "webassembly-js-api",
            "sourceRepoURL": "https://github.com/winksaville/test-webassembly-js-ts",
            "asOfVersion": "2.0.0"
        },
        {
            "libraryName": "webcola",
            "typingsPackageName": "webcola",
            "sourceRepoURL": "https://github.com/tgdwyer/WebCola",
            "asOfVersion": "3.2.0"
        },
        {
            "libraryName": "WebdriverIO",
            "typingsPackageName": "webdriverio",
            "sourceRepoURL": "git@github.com:webdriverio/webdriverio.git",
            "asOfVersion": "5.0.0"
        },
        {
            "libraryName": "webgme",
            "typingsPackageName": "webgme",
            "sourceRepoURL": "https://webgme.org",
            "asOfVersion": "2.11.0"
        },
        {
            "libraryName": "Webix UI",
            "typingsPackageName": "webix",
            "sourceRepoURL": "http://webix.com",
            "asOfVersion": "5.1.1"
        },
        {
            "libraryName": "webpack-chain",
            "typingsPackageName": "webpack-chain",
            "sourceRepoURL": "https://github.com/neutrinojs/webpack-chain",
            "asOfVersion": "5.2.0"
        },
        {
            "libraryName": "typescript",
            "typingsPackageName": "whatwg-streams",
            "sourceRepoURL": "https://streams.spec.whatwg.org",
            "asOfVersion": "3.2.1"
        },
        {
            "libraryName": "which-pm",
            "typingsPackageName": "which-pm",
            "sourceRepoURL": "https://github.com/zkochan/which-pm#readme",
            "asOfVersion": "1.1.0"
        },
        {
            "libraryName": "winston",
            "typingsPackageName": "winston",
            "sourceRepoURL": "https://github.com/winstonjs/winston.git",
            "asOfVersion": "2.4.4"
        },
        {
            "libraryName": "wolfy87-eventemitter",
            "typingsPackageName": "wolfy87-eventemitter",
            "sourceRepoURL": "https://github.com/Wolfy87/EventEmitter",
            "asOfVersion": "5.2.0"
        },
        {
            "libraryName": "wonder-commonlib",
            "typingsPackageName": "wonder-commonlib",
            "sourceRepoURL": "https://github.com/yyc-git/Wonder-CommonLib",
            "asOfVersion": "0.1.12"
        },
        {
            "libraryName": "wonder-frp",
            "typingsPackageName": "wonder-frp",
            "sourceRepoURL": "https://github.com/yyc-git/Wonder-FRP",
            "asOfVersion": "0.1.25"
        },
        {
            "libraryName": "word-list",
            "typingsPackageName": "word-list-json",
            "sourceRepoURL": "https://github.com/sindresorhus/word-list",
            "asOfVersion": "3.0.0"
        },
        {
            "libraryName": "word-wrap",
            "typingsPackageName": "word-wrap",
            "sourceRepoURL": "https://github.com/jonschlinkert/word-wrap",
            "asOfVersion": "1.2.1"
        },
        {
            "libraryName": "wouter",
            "typingsPackageName": "wouter",
            "sourceRepoURL": "https://github.com/molefrog/wouter#readme",
            "asOfVersion": "2.2.0"
        },
        {
            "libraryName": "write-json-file",
            "typingsPackageName": "write-json-file",
            "sourceRepoURL": "https://github.com/sindresorhus/write-json-file",
            "asOfVersion": "3.2.0"
        },
        {
            "libraryName": "write-pkg",
            "typingsPackageName": "write-pkg",
            "sourceRepoURL": "https://github.com/sindresorhus/write-pkg",
            "asOfVersion": "4.0.0"
        },
        {
            "libraryName": "x2js",
            "typingsPackageName": "x2js",
            "sourceRepoURL": "https://code.google.com/p/x2js/",
            "asOfVersion": "3.1.0"
        },
        {
            "libraryName": "xadesjs",
            "typingsPackageName": "xadesjs",
            "sourceRepoURL": "https://github.com/PeculiarVentures/xadesjs",
            "asOfVersion": "2.0.2"
        },
        {
            "libraryName": "xdg-basedir",
            "typingsPackageName": "xdg-basedir",
            "sourceRepoURL": "https://github.com/sindresorhus/xdg-basedir",
            "asOfVersion": "4.0.0"
        },
        {
            "libraryName": "xhr-mock",
            "typingsPackageName": "xhr-mock",
            "sourceRepoURL": "https://github.com/jameslnewell/xhr-mock#readme",
            "asOfVersion": "2.0.0"
        },
        {
            "libraryName": "xlsx",
            "typingsPackageName": "xlsx",
            "sourceRepoURL": "https://github.com/sheetjs/js-xlsx",
            "asOfVersion": "0.0.36"
        },
        {
            "libraryName": "xml-js",
            "typingsPackageName": "xml-js",
            "sourceRepoURL": "https://github.com/nashwaan/xml-js",
            "asOfVersion": "1.0.0"
        },
        {
            "libraryName": "xmlbuilder",
            "typingsPackageName": "xmlbuilder",
            "sourceRepoURL": "https://github.com/oozcitak/xmlbuilder-js",
            "asOfVersion": "11.0.1"
        },
        {
            "libraryName": "xterm.js",
            "typingsPackageName": "xterm",
            "sourceRepoURL": "https://github.com/sourcelair/xterm.js/",
            "asOfVersion": "3.0.0"
        },
        {
            "libraryName": "year-days",
            "typingsPackageName": "year-days",
            "sourceRepoURL": "https://github.com/sindresorhus/year-days",
            "asOfVersion": "3.0.0"
        },
        {
            "libraryName": "yFiles for HTML",
            "typingsPackageName": "yfiles",
            "sourceRepoURL": "none",
            "asOfVersion": "2.1.0"
        },
        {
            "libraryName": "yn",
            "typingsPackageName": "yn",
            "sourceRepoURL": "https://github.com/sindresorhus/yn",
            "asOfVersion": "3.1.0"
        },
        {
            "libraryName": "z-schema",
            "typingsPackageName": "z-schema",
            "sourceRepoURL": "https://github.com/zaggino/z-schema",
            "asOfVersion": "3.24.0"
        },
        {
            "libraryName": "zapier-platform-core",
            "typingsPackageName": "zapier-platform-core",
            "sourceRepoURL": "https://github.com/zapier/zapier-platform-core",
            "asOfVersion": "6.1.1"
        },
        {
            "libraryName": "zetapush-js",
            "typingsPackageName": "zetapush-js",
            "sourceRepoURL": "https://github.com/zetapush/zetapush-js",
            "asOfVersion": "3.1.2"
        },
        {
<<<<<<< HEAD
            "libraryName": "zipkin-transport-http",
            "typingsPackageName": "zipkin-transport-http",
=======
            "libraryName": "zipkin-instrumentation-express",
            "typingsPackageName": "zipkin-instrumentation-express",
>>>>>>> 377a5410
            "sourceRepoURL": "https://github.com/openzipkin/zipkin-js#readme",
            "asOfVersion": "0.12.0"
        },
        {
            "libraryName": "Zone.js",
            "typingsPackageName": "zone.js",
            "sourceRepoURL": "https://github.com/angular/zone.js",
            "asOfVersion": "0.5.12"
        }
    ]
}<|MERGE_RESOLUTION|>--- conflicted
+++ resolved
@@ -4765,13 +4765,14 @@
             "asOfVersion": "3.1.2"
         },
         {
-<<<<<<< HEAD
             "libraryName": "zipkin-transport-http",
             "typingsPackageName": "zipkin-transport-http",
-=======
+            "sourceRepoURL": "https://github.com/openzipkin/zipkin-js#readme",
+            "asOfVersion": "0.12.0"
+        },
+        {
             "libraryName": "zipkin-instrumentation-express",
             "typingsPackageName": "zipkin-instrumentation-express",
->>>>>>> 377a5410
             "sourceRepoURL": "https://github.com/openzipkin/zipkin-js#readme",
             "asOfVersion": "0.12.0"
         },
