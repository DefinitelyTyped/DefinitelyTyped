{
    "packages": [
        {
            "libraryName": "3d-bin-packing",
            "typingsPackageName": "3d-bin-packing",
            "sourceRepoURL": "https://github.com/betterwaysystems/packer",
            "asOfVersion": "1.1.3"
        },
        {
            "libraryName": "Ably Realtime and Rest client library",
            "typingsPackageName": "ably",
            "sourceRepoURL": "https://www.ably.io/",
            "asOfVersion": "1.0.0"
        },
        {
            "libraryName": "actions-on-google",
            "typingsPackageName": "actions-on-google",
            "sourceRepoURL": "https://github.com/actions-on-google/actions-on-google-nodejs",
            "asOfVersion": "2.0.0"
        },
        {
            "libraryName": "active-win",
            "typingsPackageName": "active-win",
            "sourceRepoURL": "https://github.com/sindresorhus/active-win",
            "asOfVersion": "5.1.0"
        },
        {
            "libraryName": "ag-grid",
            "typingsPackageName": "ag-grid",
            "sourceRepoURL": "https://github.com/ceolter/ag-grid",
            "asOfVersion": "3.2.0"
        },
        {
            "libraryName": "aggregate-error",
            "typingsPackageName": "aggregate-error",
            "sourceRepoURL": "https://github.com/sindresorhus/aggregate-error",
            "asOfVersion": "2.2.0"
        },
        {
            "libraryName": "ajv",
            "typingsPackageName": "ajv",
            "sourceRepoURL": "https://github.com/epoberezkin/ajv",
            "asOfVersion": "1.0.0"
        },
        {
            "libraryName": "all-keys",
            "typingsPackageName": "all-keys",
            "sourceRepoURL": "https://github.com/sindresorhus/all-keys",
            "asOfVersion": "3.0.0"
        },
        {
            "libraryName": "all-keys",
            "typingsPackageName": "all-property-names",
            "sourceRepoURL": "https://github.com/sindresorhus/all-keys",
            "asOfVersion": "3.0.0"
        },
        {
            "libraryName": "angular-touchspin",
            "typingsPackageName": "angular-touchspin",
            "sourceRepoURL": "https://github.com/nkovacic/angular-touchspin",
            "asOfVersion": "1.8.2"
        },
        {
            "libraryName": "angular-ui-router-default",
            "typingsPackageName": "angular-ui-router-default",
            "sourceRepoURL": "https://github.com/nonplus/angular-ui-router-default",
            "asOfVersion": "0.0.5"
        },
        {
            "libraryName": "angular-ui-router-uib-modal",
            "typingsPackageName": "angular-ui-router-uib-modal",
            "sourceRepoURL": "https://github.com/nonplus/angular-ui-router-uib-modal",
            "asOfVersion": "0.0.11"
        },
        {
            "libraryName": "ansi-escapes",
            "typingsPackageName": "ansi-escapes",
            "sourceRepoURL": "https://github.com/sindresorhus/ansi-escapes",
            "asOfVersion": "4.0.0"
        },
        {
            "libraryName": "ansi-regex",
            "typingsPackageName": "ansi-regex",
            "sourceRepoURL": "https://github.com/chalk/ansi-regex",
            "asOfVersion": "5.0.0"
        },
        {
            "libraryName": "antd",
            "typingsPackageName": "antd",
            "sourceRepoURL": "https://github.com/ant-design/ant-design",
            "asOfVersion": "1.0.0"
        },
        {
            "libraryName": "anybar",
            "typingsPackageName": "anybar",
            "sourceRepoURL": "https://github.com/sindresorhus/anybar",
            "asOfVersion": "4.0.0"
        },
        {
            "libraryName": "anydb-sql",
            "typingsPackageName": "anydb-sql",
            "sourceRepoURL": "https://github.com/doxout/anydb-sql",
            "asOfVersion": "0.6.46"
        },
        {
            "libraryName": "anydb-sql-migrations",
            "typingsPackageName": "anydb-sql-migrations",
            "sourceRepoURL": "https://github.com/spion/anydb-sql-migrations",
            "asOfVersion": "2.1.1"
        },
        {
            "libraryName": "apn",
            "typingsPackageName": "apn",
            "sourceRepoURL": "https://github.com/node-apn/node-apn",
            "asOfVersion": "2.1.2"
        },
        {
            "libraryName": "Application Insights",
            "typingsPackageName": "applicationinsights",
            "sourceRepoURL": "https://github.com/Microsoft/ApplicationInsights-node.js",
            "asOfVersion": "0.20.0"
        },
        {
            "libraryName": "Argon2",
            "typingsPackageName": "argon2",
            "sourceRepoURL": "https://github.com/ranisalt/node-argon2",
            "asOfVersion": "0.15.0"
        },
        {
            "libraryName": "array-move",
            "typingsPackageName": "array-move",
            "sourceRepoURL": "https://github.com/sindresorhus/array-move",
            "asOfVersion": "2.0.0"
        },
        {
            "libraryName": "array-uniq",
            "typingsPackageName": "array-uniq",
            "sourceRepoURL": "https://github.com/sindresorhus/array-uniq",
            "asOfVersion": "2.1.0"
        },
        {
            "libraryName": "arrify",
            "typingsPackageName": "arrify",
            "sourceRepoURL": "https://github.com/sindresorhus/arrify",
            "asOfVersion": "2.0.0"
        },
        {
            "libraryName": "artyom.js",
            "typingsPackageName": "artyom.js",
            "sourceRepoURL": "https://github.com/sdkcarlos/artyom.js",
            "asOfVersion": "1.0.6"
        },
        {
            "libraryName": "askmethat-rating",
            "typingsPackageName": "askmethat-rating",
            "sourceRepoURL": "https://github.com/AlexTeixeira/Askmethat-Rating",
            "asOfVersion": "0.4.0"
        },
        {
            "libraryName": "assertion-error",
            "typingsPackageName": "assertion-error",
            "sourceRepoURL": "https://github.com/chaijs/assertion-error",
            "asOfVersion": "1.1.0"
        },
        {
            "libraryName": "asyncblock",
            "typingsPackageName": "asyncblock",
            "sourceRepoURL": "https://github.com/scriby/asyncblock",
            "asOfVersion": "2.2.11"
        },
        {
            "libraryName": "aurelia-knockout",
            "typingsPackageName": "aurelia-knockout",
            "sourceRepoURL": "https://github.com/code-chris/aurelia-knockout",
            "asOfVersion": "2.1.0"
        },
        {
            "libraryName": "auto-bind",
            "typingsPackageName": "auto-bind",
            "sourceRepoURL": "https://github.com/sindresorhus/auto-bind",
            "asOfVersion": "2.1.0"
        },
        {
            "libraryName": "autobind-decorator",
            "typingsPackageName": "autobind-decorator",
            "sourceRepoURL": "https://github.com/andreypopp/autobind-decorator",
            "asOfVersion": "2.1.0"
        },
        {
            "libraryName": "aws-sdk",
            "typingsPackageName": "aws-sdk",
            "sourceRepoURL": "https://github.com/aws/aws-sdk-js",
            "asOfVersion": "2.7.0"
        },
        {
            "libraryName": "axe-core",
            "typingsPackageName": "axe-core",
            "sourceRepoURL": "https://github.com/dequelabs/axe-core",
            "asOfVersion": "3.0.3"
        },
        {
            "libraryName": "axios",
            "typingsPackageName": "axios",
            "sourceRepoURL": "https://github.com/mzabriskie/axios",
            "asOfVersion": "0.14.0"
        },
        {
            "libraryName": "axios-mock-adapter",
            "typingsPackageName": "axios-mock-adapter",
            "sourceRepoURL": "https://github.com/ctimmerm/axios-mock-adapter",
            "asOfVersion": "1.10.0"
        },
        {
            "libraryName": "azure-mobile-apps",
            "typingsPackageName": "azure-mobile-apps",
            "sourceRepoURL": "https://github.com/Azure/azure-mobile-apps-node/",
            "asOfVersion": "3.0.0"
        },
        {
            "libraryName": "@babel/parser",
            "typingsPackageName": "babel__parser",
            "sourceRepoURL": "https://github.com/babel/babel",
            "asOfVersion": "7.1.0"
        },
        {
            "libraryName": "BabylonJS",
            "typingsPackageName": "babylonjs",
            "sourceRepoURL": "http://www.babylonjs.com/",
            "asOfVersion": "2.4.1"
        },
        {
            "libraryName": "badgen",
            "typingsPackageName": "badgen",
            "sourceRepoURL": "https://github.com/amio/badgen",
            "asOfVersion": "2.7.1"
        },
        {
            "libraryName": "base64url",
            "typingsPackageName": "base64url",
            "sourceRepoURL": "https://github.com/brianloveswords/base64url",
            "asOfVersion": "2.0.0"
        },
        {
            "libraryName": "baseui",
            "typingsPackageName": "baseui",
            "sourceRepoURL": "https://github.com/uber-web/baseui",
            "asOfVersion": "8.0.0"
        },
        {
            "libraryName": "beeper",
            "typingsPackageName": "beeper",
            "sourceRepoURL": "https://github.com/sindresorhus/beeper",
            "asOfVersion": "2.0.0"
        },
        {
            "libraryName": "bem-cn",
            "typingsPackageName": "bem-cn",
            "sourceRepoURL": "https://github.com/albburtsev/bem-cn",
            "asOfVersion": "3.0.0"
        },
        {
            "libraryName": "BigInteger.js",
            "typingsPackageName": "big-integer",
            "sourceRepoURL": "https://github.com/peterolson/BigInteger.js",
            "asOfVersion": "0.0.31"
        },
        {
            "libraryName": "bignumber.js",
            "typingsPackageName": "bignumber.js",
            "sourceRepoURL": "https://github.com/MikeMcl/bignumber.js/",
            "asOfVersion": "5.0.0"
        },
        {
            "libraryName": "bin-version",
            "typingsPackageName": "bin-version",
            "sourceRepoURL": "https://github.com/sindresorhus/bin-version",
            "asOfVersion": "3.1.0"
        },
        {
            "libraryName": "bingmaps",
            "typingsPackageName": "bingmaps",
            "sourceRepoURL": "https://github.com/Microsoft/Bing-Maps-V8-TypeScript-Definitions",
            "asOfVersion": "2.0.15"
        },
        {
            "libraryName": "bip32",
            "typingsPackageName": "bip32",
            "sourceRepoURL": "https://github.com/bitcoinjs/bip32#readme",
            "asOfVersion": "2.0.0"
        },
        {
            "libraryName": "bitwise",
            "typingsPackageName": "bitwise",
            "sourceRepoURL": "https://github.com/dodekeract/bitwise",
            "asOfVersion": "2.0.0"
        },
        {
            "libraryName": "blob-util",
            "typingsPackageName": "blob-util",
            "sourceRepoURL": "https://github.com/nolanlawson/blob-util#readme",
            "asOfVersion": "2.0.0"
        },
        {
            "libraryName": "botvs",
            "typingsPackageName": "botvs",
            "sourceRepoURL": "https://www.botvs.com/",
            "asOfVersion": "1.0.0"
        },
        {
            "libraryName": "Bowser",
            "typingsPackageName": "bowser",
            "sourceRepoURL": "https://github.com/ded/bowser",
            "asOfVersion": "1.1.1"
        },
        {
            "libraryName": "boxen",
            "typingsPackageName": "boxen",
            "sourceRepoURL": "https://github.com/sindresorhus/boxen",
            "asOfVersion": "3.0.1"
        },
        {
            "libraryName": "broccoli-plugin",
            "typingsPackageName": "broccoli-plugin",
            "sourceRepoURL": "https://github.com/broccolijs/broccoli-plugin",
            "asOfVersion": "3.0.0"
        },
        {
            "libraryName": "Bugsnag Browser",
            "typingsPackageName": "bugsnag-js",
            "sourceRepoURL": "https://github.com/bugsnag/bugsnag-js",
            "asOfVersion": "3.1.0"
        },
        {
            "libraryName": "builtin-modules",
            "typingsPackageName": "builtin-modules",
            "sourceRepoURL": "https://github.com/sindresorhus/builtin-modules",
            "asOfVersion": "3.1.0"
        },
        {
            "libraryName": "bunyan-bugsnag",
            "typingsPackageName": "bunyan-bugsnag",
            "sourceRepoURL": "https://github.com/marnusw/bunyan-bugsnag",
            "asOfVersion": "3.0.0"
        },
        {
            "libraryName": "CacheFactory",
            "typingsPackageName": "cachefactory",
            "sourceRepoURL": "https://github.com/jmdobry/CacheFactory",
            "asOfVersion": "3.0.0"
        },
        {
            "libraryName": "callsites",
            "typingsPackageName": "callsites",
            "sourceRepoURL": "https://github.com/sindresorhus/callsites",
            "asOfVersion": "3.0.0"
        },
        {
            "libraryName": "camel-case",
            "typingsPackageName": "camel-case",
            "sourceRepoURL": "https://github.com/blakeembrey/camel-case",
            "asOfVersion": "1.2.1"
        },
        {
            "libraryName": "camelcase",
            "typingsPackageName": "camelcase",
            "sourceRepoURL": "https://github.com/sindresorhus/camelcase",
            "asOfVersion": "5.2.0"
        },
        {
            "libraryName": "camelcase-keys",
            "typingsPackageName": "camelcase-keys",
            "sourceRepoURL": "https://github.com/sindresorhus/camelcase-keys",
            "asOfVersion": "5.1.0"
        },
        {
            "libraryName": "camljs",
            "typingsPackageName": "camljs",
            "sourceRepoURL": "https://github.com/andrei-markeev/camljs",
            "asOfVersion": "2.8.1"
        },
        {
            "libraryName": "catalog",
            "typingsPackageName": "catalog",
            "sourceRepoURL": "https://github.com/interactivethings/catalog",
            "asOfVersion": "3.5.0"
        },
        {
            "libraryName": "chai-http",
            "typingsPackageName": "chai-http",
            "sourceRepoURL": "https://github.com/chaijs/chai-http",
            "asOfVersion": "4.2.0"
        },
        {
            "libraryName": "chai-webdriverio",
            "typingsPackageName": "chai-webdriverio",
            "sourceRepoURL": "https://github.com/marcodejongh/chai-webdriverio",
            "asOfVersion": "1.0.0"
        },
        {
            "libraryName": "chalk",
            "typingsPackageName": "chalk",
            "sourceRepoURL": "https://github.com/chalk/chalk",
            "asOfVersion": "2.2.0"
        },
        {
            "libraryName": "change-case",
            "typingsPackageName": "change-case",
            "sourceRepoURL": "https://github.com/blakeembrey/change-case",
            "asOfVersion": "2.3.1"
        },
        {
            "libraryName": "cheap-ruler",
            "typingsPackageName": "cheap-ruler",
            "sourceRepoURL": "https://github.com/mapbox/cheap-ruler",
            "asOfVersion": "2.5.0"
        },
        {
            "libraryName": "chokidar",
            "typingsPackageName": "chokidar",
            "sourceRepoURL": "https://github.com/paulmillr/chokidar",
            "asOfVersion": "2.1.3"
        },
        {
            "libraryName": "chunked-dc",
            "typingsPackageName": "chunked-dc",
            "sourceRepoURL": "https://github.com/saltyrtc/chunked-dc-js",
            "asOfVersion": "0.2.2"
        },
        {
            "libraryName": "clean-stack",
            "typingsPackageName": "clean-stack",
            "sourceRepoURL": "https://github.com/sindresorhus/clean-stack",
            "asOfVersion": "2.1.0"
        },
        {
            "libraryName": "clean-webpack-plugin",
            "typingsPackageName": "clean-webpack-plugin",
            "sourceRepoURL": "https://github.com/johnagan/clean-webpack-plugin",
            "asOfVersion": "2.0.0"
        },
        {
            "libraryName": "clear-module",
            "typingsPackageName": "clear-require",
            "sourceRepoURL": "https://github.com/sindresorhus/clear-module",
            "asOfVersion": "3.2.0"
        },
        {
            "libraryName": "cli-boxes",
            "typingsPackageName": "cli-boxes",
            "sourceRepoURL": "https://github.com/sindresorhus/cli-boxes",
            "asOfVersion": "2.0.0"
        },
        {
            "libraryName": "cli-cursor",
            "typingsPackageName": "cli-cursor",
            "sourceRepoURL": "https://github.com/sindresorhus/cli-cursor",
            "asOfVersion": "3.0.0"
        },
        {
            "libraryName": "cli-truncate",
            "typingsPackageName": "cli-truncate",
            "sourceRepoURL": "https://github.com/sindresorhus/cli-truncate",
            "asOfVersion": "2.0.0"
        },
        {
            "libraryName": "clipboardy",
            "typingsPackageName": "clipboardy",
            "sourceRepoURL": "https://github.com/sindresorhus/clipboardy",
            "asOfVersion": "2.0.0"
        },
        {
            "libraryName": "colors.js (colors)",
            "typingsPackageName": "colors",
            "sourceRepoURL": "https://github.com/Marak/colors.js",
            "asOfVersion": "1.2.1"
        },
        {
            "libraryName": "commander",
            "typingsPackageName": "commander",
            "sourceRepoURL": "https://github.com/tj/commander.js",
            "asOfVersion": "2.12.2"
        },
        {
            "libraryName": "condense-whitespace",
            "typingsPackageName": "condense-whitespace",
            "sourceRepoURL": "https://github.com/sindresorhus/condense-whitespace",
            "asOfVersion": "2.0.0"
        },
        {
            "libraryName": "conf",
            "typingsPackageName": "conf",
            "sourceRepoURL": "https://github.com/sindresorhus/conf",
            "asOfVersion": "3.0.0"
        },
        {
            "libraryName": "confirmdialog",
            "typingsPackageName": "confirmdialog",
            "sourceRepoURL": "https://github.com/allipierre/Type-definitions-for-jquery-confirm/tree/master/types/confirmDialog-js",
            "asOfVersion": "1.0.0"
        },
        {
            "libraryName": "consola",
            "typingsPackageName": "consola",
            "sourceRepoURL": "https://github.com/nuxt/consola",
            "asOfVersion": "2.2.5"
        },
        {
            "libraryName": "constant-case",
            "typingsPackageName": "constant-case",
            "sourceRepoURL": "https://github.com/blakeembrey/constant-case",
            "asOfVersion": "1.1.2"
        },
        {
            "libraryName": "convert-hrtime",
            "typingsPackageName": "convert-hrtime",
            "sourceRepoURL": "https://github.com/sindresorhus/convert-hrtime",
            "asOfVersion": "3.0.0"
        },
        {
            "libraryName": "copy-text-to-clipboard",
            "typingsPackageName": "copy-text-to-clipboard",
            "sourceRepoURL": "https://github.com/sindresorhus/copy-text-to-clipboard",
            "asOfVersion": "2.0.1"
        },
        {
            "libraryName": "cordova-plugin-battery-status",
            "typingsPackageName": "cordova-plugin-battery-status",
            "sourceRepoURL": "https://github.com/apache/cordova-plugin-battery-status",
            "asOfVersion": "1.2.3"
        },
        {
            "libraryName": "cordova-plugin-camera",
            "typingsPackageName": "cordova-plugin-camera",
            "sourceRepoURL": "https://github.com/apache/cordova-plugin-camera",
            "asOfVersion": "2.4.0"
        },
        {
            "libraryName": "cordova-plugin-contacts",
            "typingsPackageName": "cordova-plugin-contacts",
            "sourceRepoURL": "https://github.com/apache/cordova-plugin-contacts",
            "asOfVersion": "2.3.0"
        },
        {
            "libraryName": "cordova-plugin-device",
            "typingsPackageName": "cordova-plugin-device",
            "sourceRepoURL": "https://github.com/apache/cordova-plugin-device",
            "asOfVersion": "1.1.5"
        },
        {
            "libraryName": "cordova-plugin-device-motion",
            "typingsPackageName": "cordova-plugin-device-motion",
            "sourceRepoURL": "https://github.com/apache/cordova-plugin-device-motion",
            "asOfVersion": "1.2.4"
        },
        {
            "libraryName": "Apache Cordova Device Orientation plugin",
            "typingsPackageName": "cordova-plugin-device-orientation",
            "sourceRepoURL": "https://github.com/apache/cordova-plugin-device-orientation",
            "asOfVersion": "1.0.6"
        },
        {
            "libraryName": "cordova-plugin-dialogs",
            "typingsPackageName": "cordova-plugin-dialogs",
            "sourceRepoURL": "https://github.com/apache/cordova-plugin-dialogs",
            "asOfVersion": "1.3.2"
        },
        {
            "libraryName": "Apache Cordova File System plugin",
            "typingsPackageName": "cordova-plugin-file",
            "sourceRepoURL": "https://github.com/apache/cordova-plugin-file",
            "asOfVersion": "4.3.2"
        },
        {
            "libraryName": "cordova-plugin-file-transfer",
            "typingsPackageName": "cordova-plugin-file-transfer",
            "sourceRepoURL": "https://github.com/apache/cordova-plugin-file-transfer",
            "asOfVersion": "1.6.2"
        },
        {
            "libraryName": "cordova-plugin-globalization",
            "typingsPackageName": "cordova-plugin-globalization",
            "sourceRepoURL": "https://github.com/apache/cordova-plugin-globalization",
            "asOfVersion": "1.0.6"
        },
        {
            "libraryName": "cordova-plugin-inappbrowser",
            "typingsPackageName": "cordova-plugin-inappbrowser",
            "sourceRepoURL": "https://github.com/apache/cordova-plugin-inappbrowser",
            "asOfVersion": "2.0.0"
        },
        {
            "libraryName": "cordova-plugin-media",
            "typingsPackageName": "cordova-plugin-media",
            "sourceRepoURL": "https://github.com/apache/cordova-plugin-media",
            "asOfVersion": "3.0.0"
        },
        {
            "libraryName": "cordova-plugin-media-capture",
            "typingsPackageName": "cordova-plugin-media-capture",
            "sourceRepoURL": "https://github.com/apache/cordova-plugin-media-capture",
            "asOfVersion": "1.4.2"
        },
        {
            "libraryName": "cordova-plugin-network-information",
            "typingsPackageName": "cordova-plugin-network-information",
            "sourceRepoURL": "https://github.com/apache/cordova-plugin-network-information",
            "asOfVersion": "1.3.2"
        },
        {
            "libraryName": "cordova-plugin-splashscreen",
            "typingsPackageName": "cordova-plugin-splashscreen",
            "sourceRepoURL": "https://github.com/apache/cordova-plugin-splashscreen",
            "asOfVersion": "4.0.2"
        },
        {
            "libraryName": "Apache Cordova StatusBar plugin",
            "typingsPackageName": "cordova-plugin-statusbar",
            "sourceRepoURL": "https://github.com/apache/cordova-plugin-statusbar",
            "asOfVersion": "2.2.2"
        },
        {
            "libraryName": "Apache Cordova Vibration plugin",
            "typingsPackageName": "cordova-plugin-vibration",
            "sourceRepoURL": "https://github.com/apache/cordova-plugin-vibration",
            "asOfVersion": "2.1.4"
        },
        {
            "libraryName": "cordova.plugins.diagnostic",
            "typingsPackageName": "cordova.plugins.diagnostic",
            "sourceRepoURL": "https://github.com/dpa99c/cordova-diagnostic-plugin",
            "asOfVersion": "3.7.0"
        },
        {
            "libraryName": "core-decorators.js",
            "typingsPackageName": "core-decorators",
            "sourceRepoURL": "https://github.com/jayphelps/core-decorators.js",
            "asOfVersion": "0.20.0"
        },
        {
            "libraryName": "cp-file",
            "typingsPackageName": "cp-file",
            "sourceRepoURL": "https://github.com/sindresorhus/cp-file",
            "asOfVersion": "6.1.1"
        },
        {
            "libraryName": "cpy",
            "typingsPackageName": "cpy",
            "sourceRepoURL": "https://github.com/sindresorhus/cpy",
            "asOfVersion": "7.1.1"
        },
        {
            "libraryName": "create-html-element",
            "typingsPackageName": "create-html-element",
            "sourceRepoURL": "https://github.com/sindresorhus/create-html-element",
            "asOfVersion": "2.1.0"
        },
        {
            "libraryName": "crypto-hash",
            "typingsPackageName": "crypto-hash",
            "sourceRepoURL": "https://github.com/sindresorhus/crypto-hash",
            "asOfVersion": "1.1.0"
        },
        {
            "libraryName": "crypto-random-string",
            "typingsPackageName": "crypto-random-string",
            "sourceRepoURL": "https://github.com/sindresorhus/crypto-random-string",
            "asOfVersion": "2.0.0"
        },
        {
            "libraryName": "csv-parse",
            "typingsPackageName": "csv-parse",
            "sourceRepoURL": "https://github.com/adaltas/node-csv-parse",
            "asOfVersion": "1.2.2"
        },
        {
            "libraryName": "csv-stringify",
            "typingsPackageName": "csv-stringify",
            "sourceRepoURL": "https://github.com/wdavidw/node-csv-stringify",
            "asOfVersion": "3.1.0"
        },
        {
            "libraryName": "cycled",
            "typingsPackageName": "cycled",
            "sourceRepoURL": "https://github.com/sindresorhus/cycled",
            "asOfVersion": "1.1.0"
        },
        {
            "libraryName": "cypress",
            "typingsPackageName": "cypress",
            "sourceRepoURL": "https://cypress.io",
            "asOfVersion": "1.1.3"
        },
        {
            "libraryName": "dargs",
            "typingsPackageName": "dargs",
            "sourceRepoURL": "https://github.com/sindresorhus/dargs",
            "asOfVersion": "6.1.0"
        },
        {
            "libraryName": "date-fns",
            "typingsPackageName": "date-fns",
            "sourceRepoURL": "https://github.com/date-fns/date-fns",
            "asOfVersion": "2.6.0"
        },
        {
            "libraryName": "dd-trace",
            "typingsPackageName": "dd-trace",
            "sourceRepoURL": "https://github.com/DataDog/dd-trace-js",
            "asOfVersion": "0.9.0"
        },
        {
            "libraryName": "debounce-fn",
            "typingsPackageName": "debounce-fn",
            "sourceRepoURL": "https://github.com/sindresorhus/debounce-fn",
            "asOfVersion": "3.0.0"
        },
        {
            "libraryName": "decamelize",
            "typingsPackageName": "decamelize",
            "sourceRepoURL": "https://github.com/sindresorhus/decamelize",
            "asOfVersion": "3.0.1"
        },
        {
            "libraryName": "decimal.js",
            "typingsPackageName": "decimal.js",
            "sourceRepoURL": "https://github.com/MikeMcl/decimal.js",
            "asOfVersion": "7.4.0"
        },
        {
            "libraryName": "decompress-response",
            "typingsPackageName": "decompress-response",
            "sourceRepoURL": "https://github.com/sindresorhus/decompress-response",
            "asOfVersion": "4.1.0"
        },
        {
            "libraryName": "deep-freeze-es6",
            "typingsPackageName": "deep-freeze-es6",
            "sourceRepoURL": "https://github.com/christophehurpeau/deep-freeze-es6",
            "asOfVersion": "1.1.0"
        },
        {
            "libraryName": "deepmerge",
            "typingsPackageName": "deepmerge",
            "sourceRepoURL": "git@github.com:KyleAMathews/deepmerge.git",
            "asOfVersion": "2.2.0"
        },
        {
            "libraryName": "define-lazy-prop",
            "typingsPackageName": "define-lazy-prop",
            "sourceRepoURL": "https://github.com/sindresorhus/define-lazy-prop",
            "asOfVersion": "2.0.0"
        },
        {
            "libraryName": "del",
            "typingsPackageName": "del",
            "sourceRepoURL": "https://github.com/sindresorhus/del",
            "asOfVersion": "4.0.0"
        },
        {
            "libraryName": "delay",
            "typingsPackageName": "delay",
            "sourceRepoURL": "https://github.com/sindresorhus/delay",
            "asOfVersion": "3.1.0"
        },
        {
            "libraryName": "delegated-events",
            "typingsPackageName": "delegated-events",
            "sourceRepoURL": "https://github.com/dgraham/delegated-events#readme",
            "asOfVersion": "1.1.0"
        },
        {
            "libraryName": "detect-browser",
            "typingsPackageName": "detect-browser",
            "sourceRepoURL": "https://github.com/DamonOehlman/detect-browser",
            "asOfVersion": "4.0.0"
        },
        {
            "libraryName": "detect-indent",
            "typingsPackageName": "detect-indent",
            "sourceRepoURL": "https://github.com/sindresorhus/detect-indent",
            "asOfVersion": "6.0.0"
        },
        {
            "libraryName": "detect-newline",
            "typingsPackageName": "detect-newline",
            "sourceRepoURL": "https://github.com/sindresorhus/detect-newline",
            "asOfVersion": "3.0.0"
        },
        {
            "libraryName": "DevExtreme",
            "typingsPackageName": "devextreme",
            "sourceRepoURL": "http://js.devexpress.com/",
            "asOfVersion": "16.2.1"
        },
        {
            "libraryName": "devtools-detect",
            "typingsPackageName": "devtools-detect",
            "sourceRepoURL": "https://github.com/sindresorhus/devtools-detect",
            "asOfVersion": "3.0.0"
        },
        {
            "libraryName": "Dexie.js",
            "typingsPackageName": "dexie",
            "sourceRepoURL": "https://github.com/dfahlander/Dexie.js",
            "asOfVersion": "1.3.1"
        },
        {
            "libraryName": "docker-file-parser",
            "typingsPackageName": "docker-file-parser",
            "sourceRepoURL": "https://github.com/joyent/docker-file-parser",
            "asOfVersion": "1.0.3"
        },
        {
            "libraryName": "dom-helpers",
            "typingsPackageName": "dom-helpers",
            "sourceRepoURL": "https://github.com/react-bootstrap/dom-helpers",
            "asOfVersion": "5.0.1"
        },
        {
            "libraryName": "dom-loaded",
            "typingsPackageName": "dom-loaded",
            "sourceRepoURL": "https://github.com/sindresorhus/dom-loaded",
            "asOfVersion": "1.1.0"
        },
        {
            "libraryName": "dot-case",
            "typingsPackageName": "dot-case",
            "sourceRepoURL": "https://github.com/blakeembrey/dot-case",
            "asOfVersion": "1.1.2"
        },
        {
            "libraryName": "dot-prop",
            "typingsPackageName": "dot-prop",
            "sourceRepoURL": "https://github.com/sindresorhus/dot-prop",
            "asOfVersion": "5.0.0"
        },
        {
            "libraryName": "dotenv",
            "typingsPackageName": "dotenv",
            "sourceRepoURL": "https://github.com/motdotla/dotenv",
            "asOfVersion": "8.2.0"
        },
        {
            "libraryName": "dva",
            "typingsPackageName": "dva",
            "sourceRepoURL": "https://github.com/dvajs/dva",
            "asOfVersion": "1.1.0"
        },
        {
            "libraryName": "easy-x-headers",
            "typingsPackageName": "easy-x-headers",
            "sourceRepoURL": "https://github.com/DeadAlready/easy-x-headers",
            "asOfVersion": "1.0.0"
        },
        {
            "libraryName": "easy-xapi-supertest",
            "typingsPackageName": "easy-xapi-supertest",
            "sourceRepoURL": "https://github.com/DeadAlready/easy-xapi-supertest",
            "asOfVersion": "1.0.0"
        },
        {
            "libraryName": "EasyStar.js",
            "typingsPackageName": "easystarjs",
            "sourceRepoURL": "http://easystarjs.com/",
            "asOfVersion": "0.3.1"
        },
        {
            "libraryName": "ecmarkup",
            "typingsPackageName": "ecmarkup",
            "sourceRepoURL": "https://github.com/bterlson/ecmarkup",
            "asOfVersion": "3.4.0"
        },
        {
            "libraryName": "Egg",
            "typingsPackageName": "egg",
            "sourceRepoURL": "https://github.com/eggjs/egg",
            "asOfVersion": "1.5.0"
        },
        {
            "libraryName": "elastic-apm-node",
            "typingsPackageName": "elastic-apm-node",
            "sourceRepoURL": "https://github.com/elastic/apm-agent-nodejs",
            "asOfVersion": "2.7.0"
        },
        {
            "libraryName": "electron",
            "typingsPackageName": "electron",
            "sourceRepoURL": "https://github.com/electron/electron",
            "asOfVersion": "1.6.10"
        },
        {
            "libraryName": "electron-builder",
            "typingsPackageName": "electron-builder",
            "sourceRepoURL": "https://github.com/loopline-systems/electron-builder",
            "asOfVersion": "2.8.0"
        },
        {
            "libraryName": "electron-store",
            "typingsPackageName": "electron-config",
            "sourceRepoURL": "https://github.com/sindresorhus/electron-store",
            "asOfVersion": "3.2.0"
        },
        {
            "libraryName": "electron-debug",
            "typingsPackageName": "electron-debug",
            "sourceRepoURL": "https://github.com/sindresorhus/electron-debug",
            "asOfVersion": "2.1.0"
        },
        {
            "libraryName": "electron-is-dev",
            "typingsPackageName": "electron-is-dev",
            "sourceRepoURL": "https://github.com/sindresorhus/electron-is-dev",
            "asOfVersion": "1.1.0"
        },
        {
            "libraryName": "electron-store",
            "typingsPackageName": "electron-store",
            "sourceRepoURL": "https://github.com/sindresorhus/electron-store",
            "asOfVersion": "3.2.0"
        },
        {
            "libraryName": "electron-unhandled",
            "typingsPackageName": "electron-unhandled",
            "sourceRepoURL": "https://github.com/sindresorhus/electron-unhandled",
            "asOfVersion": "2.2.0"
        },
        {
            "libraryName": "electron-util",
            "typingsPackageName": "electron-util",
            "sourceRepoURL": "https://github.com/sindresorhus/electron-util",
            "asOfVersion": "0.11.0"
        },
        {
            "libraryName": "electron-winstaller",
            "typingsPackageName": "electron-winstaller",
            "sourceRepoURL": "https://github.com/electron/windows-installer",
            "asOfVersion": "4.0.0"
        },
        {
            "libraryName": "elegant-spinner",
            "typingsPackageName": "elegant-spinner",
            "sourceRepoURL": "https://github.com/sindresorhus/elegant-spinner",
            "asOfVersion": "2.0.0"
        },
        {
            "libraryName": "element-ready",
            "typingsPackageName": "element-ready",
            "sourceRepoURL": "https://github.com/sindresorhus/element-ready",
            "asOfVersion": "3.1.0"
        },
        {
            "libraryName": "email-addresses",
            "typingsPackageName": "email-addresses",
            "sourceRepoURL": "https://github.com/jackbowman/email-addresses",
            "asOfVersion": "3.0.0"
        },
        {
            "libraryName": "email-validator",
            "typingsPackageName": "email-validator",
            "sourceRepoURL": "https://github.com/Sembiance/email-validator",
            "asOfVersion": "1.0.6"
        },
        {
            "libraryName": "empty-trash",
            "typingsPackageName": "empty-trash",
            "sourceRepoURL": "https://github.com/sindresorhus/empty-trash",
            "asOfVersion": "3.0.0"
        },
        {
            "libraryName": "ensure-error",
            "typingsPackageName": "ensure-error",
            "sourceRepoURL": "https://github.com/sindresorhus/ensure-error",
            "asOfVersion": "2.0.0"
        },
        {
            "libraryName": "env-editor",
            "typingsPackageName": "env-editor",
            "sourceRepoURL": "https://github.com/sindresorhus/env-editor",
            "asOfVersion": "0.4.0"
        },
        {
            "libraryName": "env-paths",
            "typingsPackageName": "env-paths",
            "sourceRepoURL": "https://github.com/sindresorhus/env-paths",
            "asOfVersion": "2.1.0"
        },
        {
            "libraryName": "error-stack-parser",
            "typingsPackageName": "error-stack-parser",
            "sourceRepoURL": "https://github.com/stacktracejs/error-stack-parser",
            "asOfVersion": "2.0.0"
        },
        {
            "libraryName": "es6-error",
            "typingsPackageName": "es6-error",
            "sourceRepoURL": "https://github.com/bjyoungblood/es6-error",
            "asOfVersion": "4.0.2"
        },
        {
            "libraryName": "es6-promise",
            "typingsPackageName": "es6-promise",
            "sourceRepoURL": "https://github.com/jakearchibald/ES6-Promise",
            "asOfVersion": "3.3.0"
        },
        {
            "libraryName": "escape-goat",
            "typingsPackageName": "escape-goat",
            "sourceRepoURL": "https://github.com/sindresorhus/escape-goat",
            "asOfVersion": "2.0.0"
        },
        {
            "libraryName": "escape-string-regexp",
            "typingsPackageName": "escape-string-regexp",
            "sourceRepoURL": "https://github.com/sindresorhus/escape-string-regexp",
            "asOfVersion": "2.0.0"
        },
        {
            "libraryName": "eventemitter2",
            "typingsPackageName": "eventemitter2",
            "sourceRepoURL": "https://github.com/asyncly/EventEmitter2",
            "asOfVersion": "4.1.0"
        },
        {
            "libraryName": "EventEmitter3",
            "typingsPackageName": "eventemitter3",
            "sourceRepoURL": "https://github.com/primus/eventemitter3",
            "asOfVersion": "2.0.2"
        },
        {
            "libraryName": "exceljs",
            "typingsPackageName": "exceljs",
            "sourceRepoURL": "https://github.com/exceljs/exceljs",
            "asOfVersion": "1.3.0"
        },
        {
            "libraryName": "execa",
            "typingsPackageName": "execa",
            "sourceRepoURL": "https://github.com/sindresorhus/execa",
            "asOfVersion": "2.0.0"
        },
        {
            "libraryName": "execall",
            "typingsPackageName": "execall",
            "sourceRepoURL": "https://github.com/sindresorhus/execall",
            "asOfVersion": "2.0.0"
        },
        {
            "libraryName": "exit-hook",
            "typingsPackageName": "exit-hook",
            "sourceRepoURL": "https://github.com/sindresorhus/exit-hook",
            "asOfVersion": "2.2.0"
        },
        {
            "libraryName": "expo-localization",
            "typingsPackageName": "expo-localization",
            "sourceRepoURL": "https://docs.expo.io/versions/latest/sdk/localization",
            "asOfVersion": "3.0.0"
        },
        {
            "libraryName": "expo",
            "typingsPackageName": "expo",
            "sourceRepoURL": "https://github.com/expo/expo/tree/master/packages/expo",
            "asOfVersion": "33.0.0"
        },
        {
            "libraryName": "expr-eval",
            "typingsPackageName": "expr-eval",
            "sourceRepoURL": "https://github.com/silentmatt/expr-eval",
            "asOfVersion": "1.1.0"
        },
        {
            "libraryName": "express-graphql",
            "typingsPackageName": "express-graphql",
            "sourceRepoURL": "https://github.com/graphql/express-graphql",
            "asOfVersion": "0.9.0"
        },
        {
<<<<<<< HEAD
            "libraryName": "express-openapi",
            "typingsPackageName": "express-openapi",
            "sourceRepoURL": "https://github.com/kogosoftwarellc/express-openapi",
            "asOfVersion": "1.9.0"
=======
            "libraryName": "express-promise-router",
            "typingsPackageName": "express-promise-router",
            "sourceRepoURL": "https://github.com/express-promise-router/express-promise-router",
            "asOfVersion": "3.0.0"
>>>>>>> aae7db3c
        },
        {
            "libraryName": "express-validator",
            "typingsPackageName": "express-validator",
            "sourceRepoURL": "https://github.com/ctavan/express-validator",
            "asOfVersion": "3.0.0"
        },
        {
            "libraryName": "express-winston",
            "typingsPackageName": "express-winston",
            "sourceRepoURL": "https://github.com/bithavoc/express-winston#readme",
            "asOfVersion": "4.0.0"
        },
        {
            "libraryName": "extended-listbox",
            "typingsPackageName": "extended-listbox",
            "sourceRepoURL": "https://github.com/code-chris/extended-listbox",
            "asOfVersion": "4.0.1"
        },
        {
            "libraryName": "extract-stack",
            "typingsPackageName": "extract-stack",
            "sourceRepoURL": "https://github.com/sindresorhus/extract-stack",
            "asOfVersion": "2.0.0"
        },
        {
            "libraryName": "fast-diff",
            "typingsPackageName": "fast-diff",
            "sourceRepoURL": "https://github.com/jhchen/fast-diff",
            "asOfVersion": "1.2.0"
        },
        {
            "libraryName": "JSON-Patch",
            "typingsPackageName": "fast-json-patch",
            "sourceRepoURL": "https://github.com/Starcounter-Jack/JSON-Patch",
            "asOfVersion": "1.1.5"
        },
        {
            "libraryName": "FastSimplexNoise",
            "typingsPackageName": "fast-simplex-noise",
            "sourceRepoURL": "https://www.npmjs.com/package/fast-simplex-noise",
            "asOfVersion": "3.0.0"
        },
        {
            "libraryName": "fastify-cors",
            "typingsPackageName": "fastify-cors",
            "sourceRepoURL": "https://github.com/fastify/fastify-cors",
            "asOfVersion": "2.1.0"
        },
        {
            "libraryName": "Fastify-JWT",
            "typingsPackageName": "fastify-jwt",
            "sourceRepoURL": "https://github.com/fastify/fastify-jwt",
            "asOfVersion": "0.8.1"
        },
        {
            "libraryName": "fastify-multipart",
            "typingsPackageName": "fastify-multipart",
            "sourceRepoURL": "https://github.com/fastify/fastify-multipart",
            "asOfVersion": "0.7.0"
        },
        {
            "libraryName": "fastify-static",
            "typingsPackageName": "fastify-static",
            "sourceRepoURL": "https://github.com/fastify/fastify-static",
            "asOfVersion": "2.2.1"
        },
        {
            "libraryName": "fecha",
            "typingsPackageName": "fecha",
            "sourceRepoURL": "https://github.com/taylorhakes/fecha",
            "asOfVersion": "2.3.1"
        },
        {
            "libraryName": "figures",
            "typingsPackageName": "figures",
            "sourceRepoURL": "https://github.com/sindresorhus/figures",
            "asOfVersion": "3.0.0"
        },
        {
            "libraryName": "file-type",
            "typingsPackageName": "file-type",
            "sourceRepoURL": "https://github.com/sindresorhus/file-type",
            "asOfVersion": "10.9.1"
        },
        {
            "libraryName": "file-url",
            "typingsPackageName": "file-url",
            "sourceRepoURL": "https://github.com/sindresorhus/file-url",
            "asOfVersion": "3.0.0"
        },
        {
            "libraryName": "filenamify",
            "typingsPackageName": "filenamify",
            "sourceRepoURL": "https://github.com/sindresorhus/filenamify",
            "asOfVersion": "3.0.0"
        },
        {
            "libraryName": "filenamify-url",
            "typingsPackageName": "filenamify-url",
            "sourceRepoURL": "https://github.com/sindresorhus/filenamify-url",
            "asOfVersion": "2.0.0"
        },
        {
            "libraryName": "filesize",
            "typingsPackageName": "filesize",
            "sourceRepoURL": "https://github.com/avoidwork/filesize.js",
            "asOfVersion": "5.0.0"
        },
        {
            "libraryName": "filter-console",
            "typingsPackageName": "filter-console",
            "sourceRepoURL": "https://github.com/sindresorhus/filter-console",
            "asOfVersion": "0.1.1"
        },
        {
            "libraryName": "find-java-home",
            "typingsPackageName": "find-java-home",
            "sourceRepoURL": "https://github.com/jsdevel/node-find-java-home",
            "asOfVersion": "1.0.0"
        },
        {
            "libraryName": "find-up",
            "typingsPackageName": "find-up",
            "sourceRepoURL": "https://github.com/sindresorhus/find-up",
            "asOfVersion": "4.0.0"
        },
        {
            "libraryName": "find-versions",
            "typingsPackageName": "find-versions",
            "sourceRepoURL": "https://github.com/sindresorhus/find-versions",
            "asOfVersion": "3.1.0"
        },
        {
            "libraryName": "FineUploader",
            "typingsPackageName": "fine-uploader",
            "sourceRepoURL": "http://fineuploader.com/",
            "asOfVersion": "5.14.0"
        },
        {
            "libraryName": "Firebase API",
            "typingsPackageName": "firebase",
            "sourceRepoURL": "https://www.firebase.com/docs/javascript/firebase",
            "asOfVersion": "3.2.1"
        },
        {
            "libraryName": "first-run",
            "typingsPackageName": "first-run",
            "sourceRepoURL": "https://github.com/sindresorhus/first-run",
            "asOfVersion": "2.0.0"
        },
        {
            "libraryName": "fkill",
            "typingsPackageName": "fkill",
            "sourceRepoURL": "https://github.com/sindresorhus/fkill",
            "asOfVersion": "6.0.0"
        },
        {
            "libraryName": "flatpickr",
            "typingsPackageName": "flatpickr",
            "sourceRepoURL": "https://github.com/chmln/flatpickr",
            "asOfVersion": "3.1.2"
        },
        {
            "libraryName": "flux-standard-action",
            "typingsPackageName": "flux-standard-action",
            "sourceRepoURL": "https://github.com/acdlite/flux-standard-action",
            "asOfVersion": "1.1.0"
        },
        {
            "libraryName": "forge-di",
            "typingsPackageName": "forge-di",
            "sourceRepoURL": "https://github.com/nkohari/forge",
            "asOfVersion": "12.0.2"
        },
        {
            "libraryName": "fork-ts-checker-webpack-plugin",
            "typingsPackageName": "fork-ts-checker-webpack-plugin",
            "sourceRepoURL": "https://github.com/Realytics/fork-ts-checker-webpack-plugin",
            "asOfVersion": "0.4.5"
        },
        {
            "libraryName": "form-data",
            "typingsPackageName": "form-data",
            "sourceRepoURL": "https://github.com/form-data/form-data",
            "asOfVersion": "2.5.0"
        },
        {
            "libraryName": "Foundation Sites",
            "typingsPackageName": "foundation-sites",
            "sourceRepoURL": "http://foundation.zurb.com/",
            "asOfVersion": "6.4.3"
        },
        {
            "libraryName": "FullCalendar",
            "typingsPackageName": "fullcalendar",
            "sourceRepoURL": "http://arshaw.com/fullcalendar/",
            "asOfVersion": "3.8.0"
        },
        {
            "libraryName": "fuse",
            "typingsPackageName": "fuse",
            "sourceRepoURL": "https://github.com/krisk/Fuse",
            "asOfVersion": "2.6.0"
        },
        {
            "libraryName": "gaea-model",
            "typingsPackageName": "gaea-model",
            "sourceRepoURL": "https://github.com/ascoders/gaea-model",
            "asOfVersion": "0.0.0"
        },
        {
            "libraryName": "geolib",
            "typingsPackageName": "geolib",
            "sourceRepoURL": "https://github.com/manuelbieh/Geolib",
            "asOfVersion": "2.0.23"
        },
        {
            "libraryName": "get-emails",
            "typingsPackageName": "get-emails",
            "sourceRepoURL": "https://github.com/sindresorhus/get-emails",
            "asOfVersion": "3.0.0"
        },
        {
            "libraryName": "get-port",
            "typingsPackageName": "get-port",
            "sourceRepoURL": "https://github.com/sindresorhus/get-port",
            "asOfVersion": "4.2.0"
        },
        {
            "libraryName": "get-range",
            "typingsPackageName": "get-range",
            "sourceRepoURL": "https://github.com/sindresorhus/get-range",
            "asOfVersion": "2.0.1"
        },
        {
            "libraryName": "get-stdin",
            "typingsPackageName": "get-stdin",
            "sourceRepoURL": "https://github.com/sindresorhus/get-stdin",
            "asOfVersion": "7.0.0"
        },
        {
            "libraryName": "get-stream",
            "typingsPackageName": "get-stream",
            "sourceRepoURL": "https://github.com/sindresorhus/get-stream",
            "asOfVersion": "5.0.0"
        },
        {
            "libraryName": "get-urls",
            "typingsPackageName": "get-urls",
            "sourceRepoURL": "https://github.com/sindresorhus/get-urls",
            "asOfVersion": "9.1.0"
        },
        {
            "libraryName": "getopts",
            "typingsPackageName": "getopts",
            "sourceRepoURL": "https://github.com/jorgebucaran/getopts",
            "asOfVersion": "2.1.0"
        },
        {
            "libraryName": "git-remote-origin-url",
            "typingsPackageName": "git-remote-origin-url",
            "sourceRepoURL": "https://github.com/sindresorhus/git-remote-origin-url",
            "asOfVersion": "3.0.0"
        },
        {
            "libraryName": "github",
            "typingsPackageName": "github",
            "sourceRepoURL": "https://github.com/mikedeboer/node-github",
            "asOfVersion": "7.1.0"
        },
        {
            "libraryName": "github-username",
            "typingsPackageName": "github-username",
            "sourceRepoURL": "https://github.com/sindresorhus/github-username",
            "asOfVersion": "5.0.0"
        },
        {
            "libraryName": "gitlab",
            "typingsPackageName": "gitlab",
            "sourceRepoURL": "https://github.com/jdalrymple/node-gitlab",
            "asOfVersion": "2.0.0"
        },
        {
            "libraryName": "global-dirs",
            "typingsPackageName": "global-dirs",
            "sourceRepoURL": "https://github.com/sindresorhus/global-dirs",
            "asOfVersion": "1.0.0"
        },
        {
            "libraryName": "globby",
            "typingsPackageName": "globby",
            "sourceRepoURL": "https://github.com/sindresorhus/globby",
            "asOfVersion": "9.1.0"
        },
        {
            "libraryName": "@google-cloud/pubsub",
            "typingsPackageName": "google-cloud__pubsub",
            "sourceRepoURL": "https://github.com/googleapis/nodejs-pubsub",
            "asOfVersion": "0.26.0"
        },
        {
            "libraryName": "Google Cloud Storage",
            "typingsPackageName": "google-cloud__storage",
            "sourceRepoURL": "https://github.com/googleapis/nodejs-storage",
            "asOfVersion": "2.3.0"
        },
        {
            "libraryName": "graphene-pk11",
            "typingsPackageName": "graphene-pk11",
            "sourceRepoURL": "https://github.com/PeculiarVentures/graphene",
            "asOfVersion": "2.0.31"
        },
        {
            "libraryName": "graphql",
            "typingsPackageName": "graphql",
            "sourceRepoURL": "https://github.com/graphql/graphql-js",
            "asOfVersion": "14.5.0"
        },
        {
            "libraryName": "gravatar-url",
            "typingsPackageName": "gravatar-url",
            "sourceRepoURL": "https://github.com/sindresorhus/gravatar-url",
            "asOfVersion": "3.0.0"
        },
        {
            "libraryName": "griddle-react",
            "typingsPackageName": "griddle-react",
            "sourceRepoURL": "https://github.com/griddlegriddle/griddle",
            "asOfVersion": "1.3.0"
        },
        {
            "libraryName": "gulp-tslint",
            "typingsPackageName": "gulp-tslint",
            "sourceRepoURL": "https://github.com/panuhorsmalahti/gulp-tslint",
            "asOfVersion": "4.2.0"
        },
        {
            "libraryName": "gulp-typedoc",
            "typingsPackageName": "gulp-typedoc",
            "sourceRepoURL": "https://github.com/rogierschouten/gulp-typedoc",
            "asOfVersion": "2.2.0"
        },
        {
            "libraryName": "gulp-typescript",
            "typingsPackageName": "gulp-typescript",
            "sourceRepoURL": "https://github.com/ivogabe/gulp-typescript",
            "asOfVersion": "2.13.0"
        },
        {
            "libraryName": "gzip-size",
            "typingsPackageName": "gzip-size",
            "sourceRepoURL": "https://github.com/sindresorhus/gzip-size",
            "asOfVersion": "5.1.0"
        },
        {
            "libraryName": "handlebars",
            "typingsPackageName": "handlebars",
            "sourceRepoURL": "https://github.com/wycats/handlebars.js",
            "asOfVersion": "4.1.0"
        },
        {
            "libraryName": "handsontable",
            "typingsPackageName": "handsontable",
            "sourceRepoURL": "https://handsontable.com/",
            "asOfVersion": "0.35.0"
        },
        {
            "libraryName": "hapi-auth-jwt2",
            "typingsPackageName": "hapi-auth-jwt2",
            "sourceRepoURL": "https://github.com/dwyl/hapi-auth-jwt2/",
            "asOfVersion": "8.6.1"
        },
        {
            "libraryName": "hard-rejection",
            "typingsPackageName": "hard-rejection",
            "sourceRepoURL": "https://github.com/sindresorhus/hard-rejection",
            "asOfVersion": "2.0.0"
        },
        {
            "libraryName": "has-emoji",
            "typingsPackageName": "has-emoji",
            "sourceRepoURL": "https://github.com/sindresorhus/has-emoji",
            "asOfVersion": "1.1.0"
        },
        {
            "libraryName": "has-yarn",
            "typingsPackageName": "has-yarn",
            "sourceRepoURL": "https://github.com/sindresorhus/has-yarn",
            "asOfVersion": "2.0.0"
        },
        {
            "libraryName": "hasha",
            "typingsPackageName": "hasha",
            "sourceRepoURL": "https://github.com/sindresorhus/hasha",
            "asOfVersion": "4.0.0"
        },
        {
            "libraryName": "hex-rgb",
            "typingsPackageName": "hex-rgb",
            "sourceRepoURL": "https://github.com/sindresorhus/hex-rgb",
            "asOfVersion": "4.1.0"
        },
        {
            "libraryName": "hibp",
            "typingsPackageName": "hibp",
            "sourceRepoURL": "https://github.com/wKovacs64/hibp",
            "asOfVersion": "7.3.0"
        },
        {
            "libraryName": "homeworks",
            "typingsPackageName": "homeworks",
            "sourceRepoURL": "https://github.com/IGAWorksDev/homeworks/",
            "asOfVersion": "1.0.19"
        },
        {
            "libraryName": "html-tags",
            "typingsPackageName": "html-tags",
            "sourceRepoURL": "https://github.com/sindresorhus/html-tags",
            "asOfVersion": "3.0.0"
        },
        {
            "libraryName": "html-webpack-tags-plugin",
            "typingsPackageName": "html-webpack-tags-plugin",
            "sourceRepoURL": "https://github.com/jharris4/html-webpack-tags-plugin",
            "asOfVersion": "2.0.16"
        },
        {
            "libraryName": "http-status-codes",
            "typingsPackageName": "http-status-codes",
            "sourceRepoURL": "https://github.com/prettymuchbryce/node-http-status",
            "asOfVersion": "1.2.0"
        },
        {
            "libraryName": "humanize-string",
            "typingsPackageName": "humanize-string",
            "sourceRepoURL": "https://github.com/sindresorhus/humanize-string",
            "asOfVersion": "2.0.1"
        },
        {
            "libraryName": "humanize-url",
            "typingsPackageName": "humanize-url",
            "sourceRepoURL": "https://github.com/sindresorhus/humanize-url",
            "asOfVersion": "2.1.0"
        },
        {
            "libraryName": "i18next",
            "typingsPackageName": "i18next",
            "sourceRepoURL": "https://github.com/i18next/i18next",
            "asOfVersion": "13.0.0"
        },
        {
            "libraryName": "i18next-browser-languagedetector",
            "typingsPackageName": "i18next-browser-languagedetector",
            "sourceRepoURL": "https://github.com/i18next/i18next-browser-languagedetector",
            "asOfVersion": "3.0.0"
        },
        {
            "libraryName": "i18next-express-middleware",
            "typingsPackageName": "i18next-express-middleware",
            "sourceRepoURL": "https://github.com/i18next/i18next-express-middleware",
            "asOfVersion": "1.7.0"
        },
        {
            "libraryName": "i18next-xhr-backend",
            "typingsPackageName": "i18next-xhr-backend",
            "sourceRepoURL": "https://github.com/i18next/i18next-xhr-backend",
            "asOfVersion": "1.4.2"
        },
        {
            "libraryName": "iconv-lite",
            "typingsPackageName": "iconv-lite",
            "sourceRepoURL": "https://github.com/ashtuchkin/iconv-lite",
            "asOfVersion": "0.4.14"
        },
        {
            "libraryName": "ids",
            "typingsPackageName": "ids",
            "sourceRepoURL": "https://github.com/bpmn-io/ids",
            "asOfVersion": "0.2.2"
        },
        {
            "libraryName": "image-size",
            "typingsPackageName": "image-size",
            "sourceRepoURL": "https://github.com/image-size/image-size",
            "asOfVersion": "0.8.0"
        },
        {
            "libraryName": "image-type",
            "typingsPackageName": "image-type",
            "sourceRepoURL": "https://github.com/sindresorhus/image-type",
            "asOfVersion": "4.0.1"
        },
        {
            "libraryName": "immutability-helper",
            "typingsPackageName": "immutability-helper",
            "sourceRepoURL": "https://github.com/kolodny/immutability-helper",
            "asOfVersion": "2.6.3"
        },
        {
            "libraryName": "Facebook's Immutable",
            "typingsPackageName": "immutable",
            "sourceRepoURL": "https://github.com/facebook/immutable-js",
            "asOfVersion": "3.8.7"
        },
        {
            "libraryName": "in-range",
            "typingsPackageName": "in-range",
            "sourceRepoURL": "https://github.com/sindresorhus/in-range",
            "asOfVersion": "2.0.0"
        },
        {
            "libraryName": "indent-string",
            "typingsPackageName": "indent-string",
            "sourceRepoURL": "https://github.com/sindresorhus/indent-string",
            "asOfVersion": "4.0.0"
        },
        {
            "libraryName": "instabug-reactnative",
            "typingsPackageName": "instabug-reactnative",
            "sourceRepoURL": "https://github.com/Instabug/instabug-reactnative#readme",
            "asOfVersion": "8.1.0"
        },
        {
            "libraryName": "interactjs",
            "typingsPackageName": "interact.js",
            "sourceRepoURL": "https://github.com/taye/interact.js",
            "asOfVersion": "1.3.0"
        },
        {
            "libraryName": "internal-ip",
            "typingsPackageName": "internal-ip",
            "sourceRepoURL": "https://github.com/sindresorhus/internal-ip",
            "asOfVersion": "4.1.0"
        },
        {
            "libraryName": "intl-locales-supported",
            "typingsPackageName": "intl-locales-supported",
            "sourceRepoURL": "https://github.com/formatjs/formatjs",
            "asOfVersion": "1.0.6"
        },
        {
            "libraryName": "intl-messageformat",
            "typingsPackageName": "intl-messageformat",
            "sourceRepoURL": "https://github.com/formatjs/formatjs",
            "asOfVersion": "3.0.0"
        },
        {
            "libraryName": "intl-relativeformat",
            "typingsPackageName": "intl-relativeformat",
            "sourceRepoURL": "https://github.com/formatjs/formatjs",
            "asOfVersion": "3.0.1"
        },
        {
            "libraryName": "into-stream",
            "typingsPackageName": "into-stream",
            "sourceRepoURL": "https://github.com/sindresorhus/into-stream",
            "asOfVersion": "5.0.0"
        },
        {
            "libraryName": "inversify",
            "typingsPackageName": "inversify",
            "sourceRepoURL": "http://inversify.io",
            "asOfVersion": "2.0.33"
        },
        {
            "libraryName": "inversify-binding-decorators",
            "typingsPackageName": "inversify-binding-decorators",
            "sourceRepoURL": "https://github.com/inversify/inversify-binding-decorators",
            "asOfVersion": "2.0.0"
        },
        {
            "libraryName": "inversify-express-utils",
            "typingsPackageName": "inversify-express-utils",
            "sourceRepoURL": "https://github.com/inversify/inversify-express-utils",
            "asOfVersion": "2.0.0"
        },
        {
            "libraryName": "inversify-inject-decorators",
            "typingsPackageName": "inversify-inject-decorators",
            "sourceRepoURL": "https://github.com/inversify/inversify-inject-decorators",
            "asOfVersion": "2.0.0"
        },
        {
            "libraryName": "inversify-logger-middleware",
            "typingsPackageName": "inversify-logger-middleware",
            "sourceRepoURL": "https://github.com/inversify/inversify-logger-middleware",
            "asOfVersion": "2.0.0"
        },
        {
            "libraryName": "inversify-restify-utils",
            "typingsPackageName": "inversify-restify-utils",
            "sourceRepoURL": "https://github.com/inversify/inversify-restify-utils",
            "asOfVersion": "2.0.0"
        },
        {
            "libraryName": "Ionic",
            "typingsPackageName": "ionic",
            "sourceRepoURL": "http://ionicframework.com",
            "asOfVersion": "3.19.0"
        },
        {
            "libraryName": "ip-regex",
            "typingsPackageName": "ip-regex",
            "sourceRepoURL": "https://github.com/sindresorhus/ip-regex",
            "asOfVersion": "4.1.0"
        },
        {
            "libraryName": "ipify",
            "typingsPackageName": "ipify",
            "sourceRepoURL": "https://github.com/sindresorhus/ipify",
            "asOfVersion": "3.0.0"
        },
        {
            "libraryName": "is-absolute-url",
            "typingsPackageName": "is-absolute-url",
            "sourceRepoURL": "https://github.com/sindresorhus/is-absolute-url",
            "asOfVersion": "3.0.0"
        },
        {
            "libraryName": "is-archive",
            "typingsPackageName": "is-archive",
            "sourceRepoURL": "https://github.com/sindresorhus/is-archive",
            "asOfVersion": "2.0.0"
        },
        {
            "libraryName": "is-array-sorted",
            "typingsPackageName": "is-array-sorted",
            "sourceRepoURL": "https://github.com/sindresorhus/is-array-sorted",
            "asOfVersion": "2.0.0"
        },
        {
            "libraryName": "is-binary-path",
            "typingsPackageName": "is-binary-path",
            "sourceRepoURL": "https://github.com/sindresorhus/is-binary-path",
            "asOfVersion": "2.1.0"
        },
        {
            "libraryName": "is-compressed",
            "typingsPackageName": "is-compressed",
            "sourceRepoURL": "https://github.com/sindresorhus/is-compressed",
            "asOfVersion": "2.0.0"
        },
        {
            "libraryName": "is-docker",
            "typingsPackageName": "is-docker",
            "sourceRepoURL": "https://github.com/sindresorhus/is-docker",
            "asOfVersion": "2.0.0"
        },
        {
            "libraryName": "is-elevated",
            "typingsPackageName": "is-elevated",
            "sourceRepoURL": "https://github.com/sindresorhus/is-elevated",
            "asOfVersion": "3.0.0"
        },
        {
            "libraryName": "is-fullwidth-code-point",
            "typingsPackageName": "is-fullwidth-code-point",
            "sourceRepoURL": "https://github.com/sindresorhus/is-fullwidth-code-point",
            "asOfVersion": "3.0.0"
        },
        {
            "libraryName": "is-image",
            "typingsPackageName": "is-image",
            "sourceRepoURL": "https://github.com/sindresorhus/is-image",
            "asOfVersion": "3.0.0"
        },
        {
            "libraryName": "is-installed-globally",
            "typingsPackageName": "is-installed-globally",
            "sourceRepoURL": "https://github.com/sindresorhus/is-installed-globally.git",
            "asOfVersion": "0.2.0"
        },
        {
            "libraryName": "is-ip",
            "typingsPackageName": "is-ip",
            "sourceRepoURL": "https://github.com/sindresorhus/is-ip",
            "asOfVersion": "3.0.0"
        },
        {
            "libraryName": "is-lower-case",
            "typingsPackageName": "is-lower-case",
            "sourceRepoURL": "https://github.com/blakeembrey/is-lower-case",
            "asOfVersion": "1.1.2"
        },
        {
            "libraryName": "is-obj",
            "typingsPackageName": "is-obj",
            "sourceRepoURL": "https://github.com/sindresorhus/is-obj",
            "asOfVersion": "2.0.0"
        },
        {
            "libraryName": "is-online",
            "typingsPackageName": "is-online",
            "sourceRepoURL": "https://github.com/sindresorhus/is-online",
            "asOfVersion": "8.1.0"
        },
        {
            "libraryName": "is-path-cwd",
            "typingsPackageName": "is-path-cwd",
            "sourceRepoURL": "https://github.com/sindresorhus/is-path-cwd",
            "asOfVersion": "2.1.0"
        },
        {
            "libraryName": "is-path-in-cwd",
            "typingsPackageName": "is-path-in-cwd",
            "sourceRepoURL": "https://github.com/sindresorhus/is-path-in-cwd",
            "asOfVersion": "2.1.0"
        },
        {
            "libraryName": "is-plain-obj",
            "typingsPackageName": "is-plain-obj",
            "sourceRepoURL": "https://github.com/sindresorhus/is-plain-obj",
            "asOfVersion": "2.0.0"
        },
        {
            "libraryName": "is-plain-object",
            "typingsPackageName": "is-plain-object",
            "sourceRepoURL": "https://github.com/jonschlinkert/is-plain-object",
            "asOfVersion": "2.0.4"
        },
        {
            "libraryName": "is-png",
            "typingsPackageName": "is-png",
            "sourceRepoURL": "https://github.com/sindresorhus/is-png",
            "asOfVersion": "2.0.0"
        },
        {
            "libraryName": "is-reachable",
            "typingsPackageName": "is-reachable",
            "sourceRepoURL": "https://github.com/sindresorhus/is-reachable",
            "asOfVersion": "3.1.0"
        },
        {
            "libraryName": "is-regexp",
            "typingsPackageName": "is-regexp",
            "sourceRepoURL": "https://github.com/sindresorhus/is-regexp",
            "asOfVersion": "2.1.0"
        },
        {
            "libraryName": "is-relative-url",
            "typingsPackageName": "is-relative-url",
            "sourceRepoURL": "https://github.com/sindresorhus/is-relative-url",
            "asOfVersion": "3.0.0"
        },
        {
            "libraryName": "is-root",
            "typingsPackageName": "is-root",
            "sourceRepoURL": "https://github.com/sindresorhus/is-root",
            "asOfVersion": "2.1.0"
        },
        {
            "libraryName": "is-root-path",
            "typingsPackageName": "is-root-path",
            "sourceRepoURL": "https://github.com/sindresorhus/is-root-path",
            "asOfVersion": "2.0.0"
        },
        {
            "libraryName": "is-scoped",
            "typingsPackageName": "is-scoped",
            "sourceRepoURL": "https://github.com/sindresorhus/is-scoped",
            "asOfVersion": "2.0.0"
        },
        {
            "libraryName": "is-stream",
            "typingsPackageName": "is-stream",
            "sourceRepoURL": "https://github.com/sindresorhus/is-stream",
            "asOfVersion": "2.0.0"
        },
        {
            "libraryName": "is-svg",
            "typingsPackageName": "is-svg",
            "sourceRepoURL": "https://github.com/sindresorhus/is-svg",
            "asOfVersion": "4.0.1"
        },
        {
            "libraryName": "is-text-path",
            "typingsPackageName": "is-text-path",
            "sourceRepoURL": "https://github.com/sindresorhus/is-text-path",
            "asOfVersion": "2.0.0"
        },
        {
            "libraryName": "is-upper-case",
            "typingsPackageName": "is-upper-case",
            "sourceRepoURL": "https://github.com/blakeembrey/is-upper-case",
            "asOfVersion": "1.1.2"
        },
        {
            "libraryName": "is-url-superb",
            "typingsPackageName": "is-url-superb",
            "sourceRepoURL": "https://github.com/sindresorhus/is-url-superb",
            "asOfVersion": "3.0.0"
        },
        {
            "libraryName": "issue-regex",
            "typingsPackageName": "issue-regex",
            "sourceRepoURL": "https://github.com/sindresorhus/issue-regex",
            "asOfVersion": "3.1.0"
        },
        {
            "libraryName": "jasmine-expect",
            "typingsPackageName": "jasmine-expect",
            "sourceRepoURL": "https://github.com/JamieMason/Jasmine-Matchers",
            "asOfVersion": "3.8.1"
        },
        {
            "libraryName": "javascript-obfuscator",
            "typingsPackageName": "javascript-obfuscator",
            "sourceRepoURL": "https://github.com/sanex3339/javascript-obfuscator",
            "asOfVersion": "0.17.0"
        },
        {
            "libraryName": "jdenticon",
            "typingsPackageName": "jdenticon",
            "sourceRepoURL": "https://github.com/dmester/jdenticon",
            "asOfVersion": "2.2.0"
        },
        {
            "libraryName": "jest-each",
            "typingsPackageName": "jest-each",
            "sourceRepoURL": "https://github.com/facebook/jest",
            "asOfVersion": "24.3.0"
        },
        {
            "libraryName": "jimp",
            "typingsPackageName": "jimp",
            "sourceRepoURL": "https://github.com/oliver-moran/jimp#readme",
            "asOfVersion": "0.2.28"
        },
        {
            "libraryName": "joData",
            "typingsPackageName": "jodata",
            "sourceRepoURL": "https://github.com/mccow002/joData",
            "asOfVersion": "1.0.13"
        },
        {
            "libraryName": "JointJS",
            "typingsPackageName": "jointjs",
            "sourceRepoURL": "http://www.jointjs.com/",
            "asOfVersion": "2.0.0"
        },
        {
            "libraryName": "jpeg-js",
            "typingsPackageName": "jpeg-js",
            "sourceRepoURL": "https://github.com/eugeneware/jpeg-js",
            "asOfVersion": "0.3.6"
        },
        {
            "libraryName": "jpush-react-native",
            "typingsPackageName": "jpush-react-native",
            "sourceRepoURL": "https://github.com/jpush/jpush-react-native",
            "asOfVersion": "2.0.0"
        },
        {
            "libraryName": "typescript",
            "typingsPackageName": "jquery-notifier",
            "sourceRepoURL": "https://github.com/Microsoft/TypeScript",
            "asOfVersion": "1.3.0"
        },
        {
            "libraryName": "jquery.ajaxfile",
            "typingsPackageName": "jquery.ajaxfile",
            "sourceRepoURL": "https://github.com/fpellet/jquery.ajaxFile",
            "asOfVersion": "0.2.29"
        },
        {
            "libraryName": "js-data",
            "typingsPackageName": "js-data",
            "sourceRepoURL": "https://github.com/js-data/js-data",
            "asOfVersion": "3.0.0"
        },
        {
            "libraryName": "JSData Http Adapter",
            "typingsPackageName": "js-data-http",
            "sourceRepoURL": "https://github.com/js-data/js-data-http",
            "asOfVersion": "3.0.0"
        },
        {
            "libraryName": "js-types",
            "typingsPackageName": "js-types",
            "sourceRepoURL": "https://github.com/sindresorhus/js-types",
            "asOfVersion": "2.1.0"
        },
        {
            "libraryName": "JSNLog",
            "typingsPackageName": "jsnlog",
            "sourceRepoURL": "https://github.com/mperdeck/jsnlog.js",
            "asOfVersion": "2.17.2"
        },
        {
            "libraryName": "jsonschema",
            "typingsPackageName": "jsonschema",
            "sourceRepoURL": "https://github.com/tdegrunt/jsonschema",
            "asOfVersion": "1.1.1"
        },
        {
            "libraryName": "jsplumb",
            "typingsPackageName": "jsplumb",
            "sourceRepoURL": "https://github.com/jsplumb/jsPlumb",
            "asOfVersion": "2.5.7"
        },
        {
            "libraryName": "jsrender",
            "typingsPackageName": "jsrender",
            "sourceRepoURL": "https://github.com/BorisMoore/jsrender",
            "asOfVersion": "1.0.5"
        },
        {
            "libraryName": "junk",
            "typingsPackageName": "junk",
            "sourceRepoURL": "https://github.com/sindresorhus/junk",
            "asOfVersion": "3.0.0"
        },
        {
            "libraryName": "karma-viewport",
            "typingsPackageName": "karma-viewport",
            "sourceRepoURL": "https://github.com/squidfunk/karma-viewport",
            "asOfVersion": "1.0.0"
        },
        {
            "libraryName": "kafkajs",
            "typingsPackageName": "kafkajs",
            "sourceRepoURL": "https://github.com/tulios/kafkajs",
            "asOfVersion": "1.9.0"
        },
        {
            "libraryName": "keycloak-js",
            "typingsPackageName": "keycloak-js",
            "sourceRepoURL": "https://github.com/keycloak/keycloak",
            "asOfVersion": "3.4.1"
        },
        {
            "libraryName": "knex",
            "typingsPackageName": "knex",
            "sourceRepoURL": "https://github.com/tgriesser/knex",
            "asOfVersion": "0.16.1"
        },
        {
            "libraryName": "knockout-paging",
            "typingsPackageName": "knockout-paging",
            "sourceRepoURL": "https://github.com/ErikSchierboom/knockout-paging",
            "asOfVersion": "0.3.1"
        },
        {
            "libraryName": "knockout-pre-rendered",
            "typingsPackageName": "knockout-pre-rendered",
            "sourceRepoURL": "https://github.com/ErikSchierboom/knockout-pre-rendered",
            "asOfVersion": "0.7.1"
        },
        {
            "libraryName": "known",
            "typingsPackageName": "known",
            "sourceRepoURL": "https://github.com/sindresorhus/known",
            "asOfVersion": "3.0.0"
        },
        {
            "libraryName": "koa-jwt",
            "typingsPackageName": "koa-jwt",
            "sourceRepoURL": "https://github.com/koajs/jwt",
            "asOfVersion": "3.3.0"
        },
        {
            "libraryName": "koa-useragent",
            "typingsPackageName": "koa-useragent",
            "sourceRepoURL": "https://github.com/rvboris/koa-useragent",
            "asOfVersion": "2.1.1"
        },
        {
            "libraryName": "koa-pug",
            "typingsPackageName": "koa-pug",
            "sourceRepoURL": "https://github.com/chrisyip/koa-pug",
            "asOfVersion": "4.0.0"
        },
        {
            "libraryName": "lambda-phi",
            "typingsPackageName": "lambda-phi",
            "sourceRepoURL": "https://github.com/elitechance/lambda-phi",
            "asOfVersion": "1.0.1"
        },
        {
            "libraryName": "latest-semver",
            "typingsPackageName": "latest-semver",
            "sourceRepoURL": "https://github.com/sindresorhus/latest-semver",
            "asOfVersion": "2.0.0"
        },
        {
            "libraryName": "latest-version",
            "typingsPackageName": "latest-version",
            "sourceRepoURL": "https://github.com/sindresorhus/latest-version",
            "asOfVersion": "5.0.0"
        },
        {
            "libraryName": "lazy-value",
            "typingsPackageName": "lazy-value",
            "sourceRepoURL": "https://github.com/sindresorhus/lazy-value",
            "asOfVersion": "2.0.0"
        },
        {
            "libraryName": "ldclient-js",
            "typingsPackageName": "ldclient-js",
            "sourceRepoURL": "https://github.com/launchdarkly/js-client",
            "asOfVersion": "1.1.11"
        },
        {
            "libraryName": "leap-year",
            "typingsPackageName": "leap-year",
            "sourceRepoURL": "https://github.com/sindresorhus/leap-year",
            "asOfVersion": "3.0.0"
        },
        {
            "libraryName": "left-pad",
            "typingsPackageName": "left-pad",
            "sourceRepoURL": "https://github.com/stevemao/left-pad",
            "asOfVersion": "1.2.0"
        },
        {
            "libraryName": "leven",
            "typingsPackageName": "leven",
            "sourceRepoURL": "https://github.com/sindresorhus/leven",
            "asOfVersion": "3.0.0"
        },
        {
            "libraryName": "line-column-path",
            "typingsPackageName": "line-column-path",
            "sourceRepoURL": "https://github.com/sindresorhus/line-column-path",
            "asOfVersion": "2.0.0"
        },
        {
            "libraryName": "linkify-issues",
            "typingsPackageName": "linkify-issues",
            "sourceRepoURL": "https://github.com/sindresorhus/linkify-issues",
            "asOfVersion": "2.0.0"
        },
        {
            "libraryName": "linkify-urls",
            "typingsPackageName": "linkify-urls",
            "sourceRepoURL": "https://github.com/sindresorhus/linkify-urls",
            "asOfVersion": "3.1.0"
        },
        {
            "libraryName": "Linq.JS",
            "typingsPackageName": "linq",
            "sourceRepoURL": "https://linqjs.codeplex.com/",
            "asOfVersion": "2.2.33"
        },
        {
            "libraryName": "Linq4JS",
            "typingsPackageName": "linq4js",
            "sourceRepoURL": "https://github.com/morrisjdev/Linq4JS",
            "asOfVersion": "2.1.8"
        },
        {
            "libraryName": "LinqSharp",
            "typingsPackageName": "linqsharp",
            "sourceRepoURL": "https://github.com/brunolm/LinqSharp",
            "asOfVersion": "1.0.0"
        },
        {
            "libraryName": "load-json-file",
            "typingsPackageName": "load-json-file",
            "sourceRepoURL": "https://github.com/sindresorhus/load-json-file",
            "asOfVersion": "5.1.0"
        },
        {
            "libraryName": "localforage",
            "typingsPackageName": "localforage",
            "sourceRepoURL": "https://github.com/localForage/localForage",
            "asOfVersion": "0.0.34"
        },
        {
            "libraryName": "localforage-cordovasqlitedriver",
            "typingsPackageName": "localforage-cordovasqlitedriver",
            "sourceRepoURL": "https://github.com/thgreasi/localForage-cordovaSQLiteDriver",
            "asOfVersion": "1.5.0"
        },
        {
            "libraryName": "locate-path",
            "typingsPackageName": "locate-path",
            "sourceRepoURL": "https://github.com/sindresorhus/locate-path",
            "asOfVersion": "4.0.0"
        },
        {
            "libraryName": "lock-system",
            "typingsPackageName": "lock-system",
            "sourceRepoURL": "https://github.com/sindresorhus/lock-system",
            "asOfVersion": "2.0.0"
        },
        {
            "libraryName": "lodash-decorators",
            "typingsPackageName": "lodash-decorators",
            "sourceRepoURL": "https://github.com/steelsojka/lodash-decorators",
            "asOfVersion": "4.0.0"
        },
        {
            "libraryName": "log-symbols",
            "typingsPackageName": "log-symbols",
            "sourceRepoURL": "https://github.com/sindresorhus/log-symbols",
            "asOfVersion": "3.0.0"
        },
        {
            "libraryName": "log-update",
            "typingsPackageName": "log-update",
            "sourceRepoURL": "https://github.com/sindresorhus/log-update",
            "asOfVersion": "3.1.0"
        },
        {
            "libraryName": "log4javascript",
            "typingsPackageName": "log4javascript",
            "sourceRepoURL": "http://log4javascript.org/",
            "asOfVersion": "1.4.15"
        },
        {
            "libraryName": "log4js",
            "typingsPackageName": "log4js",
            "sourceRepoURL": "https://github.com/nomiddlename/log4js-node",
            "asOfVersion": "2.3.5"
        },
        {
            "libraryName": "logform",
            "typingsPackageName": "logform",
            "sourceRepoURL": "https://github.com/winstonjs/logform",
            "asOfVersion": "1.10.0"
        },
        {
            "libraryName": "loglevel",
            "typingsPackageName": "loglevel",
            "sourceRepoURL": "https://github.com/pimterry/loglevel/",
            "asOfVersion": "1.6.2"
        },
        {
            "libraryName": "looks-same",
            "typingsPackageName": "looks-same",
            "sourceRepoURL": "https://github.com/gemini-testing/looks-same",
            "asOfVersion": "4.1.0"
        },
        {
            "libraryName": "lorem-ipsum",
            "typingsPackageName": "lorem-ipsum",
            "sourceRepoURL": "https://github.com/knicklabs/node-lorem-ipsum",
            "asOfVersion": "2.0.0"
        },
        {
            "libraryName": "loud-rejection",
            "typingsPackageName": "loud-rejection",
            "sourceRepoURL": "https://github.com/sindresorhus/loud-rejection",
            "asOfVersion": "2.0.0"
        },
        {
            "libraryName": "lower-case",
            "typingsPackageName": "lower-case",
            "sourceRepoURL": "https://github.com/blakeembrey/lower-case",
            "asOfVersion": "1.1.3"
        },
        {
            "libraryName": "lower-case-first",
            "typingsPackageName": "lower-case-first",
            "sourceRepoURL": "https://github.com/blakeembrey/lower-case-first",
            "asOfVersion": "1.0.1"
        },
        {
            "libraryName": "make-dir",
            "typingsPackageName": "make-dir",
            "sourceRepoURL": "https://github.com/sindresorhus/make-dir",
            "asOfVersion": "2.1.0"
        },
        {
            "libraryName": "mali",
            "typingsPackageName": "mali",
            "sourceRepoURL": "https://github.com/malijs/mali",
            "asOfVersion": "0.9.2"
        },
        {
            "libraryName": "map-obj",
            "typingsPackageName": "map-obj",
            "sourceRepoURL": "https://github.com/sindresorhus/map-obj",
            "asOfVersion": "3.1.0"
        },
        {
            "libraryName": "maquette",
            "typingsPackageName": "maquette",
            "sourceRepoURL": "http://maquettejs.org/",
            "asOfVersion": "2.1.6"
        },
        {
            "libraryName": "matcher",
            "typingsPackageName": "matcher",
            "sourceRepoURL": "https://github.com/sindresorhus/matcher",
            "asOfVersion": "2.0.0"
        },
        {
            "libraryName": "maxmind",
            "typingsPackageName": "maxmind",
            "sourceRepoURL": "https://github.com/runk/node-maxmind",
            "asOfVersion": "2.0.5"
        },
        {
            "libraryName": "mem",
            "typingsPackageName": "mem",
            "sourceRepoURL": "https://github.com/sindresorhus/mem",
            "asOfVersion": "4.2.0"
        },
        {
            "libraryName": "memoize-one",
            "typingsPackageName": "memoize-one",
            "sourceRepoURL": "https://github.com/alexreardon/memoize-one#readme",
            "asOfVersion": "5.1.0"
        },
        {
            "libraryName": "mendixmodelsdk",
            "typingsPackageName": "mendixmodelsdk",
            "sourceRepoURL": "http://www.mendix.com",
            "asOfVersion": "0.8.1"
        },
        {
            "libraryName": "menubar",
            "typingsPackageName": "menubar",
            "sourceRepoURL": "https://github.com/maxogden/menubar",
            "asOfVersion": "6.0.0"
        },
        {
            "libraryName": "metisMenu",
            "typingsPackageName": "metismenu",
            "sourceRepoURL": "https://github.com/onokumus/metisMenu",
            "asOfVersion": "2.7.1"
        },
        {
            "libraryName": "microgears",
            "typingsPackageName": "microgears",
            "sourceRepoURL": "https://github.com/marcusdb/microgears",
            "asOfVersion": "4.0.5"
        },
        {
            "libraryName": "mnemonic-words",
            "typingsPackageName": "mnemonic-words",
            "sourceRepoURL": "https://github.com/sindresorhus/mnemonic-words",
            "asOfVersion": "1.1.0"
        },
        {
            "libraryName": "mobile-detect",
            "typingsPackageName": "mobile-detect",
            "sourceRepoURL": "http://hgoebl.github.io/mobile-detect.js/",
            "asOfVersion": "1.3.4"
        },
        {
            "libraryName": "mobservable",
            "typingsPackageName": "mobservable",
            "sourceRepoURL": "github.com/mweststrate/mobservable",
            "asOfVersion": "1.2.5"
        },
        {
            "libraryName": "mobservable-react",
            "typingsPackageName": "mobservable-react",
            "sourceRepoURL": "https://github.com/mweststrate/mobservable-react",
            "asOfVersion": "1.0.0"
        },
        {
            "libraryName": "Mobx Cookie",
            "typingsPackageName": "mobx-cookie",
            "sourceRepoURL": "https://github.com/will-stone/mobx-cookie",
            "asOfVersion": "1.1.1"
        },
        {
            "libraryName": "mobx-task",
            "typingsPackageName": "mobx-task",
            "sourceRepoURL": "https://github.com/jeffijoe/mobx-task#readme",
            "asOfVersion": "2.0.0"
        },
        {
            "libraryName": "mockingoose",
            "typingsPackageName": "mockingoose",
            "sourceRepoURL": "https://github.com/alonronin/mockingoose#readme",
            "asOfVersion": "2.13.0"
        },
        {
            "libraryName": "Moment",
            "typingsPackageName": "moment",
            "sourceRepoURL": "https://github.com/moment/moment",
            "asOfVersion": "2.13.0"
        },
        {
            "libraryName": "mongodb-memory-server",
            "typingsPackageName": "mongodb-memory-server",
            "sourceRepoURL": "https://github.com/nodkz/mongodb-memory-server",
            "asOfVersion": "2.3.0"
        },
        {
            "libraryName": "Monk",
            "typingsPackageName": "monk",
            "sourceRepoURL": "https://github.com/LearnBoost/monk.git",
            "asOfVersion": "6.0.0"
        },
        {
            "libraryName": "month-days",
            "typingsPackageName": "month-days",
            "sourceRepoURL": "https://github.com/sindresorhus/month-days",
            "asOfVersion": "3.0.0"
        },
        {
            "libraryName": "morphdom",
            "typingsPackageName": "morphdom",
            "sourceRepoURL": "https://github.com/patrick-steele-idem/morphdom",
            "asOfVersion": "2.4.0"
        },
        {
            "libraryName": "move-file",
            "typingsPackageName": "move-file",
            "sourceRepoURL": "https://github.com/sindresorhus/move-file",
            "asOfVersion": "1.1.0"
        },
        {
            "libraryName": "MQTT",
            "typingsPackageName": "mqtt",
            "sourceRepoURL": "https://github.com/mqttjs/MQTT.js",
            "asOfVersion": "2.5.0"
        },
        {
            "libraryName": "multimatch",
            "typingsPackageName": "multimatch",
            "sourceRepoURL": "https://github.com/sindresorhus/multimatch",
            "asOfVersion": "4.0.0"
        },
        {
            "libraryName": "nano",
            "typingsPackageName": "nano",
            "sourceRepoURL": "https://github.com/apache/couchdb-nano",
            "asOfVersion": "7.0.0"
        },
        {
            "libraryName": "natsort",
            "typingsPackageName": "natsort",
            "sourceRepoURL": "https://github.com/netop/natsort",
            "asOfVersion": "2.0.0"
        },
        {
            "libraryName": "typescript",
            "typingsPackageName": "navigator-permissions",
            "sourceRepoURL": "https://developer.mozilla.org/en-US/docs/Web/API/Permissions",
            "asOfVersion": "2.0.0"
        },
        {
            "libraryName": "negative-array",
            "typingsPackageName": "negative-array",
            "sourceRepoURL": "https://github.com/sindresorhus/negative-array",
            "asOfVersion": "2.1.0"
        },
        {
            "libraryName": "negative-zero",
            "typingsPackageName": "negative-zero",
            "sourceRepoURL": "https://github.com/sindresorhus/negative-zero",
            "asOfVersion": "3.0.0"
        },
        {
            "libraryName": "new-github-issue-url",
            "typingsPackageName": "new-github-issue-url",
            "sourceRepoURL": "https://github.com/sindresorhus/new-github-issue-url",
            "asOfVersion": "0.2.1"
        },
        {
            "libraryName": "new-github-release-url",
            "typingsPackageName": "new-github-release-url",
            "sourceRepoURL": "https://github.com/sindresorhus/new-github-release-url",
            "asOfVersion": "1.0.0"
        },
        {
            "libraryName": "ng-table",
            "typingsPackageName": "ng-table",
            "sourceRepoURL": "https://github.com/esvit/ng-table",
            "asOfVersion": "2.0.1"
        },
        {
            "libraryName": "nock",
            "typingsPackageName": "nock",
            "sourceRepoURL": "https://github.com/nock/nock",
            "asOfVersion": "11.1.0"
        },
        {
            "libraryName": "node-pg-migrate",
            "typingsPackageName": "node-pg-migrate",
            "sourceRepoURL": "https://github.com/theoephraim/node-pg-migrate#readme",
            "asOfVersion": "2.15.0"
        },
        {
            "libraryName": "node-sql-parser",
            "typingsPackageName": "node-sql-parser",
            "sourceRepoURL": "https://github.com/taozhi8833998/node-sql-parser#readme",
            "asOfVersion": "1.1.0"
        },
        {
            "libraryName": "node-waves",
            "typingsPackageName": "node-waves",
            "sourceRepoURL": "http://fian.my.id/Waves",
            "asOfVersion": "0.7.6"
        },
        {
            "libraryName": "normalize-url",
            "typingsPackageName": "normalize-url",
            "sourceRepoURL": "https://github.com/sindresorhus/normalize-url",
            "asOfVersion": "4.2.0"
        },
        {
            "libraryName": "Normalizr",
            "typingsPackageName": "normalizr",
            "sourceRepoURL": "https://github.com/paularmstrong/normalizr",
            "asOfVersion": "2.0.18"
        },
        {
            "libraryName": "npm-email",
            "typingsPackageName": "npm-email",
            "sourceRepoURL": "https://github.com/sindresorhus/npm-email",
            "asOfVersion": "3.1.0"
        },
        {
            "libraryName": "npm-keyword",
            "typingsPackageName": "npm-keyword",
            "sourceRepoURL": "https://github.com/sindresorhus/npm-keyword",
            "asOfVersion": "6.0.0"
        },
        {
            "libraryName": "npm-name",
            "typingsPackageName": "npm-name",
            "sourceRepoURL": "https://github.com/sindresorhus/npm-name",
            "asOfVersion": "5.2.1"
        },
        {
            "libraryName": "npm-run-path",
            "typingsPackageName": "npm-run-path",
            "sourceRepoURL": "https://github.com/sindresorhus/npm-run-path",
            "asOfVersion": "3.0.1"
        },
        {
            "libraryName": "npm-user",
            "typingsPackageName": "npm-user",
            "sourceRepoURL": "https://github.com/sindresorhus/npm-user",
            "asOfVersion": "4.0.0"
        },
        {
            "libraryName": "Nuka Carousel",
            "typingsPackageName": "nuka-carousel",
            "sourceRepoURL": "https://github.com/FormidableLabs/nuka-carousel/",
            "asOfVersion": "4.4.6"
        },
        {
            "libraryName": "Numbro",
            "typingsPackageName": "numbro",
            "sourceRepoURL": "https://github.com/foretagsplatsen/numbro/",
            "asOfVersion": "1.9.3"
        },
        {
            "libraryName": "odata",
            "typingsPackageName": "odata",
            "sourceRepoURL": "https://github.com/janhommes/odata",
            "asOfVersion": "1.0.3"
        },
        {
            "libraryName": "o.js",
            "typingsPackageName": "o.js",
            "sourceRepoURL": "https://github.com/janhommes/o.js",
            "asOfVersion": "1.0.3"
        },
        {
            "libraryName": "on-change",
            "typingsPackageName": "on-change",
            "sourceRepoURL": "https://github.com/sindresorhus/on-change",
            "asOfVersion": "1.1.0"
        },
        {
            "libraryName": "onetime",
            "typingsPackageName": "onetime",
            "sourceRepoURL": "https://github.com/sindresorhus/onetime",
            "asOfVersion": "4.0.0"
        },
        {
            "libraryName": "Onsen UI",
            "typingsPackageName": "onsenui",
            "sourceRepoURL": "http://onsen.io",
            "asOfVersion": "2.0.0"
        },
        {
            "libraryName": "open",
            "typingsPackageName": "open",
            "sourceRepoURL": "https://github.com/sindresorhus/open",
            "asOfVersion": "6.2.0"
        },
        {
            "libraryName": "open-editor",
            "typingsPackageName": "open-editor",
            "sourceRepoURL": "https://github.com/sindresorhus/open-editor",
            "asOfVersion": "2.0.0"
        },
        {
            "libraryName": "openid-client",
            "typingsPackageName": "openid-client",
            "sourceRepoURL": "https://github.com/panva/node-openid-client",
            "asOfVersion": "3.7.0"
        },
        {
            "libraryName": "opn",
            "typingsPackageName": "opn",
            "sourceRepoURL": "https://github.com/sindresorhus/opn",
            "asOfVersion": "5.5.0"
        },
        {
            "libraryName": "ora",
            "typingsPackageName": "ora",
            "sourceRepoURL": "https://github.com/sindresorhus/ora",
            "asOfVersion": "3.2.0"
        },
        {
            "libraryName": "os-locale",
            "typingsPackageName": "os-locale",
            "sourceRepoURL": "https://github.com/sindresorhus/os-locale",
            "asOfVersion": "4.0.0"
        },
        {
            "libraryName": "os-name",
            "typingsPackageName": "os-name",
            "sourceRepoURL": "https://github.com/sindresorhus/os-name",
            "asOfVersion": "3.1.0"
        },
        {
            "libraryName": "otplib",
            "typingsPackageName": "otplib",
            "sourceRepoURL": "https://github.com/yeojz/otplib",
            "asOfVersion": "10.0.0"
        },
        {
            "libraryName": "overwatch-api",
            "typingsPackageName": "overwatch-api",
            "sourceRepoURL": "https://github.com/alfg/overwatch-api",
            "asOfVersion": "0.7.1"
        },
        {
            "libraryName": "p-all",
            "typingsPackageName": "p-all",
            "sourceRepoURL": "https://github.com/sindresorhus/p-all",
            "asOfVersion": "2.0.0"
        },
        {
            "libraryName": "p-any",
            "typingsPackageName": "p-any",
            "sourceRepoURL": "https://github.com/sindresorhus/p-any",
            "asOfVersion": "2.0.0"
        },
        {
            "libraryName": "p-cancelable",
            "typingsPackageName": "p-cancelable",
            "sourceRepoURL": "https://github.com/sindresorhus/p-cancelable",
            "asOfVersion": "1.1.0"
        },
        {
            "libraryName": "p-catch-if",
            "typingsPackageName": "p-catch-if",
            "sourceRepoURL": "https://github.com/sindresorhus/p-catch-if",
            "asOfVersion": "2.0.0"
        },
        {
            "libraryName": "p-debounce",
            "typingsPackageName": "p-debounce",
            "sourceRepoURL": "https://github.com/sindresorhus/p-debounce",
            "asOfVersion": "2.0.0"
        },
        {
            "libraryName": "p-defer",
            "typingsPackageName": "p-defer",
            "sourceRepoURL": "https://github.com/sindresorhus/p-defer",
            "asOfVersion": "2.0.0"
        },
        {
            "libraryName": "p-do-whilst",
            "typingsPackageName": "p-do-whilst",
            "sourceRepoURL": "https://github.com/sindresorhus/p-do-whilst",
            "asOfVersion": "1.0.0"
        },
        {
            "libraryName": "p-each-series",
            "typingsPackageName": "p-each-series",
            "sourceRepoURL": "https://github.com/sindresorhus/p-each-series",
            "asOfVersion": "2.0.0"
        },
        {
            "libraryName": "p-event",
            "typingsPackageName": "p-event",
            "sourceRepoURL": "https://github.com/sindresorhus/p-event",
            "asOfVersion": "3.0.0"
        },
        {
            "libraryName": "p-every",
            "typingsPackageName": "p-every",
            "sourceRepoURL": "https://github.com/kevva/p-every",
            "asOfVersion": "2.0.0"
        },
        {
            "libraryName": "p-forever",
            "typingsPackageName": "p-forever",
            "sourceRepoURL": "https://github.com/sindresorhus/p-forever",
            "asOfVersion": "2.0.0"
        },
        {
            "libraryName": "p-is-promise",
            "typingsPackageName": "p-is-promise",
            "sourceRepoURL": "https://github.com/sindresorhus/p-is-promise",
            "asOfVersion": "2.1.0"
        },
        {
            "libraryName": "p-lazy",
            "typingsPackageName": "p-lazy",
            "sourceRepoURL": "https://github.com/sindresorhus/p-lazy",
            "asOfVersion": "2.0.0"
        },
        {
            "libraryName": "p-limit",
            "typingsPackageName": "p-limit",
            "sourceRepoURL": "https://github.com/sindresorhus/p-limit",
            "asOfVersion": "2.2.0"
        },
        {
            "libraryName": "p-locate",
            "typingsPackageName": "p-locate",
            "sourceRepoURL": "https://github.com/sindresorhus/p-locate",
            "asOfVersion": "4.0.0"
        },
        {
            "libraryName": "p-log",
            "typingsPackageName": "p-log",
            "sourceRepoURL": "https://github.com/sindresorhus/p-log",
            "asOfVersion": "2.0.0"
        },
        {
            "libraryName": "p-map",
            "typingsPackageName": "p-map",
            "sourceRepoURL": "https://github.com/sindresorhus/p-map",
            "asOfVersion": "2.0.0"
        },
        {
            "libraryName": "p-map-series",
            "typingsPackageName": "p-map-series",
            "sourceRepoURL": "https://github.com/sindresorhus/p-map-series",
            "asOfVersion": "2.0.0"
        },
        {
            "libraryName": "p-memoize",
            "typingsPackageName": "p-memoize",
            "sourceRepoURL": "https://github.com/sindresorhus/p-memoize",
            "asOfVersion": "3.0.0"
        },
        {
            "libraryName": "p-min-delay",
            "typingsPackageName": "p-min-delay",
            "sourceRepoURL": "https://github.com/sindresorhus/p-min-delay",
            "asOfVersion": "3.0.0"
        },
        {
            "libraryName": "p-one",
            "typingsPackageName": "p-one",
            "sourceRepoURL": "https://github.com/kevva/p-one",
            "asOfVersion": "2.0.0"
        },
        {
            "libraryName": "p-pipe",
            "typingsPackageName": "p-pipe",
            "sourceRepoURL": "https://github.com/sindresorhus/p-pipe",
            "asOfVersion": "2.0.1"
        },
        {
            "libraryName": "p-progress",
            "typingsPackageName": "p-progress",
            "sourceRepoURL": "https://github.com/sindresorhus/p-progress",
            "asOfVersion": "0.3.0"
        },
        {
            "libraryName": "p-props",
            "typingsPackageName": "p-props",
            "sourceRepoURL": "https://github.com/sindresorhus/p-props",
            "asOfVersion": "2.0.0"
        },
        {
            "libraryName": "p-queue",
            "typingsPackageName": "p-queue",
            "sourceRepoURL": "https://github.com/sindresorhus/p-queue",
            "asOfVersion": "3.2.1"
        },
        {
            "libraryName": "p-reduce",
            "typingsPackageName": "p-reduce",
            "sourceRepoURL": "https://github.com/sindresorhus/p-reduce",
            "asOfVersion": "2.0.0"
        },
        {
            "libraryName": "p-reflect",
            "typingsPackageName": "p-reflect",
            "sourceRepoURL": "https://github.com/sindresorhus/p-reflect",
            "asOfVersion": "2.0.0"
        },
        {
            "libraryName": "p-retry",
            "typingsPackageName": "p-retry",
            "sourceRepoURL": "https://github.com/sindresorhus/p-retry",
            "asOfVersion": "4.0.0"
        },
        {
            "libraryName": "p-series",
            "typingsPackageName": "p-series",
            "sourceRepoURL": "https://github.com/sindresorhus/p-series",
            "asOfVersion": "2.0.0"
        },
        {
            "libraryName": "p-settle",
            "typingsPackageName": "p-settle",
            "sourceRepoURL": "https://github.com/sindresorhus/p-settle",
            "asOfVersion": "3.0.0"
        },
        {
            "libraryName": "p-some",
            "typingsPackageName": "p-some",
            "sourceRepoURL": "https://github.com/sindresorhus/p-some",
            "asOfVersion": "4.0.1"
        },
        {
            "libraryName": "p-tap",
            "typingsPackageName": "p-tap",
            "sourceRepoURL": "https://github.com/sindresorhus/p-tap",
            "asOfVersion": "2.0.0"
        },
        {
            "libraryName": "p-throttle",
            "typingsPackageName": "p-throttle",
            "sourceRepoURL": "https://github.com/sindresorhus/p-throttle",
            "asOfVersion": "2.1.0"
        },
        {
            "libraryName": "p-time",
            "typingsPackageName": "p-time",
            "sourceRepoURL": "https://github.com/sindresorhus/p-time",
            "asOfVersion": "2.0.0"
        },
        {
            "libraryName": "p-timeout",
            "typingsPackageName": "p-timeout",
            "sourceRepoURL": "https://github.com/sindresorhus/p-timeout",
            "asOfVersion": "3.0.0"
        },
        {
            "libraryName": "p-times",
            "typingsPackageName": "p-times",
            "sourceRepoURL": "https://github.com/sindresorhus/p-times",
            "asOfVersion": "2.0.0"
        },
        {
            "libraryName": "p-try",
            "typingsPackageName": "p-try",
            "sourceRepoURL": "https://github.com/sindresorhus/p-try",
            "asOfVersion": "2.1.0"
        },
        {
            "libraryName": "p-wait-for",
            "typingsPackageName": "p-wait-for",
            "sourceRepoURL": "https://github.com/sindresorhus/p-wait-for",
            "asOfVersion": "3.0.0"
        },
        {
            "libraryName": "p-waterfall",
            "typingsPackageName": "p-waterfall",
            "sourceRepoURL": "https://github.com/sindresorhus/p-waterfall",
            "asOfVersion": "2.0.0"
        },
        {
            "libraryName": "p-whilst",
            "typingsPackageName": "p-whilst",
            "sourceRepoURL": "https://github.com/sindresorhus/p-whilst",
            "asOfVersion": "2.0.0"
        },
        {
            "libraryName": "package-json",
            "typingsPackageName": "package-json",
            "sourceRepoURL": "https://github.com/sindresorhus/package-json",
            "asOfVersion": "6.1.0"
        },
        {
            "libraryName": "paper",
            "typingsPackageName": "paper",
            "sourceRepoURL": "https://github.com/paperjs/paper.js",
            "asOfVersion": "0.12.3"
        },
        {
            "libraryName": "param-case",
            "typingsPackageName": "param-case",
            "sourceRepoURL": "https://github.com/blakeembrey/param-case",
            "asOfVersion": "1.1.2"
        },
        {
            "libraryName": "park-miller",
            "typingsPackageName": "park-miller",
            "sourceRepoURL": "https://github.com/sindresorhus/park-miller",
            "asOfVersion": "1.1.0"
        },
        {
            "libraryName": "parse-columns",
            "typingsPackageName": "parse-columns",
            "sourceRepoURL": "https://github.com/sindresorhus/parse-columns",
            "asOfVersion": "2.0.0"
        },
        {
            "libraryName": "parse-ms",
            "typingsPackageName": "parse-ms",
            "sourceRepoURL": "https://github.com/sindresorhus/parse-ms",
            "asOfVersion": "2.1.0"
        },
        {
            "libraryName": "pascal-case",
            "typingsPackageName": "pascal-case",
            "sourceRepoURL": "https://github.com/blakeembrey/pascal-case",
            "asOfVersion": "1.1.2"
        },
        {
            "libraryName": "passport-client-cert",
            "typingsPackageName": "passport-client-cert",
            "sourceRepoURL": "https://github.com/ripjar/passport-client-cert",
            "asOfVersion": "2.1.0"
        },
        {
            "libraryName": "path-case",
            "typingsPackageName": "path-case",
            "sourceRepoURL": "https://github.com/blakeembrey/path-case",
            "asOfVersion": "1.1.2"
        },
        {
            "libraryName": "path-exists",
            "typingsPackageName": "path-exists",
            "sourceRepoURL": "https://github.com/sindresorhus/path-exists",
            "asOfVersion": "4.0.0"
        },
        {
            "libraryName": "path-key",
            "typingsPackageName": "path-key",
            "sourceRepoURL": "https://github.com/sindresorhus/path-key",
            "asOfVersion": "3.0.1"
        },
        {
            "libraryName": "path-to-regexp",
            "typingsPackageName": "path-to-regexp",
            "sourceRepoURL": "https://github.com/pillarjs/path-to-regexp",
            "asOfVersion": "1.7.0"
        },
        {
            "libraryName": "path-type",
            "typingsPackageName": "path-type",
            "sourceRepoURL": "https://github.com/sindresorhus/path-type",
            "asOfVersion": "4.0.0"
        },
        {
            "libraryName": "perfect-scrollbar",
            "typingsPackageName": "perfect-scrollbar",
            "sourceRepoURL": "https://github.com/noraesae/perfect-scrollbar",
            "asOfVersion": "1.3.0"
        },
        {
            "libraryName": "pg-connection-string",
            "typingsPackageName": "pg-connection-string",
            "sourceRepoURL": "https://github.com/iceddev/pg-connection-string",
            "asOfVersion": "2.0.0"
        },
        {
            "libraryName": "pg-promise",
            "typingsPackageName": "pg-promise",
            "sourceRepoURL": "https://github.com/vitaly-t/pg-promise",
            "asOfVersion": "5.4.3"
        },
        {
            "libraryName": "phin",
            "typingsPackageName": "phin",
            "sourceRepoURL": "https://github.com/ethanent/phin",
            "asOfVersion": "3.4.0"
        },
        {
            "libraryName": "phonegap-plugin-push",
            "typingsPackageName": "phonegap-plugin-push",
            "sourceRepoURL": "https://github.com/phonegap/phonegap-plugin-push",
            "asOfVersion": "2.1.2"
        },
        {
            "libraryName": "pixi-spine",
            "typingsPackageName": "pixi-spine",
            "sourceRepoURL": "https://github.com/pixijs/pixi-spine",
            "asOfVersion": "1.4.2"
        },
        {
            "libraryName": "pixi.js",
            "typingsPackageName": "pixi.js",
            "sourceRepoURL": "https://github.com/pixijs/pixi.js/tree/v4.x",
            "asOfVersion": "5.0.0"
        },
        {
            "libraryName": "pkcs11js",
            "typingsPackageName": "pkcs11js",
            "sourceRepoURL": "https://github.com/PeculiarVentures/pkcs11js",
            "asOfVersion": "1.0.4"
        },
        {
            "libraryName": "pkg-conf",
            "typingsPackageName": "pkg-conf",
            "sourceRepoURL": "https://github.com/sindresorhus/pkg-conf",
            "asOfVersion": "3.0.0"
        },
        {
            "libraryName": "pkg-dir",
            "typingsPackageName": "pkg-dir",
            "sourceRepoURL": "https://github.com/sindresorhus/pkg-dir",
            "asOfVersion": "4.0.0"
        },
        {
            "libraryName": "pkg-up",
            "typingsPackageName": "pkg-up",
            "sourceRepoURL": "https://github.com/sindresorhus/pkg-up",
            "asOfVersion": "3.1.0"
        },
        {
            "libraryName": "pkg-versions",
            "typingsPackageName": "pkg-versions",
            "sourceRepoURL": "https://github.com/sindresorhus/pkg-versions",
            "asOfVersion": "2.0.0"
        },
        {
            "libraryName": "playcanvas",
            "typingsPackageName": "playcanvas",
            "sourceRepoURL": "https://github.com/playcanvas/engine",
            "asOfVersion": "1.23.0"
        },
        {
            "libraryName": "plottable",
            "typingsPackageName": "plottable",
            "sourceRepoURL": "http://plottablejs.org/",
            "asOfVersion": "3.7.0"
        },
        {
            "libraryName": "plur",
            "typingsPackageName": "plur",
            "sourceRepoURL": "https://github.com/sindresorhus/plur",
            "asOfVersion": "3.1.0"
        },
        {
            "libraryName": "png-async",
            "typingsPackageName": "png-async",
            "sourceRepoURL": "https://github.com/kanreisa/node-png-async",
            "asOfVersion": "0.9.4"
        },
        {
            "libraryName": "poly2tri.js",
            "typingsPackageName": "poly2tri",
            "sourceRepoURL": "https://github.com/r3mi/poly2tri.js",
            "asOfVersion": "1.4.0"
        },
        {
            "libraryName": "popper.js",
            "typingsPackageName": "popper.js",
            "sourceRepoURL": "https://github.com/FezVrasta/popper.js/",
            "asOfVersion": "1.11.0"
        },
        {
            "libraryName": "positive-zero",
            "typingsPackageName": "positive-zero",
            "sourceRepoURL": "https://github.com/sindresorhus/positive-zero",
            "asOfVersion": "3.0.0"
        },
        {
            "libraryName": "Prando",
            "typingsPackageName": "prando",
            "sourceRepoURL": "https://github.com/zeh/prando",
            "asOfVersion": "1.0.0"
        },
        {
            "libraryName": "pretty-bytes",
            "typingsPackageName": "pretty-bytes",
            "sourceRepoURL": "https://github.com/sindresorhus/pretty-bytes",
            "asOfVersion": "5.2.0"
        },
        {
            "libraryName": "pretty-format",
            "typingsPackageName": "pretty-format",
            "sourceRepoURL": "https://github.com/facebook/jest/tree/master/packages/pretty-format",
            "asOfVersion": "24.3.0"
        },
        {
            "libraryName": "pretty-ms",
            "typingsPackageName": "pretty-ms",
            "sourceRepoURL": "https://github.com/sindresorhus/pretty-ms",
            "asOfVersion": "5.0.0"
        },
        {
            "libraryName": "ProtoBuf.js",
            "typingsPackageName": "protobufjs",
            "sourceRepoURL": "https://github.com/dcodeIO/ProtoBuf.js",
            "asOfVersion": "6.0.0"
        },
        {
            "libraryName": "Protractor",
            "typingsPackageName": "protractor",
            "sourceRepoURL": "https://github.com/angular/protractor",
            "asOfVersion": "4.0.0"
        },
        {
            "libraryName": "ps-list",
            "typingsPackageName": "ps-list",
            "sourceRepoURL": "https://github.com/sindresorhus/ps-list",
            "asOfVersion": "6.2.1"
        },
        {
            "libraryName": "public-ip",
            "typingsPackageName": "public-ip",
            "sourceRepoURL": "https://github.com/sindresorhus/public-ip",
            "asOfVersion": "3.1.0"
        },
        {
            "libraryName": "pupa",
            "typingsPackageName": "pupa",
            "sourceRepoURL": "https://github.com/sindresorhus/pupa",
            "asOfVersion": "2.0.0"
        },
        {
            "libraryName": "qiniu",
            "typingsPackageName": "qiniu",
            "sourceRepoURL": "https://github.com/qiniu/nodejs-sdk",
            "asOfVersion": "7.0.1"
        },
        {
            "libraryName": "qrcode-generator",
            "typingsPackageName": "qrcode-generator",
            "sourceRepoURL": "https://github.com/kazuhikoarase/qrcode-generator",
            "asOfVersion": "1.0.6"
        },
        {
            "libraryName": "query-string",
            "typingsPackageName": "query-string",
            "sourceRepoURL": "https://github.com/sindresorhus/query-string",
            "asOfVersion": "6.3.0"
        },
        {
            "libraryName": "quick-lru",
            "typingsPackageName": "quick-lru",
            "sourceRepoURL": "https://github.com/sindresorhus/quick-lru",
            "asOfVersion": "3.0.0"
        },
        {
            "libraryName": "qunit-dom",
            "typingsPackageName": "qunit-dom",
            "sourceRepoURL": "https://github.com/simplabs/qunit-dom#readme",
            "asOfVersion": "0.7.0"
        },
        {
            "libraryName": "random-float",
            "typingsPackageName": "random-float",
            "sourceRepoURL": "https://github.com/sindresorhus/random-float",
            "asOfVersion": "2.0.0"
        },
        {
            "libraryName": "random-int",
            "typingsPackageName": "random-int",
            "sourceRepoURL": "https://github.com/sindresorhus/random-int",
            "asOfVersion": "2.0.0"
        },
        {
            "libraryName": "random-item",
            "typingsPackageName": "random-item",
            "sourceRepoURL": "https://github.com/sindresorhus/random-item",
            "asOfVersion": "2.0.0"
        },
        {
            "libraryName": "random-js",
            "typingsPackageName": "random-js",
            "sourceRepoURL": "https://github.com/ckknight/random-js",
            "asOfVersion": "2.0.0"
        },
        {
            "libraryName": "random-obj-key",
            "typingsPackageName": "random-obj-key",
            "sourceRepoURL": "https://github.com/sindresorhus/random-obj-key",
            "asOfVersion": "2.0.0"
        },
        {
            "libraryName": "random-obj-prop",
            "typingsPackageName": "random-obj-prop",
            "sourceRepoURL": "https://github.com/sindresorhus/random-obj-prop",
            "asOfVersion": "2.0.0"
        },
        {
            "libraryName": "randoma",
            "typingsPackageName": "randoma",
            "sourceRepoURL": "https://github.com/sindresorhus/randoma",
            "asOfVersion": "1.3.0"
        },
        {
            "libraryName": "Raven JS",
            "typingsPackageName": "raven-js",
            "sourceRepoURL": "https://github.com/getsentry/raven-js",
            "asOfVersion": "3.10.0"
        },
        {
            "libraryName": "raw-body",
            "typingsPackageName": "raw-body",
            "sourceRepoURL": "https://github.com/stream-utils/raw-body",
            "asOfVersion": "2.3.0"
        },
        {
            "libraryName": "re2",
            "typingsPackageName": "re2",
            "sourceRepoURL": "https://github.com/uhop/node-re2",
            "asOfVersion": "1.10.3"
        },
        {
            "libraryName": "react-chartjs-2",
            "typingsPackageName": "react-chartjs-2",
            "sourceRepoURL": "https://github.com/gor181/react-chartjs-2",
            "asOfVersion": "2.5.7"
        },
        {
            "libraryName": "react-circular-progressbar",
            "typingsPackageName": "react-circular-progressbar",
            "sourceRepoURL": "https://github.com/kevinsqi/react-circular-progressbar#readme",
            "asOfVersion": "1.1.0"
        },
        {
            "libraryName": "react-content-loader",
            "typingsPackageName": "react-content-loader",
            "sourceRepoURL": "https://github.com/danilowoz/react-content-loader",
            "asOfVersion": "4.0.0"
        },
        {
            "libraryName": "react-day-picker",
            "typingsPackageName": "react-day-picker",
            "sourceRepoURL": "https://github.com/gpbl/react-day-picker",
            "asOfVersion": "5.3.0"
        },
        {
            "libraryName": "react-dnd",
            "typingsPackageName": "react-dnd",
            "sourceRepoURL": "https://github.com/react-dnd/react-dnd",
            "asOfVersion": "3.0.2"
        },
        {
            "libraryName": "react-dnd-html5-backend",
            "typingsPackageName": "react-dnd-html5-backend",
            "sourceRepoURL": "https://github.com/react-dnd/react-dnd",
            "asOfVersion": "3.0.2"
        },
        {
            "libraryName": "react-dnd-test-backend",
            "typingsPackageName": "react-dnd-test-backend",
            "sourceRepoURL": "https://github.com/react-dnd/react-dnd",
            "asOfVersion": "3.0.2"
        },
        {
            "libraryName": "react-dnd-touch-backend",
            "typingsPackageName": "react-dnd-touch-backend",
            "sourceRepoURL": "https://github.com/react-dnd/react-dnd",
            "asOfVersion": "0.5.0"
        },
        {
            "libraryName": "react-dropzone",
            "typingsPackageName": "react-dropzone",
            "sourceRepoURL": "https://github.com/react-dropzone/react-dropzone",
            "asOfVersion": "5.1.0"
        },
        {
            "libraryName": "react-flip-move",
            "typingsPackageName": "react-flip-move",
            "sourceRepoURL": "https://github.com/joshwcomeau/react-flip-move",
            "asOfVersion": "2.9.12"
        },
        {
            "libraryName": "react-ga",
            "typingsPackageName": "react-ga",
            "sourceRepoURL": "https://github.com/react-ga/react-ga",
            "asOfVersion": "2.3.0"
        },
        {
            "libraryName": "react-i18next",
            "typingsPackageName": "react-i18next",
            "sourceRepoURL": "https://github.com/i18next/react-i18next",
            "asOfVersion": "8.1.0"
        },
        {
            "libraryName": "React Icons",
            "typingsPackageName": "react-icons",
            "sourceRepoURL": "https://www.npmjs.com/package/react-icons",
            "asOfVersion": "3.0.0"
        },
        {
            "libraryName": "react-inlinesvg",
            "typingsPackageName": "react-inlinesvg",
            "sourceRepoURL": "https://github.com/gilbarbara/react-inlinesvg#readme",
            "asOfVersion": "1.0.0"
        },
        {
            "libraryName": "react-intl",
            "typingsPackageName": "react-intl",
            "sourceRepoURL": "https://github.com/formatjs/react-intl",
            "asOfVersion": "3.0.0"
        },
        {
            "libraryName": "react-jss",
            "typingsPackageName": "react-jss",
            "sourceRepoURL": "https://github.com/cssinjs/react-jss#readme",
            "asOfVersion": "10.0.0"
        },
        {
            "libraryName": "react-monaco-editor",
            "typingsPackageName": "react-monaco-editor",
            "sourceRepoURL": "https://github.com/superRaytin/react-monaco-editor",
            "asOfVersion": "0.16.0"
        },
        {
            "libraryName": "react-native-collapsible",
            "typingsPackageName": "react-native-collapsible",
            "sourceRepoURL": "https://github.com/oblador/react-native-collapsible",
            "asOfVersion": "0.11.0"
        },
        {
            "libraryName": "react-native-elements",
            "typingsPackageName": "react-native-elements",
            "sourceRepoURL": "https://github.com/react-native-training/react-native-elements",
            "asOfVersion": "0.18.0"
        },
        {
            "libraryName": "react-native-goby",
            "typingsPackageName": "react-native-goby",
            "sourceRepoURL": "https://gitlab.com/MessageDream/react-native-goby",
            "asOfVersion": "0.0.5"
        },
        {
            "libraryName": "react-native-google-analytics-bridge",
            "typingsPackageName": "react-native-google-analytics-bridge",
            "sourceRepoURL": "https://github.com/idehub/react-native-google-analytics-bridge",
            "asOfVersion": "5.3.3"
        },
        {
            "libraryName": "react-native-linear-gradient",
            "typingsPackageName": "react-native-linear-gradient",
            "sourceRepoURL": "https://github.com/react-native-community/react-native-linear-gradient",
            "asOfVersion": "2.4.0"
        },
        {
            "libraryName": "react-native-modal",
            "typingsPackageName": "react-native-modal",
            "sourceRepoURL": "https://github.com/react-native-community/react-native-modal",
            "asOfVersion": "4.1.1"
        },
        {
            "libraryName": "react-native-navigation",
            "typingsPackageName": "react-native-navigation",
            "sourceRepoURL": "https://github.com/wix/react-native-navigation",
            "asOfVersion": "2.0.0"
        },
        {
            "libraryName": "react-native-permissions",
            "typingsPackageName": "react-native-permissions",
            "sourceRepoURL": "https://github.com/yonahforst/react-native-permissions",
            "asOfVersion": "2.0.0"
        },
        {
            "libraryName": "react-navigation-material-bottom-tabs",
            "typingsPackageName": "react-navigation-material-bottom-tabs",
            "sourceRepoURL": "https://github.com/react-navigation/material-bottom-tabs",
            "asOfVersion": "2.0.0"
        },
        {
            "libraryName": "react-sortable-pane",
            "typingsPackageName": "react-sortable-pane",
            "sourceRepoURL": "https://github.com/bokuweb/react-sortable-pane",
            "asOfVersion": "1.0.0"
        },
        {
            "libraryName": "react-split-pane",
            "typingsPackageName": "react-split-pane",
            "sourceRepoURL": "https://github.com/tomkp/react-split-pane",
            "asOfVersion": "0.1.67"
        },
        {
            "libraryName": "react-sticky-box",
            "typingsPackageName": "react-sticky-box",
            "sourceRepoURL": "https://github.com/codecks-io/react-sticky-box",
            "asOfVersion": "0.8.0"
        },
        {
            "libraryName": "react-svg",
            "typingsPackageName": "react-svg",
            "sourceRepoURL": "https://github.com/tanem/react-svg",
            "asOfVersion": "5.0.0"
        },
        {
            "libraryName": "react-tether",
            "typingsPackageName": "react-tether",
            "sourceRepoURL": "https://github.com/danreeves/react-tether",
            "asOfVersion": "1.0.0"
        },
        {
            "libraryName": "react-webcam",
            "typingsPackageName": "react-webcam",
            "sourceRepoURL": "https://github.com/mozmorris/react-webcam",
            "asOfVersion": "3.0.0"
        },
        {
            "libraryName": "read-chunk",
            "typingsPackageName": "read-chunk",
            "sourceRepoURL": "https://github.com/sindresorhus/read-chunk",
            "asOfVersion": "3.1.0"
        },
        {
            "libraryName": "read-pkg",
            "typingsPackageName": "read-pkg",
            "sourceRepoURL": "https://github.com/sindresorhus/read-pkg",
            "asOfVersion": "5.1.0"
        },
        {
            "libraryName": "read-pkg-up",
            "typingsPackageName": "read-pkg-up",
            "sourceRepoURL": "https://github.com/sindresorhus/read-pkg-up",
            "asOfVersion": "6.0.0"
        },
        {
            "libraryName": "readdir-enhanced",
            "typingsPackageName": "readdir-enhanced",
            "sourceRepoURL": "https://github.com/bigstickcarpet/readdir-enhanced",
            "asOfVersion": "3.0.0"
        },
        {
            "libraryName": "realm",
            "typingsPackageName": "realm",
            "sourceRepoURL": "https://github.com/realm/realm-js",
            "asOfVersion": "1.13.0"
        },
        {
            "libraryName": "redent",
            "typingsPackageName": "redent",
            "sourceRepoURL": "https://github.com/sindresorhus/redent",
            "asOfVersion": "3.0.0"
        },
        {
            "libraryName": "reduce-reducers",
            "typingsPackageName": "reduce-reducers",
            "sourceRepoURL": "https://github.com/redux-utilities/reduce-reducers",
            "asOfVersion": "1.0.0"
        },
        {
            "libraryName": "Redux",
            "typingsPackageName": "redux",
            "sourceRepoURL": "https://github.com/reactjs/redux",
            "asOfVersion": "3.6.0"
        },
        {
            "libraryName": "redux-batched-actions",
            "typingsPackageName": "redux-batched-actions",
            "sourceRepoURL": "https://github.com/tshelburne/redux-batched-actions",
            "asOfVersion": "0.1.5"
        },
        {
            "libraryName": "redux-bootstrap",
            "typingsPackageName": "redux-bootstrap",
            "sourceRepoURL": "https://github.com/remojansen/redux-bootstrap",
            "asOfVersion": "1.1.0"
        },
        {
            "libraryName": "redux-devtools-extension",
            "typingsPackageName": "redux-devtools-extension",
            "sourceRepoURL": "https://github.com/zalmoxisus/redux-devtools-extension",
            "asOfVersion": "2.13.2"
        },
        {
            "libraryName": "redux-little-router",
            "typingsPackageName": "redux-little-router",
            "sourceRepoURL": "https://github.com/FormidableLabs/redux-little-router",
            "asOfVersion": "15.1.0"
        },
        {
            "libraryName": "redux-persist",
            "typingsPackageName": "redux-persist",
            "sourceRepoURL": "https://github.com/rt2zz/redux-persist",
            "asOfVersion": "4.3.1"
        },
        {
            "libraryName": "redux-persist-transform-compress",
            "typingsPackageName": "redux-persist-transform-compress",
            "sourceRepoURL": "https://github.com/rt2zz/redux-persist-transform-compress",
            "asOfVersion": "4.2.0"
        },
        {
            "libraryName": "redux-saga",
            "typingsPackageName": "redux-saga",
            "sourceRepoURL": "https://github.com/redux-saga/redux-saga",
            "asOfVersion": "0.10.5"
        },
        {
            "libraryName": "Redux Thunk",
            "typingsPackageName": "redux-thunk",
            "sourceRepoURL": "https://github.com/gaearon/redux-thunk",
            "asOfVersion": "2.1.0"
        },
        {
            "libraryName": "reflect-metadata",
            "typingsPackageName": "reflect-metadata",
            "sourceRepoURL": "https://github.com/rbuckton/ReflectDecorators",
            "asOfVersion": "0.1.0"
        },
        {
            "libraryName": "replace-string",
            "typingsPackageName": "replace-string",
            "sourceRepoURL": "https://github.com/sindresorhus/replace-string",
            "asOfVersion": "3.0.0"
        },
        {
            "libraryName": "import-cwd",
            "typingsPackageName": "req-cwd",
            "sourceRepoURL": "https://github.com/sindresorhus/import-cwd",
            "asOfVersion": "3.0.0"
        },
        {
            "libraryName": "reselect",
            "typingsPackageName": "reselect",
            "sourceRepoURL": "https://github.com/rackt/reselect",
            "asOfVersion": "2.2.0"
        },
        {
            "libraryName": "resolve-cwd",
            "typingsPackageName": "resolve-cwd",
            "sourceRepoURL": "https://github.com/sindresorhus/resolve-cwd",
            "asOfVersion": "3.0.0"
        },
        {
            "libraryName": "resolve-from",
            "typingsPackageName": "resolve-from",
            "sourceRepoURL": "https://github.com/sindresorhus/resolve-from",
            "asOfVersion": "5.0.0"
        },
        {
            "libraryName": "resolve-global",
            "typingsPackageName": "resolve-global",
            "sourceRepoURL": "https://github.com/sindresorhus/resolve-global",
            "asOfVersion": "1.0.0"
        },
        {
            "libraryName": "resolve-pkg",
            "typingsPackageName": "resolve-pkg",
            "sourceRepoURL": "https://github.com/sindresorhus/resolve-pkg",
            "asOfVersion": "2.0.0"
        },
        {
            "libraryName": "rest-io",
            "typingsPackageName": "rest-io",
            "sourceRepoURL": "https://github.com/EnoF/rest-io",
            "asOfVersion": "4.1.0"
        },
        {
            "libraryName": "restore-cursor",
            "typingsPackageName": "restore-cursor",
            "sourceRepoURL": "https://github.com/sindresorhus/restore-cursor",
            "asOfVersion": "3.1.0"
        },
        {
            "libraryName": "rev-hash",
            "typingsPackageName": "rev-hash",
            "sourceRepoURL": "https://github.com/sindresorhus/rev-hash",
            "asOfVersion": "3.0.0"
        },
        {
            "libraryName": "rgb-hex",
            "typingsPackageName": "rgb-hex",
            "sourceRepoURL": "https://github.com/sindresorhus/rgb-hex",
            "asOfVersion": "3.0.0"
        },
        {
            "libraryName": "riot",
            "typingsPackageName": "riot",
            "sourceRepoURL": "https://github.com/riot/riot",
            "asOfVersion": "4.1.0"
        },
        {
            "libraryName": "rollup",
            "typingsPackageName": "rollup",
            "sourceRepoURL": "https://github.com/rollup/rollup",
            "asOfVersion": "0.54.0"
        },
        {
            "libraryName": "rollup-plugin-commonjs",
            "typingsPackageName": "rollup-plugin-commonjs",
            "sourceRepoURL": "https://github.com/rollup/rollup-plugin-commonjs",
            "asOfVersion": "9.3.1"
        },
        {
            "libraryName": "rollup-plugin-delete",
            "typingsPackageName": "rollup-plugin-delete",
            "sourceRepoURL": "https://github.com/vladshcherbin/rollup-plugin-delete",
            "asOfVersion": "1.0.0"
        },
        {
            "libraryName": "rollup-plugin-node-resolve",
            "typingsPackageName": "rollup-plugin-node-resolve",
            "sourceRepoURL": "https://github.com/rollup/rollup-plugin-node-resolve",
            "asOfVersion": "4.1.0"
        },
        {
            "libraryName": "rot-js",
            "typingsPackageName": "rot-js",
            "sourceRepoURL": "https://github.com/ondras/rot.js",
            "asOfVersion": "2.0.1"
        },
        {
            "libraryName": "round-to",
            "typingsPackageName": "round-to",
            "sourceRepoURL": "https://github.com/sindresorhus/round-to",
            "asOfVersion": "4.0.0"
        },
        {
            "libraryName": "route-recognizer",
            "typingsPackageName": "route-recognizer",
            "sourceRepoURL": "https://github.com/tildeio/route-recognizer",
            "asOfVersion": "0.3.0"
        },
        {
            "libraryName": "router5",
            "typingsPackageName": "router5",
            "sourceRepoURL": "https://github.com/router5/router5",
            "asOfVersion": "5.0.0"
        },
        {
            "libraryName": "rrule",
            "typingsPackageName": "rrule",
            "sourceRepoURL": "https://github.com/jakubroztocil/rrule",
            "asOfVersion": "2.2.9"
        },
        {
            "libraryName": "rvo2",
            "typingsPackageName": "rvo2",
            "sourceRepoURL": "https://github.com/TNOCS/rvo2",
            "asOfVersion": "1.1.0"
        },
        {
            "libraryName": "rword",
            "typingsPackageName": "rword",
            "sourceRepoURL": "https://github.com/Xyfir/rword#readme",
            "asOfVersion": "3.0.0"
        },
        {
            "libraryName": "samchon",
            "typingsPackageName": "samchon",
            "sourceRepoURL": "https://github.com/samchon/framework",
            "asOfVersion": "2.0.22"
        },
        {
            "libraryName": "samchon-framework",
            "typingsPackageName": "samchon-framework",
            "sourceRepoURL": "https://github.com/samchon/framework",
            "asOfVersion": "2.0.21"
        },
        {
            "libraryName": "samchon-library",
            "typingsPackageName": "samchon-library",
            "sourceRepoURL": "https://github.com/samchon/framework",
            "asOfVersion": "0.1.0"
        },
        {
            "libraryName": "sanitize-filename",
            "typingsPackageName": "sanitize-filename",
            "sourceRepoURL": "https://github.com/parshap/node-sanitize-filename",
            "asOfVersion": "1.6.3"
        },
        {
            "libraryName": "node-scanf",
            "typingsPackageName": "scanf",
            "sourceRepoURL": "https://github.com/Lellansin/node-scanf",
            "asOfVersion": "0.7.3"
        },
        {
            "libraryName": "screenfull",
            "typingsPackageName": "screenfull",
            "sourceRepoURL": "https://github.com/sindresorhus/screenfull.js",
            "asOfVersion": "4.1.0"
        },
        {
            "libraryName": "sdbm",
            "typingsPackageName": "sdbm",
            "sourceRepoURL": "https://github.com/sindresorhus/sdbm",
            "asOfVersion": "1.1.0"
        },
        {
            "libraryName": "semver-diff",
            "typingsPackageName": "semver-diff",
            "sourceRepoURL": "https://github.com/sindresorhus/semver-diff",
            "asOfVersion": "3.0.0"
        },
        {
            "libraryName": "semver-regex",
            "typingsPackageName": "semver-regex",
            "sourceRepoURL": "https://github.com/sindresorhus/semver-regex",
            "asOfVersion": "3.1.0"
        },
        {
            "libraryName": "semver-truncate",
            "typingsPackageName": "semver-truncate",
            "sourceRepoURL": "https://github.com/sindresorhus/semver-truncate",
            "asOfVersion": "2.0.0"
        },
        {
            "libraryName": "sendgrid",
            "typingsPackageName": "sendgrid",
            "sourceRepoURL": "https://github.com/sendgrid/sendgrid-nodejs",
            "asOfVersion": "4.3.0"
        },
        {
            "libraryName": "sentence-case",
            "typingsPackageName": "sentence-case",
            "sourceRepoURL": "https://github.com/blakeembrey/sentence-case",
            "asOfVersion": "1.1.3"
        },
        {
            "libraryName": "serialize-error",
            "typingsPackageName": "serialize-error",
            "sourceRepoURL": "https://github.com/sindresorhus/serialize-error",
            "asOfVersion": "4.0.0"
        },
        {
            "libraryName": "sharp-timer",
            "typingsPackageName": "sharp-timer",
            "sourceRepoURL": "https://github.com/afractal/SharpTimer",
            "asOfVersion": "0.1.3"
        },
        {
            "libraryName": "shebang-regex",
            "typingsPackageName": "shebang-regex",
            "sourceRepoURL": "https://github.com/sindresorhus/shebang-regex",
            "asOfVersion": "3.0.0"
        },
        {
            "libraryName": "Shopify Prime",
            "typingsPackageName": "shopify-prime",
            "sourceRepoURL": "https://github.com/nozzlegear/shopify-prime",
            "asOfVersion": "2.0.0"
        },
        {
            "libraryName": "should.js",
            "typingsPackageName": "should",
            "sourceRepoURL": "https://github.com/shouldjs/should.js",
            "asOfVersion": "13.0.0"
        },
        {
            "libraryName": "SimpleSignal",
            "typingsPackageName": "simplesignal",
            "sourceRepoURL": "https://github.com/zeh/simplesignal",
            "asOfVersion": "1.0.0"
        },
        {
            "libraryName": "@sindresorhus/class-names",
            "typingsPackageName": "sindresorhus__class-names",
            "sourceRepoURL": "https://github.com/sindresorhus/class-names",
            "asOfVersion": "1.1.0"
        },
        {
            "libraryName": "@sindresorhus/df",
            "typingsPackageName": "sindresorhus__df",
            "sourceRepoURL": "https://github.com/sindresorhus/df",
            "asOfVersion": "3.0.0"
        },
        {
            "libraryName": "djb2a",
            "typingsPackageName": "sindresorhus__djb2a",
            "sourceRepoURL": "https://github.com/sindresorhus/djb2a",
            "asOfVersion": "1.1.0"
        },
        {
            "libraryName": "@sindresorhus/fnv1a",
            "typingsPackageName": "sindresorhus__fnv1a",
            "sourceRepoURL": "https://github.com/sindresorhus/fnv1a",
            "asOfVersion": "1.1.0"
        },
        {
            "libraryName": "@sindresorhus/slugify",
            "typingsPackageName": "sindresorhus__slugify",
            "sourceRepoURL": "https://github.com/sindresorhus/slugify",
            "asOfVersion": "0.9.1"
        },
        {
            "libraryName": "@sindresorhus/string-hash",
            "typingsPackageName": "sindresorhus__string-hash",
            "sourceRepoURL": "https://github.com/sindresorhus/string-hash",
            "asOfVersion": "1.1.0"
        },
        {
            "libraryName": "@sindresorhus/to-milliseconds",
            "typingsPackageName": "sindresorhus__to-milliseconds",
            "sourceRepoURL": "https://github.com/sindresorhus/to-milliseconds",
            "asOfVersion": "1.1.0"
        },
        {
            "libraryName": "sip.js",
            "typingsPackageName": "sip.js",
            "sourceRepoURL": "https://github.com/onsip/SIP.js",
            "asOfVersion": "0.12.0"
        },
        {
            "libraryName": "skin-tone",
            "typingsPackageName": "skin-tone",
            "sourceRepoURL": "https://github.com/sindresorhus/skin-tone",
            "asOfVersion": "2.0.0"
        },
        {
            "libraryName": "slash",
            "typingsPackageName": "slash",
            "sourceRepoURL": "https://github.com/sindresorhus/slash",
            "asOfVersion": "3.0.0"
        },
        {
            "libraryName": "smooth-scrollbar",
            "typingsPackageName": "smooth-scrollbar",
            "sourceRepoURL": "https://github.com/idiotWu/smooth-scrollbar",
            "asOfVersion": "8.2.5"
        },
        {
            "libraryName": "Smoothie Charts",
            "typingsPackageName": "smoothie",
            "sourceRepoURL": "https://github.com/joewalnes/smoothie",
            "asOfVersion": "1.29.1"
        },
        {
            "libraryName": "snake-case",
            "typingsPackageName": "snake-case",
            "sourceRepoURL": "https://github.com/blakeembrey/snake-case",
            "asOfVersion": "1.1.2"
        },
        {
            "libraryName": "snoowrap",
            "typingsPackageName": "snoowrap",
            "sourceRepoURL": "https://github.com/not-an-aardvark/snoowrap",
            "asOfVersion": "1.19.0"
        },
        {
            "libraryName": "snowboy",
            "typingsPackageName": "snowboy",
            "sourceRepoURL": "https://github.com/Kitt-AI/snowboy",
            "asOfVersion": "1.3.1"
        },
        {
            "libraryName": "soap",
            "typingsPackageName": "soap",
            "sourceRepoURL": "https://www.npmjs.com/package/soap",
            "asOfVersion": "0.21.0"
        },
        {
            "libraryName": "source-map",
            "typingsPackageName": "source-map",
            "sourceRepoURL": "https://github.com/mozilla/source-map",
            "asOfVersion": "0.5.7"
        },
        {
            "libraryName": "sparkly",
            "typingsPackageName": "sparkly",
            "sourceRepoURL": "https://github.com/sindresorhus/sparkly",
            "asOfVersion": "5.0.0"
        },
        {
            "libraryName": "Spectacle",
            "typingsPackageName": "spectacle",
            "sourceRepoURL": "http://github.com/FormidableLabs/spectacle/",
            "asOfVersion": "5.2.3"
        },
        {
            "libraryName": "Spin.js",
            "typingsPackageName": "spin.js",
            "sourceRepoURL": "http://fgnass.github.com/spin.js/",
            "asOfVersion": "3.0.0"
        },
        {
            "libraryName": "spotify-web-api-js",
            "typingsPackageName": "spotify-web-api-js",
            "sourceRepoURL": "https://github.com/JMPerez/spotify-web-api-js",
            "asOfVersion": "0.21.0"
        },
        {
            "libraryName": "srcset",
            "typingsPackageName": "srcset",
            "sourceRepoURL": "https://github.com/sindresorhus/srcset",
            "asOfVersion": "2.0.0"
        },
        {
            "libraryName": "ServiceStack Utils",
            "typingsPackageName": "ss-utils",
            "sourceRepoURL": "https://servicestack.net/",
            "asOfVersion": "0.1.5"
        },
        {
            "libraryName": "stellar-sdk",
            "typingsPackageName": "stellar-sdk",
            "sourceRepoURL": "https://github.com/stellar/js-stellar-sdk",
            "asOfVersion": "0.15.1"
        },
        {
            "libraryName": "@storybook/addon-a11y",
            "typingsPackageName": "storybook__addon-a11y",
            "sourceRepoURL": "https://github.com/storybooks/storybook",
            "asOfVersion": "5.1.1"
        },
        {
            "libraryName": "@storybook/addon-actions",
            "typingsPackageName": "storybook__addon-actions",
            "sourceRepoURL": "https://github.com/storybooks/storybook",
            "asOfVersion": "5.2.0"
        },
        {
            "libraryName": "@storybook/addon-backgrounds",
            "typingsPackageName": "storybook__addon-backgrounds",
            "sourceRepoURL": "https://github.com/storybooks/storybook",
            "asOfVersion": "5.2.0"
        },
        {
            "libraryName": "@storybook/addon-centered",
            "typingsPackageName": "storybook__addon-centered",
            "sourceRepoURL": "https://github.com/storybooks/storybook",
            "asOfVersion": "5.2.0"
        },
        {
            "libraryName": "@storybook/addon-jest",
            "typingsPackageName": "storybook__addon-jest",
            "sourceRepoURL": "https://github.com/storybooks/storybook",
            "asOfVersion": "5.2.0"
        },
        {
            "libraryName": "@storybook/addon-knobs",
            "typingsPackageName": "storybook__addon-knobs",
            "sourceRepoURL": "https://github.com/storybooks/storybook",
            "asOfVersion": "5.2.0"
        },
        {
            "libraryName": "@storybook/addon-links",
            "typingsPackageName": "storybook__addon-links",
            "sourceRepoURL": "https://github.com/storybooks/storybook",
            "asOfVersion": "5.2.0"
        },
        {
            "libraryName": "@storybook/addon-notes",
            "typingsPackageName": "storybook__addon-notes",
            "sourceRepoURL": "https://github.com/storybooks/storybook",
            "asOfVersion": "5.0.0"
        },
        {
            "libraryName": "@storybook/addon-options",
            "typingsPackageName": "storybook__addon-options",
            "sourceRepoURL": "https://github.com/storybooks/storybook",
            "asOfVersion": "5.2.0"
        },
        {
            "libraryName": "@storybook/addon-viewport",
            "typingsPackageName": "storybook__addon-viewport",
            "sourceRepoURL": "https://github.com/storybooks/storybook",
            "asOfVersion": "5.2.0"
        },
        {
            "libraryName": "@storybook/addons",
            "typingsPackageName": "storybook__addons",
            "sourceRepoURL": "https://github.com/storybooks/storybook",
            "asOfVersion": "5.2.0"
        },
        {
            "libraryName": "@storybook/channels",
            "typingsPackageName": "storybook__channels",
            "sourceRepoURL": "https://github.com/storybooks/storybook",
            "asOfVersion": "5.2.0"
        },
        {
            "libraryName": "@storybook/html",
            "typingsPackageName": "storybook__html",
            "sourceRepoURL": "https://github.com/storybooks/storybook",
            "asOfVersion": "5.2.0"
        },
        {
            "libraryName": "@storybook/preact",
            "typingsPackageName": "storybook__preact",
            "sourceRepoURL": "https://github.com/storybooks/storybook",
            "asOfVersion": "5.2.1"
        },
        {
            "libraryName": "@storybook/react-native",
            "typingsPackageName": "storybook__react-native",
            "sourceRepoURL": "https://github.com/storybooks/storybook",
            "asOfVersion": "5.2.0"
        },
        {
            "libraryName": "@storybook/vue",
            "typingsPackageName": "storybook__vue",
            "sourceRepoURL": "https://github.com/storybooks/storybook",
            "asOfVersion": "5.2.0"
        },
        {
            "libraryName": "stream-mock",
            "typingsPackageName": "stream-mock",
            "sourceRepoURL": "https://github.com/b4nst/stream-mock",
            "asOfVersion": "2.0.1"
        },
        {
            "libraryName": "string-argv",
            "typingsPackageName": "string-argv",
            "sourceRepoURL": "https://github.com/mccormicka/string-argv",
            "asOfVersion": "0.3.0"
        },
        {
            "libraryName": "string-length",
            "typingsPackageName": "string-length",
            "sourceRepoURL": "https://github.com/sindresorhus/string-length",
            "asOfVersion": "3.0.0"
        },
        {
            "libraryName": "string-width",
            "typingsPackageName": "string-width",
            "sourceRepoURL": "https://github.com/sindresorhus/string-width",
            "asOfVersion": "4.0.0"
        },
        {
            "libraryName": "stringify-attributes",
            "typingsPackageName": "stringify-attributes",
            "sourceRepoURL": "https://github.com/sindresorhus/stringify-attributes",
            "asOfVersion": "2.0.0"
        },
        {
            "libraryName": "strip-ansi",
            "typingsPackageName": "strip-ansi",
            "sourceRepoURL": "https://github.com/chalk/strip-ansi",
            "asOfVersion": "5.2.0"
        },
        {
            "libraryName": "strip-bom",
            "typingsPackageName": "strip-bom",
            "sourceRepoURL": "https://github.com/sindresorhus/strip-bom",
            "asOfVersion": "4.0.0"
        },
        {
            "libraryName": "strip-indent",
            "typingsPackageName": "strip-indent",
            "sourceRepoURL": "https://github.com/sindresorhus/strip-indent",
            "asOfVersion": "3.0.0"
        },
        {
            "libraryName": "strip-json-comments",
            "typingsPackageName": "strip-json-comments",
            "sourceRepoURL": "https://github.com/sindresorhus/strip-json-comments",
            "asOfVersion": "3.0.0"
        },
        {
            "libraryName": "striptags",
            "typingsPackageName": "striptags",
            "sourceRepoURL": "https://github.com/ericnorris/striptags",
            "asOfVersion": "3.1.1"
        },
        {
            "libraryName": "subsume",
            "typingsPackageName": "subsume",
            "sourceRepoURL": "https://github.com/sindresorhus/subsume",
            "asOfVersion": "2.1.0"
        },
        {
            "libraryName": "sudo-block",
            "typingsPackageName": "sudo-block",
            "sourceRepoURL": "https://github.com/sindresorhus/sudo-block",
            "asOfVersion": "3.0.0"
        },
        {
            "libraryName": "Sugar",
            "typingsPackageName": "sugar",
            "sourceRepoURL": "https://github.com/andrewplummer/Sugar",
            "asOfVersion": "2.0.2"
        },
        {
            "libraryName": "survey-knockout",
            "typingsPackageName": "survey-knockout",
            "sourceRepoURL": "http://surveyjs.org/",
            "asOfVersion": "0.10.0"
        },
        {
            "libraryName": "svg-pan-zoom",
            "typingsPackageName": "svg-pan-zoom",
            "sourceRepoURL": "https://github.com/ariutta/svg-pan-zoom",
            "asOfVersion": "3.4.0"
        },
        {
            "libraryName": "svg.js",
            "typingsPackageName": "svg.js",
            "sourceRepoURL": "http://www.svgjs.com/",
            "asOfVersion": "2.3.1"
        },
        {
            "libraryName": "swagger-parser",
            "typingsPackageName": "swagger-parser",
            "sourceRepoURL": "https://apidevtools.org/swagger-parser/",
            "asOfVersion": "7.0.0"
        },
        {
            "libraryName": "swap-case",
            "typingsPackageName": "swap-case",
            "sourceRepoURL": "https://github.com/blakeembrey/swap-case",
            "asOfVersion": "1.1.2"
        },
        {
            "libraryName": "SweetAlert",
            "typingsPackageName": "sweetalert",
            "sourceRepoURL": "https://github.com/t4t5/sweetalert/",
            "asOfVersion": "2.0.4"
        },
        {
            "libraryName": "Tabris.js",
            "typingsPackageName": "tabris",
            "sourceRepoURL": "http://tabrisjs.com",
            "asOfVersion": "1.8.0"
        },
        {
            "libraryName": "tabris-plugin-firebase",
            "typingsPackageName": "tabris-plugin-firebase",
            "sourceRepoURL": "https://github.com/eclipsesource/tabris-plugin-firebase",
            "asOfVersion": "2.1.0"
        },
        {
            "libraryName": "tcomb",
            "typingsPackageName": "tcomb",
            "sourceRepoURL": "http://gcanti.github.io/tcomb/guide/index.html",
            "asOfVersion": "2.6.0"
        },
        {
            "libraryName": "temp-dir",
            "typingsPackageName": "temp-dir",
            "sourceRepoURL": "https://github.com/sindresorhus/temp-dir",
            "asOfVersion": "2.0.0"
        },
        {
            "libraryName": "temp-write",
            "typingsPackageName": "temp-write",
            "sourceRepoURL": "https://github.com/sindresorhus/temp-write",
            "asOfVersion": "4.0.0"
        },
        {
            "libraryName": "tempfile",
            "typingsPackageName": "tempfile",
            "sourceRepoURL": "https://github.com/sindresorhus/tempfile",
            "asOfVersion": "3.0.0"
        },
        {
            "libraryName": "tempy",
            "typingsPackageName": "tempy",
            "sourceRepoURL": "https://github.com/sindresorhus/tempy",
            "asOfVersion": "0.3.0"
        },
        {
            "libraryName": "term-size",
            "typingsPackageName": "term-size",
            "sourceRepoURL": "https://github.com/sindresorhus/term-size",
            "asOfVersion": "2.0.0"
        },
        {
            "libraryName": "terminal-image",
            "typingsPackageName": "terminal-image",
            "sourceRepoURL": "https://github.com/sindresorhus/terminal-image",
            "asOfVersion": "0.2.0"
        },
        {
            "libraryName": "terminal-link",
            "typingsPackageName": "terminal-link",
            "sourceRepoURL": "https://github.com/sindresorhus/terminal-link",
            "asOfVersion": "1.2.0"
        },
        {
            "libraryName": "terser",
            "typingsPackageName": "terser",
            "sourceRepoURL": "https://github.com/terser-js/terser",
            "asOfVersion": "3.12.0"
        },
        {
            "libraryName": "text-clipper",
            "typingsPackageName": "text-clipper",
            "sourceRepoURL": "https://github.com/arendjr/text-clipper",
            "asOfVersion": "1.3.0"
        },
        {
            "libraryName": "three",
            "typingsPackageName": "three",
            "sourceRepoURL": "https://github.com/mrdoob/three.js",
            "asOfVersion": "0.103.0"
        },
        {
            "libraryName": "tildify",
            "typingsPackageName": "tildify",
            "sourceRepoURL": "https://github.com/sindresorhus/tildify",
            "asOfVersion": "2.0.0"
        },
        {
            "libraryName": "time-span",
            "typingsPackageName": "time-span",
            "sourceRepoURL": "https://github.com/sindresorhus/time-span",
            "asOfVersion": "3.0.1"
        },
        {
            "libraryName": "timezonecomplete",
            "typingsPackageName": "timezonecomplete",
            "sourceRepoURL": "https://github.com/SpiritIT/timezonecomplete",
            "asOfVersion": "5.5.0"
        },
        {
            "libraryName": "title-case",
            "typingsPackageName": "title-case",
            "sourceRepoURL": "https://github.com/blakeembrey/title-case",
            "asOfVersion": "1.1.2"
        },
        {
            "libraryName": "to-semver",
            "typingsPackageName": "to-semver",
            "sourceRepoURL": "https://github.com/sindresorhus/to-semver",
            "asOfVersion": "2.0.0"
        },
        {
            "libraryName": "transliteration",
            "typingsPackageName": "transliteration",
            "sourceRepoURL": "https://github.com/dzcpy/transliteration",
            "asOfVersion": "1.6.6"
        },
        {
            "libraryName": "trash",
            "typingsPackageName": "trash",
            "sourceRepoURL": "https://github.com/sindresorhus/trash",
            "asOfVersion": "5.0.1"
        },
        {
            "libraryName": "trim-newlines",
            "typingsPackageName": "trim-newlines",
            "sourceRepoURL": "https://github.com/sindresorhus/trim-newlines",
            "asOfVersion": "3.0.0"
        },
        {
            "libraryName": "ts3-nodejs-library",
            "typingsPackageName": "ts3-nodejs-library",
            "sourceRepoURL": "https://github.com/Multivit4min/TS3-NodeJS-Library",
            "asOfVersion": "2.0.0"
        },
        {
            "libraryName": "TsMonad",
            "typingsPackageName": "tsmonad",
            "sourceRepoURL": "https://github.com/cbowdon/TsMonad",
            "asOfVersion": "0.5.0"
        },
        {
            "libraryName": "tstl",
            "typingsPackageName": "tstl",
            "sourceRepoURL": "https://github.com/samchon/tstl",
            "asOfVersion": "1.5.7"
        },
        {
            "libraryName": "typed.js",
            "typingsPackageName": "typed.js",
            "sourceRepoURL": "https://github.com/mattboldt/typed.js",
            "asOfVersion": "2.0.9"
        },
        {
            "libraryName": "TypeScript",
            "typingsPackageName": "typescript",
            "sourceRepoURL": "https://github.com/Microsoft/TypeScript",
            "asOfVersion": "2.0.0"
        },
        {
            "libraryName": "TypeScript",
            "typingsPackageName": "typescript-services",
            "sourceRepoURL": "https://github.com/Microsoft/TypeScript",
            "asOfVersion": "2.0.0"
        },
        {
            "libraryName": "ua-string",
            "typingsPackageName": "ua-string",
            "sourceRepoURL": "https://github.com/sindresorhus/ua-string",
            "asOfVersion": "3.0.0"
        },
        {
            "libraryName": "ui-box",
            "typingsPackageName": "ui-box",
            "sourceRepoURL": "https://github.com/segmentio/ui-box",
            "asOfVersion": "2.0.0"
        },
        {
            "libraryName": "uk.co.workingedge.phonegap.plugin.istablet",
            "typingsPackageName": "uk.co.workingedge.phonegap.plugin.istablet",
            "sourceRepoURL": "https://github.com/dpa99c/phonegap-istablet",
            "asOfVersion": "1.1.3"
        },
        {
            "libraryName": "uk.co.workingedge.phonegap.plugin.launchnavigator",
            "typingsPackageName": "uk.co.workingedge.phonegap.plugin.launchnavigator",
            "sourceRepoURL": "https://github.com/dpa99c/phonegap-launch-navigator",
            "asOfVersion": "4.0.0"
        },
        {
            "libraryName": "unique-random",
            "typingsPackageName": "unique-random",
            "sourceRepoURL": "https://github.com/sindresorhus/unique-random",
            "asOfVersion": "2.1.0"
        },
        {
            "libraryName": "unique-random-array",
            "typingsPackageName": "unique-random-array",
            "sourceRepoURL": "https://github.com/sindresorhus/unique-random-array",
            "asOfVersion": "2.0.0"
        },
        {
            "libraryName": "unique-string",
            "typingsPackageName": "unique-string",
            "sourceRepoURL": "https://github.com/sindresorhus/unique-string",
            "asOfVersion": "2.0.0"
        },
        {
            "libraryName": "unist-util-is",
            "typingsPackageName": "unist-util-is",
            "sourceRepoURL": "https://github.com/syntax-tree/unist-util-is",
            "asOfVersion": "4.0.0"
        },
        {
            "libraryName": "Universal Router",
            "typingsPackageName": "universal-router",
            "sourceRepoURL": "https://github.com/kriasoft/universal-router",
            "asOfVersion": "8.0.0"
        },
        {
            "libraryName": "untildify",
            "typingsPackageName": "untildify",
            "sourceRepoURL": "https://github.com/sindresorhus/untildify",
            "asOfVersion": "4.0.0"
        },
        {
            "libraryName": "unused-filename",
            "typingsPackageName": "unused-filename",
            "sourceRepoURL": "https://github.com/sindresorhus/unused-filename",
            "asOfVersion": "2.0.0"
        },
        {
            "libraryName": "upper-case",
            "typingsPackageName": "upper-case",
            "sourceRepoURL": "https://github.com/blakeembrey/upper-case",
            "asOfVersion": "1.1.3"
        },
        {
            "libraryName": "upper-case-first",
            "typingsPackageName": "upper-case-first",
            "sourceRepoURL": "https://github.com/blakeembrey/upper-case-first",
            "asOfVersion": "1.1.2"
        },
        {
            "libraryName": "url-regex",
            "typingsPackageName": "url-regex",
            "sourceRepoURL": "https://github.com/kevva/url-regex",
            "asOfVersion": "5.0.0"
        },
        {
            "libraryName": "urllib",
            "typingsPackageName": "urllib",
            "sourceRepoURL": "https://github.com/node-modules/urllib",
            "asOfVersion": "2.33.0"
        },
        {
            "libraryName": "UUID.js",
            "typingsPackageName": "uuidjs",
            "sourceRepoURL": "https://github.com/LiosK/UUID.js",
            "asOfVersion": "3.6.0"
        },
        {
            "libraryName": "Validate.js",
            "typingsPackageName": "validate.js",
            "sourceRepoURL": "https://github.com/ansman/validate.js",
            "asOfVersion": "0.11.0"
        },
        {
            "libraryName": "vanilla-tilt",
            "typingsPackageName": "vanilla-tilt",
            "sourceRepoURL": "https://github.com/micku7zu/vanilla-tilt.js",
            "asOfVersion": "1.6.2"
        },
        {
            "libraryName": "vega",
            "typingsPackageName": "vega",
            "sourceRepoURL": "https://github.com/vega/vega",
            "asOfVersion": "3.2.0"
        },
        {
            "libraryName": "vso-node-api",
            "typingsPackageName": "vso-node-api",
            "sourceRepoURL": "https://github.com/Microsoft/vso-node-api",
            "asOfVersion": "4.0.0"
        },
        {
            "libraryName": "vuejs",
            "typingsPackageName": "vue",
            "sourceRepoURL": "https://github.com/vuejs/vue",
            "asOfVersion": "2.0.0"
        },
        {
            "libraryName": "vue-i18n",
            "typingsPackageName": "vue-i18n",
            "sourceRepoURL": "https://github.com/kazupon/vue-i18n",
            "asOfVersion": "7.0.0"
        },
        {
            "libraryName": "vue-router",
            "typingsPackageName": "vue-router",
            "sourceRepoURL": "https://github.com/vuejs/vue-router",
            "asOfVersion": "2.0.0"
        },
        {
            "libraryName": "vue-scrollto",
            "typingsPackageName": "vue-scrollto",
            "sourceRepoURL": "https://github.com/rigor789/vue-scrollto",
            "asOfVersion": "2.17.1"
        },
        {
            "libraryName": "typescript",
            "typingsPackageName": "w3c-permissions",
            "sourceRepoURL": "https://www.w3.org/TR/permissions/",
            "asOfVersion": "2.0.0"
        },
        {
            "libraryName": "wait-for-localhost",
            "typingsPackageName": "wait-for-localhost",
            "sourceRepoURL": "https://github.com/sindresorhus/wait-for-localhost",
            "asOfVersion": "3.1.0"
        },
        {
            "libraryName": "wallpaper",
            "typingsPackageName": "wallpaper",
            "sourceRepoURL": "https://github.com/sindresorhus/wallpaper",
            "asOfVersion": "4.3.0"
        },
        {
            "libraryName": "watson-developer-cloud",
            "typingsPackageName": "watson-developer-cloud",
            "sourceRepoURL": "https://github.com/watson-developer-cloud/node-sdk",
            "asOfVersion": "3.0.1"
        },
        {
            "libraryName": "web3",
            "typingsPackageName": "web3",
            "sourceRepoURL": "https://github.com/ethereum/web3.js",
            "asOfVersion": "1.2.2"
        },
        {
            "libraryName": "typescript",
            "typingsPackageName": "webassembly-js-api",
            "sourceRepoURL": "https://github.com/winksaville/test-webassembly-js-ts",
            "asOfVersion": "2.0.0"
        },
        {
            "libraryName": "webcola",
            "typingsPackageName": "webcola",
            "sourceRepoURL": "https://github.com/tgdwyer/WebCola",
            "asOfVersion": "3.2.0"
        },
        {
            "libraryName": "WebdriverIO",
            "typingsPackageName": "webdriverio",
            "sourceRepoURL": "git@github.com:webdriverio/webdriverio.git",
            "asOfVersion": "5.0.0"
        },
        {
            "libraryName": "webgme",
            "typingsPackageName": "webgme",
            "sourceRepoURL": "https://webgme.org",
            "asOfVersion": "2.11.0"
        },
        {
            "libraryName": "Webix UI",
            "typingsPackageName": "webix",
            "sourceRepoURL": "http://webix.com",
            "asOfVersion": "5.1.1"
        },
        {
            "libraryName": "webpack-chain",
            "typingsPackageName": "webpack-chain",
            "sourceRepoURL": "https://github.com/neutrinojs/webpack-chain",
            "asOfVersion": "5.2.0"
        },
        {
            "libraryName": "typescript",
            "typingsPackageName": "whatwg-streams",
            "sourceRepoURL": "https://streams.spec.whatwg.org",
            "asOfVersion": "3.2.1"
        },
        {
            "libraryName": "which-pm",
            "typingsPackageName": "which-pm",
            "sourceRepoURL": "https://github.com/zkochan/which-pm#readme",
            "asOfVersion": "1.1.0"
        },
        {
            "libraryName": "winston",
            "typingsPackageName": "winston",
            "sourceRepoURL": "https://github.com/winstonjs/winston.git",
            "asOfVersion": "2.4.4"
        },
        {
            "libraryName": "wolfy87-eventemitter",
            "typingsPackageName": "wolfy87-eventemitter",
            "sourceRepoURL": "https://github.com/Wolfy87/EventEmitter",
            "asOfVersion": "5.2.0"
        },
        {
            "libraryName": "wonder-commonlib",
            "typingsPackageName": "wonder-commonlib",
            "sourceRepoURL": "https://github.com/yyc-git/Wonder-CommonLib",
            "asOfVersion": "0.1.12"
        },
        {
            "libraryName": "wonder-frp",
            "typingsPackageName": "wonder-frp",
            "sourceRepoURL": "https://github.com/yyc-git/Wonder-FRP",
            "asOfVersion": "0.1.25"
        },
        {
            "libraryName": "word-list",
            "typingsPackageName": "word-list-json",
            "sourceRepoURL": "https://github.com/sindresorhus/word-list",
            "asOfVersion": "3.0.0"
        },
        {
            "libraryName": "wouter",
            "typingsPackageName": "wouter",
            "sourceRepoURL": "https://github.com/molefrog/wouter#readme",
            "asOfVersion": "2.2.0"
        },
        {
            "libraryName": "write-json-file",
            "typingsPackageName": "write-json-file",
            "sourceRepoURL": "https://github.com/sindresorhus/write-json-file",
            "asOfVersion": "3.2.0"
        },
        {
            "libraryName": "write-pkg",
            "typingsPackageName": "write-pkg",
            "sourceRepoURL": "https://github.com/sindresorhus/write-pkg",
            "asOfVersion": "4.0.0"
        },
        {
            "libraryName": "x2js",
            "typingsPackageName": "x2js",
            "sourceRepoURL": "https://code.google.com/p/x2js/",
            "asOfVersion": "3.1.0"
        },
        {
            "libraryName": "xadesjs",
            "typingsPackageName": "xadesjs",
            "sourceRepoURL": "https://github.com/PeculiarVentures/xadesjs",
            "asOfVersion": "2.0.2"
        },
        {
            "libraryName": "xdg-basedir",
            "typingsPackageName": "xdg-basedir",
            "sourceRepoURL": "https://github.com/sindresorhus/xdg-basedir",
            "asOfVersion": "4.0.0"
        },
        {
            "libraryName": "xhr-mock",
            "typingsPackageName": "xhr-mock",
            "sourceRepoURL": "https://github.com/jameslnewell/xhr-mock#readme",
            "asOfVersion": "2.0.0"
        },
        {
            "libraryName": "xlsx",
            "typingsPackageName": "xlsx",
            "sourceRepoURL": "https://github.com/sheetjs/js-xlsx",
            "asOfVersion": "0.0.36"
        },
        {
            "libraryName": "xml-js",
            "typingsPackageName": "xml-js",
            "sourceRepoURL": "https://github.com/nashwaan/xml-js",
            "asOfVersion": "1.0.0"
        },
        {
            "libraryName": "xmlbuilder",
            "typingsPackageName": "xmlbuilder",
            "sourceRepoURL": "https://github.com/oozcitak/xmlbuilder-js",
            "asOfVersion": "11.0.1"
        },
        {
            "libraryName": "xterm.js",
            "typingsPackageName": "xterm",
            "sourceRepoURL": "https://github.com/sourcelair/xterm.js/",
            "asOfVersion": "3.0.0"
        },
        {
            "libraryName": "year-days",
            "typingsPackageName": "year-days",
            "sourceRepoURL": "https://github.com/sindresorhus/year-days",
            "asOfVersion": "3.0.0"
        },
        {
            "libraryName": "yFiles for HTML",
            "typingsPackageName": "yfiles",
            "sourceRepoURL": "none",
            "asOfVersion": "2.1.0"
        },
        {
            "libraryName": "yn",
            "typingsPackageName": "yn",
            "sourceRepoURL": "https://github.com/sindresorhus/yn",
            "asOfVersion": "3.1.0"
        },
        {
            "libraryName": "zapier-platform-core",
            "typingsPackageName": "zapier-platform-core",
            "sourceRepoURL": "https://github.com/zapier/zapier-platform-core",
            "asOfVersion": "6.1.1"
        },
        {
            "libraryName": "zetapush-js",
            "typingsPackageName": "zetapush-js",
            "sourceRepoURL": "https://github.com/zetapush/zetapush-js",
            "asOfVersion": "3.1.2"
        },
        {
            "libraryName": "Zone.js",
            "typingsPackageName": "zone.js",
            "sourceRepoURL": "https://github.com/angular/zone.js",
            "asOfVersion": "0.5.12"
        }
    ]
}<|MERGE_RESOLUTION|>--- conflicted
+++ resolved
@@ -1075,17 +1075,16 @@
             "asOfVersion": "0.9.0"
         },
         {
-<<<<<<< HEAD
             "libraryName": "express-openapi",
             "typingsPackageName": "express-openapi",
             "sourceRepoURL": "https://github.com/kogosoftwarellc/express-openapi",
             "asOfVersion": "1.9.0"
-=======
+        },
+        {
             "libraryName": "express-promise-router",
             "typingsPackageName": "express-promise-router",
             "sourceRepoURL": "https://github.com/express-promise-router/express-promise-router",
             "asOfVersion": "3.0.0"
->>>>>>> aae7db3c
         },
         {
             "libraryName": "express-validator",
