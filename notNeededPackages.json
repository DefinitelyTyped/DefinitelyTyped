{
    "packages": [
        {
            "libraryName": "3d-bin-packing",
            "typingsPackageName": "3d-bin-packing",
            "asOfVersion": "1.1.3"
        },
        {
            "libraryName": "a11y-dialog",
            "typingsPackageName": "a11y-dialog",
            "asOfVersion": "5.3.2"
        },
        {
            "libraryName": "ably",
            "typingsPackageName": "ably",
            "asOfVersion": "1.0.0"
        },
        {
            "libraryName": "@hapi/accept",
            "typingsPackageName": "accept",
            "asOfVersion": "5.0.1"
        },
        {
            "libraryName": "acme-client",
            "typingsPackageName": "acme-client",
            "asOfVersion": "3.3.0"
        },
        {
            "libraryName": "actions-on-google",
            "typingsPackageName": "actions-on-google",
            "asOfVersion": "2.0.0"
        },
        {
            "libraryName": "active-win",
            "typingsPackageName": "active-win",
            "asOfVersion": "5.1.0"
        },
        {
            "libraryName": "ag-grid",
            "typingsPackageName": "ag-grid",
            "asOfVersion": "3.2.0"
        },
        {
            "libraryName": "aggregate-error",
            "typingsPackageName": "aggregate-error",
            "asOfVersion": "2.2.0"
        },
        {
            "libraryName": "ajv",
            "typingsPackageName": "ajv",
            "asOfVersion": "1.0.0"
        },
        {
            "libraryName": "all-keys",
            "typingsPackageName": "all-keys",
            "asOfVersion": "3.0.0"
        },
        {
            "libraryName": "all-keys",
            "typingsPackageName": "all-property-names",
            "asOfVersion": "3.0.0"
        },
        {
            "libraryName": "angular-dynamic-locale",
            "typingsPackageName": "angular-dynamic-locale",
            "asOfVersion": "0.1.35"
        },
        {
            "libraryName": "angular-touchspin",
            "typingsPackageName": "angular-touchspin",
            "asOfVersion": "1.8.2"
        },
        {
            "libraryName": "angular-ui-router-default",
            "typingsPackageName": "angular-ui-router-default",
            "asOfVersion": "0.0.5"
        },
        {
            "libraryName": "angular-ui-router-uib-modal",
            "typingsPackageName": "angular-ui-router-uib-modal",
            "asOfVersion": "0.0.11"
        },
        {
            "libraryName": "ansi-colors",
            "typingsPackageName": "ansi-colors",
            "asOfVersion": "3.2.1"
        },
        {
            "libraryName": "ansi-escapes",
            "typingsPackageName": "ansi-escapes",
            "asOfVersion": "4.0.0"
        },
        {
            "libraryName": "ansi-regex",
            "typingsPackageName": "ansi-regex",
            "asOfVersion": "5.0.0"
        },
        {
            "libraryName": "antd",
            "typingsPackageName": "antd",
            "asOfVersion": "1.0.0"
        },
        {
            "libraryName": "anybar",
            "typingsPackageName": "anybar",
            "asOfVersion": "4.0.0"
        },
        {
            "libraryName": "anydb-sql",
            "typingsPackageName": "anydb-sql",
            "asOfVersion": "0.6.46"
        },
        {
            "libraryName": "anydb-sql-migrations",
            "typingsPackageName": "anydb-sql-migrations",
            "asOfVersion": "2.1.1"
        },
        {
            "libraryName": "aphrodite",
            "typingsPackageName": "aphrodite",
            "asOfVersion": "2.0.0"
        },
        {
            "libraryName": "apn",
            "typingsPackageName": "apn",
            "asOfVersion": "2.1.2"
        },
        {
            "libraryName": "applicationinsights",
            "typingsPackageName": "applicationinsights",
            "asOfVersion": "0.20.0"
        },
        {
            "libraryName": "argon2",
            "typingsPackageName": "argon2",
            "asOfVersion": "0.15.0"
        },
        {
            "libraryName": "array-move",
            "typingsPackageName": "array-move",
            "asOfVersion": "2.0.0"
        },
        {
            "libraryName": "array-uniq",
            "typingsPackageName": "array-uniq",
            "asOfVersion": "2.1.0"
        },
        {
            "libraryName": "arrify",
            "typingsPackageName": "arrify",
            "asOfVersion": "2.0.0"
        },
        {
            "libraryName": "artyom.js",
            "typingsPackageName": "artyom.js",
            "asOfVersion": "1.0.6"
        },
        {
            "libraryName": "askmethat-rating",
            "typingsPackageName": "askmethat-rating",
            "asOfVersion": "0.4.0"
        },
        {
            "libraryName": "assertion-error",
            "typingsPackageName": "assertion-error",
            "asOfVersion": "1.1.0"
        },
        {
            "libraryName": "asyncblock",
            "typingsPackageName": "asyncblock",
            "asOfVersion": "2.2.11"
        },
        {
            "libraryName": "asynciterator",
            "typingsPackageName": "asynciterator",
            "asOfVersion": "3.0.0"
        },
        {
            "libraryName": "aurelia-knockout",
            "typingsPackageName": "aurelia-knockout",
            "asOfVersion": "2.1.0"
        },
        {
            "libraryName": "auto-bind",
            "typingsPackageName": "auto-bind",
            "asOfVersion": "2.1.0"
        },
        {
            "libraryName": "autobind-decorator",
            "typingsPackageName": "autobind-decorator",
            "asOfVersion": "2.1.0"
        },
        {
            "libraryName": "autolinker",
            "typingsPackageName": "autolinker",
            "asOfVersion": "2.0.0"
        },
        {
            "libraryName": "aws-lambda-mock-context",
            "typingsPackageName": "aws-lambda-mock-context",
            "asOfVersion": "3.2.0"
        },
        {
            "libraryName": "aws-sdk",
            "typingsPackageName": "aws-sdk",
            "asOfVersion": "2.7.0"
        },
        {
            "libraryName": "axe-core",
            "typingsPackageName": "axe-core",
            "asOfVersion": "3.0.3"
        },
        {
            "libraryName": "axios",
            "typingsPackageName": "axios",
            "asOfVersion": "0.14.0"
        },
        {
            "libraryName": "axios-mock-adapter",
            "typingsPackageName": "axios-mock-adapter",
            "asOfVersion": "1.10.0"
        },
        {
            "libraryName": "azure-mobile-apps",
            "typingsPackageName": "azure-mobile-apps",
            "asOfVersion": "3.0.0"
        },
        {
            "libraryName": "@babel/parser",
            "typingsPackageName": "babel__parser",
            "asOfVersion": "7.1.0"
        },
        {
            "libraryName": "babylonjs",
            "typingsPackageName": "babylonjs",
            "asOfVersion": "2.4.1"
        },
        {
            "libraryName": "baconjs",
            "typingsPackageName": "baconjs",
            "asOfVersion": "3.0.0"
        },
        {
            "libraryName": "badgen",
            "typingsPackageName": "badgen",
            "asOfVersion": "2.7.1"
        },
        {
            "libraryName": "base-x",
            "typingsPackageName": "base-x",
            "asOfVersion": "3.0.6"
        },
        {
            "libraryName": "base64url",
            "typingsPackageName": "base64url",
            "asOfVersion": "2.0.0"
        },
        {
            "libraryName": "baseui",
            "typingsPackageName": "baseui",
            "asOfVersion": "8.0.0"
        },
        {
            "libraryName": "beeper",
            "typingsPackageName": "beeper",
            "asOfVersion": "2.0.0"
        },
        {
            "libraryName": "bem-cn",
            "typingsPackageName": "bem-cn",
            "asOfVersion": "3.0.0"
        },
        {
            "libraryName": "bezier-easing",
            "typingsPackageName": "bezier-easing",
            "asOfVersion": "2.1.0"
        },
        {
            "libraryName": "big-integer",
            "typingsPackageName": "big-integer",
            "asOfVersion": "0.0.31"
        },
        {
            "libraryName": "bignumber.js",
            "typingsPackageName": "bignumber.js",
            "asOfVersion": "5.0.0"
        },
        {
            "libraryName": "bin-version",
            "typingsPackageName": "bin-version",
            "asOfVersion": "3.1.0"
        },
        {
            "libraryName": "bingmaps",
            "typingsPackageName": "bingmaps",
            "asOfVersion": "2.0.15"
        },
        {
            "libraryName": "bip32",
            "typingsPackageName": "bip32",
            "asOfVersion": "2.0.0"
        },
        {
            "libraryName": "bip39",
            "typingsPackageName": "bip39",
            "asOfVersion": "3.0.0"
        },
        {
            "libraryName": "bitcoinjs-lib",
            "typingsPackageName": "bitcoinjs-lib",
            "asOfVersion": "5.0.0"
        },
        {
            "libraryName": "bitwise",
            "typingsPackageName": "bitwise",
            "asOfVersion": "2.0.0"
        },
        {
            "libraryName": "blob-util",
            "typingsPackageName": "blob-util",
            "asOfVersion": "2.0.0"
        },
        {
            "libraryName": "bootstrap-table",
            "typingsPackageName": "bootstrap-table",
            "asOfVersion": "1.12.0"
        },
        {
            "libraryName": "botvs",
            "typingsPackageName": "botvs",
            "asOfVersion": "1.0.0"
        },
        {
            "libraryName": "bowser",
            "typingsPackageName": "bowser",
            "asOfVersion": "1.1.1"
        },
        {
            "libraryName": "boxen",
            "typingsPackageName": "boxen",
            "asOfVersion": "3.0.1"
        },
        {
            "libraryName": "braft-editor",
            "typingsPackageName": "braft-editor",
            "asOfVersion": "2.2.0"
        },
        {
            "libraryName": "@braintree/sanitize-url",
            "typingsPackageName": "braintree__sanitize-url",
            "asOfVersion": "4.1.0"
        },
        {
            "libraryName": "broccoli-plugin",
            "typingsPackageName": "broccoli-plugin",
            "asOfVersion": "3.0.0"
        },
        {
            "libraryName": "bugsnag-js",
            "typingsPackageName": "bugsnag",
            "asOfVersion": "3.1.0"
        },
        {
            "libraryName": "builtin-modules",
            "typingsPackageName": "builtin-modules",
            "asOfVersion": "3.1.0"
        },
        {
            "libraryName": "bulma-calendar",
            "typingsPackageName": "bulma-calendar",
            "asOfVersion": "6.0.2"
        },
        {
            "libraryName": "bunyan-bugsnag",
            "typingsPackageName": "bunyan-bugsnag",
            "asOfVersion": "3.0.0"
        },
        {
            "libraryName": "cachefactory",
            "typingsPackageName": "cachefactory",
            "asOfVersion": "3.0.0"
        },
        {
            "libraryName": "callsites",
            "typingsPackageName": "callsites",
            "asOfVersion": "3.0.0"
        },
        {
            "libraryName": "camaro",
            "typingsPackageName": "camaro",
            "asOfVersion": "2.2.4"
        },
        {
            "libraryName": "camel-case",
            "typingsPackageName": "camel-case",
            "asOfVersion": "1.2.1"
        },
        {
            "libraryName": "camelcase",
            "typingsPackageName": "camelcase",
            "asOfVersion": "5.2.0"
        },
        {
            "libraryName": "camelcase-keys",
            "typingsPackageName": "camelcase-keys",
            "asOfVersion": "5.1.0"
        },
        {
            "libraryName": "camljs",
            "typingsPackageName": "camljs",
            "asOfVersion": "2.8.1"
        },
        {
            "libraryName": "card-validator",
            "typingsPackageName": "card-validator",
            "asOfVersion": "7.0.1"
        },
        {
            "libraryName": "cash-dom",
            "typingsPackageName": "cash",
            "asOfVersion": "3.0.0"
        },
        {
            "libraryName": "cassandra-driver",
            "typingsPackageName": "cassandra-driver",
            "asOfVersion": "4.2.0"
        },
        {
            "libraryName": "catalog",
            "typingsPackageName": "catalog",
            "asOfVersion": "3.5.0"
        },
        {
            "libraryName": "@catho/quantum",
            "typingsPackageName": "catho__quantum",
            "asOfVersion": "3.9.0"
        },
        {
            "libraryName": "chai-http",
            "typingsPackageName": "chai-http",
            "asOfVersion": "4.2.0"
        },
        {
            "libraryName": "chai-webdriverio",
            "typingsPackageName": "chai-webdriverio",
            "asOfVersion": "1.0.0"
        },
        {
            "libraryName": "chalk",
            "typingsPackageName": "chalk",
            "asOfVersion": "2.2.0"
        },
        {
            "libraryName": "change-case",
            "typingsPackageName": "change-case",
            "asOfVersion": "2.3.1"
        },
        {
            "libraryName": "cheap-ruler",
            "typingsPackageName": "cheap-ruler",
            "asOfVersion": "2.5.0"
        },
        {
            "libraryName": "chokidar",
            "typingsPackageName": "chokidar",
            "asOfVersion": "2.1.3"
        },
        {
            "libraryName": "chunked-dc",
            "typingsPackageName": "chunked-dc",
            "asOfVersion": "0.2.2"
        },
        {
            "libraryName": "clean-stack",
            "typingsPackageName": "clean-stack",
            "asOfVersion": "2.1.0"
        },
        {
            "libraryName": "clean-webpack-plugin",
            "typingsPackageName": "clean-webpack-plugin",
            "asOfVersion": "2.0.0"
        },
        {
            "libraryName": "clear-module",
            "typingsPackageName": "clear-require",
            "asOfVersion": "3.2.0"
        },
        {
            "libraryName": "cli-boxes",
            "typingsPackageName": "cli-boxes",
            "asOfVersion": "2.0.0"
        },
        {
            "libraryName": "cli-cursor",
            "typingsPackageName": "cli-cursor",
            "asOfVersion": "3.0.0"
        },
        {
            "libraryName": "cli-truncate",
            "typingsPackageName": "cli-truncate",
            "asOfVersion": "2.0.0"
        },
        {
            "libraryName": "clipboardy",
            "typingsPackageName": "clipboardy",
            "asOfVersion": "2.0.0"
        },
        {
            "libraryName": "cloudevents-sdk",
            "typingsPackageName": "cloudevents-sdk",
            "asOfVersion": "1.0.0"
        },
        {
            "libraryName": "colors",
            "typingsPackageName": "colors",
            "asOfVersion": "1.2.1"
        },
        {
            "libraryName": "commander",
            "typingsPackageName": "commander",
            "asOfVersion": "2.12.2"
        },
        {
            "libraryName": "comment-json",
            "typingsPackageName": "comment-json",
            "asOfVersion": "2.4.1"
        },
        {
            "libraryName": "commons-validator-js",
            "typingsPackageName": "commons-validator-js",
            "asOfVersion": "1.0.1266"
        },
        {
            "libraryName": "compare-versions",
            "typingsPackageName": "compare-versions",
            "asOfVersion": "3.3.0"
        },
        {
            "libraryName": "composer-concerto",
            "typingsPackageName": "composer-concerto",
            "asOfVersion": "0.71.1"
        },
        {
            "libraryName": "condense-whitespace",
            "typingsPackageName": "condense-whitespace",
            "asOfVersion": "2.0.0"
        },
        {
            "libraryName": "conf",
            "typingsPackageName": "conf",
            "asOfVersion": "3.0.0"
        },
        {
            "libraryName": "confirmdialog",
            "typingsPackageName": "confirmdialog",
            "asOfVersion": "1.0.0"
        },
        {
            "libraryName": "connect-mongo",
            "typingsPackageName": "connect-mongo",
            "asOfVersion": "3.1.1"
        },
        {
            "libraryName": "consola",
            "typingsPackageName": "consola",
            "asOfVersion": "2.2.5"
        },
        {
            "libraryName": "constant-case",
            "typingsPackageName": "constant-case",
            "asOfVersion": "1.1.2"
        },
        {
            "libraryName": "convert-hrtime",
            "typingsPackageName": "convert-hrtime",
            "asOfVersion": "3.0.0"
        },
        {
            "libraryName": "copy-text-to-clipboard",
            "typingsPackageName": "copy-text-to-clipboard",
            "asOfVersion": "2.0.1"
        },
        {
            "libraryName": "cordova-plugin-battery-status",
            "typingsPackageName": "cordova-plugin-battery-status",
            "asOfVersion": "1.2.3"
        },
        {
            "libraryName": "cordova-plugin-camera",
            "typingsPackageName": "cordova-plugin-camera",
            "asOfVersion": "2.4.0"
        },
        {
            "libraryName": "cordova-plugin-contacts",
            "typingsPackageName": "cordova-plugin-contacts",
            "asOfVersion": "2.3.0"
        },
        {
            "libraryName": "cordova-plugin-device",
            "typingsPackageName": "cordova-plugin-device",
            "asOfVersion": "1.1.5"
        },
        {
            "libraryName": "cordova-plugin-device-motion",
            "typingsPackageName": "cordova-plugin-device-motion",
            "asOfVersion": "1.2.4"
        },
        {
            "libraryName": "cordova-plugin-device-orientation",
            "typingsPackageName": "cordova-plugin-device-orientation",
            "asOfVersion": "1.0.6"
        },
        {
            "libraryName": "cordova-plugin-dialogs",
            "typingsPackageName": "cordova-plugin-dialogs",
            "asOfVersion": "1.3.2"
        },
        {
            "libraryName": "cordova-plugin-file",
            "typingsPackageName": "cordova-plugin-file",
            "asOfVersion": "4.3.2"
        },
        {
            "libraryName": "cordova-plugin-file-transfer",
            "typingsPackageName": "cordova-plugin-file-transfer",
            "asOfVersion": "1.6.2"
        },
        {
            "libraryName": "cordova-plugin-globalization",
            "typingsPackageName": "cordova-plugin-globalization",
            "asOfVersion": "1.0.6"
        },
        {
            "libraryName": "cordova-plugin-inappbrowser",
            "typingsPackageName": "cordova-plugin-inappbrowser",
            "asOfVersion": "2.0.0"
        },
        {
            "libraryName": "cordova-plugin-media",
            "typingsPackageName": "cordova-plugin-media",
            "asOfVersion": "3.0.0"
        },
        {
            "libraryName": "cordova-plugin-media-capture",
            "typingsPackageName": "cordova-plugin-media-capture",
            "asOfVersion": "1.4.2"
        },
        {
            "libraryName": "cordova-plugin-network-information",
            "typingsPackageName": "cordova-plugin-network-information",
            "asOfVersion": "1.3.2"
        },
        {
            "libraryName": "cordova-plugin-splashscreen",
            "typingsPackageName": "cordova-plugin-splashscreen",
            "asOfVersion": "4.0.2"
        },
        {
            "libraryName": "cordova-plugin-statusbar",
            "typingsPackageName": "cordova-plugin-statusbar",
            "asOfVersion": "2.2.2"
        },
        {
            "libraryName": "cordova-plugin-vibration",
            "typingsPackageName": "cordova-plugin-vibration",
            "asOfVersion": "2.1.4"
        },
        {
            "libraryName": "cordova-plugin-x-socialsharing",
            "typingsPackageName": "cordova-plugin-x-socialsharing",
            "asOfVersion": "5.4.5"
        },
        {
            "libraryName": "cordova.plugins.diagnostic",
            "typingsPackageName": "cordova.plugins.diagnostic",
            "asOfVersion": "3.7.0"
        },
        {
            "libraryName": "core-decorators",
            "typingsPackageName": "core-decorators",
            "asOfVersion": "0.20.0"
        },
        {
            "libraryName": "cosmiconfig",
            "typingsPackageName": "cosmiconfig",
            "asOfVersion": "6.0.0"
        },
        {
            "libraryName": "countup.js",
            "typingsPackageName": "countup.js",
            "asOfVersion": "2.0.3"
        },
        {
            "libraryName": "cp-file",
            "typingsPackageName": "cp-file",
            "asOfVersion": "6.1.1"
        },
        {
            "libraryName": "cpy",
            "typingsPackageName": "cpy",
            "asOfVersion": "7.1.1"
        },
        {
            "libraryName": "create-html-element",
            "typingsPackageName": "create-html-element",
            "asOfVersion": "2.1.0"
        },
        {
            "libraryName": "credit-card-type",
            "typingsPackageName": "credit-card-type",
            "asOfVersion": "9.0.0"
        },
        {
            "libraryName": "cropperjs",
            "typingsPackageName": "cropperjs",
            "asOfVersion": "1.3.0"
        },
        {
            "libraryName": "crypto-hash",
            "typingsPackageName": "crypto-hash",
            "asOfVersion": "1.1.0"
        },
        {
            "libraryName": "crypto-random-string",
            "typingsPackageName": "crypto-random-string",
            "asOfVersion": "2.0.0"
        },
        {
            "libraryName": "cson-parser",
            "typingsPackageName": "cson-parser",
            "asOfVersion": "4.0.3"
        },
        {
            "libraryName": "csv-parse",
            "typingsPackageName": "csv-parse",
            "asOfVersion": "1.2.2"
        },
        {
            "libraryName": "csv-stringify",
            "typingsPackageName": "csv-stringify",
            "asOfVersion": "3.1.0"
        },
        {
            "libraryName": "@cucumber/cucumber",
            "typingsPackageName": "cucumber",
            "sourceRepoURL": "https://github.com/cucumber/cucumber-js",
            "asOfVersion": "7.0.0"
        },
        {
            "libraryName": "cucumber-html-reporter",
            "typingsPackageName": "cucumber-html-reporter",
            "asOfVersion": "5.0.1"
        },
        {
            "libraryName": "cycled",
            "typingsPackageName": "cycled",
            "asOfVersion": "1.1.0"
        },
        {
            "libraryName": "cypress",
            "typingsPackageName": "cypress",
            "asOfVersion": "1.1.3"
        },
        {
            "libraryName": "dargs",
            "typingsPackageName": "dargs",
            "asOfVersion": "6.1.0"
        },
        {
            "libraryName": "date-fns",
            "typingsPackageName": "date-fns",
            "asOfVersion": "2.6.0"
        },
        {
            "libraryName": "dd-trace",
            "typingsPackageName": "dd-trace",
            "asOfVersion": "0.9.0"
        },
        {
            "libraryName": "debounce-fn",
            "typingsPackageName": "debounce-fn",
            "asOfVersion": "3.0.0"
        },
        {
            "libraryName": "decamelize",
            "typingsPackageName": "decamelize",
            "asOfVersion": "3.0.1"
        },
        {
            "libraryName": "decimal.js",
            "typingsPackageName": "decimal.js",
            "asOfVersion": "7.4.0"
        },
        {
            "libraryName": "decompress-response",
            "typingsPackageName": "decompress-response",
            "asOfVersion": "4.1.0"
        },
        {
            "libraryName": "deep-freeze-es6",
            "typingsPackageName": "deep-freeze-es6",
            "asOfVersion": "1.1.0"
        },
        {
            "libraryName": "deepmerge",
            "typingsPackageName": "deepmerge",
            "asOfVersion": "2.2.0"
        },
        {
            "libraryName": "define-lazy-prop",
            "typingsPackageName": "define-lazy-prop",
            "asOfVersion": "2.0.0"
        },
        {
            "libraryName": "del",
            "typingsPackageName": "del",
            "asOfVersion": "4.0.0"
        },
        {
            "libraryName": "delay",
            "typingsPackageName": "delay",
            "asOfVersion": "3.1.0"
        },
        {
            "libraryName": "delegated-events",
            "typingsPackageName": "delegated-events",
            "asOfVersion": "1.1.0"
        },
        {
            "libraryName": "depcheck",
            "typingsPackageName": "depcheck",
            "asOfVersion": "0.9.1"
        },
        {
            "libraryName": "detect-browser",
            "typingsPackageName": "detect-browser",
            "asOfVersion": "4.0.0"
        },
        {
            "libraryName": "detect-indent",
            "typingsPackageName": "detect-indent",
            "asOfVersion": "6.0.0"
        },
        {
            "libraryName": "detect-newline",
            "typingsPackageName": "detect-newline",
            "asOfVersion": "3.0.0"
        },
        {
            "libraryName": "devextreme",
            "typingsPackageName": "devextreme",
            "asOfVersion": "16.2.1"
        },
        {
            "libraryName": "devtools-detect",
            "typingsPackageName": "devtools-detect",
            "asOfVersion": "3.0.0"
        },
        {
            "libraryName": "dexie",
            "typingsPackageName": "dexie",
            "asOfVersion": "1.3.1"
        },
        {
            "libraryName": "dialogflow",
            "typingsPackageName": "dialogflow",
            "asOfVersion": "4.0.3"
        },
        {
            "libraryName": "diff2html",
            "typingsPackageName": "diff2html",
            "asOfVersion": "3.0.0"
        },
        {
            "libraryName": "docker-file-parser",
            "typingsPackageName": "docker-file-parser",
            "asOfVersion": "1.0.3"
        },
        {
            "libraryName": "document-promises",
            "typingsPackageName": "document-promises",
            "asOfVersion": "4.0.0"
        },
        {
            "libraryName": "docx-templates",
            "typingsPackageName": "docx-templates",
            "asOfVersion": "4.0.0"
        },
        {
            "libraryName": "dom-helpers",
            "typingsPackageName": "dom-helpers",
            "asOfVersion": "5.0.1"
        },
        {
            "libraryName": "dom-loaded",
            "typingsPackageName": "dom-loaded",
            "asOfVersion": "1.1.0"
        },
        {
            "libraryName": "domelementtype",
            "typingsPackageName": "domelementtype",
            "asOfVersion": "2.0.1"
        },
        {
            "libraryName": "dot-case",
            "typingsPackageName": "dot-case",
            "asOfVersion": "1.1.2"
        },
        {
            "libraryName": "dot-prop",
            "typingsPackageName": "dot-prop",
            "asOfVersion": "5.0.0"
        },
        {
            "libraryName": "dotenv",
            "typingsPackageName": "dotenv",
            "asOfVersion": "8.2.0"
        },
        {
            "libraryName": "dva",
            "typingsPackageName": "dva",
            "asOfVersion": "1.1.0"
        },
        {
            "libraryName": "easy-x-headers",
            "typingsPackageName": "easy-x-headers",
            "asOfVersion": "1.0.0"
        },
        {
            "libraryName": "easy-xapi-supertest",
            "typingsPackageName": "easy-xapi-supertest",
            "asOfVersion": "1.0.0"
        },
        {
            "libraryName": "easystarjs",
            "typingsPackageName": "easystarjs",
            "asOfVersion": "0.3.1"
        },
        {
            "libraryName": "ecmarkup",
            "typingsPackageName": "ecmarkup",
            "asOfVersion": "3.4.0"
        },
        {
            "libraryName": "egg",
            "typingsPackageName": "egg",
            "asOfVersion": "1.5.0"
        },
        {
            "libraryName": "elastic-apm-node",
            "typingsPackageName": "elastic-apm-node",
            "asOfVersion": "2.7.0"
        },
        {
            "libraryName": "electron",
            "typingsPackageName": "electron",
            "asOfVersion": "1.6.10"
        },
        {
            "libraryName": "electron-builder",
            "typingsPackageName": "electron-builder",
            "asOfVersion": "2.8.0"
        },
        {
            "libraryName": "electron-store",
            "typingsPackageName": "electron-config",
            "asOfVersion": "3.2.0"
        },
        {
            "libraryName": "electron-debug",
            "typingsPackageName": "electron-debug",
            "asOfVersion": "2.1.0"
        },
        {
            "libraryName": "electron-is-dev",
            "typingsPackageName": "electron-is-dev",
            "asOfVersion": "1.1.0"
        },
        {
            "libraryName": "electron-packager",
            "typingsPackageName": "electron-packager",
            "asOfVersion": "15.0.0"
        },
        {
            "libraryName": "electron-store",
            "typingsPackageName": "electron-store",
            "asOfVersion": "3.2.0"
        },
        {
            "libraryName": "electron-unhandled",
            "typingsPackageName": "electron-unhandled",
            "asOfVersion": "2.2.0"
        },
        {
            "libraryName": "electron-util",
            "typingsPackageName": "electron-util",
            "asOfVersion": "0.11.0"
        },
        {
            "libraryName": "electron-winstaller",
            "typingsPackageName": "electron-winstaller",
            "asOfVersion": "4.0.0"
        },
        {
            "libraryName": "elegant-spinner",
            "typingsPackageName": "elegant-spinner",
            "asOfVersion": "2.0.0"
        },
        {
            "libraryName": "element-ready",
            "typingsPackageName": "element-ready",
            "asOfVersion": "3.1.0"
        },
        {
            "libraryName": "email-addresses",
            "typingsPackageName": "email-addresses",
            "asOfVersion": "3.0.0"
        },
        {
            "libraryName": "email-validator",
            "typingsPackageName": "email-validator",
            "asOfVersion": "1.0.6"
        },
        {
            "libraryName": "emoji-regex",
            "typingsPackageName": "emoji-regex",
            "asOfVersion": "9.2.0"
        },
        {
            "libraryName": "empty-trash",
            "typingsPackageName": "empty-trash",
            "asOfVersion": "3.0.0"
        },
        {
            "libraryName": "ensure-error",
            "typingsPackageName": "ensure-error",
            "asOfVersion": "2.0.0"
        },
        {
            "libraryName": "env-editor",
            "typingsPackageName": "env-editor",
            "asOfVersion": "0.4.0"
        },
        {
            "libraryName": "env-paths",
            "typingsPackageName": "env-paths",
            "asOfVersion": "2.1.0"
        },
        {
            "libraryName": "error-stack-parser",
            "typingsPackageName": "error-stack-parser",
            "asOfVersion": "2.0.0"
        },
        {
            "libraryName": "es6-error",
            "typingsPackageName": "es6-error",
            "asOfVersion": "4.0.2"
        },
        {
            "libraryName": "es6-promise",
            "typingsPackageName": "es6-promise",
            "asOfVersion": "3.3.0"
        },
        {
            "libraryName": "escape-goat",
            "typingsPackageName": "escape-goat",
            "asOfVersion": "2.0.0"
        },
        {
            "libraryName": "escape-string-regexp",
            "typingsPackageName": "escape-string-regexp",
            "asOfVersion": "2.0.0"
        },
        {
            "libraryName": "ethereumjs-tx",
            "typingsPackageName": "ethereumjs-tx",
            "asOfVersion": "2.0.0"
        },
        {
            "libraryName": "ethereumjs-util",
            "typingsPackageName": "ethereumjs-util",
            "asOfVersion": "6.1.0"
        },
        {
            "libraryName": "eventemitter2",
            "typingsPackageName": "eventemitter2",
            "asOfVersion": "4.1.0"
        },
        {
            "libraryName": "eventemitter3",
            "typingsPackageName": "eventemitter3",
            "asOfVersion": "2.0.2"
        },
        {
            "libraryName": "ex-react-native-i18n",
            "typingsPackageName": "ex-react-native-i18n",
            "asOfVersion": "0.0.6"
        },
        {
            "libraryName": "exceljs",
            "typingsPackageName": "exceljs",
            "asOfVersion": "1.3.0"
        },
        {
            "libraryName": "execa",
            "typingsPackageName": "execa",
            "asOfVersion": "2.0.0"
        },
        {
            "libraryName": "execall",
            "typingsPackageName": "execall",
            "asOfVersion": "2.0.0"
        },
        {
            "libraryName": "exit-hook",
            "typingsPackageName": "exit-hook",
            "asOfVersion": "2.2.0"
        },
        {
            "libraryName": "expect",
            "typingsPackageName": "expect",
            "asOfVersion": "24.3.0"
        },
        {
            "libraryName": "expo",
            "typingsPackageName": "expo",
            "asOfVersion": "33.0.0"
        },
        {
            "libraryName": "expo-localization",
            "typingsPackageName": "expo-localization",
            "asOfVersion": "3.0.0"
        },
        {
            "libraryName": "expr-eval",
            "typingsPackageName": "expr-eval",
            "asOfVersion": "1.1.0"
        },
        {
            "libraryName": "express-graphql",
            "typingsPackageName": "express-graphql",
            "asOfVersion": "0.9.0"
        },
        {
            "libraryName": "express-openapi",
            "typingsPackageName": "express-openapi",
            "asOfVersion": "1.9.0"
        },
        {
            "libraryName": "express-promise-router",
            "typingsPackageName": "express-promise-router",
            "asOfVersion": "3.0.0"
        },
        {
            "libraryName": "express-validator",
            "typingsPackageName": "express-validator",
            "asOfVersion": "3.0.0"
        },
        {
            "libraryName": "express-winston",
            "typingsPackageName": "express-winston",
            "asOfVersion": "4.0.0"
        },
        {
            "libraryName": "extended-listbox",
            "typingsPackageName": "extended-listbox",
            "asOfVersion": "4.0.1"
        },
        {
            "libraryName": "extract-stack",
            "typingsPackageName": "extract-stack",
            "asOfVersion": "2.0.0"
        },
        {
            "libraryName": "fast-diff",
            "typingsPackageName": "fast-diff",
            "asOfVersion": "1.2.0"
        },
        {
            "libraryName": "fast-json-patch",
            "typingsPackageName": "fast-json-patch",
            "asOfVersion": "1.1.5"
        },
        {
            "libraryName": "fast-simplex-noise",
            "typingsPackageName": "fast-simplex-noise",
            "asOfVersion": "3.0.0"
        },
        {
            "libraryName": "fastify-cors",
            "typingsPackageName": "fastify-cors",
            "asOfVersion": "2.1.0"
        },
        {
            "libraryName": "fastify-jwt",
            "typingsPackageName": "fastify-jwt",
            "asOfVersion": "0.8.1"
        },
        {
            "libraryName": "fastify-multipart",
            "typingsPackageName": "fastify-multipart",
            "asOfVersion": "0.7.0"
        },
        {
            "libraryName": "fastify-static",
            "typingsPackageName": "fastify-static",
            "asOfVersion": "2.2.1"
        },
        {
            "libraryName": "favicons-webpack-plugin",
            "typingsPackageName": "favicons-webpack-plugin",
            "asOfVersion": "2.1.0"
        },
        {
            "libraryName": "@types/facebook-js-sdk",
            "typingsPackageName": "fb",
            "asOfVersion": "0.0.28"
        },
        {
            "libraryName": "fecha",
            "typingsPackageName": "fecha",
            "asOfVersion": "2.3.1"
        },
        {
            "libraryName": "feedsub",
            "typingsPackageName": "feedsub",
            "asOfVersion": "0.7.5"
        },
        {
            "libraryName": "figures",
            "typingsPackageName": "figures",
            "asOfVersion": "3.0.0"
        },
        {
            "libraryName": "file-type",
            "typingsPackageName": "file-type",
            "asOfVersion": "10.9.1"
        },
        {
            "libraryName": "file-url",
            "typingsPackageName": "file-url",
            "asOfVersion": "3.0.0"
        },
        {
            "libraryName": "filenamify",
            "typingsPackageName": "filenamify",
            "asOfVersion": "3.0.0"
        },
        {
            "libraryName": "filenamify-url",
            "typingsPackageName": "filenamify-url",
            "asOfVersion": "2.0.0"
        },
        {
            "libraryName": "filesize",
            "typingsPackageName": "filesize",
            "asOfVersion": "5.0.0"
        },
        {
            "libraryName": "filter-console",
            "typingsPackageName": "filter-console",
            "asOfVersion": "0.1.1"
        },
        {
            "libraryName": "find-java-home",
            "typingsPackageName": "find-java-home",
            "asOfVersion": "1.0.0"
        },
        {
            "libraryName": "find-process",
            "typingsPackageName": "find-process",
            "asOfVersion": "1.2.0"
        },
        {
            "libraryName": "find-up",
            "typingsPackageName": "find-up",
            "asOfVersion": "4.0.0"
        },
        {
            "libraryName": "find-versions",
            "typingsPackageName": "find-versions",
            "asOfVersion": "3.1.0"
        },
        {
            "libraryName": "fine-uploader",
            "typingsPackageName": "fine-uploader",
            "asOfVersion": "5.14.0"
        },
        {
            "libraryName": "firebase",
            "typingsPackageName": "firebase",
            "asOfVersion": "3.2.1"
        },
        {
            "libraryName": "first-run",
            "typingsPackageName": "first-run",
            "asOfVersion": "2.0.0"
        },
        {
            "libraryName": "fkill",
            "typingsPackageName": "fkill",
            "asOfVersion": "6.0.0"
        },
        {
            "libraryName": "flatpickr",
            "typingsPackageName": "flatpickr",
            "asOfVersion": "3.1.2"
        },
        {
            "libraryName": "flux-standard-action",
            "typingsPackageName": "flux-standard-action",
            "asOfVersion": "1.1.0"
        },
        {
            "libraryName": "forge-di",
            "typingsPackageName": "forge-di",
            "asOfVersion": "12.0.2"
        },
        {
            "libraryName": "fork-ts-checker-webpack-plugin",
            "typingsPackageName": "fork-ts-checker-webpack-plugin",
            "asOfVersion": "0.4.5"
        },
        {
            "libraryName": "form-data",
            "typingsPackageName": "form-data",
            "asOfVersion": "2.5.0"
        },
        {
            "libraryName": "format-number",
            "typingsPackageName": "format-number",
            "asOfVersion": "3.0.0"
        },
        {
            "libraryName": "foundation-sites",
            "typingsPackageName": "foundation-sites",
            "asOfVersion": "6.4.3"
        },
        {
            "libraryName": "framebus",
            "typingsPackageName": "framebus",
            "asOfVersion": "4.0.0"
        },
        {
            "libraryName": "fromnow",
            "typingsPackageName": "fromnow",
            "asOfVersion": "3.0.1"
        },
        {
            "libraryName": "fs-promise",
            "typingsPackageName": "fs-promise",
            "asOfVersion": "2.0.0"
        },
        {
            "libraryName": "fsevents",
            "typingsPackageName": "fsevents",
            "asOfVersion": "2.1.2"
        },
        {
            "libraryName": "fullcalendar",
            "typingsPackageName": "fullcalendar",
            "asOfVersion": "3.8.0"
        },
        {
            "libraryName": "fuse",
            "typingsPackageName": "fuse",
            "asOfVersion": "2.6.0"
        },
        {
            "libraryName": "gaea-model",
            "typingsPackageName": "gaea-model",
            "asOfVersion": "0.0.0"
        },
        {
            "libraryName": "ganache-core",
            "typingsPackageName": "ganache-core",
            "asOfVersion": "2.7.0"
        },
        {
            "libraryName": "generate-password",
            "typingsPackageName": "generate-password",
            "asOfVersion": "1.5.1"
        },
        {
            "libraryName": "geolib",
            "typingsPackageName": "geolib",
            "asOfVersion": "2.0.23"
        },
        {
            "libraryName": "get-emails",
            "typingsPackageName": "get-emails",
            "asOfVersion": "3.0.0"
        },
        {
            "libraryName": "get-port",
            "typingsPackageName": "get-port",
            "asOfVersion": "4.2.0"
        },
        {
            "libraryName": "get-range",
            "typingsPackageName": "get-range",
            "asOfVersion": "2.0.1"
        },
        {
            "libraryName": "get-stdin",
            "typingsPackageName": "get-stdin",
            "asOfVersion": "7.0.0"
        },
        {
            "libraryName": "get-stream",
            "typingsPackageName": "get-stream",
            "asOfVersion": "5.0.0"
        },
        {
            "libraryName": "get-urls",
            "typingsPackageName": "get-urls",
            "asOfVersion": "9.1.0"
        },
        {
            "libraryName": "getopts",
            "typingsPackageName": "getopts",
            "asOfVersion": "2.1.0"
        },
        {
            "libraryName": "git-remote-origin-url",
            "typingsPackageName": "git-remote-origin-url",
            "asOfVersion": "3.0.0"
        },
        {
            "libraryName": "github",
            "typingsPackageName": "github",
            "asOfVersion": "7.1.0"
        },
        {
            "libraryName": "github-username",
            "typingsPackageName": "github-username",
            "asOfVersion": "5.0.0"
        },
        {
            "libraryName": "gitlab",
            "typingsPackageName": "gitlab",
            "asOfVersion": "2.0.0"
        },
        {
            "libraryName": "gl-matrix",
            "typingsPackageName": "gl-matrix",
            "asOfVersion": "3.2.0"
        },
        {
            "libraryName": "global-dirs",
            "typingsPackageName": "global-dirs",
            "asOfVersion": "1.0.0"
        },
        {
            "libraryName": "globby",
            "typingsPackageName": "globby",
            "asOfVersion": "9.1.0"
        },
        {
            "libraryName": "@google-cloud/pubsub",
            "typingsPackageName": "google-cloud__pubsub",
            "asOfVersion": "0.26.0"
        },
        {
            "libraryName": "@google-cloud/storage",
            "typingsPackageName": "google-cloud__storage",
            "asOfVersion": "2.3.0"
        },
        {
            "libraryName": "@google-cloud/text-to-speech",
            "typingsPackageName": "google-cloud__text-to-speech",
            "asOfVersion": "2.0.0"
        },
        {
            "libraryName": "google-maps-react",
            "typingsPackageName": "google-maps-react",
            "asOfVersion": "2.0.5"
        },
        {
            "libraryName": "graphene-pk11",
            "typingsPackageName": "graphene-pk11",
            "asOfVersion": "2.0.31"
        },
        {
            "libraryName": "graphql",
            "typingsPackageName": "graphql",
            "asOfVersion": "14.5.0"
        },
        {
            "libraryName": "graphql-query-complexity",
            "typingsPackageName": "graphql-query-complexity",
            "asOfVersion": "0.2.0"
        },
        {
            "libraryName": "gravatar-url",
            "typingsPackageName": "gravatar-url",
            "asOfVersion": "3.0.0"
        },
        {
            "libraryName": "griddle-react",
            "typingsPackageName": "griddle-react",
            "asOfVersion": "1.3.0"
        },
        {
            "libraryName": "gridstack",
            "typingsPackageName": "gridstack",
            "asOfVersion": "0.5.2"
        },
        {
            "libraryName": "gulp-pug",
            "typingsPackageName": "gulp-pug",
            "asOfVersion": "4.0.0"
        },
        {
            "libraryName": "gulp-shell",
            "typingsPackageName": "gulp-shell",
            "asOfVersion": "0.7.0"
        },
        {
            "libraryName": "gulp-tslint",
            "typingsPackageName": "gulp-tslint",
            "asOfVersion": "4.2.0"
        },
        {
            "libraryName": "gulp-typedoc",
            "typingsPackageName": "gulp-typedoc",
            "asOfVersion": "2.2.0"
        },
        {
            "libraryName": "gulp-typescript",
            "typingsPackageName": "gulp-typescript",
            "asOfVersion": "2.13.0"
        },
        {
            "libraryName": "gzip-size",
            "typingsPackageName": "gzip-size",
            "asOfVersion": "5.1.0"
        },
        {
            "libraryName": "handlebars",
            "typingsPackageName": "handlebars",
            "asOfVersion": "4.1.0"
        },
        {
            "libraryName": "handsontable",
            "typingsPackageName": "handsontable",
            "asOfVersion": "0.35.0"
        },
        {
            "libraryName": "hapi-auth-jwt2",
            "typingsPackageName": "hapi-auth-jwt2",
            "asOfVersion": "8.6.1"
        },
        {
            "libraryName": "@hapi/accept",
            "typingsPackageName": "hapi__accept",
            "asOfVersion": "5.0.0"
        },
        {
            "libraryName": "@hapi/boom",
            "typingsPackageName": "hapi__boom",
            "asOfVersion": "9.0.0"
        },
        {
            "libraryName": "@hapi/code",
            "typingsPackageName": "hapi__code",
            "asOfVersion": "8.0.0"
        },
        {
            "libraryName": "@hapi/cryptiles",
            "typingsPackageName": "hapi__cryptiles",
            "asOfVersion": "5.0.0"
        },
        {
            "libraryName": "@hapi/hoek",
            "typingsPackageName": "hapi__hoek",
            "asOfVersion": "9.0.0"
        },
        {
            "libraryName": "@hapi/iron",
            "typingsPackageName": "hapi__iron",
            "asOfVersion": "6.0.0"
        },
        {
            "libraryName": "@hapi/lab",
            "typingsPackageName": "hapi__lab",
            "asOfVersion": "22.0.0"
        },
        {
            "libraryName": "@hapi/topo",
            "typingsPackageName": "hapi__topo",
            "asOfVersion": "5.0.0"
        },
        {
            "libraryName": "@hapi/wreck",
            "typingsPackageName": "hapi__wreck",
            "asOfVersion": "17.0.0"
        },
        {
            "libraryName": "hard-rejection",
            "typingsPackageName": "hard-rejection",
            "asOfVersion": "2.0.0"
        },
        {
            "libraryName": "has-emoji",
            "typingsPackageName": "has-emoji",
            "asOfVersion": "1.1.0"
        },
        {
            "libraryName": "has-yarn",
            "typingsPackageName": "has-yarn",
            "asOfVersion": "2.0.0"
        },
        {
            "libraryName": "hasha",
            "typingsPackageName": "hasha",
            "asOfVersion": "4.0.0"
        },
        {
            "libraryName": "helmet",
            "typingsPackageName": "helmet",
            "asOfVersion": "4.0.0"
        },
        {
            "libraryName": "hex-rgb",
            "typingsPackageName": "hex-rgb",
            "asOfVersion": "4.1.0"
        },
        {
            "libraryName": "hibp",
            "typingsPackageName": "hibp",
            "asOfVersion": "7.3.0"
        },
        {
            "libraryName": "highcharts",
            "typingsPackageName": "highcharts",
            "asOfVersion": "7.0.0"
        },
        {
            "libraryName": "highlight.js",
            "typingsPackageName": "highlight.js",
            "asOfVersion": "10.1.0"
        },
        {
            "libraryName": "hirestime",
            "typingsPackageName": "hirestime",
            "asOfVersion": "6.0.0"
        },
        {
            "libraryName": "homeworks",
            "typingsPackageName": "homeworks",
            "asOfVersion": "1.0.19"
        },
        {
            "libraryName": "html-tags",
            "typingsPackageName": "html-tags",
            "asOfVersion": "3.0.0"
        },
        {
            "libraryName": "html-webpack-tags-plugin",
            "typingsPackageName": "html-webpack-tags-plugin",
            "asOfVersion": "2.0.16"
        },
        {
            "libraryName": "http-graceful-shutdown",
            "typingsPackageName": "http-graceful-shutdown",
            "asOfVersion": "2.3.0"
        },
        {
            "libraryName": "http-status",
            "typingsPackageName": "http-status",
            "asOfVersion": "1.1.1"
        },
        {
            "libraryName": "http-status-codes",
            "typingsPackageName": "http-status-codes",
            "asOfVersion": "1.2.0"
        },
        {
            "libraryName": "humanize-string",
            "typingsPackageName": "humanize-string",
            "asOfVersion": "2.0.1"
        },
        {
            "libraryName": "humanize-url",
            "typingsPackageName": "humanize-url",
            "asOfVersion": "2.1.0"
        },
        {
            "libraryName": "i18next",
            "typingsPackageName": "i18next",
            "asOfVersion": "13.0.0"
        },
        {
            "libraryName": "i18next-browser-languagedetector",
            "typingsPackageName": "i18next-browser-languagedetector",
            "asOfVersion": "3.0.0"
        },
        {
            "libraryName": "i18next-express-middleware",
            "typingsPackageName": "i18next-express-middleware",
            "asOfVersion": "1.7.0"
        },
        {
            "libraryName": "i18next-xhr-backend",
            "typingsPackageName": "i18next-xhr-backend",
            "asOfVersion": "1.4.2"
        },
        {
            "libraryName": "icon-gen",
            "typingsPackageName": "icon-gen",
            "asOfVersion": "2.1.0"
        },
        {
            "libraryName": "iconv-lite",
            "typingsPackageName": "iconv-lite",
            "asOfVersion": "0.4.14"
        },
        {
            "libraryName": "ids",
            "typingsPackageName": "ids",
            "asOfVersion": "0.2.2"
        },
        {
            "libraryName": "image-size",
            "typingsPackageName": "image-size",
            "asOfVersion": "0.8.0"
        },
        {
            "libraryName": "image-type",
            "typingsPackageName": "image-type",
            "asOfVersion": "4.0.1"
        },
        {
            "libraryName": "imagemin-pngquant",
            "typingsPackageName": "imagemin-pngquant",
            "asOfVersion": "8.0.0"
        },
        {
            "libraryName": "immutability-helper",
            "typingsPackageName": "immutability-helper",
            "asOfVersion": "2.6.3"
        },
        {
            "libraryName": "immutable",
            "typingsPackageName": "immutable",
            "asOfVersion": "3.8.7"
        },
        {
            "libraryName": "in-range",
            "typingsPackageName": "in-range",
            "asOfVersion": "2.0.0"
        },
        {
            "libraryName": "incremental-dom",
            "typingsPackageName": "incremental-dom",
            "asOfVersion": "0.6.0"
        },
        {
            "libraryName": "indent-string",
            "typingsPackageName": "indent-string",
            "asOfVersion": "4.0.0"
        },
        {
            "libraryName": "ink",
            "typingsPackageName": "ink",
            "asOfVersion": "2.0.2"
        },
        {
            "libraryName": "instabug-reactnative",
            "typingsPackageName": "instabug-reactnative",
            "asOfVersion": "8.1.0"
        },
        {
            "libraryName": "interactjs",
            "typingsPackageName": "interact.js",
            "asOfVersion": "1.3.0"
        },
        {
            "libraryName": "internal-ip",
            "typingsPackageName": "internal-ip",
            "asOfVersion": "4.1.0"
        },
        {
            "libraryName": "intl-locales-supported",
            "typingsPackageName": "intl-locales-supported",
            "asOfVersion": "1.0.6"
        },
        {
            "libraryName": "intl-messageformat",
            "typingsPackageName": "intl-messageformat",
            "asOfVersion": "3.0.0"
        },
        {
            "libraryName": "intl-relativeformat",
            "typingsPackageName": "intl-relativeformat",
            "asOfVersion": "3.0.1"
        },
        {
            "libraryName": "into-stream",
            "typingsPackageName": "into-stream",
            "asOfVersion": "5.0.0"
        },
        {
            "libraryName": "inversify",
            "typingsPackageName": "inversify",
            "asOfVersion": "2.0.33"
        },
        {
            "libraryName": "inversify-binding-decorators",
            "typingsPackageName": "inversify-binding-decorators",
            "asOfVersion": "2.0.0"
        },
        {
            "libraryName": "inversify-express-utils",
            "typingsPackageName": "inversify-express-utils",
            "asOfVersion": "2.0.0"
        },
        {
            "libraryName": "inversify-inject-decorators",
            "typingsPackageName": "inversify-inject-decorators",
            "asOfVersion": "2.0.0"
        },
        {
            "libraryName": "inversify-logger-middleware",
            "typingsPackageName": "inversify-logger-middleware",
            "asOfVersion": "2.0.0"
        },
        {
            "libraryName": "inversify-restify-utils",
            "typingsPackageName": "inversify-restify-utils",
            "asOfVersion": "2.0.0"
        },
        {
            "libraryName": "ionic",
            "typingsPackageName": "ionic",
            "asOfVersion": "3.19.0"
        },
        {
            "libraryName": "ip-address",
            "typingsPackageName": "ip-address",
            "asOfVersion": "7.0.0"
        },
        {
            "libraryName": "ip-regex",
            "typingsPackageName": "ip-regex",
            "asOfVersion": "4.1.0"
        },
        {
            "libraryName": "ipify",
            "typingsPackageName": "ipify",
            "asOfVersion": "3.0.0"
        },
        {
            "libraryName": "is-absolute-url",
            "typingsPackageName": "is-absolute-url",
            "asOfVersion": "3.0.0"
        },
        {
            "libraryName": "is-archive",
            "typingsPackageName": "is-archive",
            "asOfVersion": "2.0.0"
        },
        {
            "libraryName": "is-array-sorted",
            "typingsPackageName": "is-array-sorted",
            "asOfVersion": "2.0.0"
        },
        {
            "libraryName": "is-binary-path",
            "typingsPackageName": "is-binary-path",
            "asOfVersion": "2.1.0"
        },
        {
            "libraryName": "is-compressed",
            "typingsPackageName": "is-compressed",
            "asOfVersion": "2.0.0"
        },
        {
            "libraryName": "is-docker",
            "typingsPackageName": "is-docker",
            "asOfVersion": "2.0.0"
        },
        {
            "libraryName": "is-elevated",
            "typingsPackageName": "is-elevated",
            "asOfVersion": "3.0.0"
        },
        {
            "libraryName": "is-fullwidth-code-point",
            "typingsPackageName": "is-fullwidth-code-point",
            "asOfVersion": "3.0.0"
        },
        {
            "libraryName": "is-image",
            "typingsPackageName": "is-image",
            "asOfVersion": "3.0.0"
        },
        {
            "libraryName": "is-installed-globally",
            "typingsPackageName": "is-installed-globally",
            "asOfVersion": "0.2.0"
        },
        {
            "libraryName": "is-ip",
            "typingsPackageName": "is-ip",
            "asOfVersion": "3.0.0"
        },
        {
            "libraryName": "is-lower-case",
            "typingsPackageName": "is-lower-case",
            "asOfVersion": "1.1.2"
        },
        {
            "libraryName": "is-mobile",
            "typingsPackageName": "is-mobile",
            "asOfVersion": "2.1.0"
        },
        {
            "libraryName": "is-obj",
            "typingsPackageName": "is-obj",
            "asOfVersion": "2.0.0"
        },
        {
            "libraryName": "is-online",
            "typingsPackageName": "is-online",
            "asOfVersion": "8.1.0"
        },
        {
            "libraryName": "is-path-cwd",
            "typingsPackageName": "is-path-cwd",
            "asOfVersion": "2.1.0"
        },
        {
            "libraryName": "is-path-in-cwd",
            "typingsPackageName": "is-path-in-cwd",
            "asOfVersion": "2.1.0"
        },
        {
            "libraryName": "is-plain-obj",
            "typingsPackageName": "is-plain-obj",
            "asOfVersion": "2.0.0"
        },
        {
            "libraryName": "is-plain-object",
            "typingsPackageName": "is-plain-object",
            "asOfVersion": "2.0.4"
        },
        {
            "libraryName": "is-png",
            "typingsPackageName": "is-png",
            "asOfVersion": "2.0.0"
        },
        {
            "libraryName": "is-reachable",
            "typingsPackageName": "is-reachable",
            "asOfVersion": "3.1.0"
        },
        {
            "libraryName": "is-regexp",
            "typingsPackageName": "is-regexp",
            "asOfVersion": "2.1.0"
        },
        {
            "libraryName": "is-relative-url",
            "typingsPackageName": "is-relative-url",
            "asOfVersion": "3.0.0"
        },
        {
            "libraryName": "is-root",
            "typingsPackageName": "is-root",
            "asOfVersion": "2.1.0"
        },
        {
            "libraryName": "is-root-path",
            "typingsPackageName": "is-root-path",
            "asOfVersion": "2.0.0"
        },
        {
            "libraryName": "is-scoped",
            "typingsPackageName": "is-scoped",
            "asOfVersion": "2.0.0"
        },
        {
            "libraryName": "is-stream",
            "typingsPackageName": "is-stream",
            "asOfVersion": "2.0.0"
        },
        {
            "libraryName": "is-svg",
            "typingsPackageName": "is-svg",
            "asOfVersion": "4.0.1"
        },
        {
            "libraryName": "is-text-path",
            "typingsPackageName": "is-text-path",
            "asOfVersion": "2.0.0"
        },
        {
            "libraryName": "is-upper-case",
            "typingsPackageName": "is-upper-case",
            "asOfVersion": "1.1.2"
        },
        {
            "libraryName": "is-url-superb",
            "typingsPackageName": "is-url-superb",
            "asOfVersion": "3.0.0"
        },
        {
            "libraryName": "ismobilejs",
            "typingsPackageName": "ismobilejs",
            "asOfVersion": "1.0.0"
        },
        {
            "libraryName": "issue-regex",
            "typingsPackageName": "issue-regex",
            "asOfVersion": "3.1.0"
        },
        {
            "libraryName": "jasmine-expect",
            "typingsPackageName": "jasmine-expect",
            "asOfVersion": "3.8.1"
        },
        {
            "libraryName": "javascript-obfuscator",
            "typingsPackageName": "javascript-obfuscator",
            "asOfVersion": "0.17.0"
        },
        {
            "libraryName": "jdenticon",
            "typingsPackageName": "jdenticon",
            "asOfVersion": "2.2.0"
        },
        {
            "libraryName": "jest-cli",
            "typingsPackageName": "jest-cli",
            "asOfVersion": "24.3.0"
        },
        {
            "libraryName": "jest-diff",
            "typingsPackageName": "jest-diff",
            "asOfVersion": "24.3.0"
        },
        {
            "libraryName": "jest-docblock",
            "typingsPackageName": "jest-docblock",
            "asOfVersion": "25.1.0"
        },
        {
            "libraryName": "jest-each",
            "typingsPackageName": "jest-each",
            "asOfVersion": "24.3.0"
        },
        {
            "libraryName": "jest-get-type",
            "typingsPackageName": "jest-get-type",
            "asOfVersion": "24.2.0"
        },
        {
            "libraryName": "jest-matcher-utils",
            "typingsPackageName": "jest-matcher-utils",
            "asOfVersion": "25.1.0"
        },
        {
            "libraryName": "expect",
            "typingsPackageName": "jest-matchers",
            "asOfVersion": "25.1.0"
        },
        {
            "libraryName": "jest-validate",
            "typingsPackageName": "jest-validate",
            "asOfVersion": "25.1.0"
        },
        {
            "libraryName": "jimp",
            "typingsPackageName": "jimp",
            "asOfVersion": "0.2.28"
        },
        {
            "libraryName": "jodata",
            "typingsPackageName": "jodata",
            "asOfVersion": "1.0.13"
        },
        {
            "libraryName": "joi",
            "typingsPackageName": "joi",
            "asOfVersion": "17.2.0"
        },
        {
            "libraryName": "jointjs",
            "typingsPackageName": "jointjs",
            "asOfVersion": "2.0.0"
        },
        {
            "libraryName": "jpeg-js",
            "typingsPackageName": "jpeg-js",
            "asOfVersion": "0.3.6"
        },
        {
            "libraryName": "jpush-react-native",
            "typingsPackageName": "jpush-react-native",
            "asOfVersion": "2.0.0"
        },
        {
            "libraryName": "typescript",
            "typingsPackageName": "jquery-notifier",
            "asOfVersion": "1.3.0"
        },
        {
            "libraryName": "jquery.ajaxfile",
            "typingsPackageName": "jquery.ajaxfile",
            "asOfVersion": "0.2.29"
        },
        {
            "libraryName": "js-data",
            "typingsPackageName": "js-data",
            "asOfVersion": "3.0.0"
        },
        {
            "libraryName": "js-data-http",
            "typingsPackageName": "js-data-http",
            "asOfVersion": "3.0.0"
        },
        {
            "libraryName": "js-types",
            "typingsPackageName": "js-types",
            "asOfVersion": "2.1.0"
        },
        {
            "libraryName": "jsnlog",
            "typingsPackageName": "jsnlog",
            "asOfVersion": "2.17.2"
        },
        {
            "libraryName": "json-rules-engine",
            "typingsPackageName": "json-rules-engine",
            "asOfVersion": "4.1.0"
        },
        {
            "libraryName": "json-schema-traverse",
            "typingsPackageName": "json-schema-traverse",
            "asOfVersion": "1.0.0"
        },
        {
            "libraryName": "jsonata",
            "typingsPackageName": "jsonata",
            "asOfVersion": "1.5.0"
        },
        {
            "libraryName": "jsonschema",
            "typingsPackageName": "jsonschema",
            "asOfVersion": "1.1.1"
        },
        {
            "libraryName": "jsplumb",
            "typingsPackageName": "jsplumb",
            "asOfVersion": "2.5.7"
        },
        {
            "libraryName": "jsrender",
            "typingsPackageName": "jsrender",
            "asOfVersion": "1.0.5"
        },
        {
            "libraryName": "jss",
            "typingsPackageName": "jss",
            "asOfVersion": "10.0.0"
        },
        {
            "libraryName": "jszip",
            "typingsPackageName": "jszip",
            "asOfVersion": "3.4.0"
        },
        {
            "libraryName": "junk",
            "typingsPackageName": "junk",
            "asOfVersion": "3.0.0"
        },
        {
            "libraryName": "jwt-decode",
            "typingsPackageName": "jwt-decode",
            "asOfVersion": "3.1.0"
        },
        {
            "libraryName": "kafka-node",
            "typingsPackageName": "kafka-node",
            "asOfVersion": "3.0.0"
        },
        {
            "libraryName": "kafkajs",
            "typingsPackageName": "kafkajs",
            "asOfVersion": "1.9.0"
        },
        {
            "libraryName": "karma-viewport",
            "typingsPackageName": "karma-viewport",
            "asOfVersion": "1.0.0"
        },
        {
            "libraryName": "keycloak-js",
            "typingsPackageName": "keycloak-js",
            "asOfVersion": "3.4.1"
        },
        {
            "libraryName": "keytar",
            "typingsPackageName": "keytar",
            "asOfVersion": "4.4.2"
        },
        {
            "libraryName": "knex",
            "typingsPackageName": "knex",
            "asOfVersion": "0.16.1"
        },
        {
            "libraryName": "knockout-paging",
            "typingsPackageName": "knockout-paging",
            "asOfVersion": "0.3.1"
        },
        {
            "libraryName": "knockout-pre-rendered",
            "typingsPackageName": "knockout-pre-rendered",
            "asOfVersion": "0.7.1"
        },
        {
            "libraryName": "known",
            "typingsPackageName": "known",
            "asOfVersion": "3.0.0"
        },
        {
            "libraryName": "koa-better-body",
            "typingsPackageName": "koa-better-body",
            "asOfVersion": "3.1.0"
        },
        {
            "libraryName": "koa-jwt",
            "typingsPackageName": "koa-jwt",
            "asOfVersion": "3.3.0"
        },
        {
            "libraryName": "koa-pug",
            "typingsPackageName": "koa-pug",
            "asOfVersion": "4.0.0"
        },
        {
            "libraryName": "koa-requestid",
            "typingsPackageName": "koa-requestid",
            "asOfVersion": "2.0.2"
        },
        {
            "libraryName": "koa-useragent",
            "typingsPackageName": "koa-useragent",
            "asOfVersion": "2.1.1"
        },
        {
            "libraryName": "ladda",
            "typingsPackageName": "ladda",
            "asOfVersion": "2.0.0"
        },
        {
            "libraryName": "lambda-phi",
            "typingsPackageName": "lambda-phi",
            "asOfVersion": "1.0.1"
        },
        {
            "libraryName": "latest-semver",
            "typingsPackageName": "latest-semver",
            "asOfVersion": "2.0.0"
        },
        {
            "libraryName": "latest-version",
            "typingsPackageName": "latest-version",
            "asOfVersion": "5.0.0"
        },
        {
            "libraryName": "lazy-value",
            "typingsPackageName": "lazy-value",
            "asOfVersion": "2.0.0"
        },
        {
            "libraryName": "ldclient-js",
            "typingsPackageName": "ldclient-js",
            "asOfVersion": "1.1.11"
        },
        {
            "libraryName": "leap-year",
            "typingsPackageName": "leap-year",
            "asOfVersion": "3.0.0"
        },
        {
            "libraryName": "left-pad",
            "typingsPackageName": "left-pad",
            "asOfVersion": "1.2.0"
        },
        {
            "libraryName": "leven",
            "typingsPackageName": "leven",
            "asOfVersion": "3.0.0"
        },
        {
            "libraryName": "libra-core",
            "typingsPackageName": "libra-core",
            "asOfVersion": "1.0.5"
        },
        {
            "libraryName": "line-column-path",
            "typingsPackageName": "line-column-path",
            "asOfVersion": "2.0.0"
        },
        {
            "libraryName": "linkify-issues",
            "typingsPackageName": "linkify-issues",
            "asOfVersion": "2.0.0"
        },
        {
            "libraryName": "linkify-urls",
            "typingsPackageName": "linkify-urls",
            "asOfVersion": "3.1.0"
        },
        {
            "libraryName": "linq",
            "typingsPackageName": "linq",
            "asOfVersion": "2.2.33"
        },
        {
            "libraryName": "linq4js",
            "typingsPackageName": "linq4js",
            "asOfVersion": "2.1.8"
        },
        {
            "libraryName": "linqsharp",
            "typingsPackageName": "linqsharp",
            "asOfVersion": "1.0.0"
        },
        {
            "libraryName": "load-json-file",
            "typingsPackageName": "load-json-file",
            "asOfVersion": "5.1.0"
        },
        {
            "libraryName": "localforage",
            "typingsPackageName": "localforage",
            "asOfVersion": "0.0.34"
        },
        {
            "libraryName": "localforage-cordovasqlitedriver",
            "typingsPackageName": "localforage-cordovasqlitedriver",
            "asOfVersion": "1.5.0"
        },
        {
            "libraryName": "locate-path",
            "typingsPackageName": "locate-path",
            "asOfVersion": "4.0.0"
        },
        {
            "libraryName": "lock-system",
            "typingsPackageName": "lock-system",
            "asOfVersion": "2.0.0"
        },
        {
            "libraryName": "lodash-decorators",
            "typingsPackageName": "lodash-decorators",
            "asOfVersion": "4.0.0"
        },
        {
            "libraryName": "log-symbols",
            "typingsPackageName": "log-symbols",
            "asOfVersion": "3.0.0"
        },
        {
            "libraryName": "log-update",
            "typingsPackageName": "log-update",
            "asOfVersion": "3.1.0"
        },
        {
            "libraryName": "log4javascript",
            "typingsPackageName": "log4javascript",
            "asOfVersion": "1.4.15"
        },
        {
            "libraryName": "log4js",
            "typingsPackageName": "log4js",
            "asOfVersion": "2.3.5"
        },
        {
            "libraryName": "logform",
            "typingsPackageName": "logform",
            "asOfVersion": "1.10.0"
        },
        {
            "libraryName": "loglevel",
            "typingsPackageName": "loglevel",
            "asOfVersion": "1.6.2"
        },
        {
            "libraryName": "looks-same",
            "typingsPackageName": "looks-same",
            "asOfVersion": "4.1.0"
        },
        {
            "libraryName": "lorem-ipsum",
            "typingsPackageName": "lorem-ipsum",
            "asOfVersion": "2.0.0"
        },
        {
            "libraryName": "loud-rejection",
            "typingsPackageName": "loud-rejection",
            "asOfVersion": "2.0.0"
        },
        {
            "libraryName": "lower-case",
            "typingsPackageName": "lower-case",
            "asOfVersion": "1.1.3"
        },
        {
            "libraryName": "lower-case-first",
            "typingsPackageName": "lower-case-first",
            "asOfVersion": "1.0.1"
        },
        {
            "libraryName": "make-dir",
            "typingsPackageName": "make-dir",
            "asOfVersion": "2.1.0"
        },
        {
            "libraryName": "mali",
            "typingsPackageName": "mali",
            "asOfVersion": "0.9.2"
        },
        {
            "libraryName": "@malijs/compose",
            "typingsPackageName": "mali-compose",
            "asOfVersion": "1.3.0"
        },
        {
            "libraryName": "mali-onerror",
            "typingsPackageName": "mali-onerror",
            "asOfVersion": "0.2.0"
        },
        {
            "libraryName": "map-obj",
            "typingsPackageName": "map-obj",
            "asOfVersion": "3.1.0"
        },
        {
            "libraryName": "maquette",
            "typingsPackageName": "maquette",
            "asOfVersion": "2.1.6"
        },
        {
            "libraryName": "markdown-it-anchor",
            "typingsPackageName": "markdown-it-anchor",
            "asOfVersion": "7.0.0"
        },
        {
            "libraryName": "markdownlint",
            "typingsPackageName": "markdownlint",
            "asOfVersion": "0.18.0"
        },
        {
            "libraryName": "match-sorter",
            "typingsPackageName": "match-sorter",
            "asOfVersion": "6.0.0"
        },
        {
            "libraryName": "matcher",
            "typingsPackageName": "matcher",
            "asOfVersion": "2.0.0"
        },
        {
            "libraryName": "material-components-web",
            "typingsPackageName": "material-components-web",
            "asOfVersion": "1.0.0"
        },
        {
            "libraryName": "@material/animation",
            "typingsPackageName": "material__animation",
            "asOfVersion": "1.0.0"
        },
        {
            "libraryName": "@material/auto-init",
            "typingsPackageName": "material__auto-init",
            "asOfVersion": "1.0.0"
        },
        {
            "libraryName": "@material/checkbox",
            "typingsPackageName": "material__checkbox",
            "asOfVersion": "1.0.0"
        },
        {
            "libraryName": "@material/chips",
            "typingsPackageName": "material__chips",
            "asOfVersion": "1.0.0"
        },
        {
            "libraryName": "@material/dialog",
            "typingsPackageName": "material__dialog",
            "asOfVersion": "1.0.0"
        },
        {
            "libraryName": "@material/dom",
            "typingsPackageName": "material__dom",
            "asOfVersion": "1.0.0"
        },
        {
            "libraryName": "@material/drawer",
            "typingsPackageName": "material__drawer",
            "asOfVersion": "1.0.0"
        },
        {
            "libraryName": "@material/floating-label",
            "typingsPackageName": "material__floating-label",
            "asOfVersion": "1.0.0"
        },
        {
            "libraryName": "@material/form-field",
            "typingsPackageName": "material__form-field",
            "asOfVersion": "1.0.0"
        },
        {
            "libraryName": "@material/grid-list",
            "typingsPackageName": "material__grid-list",
            "asOfVersion": "1.0.0"
        },
        {
            "libraryName": "@material/icon-button",
            "typingsPackageName": "material__icon-toggle",
            "asOfVersion": "1.0.0"
        },
        {
            "libraryName": "@material/line-ripple",
            "typingsPackageName": "material__line-ripple",
            "asOfVersion": "1.0.0"
        },
        {
            "libraryName": "@material/linear-progress",
            "typingsPackageName": "material__linear-progress",
            "asOfVersion": "1.0.0"
        },
        {
            "libraryName": "@material/list",
            "typingsPackageName": "material__list",
            "asOfVersion": "1.0.0"
        },
        {
            "libraryName": "@material/menu",
            "typingsPackageName": "material__menu",
            "asOfVersion": "1.0.0"
        },
        {
            "libraryName": "@material/notched-outline",
            "typingsPackageName": "material__notched-outline",
            "asOfVersion": "1.0.0"
        },
        {
            "libraryName": "@material/radio",
            "typingsPackageName": "material__radio",
            "asOfVersion": "1.0.0"
        },
        {
            "libraryName": "@material/ripple",
            "typingsPackageName": "material__ripple",
            "asOfVersion": "7.0.0"
        },
        {
            "libraryName": "@material/select",
            "typingsPackageName": "material__select",
            "asOfVersion": "1.0.0"
        },
        {
            "libraryName": "material-components-web",
            "typingsPackageName": "material__selection-control",
            "asOfVersion": "1.0.0"
        },
        {
            "libraryName": "@material/slider",
            "typingsPackageName": "material__slider",
            "asOfVersion": "1.0.0"
        },
        {
            "libraryName": "@material/snackbar",
            "typingsPackageName": "material__snackbar",
            "asOfVersion": "1.0.0"
        },
        {
            "libraryName": "@material/tab",
            "typingsPackageName": "material__tab",
            "asOfVersion": "1.0.0"
        },
        {
            "libraryName": "@material/tabs",
            "typingsPackageName": "material__tabs",
            "asOfVersion": "1.0.0"
        },
        {
            "libraryName": "@material/textfield",
            "typingsPackageName": "material__textfield",
            "asOfVersion": "1.0.0"
        },
        {
            "libraryName": "@material/toolbar",
            "typingsPackageName": "material__toolbar",
            "asOfVersion": "1.0.0"
        },
        {
            "libraryName": "@material/top-app-bar",
            "typingsPackageName": "material__top-app-bar",
            "asOfVersion": "1.0.0"
        },
        {
            "libraryName": "matrix-appservice-bridge",
            "typingsPackageName": "matrix-appservice-bridge",
            "asOfVersion": "2.0.0"
        },
        {
            "libraryName": "maxmind",
            "typingsPackageName": "maxmind",
            "asOfVersion": "2.0.5"
        },
        {
            "libraryName": "mem",
            "typingsPackageName": "mem",
            "asOfVersion": "4.2.0"
        },
        {
            "libraryName": "memoize-one",
            "typingsPackageName": "memoize-one",
            "asOfVersion": "5.1.0"
        },
        {
            "libraryName": "mendixmodelsdk",
            "typingsPackageName": "mendixmodelsdk",
            "asOfVersion": "0.8.1"
        },
        {
            "libraryName": "menubar",
            "typingsPackageName": "menubar",
            "asOfVersion": "6.0.0"
        },
        {
            "libraryName": "metismenu",
            "typingsPackageName": "metismenu",
            "asOfVersion": "2.7.1"
        },
        {
            "libraryName": "microgears",
            "typingsPackageName": "microgears",
            "asOfVersion": "4.0.5"
        },
        {
            "libraryName": "mnemonic-words",
            "typingsPackageName": "mnemonic-words",
            "asOfVersion": "1.1.0"
        },
        {
            "libraryName": "mobile-detect",
            "typingsPackageName": "mobile-detect",
            "asOfVersion": "1.3.4"
        },
        {
            "libraryName": "mobservable",
            "typingsPackageName": "mobservable",
            "asOfVersion": "1.2.5"
        },
        {
            "libraryName": "mobservable-react",
            "typingsPackageName": "mobservable-react",
            "asOfVersion": "1.0.0"
        },
        {
            "libraryName": "mobx-cookie",
            "typingsPackageName": "mobx-cookie",
            "asOfVersion": "1.1.1"
        },
        {
            "libraryName": "mobx-devtools-mst",
            "typingsPackageName": "mobx-devtools-mst",
            "asOfVersion": "0.9.7"
        },
        {
            "libraryName": "mobx-task",
            "typingsPackageName": "mobx-task",
            "asOfVersion": "2.0.0"
        },
        {
            "libraryName": "mockingoose",
            "typingsPackageName": "mockingoose",
            "asOfVersion": "2.13.0"
        },
        {
            "libraryName": "moment",
            "typingsPackageName": "moment",
            "asOfVersion": "2.13.0"
        },
        {
            "libraryName": "moment-range",
            "typingsPackageName": "moment-range",
            "asOfVersion": "4.0.0"
        },
        {
            "libraryName": "moment-timezone",
            "typingsPackageName": "moment-timezone",
            "asOfVersion": "0.5.30"
        },
        {
            "libraryName": "mongodb-memory-server",
            "typingsPackageName": "mongodb-memory-server",
            "asOfVersion": "2.3.0"
        },
        {
            "libraryName": "monk",
            "typingsPackageName": "monk",
            "asOfVersion": "6.0.0"
        },
        {
            "libraryName": "month-days",
            "typingsPackageName": "month-days",
            "asOfVersion": "3.0.0"
        },
        {
            "libraryName": "morphdom",
            "typingsPackageName": "morphdom",
            "asOfVersion": "2.4.0"
        },
        {
            "libraryName": "move-file",
            "typingsPackageName": "move-file",
            "asOfVersion": "1.1.0"
        },
        {
            "libraryName": "mqtt",
            "typingsPackageName": "mqtt",
            "asOfVersion": "2.5.0"
        },
        {
            "libraryName": "msportalfx-test",
            "typingsPackageName": "msportalfx-test",
            "asOfVersion": "0.7.2"
        },
        {
<<<<<<< HEAD
            "libraryName": "multibase",
            "typingsPackageName": "multibase",
            "asOfVersion": "3.1.0"
=======
            "libraryName": "multicodec",
            "typingsPackageName": "multicodec",
            "asOfVersion": "2.1.0"
>>>>>>> eb446ee8
        },
        {
            "libraryName": "multiaddr",
            "typingsPackageName": "multiaddr",
            "asOfVersion": "7.4.0"
        },
        {
            "libraryName": "multimatch",
            "typingsPackageName": "multimatch",
            "asOfVersion": "4.0.0"
        },
        {
            "libraryName": "murmurhash",
            "typingsPackageName": "murmurhash",
            "asOfVersion": "2.0.0"
        },
        {
            "libraryName": "naja",
            "typingsPackageName": "naja",
            "asOfVersion": "2.0.0"
        },
        {
            "libraryName": "nano",
            "typingsPackageName": "nano",
            "asOfVersion": "7.0.0"
        },
        {
            "libraryName": "nats-hemera",
            "typingsPackageName": "nats-hemera",
            "asOfVersion": "5.0.0"
        },
        {
            "libraryName": "natsort",
            "typingsPackageName": "natsort",
            "asOfVersion": "2.0.0"
        },
        {
            "libraryName": "navigation",
            "typingsPackageName": "navigation",
            "asOfVersion": "5.1.0"
        },
        {
            "libraryName": "navigation-react",
            "typingsPackageName": "navigation-react",
            "asOfVersion": "4.0.0"
        },
        {
            "libraryName": "typescript",
            "typingsPackageName": "navigator-permissions",
            "asOfVersion": "2.0.0"
        },
        {
            "libraryName": "nblas",
            "typingsPackageName": "nblas",
            "asOfVersion": "2.1.6"
        },
        {
            "libraryName": "neffos.js",
            "typingsPackageName": "neffos.js",
            "asOfVersion": "0.1.2"
        },
        {
            "libraryName": "negative-array",
            "typingsPackageName": "negative-array",
            "asOfVersion": "2.1.0"
        },
        {
            "libraryName": "negative-zero",
            "typingsPackageName": "negative-zero",
            "asOfVersion": "3.0.0"
        },
        {
            "libraryName": "net-keepalive",
            "typingsPackageName": "net-keepalive",
            "asOfVersion": "1.0.0"
        },
        {
            "libraryName": "new-github-issue-url",
            "typingsPackageName": "new-github-issue-url",
            "asOfVersion": "0.2.1"
        },
        {
            "libraryName": "new-github-release-url",
            "typingsPackageName": "new-github-release-url",
            "asOfVersion": "1.0.0"
        },
        {
            "libraryName": "next",
            "typingsPackageName": "next",
            "asOfVersion": "9.0.0"
        },
        {
            "libraryName": "next-redux-wrapper",
            "typingsPackageName": "next-redux-wrapper",
            "asOfVersion": "3.0.0"
        },
        {
            "libraryName": "next-seo",
            "typingsPackageName": "next-seo",
            "asOfVersion": "2.1.2"
        },
        {
            "libraryName": "next-server",
            "typingsPackageName": "next-server",
            "asOfVersion": "9.0.0"
        },
        {
            "libraryName": "ng-table",
            "typingsPackageName": "ng-table",
            "asOfVersion": "2.0.1"
        },
        {
            "libraryName": "nock",
            "typingsPackageName": "nock",
            "asOfVersion": "11.1.0"
        },
        {
            "libraryName": "node-cache",
            "typingsPackageName": "node-cache",
            "asOfVersion": "4.2.0"
        },
        {
            "libraryName": "node-json-db",
            "typingsPackageName": "node-json-db",
            "asOfVersion": "0.9.2"
        },
        {
            "libraryName": "node-pg-migrate",
            "typingsPackageName": "node-pg-migrate",
            "asOfVersion": "2.15.0"
        },
        {
            "libraryName": "node-sql-parser",
            "typingsPackageName": "node-sql-parser",
            "asOfVersion": "1.1.0"
        },
        {
            "libraryName": "node-vault",
            "typingsPackageName": "node-vault",
            "asOfVersion": "0.9.13"
        },
        {
            "libraryName": "node-waves",
            "typingsPackageName": "node-waves",
            "asOfVersion": "0.7.6"
        },
        {
            "libraryName": "nookies",
            "typingsPackageName": "nookies",
            "asOfVersion": "2.0.3"
        },
        {
            "libraryName": "normalize-url",
            "typingsPackageName": "normalize-url",
            "asOfVersion": "4.2.0"
        },
        {
            "libraryName": "normalizr",
            "typingsPackageName": "normalizr",
            "asOfVersion": "2.0.18"
        },
        {
            "libraryName": "notyf",
            "typingsPackageName": "notyf",
            "asOfVersion": "3.0.0"
        },
        {
            "libraryName": "npm-email",
            "typingsPackageName": "npm-email",
            "asOfVersion": "3.1.0"
        },
        {
            "libraryName": "npm-keyword",
            "typingsPackageName": "npm-keyword",
            "asOfVersion": "6.0.0"
        },
        {
            "libraryName": "npm-name",
            "typingsPackageName": "npm-name",
            "asOfVersion": "5.2.1"
        },
        {
            "libraryName": "npm-run-path",
            "typingsPackageName": "npm-run-path",
            "asOfVersion": "3.0.1"
        },
        {
            "libraryName": "npm-user",
            "typingsPackageName": "npm-user",
            "asOfVersion": "4.0.0"
        },
        {
            "libraryName": "nuka-carousel",
            "typingsPackageName": "nuka-carousel",
            "asOfVersion": "4.4.6"
        },
        {
            "libraryName": "numbro",
            "typingsPackageName": "numbro",
            "asOfVersion": "1.9.3"
        },
        {
            "libraryName": "o.js",
            "typingsPackageName": "o.js",
            "asOfVersion": "1.0.3"
        },
        {
            "libraryName": "odata",
            "typingsPackageName": "odata",
            "asOfVersion": "1.0.3"
        },
        {
            "libraryName": "oembed-parser",
            "typingsPackageName": "oembed-parser",
            "asOfVersion": "1.2.2"
        },
        {
            "libraryName": "on-change",
            "typingsPackageName": "on-change",
            "asOfVersion": "1.1.0"
        },
        {
            "libraryName": "onetime",
            "typingsPackageName": "onetime",
            "asOfVersion": "4.0.0"
        },
        {
            "libraryName": "onoff",
            "typingsPackageName": "onoff",
            "asOfVersion": "4.1.0"
        },
        {
            "libraryName": "onsenui",
            "typingsPackageName": "onsenui",
            "asOfVersion": "2.0.0"
        },
        {
            "libraryName": "open",
            "typingsPackageName": "open",
            "asOfVersion": "6.2.0"
        },
        {
            "libraryName": "open-editor",
            "typingsPackageName": "open-editor",
            "asOfVersion": "2.0.0"
        },
        {
            "libraryName": "openid-client",
            "typingsPackageName": "openid-client",
            "asOfVersion": "3.7.0"
        },
        {
            "libraryName": "opn",
            "typingsPackageName": "opn",
            "asOfVersion": "5.5.0"
        },
        {
            "libraryName": "ora",
            "typingsPackageName": "ora",
            "asOfVersion": "3.2.0"
        },
        {
            "libraryName": "os-locale",
            "typingsPackageName": "os-locale",
            "asOfVersion": "4.0.0"
        },
        {
            "libraryName": "os-name",
            "typingsPackageName": "os-name",
            "asOfVersion": "3.1.0"
        },
        {
            "libraryName": "otplib",
            "typingsPackageName": "otplib",
            "asOfVersion": "10.0.0"
        },
        {
            "libraryName": "overwatch-api",
            "typingsPackageName": "overwatch-api",
            "asOfVersion": "0.7.1"
        },
        {
            "libraryName": "p-all",
            "typingsPackageName": "p-all",
            "asOfVersion": "2.0.0"
        },
        {
            "libraryName": "p-any",
            "typingsPackageName": "p-any",
            "asOfVersion": "2.0.0"
        },
        {
            "libraryName": "p-cancelable",
            "typingsPackageName": "p-cancelable",
            "asOfVersion": "1.1.0"
        },
        {
            "libraryName": "p-catch-if",
            "typingsPackageName": "p-catch-if",
            "asOfVersion": "2.0.0"
        },
        {
            "libraryName": "p-debounce",
            "typingsPackageName": "p-debounce",
            "asOfVersion": "2.0.0"
        },
        {
            "libraryName": "p-defer",
            "typingsPackageName": "p-defer",
            "asOfVersion": "2.0.0"
        },
        {
            "libraryName": "p-do-whilst",
            "typingsPackageName": "p-do-whilst",
            "asOfVersion": "1.0.0"
        },
        {
            "libraryName": "p-each-series",
            "typingsPackageName": "p-each-series",
            "asOfVersion": "2.0.0"
        },
        {
            "libraryName": "p-event",
            "typingsPackageName": "p-event",
            "asOfVersion": "3.0.0"
        },
        {
            "libraryName": "p-every",
            "typingsPackageName": "p-every",
            "asOfVersion": "2.0.0"
        },
        {
            "libraryName": "p-forever",
            "typingsPackageName": "p-forever",
            "asOfVersion": "2.0.0"
        },
        {
            "libraryName": "p-is-promise",
            "typingsPackageName": "p-is-promise",
            "asOfVersion": "2.1.0"
        },
        {
            "libraryName": "p-lazy",
            "typingsPackageName": "p-lazy",
            "asOfVersion": "2.0.0"
        },
        {
            "libraryName": "p-limit",
            "typingsPackageName": "p-limit",
            "asOfVersion": "2.2.0"
        },
        {
            "libraryName": "p-locate",
            "typingsPackageName": "p-locate",
            "asOfVersion": "4.0.0"
        },
        {
            "libraryName": "p-log",
            "typingsPackageName": "p-log",
            "asOfVersion": "2.0.0"
        },
        {
            "libraryName": "p-map",
            "typingsPackageName": "p-map",
            "asOfVersion": "2.0.0"
        },
        {
            "libraryName": "p-map-series",
            "typingsPackageName": "p-map-series",
            "asOfVersion": "2.0.0"
        },
        {
            "libraryName": "p-memoize",
            "typingsPackageName": "p-memoize",
            "asOfVersion": "3.0.0"
        },
        {
            "libraryName": "p-min-delay",
            "typingsPackageName": "p-min-delay",
            "asOfVersion": "3.0.0"
        },
        {
            "libraryName": "p-one",
            "typingsPackageName": "p-one",
            "asOfVersion": "2.0.0"
        },
        {
            "libraryName": "p-pipe",
            "typingsPackageName": "p-pipe",
            "asOfVersion": "2.0.1"
        },
        {
            "libraryName": "p-progress",
            "typingsPackageName": "p-progress",
            "asOfVersion": "0.3.0"
        },
        {
            "libraryName": "p-props",
            "typingsPackageName": "p-props",
            "asOfVersion": "2.0.0"
        },
        {
            "libraryName": "p-queue",
            "typingsPackageName": "p-queue",
            "asOfVersion": "3.2.1"
        },
        {
            "libraryName": "p-reduce",
            "typingsPackageName": "p-reduce",
            "asOfVersion": "2.0.0"
        },
        {
            "libraryName": "p-reflect",
            "typingsPackageName": "p-reflect",
            "asOfVersion": "2.0.0"
        },
        {
            "libraryName": "p-retry",
            "typingsPackageName": "p-retry",
            "asOfVersion": "4.0.0"
        },
        {
            "libraryName": "p-series",
            "typingsPackageName": "p-series",
            "asOfVersion": "2.0.0"
        },
        {
            "libraryName": "p-settle",
            "typingsPackageName": "p-settle",
            "asOfVersion": "3.0.0"
        },
        {
            "libraryName": "p-some",
            "typingsPackageName": "p-some",
            "asOfVersion": "4.0.1"
        },
        {
            "libraryName": "p-tap",
            "typingsPackageName": "p-tap",
            "asOfVersion": "2.0.0"
        },
        {
            "libraryName": "p-throttle",
            "typingsPackageName": "p-throttle",
            "asOfVersion": "2.1.0"
        },
        {
            "libraryName": "p-time",
            "typingsPackageName": "p-time",
            "asOfVersion": "2.0.0"
        },
        {
            "libraryName": "p-timeout",
            "typingsPackageName": "p-timeout",
            "asOfVersion": "3.0.0"
        },
        {
            "libraryName": "p-times",
            "typingsPackageName": "p-times",
            "asOfVersion": "2.0.0"
        },
        {
            "libraryName": "p-try",
            "typingsPackageName": "p-try",
            "asOfVersion": "2.1.0"
        },
        {
            "libraryName": "p-wait-for",
            "typingsPackageName": "p-wait-for",
            "asOfVersion": "3.0.0"
        },
        {
            "libraryName": "p-waterfall",
            "typingsPackageName": "p-waterfall",
            "asOfVersion": "2.0.0"
        },
        {
            "libraryName": "p-whilst",
            "typingsPackageName": "p-whilst",
            "asOfVersion": "2.0.0"
        },
        {
            "libraryName": "package-json",
            "typingsPackageName": "package-json",
            "asOfVersion": "6.1.0"
        },
        {
            "libraryName": "pad",
            "typingsPackageName": "pad",
            "asOfVersion": "2.1.0"
        },
        {
            "libraryName": "paper",
            "typingsPackageName": "paper",
            "asOfVersion": "0.12.3"
        },
        {
            "libraryName": "param-case",
            "typingsPackageName": "param-case",
            "asOfVersion": "1.1.2"
        },
        {
            "libraryName": "park-miller",
            "typingsPackageName": "park-miller",
            "asOfVersion": "1.1.0"
        },
        {
            "libraryName": "parse-columns",
            "typingsPackageName": "parse-columns",
            "asOfVersion": "2.0.0"
        },
        {
            "libraryName": "parse-duration",
            "typingsPackageName": "parse-duration",
            "asOfVersion": "0.3.0"
        },
        {
            "libraryName": "parse-ms",
            "typingsPackageName": "parse-ms",
            "asOfVersion": "2.1.0"
        },
        {
            "libraryName": "pascal-case",
            "typingsPackageName": "pascal-case",
            "asOfVersion": "1.1.2"
        },
        {
            "libraryName": "passport-client-cert",
            "typingsPackageName": "passport-client-cert",
            "asOfVersion": "2.1.0"
        },
        {
            "libraryName": "path-case",
            "typingsPackageName": "path-case",
            "asOfVersion": "1.1.2"
        },
        {
            "libraryName": "path-exists",
            "typingsPackageName": "path-exists",
            "asOfVersion": "4.0.0"
        },
        {
            "libraryName": "path-key",
            "typingsPackageName": "path-key",
            "asOfVersion": "3.0.1"
        },
        {
            "libraryName": "path-to-regexp",
            "typingsPackageName": "path-to-regexp",
            "asOfVersion": "1.7.0"
        },
        {
            "libraryName": "path-type",
            "typingsPackageName": "path-type",
            "asOfVersion": "4.0.0"
        },
        {
            "libraryName": "peerjs",
            "typingsPackageName": "peerjs",
            "asOfVersion": "1.1.0"
        },
        {
            "libraryName": "perfect-scrollbar",
            "typingsPackageName": "perfect-scrollbar",
            "asOfVersion": "1.3.0"
        },
        {
            "libraryName": "pg-connection-string",
            "typingsPackageName": "pg-connection-string",
            "asOfVersion": "2.0.0"
        },
        {
            "libraryName": "pg-promise",
            "typingsPackageName": "pg-promise",
            "asOfVersion": "5.4.3"
        },
        {
            "libraryName": "pg-types",
            "typingsPackageName": "pg-types",
            "sourceRepoURL": "https://github.com/brianc/node-pg-types",
            "asOfVersion": "2.2.0"
        },
        {
            "libraryName": "phin",
            "typingsPackageName": "phin",
            "asOfVersion": "3.4.0"
        },
        {
            "libraryName": "phonegap-plugin-push",
            "typingsPackageName": "phonegap-plugin-push",
            "asOfVersion": "2.1.2"
        },
        {
            "libraryName": "pixi-spine",
            "typingsPackageName": "pixi-spine",
            "asOfVersion": "1.4.2"
        },
        {
            "libraryName": "pixi.js",
            "typingsPackageName": "pixi.js",
            "asOfVersion": "5.0.0"
        },
        {
            "libraryName": "pkcs11js",
            "typingsPackageName": "pkcs11js",
            "asOfVersion": "1.0.4"
        },
        {
            "libraryName": "pkg-conf",
            "typingsPackageName": "pkg-conf",
            "asOfVersion": "3.0.0"
        },
        {
            "libraryName": "pkg-dir",
            "typingsPackageName": "pkg-dir",
            "asOfVersion": "4.0.0"
        },
        {
            "libraryName": "pkg-up",
            "typingsPackageName": "pkg-up",
            "asOfVersion": "3.1.0"
        },
        {
            "libraryName": "pkg-versions",
            "typingsPackageName": "pkg-versions",
            "asOfVersion": "2.0.0"
        },
        {
            "libraryName": "playcanvas",
            "typingsPackageName": "playcanvas",
            "asOfVersion": "1.23.0"
        },
        {
            "libraryName": "plottable",
            "typingsPackageName": "plottable",
            "asOfVersion": "3.7.0"
        },
        {
            "libraryName": "plur",
            "typingsPackageName": "plur",
            "asOfVersion": "3.1.0"
        },
        {
            "libraryName": "png-async",
            "typingsPackageName": "png-async",
            "asOfVersion": "0.9.4"
        },
        {
            "libraryName": "poly2tri",
            "typingsPackageName": "poly2tri",
            "asOfVersion": "1.4.0"
        },
        {
            "libraryName": "popper.js",
            "typingsPackageName": "popper.js",
            "asOfVersion": "1.11.0"
        },
        {
            "libraryName": "positive-zero",
            "typingsPackageName": "positive-zero",
            "asOfVersion": "3.0.0"
        },
        {
            "libraryName": "postcss-nested",
            "typingsPackageName": "postcss-nested",
            "asOfVersion": "4.2.1"
        },
        {
            "libraryName": "postmark",
            "typingsPackageName": "postmark",
            "asOfVersion": "2.0.0"
        },
        {
            "libraryName": "pretty-bytes",
            "typingsPackageName": "pretty-bytes",
            "asOfVersion": "5.2.0"
        },
        {
            "libraryName": "pretty-format",
            "typingsPackageName": "pretty-format",
            "asOfVersion": "24.3.0"
        },
        {
            "libraryName": "pretty-ms",
            "typingsPackageName": "pretty-ms",
            "asOfVersion": "5.0.0"
        },
        {
            "libraryName": "printf",
            "typingsPackageName": "printf",
            "asOfVersion": "0.3.0"
        },
        {
            "libraryName": "prosemirror-tables",
            "typingsPackageName": "prosemirror-tables",
            "asOfVersion": "0.9.1"
        },
        {
            "libraryName": "protobufjs",
            "typingsPackageName": "protobufjs",
            "asOfVersion": "6.0.0"
        },
        {
            "libraryName": "protractor",
            "typingsPackageName": "protractor",
            "asOfVersion": "4.0.0"
        },
        {
            "libraryName": "ps-list",
            "typingsPackageName": "ps-list",
            "asOfVersion": "6.2.1"
        },
        {
            "libraryName": "public-ip",
            "typingsPackageName": "public-ip",
            "asOfVersion": "3.1.0"
        },
        {
            "libraryName": "pupa",
            "typingsPackageName": "pupa",
            "asOfVersion": "2.0.0"
        },
        {
            "libraryName": "qiniu",
            "typingsPackageName": "qiniu",
            "asOfVersion": "7.0.1"
        },
        {
            "libraryName": "qrcode-generator",
            "typingsPackageName": "qrcode-generator",
            "asOfVersion": "1.0.6"
        },
        {
            "libraryName": "query-string",
            "typingsPackageName": "query-string",
            "asOfVersion": "6.3.0"
        },
        {
            "libraryName": "quick-lru",
            "typingsPackageName": "quick-lru",
            "asOfVersion": "3.0.0"
        },
        {
            "libraryName": "qunit-dom",
            "typingsPackageName": "qunit-dom",
            "asOfVersion": "0.7.0"
        },
        {
            "libraryName": "ractive",
            "typingsPackageName": "ractive",
            "asOfVersion": "0.10.0"
        },
        {
            "libraryName": "random-float",
            "typingsPackageName": "random-float",
            "asOfVersion": "2.0.0"
        },
        {
            "libraryName": "random-int",
            "typingsPackageName": "random-int",
            "asOfVersion": "2.0.0"
        },
        {
            "libraryName": "random-item",
            "typingsPackageName": "random-item",
            "asOfVersion": "2.0.0"
        },
        {
            "libraryName": "random-js",
            "typingsPackageName": "random-js",
            "asOfVersion": "2.0.0"
        },
        {
            "libraryName": "random-obj-key",
            "typingsPackageName": "random-obj-key",
            "asOfVersion": "2.0.0"
        },
        {
            "libraryName": "random-obj-prop",
            "typingsPackageName": "random-obj-prop",
            "asOfVersion": "2.0.0"
        },
        {
            "libraryName": "randoma",
            "typingsPackageName": "randoma",
            "asOfVersion": "1.3.0"
        },
        {
            "libraryName": "raspi-board",
            "typingsPackageName": "raspi-board",
            "asOfVersion": "5.3.0"
        },
        {
            "libraryName": "raven-js",
            "typingsPackageName": "raven-js",
            "asOfVersion": "3.10.0"
        },
        {
            "libraryName": "raw-body",
            "typingsPackageName": "raw-body",
            "asOfVersion": "2.3.0"
        },
        {
            "libraryName": "raygun",
            "typingsPackageName": "raygun",
            "asOfVersion": "0.11.0"
        },
        {
            "libraryName": "rc-progress",
            "typingsPackageName": "rc-progress",
            "asOfVersion": "2.4.0"
        },
        {
            "libraryName": "rdflib",
            "typingsPackageName": "rdflib",
            "asOfVersion": "1.2.0"
        },
        {
            "libraryName": "re2",
            "typingsPackageName": "re2",
            "asOfVersion": "1.10.3"
        },
        {
            "libraryName": "react-alice-carousel",
            "typingsPackageName": "react-alice-carousel",
            "asOfVersion": "1.15.3"
        },
        {
            "libraryName": "react-chartjs-2",
            "typingsPackageName": "react-chartjs-2",
            "asOfVersion": "2.5.7"
        },
        {
            "libraryName": "react-circular-progressbar",
            "typingsPackageName": "react-circular-progressbar",
            "asOfVersion": "1.1.0"
        },
        {
            "libraryName": "react-collapsible",
            "typingsPackageName": "react-collapsible",
            "asOfVersion": "2.3.0"
        },
        {
            "libraryName": "react-content-loader",
            "typingsPackageName": "react-content-loader",
            "asOfVersion": "4.0.0"
        },
        {
            "libraryName": "react-daum-postcode",
            "typingsPackageName": "react-daum-postcode",
            "asOfVersion": "1.6.1"
        },
        {
            "libraryName": "react-day-picker",
            "typingsPackageName": "react-day-picker",
            "asOfVersion": "5.3.0"
        },
        {
            "libraryName": "react-dnd",
            "typingsPackageName": "react-dnd",
            "asOfVersion": "3.0.2"
        },
        {
            "libraryName": "react-dnd-html5-backend",
            "typingsPackageName": "react-dnd-html5-backend",
            "asOfVersion": "3.0.2"
        },
        {
            "libraryName": "react-dnd-test-backend",
            "typingsPackageName": "react-dnd-test-backend",
            "asOfVersion": "3.0.2"
        },
        {
            "libraryName": "react-dnd-touch-backend",
            "typingsPackageName": "react-dnd-touch-backend",
            "asOfVersion": "0.5.0"
        },
        {
            "libraryName": "react-dotdotdot",
            "typingsPackageName": "react-dotdotdot",
            "asOfVersion": "1.2.4"
        },
        {
            "libraryName": "react-dropzone",
            "typingsPackageName": "react-dropzone",
            "asOfVersion": "5.1.0"
        },
        {
            "libraryName": "react-easy-crop",
            "typingsPackageName": "react-easy-crop",
            "asOfVersion": "2.0.0"
        },
        {
            "libraryName": "react-filepond",
            "typingsPackageName": "react-filepond",
            "asOfVersion": "7.1.0"
        },
        {
            "libraryName": "react-flip-move",
            "typingsPackageName": "react-flip-move",
            "asOfVersion": "2.9.12"
        },
        {
            "libraryName": "react-ga",
            "typingsPackageName": "react-ga",
            "asOfVersion": "2.3.0"
        },
        {
            "libraryName": "react-helmet-async",
            "typingsPackageName": "react-helmet-async",
            "asOfVersion": "1.0.2"
        },
        {
            "libraryName": "react-hot-loader",
            "typingsPackageName": "react-hot-loader",
            "asOfVersion": "4.1.1"
        },
        {
            "libraryName": "react-i18next",
            "typingsPackageName": "react-i18next",
            "asOfVersion": "8.1.0"
        },
        {
            "libraryName": "react-icons",
            "typingsPackageName": "react-icons",
            "asOfVersion": "3.0.0"
        },
        {
            "libraryName": "react-inlinesvg",
            "typingsPackageName": "react-inlinesvg",
            "asOfVersion": "1.0.0"
        },
        {
            "libraryName": "react-intl",
            "typingsPackageName": "react-intl",
            "asOfVersion": "3.0.0"
        },
        {
            "libraryName": "react-joyride",
            "typingsPackageName": "react-joyride",
            "asOfVersion": "2.0.3"
        },
        {
            "libraryName": "react-json-pretty",
            "typingsPackageName": "react-json-pretty",
            "asOfVersion": "2.2.0"
        },
        {
            "libraryName": "react-jss",
            "typingsPackageName": "react-jss",
            "asOfVersion": "10.0.0"
        },
        {
            "libraryName": "react-monaco-editor",
            "typingsPackageName": "react-monaco-editor",
            "asOfVersion": "0.16.0"
        },
        {
            "libraryName": "react-native-collapsible",
            "typingsPackageName": "react-native-collapsible",
            "asOfVersion": "0.11.0"
        },
        {
            "libraryName": "@react-native-community/cli",
            "typingsPackageName": "react-native-community__cli",
            "asOfVersion": "3.0.0"
        },
        {
            "libraryName": "react-native-elements",
            "typingsPackageName": "react-native-elements",
            "asOfVersion": "0.18.0"
        },
        {
            "libraryName": "react-native-fabric",
            "typingsPackageName": "react-native-fabric",
            "asOfVersion": "0.5.2"
        },
        {
            "libraryName": "react-native-fs",
            "typingsPackageName": "react-native-fs",
            "asOfVersion": "2.13.0"
        },
        {
            "libraryName": "react-native-goby",
            "typingsPackageName": "react-native-goby",
            "asOfVersion": "0.0.5"
        },
        {
            "libraryName": "react-native-google-analytics-bridge",
            "typingsPackageName": "react-native-google-analytics-bridge",
            "asOfVersion": "5.3.3"
        },
        {
            "libraryName": "react-native-keychain",
            "typingsPackageName": "react-native-keychain",
            "asOfVersion": "3.1.0"
        },
        {
            "libraryName": "react-native-linear-gradient",
            "typingsPackageName": "react-native-linear-gradient",
            "asOfVersion": "2.4.0"
        },
        {
            "libraryName": "@mauron85/react-native-background-geolocation",
            "typingsPackageName": "react-native-mauron85-background-geolocation",
            "asOfVersion": "0.5.3"
        },
        {
            "libraryName": "react-native-modal",
            "typingsPackageName": "react-native-modal",
            "asOfVersion": "4.1.1"
        },
        {
            "libraryName": "react-native-navigation",
            "typingsPackageName": "react-native-navigation",
            "asOfVersion": "2.0.0"
        },
        {
            "libraryName": "react-native-permissions",
            "typingsPackageName": "react-native-permissions",
            "asOfVersion": "2.0.0"
        },
        {
            "libraryName": "react-native-responsive-dimensions",
            "typingsPackageName": "react-native-responsive-dimensions",
            "asOfVersion": "3.1.0"
        },
        {
            "libraryName": "react-native-safe-area",
            "typingsPackageName": "react-native-safe-area",
            "asOfVersion": "0.5.1"
        },
        {
            "libraryName": "react-native-swipe-gestures",
            "typingsPackageName": "react-native-swipe-gestures",
            "asOfVersion": "1.0.4"
        },
        {
            "libraryName": "react-native-tab-view",
            "typingsPackageName": "react-native-tab-view",
            "asOfVersion": "2.3.0"
        },
        {
            "libraryName": "react-navigation",
            "typingsPackageName": "react-navigation",
            "asOfVersion": "3.4.0"
        },
        {
            "libraryName": "react-navigation-material-bottom-tabs",
            "typingsPackageName": "react-navigation-material-bottom-tabs",
            "asOfVersion": "2.0.0"
        },
        {
            "libraryName": "react-overlays",
            "typingsPackageName": "react-overlays",
            "asOfVersion": "3.1.0"
        },
        {
            "libraryName": "react-owl-carousel",
            "typingsPackageName": "react-owl-carousel",
            "asOfVersion": "2.3.0"
        },
        {
            "libraryName": "react-rnd",
            "typingsPackageName": "react-rnd",
            "asOfVersion": "8.0.0"
        },
        {
            "libraryName": "react-sortable-hoc",
            "typingsPackageName": "react-sortable-hoc",
            "asOfVersion": "0.7.1"
        },
        {
            "libraryName": "react-sortable-pane",
            "typingsPackageName": "react-sortable-pane",
            "asOfVersion": "1.0.0"
        },
        {
            "libraryName": "react-split-pane",
            "typingsPackageName": "react-split-pane",
            "asOfVersion": "0.1.67"
        },
        {
            "libraryName": "react-sticky-box",
            "typingsPackageName": "react-sticky-box",
            "asOfVersion": "0.8.0"
        },
        {
            "libraryName": "react-svg",
            "typingsPackageName": "react-svg",
            "asOfVersion": "5.0.0"
        },
        {
            "libraryName": "react-swipeable",
            "typingsPackageName": "react-swipeable",
            "asOfVersion": "5.2.0"
        },
        {
            "libraryName": "react-tether",
            "typingsPackageName": "react-tether",
            "asOfVersion": "1.0.0"
        },
        {
            "libraryName": "react-toastify",
            "typingsPackageName": "react-toastify",
            "asOfVersion": "4.1.0"
        },
        {
            "libraryName": "react-tooltip",
            "typingsPackageName": "react-tooltip",
            "asOfVersion": "4.2.4"
        },
        {
            "libraryName": "react-visibility-sensor",
            "typingsPackageName": "react-visibility-sensor",
            "asOfVersion": "5.1.0"
        },
        {
            "libraryName": "react-webcam",
            "typingsPackageName": "react-webcam",
            "asOfVersion": "3.0.0"
        },
        {
            "libraryName": "reactstrap",
            "typingsPackageName": "reactstrap",
            "asOfVersion": "8.7.0"
        },
        {
            "libraryName": "read-chunk",
            "typingsPackageName": "read-chunk",
            "asOfVersion": "3.1.0"
        },
        {
            "libraryName": "read-pkg",
            "typingsPackageName": "read-pkg",
            "asOfVersion": "5.1.0"
        },
        {
            "libraryName": "read-pkg-up",
            "typingsPackageName": "read-pkg-up",
            "asOfVersion": "6.0.0"
        },
        {
            "libraryName": "readdir-enhanced",
            "typingsPackageName": "readdir-enhanced",
            "asOfVersion": "3.0.0"
        },
        {
            "libraryName": "realm",
            "typingsPackageName": "realm",
            "asOfVersion": "1.13.0"
        },
        {
            "libraryName": "redent",
            "typingsPackageName": "redent",
            "asOfVersion": "3.0.0"
        },
        {
            "libraryName": "redom",
            "typingsPackageName": "redom",
            "asOfVersion": "3.23.0"
        },
        {
            "libraryName": "reduce-reducers",
            "typingsPackageName": "reduce-reducers",
            "asOfVersion": "1.0.0"
        },
        {
            "libraryName": "redux",
            "typingsPackageName": "redux",
            "asOfVersion": "3.6.0"
        },
        {
            "libraryName": "redux-batched-actions",
            "typingsPackageName": "redux-batched-actions",
            "asOfVersion": "0.1.5"
        },
        {
            "libraryName": "redux-bootstrap",
            "typingsPackageName": "redux-bootstrap",
            "asOfVersion": "1.1.0"
        },
        {
            "libraryName": "redux-devtools-extension",
            "typingsPackageName": "redux-devtools-extension",
            "asOfVersion": "2.13.2"
        },
        {
            "libraryName": "redux-little-router",
            "typingsPackageName": "redux-little-router",
            "asOfVersion": "15.1.0"
        },
        {
            "libraryName": "redux-persist",
            "typingsPackageName": "redux-persist",
            "asOfVersion": "4.3.1"
        },
        {
            "libraryName": "redux-persist-transform-compress",
            "typingsPackageName": "redux-persist-transform-compress",
            "asOfVersion": "4.2.0"
        },
        {
            "libraryName": "redux-promise-middleware",
            "typingsPackageName": "redux-promise-middleware",
            "asOfVersion": "6.0.0"
        },
        {
            "libraryName": "redux-saga",
            "typingsPackageName": "redux-saga",
            "asOfVersion": "0.10.5"
        },
        {
            "libraryName": "redux-thunk",
            "typingsPackageName": "redux-thunk",
            "asOfVersion": "2.1.0"
        },
        {
            "libraryName": "reflect-metadata",
            "typingsPackageName": "reflect-metadata",
            "asOfVersion": "0.1.0"
        },
        {
            "libraryName": "replace-string",
            "typingsPackageName": "replace-string",
            "asOfVersion": "3.0.0"
        },
        {
            "libraryName": "import-cwd",
            "typingsPackageName": "req-cwd",
            "asOfVersion": "3.0.0"
        },
        {
            "libraryName": "reselect",
            "typingsPackageName": "reselect",
            "asOfVersion": "2.2.0"
        },
        {
            "libraryName": "resolve-cwd",
            "typingsPackageName": "resolve-cwd",
            "asOfVersion": "3.0.0"
        },
        {
            "libraryName": "resolve-from",
            "typingsPackageName": "resolve-from",
            "asOfVersion": "5.0.0"
        },
        {
            "libraryName": "resolve-global",
            "typingsPackageName": "resolve-global",
            "asOfVersion": "1.0.0"
        },
        {
            "libraryName": "resolve-pkg",
            "typingsPackageName": "resolve-pkg",
            "asOfVersion": "2.0.0"
        },
        {
            "libraryName": "rest-io",
            "typingsPackageName": "rest-io",
            "asOfVersion": "4.1.0"
        },
        {
            "libraryName": "restore-cursor",
            "typingsPackageName": "restore-cursor",
            "asOfVersion": "3.1.0"
        },
        {
            "libraryName": "resumablejs",
            "typingsPackageName": "resumablejs",
            "asOfVersion": "1.1.0"
        },
        {
            "libraryName": "rev-hash",
            "typingsPackageName": "rev-hash",
            "asOfVersion": "3.0.0"
        },
        {
            "libraryName": "rfc4648",
            "typingsPackageName": "rfc4648",
            "asOfVersion": "1.3.0"
        },
        {
            "libraryName": "rgb-hex",
            "typingsPackageName": "rgb-hex",
            "asOfVersion": "3.0.0"
        },
        {
            "libraryName": "riot",
            "typingsPackageName": "riot",
            "asOfVersion": "4.1.0"
        },
        {
            "libraryName": "roads",
            "typingsPackageName": "roads",
            "asOfVersion": "6.0.1"
        },
        {
            "libraryName": "roads-server",
            "typingsPackageName": "roads-server",
            "asOfVersion": "1.0.1"
        },
        {
            "libraryName": "rollup",
            "typingsPackageName": "rollup",
            "asOfVersion": "0.54.0"
        },
        {
            "libraryName": "rollup-plugin-commonjs",
            "typingsPackageName": "rollup-plugin-commonjs",
            "asOfVersion": "9.3.1"
        },
        {
            "libraryName": "rollup-plugin-delete",
            "typingsPackageName": "rollup-plugin-delete",
            "asOfVersion": "1.0.0"
        },
        {
            "libraryName": "rollup-plugin-node-resolve",
            "typingsPackageName": "rollup-plugin-node-resolve",
            "asOfVersion": "4.1.0"
        },
        {
            "libraryName": "rot-js",
            "typingsPackageName": "rot-js",
            "asOfVersion": "2.0.1"
        },
        {
            "libraryName": "round-to",
            "typingsPackageName": "round-to",
            "asOfVersion": "4.0.0"
        },
        {
            "libraryName": "route-recognizer",
            "typingsPackageName": "route-recognizer",
            "asOfVersion": "0.3.0"
        },
        {
            "libraryName": "router5",
            "typingsPackageName": "router5",
            "asOfVersion": "5.0.0"
        },
        {
            "libraryName": "rrule",
            "typingsPackageName": "rrule",
            "asOfVersion": "2.2.9"
        },
        {
            "libraryName": "rsmq",
            "typingsPackageName": "rsmq",
            "asOfVersion": "0.8.4"
        },
        {
            "libraryName": "rvo2",
            "typingsPackageName": "rvo2",
            "asOfVersion": "1.1.0"
        },
        {
            "libraryName": "rword",
            "typingsPackageName": "rword",
            "asOfVersion": "3.0.0"
        },
        {
            "libraryName": "samchon",
            "typingsPackageName": "samchon",
            "asOfVersion": "2.0.22"
        },
        {
            "libraryName": "samchon-framework",
            "typingsPackageName": "samchon-framework",
            "asOfVersion": "2.0.21"
        },
        {
            "libraryName": "samchon-library",
            "typingsPackageName": "samchon-library",
            "asOfVersion": "0.1.0"
        },
        {
            "libraryName": "sanitize-filename",
            "typingsPackageName": "sanitize-filename",
            "asOfVersion": "1.6.3"
        },
        {
            "libraryName": "sass-webpack-plugin",
            "typingsPackageName": "sass-webpack-plugin",
            "asOfVersion": "1.0.2"
        },
        {
            "libraryName": "sauronjs",
            "typingsPackageName": "sauronjs",
            "asOfVersion": "0.1.3"
        },
        {
            "libraryName": "scanf",
            "typingsPackageName": "scanf",
            "asOfVersion": "0.7.3"
        },
        {
            "libraryName": "schema-utils",
            "typingsPackageName": "schema-utils",
            "asOfVersion": "2.4.0"
        },
        {
            "libraryName": "screenfull",
            "typingsPackageName": "screenfull",
            "asOfVersion": "4.1.0"
        },
        {
            "libraryName": "sdbm",
            "typingsPackageName": "sdbm",
            "asOfVersion": "1.1.0"
        },
        {
            "libraryName": "semver-diff",
            "typingsPackageName": "semver-diff",
            "asOfVersion": "3.0.0"
        },
        {
            "libraryName": "semver-regex",
            "typingsPackageName": "semver-regex",
            "asOfVersion": "3.1.0"
        },
        {
            "libraryName": "semver-truncate",
            "typingsPackageName": "semver-truncate",
            "asOfVersion": "2.0.0"
        },
        {
            "libraryName": "sendgrid",
            "typingsPackageName": "sendgrid",
            "asOfVersion": "4.3.0"
        },
        {
            "libraryName": "sentence-case",
            "typingsPackageName": "sentence-case",
            "asOfVersion": "1.1.3"
        },
        {
            "libraryName": "serialize-error",
            "typingsPackageName": "serialize-error",
            "asOfVersion": "4.0.0"
        },
        {
            "libraryName": "sharp-timer",
            "typingsPackageName": "sharp-timer",
            "asOfVersion": "0.1.3"
        },
        {
            "libraryName": "shebang-regex",
            "typingsPackageName": "shebang-regex",
            "asOfVersion": "3.0.0"
        },
        {
            "libraryName": "should",
            "typingsPackageName": "should",
            "asOfVersion": "13.0.0"
        },
        {
            "libraryName": "@simonwep/selection-js",
            "typingsPackageName": "simonwep__selection-js",
            "asOfVersion": "1.7.0"
        },
        {
            "libraryName": "@sindresorhus/class-names",
            "typingsPackageName": "sindresorhus__class-names",
            "asOfVersion": "1.1.0"
        },
        {
            "libraryName": "@sindresorhus/df",
            "typingsPackageName": "sindresorhus__df",
            "asOfVersion": "3.0.0"
        },
        {
            "libraryName": "djb2a",
            "typingsPackageName": "sindresorhus__djb2a",
            "asOfVersion": "1.1.0"
        },
        {
            "libraryName": "@sindresorhus/fnv1a",
            "typingsPackageName": "sindresorhus__fnv1a",
            "asOfVersion": "1.1.0"
        },
        {
            "libraryName": "@sindresorhus/slugify",
            "typingsPackageName": "sindresorhus__slugify",
            "asOfVersion": "0.9.1"
        },
        {
            "libraryName": "@sindresorhus/string-hash",
            "typingsPackageName": "sindresorhus__string-hash",
            "asOfVersion": "1.1.0"
        },
        {
            "libraryName": "@sindresorhus/to-milliseconds",
            "typingsPackageName": "sindresorhus__to-milliseconds",
            "asOfVersion": "1.1.0"
        },
        {
            "libraryName": "sip.js",
            "typingsPackageName": "sip.js",
            "asOfVersion": "0.12.0"
        },
        {
            "libraryName": "skin-tone",
            "typingsPackageName": "skin-tone",
            "asOfVersion": "2.0.0"
        },
        {
            "libraryName": "slash",
            "typingsPackageName": "slash",
            "asOfVersion": "3.0.0"
        },
        {
            "libraryName": "smooth-scrollbar",
            "typingsPackageName": "smooth-scrollbar",
            "asOfVersion": "8.2.5"
        },
        {
            "libraryName": "smoothie",
            "typingsPackageName": "smoothie",
            "asOfVersion": "1.29.1"
        },
        {
            "libraryName": "snake-case",
            "typingsPackageName": "snake-case",
            "asOfVersion": "1.1.2"
        },
        {
            "libraryName": "snappy",
            "typingsPackageName": "snappy",
            "asOfVersion": "6.3.2"
        },
        {
            "libraryName": "snoowrap",
            "typingsPackageName": "snoowrap",
            "asOfVersion": "1.19.0"
        },
        {
            "libraryName": "snowboy",
            "typingsPackageName": "snowboy",
            "asOfVersion": "1.3.1"
        },
        {
            "libraryName": "soap",
            "typingsPackageName": "soap",
            "asOfVersion": "0.21.0"
        },
        {
            "libraryName": "solidity-parser-antlr",
            "typingsPackageName": "solidity-parser-antlr",
            "asOfVersion": "0.4.2"
        },
        {
            "libraryName": "sololearn",
            "typingsPackageName": "sololearn",
            "asOfVersion": "2.5.0"
        },
        {
            "libraryName": "source-map",
            "typingsPackageName": "source-map",
            "asOfVersion": "0.5.7"
        },
        {
            "libraryName": "sparkly",
            "typingsPackageName": "sparkly",
            "asOfVersion": "5.0.0"
        },
        {
            "libraryName": "spectacle",
            "typingsPackageName": "spectacle",
            "asOfVersion": "5.2.3"
        },
        {
            "libraryName": "spin.js",
            "typingsPackageName": "spin.js",
            "asOfVersion": "3.0.0"
        },
        {
            "libraryName": "split.js",
            "typingsPackageName": "split.js",
            "asOfVersion": "1.6.0"
        },
        {
            "libraryName": "spotify-web-api-js",
            "typingsPackageName": "spotify-web-api-js",
            "asOfVersion": "0.21.0"
        },
        {
            "libraryName": "sql-query-identifier",
            "typingsPackageName": "sql-query-identifier",
            "asOfVersion": "1.2.0"
        },
        {
            "libraryName": "sqs-consumer",
            "typingsPackageName": "sqs-consumer",
            "asOfVersion": "5.0.0"
        },
        {
            "libraryName": "srcset",
            "typingsPackageName": "srcset",
            "asOfVersion": "2.0.0"
        },
        {
            "libraryName": "ss-utils",
            "typingsPackageName": "ss-utils",
            "asOfVersion": "0.1.5"
        },
        {
            "libraryName": "stacktrace-js",
            "typingsPackageName": "stacktrace-js",
            "asOfVersion": "2.0.1"
        },
        {
            "libraryName": "stellar-base",
            "typingsPackageName": "stellar-base",
            "asOfVersion": "0.13.2"
        },
        {
            "libraryName": "stellar-sdk",
            "typingsPackageName": "stellar-sdk",
            "asOfVersion": "0.15.1"
        },
        {
            "libraryName": "@storybook/addon-a11y",
            "typingsPackageName": "storybook__addon-a11y",
            "asOfVersion": "5.1.1"
        },
        {
            "libraryName": "@storybook/addon-actions",
            "typingsPackageName": "storybook__addon-actions",
            "asOfVersion": "5.2.0"
        },
        {
            "libraryName": "@storybook/addon-backgrounds",
            "typingsPackageName": "storybook__addon-backgrounds",
            "asOfVersion": "5.2.0"
        },
        {
            "libraryName": "@storybook/addon-centered",
            "typingsPackageName": "storybook__addon-centered",
            "asOfVersion": "5.2.0"
        },
        {
            "libraryName": "@storybook/addon-jest",
            "typingsPackageName": "storybook__addon-jest",
            "asOfVersion": "5.2.0"
        },
        {
            "libraryName": "@storybook/addon-knobs",
            "typingsPackageName": "storybook__addon-knobs",
            "asOfVersion": "5.2.0"
        },
        {
            "libraryName": "@storybook/addon-links",
            "typingsPackageName": "storybook__addon-links",
            "asOfVersion": "5.2.0"
        },
        {
            "libraryName": "@storybook/addon-notes",
            "typingsPackageName": "storybook__addon-notes",
            "asOfVersion": "5.0.0"
        },
        {
            "libraryName": "@storybook/addon-options",
            "typingsPackageName": "storybook__addon-options",
            "asOfVersion": "5.2.0"
        },
        {
            "libraryName": "@storybook/addon-storyshots",
            "typingsPackageName": "storybook__addon-storyshots",
            "asOfVersion": "5.3.0"
        },
        {
            "libraryName": "@storybook/addon-storyshots-puppeteer",
            "typingsPackageName": "storybook__addon-storyshots-puppeteer",
            "asOfVersion": "5.3.0"
        },
        {
            "libraryName": "@storybook/addon-viewport",
            "typingsPackageName": "storybook__addon-viewport",
            "asOfVersion": "5.2.0"
        },
        {
            "libraryName": "@storybook/addons",
            "typingsPackageName": "storybook__addons",
            "asOfVersion": "5.2.0"
        },
        {
            "libraryName": "@storybook/channels",
            "typingsPackageName": "storybook__channels",
            "asOfVersion": "5.2.0"
        },
        {
            "libraryName": "@storybook/html",
            "typingsPackageName": "storybook__html",
            "asOfVersion": "5.2.0"
        },
        {
            "libraryName": "@storybook/preact",
            "typingsPackageName": "storybook__preact",
            "asOfVersion": "5.2.1"
        },
        {
            "libraryName": "@storybook/react",
            "typingsPackageName": "storybook__react",
            "asOfVersion": "5.2.0"
        },
        {
            "libraryName": "@storybook/react-native",
            "typingsPackageName": "storybook__react-native",
            "asOfVersion": "5.2.0"
        },
        {
            "libraryName": "@storybook/vue",
            "typingsPackageName": "storybook__vue",
            "asOfVersion": "5.2.0"
        },
        {
            "libraryName": "stream-mock",
            "typingsPackageName": "stream-mock",
            "asOfVersion": "2.0.1"
        },
        {
            "libraryName": "string-argv",
            "typingsPackageName": "string-argv",
            "asOfVersion": "0.3.0"
        },
        {
            "libraryName": "string-length",
            "typingsPackageName": "string-length",
            "asOfVersion": "3.0.0"
        },
        {
            "libraryName": "string-width",
            "typingsPackageName": "string-width",
            "asOfVersion": "4.0.0"
        },
        {
            "libraryName": "stringify-attributes",
            "typingsPackageName": "stringify-attributes",
            "asOfVersion": "2.0.0"
        },
        {
            "libraryName": "strip-ansi",
            "typingsPackageName": "strip-ansi",
            "asOfVersion": "5.2.0"
        },
        {
            "libraryName": "strip-bom",
            "typingsPackageName": "strip-bom",
            "asOfVersion": "4.0.0"
        },
        {
            "libraryName": "strip-indent",
            "typingsPackageName": "strip-indent",
            "asOfVersion": "3.0.0"
        },
        {
            "libraryName": "strip-json-comments",
            "typingsPackageName": "strip-json-comments",
            "asOfVersion": "3.0.0"
        },
        {
            "libraryName": "stripe",
            "typingsPackageName": "stripe",
            "asOfVersion": "8.0.0"
        },
        {
            "libraryName": "striptags",
            "typingsPackageName": "striptags",
            "asOfVersion": "3.1.1"
        },
        {
            "libraryName": "stylelint-webpack-plugin",
            "typingsPackageName": "stylelint-webpack-plugin",
            "asOfVersion": "2.1.0"
        },
        {
            "libraryName": "subsume",
            "typingsPackageName": "subsume",
            "asOfVersion": "2.1.0"
        },
        {
            "libraryName": "sudo-block",
            "typingsPackageName": "sudo-block",
            "asOfVersion": "3.0.0"
        },
        {
            "libraryName": "sugar",
            "typingsPackageName": "sugar",
            "asOfVersion": "2.0.2"
        },
        {
            "libraryName": "superstruct",
            "typingsPackageName": "superstruct",
            "asOfVersion": "0.8.0"
        },
        {
            "libraryName": "survey-knockout",
            "typingsPackageName": "survey-knockout",
            "asOfVersion": "0.10.0"
        },
        {
            "libraryName": "svg-pan-zoom",
            "typingsPackageName": "svg-pan-zoom",
            "asOfVersion": "3.4.0"
        },
        {
            "libraryName": "svg.js",
            "typingsPackageName": "svg.js",
            "asOfVersion": "2.3.1"
        },
        {
            "libraryName": "swagger-parser",
            "typingsPackageName": "swagger-parser",
            "asOfVersion": "7.0.0"
        },
        {
            "libraryName": "swap-case",
            "typingsPackageName": "swap-case",
            "asOfVersion": "1.1.2"
        },
        {
            "libraryName": "sweetalert",
            "typingsPackageName": "sweetalert",
            "asOfVersion": "2.0.4"
        },
        {
            "libraryName": "systeminformation",
            "typingsPackageName": "systeminformation",
            "asOfVersion": "3.54.0"
        },
        {
            "libraryName": "tabris",
            "typingsPackageName": "tabris",
            "asOfVersion": "1.8.0"
        },
        {
            "libraryName": "tabris-plugin-firebase",
            "typingsPackageName": "tabris-plugin-firebase",
            "asOfVersion": "2.1.0"
        },
        {
            "libraryName": "tcomb",
            "typingsPackageName": "tcomb",
            "asOfVersion": "2.6.0"
        },
        {
            "libraryName": "temp-dir",
            "typingsPackageName": "temp-dir",
            "asOfVersion": "2.0.0"
        },
        {
            "libraryName": "temp-write",
            "typingsPackageName": "temp-write",
            "asOfVersion": "4.0.0"
        },
        {
            "libraryName": "tempfile",
            "typingsPackageName": "tempfile",
            "asOfVersion": "3.0.0"
        },
        {
            "libraryName": "tempy",
            "typingsPackageName": "tempy",
            "asOfVersion": "0.3.0"
        },
        {
            "libraryName": "term-size",
            "typingsPackageName": "term-size",
            "asOfVersion": "2.0.0"
        },
        {
            "libraryName": "terminal-image",
            "typingsPackageName": "terminal-image",
            "asOfVersion": "0.2.0"
        },
        {
            "libraryName": "terminal-link",
            "typingsPackageName": "terminal-link",
            "asOfVersion": "1.2.0"
        },
        {
            "libraryName": "terser",
            "typingsPackageName": "terser",
            "asOfVersion": "3.12.0"
        },
        {
            "libraryName": "@testing-library/dom",
            "typingsPackageName": "testing-library__dom",
            "asOfVersion": "7.5.0"
        },
        {
            "libraryName": "@testing-library/react",
            "typingsPackageName": "testing-library__react",
            "asOfVersion": "10.2.0"
        },
        {
            "libraryName": "@testing-library/user-event",
            "typingsPackageName": "testing-library__user-event",
            "asOfVersion": "4.2.0"
        },
        {
            "libraryName": "@testing-library/vue",
            "typingsPackageName": "testing-library__vue",
            "asOfVersion": "5.3.0"
        },
        {
            "libraryName": "text-clipper",
            "typingsPackageName": "text-clipper",
            "asOfVersion": "1.3.0"
        },
        {
            "libraryName": "theme-ui",
            "typingsPackageName": "theme-ui__color",
            "asOfVersion": "0.3.1"
        },
        {
            "libraryName": "theming",
            "typingsPackageName": "theming",
            "asOfVersion": "2.0.0"
        },
        {
            "libraryName": "three",
            "typingsPackageName": "three",
            "asOfVersion": "0.103.0"
        },
        {
            "libraryName": "tildify",
            "typingsPackageName": "tildify",
            "asOfVersion": "2.0.0"
        },
        {
            "libraryName": "time-span",
            "typingsPackageName": "time-span",
            "asOfVersion": "3.0.1"
        },
        {
            "libraryName": "timezonecomplete",
            "typingsPackageName": "timezonecomplete",
            "asOfVersion": "5.5.0"
        },
        {
            "libraryName": "title-case",
            "typingsPackageName": "title-case",
            "asOfVersion": "1.1.2"
        },
        {
            "libraryName": "to-semver",
            "typingsPackageName": "to-semver",
            "asOfVersion": "2.0.0"
        },
        {
            "libraryName": "transliteration",
            "typingsPackageName": "transliteration",
            "asOfVersion": "1.6.6"
        },
        {
            "libraryName": "trash",
            "typingsPackageName": "trash",
            "asOfVersion": "5.0.1"
        },
        {
            "libraryName": "trim-newlines",
            "typingsPackageName": "trim-newlines",
            "asOfVersion": "3.0.0"
        },
        {
            "libraryName": "ts3-nodejs-library",
            "typingsPackageName": "ts3-nodejs-library",
            "asOfVersion": "2.0.0"
        },
        {
            "libraryName": "tsmonad",
            "typingsPackageName": "tsmonad",
            "asOfVersion": "0.5.0"
        },
        {
            "libraryName": "tstl",
            "typingsPackageName": "tstl",
            "asOfVersion": "1.5.7"
        },
        {
            "libraryName": "tus-js-client",
            "typingsPackageName": "tus-js-client",
            "asOfVersion": "2.1.0"
        },
        {
            "libraryName": "@tweenjs/tween.js",
            "typingsPackageName": "tween.js",
            "asOfVersion": "18.6.1"
        },
        {
            "libraryName": "typed.js",
            "typingsPackageName": "typed.js",
            "asOfVersion": "2.0.9"
        },
        {
            "libraryName": "typescript",
            "typingsPackageName": "typescript",
            "asOfVersion": "2.0.0"
        },
        {
            "libraryName": "typescript-services",
            "typingsPackageName": "typescript-services",
            "asOfVersion": "2.0.0"
        },
        {
            "libraryName": "ua-string",
            "typingsPackageName": "ua-string",
            "asOfVersion": "3.0.0"
        },
        {
            "libraryName": "ui-box",
            "typingsPackageName": "ui-box",
            "asOfVersion": "2.0.0"
        },
        {
            "libraryName": "uk.co.workingedge.phonegap.plugin.istablet",
            "typingsPackageName": "uk.co.workingedge.phonegap.plugin.istablet",
            "asOfVersion": "1.1.3"
        },
        {
            "libraryName": "uk.co.workingedge.phonegap.plugin.launchnavigator",
            "typingsPackageName": "uk.co.workingedge.phonegap.plugin.launchnavigator",
            "asOfVersion": "4.0.0"
        },
        {
            "libraryName": "unique-random",
            "typingsPackageName": "unique-random",
            "asOfVersion": "2.1.0"
        },
        {
            "libraryName": "unique-random-array",
            "typingsPackageName": "unique-random-array",
            "asOfVersion": "2.0.0"
        },
        {
            "libraryName": "unique-string",
            "typingsPackageName": "unique-string",
            "asOfVersion": "2.0.0"
        },
        {
            "libraryName": "unist-util-is",
            "typingsPackageName": "unist-util-is",
            "asOfVersion": "4.0.0"
        },
        {
            "libraryName": "universal-cookie",
            "typingsPackageName": "universal-cookie",
            "asOfVersion": "3.0.0"
        },
        {
            "libraryName": "universal-router",
            "typingsPackageName": "universal-router",
            "asOfVersion": "8.0.0"
        },
        {
            "libraryName": "unsplash-js",
            "typingsPackageName": "unsplash-js",
            "asOfVersion": "7.0.0"
        },
        {
            "libraryName": "untildify",
            "typingsPackageName": "untildify",
            "asOfVersion": "4.0.0"
        },
        {
            "libraryName": "unused-filename",
            "typingsPackageName": "unused-filename",
            "asOfVersion": "2.0.0"
        },
        {
            "libraryName": "upper-case",
            "typingsPackageName": "upper-case",
            "asOfVersion": "1.1.3"
        },
        {
            "libraryName": "upper-case-first",
            "typingsPackageName": "upper-case-first",
            "asOfVersion": "1.1.2"
        },
        {
            "libraryName": "url-regex",
            "typingsPackageName": "url-regex",
            "asOfVersion": "5.0.0"
        },
        {
            "libraryName": "urllib",
            "typingsPackageName": "urllib",
            "asOfVersion": "2.33.0"
        },
        {
            "libraryName": "use-dark-mode",
            "typingsPackageName": "use-dark-mode",
            "asOfVersion": "2.3.1"
        },
        {
            "libraryName": "use-deep-compare-effect",
            "typingsPackageName": "use-deep-compare-effect",
            "asOfVersion": "1.5.0"
        },
        {
            "libraryName": "username",
            "typingsPackageName": "username",
            "asOfVersion": "5.0.0"
        },
        {
            "libraryName": "uuidjs",
            "typingsPackageName": "uuidjs",
            "asOfVersion": "3.6.0"
        },
        {
            "libraryName": "uuidv4",
            "typingsPackageName": "uuidv4",
            "asOfVersion": "5.0.0"
        },
        {
            "libraryName": "validate.js",
            "typingsPackageName": "validate.js",
            "asOfVersion": "0.11.0"
        },
        {
            "libraryName": "vanilla-tilt",
            "typingsPackageName": "vanilla-tilt",
            "asOfVersion": "1.6.2"
        },
        {
            "libraryName": "vega",
            "typingsPackageName": "vega",
            "asOfVersion": "3.2.0"
        },
        {
            "libraryName": "velocity-animate",
            "typingsPackageName": "velocity-animate",
            "asOfVersion": "2.0.1"
        },
        {
            "libraryName": "vexdb",
            "typingsPackageName": "vexdb",
            "asOfVersion": "1.7.1"
        },
        {
            "libraryName": "vfile",
            "typingsPackageName": "vfile",
            "asOfVersion": "4.0.0"
        },
        {
            "libraryName": "vfile-message",
            "typingsPackageName": "vfile-message",
            "asOfVersion": "2.0.0"
        },
        {
            "libraryName": "viewerjs",
            "typingsPackageName": "viewerjs",
            "asOfVersion": "1.0.0"
        },
        {
            "libraryName": "vso-node-api",
            "typingsPackageName": "vso-node-api",
            "asOfVersion": "4.0.0"
        },
        {
            "libraryName": "vuejs",
            "typingsPackageName": "vue",
            "asOfVersion": "2.0.0"
        },
        {
            "libraryName": "vue-i18n",
            "typingsPackageName": "vue-i18n",
            "asOfVersion": "7.0.0"
        },
        {
            "libraryName": "vue-resource",
            "typingsPackageName": "vue-resource",
            "asOfVersion": "1.3.6"
        },
        {
            "libraryName": "vue-router",
            "typingsPackageName": "vue-router",
            "asOfVersion": "2.0.0"
        },
        {
            "libraryName": "vue-scrollto",
            "typingsPackageName": "vue-scrollto",
            "asOfVersion": "2.17.1"
        },
        {
            "libraryName": "vuex-i18n",
            "typingsPackageName": "vuex-i18n",
            "asOfVersion": "1.13.0"
        },
        {
            "libraryName": "typescript",
            "typingsPackageName": "w3c-permissions",
            "asOfVersion": "2.0.0"
        },
        {
            "libraryName": "wait-for-localhost",
            "typingsPackageName": "wait-for-localhost",
            "asOfVersion": "3.1.0"
        },
        {
            "libraryName": "wallpaper",
            "typingsPackageName": "wallpaper",
            "asOfVersion": "4.3.0"
        },
        {
            "libraryName": "watson-developer-cloud",
            "typingsPackageName": "watson-developer-cloud",
            "asOfVersion": "3.0.1"
        },
        {
            "libraryName": "web3",
            "typingsPackageName": "web3",
            "asOfVersion": "1.2.2"
        },
        {
            "libraryName": "web3-eth-abi",
            "typingsPackageName": "web3-eth-abi",
            "asOfVersion": "1.2.2"
        },
        {
            "libraryName": "typescript",
            "typingsPackageName": "webassembly-js-api",
            "asOfVersion": "2.0.0"
        },
        {
            "libraryName": "webcola",
            "typingsPackageName": "webcola",
            "asOfVersion": "3.2.0"
        },
        {
            "libraryName": "webdriverio",
            "typingsPackageName": "webdriverio",
            "asOfVersion": "5.0.0"
        },
        {
            "libraryName": "webgme",
            "typingsPackageName": "webgme",
            "asOfVersion": "2.11.0"
        },
        {
            "libraryName": "webix",
            "typingsPackageName": "webix",
            "asOfVersion": "5.1.1"
        },
        {
            "libraryName": "webpack-chain",
            "typingsPackageName": "webpack-chain",
            "asOfVersion": "5.2.0"
        },
        {
            "libraryName": "typescript",
            "typingsPackageName": "whatwg-streams",
            "asOfVersion": "3.2.1"
        },
        {
            "libraryName": "which-pm",
            "typingsPackageName": "which-pm",
            "asOfVersion": "1.1.0"
        },
        {
            "libraryName": "wikidata-sdk",
            "typingsPackageName": "wikidata-sdk",
            "asOfVersion": "6.1.0"
        },
        {
            "libraryName": "winston",
            "typingsPackageName": "winston",
            "asOfVersion": "2.4.4"
        },
        {
            "libraryName": "wix-style-react",
            "typingsPackageName": "wix-style-react",
            "asOfVersion": "7.47.1"
        },
        {
            "libraryName": "wolfy87-eventemitter",
            "typingsPackageName": "wolfy87-eventemitter",
            "asOfVersion": "5.2.0"
        },
        {
            "libraryName": "wonder-commonlib",
            "typingsPackageName": "wonder-commonlib",
            "asOfVersion": "0.1.12"
        },
        {
            "libraryName": "wonder-frp",
            "typingsPackageName": "wonder-frp",
            "asOfVersion": "0.1.25"
        },
        {
            "libraryName": "word-list",
            "typingsPackageName": "word-list-json",
            "asOfVersion": "3.0.0"
        },
        {
            "libraryName": "word-wrap",
            "typingsPackageName": "word-wrap",
            "asOfVersion": "1.2.1"
        },
        {
            "libraryName": "@wordpress/a11y",
            "typingsPackageName": "wordpress__a11y",
            "asOfVersion": "2.9.0"
        },
        {
            "libraryName": "@wordpress/autop",
            "typingsPackageName": "wordpress__autop",
            "asOfVersion": "2.7.0"
        },
        {
            "libraryName": "@wordpress/blob",
            "typingsPackageName": "wordpress__blob",
            "asOfVersion": "2.8.0"
        },
        {
            "libraryName": "@wordpress/dependency-extraction-webpack-plugin",
            "typingsPackageName": "wordpress__dependency-extraction-webpack-plugin",
            "asOfVersion": "2.7.0"
        },
        {
            "libraryName": "@wordpress/dom-ready",
            "typingsPackageName": "wordpress__dom-ready",
            "asOfVersion": "2.9.0"
        },
        {
            "libraryName": "@wordpress/element",
            "typingsPackageName": "wordpress__element",
            "asOfVersion": "2.14.0"
        },
        {
            "libraryName": "@wordpress/escape-html",
            "typingsPackageName": "wordpress__escape-html",
            "asOfVersion": "1.8.0"
        },
        {
            "libraryName": "@wordpress/html-entities",
            "typingsPackageName": "wordpress__html-entities",
            "asOfVersion": "2.7.0"
        },
        {
            "libraryName": "@wordpress/i18n",
            "typingsPackageName": "wordpress__i18n",
            "asOfVersion": "3.11.0"
        },
        {
            "libraryName": "@wordpress/is-shallow-equal",
            "typingsPackageName": "wordpress__is-shallow-equal",
            "asOfVersion": "2.0.0"
        },
        {
            "libraryName": "@wordpress/priority-queue",
            "typingsPackageName": "wordpress__priority-queue",
            "asOfVersion": "1.6.0"
        },
        {
            "libraryName": "@wordpress/token-list",
            "typingsPackageName": "wordpress__token-list",
            "asOfVersion": "1.10.0"
        },
        {
            "libraryName": "@wordpress/url",
            "typingsPackageName": "wordpress__url",
            "asOfVersion": "2.14.0"
        },
        {
            "libraryName": "wouter",
            "typingsPackageName": "wouter",
            "asOfVersion": "2.2.0"
        },
        {
            "libraryName": "write-json-file",
            "typingsPackageName": "write-json-file",
            "asOfVersion": "3.2.0"
        },
        {
            "libraryName": "write-pkg",
            "typingsPackageName": "write-pkg",
            "asOfVersion": "4.0.0"
        },
        {
            "libraryName": "x2js",
            "typingsPackageName": "x2js",
            "asOfVersion": "3.1.0"
        },
        {
            "libraryName": "xadesjs",
            "typingsPackageName": "xadesjs",
            "asOfVersion": "2.0.2"
        },
        {
            "libraryName": "xdg-basedir",
            "typingsPackageName": "xdg-basedir",
            "asOfVersion": "4.0.0"
        },
        {
            "libraryName": "xhr-mock",
            "typingsPackageName": "xhr-mock",
            "asOfVersion": "2.0.0"
        },
        {
            "libraryName": "xlsx",
            "typingsPackageName": "xlsx",
            "asOfVersion": "0.0.36"
        },
        {
            "libraryName": "xml-formatter",
            "typingsPackageName": "xml-formatter",
            "asOfVersion": "2.1.1"
        },
        {
            "libraryName": "xml-js",
            "typingsPackageName": "xml-js",
            "asOfVersion": "1.0.0"
        },
        {
            "libraryName": "xmlbuilder",
            "typingsPackageName": "xmlbuilder",
            "asOfVersion": "11.0.1"
        },
        {
            "libraryName": "xterm",
            "typingsPackageName": "xterm",
            "asOfVersion": "3.0.0"
        },
        {
            "libraryName": "xumm-sdk",
            "typingsPackageName": "xumm-api",
            "asOfVersion": "0.1.4"
        },
        {
            "libraryName": "yaml",
            "typingsPackageName": "yaml",
            "asOfVersion": "1.9.0"
        },
        {
            "libraryName": "year-days",
            "typingsPackageName": "year-days",
            "asOfVersion": "3.0.0"
        },
        {
            "libraryName": "yn",
            "typingsPackageName": "yn",
            "asOfVersion": "3.1.0"
        },
        {
            "libraryName": "z-schema",
            "typingsPackageName": "z-schema",
            "asOfVersion": "3.24.0"
        },
        {
            "libraryName": "zapier-platform-core",
            "typingsPackageName": "zapier-platform-core",
            "asOfVersion": "6.1.1"
        },
        {
            "libraryName": "zetapush-js",
            "typingsPackageName": "zetapush-js",
            "asOfVersion": "3.1.2"
        },
        {
            "libraryName": "zipkin-instrumentation-express",
            "typingsPackageName": "zipkin-instrumentation-express",
            "asOfVersion": "0.12.0"
        },
        {
            "libraryName": "zipkin-transport-http",
            "typingsPackageName": "zipkin-transport-http",
            "asOfVersion": "0.12.0"
        },
        {
            "libraryName": "zone.js",
            "typingsPackageName": "zone.js",
            "asOfVersion": "0.5.12"
        }
    ]
}<|MERGE_RESOLUTION|>--- conflicted
+++ resolved
@@ -2737,15 +2737,14 @@
             "asOfVersion": "0.7.2"
         },
         {
-<<<<<<< HEAD
             "libraryName": "multibase",
             "typingsPackageName": "multibase",
             "asOfVersion": "3.1.0"
-=======
+        },
+        {
             "libraryName": "multicodec",
             "typingsPackageName": "multicodec",
             "asOfVersion": "2.1.0"
->>>>>>> eb446ee8
         },
         {
             "libraryName": "multiaddr",
