{
    "packages": [
        {
            "libraryName": "3d-bin-packing",
            "typingsPackageName": "3d-bin-packing",
            "sourceRepoURL": "https://github.com/betterwaysystems/packer",
            "asOfVersion": "1.1.3"
        },
        {
            "libraryName": "Ably Realtime and Rest client library",
            "typingsPackageName": "ably",
            "sourceRepoURL": "https://www.ably.io/",
            "asOfVersion": "1.0.0"
        },
        {
            "libraryName": "actions-on-google",
            "typingsPackageName": "actions-on-google",
            "sourceRepoURL": "https://github.com/actions-on-google/actions-on-google-nodejs",
            "asOfVersion": "2.0.0"
        },
        {
            "libraryName": "active-win",
            "typingsPackageName": "active-win",
            "sourceRepoURL": "https://github.com/sindresorhus/active-win",
            "asOfVersion": "5.1.0"
        },
        {
            "libraryName": "ag-grid",
            "typingsPackageName": "ag-grid",
            "sourceRepoURL": "https://github.com/ceolter/ag-grid",
            "asOfVersion": "3.2.0"
        },
        {
            "libraryName": "aggregate-error",
            "typingsPackageName": "aggregate-error",
            "sourceRepoURL": "https://github.com/sindresorhus/aggregate-error",
            "asOfVersion": "2.2.0"
        },
        {
            "libraryName": "ajv",
            "typingsPackageName": "ajv",
            "sourceRepoURL": "https://github.com/epoberezkin/ajv",
            "asOfVersion": "1.0.0"
        },
        {
            "libraryName": "all-keys",
            "typingsPackageName": "all-keys",
            "sourceRepoURL": "https://github.com/sindresorhus/all-keys",
            "asOfVersion": "3.0.0"
        },
        {
            "libraryName": "all-keys",
            "typingsPackageName": "all-property-names",
            "sourceRepoURL": "https://github.com/sindresorhus/all-keys",
            "asOfVersion": "3.0.0"
        },
        {
            "libraryName": "angular-touchspin",
            "typingsPackageName": "angular-touchspin",
            "sourceRepoURL": "https://github.com/nkovacic/angular-touchspin",
            "asOfVersion": "1.8.2"
        },
        {
            "libraryName": "angular-ui-router-default",
            "typingsPackageName": "angular-ui-router-default",
            "sourceRepoURL": "https://github.com/nonplus/angular-ui-router-default",
            "asOfVersion": "0.0.5"
        },
        {
            "libraryName": "angular-ui-router-uib-modal",
            "typingsPackageName": "angular-ui-router-uib-modal",
            "sourceRepoURL": "https://github.com/nonplus/angular-ui-router-uib-modal",
            "asOfVersion": "0.0.11"
        },
        {
            "libraryName": "ansi-escapes",
            "typingsPackageName": "ansi-escapes",
            "sourceRepoURL": "https://github.com/sindresorhus/ansi-escapes",
            "asOfVersion": "4.0.0"
        },
        {
            "libraryName": "ansi-regex",
            "typingsPackageName": "ansi-regex",
            "sourceRepoURL": "https://github.com/chalk/ansi-regex",
            "asOfVersion": "5.0.0"
        },
        {
            "libraryName": "antd",
            "typingsPackageName": "antd",
            "sourceRepoURL": "https://github.com/ant-design/ant-design",
            "asOfVersion": "1.0.0"
        },
        {
            "libraryName": "anybar",
            "typingsPackageName": "anybar",
            "sourceRepoURL": "https://github.com/sindresorhus/anybar",
            "asOfVersion": "4.0.0"
        },
        {
            "libraryName": "anydb-sql",
            "typingsPackageName": "anydb-sql",
            "sourceRepoURL": "https://github.com/doxout/anydb-sql",
            "asOfVersion": "0.6.46"
        },
        {
            "libraryName": "anydb-sql-migrations",
            "typingsPackageName": "anydb-sql-migrations",
            "sourceRepoURL": "https://github.com/spion/anydb-sql-migrations",
            "asOfVersion": "2.1.1"
        },
        {
            "libraryName": "apn",
            "typingsPackageName": "apn",
            "sourceRepoURL": "https://github.com/node-apn/node-apn",
            "asOfVersion": "2.1.2"
        },
        {
            "libraryName": "Application Insights",
            "typingsPackageName": "applicationinsights",
            "sourceRepoURL": "https://github.com/Microsoft/ApplicationInsights-node.js",
            "asOfVersion": "0.20.0"
        },
        {
            "libraryName": "Argon2",
            "typingsPackageName": "argon2",
            "sourceRepoURL": "https://github.com/ranisalt/node-argon2",
            "asOfVersion": "0.15.0"
        },
        {
            "libraryName": "array-move",
            "typingsPackageName": "array-move",
            "sourceRepoURL": "https://github.com/sindresorhus/array-move",
            "asOfVersion": "2.0.0"
        },
        {
            "libraryName": "array-uniq",
            "typingsPackageName": "array-uniq",
            "sourceRepoURL": "https://github.com/sindresorhus/array-uniq",
            "asOfVersion": "2.1.0"
        },
        {
            "libraryName": "arrify",
            "typingsPackageName": "arrify",
            "sourceRepoURL": "https://github.com/sindresorhus/arrify",
            "asOfVersion": "2.0.0"
        },
        {
            "libraryName": "artyom.js",
            "typingsPackageName": "artyom.js",
            "sourceRepoURL": "https://github.com/sdkcarlos/artyom.js",
            "asOfVersion": "1.0.6"
        },
        {
            "libraryName": "askmethat-rating",
            "typingsPackageName": "askmethat-rating",
            "sourceRepoURL": "https://github.com/AlexTeixeira/Askmethat-Rating",
            "asOfVersion": "0.4.0"
        },
        {
            "libraryName": "assertion-error",
            "typingsPackageName": "assertion-error",
            "sourceRepoURL": "https://github.com/chaijs/assertion-error",
            "asOfVersion": "1.1.0"
        },
        {
            "libraryName": "asyncblock",
            "typingsPackageName": "asyncblock",
            "sourceRepoURL": "https://github.com/scriby/asyncblock",
            "asOfVersion": "2.2.11"
        },
        {
            "libraryName": "aurelia-knockout",
            "typingsPackageName": "aurelia-knockout",
            "sourceRepoURL": "https://github.com/code-chris/aurelia-knockout",
            "asOfVersion": "2.1.0"
        },
        {
            "libraryName": "auto-bind",
            "typingsPackageName": "auto-bind",
            "sourceRepoURL": "https://github.com/sindresorhus/auto-bind",
            "asOfVersion": "2.1.0"
        },
        {
            "libraryName": "autobind-decorator",
            "typingsPackageName": "autobind-decorator",
            "sourceRepoURL": "https://github.com/andreypopp/autobind-decorator",
            "asOfVersion": "2.1.0"
        },
        {
            "libraryName": "aws-lambda-mock-context",
            "typingsPackageName": "aws-lambda-mock-context",
            "sourceRepoURL": "https://github.com/moskalyk/typed-aws-lambda-mock-context",
            "asOfVersion": "3.2.0"
        },
        {
            "libraryName": "autolinker",
            "typingsPackageName": "autolinker",
            "sourceRepoURL": "https://github.com/gregjacobs/Autolinker.js",
            "asOfVersion": "2.0.0"
        },
        {
            "libraryName": "aws-sdk",
            "typingsPackageName": "aws-sdk",
            "sourceRepoURL": "https://github.com/aws/aws-sdk-js",
            "asOfVersion": "2.7.0"
        },
        {
            "libraryName": "axe-core",
            "typingsPackageName": "axe-core",
            "sourceRepoURL": "https://github.com/dequelabs/axe-core",
            "asOfVersion": "3.0.3"
        },
        {
            "libraryName": "axios",
            "typingsPackageName": "axios",
            "sourceRepoURL": "https://github.com/mzabriskie/axios",
            "asOfVersion": "0.14.0"
        },
        {
            "libraryName": "axios-mock-adapter",
            "typingsPackageName": "axios-mock-adapter",
            "sourceRepoURL": "https://github.com/ctimmerm/axios-mock-adapter",
            "asOfVersion": "1.10.0"
        },
        {
            "libraryName": "azure-mobile-apps",
            "typingsPackageName": "azure-mobile-apps",
            "sourceRepoURL": "https://github.com/Azure/azure-mobile-apps-node/",
            "asOfVersion": "3.0.0"
        },
        {
            "libraryName": "@babel/parser",
            "typingsPackageName": "babel__parser",
            "sourceRepoURL": "https://github.com/babel/babel",
            "asOfVersion": "7.1.0"
        },
        {
            "libraryName": "BabylonJS",
            "typingsPackageName": "babylonjs",
            "sourceRepoURL": "http://www.babylonjs.com/",
            "asOfVersion": "2.4.1"
        },
        {
            "libraryName": "baconjs",
            "typingsPackageName": "baconjs",
            "sourceRepoURL": "https://baconjs.github.io/",
            "asOfVersion": "3.0.0"
        },
        {
            "libraryName": "badgen",
            "typingsPackageName": "badgen",
            "sourceRepoURL": "https://github.com/amio/badgen",
            "asOfVersion": "2.7.1"
        },
        {
            "libraryName": "base64url",
            "typingsPackageName": "base64url",
            "sourceRepoURL": "https://github.com/brianloveswords/base64url",
            "asOfVersion": "2.0.0"
        },
        {
            "libraryName": "baseui",
            "typingsPackageName": "baseui",
            "sourceRepoURL": "https://github.com/uber-web/baseui",
            "asOfVersion": "8.0.0"
        },
        {
            "libraryName": "beeper",
            "typingsPackageName": "beeper",
            "sourceRepoURL": "https://github.com/sindresorhus/beeper",
            "asOfVersion": "2.0.0"
        },
        {
            "libraryName": "bezier-easing",
            "typingsPackageName": "bezier-easing",
            "sourceRepoURL": "https://github.com/gre/bezier-easing",
            "asOfVersion": "2.1.0"
        },
        {
            "libraryName": "bem-cn",
            "typingsPackageName": "bem-cn",
            "sourceRepoURL": "https://github.com/albburtsev/bem-cn",
            "asOfVersion": "3.0.0"
        },
        {
            "libraryName": "BigInteger.js",
            "typingsPackageName": "big-integer",
            "sourceRepoURL": "https://github.com/peterolson/BigInteger.js",
            "asOfVersion": "0.0.31"
        },
        {
            "libraryName": "bignumber.js",
            "typingsPackageName": "bignumber.js",
            "sourceRepoURL": "https://github.com/MikeMcl/bignumber.js/",
            "asOfVersion": "5.0.0"
        },
        {
            "libraryName": "bin-version",
            "typingsPackageName": "bin-version",
            "sourceRepoURL": "https://github.com/sindresorhus/bin-version",
            "asOfVersion": "3.1.0"
        },
        {
            "libraryName": "bingmaps",
            "typingsPackageName": "bingmaps",
            "sourceRepoURL": "https://github.com/Microsoft/Bing-Maps-V8-TypeScript-Definitions",
            "asOfVersion": "2.0.15"
        },
        {
            "libraryName": "bip39",
            "typingsPackageName": "bip39",
            "sourceRepoURL": "https://github.com/bitcoinjs/bip39",
            "asOfVersion": "3.0.0"
        },
        {
            "libraryName": "bitcoinjs-lib",
            "typingsPackageName": "bitcoinjs-lib",
            "sourceRepoURL": "https://github.com/bitcoinjs/bitcoinjs-lib",
            "asOfVersion": "5.0.0"
        },
        {
            "libraryName": "bip32",
            "typingsPackageName": "bip32",
            "sourceRepoURL": "https://github.com/bitcoinjs/bip32#readme",
            "asOfVersion": "2.0.0"
        },
        {
            "libraryName": "bitwise",
            "typingsPackageName": "bitwise",
            "sourceRepoURL": "https://github.com/dodekeract/bitwise",
            "asOfVersion": "2.0.0"
        },
        {
            "libraryName": "blob-util",
            "typingsPackageName": "blob-util",
            "sourceRepoURL": "https://github.com/nolanlawson/blob-util#readme",
            "asOfVersion": "2.0.0"
        },
        {
            "libraryName": "botvs",
            "typingsPackageName": "botvs",
            "sourceRepoURL": "https://www.botvs.com/",
            "asOfVersion": "1.0.0"
        },
        {
            "libraryName": "Bowser",
            "typingsPackageName": "bowser",
            "sourceRepoURL": "https://github.com/ded/bowser",
            "asOfVersion": "1.1.1"
        },
        {
            "libraryName": "boxen",
            "typingsPackageName": "boxen",
            "sourceRepoURL": "https://github.com/sindresorhus/boxen",
            "asOfVersion": "3.0.1"
        },
        {
            "libraryName": "braft-editor",
            "typingsPackageName": "braft-editor",
            "sourceRepoURL": "https://github.com/margox/braft#readme",
            "asOfVersion": "2.2.0"
        },
        {
            "libraryName": "broccoli-plugin",
            "typingsPackageName": "broccoli-plugin",
            "sourceRepoURL": "https://github.com/broccolijs/broccoli-plugin",
            "asOfVersion": "3.0.0"
        },
        {
            "libraryName": "Bugsnag Browser",
            "typingsPackageName": "bugsnag-js",
            "sourceRepoURL": "https://github.com/bugsnag/bugsnag-js",
            "asOfVersion": "3.1.0"
        },
        {
            "libraryName": "builtin-modules",
            "typingsPackageName": "builtin-modules",
            "sourceRepoURL": "https://github.com/sindresorhus/builtin-modules",
            "asOfVersion": "3.1.0"
        },
        {
            "libraryName": "bunyan-bugsnag",
            "typingsPackageName": "bunyan-bugsnag",
            "sourceRepoURL": "https://github.com/marnusw/bunyan-bugsnag",
            "asOfVersion": "3.0.0"
        },
        {
            "libraryName": "CacheFactory",
            "typingsPackageName": "cachefactory",
            "sourceRepoURL": "https://github.com/jmdobry/CacheFactory",
            "asOfVersion": "3.0.0"
        },
        {
            "libraryName": "callsites",
            "typingsPackageName": "callsites",
            "sourceRepoURL": "https://github.com/sindresorhus/callsites",
            "asOfVersion": "3.0.0"
        },
        {
            "libraryName": "camaro",
            "typingsPackageName": "camaro",
            "sourceRepoURL": "https://github.com/tuananh/camaro",
            "asOfVersion": "2.2.4"
        },
        {
            "libraryName": "camel-case",
            "typingsPackageName": "camel-case",
            "sourceRepoURL": "https://github.com/blakeembrey/camel-case",
            "asOfVersion": "1.2.1"
        },
        {
            "libraryName": "camelcase",
            "typingsPackageName": "camelcase",
            "sourceRepoURL": "https://github.com/sindresorhus/camelcase",
            "asOfVersion": "5.2.0"
        },
        {
            "libraryName": "camelcase-keys",
            "typingsPackageName": "camelcase-keys",
            "sourceRepoURL": "https://github.com/sindresorhus/camelcase-keys",
            "asOfVersion": "5.1.0"
        },
        {
            "libraryName": "camljs",
            "typingsPackageName": "camljs",
            "sourceRepoURL": "https://github.com/andrei-markeev/camljs",
            "asOfVersion": "2.8.1"
        },
        {
            "libraryName": "catalog",
            "typingsPackageName": "catalog",
            "sourceRepoURL": "https://github.com/interactivethings/catalog",
            "asOfVersion": "3.5.0"
        },
        {
            "libraryName": "chai-http",
            "typingsPackageName": "chai-http",
            "sourceRepoURL": "https://github.com/chaijs/chai-http",
            "asOfVersion": "4.2.0"
        },
        {
            "libraryName": "chai-webdriverio",
            "typingsPackageName": "chai-webdriverio",
            "sourceRepoURL": "https://github.com/marcodejongh/chai-webdriverio",
            "asOfVersion": "1.0.0"
        },
        {
            "libraryName": "chalk",
            "typingsPackageName": "chalk",
            "sourceRepoURL": "https://github.com/chalk/chalk",
            "asOfVersion": "2.2.0"
        },
        {
            "libraryName": "change-case",
            "typingsPackageName": "change-case",
            "sourceRepoURL": "https://github.com/blakeembrey/change-case",
            "asOfVersion": "2.3.1"
        },
        {
            "libraryName": "cheap-ruler",
            "typingsPackageName": "cheap-ruler",
            "sourceRepoURL": "https://github.com/mapbox/cheap-ruler",
            "asOfVersion": "2.5.0"
        },
        {
            "libraryName": "chokidar",
            "typingsPackageName": "chokidar",
            "sourceRepoURL": "https://github.com/paulmillr/chokidar",
            "asOfVersion": "2.1.3"
        },
        {
            "libraryName": "chunked-dc",
            "typingsPackageName": "chunked-dc",
            "sourceRepoURL": "https://github.com/saltyrtc/chunked-dc-js",
            "asOfVersion": "0.2.2"
        },
        {
            "libraryName": "clean-stack",
            "typingsPackageName": "clean-stack",
            "sourceRepoURL": "https://github.com/sindresorhus/clean-stack",
            "asOfVersion": "2.1.0"
        },
        {
            "libraryName": "clean-webpack-plugin",
            "typingsPackageName": "clean-webpack-plugin",
            "sourceRepoURL": "https://github.com/johnagan/clean-webpack-plugin",
            "asOfVersion": "2.0.0"
        },
        {
            "libraryName": "clear-module",
            "typingsPackageName": "clear-require",
            "sourceRepoURL": "https://github.com/sindresorhus/clear-module",
            "asOfVersion": "3.2.0"
        },
        {
            "libraryName": "cli-boxes",
            "typingsPackageName": "cli-boxes",
            "sourceRepoURL": "https://github.com/sindresorhus/cli-boxes",
            "asOfVersion": "2.0.0"
        },
        {
            "libraryName": "cli-cursor",
            "typingsPackageName": "cli-cursor",
            "sourceRepoURL": "https://github.com/sindresorhus/cli-cursor",
            "asOfVersion": "3.0.0"
        },
        {
            "libraryName": "cli-truncate",
            "typingsPackageName": "cli-truncate",
            "sourceRepoURL": "https://github.com/sindresorhus/cli-truncate",
            "asOfVersion": "2.0.0"
        },
        {
            "libraryName": "clipboardy",
            "typingsPackageName": "clipboardy",
            "sourceRepoURL": "https://github.com/sindresorhus/clipboardy",
            "asOfVersion": "2.0.0"
        },
        {
            "libraryName": "colors.js (colors)",
            "typingsPackageName": "colors",
            "sourceRepoURL": "https://github.com/Marak/colors.js",
            "asOfVersion": "1.2.1"
        },
        {
            "libraryName": "commander",
            "typingsPackageName": "commander",
            "sourceRepoURL": "https://github.com/tj/commander.js",
            "asOfVersion": "2.12.2"
        },
        {
            "libraryName": "compare-versions",
            "typingsPackageName": "compare-versions",
            "sourceRepoURL": "https://github.com/omichelsen/compare-versions",
            "asOfVersion": "3.3.0"
        },
        {
            "libraryName": "condense-whitespace",
            "typingsPackageName": "condense-whitespace",
            "sourceRepoURL": "https://github.com/sindresorhus/condense-whitespace",
            "asOfVersion": "2.0.0"
        },
        {
            "libraryName": "conf",
            "typingsPackageName": "conf",
            "sourceRepoURL": "https://github.com/sindresorhus/conf",
            "asOfVersion": "3.0.0"
        },
        {
            "libraryName": "confirmdialog",
            "typingsPackageName": "confirmdialog",
            "sourceRepoURL": "https://github.com/allipierre/Type-definitions-for-jquery-confirm/tree/master/types/confirmDialog-js",
            "asOfVersion": "1.0.0"
        },
        {
            "libraryName": "consola",
            "typingsPackageName": "consola",
            "sourceRepoURL": "https://github.com/nuxt/consola",
            "asOfVersion": "2.2.5"
        },
        {
            "libraryName": "constant-case",
            "typingsPackageName": "constant-case",
            "sourceRepoURL": "https://github.com/blakeembrey/constant-case",
            "asOfVersion": "1.1.2"
        },
        {
            "libraryName": "convert-hrtime",
            "typingsPackageName": "convert-hrtime",
            "sourceRepoURL": "https://github.com/sindresorhus/convert-hrtime",
            "asOfVersion": "3.0.0"
        },
        {
            "libraryName": "copy-text-to-clipboard",
            "typingsPackageName": "copy-text-to-clipboard",
            "sourceRepoURL": "https://github.com/sindresorhus/copy-text-to-clipboard",
            "asOfVersion": "2.0.1"
        },
        {
            "libraryName": "cordova-plugin-battery-status",
            "typingsPackageName": "cordova-plugin-battery-status",
            "sourceRepoURL": "https://github.com/apache/cordova-plugin-battery-status",
            "asOfVersion": "1.2.3"
        },
        {
            "libraryName": "cordova-plugin-camera",
            "typingsPackageName": "cordova-plugin-camera",
            "sourceRepoURL": "https://github.com/apache/cordova-plugin-camera",
            "asOfVersion": "2.4.0"
        },
        {
            "libraryName": "cordova-plugin-contacts",
            "typingsPackageName": "cordova-plugin-contacts",
            "sourceRepoURL": "https://github.com/apache/cordova-plugin-contacts",
            "asOfVersion": "2.3.0"
        },
        {
            "libraryName": "cordova-plugin-device",
            "typingsPackageName": "cordova-plugin-device",
            "sourceRepoURL": "https://github.com/apache/cordova-plugin-device",
            "asOfVersion": "1.1.5"
        },
        {
            "libraryName": "cordova-plugin-device-motion",
            "typingsPackageName": "cordova-plugin-device-motion",
            "sourceRepoURL": "https://github.com/apache/cordova-plugin-device-motion",
            "asOfVersion": "1.2.4"
        },
        {
            "libraryName": "Apache Cordova Device Orientation plugin",
            "typingsPackageName": "cordova-plugin-device-orientation",
            "sourceRepoURL": "https://github.com/apache/cordova-plugin-device-orientation",
            "asOfVersion": "1.0.6"
        },
        {
            "libraryName": "cordova-plugin-dialogs",
            "typingsPackageName": "cordova-plugin-dialogs",
            "sourceRepoURL": "https://github.com/apache/cordova-plugin-dialogs",
            "asOfVersion": "1.3.2"
        },
        {
            "libraryName": "Apache Cordova File System plugin",
            "typingsPackageName": "cordova-plugin-file",
            "sourceRepoURL": "https://github.com/apache/cordova-plugin-file",
            "asOfVersion": "4.3.2"
        },
        {
            "libraryName": "cordova-plugin-file-transfer",
            "typingsPackageName": "cordova-plugin-file-transfer",
            "sourceRepoURL": "https://github.com/apache/cordova-plugin-file-transfer",
            "asOfVersion": "1.6.2"
        },
        {
            "libraryName": "cordova-plugin-globalization",
            "typingsPackageName": "cordova-plugin-globalization",
            "sourceRepoURL": "https://github.com/apache/cordova-plugin-globalization",
            "asOfVersion": "1.0.6"
        },
        {
            "libraryName": "cordova-plugin-inappbrowser",
            "typingsPackageName": "cordova-plugin-inappbrowser",
            "sourceRepoURL": "https://github.com/apache/cordova-plugin-inappbrowser",
            "asOfVersion": "2.0.0"
        },
        {
            "libraryName": "cordova-plugin-media",
            "typingsPackageName": "cordova-plugin-media",
            "sourceRepoURL": "https://github.com/apache/cordova-plugin-media",
            "asOfVersion": "3.0.0"
        },
        {
            "libraryName": "cordova-plugin-media-capture",
            "typingsPackageName": "cordova-plugin-media-capture",
            "sourceRepoURL": "https://github.com/apache/cordova-plugin-media-capture",
            "asOfVersion": "1.4.2"
        },
        {
            "libraryName": "cordova-plugin-network-information",
            "typingsPackageName": "cordova-plugin-network-information",
            "sourceRepoURL": "https://github.com/apache/cordova-plugin-network-information",
            "asOfVersion": "1.3.2"
        },
        {
            "libraryName": "cordova-plugin-splashscreen",
            "typingsPackageName": "cordova-plugin-splashscreen",
            "sourceRepoURL": "https://github.com/apache/cordova-plugin-splashscreen",
            "asOfVersion": "4.0.2"
        },
        {
            "libraryName": "Apache Cordova StatusBar plugin",
            "typingsPackageName": "cordova-plugin-statusbar",
            "sourceRepoURL": "https://github.com/apache/cordova-plugin-statusbar",
            "asOfVersion": "2.2.2"
        },
        {
            "libraryName": "Apache Cordova Vibration plugin",
            "typingsPackageName": "cordova-plugin-vibration",
            "sourceRepoURL": "https://github.com/apache/cordova-plugin-vibration",
            "asOfVersion": "2.1.4"
        },
        {
            "libraryName": "cordova-plugin-x-socialsharing",
            "typingsPackageName": "cordova-plugin-x-socialsharing",
            "sourceRepoURL": "https://github.com/EddyVerbruggen/SocialSharing-PhoneGap-Plugin",
            "asOfVersion": "5.4.5"
        },
        {
            "libraryName": "cordova.plugins.diagnostic",
            "typingsPackageName": "cordova.plugins.diagnostic",
            "sourceRepoURL": "https://github.com/dpa99c/cordova-diagnostic-plugin",
            "asOfVersion": "3.7.0"
        },
        {
            "libraryName": "core-decorators.js",
            "typingsPackageName": "core-decorators",
            "sourceRepoURL": "https://github.com/jayphelps/core-decorators.js",
            "asOfVersion": "0.20.0"
        },
        {
            "libraryName": "countup.js",
            "typingsPackageName": "countup.js",
            "sourceRepoURL": "https://github.com/inorganik/CountUp.js",
            "asOfVersion": "2.0.3"
        },
        {
            "libraryName": "cp-file",
            "typingsPackageName": "cp-file",
            "sourceRepoURL": "https://github.com/sindresorhus/cp-file",
            "asOfVersion": "6.1.1"
        },
        {
            "libraryName": "cpy",
            "typingsPackageName": "cpy",
            "sourceRepoURL": "https://github.com/sindresorhus/cpy",
            "asOfVersion": "7.1.1"
        },
        {
            "libraryName": "create-html-element",
            "typingsPackageName": "create-html-element",
            "sourceRepoURL": "https://github.com/sindresorhus/create-html-element",
            "asOfVersion": "2.1.0"
        },
        {
            "libraryName": "crypto-hash",
            "typingsPackageName": "crypto-hash",
            "sourceRepoURL": "https://github.com/sindresorhus/crypto-hash",
            "asOfVersion": "1.1.0"
        },
        {
            "libraryName": "crypto-random-string",
            "typingsPackageName": "crypto-random-string",
            "sourceRepoURL": "https://github.com/sindresorhus/crypto-random-string",
            "asOfVersion": "2.0.0"
        },
        {
            "libraryName": "cson-parser",
            "typingsPackageName": "cson-parser",
            "sourceRepoURL": "https://github.com/groupon/cson-parser",
            "asOfVersion": "4.0.3"
        },
        {
            "libraryName": "csv-parse",
            "typingsPackageName": "csv-parse",
            "sourceRepoURL": "https://github.com/adaltas/node-csv-parse",
            "asOfVersion": "1.2.2"
        },
        {
            "libraryName": "cucumber-html-reporter",
            "typingsPackageName": "cucumber-html-reporter",
            "sourceRepoURL": "https://github.com/gkushang/cucumber-html-reporter",
            "asOfVersion": "5.0.1"
        },
        {
            "libraryName": "csv-stringify",
            "typingsPackageName": "csv-stringify",
            "sourceRepoURL": "https://github.com/wdavidw/node-csv-stringify",
            "asOfVersion": "3.1.0"
        },
        {
            "libraryName": "cycled",
            "typingsPackageName": "cycled",
            "sourceRepoURL": "https://github.com/sindresorhus/cycled",
            "asOfVersion": "1.1.0"
        },
        {
            "libraryName": "cypress",
            "typingsPackageName": "cypress",
            "sourceRepoURL": "https://cypress.io",
            "asOfVersion": "1.1.3"
        },
        {
            "libraryName": "dargs",
            "typingsPackageName": "dargs",
            "sourceRepoURL": "https://github.com/sindresorhus/dargs",
            "asOfVersion": "6.1.0"
        },
        {
            "libraryName": "date-fns",
            "typingsPackageName": "date-fns",
            "sourceRepoURL": "https://github.com/date-fns/date-fns",
            "asOfVersion": "2.6.0"
        },
        {
            "libraryName": "dd-trace",
            "typingsPackageName": "dd-trace",
            "sourceRepoURL": "https://github.com/DataDog/dd-trace-js",
            "asOfVersion": "0.9.0"
        },
        {
            "libraryName": "debounce-fn",
            "typingsPackageName": "debounce-fn",
            "sourceRepoURL": "https://github.com/sindresorhus/debounce-fn",
            "asOfVersion": "3.0.0"
        },
        {
            "libraryName": "decamelize",
            "typingsPackageName": "decamelize",
            "sourceRepoURL": "https://github.com/sindresorhus/decamelize",
            "asOfVersion": "3.0.1"
        },
        {
            "libraryName": "decimal.js",
            "typingsPackageName": "decimal.js",
            "sourceRepoURL": "https://github.com/MikeMcl/decimal.js",
            "asOfVersion": "7.4.0"
        },
        {
            "libraryName": "decompress-response",
            "typingsPackageName": "decompress-response",
            "sourceRepoURL": "https://github.com/sindresorhus/decompress-response",
            "asOfVersion": "4.1.0"
        },
        {
            "libraryName": "deep-freeze-es6",
            "typingsPackageName": "deep-freeze-es6",
            "sourceRepoURL": "https://github.com/christophehurpeau/deep-freeze-es6",
            "asOfVersion": "1.1.0"
        },
        {
            "libraryName": "deepmerge",
            "typingsPackageName": "deepmerge",
            "sourceRepoURL": "git@github.com:KyleAMathews/deepmerge.git",
            "asOfVersion": "2.2.0"
        },
        {
            "libraryName": "define-lazy-prop",
            "typingsPackageName": "define-lazy-prop",
            "sourceRepoURL": "https://github.com/sindresorhus/define-lazy-prop",
            "asOfVersion": "2.0.0"
        },
        {
            "libraryName": "del",
            "typingsPackageName": "del",
            "sourceRepoURL": "https://github.com/sindresorhus/del",
            "asOfVersion": "4.0.0"
        },
        {
            "libraryName": "delay",
            "typingsPackageName": "delay",
            "sourceRepoURL": "https://github.com/sindresorhus/delay",
            "asOfVersion": "3.1.0"
        },
        {
            "libraryName": "delegated-events",
            "typingsPackageName": "delegated-events",
            "sourceRepoURL": "https://github.com/dgraham/delegated-events#readme",
            "asOfVersion": "1.1.0"
        },
        {
            "libraryName": "detect-browser",
            "typingsPackageName": "detect-browser",
            "sourceRepoURL": "https://github.com/DamonOehlman/detect-browser",
            "asOfVersion": "4.0.0"
        },
        {
            "libraryName": "detect-indent",
            "typingsPackageName": "detect-indent",
            "sourceRepoURL": "https://github.com/sindresorhus/detect-indent",
            "asOfVersion": "6.0.0"
        },
        {
            "libraryName": "detect-newline",
            "typingsPackageName": "detect-newline",
            "sourceRepoURL": "https://github.com/sindresorhus/detect-newline",
            "asOfVersion": "3.0.0"
        },
        {
            "libraryName": "DevExtreme",
            "typingsPackageName": "devextreme",
            "sourceRepoURL": "http://js.devexpress.com/",
            "asOfVersion": "16.2.1"
        },
        {
            "libraryName": "devtools-detect",
            "typingsPackageName": "devtools-detect",
            "sourceRepoURL": "https://github.com/sindresorhus/devtools-detect",
            "asOfVersion": "3.0.0"
        },
        {
            "libraryName": "Dexie.js",
            "typingsPackageName": "dexie",
            "sourceRepoURL": "https://github.com/dfahlander/Dexie.js",
            "asOfVersion": "1.3.1"
        },
        {
            "libraryName": "dialogflow",
            "typingsPackageName": "dialogflow",
            "sourceRepoURL": "https://github.com/googleapis/nodejs-dialogflow",
            "asOfVersion": "4.0.3"
        },
        {
            "libraryName": "docker-file-parser",
            "typingsPackageName": "docker-file-parser",
            "sourceRepoURL": "https://github.com/joyent/docker-file-parser",
            "asOfVersion": "1.0.3"
        },
        {
            "libraryName": "document-promises",
            "typingsPackageName": "document-promises",
            "sourceRepoURL": "https://github.com/jonathantneal/document-promises#readme",
            "asOfVersion": "4.0.0"
        },
        {
            "libraryName": "dom-helpers",
            "typingsPackageName": "dom-helpers",
            "sourceRepoURL": "https://github.com/react-bootstrap/dom-helpers",
            "asOfVersion": "5.0.1"
        },
        {
            "libraryName": "dom-loaded",
            "typingsPackageName": "dom-loaded",
            "sourceRepoURL": "https://github.com/sindresorhus/dom-loaded",
            "asOfVersion": "1.1.0"
        },
        {
            "libraryName": "domelementtype",
            "typingsPackageName": "domelementtype",
            "sourceRepoURL": "https://github.com/fb55/domelementtype#readme",
            "asOfVersion": "2.0.1"
        },
        {
            "libraryName": "dot-case",
            "typingsPackageName": "dot-case",
            "sourceRepoURL": "https://github.com/blakeembrey/dot-case",
            "asOfVersion": "1.1.2"
        },
        {
            "libraryName": "dot-prop",
            "typingsPackageName": "dot-prop",
            "sourceRepoURL": "https://github.com/sindresorhus/dot-prop",
            "asOfVersion": "5.0.0"
        },
        {
            "libraryName": "dotenv",
            "typingsPackageName": "dotenv",
            "sourceRepoURL": "https://github.com/motdotla/dotenv",
            "asOfVersion": "8.2.0"
        },
        {
            "libraryName": "dva",
            "typingsPackageName": "dva",
            "sourceRepoURL": "https://github.com/dvajs/dva",
            "asOfVersion": "1.1.0"
        },
        {
            "libraryName": "easy-x-headers",
            "typingsPackageName": "easy-x-headers",
            "sourceRepoURL": "https://github.com/DeadAlready/easy-x-headers",
            "asOfVersion": "1.0.0"
        },
        {
            "libraryName": "easy-xapi-supertest",
            "typingsPackageName": "easy-xapi-supertest",
            "sourceRepoURL": "https://github.com/DeadAlready/easy-xapi-supertest",
            "asOfVersion": "1.0.0"
        },
        {
            "libraryName": "EasyStar.js",
            "typingsPackageName": "easystarjs",
            "sourceRepoURL": "http://easystarjs.com/",
            "asOfVersion": "0.3.1"
        },
        {
            "libraryName": "ecmarkup",
            "typingsPackageName": "ecmarkup",
            "sourceRepoURL": "https://github.com/bterlson/ecmarkup",
            "asOfVersion": "3.4.0"
        },
        {
            "libraryName": "Egg",
            "typingsPackageName": "egg",
            "sourceRepoURL": "https://github.com/eggjs/egg",
            "asOfVersion": "1.5.0"
        },
        {
            "libraryName": "elastic-apm-node",
            "typingsPackageName": "elastic-apm-node",
            "sourceRepoURL": "https://github.com/elastic/apm-agent-nodejs",
            "asOfVersion": "2.7.0"
        },
        {
            "libraryName": "electron",
            "typingsPackageName": "electron",
            "sourceRepoURL": "https://github.com/electron/electron",
            "asOfVersion": "1.6.10"
        },
        {
            "libraryName": "electron-builder",
            "typingsPackageName": "electron-builder",
            "sourceRepoURL": "https://github.com/loopline-systems/electron-builder",
            "asOfVersion": "2.8.0"
        },
        {
            "libraryName": "electron-store",
            "typingsPackageName": "electron-config",
            "sourceRepoURL": "https://github.com/sindresorhus/electron-store",
            "asOfVersion": "3.2.0"
        },
        {
            "libraryName": "electron-debug",
            "typingsPackageName": "electron-debug",
            "sourceRepoURL": "https://github.com/sindresorhus/electron-debug",
            "asOfVersion": "2.1.0"
        },
        {
            "libraryName": "electron-is-dev",
            "typingsPackageName": "electron-is-dev",
            "sourceRepoURL": "https://github.com/sindresorhus/electron-is-dev",
            "asOfVersion": "1.1.0"
        },
        {
            "libraryName": "electron-store",
            "typingsPackageName": "electron-store",
            "sourceRepoURL": "https://github.com/sindresorhus/electron-store",
            "asOfVersion": "3.2.0"
        },
        {
            "libraryName": "electron-unhandled",
            "typingsPackageName": "electron-unhandled",
            "sourceRepoURL": "https://github.com/sindresorhus/electron-unhandled",
            "asOfVersion": "2.2.0"
        },
        {
            "libraryName": "electron-util",
            "typingsPackageName": "electron-util",
            "sourceRepoURL": "https://github.com/sindresorhus/electron-util",
            "asOfVersion": "0.11.0"
        },
        {
            "libraryName": "electron-winstaller",
            "typingsPackageName": "electron-winstaller",
            "sourceRepoURL": "https://github.com/electron/windows-installer",
            "asOfVersion": "4.0.0"
        },
        {
            "libraryName": "elegant-spinner",
            "typingsPackageName": "elegant-spinner",
            "sourceRepoURL": "https://github.com/sindresorhus/elegant-spinner",
            "asOfVersion": "2.0.0"
        },
        {
            "libraryName": "element-ready",
            "typingsPackageName": "element-ready",
            "sourceRepoURL": "https://github.com/sindresorhus/element-ready",
            "asOfVersion": "3.1.0"
        },
        {
            "libraryName": "email-addresses",
            "typingsPackageName": "email-addresses",
            "sourceRepoURL": "https://github.com/jackbowman/email-addresses",
            "asOfVersion": "3.0.0"
        },
        {
            "libraryName": "email-validator",
            "typingsPackageName": "email-validator",
            "sourceRepoURL": "https://github.com/Sembiance/email-validator",
            "asOfVersion": "1.0.6"
        },
        {
            "libraryName": "empty-trash",
            "typingsPackageName": "empty-trash",
            "sourceRepoURL": "https://github.com/sindresorhus/empty-trash",
            "asOfVersion": "3.0.0"
        },
        {
            "libraryName": "ensure-error",
            "typingsPackageName": "ensure-error",
            "sourceRepoURL": "https://github.com/sindresorhus/ensure-error",
            "asOfVersion": "2.0.0"
        },
        {
            "libraryName": "env-editor",
            "typingsPackageName": "env-editor",
            "sourceRepoURL": "https://github.com/sindresorhus/env-editor",
            "asOfVersion": "0.4.0"
        },
        {
            "libraryName": "env-paths",
            "typingsPackageName": "env-paths",
            "sourceRepoURL": "https://github.com/sindresorhus/env-paths",
            "asOfVersion": "2.1.0"
        },
        {
            "libraryName": "error-stack-parser",
            "typingsPackageName": "error-stack-parser",
            "sourceRepoURL": "https://github.com/stacktracejs/error-stack-parser",
            "asOfVersion": "2.0.0"
        },
        {
            "libraryName": "es6-error",
            "typingsPackageName": "es6-error",
            "sourceRepoURL": "https://github.com/bjyoungblood/es6-error",
            "asOfVersion": "4.0.2"
        },
        {
            "libraryName": "es6-promise",
            "typingsPackageName": "es6-promise",
            "sourceRepoURL": "https://github.com/jakearchibald/ES6-Promise",
            "asOfVersion": "3.3.0"
        },
        {
            "libraryName": "escape-goat",
            "typingsPackageName": "escape-goat",
            "sourceRepoURL": "https://github.com/sindresorhus/escape-goat",
            "asOfVersion": "2.0.0"
        },
        {
            "libraryName": "escape-string-regexp",
            "typingsPackageName": "escape-string-regexp",
            "sourceRepoURL": "https://github.com/sindresorhus/escape-string-regexp",
            "asOfVersion": "2.0.0"
        },
        {
            "libraryName": "ethereumjs-tx",
            "typingsPackageName": "ethereumjs-tx",
            "sourceRepoURL": "https://github.com/ethereumjs/ethereumjs-tx",
            "asOfVersion": "2.0.0"
        },
        {
            "libraryName": "eventemitter2",
            "typingsPackageName": "eventemitter2",
            "sourceRepoURL": "https://github.com/asyncly/EventEmitter2",
            "asOfVersion": "4.1.0"
        },
        {
            "libraryName": "EventEmitter3",
            "typingsPackageName": "eventemitter3",
            "sourceRepoURL": "https://github.com/primus/eventemitter3",
            "asOfVersion": "2.0.2"
        },
        {
            "libraryName": "ex-react-native-i18n",
            "typingsPackageName": "ex-react-native-i18n",
            "sourceRepoURL": "https://github.com/xcarpentier/ex-react-native-i18n/",
            "asOfVersion": "0.0.6"
        },
        {
            "libraryName": "exceljs",
            "typingsPackageName": "exceljs",
            "sourceRepoURL": "https://github.com/exceljs/exceljs",
            "asOfVersion": "1.3.0"
        },
        {
            "libraryName": "execa",
            "typingsPackageName": "execa",
            "sourceRepoURL": "https://github.com/sindresorhus/execa",
            "asOfVersion": "2.0.0"
        },
        {
            "libraryName": "execall",
            "typingsPackageName": "execall",
            "sourceRepoURL": "https://github.com/sindresorhus/execall",
            "asOfVersion": "2.0.0"
        },
        {
            "libraryName": "exit-hook",
            "typingsPackageName": "exit-hook",
            "sourceRepoURL": "https://github.com/sindresorhus/exit-hook",
            "asOfVersion": "2.2.0"
        },
        {
            "libraryName": "expo-localization",
            "typingsPackageName": "expo-localization",
            "sourceRepoURL": "https://docs.expo.io/versions/latest/sdk/localization",
            "asOfVersion": "3.0.0"
        },
        {
            "libraryName": "expo",
            "typingsPackageName": "expo",
            "sourceRepoURL": "https://github.com/expo/expo/tree/master/packages/expo",
            "asOfVersion": "33.0.0"
        },
        {
            "libraryName": "expr-eval",
            "typingsPackageName": "expr-eval",
            "sourceRepoURL": "https://github.com/silentmatt/expr-eval",
            "asOfVersion": "1.1.0"
        },
        {
            "libraryName": "express-graphql",
            "typingsPackageName": "express-graphql",
            "sourceRepoURL": "https://github.com/graphql/express-graphql",
            "asOfVersion": "0.9.0"
        },
        {
            "libraryName": "express-openapi",
            "typingsPackageName": "express-openapi",
            "sourceRepoURL": "https://github.com/kogosoftwarellc/express-openapi",
            "asOfVersion": "1.9.0"
        },
        {
            "libraryName": "express-promise-router",
            "typingsPackageName": "express-promise-router",
            "sourceRepoURL": "https://github.com/express-promise-router/express-promise-router",
            "asOfVersion": "3.0.0"
        },
        {
            "libraryName": "express-validator",
            "typingsPackageName": "express-validator",
            "sourceRepoURL": "https://github.com/ctavan/express-validator",
            "asOfVersion": "3.0.0"
        },
        {
            "libraryName": "express-winston",
            "typingsPackageName": "express-winston",
            "sourceRepoURL": "https://github.com/bithavoc/express-winston#readme",
            "asOfVersion": "4.0.0"
        },
        {
            "libraryName": "extended-listbox",
            "typingsPackageName": "extended-listbox",
            "sourceRepoURL": "https://github.com/code-chris/extended-listbox",
            "asOfVersion": "4.0.1"
        },
        {
            "libraryName": "extract-stack",
            "typingsPackageName": "extract-stack",
            "sourceRepoURL": "https://github.com/sindresorhus/extract-stack",
            "asOfVersion": "2.0.0"
        },
        {
            "libraryName": "fast-diff",
            "typingsPackageName": "fast-diff",
            "sourceRepoURL": "https://github.com/jhchen/fast-diff",
            "asOfVersion": "1.2.0"
        },
        {
            "libraryName": "JSON-Patch",
            "typingsPackageName": "fast-json-patch",
            "sourceRepoURL": "https://github.com/Starcounter-Jack/JSON-Patch",
            "asOfVersion": "1.1.5"
        },
        {
            "libraryName": "FastSimplexNoise",
            "typingsPackageName": "fast-simplex-noise",
            "sourceRepoURL": "https://www.npmjs.com/package/fast-simplex-noise",
            "asOfVersion": "3.0.0"
        },
        {
            "libraryName": "fastify-cors",
            "typingsPackageName": "fastify-cors",
            "sourceRepoURL": "https://github.com/fastify/fastify-cors",
            "asOfVersion": "2.1.0"
        },
        {
            "libraryName": "Fastify-JWT",
            "typingsPackageName": "fastify-jwt",
            "sourceRepoURL": "https://github.com/fastify/fastify-jwt",
            "asOfVersion": "0.8.1"
        },
        {
            "libraryName": "fastify-multipart",
            "typingsPackageName": "fastify-multipart",
            "sourceRepoURL": "https://github.com/fastify/fastify-multipart",
            "asOfVersion": "0.7.0"
        },
        {
            "libraryName": "fastify-static",
            "typingsPackageName": "fastify-static",
            "sourceRepoURL": "https://github.com/fastify/fastify-static",
            "asOfVersion": "2.2.1"
        },
        {
            "libraryName": "fecha",
            "typingsPackageName": "fecha",
            "sourceRepoURL": "https://github.com/taylorhakes/fecha",
            "asOfVersion": "2.3.1"
        },
        {
            "libraryName": "figures",
            "typingsPackageName": "figures",
            "sourceRepoURL": "https://github.com/sindresorhus/figures",
            "asOfVersion": "3.0.0"
        },
        {
            "libraryName": "file-type",
            "typingsPackageName": "file-type",
            "sourceRepoURL": "https://github.com/sindresorhus/file-type",
            "asOfVersion": "10.9.1"
        },
        {
            "libraryName": "file-url",
            "typingsPackageName": "file-url",
            "sourceRepoURL": "https://github.com/sindresorhus/file-url",
            "asOfVersion": "3.0.0"
        },
        {
            "libraryName": "filenamify",
            "typingsPackageName": "filenamify",
            "sourceRepoURL": "https://github.com/sindresorhus/filenamify",
            "asOfVersion": "3.0.0"
        },
        {
            "libraryName": "filenamify-url",
            "typingsPackageName": "filenamify-url",
            "sourceRepoURL": "https://github.com/sindresorhus/filenamify-url",
            "asOfVersion": "2.0.0"
        },
        {
            "libraryName": "filesize",
            "typingsPackageName": "filesize",
            "sourceRepoURL": "https://github.com/avoidwork/filesize.js",
            "asOfVersion": "5.0.0"
        },
        {
            "libraryName": "filter-console",
            "typingsPackageName": "filter-console",
            "sourceRepoURL": "https://github.com/sindresorhus/filter-console",
            "asOfVersion": "0.1.1"
        },
        {
            "libraryName": "find-process",
            "typingsPackageName": "find-process",
            "sourceRepoURL": "https://github.com/yibn2008/find-process",
            "asOfVersion": "1.2.0"
        },
        {
            "libraryName": "find-java-home",
            "typingsPackageName": "find-java-home",
            "sourceRepoURL": "https://github.com/jsdevel/node-find-java-home",
            "asOfVersion": "1.0.0"
        },
        {
            "libraryName": "find-up",
            "typingsPackageName": "find-up",
            "sourceRepoURL": "https://github.com/sindresorhus/find-up",
            "asOfVersion": "4.0.0"
        },
        {
            "libraryName": "find-versions",
            "typingsPackageName": "find-versions",
            "sourceRepoURL": "https://github.com/sindresorhus/find-versions",
            "asOfVersion": "3.1.0"
        },
        {
            "libraryName": "FineUploader",
            "typingsPackageName": "fine-uploader",
            "sourceRepoURL": "http://fineuploader.com/",
            "asOfVersion": "5.14.0"
        },
        {
            "libraryName": "Firebase API",
            "typingsPackageName": "firebase",
            "sourceRepoURL": "https://www.firebase.com/docs/javascript/firebase",
            "asOfVersion": "3.2.1"
        },
        {
            "libraryName": "first-run",
            "typingsPackageName": "first-run",
            "sourceRepoURL": "https://github.com/sindresorhus/first-run",
            "asOfVersion": "2.0.0"
        },
        {
            "libraryName": "fkill",
            "typingsPackageName": "fkill",
            "sourceRepoURL": "https://github.com/sindresorhus/fkill",
            "asOfVersion": "6.0.0"
        },
        {
            "libraryName": "flatpickr",
            "typingsPackageName": "flatpickr",
            "sourceRepoURL": "https://github.com/chmln/flatpickr",
            "asOfVersion": "3.1.2"
        },
        {
            "libraryName": "flux-standard-action",
            "typingsPackageName": "flux-standard-action",
            "sourceRepoURL": "https://github.com/acdlite/flux-standard-action",
            "asOfVersion": "1.1.0"
        },
        {
            "libraryName": "forge-di",
            "typingsPackageName": "forge-di",
            "sourceRepoURL": "https://github.com/nkohari/forge",
            "asOfVersion": "12.0.2"
        },
        {
            "libraryName": "fork-ts-checker-webpack-plugin",
            "typingsPackageName": "fork-ts-checker-webpack-plugin",
            "sourceRepoURL": "https://github.com/Realytics/fork-ts-checker-webpack-plugin",
            "asOfVersion": "0.4.5"
        },
        {
            "libraryName": "form-data",
            "typingsPackageName": "form-data",
            "sourceRepoURL": "https://github.com/form-data/form-data",
            "asOfVersion": "2.5.0"
        },
        {
            "libraryName": "format-number",
            "typingsPackageName": "format-number",
            "sourceRepoURL": "https://github.com/componitable/format-number",
            "asOfVersion": "3.0.0"
        },
        {
            "libraryName": "Foundation Sites",
            "typingsPackageName": "foundation-sites",
            "sourceRepoURL": "http://foundation.zurb.com/",
            "asOfVersion": "6.4.3"
        },
        {
            "libraryName": "fromnow",
            "typingsPackageName": "fromnow",
            "sourceRepoURL": "https://github.com/lukeed/fromNow",
            "asOfVersion": "3.0.1"
        },
        {
            "libraryName": "fs-promise",
            "typingsPackageName": "fs-promise",
            "sourceRepoURL": "https://github.com/kevinbeaty/fs-promise",
            "asOfVersion": "2.0.0"
        },
        {
            "libraryName": "FullCalendar",
            "typingsPackageName": "fullcalendar",
            "sourceRepoURL": "http://arshaw.com/fullcalendar/",
            "asOfVersion": "3.8.0"
        },
        {
            "libraryName": "fuse",
            "typingsPackageName": "fuse",
            "sourceRepoURL": "https://github.com/krisk/Fuse",
            "asOfVersion": "2.6.0"
        },
        {
            "libraryName": "gaea-model",
            "typingsPackageName": "gaea-model",
            "sourceRepoURL": "https://github.com/ascoders/gaea-model",
            "asOfVersion": "0.0.0"
        },
        {
            "libraryName": "ganache-core",
            "typingsPackageName": "ganache-core",
            "sourceRepoURL": "https://github.com/trufflesuite/ganache-core#readme",
            "asOfVersion": "2.7.0"
        },
        {
            "libraryName": "geolib",
            "typingsPackageName": "geolib",
            "sourceRepoURL": "https://github.com/manuelbieh/Geolib",
            "asOfVersion": "2.0.23"
        },
        {
            "libraryName": "get-emails",
            "typingsPackageName": "get-emails",
            "sourceRepoURL": "https://github.com/sindresorhus/get-emails",
            "asOfVersion": "3.0.0"
        },
        {
            "libraryName": "get-port",
            "typingsPackageName": "get-port",
            "sourceRepoURL": "https://github.com/sindresorhus/get-port",
            "asOfVersion": "4.2.0"
        },
        {
            "libraryName": "get-range",
            "typingsPackageName": "get-range",
            "sourceRepoURL": "https://github.com/sindresorhus/get-range",
            "asOfVersion": "2.0.1"
        },
        {
            "libraryName": "get-stdin",
            "typingsPackageName": "get-stdin",
            "sourceRepoURL": "https://github.com/sindresorhus/get-stdin",
            "asOfVersion": "7.0.0"
        },
        {
            "libraryName": "get-stream",
            "typingsPackageName": "get-stream",
            "sourceRepoURL": "https://github.com/sindresorhus/get-stream",
            "asOfVersion": "5.0.0"
        },
        {
            "libraryName": "get-urls",
            "typingsPackageName": "get-urls",
            "sourceRepoURL": "https://github.com/sindresorhus/get-urls",
            "asOfVersion": "9.1.0"
        },
        {
            "libraryName": "getopts",
            "typingsPackageName": "getopts",
            "sourceRepoURL": "https://github.com/jorgebucaran/getopts",
            "asOfVersion": "2.1.0"
        },
        {
            "libraryName": "git-remote-origin-url",
            "typingsPackageName": "git-remote-origin-url",
            "sourceRepoURL": "https://github.com/sindresorhus/git-remote-origin-url",
            "asOfVersion": "3.0.0"
        },
        {
            "libraryName": "github",
            "typingsPackageName": "github",
            "sourceRepoURL": "https://github.com/mikedeboer/node-github",
            "asOfVersion": "7.1.0"
        },
        {
            "libraryName": "github-username",
            "typingsPackageName": "github-username",
            "sourceRepoURL": "https://github.com/sindresorhus/github-username",
            "asOfVersion": "5.0.0"
        },
        {
            "libraryName": "gitlab",
            "typingsPackageName": "gitlab",
            "sourceRepoURL": "https://github.com/jdalrymple/node-gitlab",
            "asOfVersion": "2.0.0"
        },
        {
            "libraryName": "global-dirs",
            "typingsPackageName": "global-dirs",
            "sourceRepoURL": "https://github.com/sindresorhus/global-dirs",
            "asOfVersion": "1.0.0"
        },
        {
            "libraryName": "globby",
            "typingsPackageName": "globby",
            "sourceRepoURL": "https://github.com/sindresorhus/globby",
            "asOfVersion": "9.1.0"
        },
        {
            "libraryName": "@google-cloud/pubsub",
            "typingsPackageName": "google-cloud__pubsub",
            "sourceRepoURL": "https://github.com/googleapis/nodejs-pubsub",
            "asOfVersion": "0.26.0"
        },
        {
            "libraryName": "Google Cloud Storage",
            "typingsPackageName": "google-cloud__storage",
            "sourceRepoURL": "https://github.com/googleapis/nodejs-storage",
            "asOfVersion": "2.3.0"
        },
        {
            "libraryName": "graphene-pk11",
            "typingsPackageName": "graphene-pk11",
            "sourceRepoURL": "https://github.com/PeculiarVentures/graphene",
            "asOfVersion": "2.0.31"
        },
        {
            "libraryName": "graphql",
            "typingsPackageName": "graphql",
            "sourceRepoURL": "https://github.com/graphql/graphql-js",
            "asOfVersion": "14.5.0"
        },
        {
            "libraryName": "graphql-query-complexity",
            "typingsPackageName": "graphql-query-complexity",
            "sourceRepoURL": "https://github.com/slicknode/graphql-query-complexity",
            "asOfVersion": "0.2.0"
        },
        {
            "libraryName": "gravatar-url",
            "typingsPackageName": "gravatar-url",
            "sourceRepoURL": "https://github.com/sindresorhus/gravatar-url",
            "asOfVersion": "3.0.0"
        },
        {
            "libraryName": "griddle-react",
            "typingsPackageName": "griddle-react",
            "sourceRepoURL": "https://github.com/griddlegriddle/griddle",
            "asOfVersion": "1.3.0"
        },
        {
            "libraryName": "gulp-shell",
            "typingsPackageName": "gulp-shell",
            "sourceRepoURL": "https://github.com/sun-zheng-an/gulp-shell",
            "asOfVersion": "0.7.0"
        },
        {
            "libraryName": "gulp-tslint",
            "typingsPackageName": "gulp-tslint",
            "sourceRepoURL": "https://github.com/panuhorsmalahti/gulp-tslint",
            "asOfVersion": "4.2.0"
        },
        {
            "libraryName": "gulp-typedoc",
            "typingsPackageName": "gulp-typedoc",
            "sourceRepoURL": "https://github.com/rogierschouten/gulp-typedoc",
            "asOfVersion": "2.2.0"
        },
        {
            "libraryName": "gulp-typescript",
            "typingsPackageName": "gulp-typescript",
            "sourceRepoURL": "https://github.com/ivogabe/gulp-typescript",
            "asOfVersion": "2.13.0"
        },
        {
            "libraryName": "gzip-size",
            "typingsPackageName": "gzip-size",
            "sourceRepoURL": "https://github.com/sindresorhus/gzip-size",
            "asOfVersion": "5.1.0"
        },
        {
            "libraryName": "handlebars",
            "typingsPackageName": "handlebars",
            "sourceRepoURL": "https://github.com/wycats/handlebars.js",
            "asOfVersion": "4.1.0"
        },
        {
            "libraryName": "handsontable",
            "typingsPackageName": "handsontable",
            "sourceRepoURL": "https://handsontable.com/",
            "asOfVersion": "0.35.0"
        },
        {
            "libraryName": "hapi-auth-jwt2",
            "typingsPackageName": "hapi-auth-jwt2",
            "sourceRepoURL": "https://github.com/dwyl/hapi-auth-jwt2/",
            "asOfVersion": "8.6.1"
        },
        {
            "libraryName": "hard-rejection",
            "typingsPackageName": "hard-rejection",
            "sourceRepoURL": "https://github.com/sindresorhus/hard-rejection",
            "asOfVersion": "2.0.0"
        },
        {
            "libraryName": "has-emoji",
            "typingsPackageName": "has-emoji",
            "sourceRepoURL": "https://github.com/sindresorhus/has-emoji",
            "asOfVersion": "1.1.0"
        },
        {
            "libraryName": "has-yarn",
            "typingsPackageName": "has-yarn",
            "sourceRepoURL": "https://github.com/sindresorhus/has-yarn",
            "asOfVersion": "2.0.0"
        },
        {
            "libraryName": "hasha",
            "typingsPackageName": "hasha",
            "sourceRepoURL": "https://github.com/sindresorhus/hasha",
            "asOfVersion": "4.0.0"
        },
        {
            "libraryName": "hex-rgb",
            "typingsPackageName": "hex-rgb",
            "sourceRepoURL": "https://github.com/sindresorhus/hex-rgb",
            "asOfVersion": "4.1.0"
        },
        {
            "libraryName": "hibp",
            "typingsPackageName": "hibp",
            "sourceRepoURL": "https://github.com/wKovacs64/hibp",
            "asOfVersion": "7.3.0"
        },
        {
            "libraryName": "homeworks",
            "typingsPackageName": "homeworks",
            "sourceRepoURL": "https://github.com/IGAWorksDev/homeworks/",
            "asOfVersion": "1.0.19"
        },
        {
            "libraryName": "html-tags",
            "typingsPackageName": "html-tags",
            "sourceRepoURL": "https://github.com/sindresorhus/html-tags",
            "asOfVersion": "3.0.0"
        },
        {
            "libraryName": "http-graceful-shutdown",
            "typingsPackageName": "http-graceful-shutdown",
            "sourceRepoURL": "https://github.com/sebhildebrandt/http-graceful-shutdown",
            "asOfVersion": "2.3.0"
        },
        {
            "libraryName": "http-status",
            "typingsPackageName": "http-status",
            "sourceRepoURL": "https://github.com/wdavidw/node-http-status",
            "asOfVersion": "1.1.1"
        },
        {
            "libraryName": "html-webpack-tags-plugin",
            "typingsPackageName": "html-webpack-tags-plugin",
            "sourceRepoURL": "https://github.com/jharris4/html-webpack-tags-plugin",
            "asOfVersion": "2.0.16"
        },
        {
            "libraryName": "http-status-codes",
            "typingsPackageName": "http-status-codes",
            "sourceRepoURL": "https://github.com/prettymuchbryce/node-http-status",
            "asOfVersion": "1.2.0"
        },
        {
            "libraryName": "humanize-string",
            "typingsPackageName": "humanize-string",
            "sourceRepoURL": "https://github.com/sindresorhus/humanize-string",
            "asOfVersion": "2.0.1"
        },
        {
            "libraryName": "humanize-url",
            "typingsPackageName": "humanize-url",
            "sourceRepoURL": "https://github.com/sindresorhus/humanize-url",
            "asOfVersion": "2.1.0"
        },
        {
            "libraryName": "i18next",
            "typingsPackageName": "i18next",
            "sourceRepoURL": "https://github.com/i18next/i18next",
            "asOfVersion": "13.0.0"
        },
        {
            "libraryName": "i18next-browser-languagedetector",
            "typingsPackageName": "i18next-browser-languagedetector",
            "sourceRepoURL": "https://github.com/i18next/i18next-browser-languagedetector",
            "asOfVersion": "3.0.0"
        },
        {
            "libraryName": "i18next-express-middleware",
            "typingsPackageName": "i18next-express-middleware",
            "sourceRepoURL": "https://github.com/i18next/i18next-express-middleware",
            "asOfVersion": "1.7.0"
        },
        {
            "libraryName": "i18next-xhr-backend",
            "typingsPackageName": "i18next-xhr-backend",
            "sourceRepoURL": "https://github.com/i18next/i18next-xhr-backend",
            "asOfVersion": "1.4.2"
        },
        {
            "libraryName": "iconv-lite",
            "typingsPackageName": "iconv-lite",
            "sourceRepoURL": "https://github.com/ashtuchkin/iconv-lite",
            "asOfVersion": "0.4.14"
        },
        {
            "libraryName": "ids",
            "typingsPackageName": "ids",
            "sourceRepoURL": "https://github.com/bpmn-io/ids",
            "asOfVersion": "0.2.2"
        },
        {
            "libraryName": "image-size",
            "typingsPackageName": "image-size",
            "sourceRepoURL": "https://github.com/image-size/image-size",
            "asOfVersion": "0.8.0"
        },
        {
            "libraryName": "image-type",
            "typingsPackageName": "image-type",
            "sourceRepoURL": "https://github.com/sindresorhus/image-type",
            "asOfVersion": "4.0.1"
        },
        {
            "libraryName": "immutability-helper",
            "typingsPackageName": "immutability-helper",
            "sourceRepoURL": "https://github.com/kolodny/immutability-helper",
            "asOfVersion": "2.6.3"
        },
        {
            "libraryName": "Facebook's Immutable",
            "typingsPackageName": "immutable",
            "sourceRepoURL": "https://github.com/facebook/immutable-js",
            "asOfVersion": "3.8.7"
        },
        {
            "libraryName": "in-range",
            "typingsPackageName": "in-range",
            "sourceRepoURL": "https://github.com/sindresorhus/in-range",
            "asOfVersion": "2.0.0"
        },
        {
            "libraryName": "indent-string",
            "typingsPackageName": "indent-string",
            "sourceRepoURL": "https://github.com/sindresorhus/indent-string",
            "asOfVersion": "4.0.0"
        },
        {
            "libraryName": "instabug-reactnative",
            "typingsPackageName": "instabug-reactnative",
            "sourceRepoURL": "https://github.com/Instabug/instabug-reactnative#readme",
            "asOfVersion": "8.1.0"
        },
        {
            "libraryName": "interactjs",
            "typingsPackageName": "interact.js",
            "sourceRepoURL": "https://github.com/taye/interact.js",
            "asOfVersion": "1.3.0"
        },
        {
            "libraryName": "internal-ip",
            "typingsPackageName": "internal-ip",
            "sourceRepoURL": "https://github.com/sindresorhus/internal-ip",
            "asOfVersion": "4.1.0"
        },
        {
            "libraryName": "intl-locales-supported",
            "typingsPackageName": "intl-locales-supported",
            "sourceRepoURL": "https://github.com/formatjs/formatjs",
            "asOfVersion": "1.0.6"
        },
        {
            "libraryName": "intl-messageformat",
            "typingsPackageName": "intl-messageformat",
            "sourceRepoURL": "https://github.com/formatjs/formatjs",
            "asOfVersion": "3.0.0"
        },
        {
            "libraryName": "intl-relativeformat",
            "typingsPackageName": "intl-relativeformat",
            "sourceRepoURL": "https://github.com/formatjs/formatjs",
            "asOfVersion": "3.0.1"
        },
        {
            "libraryName": "into-stream",
            "typingsPackageName": "into-stream",
            "sourceRepoURL": "https://github.com/sindresorhus/into-stream",
            "asOfVersion": "5.0.0"
        },
        {
            "libraryName": "inversify",
            "typingsPackageName": "inversify",
            "sourceRepoURL": "http://inversify.io",
            "asOfVersion": "2.0.33"
        },
        {
            "libraryName": "inversify-binding-decorators",
            "typingsPackageName": "inversify-binding-decorators",
            "sourceRepoURL": "https://github.com/inversify/inversify-binding-decorators",
            "asOfVersion": "2.0.0"
        },
        {
            "libraryName": "inversify-express-utils",
            "typingsPackageName": "inversify-express-utils",
            "sourceRepoURL": "https://github.com/inversify/inversify-express-utils",
            "asOfVersion": "2.0.0"
        },
        {
            "libraryName": "inversify-inject-decorators",
            "typingsPackageName": "inversify-inject-decorators",
            "sourceRepoURL": "https://github.com/inversify/inversify-inject-decorators",
            "asOfVersion": "2.0.0"
        },
        {
            "libraryName": "inversify-logger-middleware",
            "typingsPackageName": "inversify-logger-middleware",
            "sourceRepoURL": "https://github.com/inversify/inversify-logger-middleware",
            "asOfVersion": "2.0.0"
        },
        {
            "libraryName": "inversify-restify-utils",
            "typingsPackageName": "inversify-restify-utils",
            "sourceRepoURL": "https://github.com/inversify/inversify-restify-utils",
            "asOfVersion": "2.0.0"
        },
        {
            "libraryName": "Ionic",
            "typingsPackageName": "ionic",
            "sourceRepoURL": "http://ionicframework.com",
            "asOfVersion": "3.19.0"
        },
        {
            "libraryName": "ip-regex",
            "typingsPackageName": "ip-regex",
            "sourceRepoURL": "https://github.com/sindresorhus/ip-regex",
            "asOfVersion": "4.1.0"
        },
        {
            "libraryName": "ipify",
            "typingsPackageName": "ipify",
            "sourceRepoURL": "https://github.com/sindresorhus/ipify",
            "asOfVersion": "3.0.0"
        },
        {
            "libraryName": "is-absolute-url",
            "typingsPackageName": "is-absolute-url",
            "sourceRepoURL": "https://github.com/sindresorhus/is-absolute-url",
            "asOfVersion": "3.0.0"
        },
        {
            "libraryName": "is-archive",
            "typingsPackageName": "is-archive",
            "sourceRepoURL": "https://github.com/sindresorhus/is-archive",
            "asOfVersion": "2.0.0"
        },
        {
            "libraryName": "is-array-sorted",
            "typingsPackageName": "is-array-sorted",
            "sourceRepoURL": "https://github.com/sindresorhus/is-array-sorted",
            "asOfVersion": "2.0.0"
        },
        {
            "libraryName": "is-binary-path",
            "typingsPackageName": "is-binary-path",
            "sourceRepoURL": "https://github.com/sindresorhus/is-binary-path",
            "asOfVersion": "2.1.0"
        },
        {
            "libraryName": "is-compressed",
            "typingsPackageName": "is-compressed",
            "sourceRepoURL": "https://github.com/sindresorhus/is-compressed",
            "asOfVersion": "2.0.0"
        },
        {
            "libraryName": "is-docker",
            "typingsPackageName": "is-docker",
            "sourceRepoURL": "https://github.com/sindresorhus/is-docker",
            "asOfVersion": "2.0.0"
        },
        {
            "libraryName": "is-elevated",
            "typingsPackageName": "is-elevated",
            "sourceRepoURL": "https://github.com/sindresorhus/is-elevated",
            "asOfVersion": "3.0.0"
        },
        {
            "libraryName": "is-fullwidth-code-point",
            "typingsPackageName": "is-fullwidth-code-point",
            "sourceRepoURL": "https://github.com/sindresorhus/is-fullwidth-code-point",
            "asOfVersion": "3.0.0"
        },
        {
            "libraryName": "is-image",
            "typingsPackageName": "is-image",
            "sourceRepoURL": "https://github.com/sindresorhus/is-image",
            "asOfVersion": "3.0.0"
        },
        {
            "libraryName": "is-installed-globally",
            "typingsPackageName": "is-installed-globally",
            "sourceRepoURL": "https://github.com/sindresorhus/is-installed-globally.git",
            "asOfVersion": "0.2.0"
        },
        {
            "libraryName": "is-ip",
            "typingsPackageName": "is-ip",
            "sourceRepoURL": "https://github.com/sindresorhus/is-ip",
            "asOfVersion": "3.0.0"
        },
        {
            "libraryName": "is-lower-case",
            "typingsPackageName": "is-lower-case",
            "sourceRepoURL": "https://github.com/blakeembrey/is-lower-case",
            "asOfVersion": "1.1.2"
        },
        {
            "libraryName": "is-mobile",
            "typingsPackageName": "is-mobile",
            "sourceRepoURL": "https://github.com/juliangruber/is-mobile",
            "asOfVersion": "2.1.0"
        },
        {
            "libraryName": "is-obj",
            "typingsPackageName": "is-obj",
            "sourceRepoURL": "https://github.com/sindresorhus/is-obj",
            "asOfVersion": "2.0.0"
        },
        {
            "libraryName": "is-online",
            "typingsPackageName": "is-online",
            "sourceRepoURL": "https://github.com/sindresorhus/is-online",
            "asOfVersion": "8.1.0"
        },
        {
            "libraryName": "is-path-cwd",
            "typingsPackageName": "is-path-cwd",
            "sourceRepoURL": "https://github.com/sindresorhus/is-path-cwd",
            "asOfVersion": "2.1.0"
        },
        {
            "libraryName": "is-path-in-cwd",
            "typingsPackageName": "is-path-in-cwd",
            "sourceRepoURL": "https://github.com/sindresorhus/is-path-in-cwd",
            "asOfVersion": "2.1.0"
        },
        {
            "libraryName": "is-plain-obj",
            "typingsPackageName": "is-plain-obj",
            "sourceRepoURL": "https://github.com/sindresorhus/is-plain-obj",
            "asOfVersion": "2.0.0"
        },
        {
            "libraryName": "is-plain-object",
            "typingsPackageName": "is-plain-object",
            "sourceRepoURL": "https://github.com/jonschlinkert/is-plain-object",
            "asOfVersion": "2.0.4"
        },
        {
            "libraryName": "is-png",
            "typingsPackageName": "is-png",
            "sourceRepoURL": "https://github.com/sindresorhus/is-png",
            "asOfVersion": "2.0.0"
        },
        {
            "libraryName": "is-reachable",
            "typingsPackageName": "is-reachable",
            "sourceRepoURL": "https://github.com/sindresorhus/is-reachable",
            "asOfVersion": "3.1.0"
        },
        {
            "libraryName": "is-regexp",
            "typingsPackageName": "is-regexp",
            "sourceRepoURL": "https://github.com/sindresorhus/is-regexp",
            "asOfVersion": "2.1.0"
        },
        {
            "libraryName": "is-relative-url",
            "typingsPackageName": "is-relative-url",
            "sourceRepoURL": "https://github.com/sindresorhus/is-relative-url",
            "asOfVersion": "3.0.0"
        },
        {
            "libraryName": "is-root",
            "typingsPackageName": "is-root",
            "sourceRepoURL": "https://github.com/sindresorhus/is-root",
            "asOfVersion": "2.1.0"
        },
        {
            "libraryName": "is-root-path",
            "typingsPackageName": "is-root-path",
            "sourceRepoURL": "https://github.com/sindresorhus/is-root-path",
            "asOfVersion": "2.0.0"
        },
        {
            "libraryName": "is-scoped",
            "typingsPackageName": "is-scoped",
            "sourceRepoURL": "https://github.com/sindresorhus/is-scoped",
            "asOfVersion": "2.0.0"
        },
        {
            "libraryName": "is-stream",
            "typingsPackageName": "is-stream",
            "sourceRepoURL": "https://github.com/sindresorhus/is-stream",
            "asOfVersion": "2.0.0"
        },
        {
            "libraryName": "is-svg",
            "typingsPackageName": "is-svg",
            "sourceRepoURL": "https://github.com/sindresorhus/is-svg",
            "asOfVersion": "4.0.1"
        },
        {
            "libraryName": "is-text-path",
            "typingsPackageName": "is-text-path",
            "sourceRepoURL": "https://github.com/sindresorhus/is-text-path",
            "asOfVersion": "2.0.0"
        },
        {
            "libraryName": "is-upper-case",
            "typingsPackageName": "is-upper-case",
            "sourceRepoURL": "https://github.com/blakeembrey/is-upper-case",
            "asOfVersion": "1.1.2"
        },
        {
            "libraryName": "is-url-superb",
            "typingsPackageName": "is-url-superb",
            "sourceRepoURL": "https://github.com/sindresorhus/is-url-superb",
            "asOfVersion": "3.0.0"
        },
        {
            "libraryName": "ismobilejs",
            "typingsPackageName": "ismobilejs",
            "sourceRepoURL": "https://github.com/kaimallea/isMobile",
            "asOfVersion": "1.0.0"
        },
        {
            "libraryName": "issue-regex",
            "typingsPackageName": "issue-regex",
            "sourceRepoURL": "https://github.com/sindresorhus/issue-regex",
            "asOfVersion": "3.1.0"
        },
        {
            "libraryName": "jasmine-expect",
            "typingsPackageName": "jasmine-expect",
            "sourceRepoURL": "https://github.com/JamieMason/Jasmine-Matchers",
            "asOfVersion": "3.8.1"
        },
        {
            "libraryName": "javascript-obfuscator",
            "typingsPackageName": "javascript-obfuscator",
            "sourceRepoURL": "https://github.com/sanex3339/javascript-obfuscator",
            "asOfVersion": "0.17.0"
        },
        {
            "libraryName": "jdenticon",
            "typingsPackageName": "jdenticon",
            "sourceRepoURL": "https://github.com/dmester/jdenticon",
            "asOfVersion": "2.2.0"
        },
        {
            "libraryName": "jest-get-type",
            "typingsPackageName": "jest-get-type",
            "sourceRepoURL": "https://github.com/facebook/jest/tree/master/packages/jest-get-type",
            "asOfVersion": "24.2.0"
        },
        {
            "libraryName": "jest-each",
            "typingsPackageName": "jest-each",
            "sourceRepoURL": "https://github.com/facebook/jest",
            "asOfVersion": "24.3.0"
        },
        {
            "libraryName": "jimp",
            "typingsPackageName": "jimp",
            "sourceRepoURL": "https://github.com/oliver-moran/jimp#readme",
            "asOfVersion": "0.2.28"
        },
        {
            "libraryName": "joData",
            "typingsPackageName": "jodata",
            "sourceRepoURL": "https://github.com/mccow002/joData",
            "asOfVersion": "1.0.13"
        },
        {
            "libraryName": "JointJS",
            "typingsPackageName": "jointjs",
            "sourceRepoURL": "http://www.jointjs.com/",
            "asOfVersion": "2.0.0"
        },
        {
            "libraryName": "jpeg-js",
            "typingsPackageName": "jpeg-js",
            "sourceRepoURL": "https://github.com/eugeneware/jpeg-js",
            "asOfVersion": "0.3.6"
        },
        {
            "libraryName": "jpush-react-native",
            "typingsPackageName": "jpush-react-native",
            "sourceRepoURL": "https://github.com/jpush/jpush-react-native",
            "asOfVersion": "2.0.0"
        },
        {
            "libraryName": "typescript",
            "typingsPackageName": "jquery-notifier",
            "sourceRepoURL": "https://github.com/Microsoft/TypeScript",
            "asOfVersion": "1.3.0"
        },
        {
            "libraryName": "jquery.ajaxfile",
            "typingsPackageName": "jquery.ajaxfile",
            "sourceRepoURL": "https://github.com/fpellet/jquery.ajaxFile",
            "asOfVersion": "0.2.29"
        },
        {
            "libraryName": "js-data",
            "typingsPackageName": "js-data",
            "sourceRepoURL": "https://github.com/js-data/js-data",
            "asOfVersion": "3.0.0"
        },
        {
            "libraryName": "JSData Http Adapter",
            "typingsPackageName": "js-data-http",
            "sourceRepoURL": "https://github.com/js-data/js-data-http",
            "asOfVersion": "3.0.0"
        },
        {
            "libraryName": "js-types",
            "typingsPackageName": "js-types",
            "sourceRepoURL": "https://github.com/sindresorhus/js-types",
            "asOfVersion": "2.1.0"
        },
        {
            "libraryName": "JSNLog",
            "typingsPackageName": "jsnlog",
            "sourceRepoURL": "https://github.com/mperdeck/jsnlog.js",
            "asOfVersion": "2.17.2"
        },
        {
            "libraryName": "jsonata",
            "typingsPackageName": "jsonata",
            "sourceRepoURL": "https://github.com/jsonata-js/jsonata",
            "asOfVersion": "1.5.0"
        },
        {
            "libraryName": "jsonschema",
            "typingsPackageName": "jsonschema",
            "sourceRepoURL": "https://github.com/tdegrunt/jsonschema",
            "asOfVersion": "1.1.1"
        },
        {
            "libraryName": "jsplumb",
            "typingsPackageName": "jsplumb",
            "sourceRepoURL": "https://github.com/jsplumb/jsPlumb",
            "asOfVersion": "2.5.7"
        },
        {
            "libraryName": "jsrender",
            "typingsPackageName": "jsrender",
            "sourceRepoURL": "https://github.com/BorisMoore/jsrender",
            "asOfVersion": "1.0.5"
        },
        {
            "libraryName": "junk",
            "typingsPackageName": "junk",
            "sourceRepoURL": "https://github.com/sindresorhus/junk",
            "asOfVersion": "3.0.0"
        },
        {
            "libraryName": "kafka-node",
            "typingsPackageName": "kafka-node",
            "sourceRepoURL": "https://github.com/SOHU-Co/kafka-node/",
            "asOfVersion": "3.0.0"
        },
        {
            "libraryName": "karma-viewport",
            "typingsPackageName": "karma-viewport",
            "sourceRepoURL": "https://github.com/squidfunk/karma-viewport",
            "asOfVersion": "1.0.0"
        },
        {
            "libraryName": "kafkajs",
            "typingsPackageName": "kafkajs",
            "sourceRepoURL": "https://github.com/tulios/kafkajs",
            "asOfVersion": "1.9.0"
        },
        {
            "libraryName": "keycloak-js",
            "typingsPackageName": "keycloak-js",
            "sourceRepoURL": "https://github.com/keycloak/keycloak",
            "asOfVersion": "3.4.1"
        },
        {
            "libraryName": "keytar",
            "typingsPackageName": "keytar",
            "sourceRepoURL": "http://atom.github.io/node-keytar/",
            "asOfVersion": "4.4.2"
        },
        {
            "libraryName": "knex",
            "typingsPackageName": "knex",
            "sourceRepoURL": "https://github.com/tgriesser/knex",
            "asOfVersion": "0.16.1"
        },
        {
            "libraryName": "knockout-paging",
            "typingsPackageName": "knockout-paging",
            "sourceRepoURL": "https://github.com/ErikSchierboom/knockout-paging",
            "asOfVersion": "0.3.1"
        },
        {
            "libraryName": "knockout-pre-rendered",
            "typingsPackageName": "knockout-pre-rendered",
            "sourceRepoURL": "https://github.com/ErikSchierboom/knockout-pre-rendered",
            "asOfVersion": "0.7.1"
        },
        {
            "libraryName": "known",
            "typingsPackageName": "known",
            "sourceRepoURL": "https://github.com/sindresorhus/known",
            "asOfVersion": "3.0.0"
        },
        {
            "libraryName": "koa-better-body",
            "typingsPackageName": "koa-better-body",
            "sourceRepoURL": "https://github.com/tunnckoCore/koa-better-body",
            "asOfVersion": "3.1.0"
        },
        {
            "libraryName": "koa-jwt",
            "typingsPackageName": "koa-jwt",
            "sourceRepoURL": "https://github.com/koajs/jwt",
            "asOfVersion": "3.3.0"
        },
        {
            "libraryName": "koa-requestid",
            "typingsPackageName": "koa-requestid",
            "sourceRepoURL": "https://github.com/seegno/koa-requestid/",
            "asOfVersion": "2.0.2"
        },
        {
            "libraryName": "koa-useragent",
            "typingsPackageName": "koa-useragent",
            "sourceRepoURL": "https://github.com/rvboris/koa-useragent",
            "asOfVersion": "2.1.1"
        },
        {
            "libraryName": "koa-pug",
            "typingsPackageName": "koa-pug",
            "sourceRepoURL": "https://github.com/chrisyip/koa-pug",
            "asOfVersion": "4.0.0"
        },
        {
            "libraryName": "lambda-phi",
            "typingsPackageName": "lambda-phi",
            "sourceRepoURL": "https://github.com/elitechance/lambda-phi",
            "asOfVersion": "1.0.1"
        },
        {
            "libraryName": "latest-semver",
            "typingsPackageName": "latest-semver",
            "sourceRepoURL": "https://github.com/sindresorhus/latest-semver",
            "asOfVersion": "2.0.0"
        },
        {
            "libraryName": "latest-version",
            "typingsPackageName": "latest-version",
            "sourceRepoURL": "https://github.com/sindresorhus/latest-version",
            "asOfVersion": "5.0.0"
        },
        {
            "libraryName": "lazy-value",
            "typingsPackageName": "lazy-value",
            "sourceRepoURL": "https://github.com/sindresorhus/lazy-value",
            "asOfVersion": "2.0.0"
        },
        {
            "libraryName": "ldclient-js",
            "typingsPackageName": "ldclient-js",
            "sourceRepoURL": "https://github.com/launchdarkly/js-client",
            "asOfVersion": "1.1.11"
        },
        {
            "libraryName": "leap-year",
            "typingsPackageName": "leap-year",
            "sourceRepoURL": "https://github.com/sindresorhus/leap-year",
            "asOfVersion": "3.0.0"
        },
        {
            "libraryName": "left-pad",
            "typingsPackageName": "left-pad",
            "sourceRepoURL": "https://github.com/stevemao/left-pad",
            "asOfVersion": "1.2.0"
        },
        {
            "libraryName": "leven",
            "typingsPackageName": "leven",
            "sourceRepoURL": "https://github.com/sindresorhus/leven",
            "asOfVersion": "3.0.0"
        },
        {
            "libraryName": "line-column-path",
            "typingsPackageName": "line-column-path",
            "sourceRepoURL": "https://github.com/sindresorhus/line-column-path",
            "asOfVersion": "2.0.0"
        },
        {
            "libraryName": "linkify-issues",
            "typingsPackageName": "linkify-issues",
            "sourceRepoURL": "https://github.com/sindresorhus/linkify-issues",
            "asOfVersion": "2.0.0"
        },
        {
            "libraryName": "linkify-urls",
            "typingsPackageName": "linkify-urls",
            "sourceRepoURL": "https://github.com/sindresorhus/linkify-urls",
            "asOfVersion": "3.1.0"
        },
        {
            "libraryName": "Linq.JS",
            "typingsPackageName": "linq",
            "sourceRepoURL": "https://linqjs.codeplex.com/",
            "asOfVersion": "2.2.33"
        },
        {
            "libraryName": "Linq4JS",
            "typingsPackageName": "linq4js",
            "sourceRepoURL": "https://github.com/morrisjdev/Linq4JS",
            "asOfVersion": "2.1.8"
        },
        {
            "libraryName": "LinqSharp",
            "typingsPackageName": "linqsharp",
            "sourceRepoURL": "https://github.com/brunolm/LinqSharp",
            "asOfVersion": "1.0.0"
        },
        {
            "libraryName": "load-json-file",
            "typingsPackageName": "load-json-file",
            "sourceRepoURL": "https://github.com/sindresorhus/load-json-file",
            "asOfVersion": "5.1.0"
        },
        {
            "libraryName": "localforage",
            "typingsPackageName": "localforage",
            "sourceRepoURL": "https://github.com/localForage/localForage",
            "asOfVersion": "0.0.34"
        },
        {
            "libraryName": "localforage-cordovasqlitedriver",
            "typingsPackageName": "localforage-cordovasqlitedriver",
            "sourceRepoURL": "https://github.com/thgreasi/localForage-cordovaSQLiteDriver",
            "asOfVersion": "1.5.0"
        },
        {
            "libraryName": "locate-path",
            "typingsPackageName": "locate-path",
            "sourceRepoURL": "https://github.com/sindresorhus/locate-path",
            "asOfVersion": "4.0.0"
        },
        {
            "libraryName": "lock-system",
            "typingsPackageName": "lock-system",
            "sourceRepoURL": "https://github.com/sindresorhus/lock-system",
            "asOfVersion": "2.0.0"
        },
        {
            "libraryName": "lodash-decorators",
            "typingsPackageName": "lodash-decorators",
            "sourceRepoURL": "https://github.com/steelsojka/lodash-decorators",
            "asOfVersion": "4.0.0"
        },
        {
            "libraryName": "log-symbols",
            "typingsPackageName": "log-symbols",
            "sourceRepoURL": "https://github.com/sindresorhus/log-symbols",
            "asOfVersion": "3.0.0"
        },
        {
            "libraryName": "log-update",
            "typingsPackageName": "log-update",
            "sourceRepoURL": "https://github.com/sindresorhus/log-update",
            "asOfVersion": "3.1.0"
        },
        {
            "libraryName": "log4javascript",
            "typingsPackageName": "log4javascript",
            "sourceRepoURL": "http://log4javascript.org/",
            "asOfVersion": "1.4.15"
        },
        {
            "libraryName": "log4js",
            "typingsPackageName": "log4js",
            "sourceRepoURL": "https://github.com/nomiddlename/log4js-node",
            "asOfVersion": "2.3.5"
        },
        {
            "libraryName": "logform",
            "typingsPackageName": "logform",
            "sourceRepoURL": "https://github.com/winstonjs/logform",
            "asOfVersion": "1.10.0"
        },
        {
            "libraryName": "loglevel",
            "typingsPackageName": "loglevel",
            "sourceRepoURL": "https://github.com/pimterry/loglevel/",
            "asOfVersion": "1.6.2"
        },
        {
            "libraryName": "looks-same",
            "typingsPackageName": "looks-same",
            "sourceRepoURL": "https://github.com/gemini-testing/looks-same",
            "asOfVersion": "4.1.0"
        },
        {
            "libraryName": "lorem-ipsum",
            "typingsPackageName": "lorem-ipsum",
            "sourceRepoURL": "https://github.com/knicklabs/node-lorem-ipsum",
            "asOfVersion": "2.0.0"
        },
        {
            "libraryName": "loud-rejection",
            "typingsPackageName": "loud-rejection",
            "sourceRepoURL": "https://github.com/sindresorhus/loud-rejection",
            "asOfVersion": "2.0.0"
        },
        {
            "libraryName": "lower-case",
            "typingsPackageName": "lower-case",
            "sourceRepoURL": "https://github.com/blakeembrey/lower-case",
            "asOfVersion": "1.1.3"
        },
        {
            "libraryName": "lower-case-first",
            "typingsPackageName": "lower-case-first",
            "sourceRepoURL": "https://github.com/blakeembrey/lower-case-first",
            "asOfVersion": "1.0.1"
        },
        {
            "libraryName": "make-dir",
            "typingsPackageName": "make-dir",
            "sourceRepoURL": "https://github.com/sindresorhus/make-dir",
            "asOfVersion": "2.1.0"
        },
        {
            "libraryName": "mali",
            "typingsPackageName": "mali",
            "sourceRepoURL": "https://github.com/malijs/mali",
            "asOfVersion": "0.9.2"
        },
        {
            "libraryName": "mali-onerror",
            "typingsPackageName": "mali-onerror",
            "sourceRepoURL": "https://github.com/malijs/onerror",
            "asOfVersion": "0.2.0"
        },
        {
            "libraryName": "map-obj",
            "typingsPackageName": "map-obj",
            "sourceRepoURL": "https://github.com/sindresorhus/map-obj",
            "asOfVersion": "3.1.0"
        },
        {
            "libraryName": "maquette",
            "typingsPackageName": "maquette",
            "sourceRepoURL": "http://maquettejs.org/",
            "asOfVersion": "2.1.6"
        },
        {
            "libraryName": "matcher",
            "typingsPackageName": "matcher",
            "sourceRepoURL": "https://github.com/sindresorhus/matcher",
            "asOfVersion": "2.0.0"
        },
        {
            "libraryName": "material-components-web",
            "typingsPackageName": "material-components-web",
            "sourceRepoURL": "https://material.io/components",
            "asOfVersion": "1.0.0"
        },
        {
            "libraryName": "maxmind",
            "typingsPackageName": "maxmind",
            "sourceRepoURL": "https://github.com/runk/node-maxmind",
            "asOfVersion": "2.0.5"
        },
        {
            "libraryName": "mem",
            "typingsPackageName": "mem",
            "sourceRepoURL": "https://github.com/sindresorhus/mem",
            "asOfVersion": "4.2.0"
        },
        {
            "libraryName": "memoize-one",
            "typingsPackageName": "memoize-one",
            "sourceRepoURL": "https://github.com/alexreardon/memoize-one#readme",
            "asOfVersion": "5.1.0"
        },
        {
            "libraryName": "mendixmodelsdk",
            "typingsPackageName": "mendixmodelsdk",
            "sourceRepoURL": "http://www.mendix.com",
            "asOfVersion": "0.8.1"
        },
        {
            "libraryName": "menubar",
            "typingsPackageName": "menubar",
            "sourceRepoURL": "https://github.com/maxogden/menubar",
            "asOfVersion": "6.0.0"
        },
        {
            "libraryName": "metisMenu",
            "typingsPackageName": "metismenu",
            "sourceRepoURL": "https://github.com/onokumus/metisMenu",
            "asOfVersion": "2.7.1"
        },
        {
            "libraryName": "microgears",
            "typingsPackageName": "microgears",
            "sourceRepoURL": "https://github.com/marcusdb/microgears",
            "asOfVersion": "4.0.5"
        },
        {
            "libraryName": "mnemonic-words",
            "typingsPackageName": "mnemonic-words",
            "sourceRepoURL": "https://github.com/sindresorhus/mnemonic-words",
            "asOfVersion": "1.1.0"
        },
        {
            "libraryName": "mobile-detect",
            "typingsPackageName": "mobile-detect",
            "sourceRepoURL": "http://hgoebl.github.io/mobile-detect.js/",
            "asOfVersion": "1.3.4"
        },
        {
            "libraryName": "mobservable",
            "typingsPackageName": "mobservable",
            "sourceRepoURL": "github.com/mweststrate/mobservable",
            "asOfVersion": "1.2.5"
        },
        {
            "libraryName": "mobservable-react",
            "typingsPackageName": "mobservable-react",
            "sourceRepoURL": "https://github.com/mweststrate/mobservable-react",
            "asOfVersion": "1.0.0"
        },
        {
            "libraryName": "Mobx Cookie",
            "typingsPackageName": "mobx-cookie",
            "sourceRepoURL": "https://github.com/will-stone/mobx-cookie",
            "asOfVersion": "1.1.1"
        },
        {
<<<<<<< HEAD
            "libraryName": "mocha-steps",
            "typingsPackageName": "mocha-steps",
            "sourceRepoURL": "https://github.com/rprieto/mocha-steps",
            "asOfVersion": "1.3.0"
=======
            "libraryName": "mobx-devtools-mst",
            "typingsPackageName": "mobx-devtools-mst",
            "sourceRepoURL": "https://mobxjs.github.io/mobx",
            "asOfVersion": "0.9.7"
>>>>>>> 807f5db1
        },
        {
            "libraryName": "mobx-task",
            "typingsPackageName": "mobx-task",
            "sourceRepoURL": "https://github.com/jeffijoe/mobx-task#readme",
            "asOfVersion": "2.0.0"
        },
        {
            "libraryName": "mockingoose",
            "typingsPackageName": "mockingoose",
            "sourceRepoURL": "https://github.com/alonronin/mockingoose#readme",
            "asOfVersion": "2.13.0"
        },
        {
            "libraryName": "Moment",
            "typingsPackageName": "moment",
            "sourceRepoURL": "https://github.com/moment/moment",
            "asOfVersion": "2.13.0"
        },
        {
            "libraryName": "mongodb-memory-server",
            "typingsPackageName": "mongodb-memory-server",
            "sourceRepoURL": "https://github.com/nodkz/mongodb-memory-server",
            "asOfVersion": "2.3.0"
        },
        {
            "libraryName": "Monk",
            "typingsPackageName": "monk",
            "sourceRepoURL": "https://github.com/LearnBoost/monk.git",
            "asOfVersion": "6.0.0"
        },
        {
            "libraryName": "month-days",
            "typingsPackageName": "month-days",
            "sourceRepoURL": "https://github.com/sindresorhus/month-days",
            "asOfVersion": "3.0.0"
        },
        {
            "libraryName": "morphdom",
            "typingsPackageName": "morphdom",
            "sourceRepoURL": "https://github.com/patrick-steele-idem/morphdom",
            "asOfVersion": "2.4.0"
        },
        {
            "libraryName": "move-file",
            "typingsPackageName": "move-file",
            "sourceRepoURL": "https://github.com/sindresorhus/move-file",
            "asOfVersion": "1.1.0"
        },
        {
            "libraryName": "MQTT",
            "typingsPackageName": "mqtt",
            "sourceRepoURL": "https://github.com/mqttjs/MQTT.js",
            "asOfVersion": "2.5.0"
        },
        {
            "libraryName": "msportalfx-test",
            "typingsPackageName": "msportalfx-test",
            "sourceRepoURL": "https://msazure.visualstudio.com/DefaultCollection/AzureUX/_git/portalfx-msportalfx-test",
            "asOfVersion": "0.7.2"
        },
        {
            "libraryName": "multimatch",
            "typingsPackageName": "multimatch",
            "sourceRepoURL": "https://github.com/sindresorhus/multimatch",
            "asOfVersion": "4.0.0"
        },
        {
            "libraryName": "nano",
            "typingsPackageName": "nano",
            "sourceRepoURL": "https://github.com/apache/couchdb-nano",
            "asOfVersion": "7.0.0"
        },
        {
            "libraryName": "navigation",
            "typingsPackageName": "navigation",
            "sourceRepoURL": "http://grahammendick.github.io/navigation/",
            "asOfVersion": "5.1.0"
        },
        {
            "libraryName": "navigation-react",
            "typingsPackageName": "navigation-react",
            "sourceRepoURL": "http://grahammendick.github.io/navigation/",
            "asOfVersion": "4.0.0"
        },
        {
            "libraryName": "natsort",
            "typingsPackageName": "natsort",
            "sourceRepoURL": "https://github.com/netop/natsort",
            "asOfVersion": "2.0.0"
        },
        {
            "libraryName": "typescript",
            "typingsPackageName": "navigator-permissions",
            "sourceRepoURL": "https://developer.mozilla.org/en-US/docs/Web/API/Permissions",
            "asOfVersion": "2.0.0"
        },
        {
            "libraryName": "nblas",
            "typingsPackageName": "nblas",
            "sourceRepoURL": "https://github.com/mateogianolio/nblas",
            "asOfVersion": "2.1.6"
        },
        {
            "libraryName": "negative-array",
            "typingsPackageName": "negative-array",
            "sourceRepoURL": "https://github.com/sindresorhus/negative-array",
            "asOfVersion": "2.1.0"
        },
        {
            "libraryName": "negative-zero",
            "typingsPackageName": "negative-zero",
            "sourceRepoURL": "https://github.com/sindresorhus/negative-zero",
            "asOfVersion": "3.0.0"
        },
        {
            "libraryName": "new-github-issue-url",
            "typingsPackageName": "new-github-issue-url",
            "sourceRepoURL": "https://github.com/sindresorhus/new-github-issue-url",
            "asOfVersion": "0.2.1"
        },
        {
            "libraryName": "new-github-release-url",
            "typingsPackageName": "new-github-release-url",
            "sourceRepoURL": "https://github.com/sindresorhus/new-github-release-url",
            "asOfVersion": "1.0.0"
        },
        {
            "libraryName": "ng-table",
            "typingsPackageName": "ng-table",
            "sourceRepoURL": "https://github.com/esvit/ng-table",
            "asOfVersion": "2.0.1"
        },
        {
            "libraryName": "nock",
            "typingsPackageName": "nock",
            "sourceRepoURL": "https://github.com/nock/nock",
            "asOfVersion": "11.1.0"
        },
        {
            "libraryName": "node-cache",
            "typingsPackageName": "node-cache",
            "sourceRepoURL": "https://github.com/mpneuried/nodecache",
            "asOfVersion": "4.2.0"
        },
        {
            "libraryName": "node-pg-migrate",
            "typingsPackageName": "node-pg-migrate",
            "sourceRepoURL": "https://github.com/theoephraim/node-pg-migrate#readme",
            "asOfVersion": "2.15.0"
        },
        {
            "libraryName": "node-sql-parser",
            "typingsPackageName": "node-sql-parser",
            "sourceRepoURL": "https://github.com/taozhi8833998/node-sql-parser#readme",
            "asOfVersion": "1.1.0"
        },
        {
            "libraryName": "node-waves",
            "typingsPackageName": "node-waves",
            "sourceRepoURL": "http://fian.my.id/Waves",
            "asOfVersion": "0.7.6"
        },
        {
            "libraryName": "nookies",
            "typingsPackageName": "nookies",
            "sourceRepoURL": "https://github.com/maticzav/nookies#readme",
            "asOfVersion": "2.0.3"
        },
        {
            "libraryName": "normalize-url",
            "typingsPackageName": "normalize-url",
            "sourceRepoURL": "https://github.com/sindresorhus/normalize-url",
            "asOfVersion": "4.2.0"
        },
        {
            "libraryName": "Normalizr",
            "typingsPackageName": "normalizr",
            "sourceRepoURL": "https://github.com/paularmstrong/normalizr",
            "asOfVersion": "2.0.18"
        },
        {
            "libraryName": "notyf",
            "typingsPackageName": "notyf",
            "sourceRepoURL": "https://github.com/caroso1222/notyf",
            "asOfVersion": "3.0.0"
        },
        {
            "libraryName": "npm-email",
            "typingsPackageName": "npm-email",
            "sourceRepoURL": "https://github.com/sindresorhus/npm-email",
            "asOfVersion": "3.1.0"
        },
        {
            "libraryName": "npm-keyword",
            "typingsPackageName": "npm-keyword",
            "sourceRepoURL": "https://github.com/sindresorhus/npm-keyword",
            "asOfVersion": "6.0.0"
        },
        {
            "libraryName": "npm-name",
            "typingsPackageName": "npm-name",
            "sourceRepoURL": "https://github.com/sindresorhus/npm-name",
            "asOfVersion": "5.2.1"
        },
        {
            "libraryName": "npm-run-path",
            "typingsPackageName": "npm-run-path",
            "sourceRepoURL": "https://github.com/sindresorhus/npm-run-path",
            "asOfVersion": "3.0.1"
        },
        {
            "libraryName": "npm-user",
            "typingsPackageName": "npm-user",
            "sourceRepoURL": "https://github.com/sindresorhus/npm-user",
            "asOfVersion": "4.0.0"
        },
        {
            "libraryName": "Nuka Carousel",
            "typingsPackageName": "nuka-carousel",
            "sourceRepoURL": "https://github.com/FormidableLabs/nuka-carousel/",
            "asOfVersion": "4.4.6"
        },
        {
            "libraryName": "Numbro",
            "typingsPackageName": "numbro",
            "sourceRepoURL": "https://github.com/foretagsplatsen/numbro/",
            "asOfVersion": "1.9.3"
        },
        {
            "libraryName": "oembed-parser",
            "typingsPackageName": "oembed-parser",
            "sourceRepoURL": "https://www.npmjs.com/package/oembed-parser",
            "asOfVersion": "1.2.2"
        },
        {
            "libraryName": "odata",
            "typingsPackageName": "odata",
            "sourceRepoURL": "https://github.com/janhommes/odata",
            "asOfVersion": "1.0.3"
        },
        {
            "libraryName": "o.js",
            "typingsPackageName": "o.js",
            "sourceRepoURL": "https://github.com/janhommes/o.js",
            "asOfVersion": "1.0.3"
        },
        {
            "libraryName": "on-change",
            "typingsPackageName": "on-change",
            "sourceRepoURL": "https://github.com/sindresorhus/on-change",
            "asOfVersion": "1.1.0"
        },
        {
            "libraryName": "onetime",
            "typingsPackageName": "onetime",
            "sourceRepoURL": "https://github.com/sindresorhus/onetime",
            "asOfVersion": "4.0.0"
        },
        {
            "libraryName": "onoff",
            "typingsPackageName": "onoff",
            "sourceRepoURL": "https://github.com/fivdi/onoff",
            "asOfVersion": "4.1.0"
        },
        {
            "libraryName": "Onsen UI",
            "typingsPackageName": "onsenui",
            "sourceRepoURL": "http://onsen.io",
            "asOfVersion": "2.0.0"
        },
        {
            "libraryName": "open",
            "typingsPackageName": "open",
            "sourceRepoURL": "https://github.com/sindresorhus/open",
            "asOfVersion": "6.2.0"
        },
        {
            "libraryName": "open-editor",
            "typingsPackageName": "open-editor",
            "sourceRepoURL": "https://github.com/sindresorhus/open-editor",
            "asOfVersion": "2.0.0"
        },
        {
            "libraryName": "openid-client",
            "typingsPackageName": "openid-client",
            "sourceRepoURL": "https://github.com/panva/node-openid-client",
            "asOfVersion": "3.7.0"
        },
        {
            "libraryName": "opn",
            "typingsPackageName": "opn",
            "sourceRepoURL": "https://github.com/sindresorhus/opn",
            "asOfVersion": "5.5.0"
        },
        {
            "libraryName": "ora",
            "typingsPackageName": "ora",
            "sourceRepoURL": "https://github.com/sindresorhus/ora",
            "asOfVersion": "3.2.0"
        },
        {
            "libraryName": "os-locale",
            "typingsPackageName": "os-locale",
            "sourceRepoURL": "https://github.com/sindresorhus/os-locale",
            "asOfVersion": "4.0.0"
        },
        {
            "libraryName": "os-name",
            "typingsPackageName": "os-name",
            "sourceRepoURL": "https://github.com/sindresorhus/os-name",
            "asOfVersion": "3.1.0"
        },
        {
            "libraryName": "otplib",
            "typingsPackageName": "otplib",
            "sourceRepoURL": "https://github.com/yeojz/otplib",
            "asOfVersion": "10.0.0"
        },
        {
            "libraryName": "overwatch-api",
            "typingsPackageName": "overwatch-api",
            "sourceRepoURL": "https://github.com/alfg/overwatch-api",
            "asOfVersion": "0.7.1"
        },
        {
            "libraryName": "p-all",
            "typingsPackageName": "p-all",
            "sourceRepoURL": "https://github.com/sindresorhus/p-all",
            "asOfVersion": "2.0.0"
        },
        {
            "libraryName": "p-any",
            "typingsPackageName": "p-any",
            "sourceRepoURL": "https://github.com/sindresorhus/p-any",
            "asOfVersion": "2.0.0"
        },
        {
            "libraryName": "p-cancelable",
            "typingsPackageName": "p-cancelable",
            "sourceRepoURL": "https://github.com/sindresorhus/p-cancelable",
            "asOfVersion": "1.1.0"
        },
        {
            "libraryName": "p-catch-if",
            "typingsPackageName": "p-catch-if",
            "sourceRepoURL": "https://github.com/sindresorhus/p-catch-if",
            "asOfVersion": "2.0.0"
        },
        {
            "libraryName": "p-debounce",
            "typingsPackageName": "p-debounce",
            "sourceRepoURL": "https://github.com/sindresorhus/p-debounce",
            "asOfVersion": "2.0.0"
        },
        {
            "libraryName": "p-defer",
            "typingsPackageName": "p-defer",
            "sourceRepoURL": "https://github.com/sindresorhus/p-defer",
            "asOfVersion": "2.0.0"
        },
        {
            "libraryName": "p-do-whilst",
            "typingsPackageName": "p-do-whilst",
            "sourceRepoURL": "https://github.com/sindresorhus/p-do-whilst",
            "asOfVersion": "1.0.0"
        },
        {
            "libraryName": "p-each-series",
            "typingsPackageName": "p-each-series",
            "sourceRepoURL": "https://github.com/sindresorhus/p-each-series",
            "asOfVersion": "2.0.0"
        },
        {
            "libraryName": "p-event",
            "typingsPackageName": "p-event",
            "sourceRepoURL": "https://github.com/sindresorhus/p-event",
            "asOfVersion": "3.0.0"
        },
        {
            "libraryName": "p-every",
            "typingsPackageName": "p-every",
            "sourceRepoURL": "https://github.com/kevva/p-every",
            "asOfVersion": "2.0.0"
        },
        {
            "libraryName": "p-forever",
            "typingsPackageName": "p-forever",
            "sourceRepoURL": "https://github.com/sindresorhus/p-forever",
            "asOfVersion": "2.0.0"
        },
        {
            "libraryName": "p-is-promise",
            "typingsPackageName": "p-is-promise",
            "sourceRepoURL": "https://github.com/sindresorhus/p-is-promise",
            "asOfVersion": "2.1.0"
        },
        {
            "libraryName": "p-lazy",
            "typingsPackageName": "p-lazy",
            "sourceRepoURL": "https://github.com/sindresorhus/p-lazy",
            "asOfVersion": "2.0.0"
        },
        {
            "libraryName": "p-limit",
            "typingsPackageName": "p-limit",
            "sourceRepoURL": "https://github.com/sindresorhus/p-limit",
            "asOfVersion": "2.2.0"
        },
        {
            "libraryName": "p-locate",
            "typingsPackageName": "p-locate",
            "sourceRepoURL": "https://github.com/sindresorhus/p-locate",
            "asOfVersion": "4.0.0"
        },
        {
            "libraryName": "p-log",
            "typingsPackageName": "p-log",
            "sourceRepoURL": "https://github.com/sindresorhus/p-log",
            "asOfVersion": "2.0.0"
        },
        {
            "libraryName": "p-map",
            "typingsPackageName": "p-map",
            "sourceRepoURL": "https://github.com/sindresorhus/p-map",
            "asOfVersion": "2.0.0"
        },
        {
            "libraryName": "p-map-series",
            "typingsPackageName": "p-map-series",
            "sourceRepoURL": "https://github.com/sindresorhus/p-map-series",
            "asOfVersion": "2.0.0"
        },
        {
            "libraryName": "p-memoize",
            "typingsPackageName": "p-memoize",
            "sourceRepoURL": "https://github.com/sindresorhus/p-memoize",
            "asOfVersion": "3.0.0"
        },
        {
            "libraryName": "p-min-delay",
            "typingsPackageName": "p-min-delay",
            "sourceRepoURL": "https://github.com/sindresorhus/p-min-delay",
            "asOfVersion": "3.0.0"
        },
        {
            "libraryName": "p-one",
            "typingsPackageName": "p-one",
            "sourceRepoURL": "https://github.com/kevva/p-one",
            "asOfVersion": "2.0.0"
        },
        {
            "libraryName": "p-pipe",
            "typingsPackageName": "p-pipe",
            "sourceRepoURL": "https://github.com/sindresorhus/p-pipe",
            "asOfVersion": "2.0.1"
        },
        {
            "libraryName": "p-progress",
            "typingsPackageName": "p-progress",
            "sourceRepoURL": "https://github.com/sindresorhus/p-progress",
            "asOfVersion": "0.3.0"
        },
        {
            "libraryName": "p-props",
            "typingsPackageName": "p-props",
            "sourceRepoURL": "https://github.com/sindresorhus/p-props",
            "asOfVersion": "2.0.0"
        },
        {
            "libraryName": "p-queue",
            "typingsPackageName": "p-queue",
            "sourceRepoURL": "https://github.com/sindresorhus/p-queue",
            "asOfVersion": "3.2.1"
        },
        {
            "libraryName": "p-reduce",
            "typingsPackageName": "p-reduce",
            "sourceRepoURL": "https://github.com/sindresorhus/p-reduce",
            "asOfVersion": "2.0.0"
        },
        {
            "libraryName": "p-reflect",
            "typingsPackageName": "p-reflect",
            "sourceRepoURL": "https://github.com/sindresorhus/p-reflect",
            "asOfVersion": "2.0.0"
        },
        {
            "libraryName": "p-retry",
            "typingsPackageName": "p-retry",
            "sourceRepoURL": "https://github.com/sindresorhus/p-retry",
            "asOfVersion": "4.0.0"
        },
        {
            "libraryName": "p-series",
            "typingsPackageName": "p-series",
            "sourceRepoURL": "https://github.com/sindresorhus/p-series",
            "asOfVersion": "2.0.0"
        },
        {
            "libraryName": "p-settle",
            "typingsPackageName": "p-settle",
            "sourceRepoURL": "https://github.com/sindresorhus/p-settle",
            "asOfVersion": "3.0.0"
        },
        {
            "libraryName": "p-some",
            "typingsPackageName": "p-some",
            "sourceRepoURL": "https://github.com/sindresorhus/p-some",
            "asOfVersion": "4.0.1"
        },
        {
            "libraryName": "p-tap",
            "typingsPackageName": "p-tap",
            "sourceRepoURL": "https://github.com/sindresorhus/p-tap",
            "asOfVersion": "2.0.0"
        },
        {
            "libraryName": "p-throttle",
            "typingsPackageName": "p-throttle",
            "sourceRepoURL": "https://github.com/sindresorhus/p-throttle",
            "asOfVersion": "2.1.0"
        },
        {
            "libraryName": "p-time",
            "typingsPackageName": "p-time",
            "sourceRepoURL": "https://github.com/sindresorhus/p-time",
            "asOfVersion": "2.0.0"
        },
        {
            "libraryName": "p-timeout",
            "typingsPackageName": "p-timeout",
            "sourceRepoURL": "https://github.com/sindresorhus/p-timeout",
            "asOfVersion": "3.0.0"
        },
        {
            "libraryName": "p-times",
            "typingsPackageName": "p-times",
            "sourceRepoURL": "https://github.com/sindresorhus/p-times",
            "asOfVersion": "2.0.0"
        },
        {
            "libraryName": "p-try",
            "typingsPackageName": "p-try",
            "sourceRepoURL": "https://github.com/sindresorhus/p-try",
            "asOfVersion": "2.1.0"
        },
        {
            "libraryName": "p-wait-for",
            "typingsPackageName": "p-wait-for",
            "sourceRepoURL": "https://github.com/sindresorhus/p-wait-for",
            "asOfVersion": "3.0.0"
        },
        {
            "libraryName": "p-waterfall",
            "typingsPackageName": "p-waterfall",
            "sourceRepoURL": "https://github.com/sindresorhus/p-waterfall",
            "asOfVersion": "2.0.0"
        },
        {
            "libraryName": "p-whilst",
            "typingsPackageName": "p-whilst",
            "sourceRepoURL": "https://github.com/sindresorhus/p-whilst",
            "asOfVersion": "2.0.0"
        },
        {
            "libraryName": "package-json",
            "typingsPackageName": "package-json",
            "sourceRepoURL": "https://github.com/sindresorhus/package-json",
            "asOfVersion": "6.1.0"
        },
        {
            "libraryName": "pad",
            "typingsPackageName": "pad",
            "sourceRepoURL": "https://github.com/adaltas/node-pad",
            "asOfVersion": "2.1.0"
        },
        {
            "libraryName": "paper",
            "typingsPackageName": "paper",
            "sourceRepoURL": "https://github.com/paperjs/paper.js",
            "asOfVersion": "0.12.3"
        },
        {
            "libraryName": "param-case",
            "typingsPackageName": "param-case",
            "sourceRepoURL": "https://github.com/blakeembrey/param-case",
            "asOfVersion": "1.1.2"
        },
        {
            "libraryName": "park-miller",
            "typingsPackageName": "park-miller",
            "sourceRepoURL": "https://github.com/sindresorhus/park-miller",
            "asOfVersion": "1.1.0"
        },
        {
            "libraryName": "parse-columns",
            "typingsPackageName": "parse-columns",
            "sourceRepoURL": "https://github.com/sindresorhus/parse-columns",
            "asOfVersion": "2.0.0"
        },
        {
            "libraryName": "parse-ms",
            "typingsPackageName": "parse-ms",
            "sourceRepoURL": "https://github.com/sindresorhus/parse-ms",
            "asOfVersion": "2.1.0"
        },
        {
            "libraryName": "pascal-case",
            "typingsPackageName": "pascal-case",
            "sourceRepoURL": "https://github.com/blakeembrey/pascal-case",
            "asOfVersion": "1.1.2"
        },
        {
            "libraryName": "passport-client-cert",
            "typingsPackageName": "passport-client-cert",
            "sourceRepoURL": "https://github.com/ripjar/passport-client-cert",
            "asOfVersion": "2.1.0"
        },
        {
            "libraryName": "path-case",
            "typingsPackageName": "path-case",
            "sourceRepoURL": "https://github.com/blakeembrey/path-case",
            "asOfVersion": "1.1.2"
        },
        {
            "libraryName": "path-exists",
            "typingsPackageName": "path-exists",
            "sourceRepoURL": "https://github.com/sindresorhus/path-exists",
            "asOfVersion": "4.0.0"
        },
        {
            "libraryName": "path-key",
            "typingsPackageName": "path-key",
            "sourceRepoURL": "https://github.com/sindresorhus/path-key",
            "asOfVersion": "3.0.1"
        },
        {
            "libraryName": "path-to-regexp",
            "typingsPackageName": "path-to-regexp",
            "sourceRepoURL": "https://github.com/pillarjs/path-to-regexp",
            "asOfVersion": "1.7.0"
        },
        {
            "libraryName": "path-type",
            "typingsPackageName": "path-type",
            "sourceRepoURL": "https://github.com/sindresorhus/path-type",
            "asOfVersion": "4.0.0"
        },
        {
            "libraryName": "peerjs",
            "typingsPackageName": "peerjs",
            "sourceRepoURL": "http://peerjs.com/",
            "asOfVersion": "1.1.0"
        },
        {
            "libraryName": "perfect-scrollbar",
            "typingsPackageName": "perfect-scrollbar",
            "sourceRepoURL": "https://github.com/noraesae/perfect-scrollbar",
            "asOfVersion": "1.3.0"
        },
        {
            "libraryName": "pg-connection-string",
            "typingsPackageName": "pg-connection-string",
            "sourceRepoURL": "https://github.com/iceddev/pg-connection-string",
            "asOfVersion": "2.0.0"
        },
        {
            "libraryName": "pg-promise",
            "typingsPackageName": "pg-promise",
            "sourceRepoURL": "https://github.com/vitaly-t/pg-promise",
            "asOfVersion": "5.4.3"
        },
        {
            "libraryName": "phin",
            "typingsPackageName": "phin",
            "sourceRepoURL": "https://github.com/ethanent/phin",
            "asOfVersion": "3.4.0"
        },
        {
            "libraryName": "phonegap-plugin-push",
            "typingsPackageName": "phonegap-plugin-push",
            "sourceRepoURL": "https://github.com/phonegap/phonegap-plugin-push",
            "asOfVersion": "2.1.2"
        },
        {
            "libraryName": "pixi-spine",
            "typingsPackageName": "pixi-spine",
            "sourceRepoURL": "https://github.com/pixijs/pixi-spine",
            "asOfVersion": "1.4.2"
        },
        {
            "libraryName": "pixi.js",
            "typingsPackageName": "pixi.js",
            "sourceRepoURL": "https://github.com/pixijs/pixi.js/tree/v4.x",
            "asOfVersion": "5.0.0"
        },
        {
            "libraryName": "pkcs11js",
            "typingsPackageName": "pkcs11js",
            "sourceRepoURL": "https://github.com/PeculiarVentures/pkcs11js",
            "asOfVersion": "1.0.4"
        },
        {
            "libraryName": "pkg-conf",
            "typingsPackageName": "pkg-conf",
            "sourceRepoURL": "https://github.com/sindresorhus/pkg-conf",
            "asOfVersion": "3.0.0"
        },
        {
            "libraryName": "pkg-dir",
            "typingsPackageName": "pkg-dir",
            "sourceRepoURL": "https://github.com/sindresorhus/pkg-dir",
            "asOfVersion": "4.0.0"
        },
        {
            "libraryName": "pkg-up",
            "typingsPackageName": "pkg-up",
            "sourceRepoURL": "https://github.com/sindresorhus/pkg-up",
            "asOfVersion": "3.1.0"
        },
        {
            "libraryName": "pkg-versions",
            "typingsPackageName": "pkg-versions",
            "sourceRepoURL": "https://github.com/sindresorhus/pkg-versions",
            "asOfVersion": "2.0.0"
        },
        {
            "libraryName": "playcanvas",
            "typingsPackageName": "playcanvas",
            "sourceRepoURL": "https://github.com/playcanvas/engine",
            "asOfVersion": "1.23.0"
        },
        {
            "libraryName": "plottable",
            "typingsPackageName": "plottable",
            "sourceRepoURL": "http://plottablejs.org/",
            "asOfVersion": "3.7.0"
        },
        {
            "libraryName": "plur",
            "typingsPackageName": "plur",
            "sourceRepoURL": "https://github.com/sindresorhus/plur",
            "asOfVersion": "3.1.0"
        },
        {
            "libraryName": "png-async",
            "typingsPackageName": "png-async",
            "sourceRepoURL": "https://github.com/kanreisa/node-png-async",
            "asOfVersion": "0.9.4"
        },
        {
            "libraryName": "poly2tri.js",
            "typingsPackageName": "poly2tri",
            "sourceRepoURL": "https://github.com/r3mi/poly2tri.js",
            "asOfVersion": "1.4.0"
        },
        {
            "libraryName": "popper.js",
            "typingsPackageName": "popper.js",
            "sourceRepoURL": "https://github.com/FezVrasta/popper.js/",
            "asOfVersion": "1.11.0"
        },
        {
            "libraryName": "positive-zero",
            "typingsPackageName": "positive-zero",
            "sourceRepoURL": "https://github.com/sindresorhus/positive-zero",
            "asOfVersion": "3.0.0"
        },
        {
            "libraryName": "postmark",
            "typingsPackageName": "postmark",
            "sourceRepoURL": "http://wildbit.github.io/postmark.js",
            "asOfVersion": "2.0.0"
        },
        {
            "libraryName": "Prando",
            "typingsPackageName": "prando",
            "sourceRepoURL": "https://github.com/zeh/prando",
            "asOfVersion": "1.0.0"
        },
        {
            "libraryName": "pretty-bytes",
            "typingsPackageName": "pretty-bytes",
            "sourceRepoURL": "https://github.com/sindresorhus/pretty-bytes",
            "asOfVersion": "5.2.0"
        },
        {
            "libraryName": "pretty-format",
            "typingsPackageName": "pretty-format",
            "sourceRepoURL": "https://github.com/facebook/jest/tree/master/packages/pretty-format",
            "asOfVersion": "24.3.0"
        },
        {
            "libraryName": "pretty-ms",
            "typingsPackageName": "pretty-ms",
            "sourceRepoURL": "https://github.com/sindresorhus/pretty-ms",
            "asOfVersion": "5.0.0"
        },
        {
            "libraryName": "prosemirror-tables",
            "typingsPackageName": "prosemirror-tables",
            "sourceRepoURL": "https://github.com/ProseMirror/prosemirror-tables",
            "asOfVersion": "0.9.1"
        },
        {
            "libraryName": "printf",
            "typingsPackageName": "printf",
            "sourceRepoURL": "https://github.com/adaltas/node-printf",
            "asOfVersion": "0.3.0"
        },
        {
            "libraryName": "ProtoBuf.js",
            "typingsPackageName": "protobufjs",
            "sourceRepoURL": "https://github.com/dcodeIO/ProtoBuf.js",
            "asOfVersion": "6.0.0"
        },
        {
            "libraryName": "Protractor",
            "typingsPackageName": "protractor",
            "sourceRepoURL": "https://github.com/angular/protractor",
            "asOfVersion": "4.0.0"
        },
        {
            "libraryName": "ps-list",
            "typingsPackageName": "ps-list",
            "sourceRepoURL": "https://github.com/sindresorhus/ps-list",
            "asOfVersion": "6.2.1"
        },
        {
            "libraryName": "public-ip",
            "typingsPackageName": "public-ip",
            "sourceRepoURL": "https://github.com/sindresorhus/public-ip",
            "asOfVersion": "3.1.0"
        },
        {
            "libraryName": "pupa",
            "typingsPackageName": "pupa",
            "sourceRepoURL": "https://github.com/sindresorhus/pupa",
            "asOfVersion": "2.0.0"
        },
        {
            "libraryName": "qiniu",
            "typingsPackageName": "qiniu",
            "sourceRepoURL": "https://github.com/qiniu/nodejs-sdk",
            "asOfVersion": "7.0.1"
        },
        {
            "libraryName": "qrcode-generator",
            "typingsPackageName": "qrcode-generator",
            "sourceRepoURL": "https://github.com/kazuhikoarase/qrcode-generator",
            "asOfVersion": "1.0.6"
        },
        {
            "libraryName": "query-string",
            "typingsPackageName": "query-string",
            "sourceRepoURL": "https://github.com/sindresorhus/query-string",
            "asOfVersion": "6.3.0"
        },
        {
            "libraryName": "quick-lru",
            "typingsPackageName": "quick-lru",
            "sourceRepoURL": "https://github.com/sindresorhus/quick-lru",
            "asOfVersion": "3.0.0"
        },
        {
            "libraryName": "ractive",
            "typingsPackageName": "ractive",
            "sourceRepoURL": "https://ractive.js.org",
            "asOfVersion": "0.10.0"
        },
        {
            "libraryName": "qunit-dom",
            "typingsPackageName": "qunit-dom",
            "sourceRepoURL": "https://github.com/simplabs/qunit-dom#readme",
            "asOfVersion": "0.7.0"
        },
        {
            "libraryName": "random-float",
            "typingsPackageName": "random-float",
            "sourceRepoURL": "https://github.com/sindresorhus/random-float",
            "asOfVersion": "2.0.0"
        },
        {
            "libraryName": "random-int",
            "typingsPackageName": "random-int",
            "sourceRepoURL": "https://github.com/sindresorhus/random-int",
            "asOfVersion": "2.0.0"
        },
        {
            "libraryName": "random-item",
            "typingsPackageName": "random-item",
            "sourceRepoURL": "https://github.com/sindresorhus/random-item",
            "asOfVersion": "2.0.0"
        },
        {
            "libraryName": "random-js",
            "typingsPackageName": "random-js",
            "sourceRepoURL": "https://github.com/ckknight/random-js",
            "asOfVersion": "2.0.0"
        },
        {
            "libraryName": "random-obj-key",
            "typingsPackageName": "random-obj-key",
            "sourceRepoURL": "https://github.com/sindresorhus/random-obj-key",
            "asOfVersion": "2.0.0"
        },
        {
            "libraryName": "random-obj-prop",
            "typingsPackageName": "random-obj-prop",
            "sourceRepoURL": "https://github.com/sindresorhus/random-obj-prop",
            "asOfVersion": "2.0.0"
        },
        {
            "libraryName": "randoma",
            "typingsPackageName": "randoma",
            "sourceRepoURL": "https://github.com/sindresorhus/randoma",
            "asOfVersion": "1.3.0"
        },
        {
            "libraryName": "Raven JS",
            "typingsPackageName": "raven-js",
            "sourceRepoURL": "https://github.com/getsentry/raven-js",
            "asOfVersion": "3.10.0"
        },
        {
            "libraryName": "raw-body",
            "typingsPackageName": "raw-body",
            "sourceRepoURL": "https://github.com/stream-utils/raw-body",
            "asOfVersion": "2.3.0"
        },
        {
            "libraryName": "rc-progress",
            "typingsPackageName": "rc-progress",
            "sourceRepoURL": "http://github.com/react-component/progress",
            "asOfVersion": "2.4.0"
        },
        {
            "libraryName": "re2",
            "typingsPackageName": "re2",
            "sourceRepoURL": "https://github.com/uhop/node-re2",
            "asOfVersion": "1.10.3"
        },
        {
            "libraryName": "react-alice-carousel",
            "typingsPackageName": "react-alice-carousel",
            "sourceRepoURL": "https://github.com/maxmarinich/react-alice-carousel",
            "asOfVersion": "1.15.3"
        },
        {
            "libraryName": "react-chartjs-2",
            "typingsPackageName": "react-chartjs-2",
            "sourceRepoURL": "https://github.com/gor181/react-chartjs-2",
            "asOfVersion": "2.5.7"
        },
        {
            "libraryName": "react-collapsible",
            "typingsPackageName": "react-collapsible",
            "sourceRepoURL": "https://github.com/glennflanagan/react-collapsible#readme",
            "asOfVersion": "2.3.0"
        },
        {
            "libraryName": "react-circular-progressbar",
            "typingsPackageName": "react-circular-progressbar",
            "sourceRepoURL": "https://github.com/kevinsqi/react-circular-progressbar#readme",
            "asOfVersion": "1.1.0"
        },
        {
            "libraryName": "react-content-loader",
            "typingsPackageName": "react-content-loader",
            "sourceRepoURL": "https://github.com/danilowoz/react-content-loader",
            "asOfVersion": "4.0.0"
        },
        {
            "libraryName": "react-day-picker",
            "typingsPackageName": "react-day-picker",
            "sourceRepoURL": "https://github.com/gpbl/react-day-picker",
            "asOfVersion": "5.3.0"
        },
        {
            "libraryName": "react-dnd",
            "typingsPackageName": "react-dnd",
            "sourceRepoURL": "https://github.com/react-dnd/react-dnd",
            "asOfVersion": "3.0.2"
        },
        {
            "libraryName": "react-dnd-html5-backend",
            "typingsPackageName": "react-dnd-html5-backend",
            "sourceRepoURL": "https://github.com/react-dnd/react-dnd",
            "asOfVersion": "3.0.2"
        },
        {
            "libraryName": "react-dnd-test-backend",
            "typingsPackageName": "react-dnd-test-backend",
            "sourceRepoURL": "https://github.com/react-dnd/react-dnd",
            "asOfVersion": "3.0.2"
        },
        {
            "libraryName": "react-dnd-touch-backend",
            "typingsPackageName": "react-dnd-touch-backend",
            "sourceRepoURL": "https://github.com/react-dnd/react-dnd",
            "asOfVersion": "0.5.0"
        },
        {
            "libraryName": "react-dotdotdot",
            "typingsPackageName": "react-dotdotdot",
            "sourceRepoURL": "https://github.com/CezaryDanielNowak/React-dotdotdot",
            "asOfVersion": "1.2.4"
        },
        {
            "libraryName": "react-dropzone",
            "typingsPackageName": "react-dropzone",
            "sourceRepoURL": "https://github.com/react-dropzone/react-dropzone",
            "asOfVersion": "5.1.0"
        },
        {
            "libraryName": "react-flip-move",
            "typingsPackageName": "react-flip-move",
            "sourceRepoURL": "https://github.com/joshwcomeau/react-flip-move",
            "asOfVersion": "2.9.12"
        },
        {
            "libraryName": "react-ga",
            "typingsPackageName": "react-ga",
            "sourceRepoURL": "https://github.com/react-ga/react-ga",
            "asOfVersion": "2.3.0"
        },
        {
            "libraryName": "react-helmet-async",
            "typingsPackageName": "react-helmet-async",
            "sourceRepoURL": "https://github.com/staylor/react-helmet-async",
            "asOfVersion": "1.0.2"
        },
        {
            "libraryName": "react-i18next",
            "typingsPackageName": "react-i18next",
            "sourceRepoURL": "https://github.com/i18next/react-i18next",
            "asOfVersion": "8.1.0"
        },
        {
            "libraryName": "React Icons",
            "typingsPackageName": "react-icons",
            "sourceRepoURL": "https://www.npmjs.com/package/react-icons",
            "asOfVersion": "3.0.0"
        },
        {
            "libraryName": "react-inlinesvg",
            "typingsPackageName": "react-inlinesvg",
            "sourceRepoURL": "https://github.com/gilbarbara/react-inlinesvg#readme",
            "asOfVersion": "1.0.0"
        },
        {
            "libraryName": "react-intl",
            "typingsPackageName": "react-intl",
            "sourceRepoURL": "https://github.com/formatjs/react-intl",
            "asOfVersion": "3.0.0"
        },
        {
            "libraryName": "react-joyride",
            "typingsPackageName": "react-joyride",
            "sourceRepoURL": "https://github.com/gilbarbara/react-joyride",
            "asOfVersion": "2.0.3"
        },
        {
            "libraryName": "react-jss",
            "typingsPackageName": "react-jss",
            "sourceRepoURL": "https://github.com/cssinjs/react-jss#readme",
            "asOfVersion": "10.0.0"
        },
        {
            "libraryName": "react-monaco-editor",
            "typingsPackageName": "react-monaco-editor",
            "sourceRepoURL": "https://github.com/superRaytin/react-monaco-editor",
            "asOfVersion": "0.16.0"
        },
        {
            "libraryName": "react-native-collapsible",
            "typingsPackageName": "react-native-collapsible",
            "sourceRepoURL": "https://github.com/oblador/react-native-collapsible",
            "asOfVersion": "0.11.0"
        },
        {
            "libraryName": "react-native-elements",
            "typingsPackageName": "react-native-elements",
            "sourceRepoURL": "https://github.com/react-native-training/react-native-elements",
            "asOfVersion": "0.18.0"
        },
        {
            "libraryName": "react-native-fabric",
            "typingsPackageName": "react-native-fabric",
            "sourceRepoURL": "https://github.com/corymsmith/react-native-fabric",
            "asOfVersion": "0.5.2"
        },
        {
            "libraryName": "react-native-goby",
            "typingsPackageName": "react-native-goby",
            "sourceRepoURL": "https://gitlab.com/MessageDream/react-native-goby",
            "asOfVersion": "0.0.5"
        },
        {
            "libraryName": "react-native-google-analytics-bridge",
            "typingsPackageName": "react-native-google-analytics-bridge",
            "sourceRepoURL": "https://github.com/idehub/react-native-google-analytics-bridge",
            "asOfVersion": "5.3.3"
        },
        {
            "libraryName": "react-native-linear-gradient",
            "typingsPackageName": "react-native-linear-gradient",
            "sourceRepoURL": "https://github.com/react-native-community/react-native-linear-gradient",
            "asOfVersion": "2.4.0"
        },
        {
            "libraryName": "@mauron85/react-native-background-geolocation",
            "typingsPackageName": "react-native-mauron85-background-geolocation",
            "sourceRepoURL": "https://github.com/mauron85/react-native-background-geolocation#readme",
            "asOfVersion": "0.5.3"
        },
        {
            "libraryName": "react-native-modal",
            "typingsPackageName": "react-native-modal",
            "sourceRepoURL": "https://github.com/react-native-community/react-native-modal",
            "asOfVersion": "4.1.1"
        },
        {
            "libraryName": "react-native-navigation",
            "typingsPackageName": "react-native-navigation",
            "sourceRepoURL": "https://github.com/wix/react-native-navigation",
            "asOfVersion": "2.0.0"
        },
        {
            "libraryName": "react-native-safe-area",
            "typingsPackageName": "react-native-safe-area",
            "sourceRepoURL": "https://github.com/miyabi/react-native-safe-area#readme",
            "asOfVersion": "0.5.1"
        },
        {
            "libraryName": "react-native-permissions",
            "typingsPackageName": "react-native-permissions",
            "sourceRepoURL": "https://github.com/yonahforst/react-native-permissions",
            "asOfVersion": "2.0.0"
        },
        {
            "libraryName": "react-navigation-material-bottom-tabs",
            "typingsPackageName": "react-navigation-material-bottom-tabs",
            "sourceRepoURL": "https://github.com/react-navigation/material-bottom-tabs",
            "asOfVersion": "2.0.0"
        },
        {
            "libraryName": "react-owl-carousel",
            "typingsPackageName": "react-owl-carousel",
            "sourceRepoURL": "https://github.com/seal789ie/react-owl-carousel",
            "asOfVersion": "2.3.0"
        },
        {
            "libraryName": "react-rnd",
            "typingsPackageName": "react-rnd",
            "sourceRepoURL": "https://github.com/bokuweb/react-rnd",
            "asOfVersion": "8.0.0"
        },
        {
            "libraryName": "react-sortable-hoc",
            "typingsPackageName": "react-sortable-hoc",
            "sourceRepoURL": "https://github.com/clauderic/react-sortable-hoc",
            "asOfVersion": "0.7.1"
        },
        {
            "libraryName": "react-sortable-pane",
            "typingsPackageName": "react-sortable-pane",
            "sourceRepoURL": "https://github.com/bokuweb/react-sortable-pane",
            "asOfVersion": "1.0.0"
        },
        {
            "libraryName": "react-split-pane",
            "typingsPackageName": "react-split-pane",
            "sourceRepoURL": "https://github.com/tomkp/react-split-pane",
            "asOfVersion": "0.1.67"
        },
        {
            "libraryName": "react-sticky-box",
            "typingsPackageName": "react-sticky-box",
            "sourceRepoURL": "https://github.com/codecks-io/react-sticky-box",
            "asOfVersion": "0.8.0"
        },
        {
            "libraryName": "react-svg",
            "typingsPackageName": "react-svg",
            "sourceRepoURL": "https://github.com/tanem/react-svg",
            "asOfVersion": "5.0.0"
        },
        {
            "libraryName": "react-toastify",
            "typingsPackageName": "react-toastify",
            "sourceRepoURL": "https://github.com/fkhadra/react-toastify#readme",
            "asOfVersion": "4.1.0"
        },
        {
            "libraryName": "react-tether",
            "typingsPackageName": "react-tether",
            "sourceRepoURL": "https://github.com/danreeves/react-tether",
            "asOfVersion": "1.0.0"
        },
        {
            "libraryName": "react-webcam",
            "typingsPackageName": "react-webcam",
            "sourceRepoURL": "https://github.com/mozmorris/react-webcam",
            "asOfVersion": "3.0.0"
        },
        {
            "libraryName": "read-chunk",
            "typingsPackageName": "read-chunk",
            "sourceRepoURL": "https://github.com/sindresorhus/read-chunk",
            "asOfVersion": "3.1.0"
        },
        {
            "libraryName": "read-pkg",
            "typingsPackageName": "read-pkg",
            "sourceRepoURL": "https://github.com/sindresorhus/read-pkg",
            "asOfVersion": "5.1.0"
        },
        {
            "libraryName": "read-pkg-up",
            "typingsPackageName": "read-pkg-up",
            "sourceRepoURL": "https://github.com/sindresorhus/read-pkg-up",
            "asOfVersion": "6.0.0"
        },
        {
            "libraryName": "readdir-enhanced",
            "typingsPackageName": "readdir-enhanced",
            "sourceRepoURL": "https://github.com/bigstickcarpet/readdir-enhanced",
            "asOfVersion": "3.0.0"
        },
        {
            "libraryName": "realm",
            "typingsPackageName": "realm",
            "sourceRepoURL": "https://github.com/realm/realm-js",
            "asOfVersion": "1.13.0"
        },
        {
            "libraryName": "redent",
            "typingsPackageName": "redent",
            "sourceRepoURL": "https://github.com/sindresorhus/redent",
            "asOfVersion": "3.0.0"
        },
        {
            "libraryName": "redom",
            "typingsPackageName": "redom",
            "sourceRepoURL": "https://github.com/redom/redom/",
            "asOfVersion": "3.23.0"
        },
        {
            "libraryName": "reduce-reducers",
            "typingsPackageName": "reduce-reducers",
            "sourceRepoURL": "https://github.com/redux-utilities/reduce-reducers",
            "asOfVersion": "1.0.0"
        },
        {
            "libraryName": "Redux",
            "typingsPackageName": "redux",
            "sourceRepoURL": "https://github.com/reactjs/redux",
            "asOfVersion": "3.6.0"
        },
        {
            "libraryName": "redux-batched-actions",
            "typingsPackageName": "redux-batched-actions",
            "sourceRepoURL": "https://github.com/tshelburne/redux-batched-actions",
            "asOfVersion": "0.1.5"
        },
        {
            "libraryName": "redux-bootstrap",
            "typingsPackageName": "redux-bootstrap",
            "sourceRepoURL": "https://github.com/remojansen/redux-bootstrap",
            "asOfVersion": "1.1.0"
        },
        {
            "libraryName": "redux-devtools-extension",
            "typingsPackageName": "redux-devtools-extension",
            "sourceRepoURL": "https://github.com/zalmoxisus/redux-devtools-extension",
            "asOfVersion": "2.13.2"
        },
        {
            "libraryName": "redux-little-router",
            "typingsPackageName": "redux-little-router",
            "sourceRepoURL": "https://github.com/FormidableLabs/redux-little-router",
            "asOfVersion": "15.1.0"
        },
        {
            "libraryName": "redux-persist",
            "typingsPackageName": "redux-persist",
            "sourceRepoURL": "https://github.com/rt2zz/redux-persist",
            "asOfVersion": "4.3.1"
        },
        {
            "libraryName": "redux-persist-transform-compress",
            "typingsPackageName": "redux-persist-transform-compress",
            "sourceRepoURL": "https://github.com/rt2zz/redux-persist-transform-compress",
            "asOfVersion": "4.2.0"
        },
        {
            "libraryName": "redux-promise-middleware",
            "typingsPackageName": "redux-promise-middleware",
            "sourceRepoURL": "https://github.com/pburtchaell/redux-promise-middleware",
            "asOfVersion": "6.0.0"
        },
        {
            "libraryName": "redux-saga",
            "typingsPackageName": "redux-saga",
            "sourceRepoURL": "https://github.com/redux-saga/redux-saga",
            "asOfVersion": "0.10.5"
        },
        {
            "libraryName": "Redux Thunk",
            "typingsPackageName": "redux-thunk",
            "sourceRepoURL": "https://github.com/gaearon/redux-thunk",
            "asOfVersion": "2.1.0"
        },
        {
            "libraryName": "reflect-metadata",
            "typingsPackageName": "reflect-metadata",
            "sourceRepoURL": "https://github.com/rbuckton/ReflectDecorators",
            "asOfVersion": "0.1.0"
        },
        {
            "libraryName": "replace-string",
            "typingsPackageName": "replace-string",
            "sourceRepoURL": "https://github.com/sindresorhus/replace-string",
            "asOfVersion": "3.0.0"
        },
        {
            "libraryName": "import-cwd",
            "typingsPackageName": "req-cwd",
            "sourceRepoURL": "https://github.com/sindresorhus/import-cwd",
            "asOfVersion": "3.0.0"
        },
        {
            "libraryName": "reselect",
            "typingsPackageName": "reselect",
            "sourceRepoURL": "https://github.com/rackt/reselect",
            "asOfVersion": "2.2.0"
        },
        {
            "libraryName": "resolve-cwd",
            "typingsPackageName": "resolve-cwd",
            "sourceRepoURL": "https://github.com/sindresorhus/resolve-cwd",
            "asOfVersion": "3.0.0"
        },
        {
            "libraryName": "resolve-from",
            "typingsPackageName": "resolve-from",
            "sourceRepoURL": "https://github.com/sindresorhus/resolve-from",
            "asOfVersion": "5.0.0"
        },
        {
            "libraryName": "resolve-global",
            "typingsPackageName": "resolve-global",
            "sourceRepoURL": "https://github.com/sindresorhus/resolve-global",
            "asOfVersion": "1.0.0"
        },
        {
            "libraryName": "resolve-pkg",
            "typingsPackageName": "resolve-pkg",
            "sourceRepoURL": "https://github.com/sindresorhus/resolve-pkg",
            "asOfVersion": "2.0.0"
        },
        {
            "libraryName": "rest-io",
            "typingsPackageName": "rest-io",
            "sourceRepoURL": "https://github.com/EnoF/rest-io",
            "asOfVersion": "4.1.0"
        },
        {
            "libraryName": "restore-cursor",
            "typingsPackageName": "restore-cursor",
            "sourceRepoURL": "https://github.com/sindresorhus/restore-cursor",
            "asOfVersion": "3.1.0"
        },
        {
            "libraryName": "rev-hash",
            "typingsPackageName": "rev-hash",
            "sourceRepoURL": "https://github.com/sindresorhus/rev-hash",
            "asOfVersion": "3.0.0"
        },
        {
            "libraryName": "rfc4648",
            "typingsPackageName": "rfc4648",
            "sourceRepoURL": "https://github.com/swansontec/rfc4648",
            "asOfVersion": "1.3.0"
        },
        {
            "libraryName": "rgb-hex",
            "typingsPackageName": "rgb-hex",
            "sourceRepoURL": "https://github.com/sindresorhus/rgb-hex",
            "asOfVersion": "3.0.0"
        },
        {
            "libraryName": "riot",
            "typingsPackageName": "riot",
            "sourceRepoURL": "https://github.com/riot/riot",
            "asOfVersion": "4.1.0"
        },
        {
            "libraryName": "rollup",
            "typingsPackageName": "rollup",
            "sourceRepoURL": "https://github.com/rollup/rollup",
            "asOfVersion": "0.54.0"
        },
        {
            "libraryName": "rollup-plugin-commonjs",
            "typingsPackageName": "rollup-plugin-commonjs",
            "sourceRepoURL": "https://github.com/rollup/rollup-plugin-commonjs",
            "asOfVersion": "9.3.1"
        },
        {
            "libraryName": "rollup-plugin-delete",
            "typingsPackageName": "rollup-plugin-delete",
            "sourceRepoURL": "https://github.com/vladshcherbin/rollup-plugin-delete",
            "asOfVersion": "1.0.0"
        },
        {
            "libraryName": "rollup-plugin-node-resolve",
            "typingsPackageName": "rollup-plugin-node-resolve",
            "sourceRepoURL": "https://github.com/rollup/rollup-plugin-node-resolve",
            "asOfVersion": "4.1.0"
        },
        {
            "libraryName": "rot-js",
            "typingsPackageName": "rot-js",
            "sourceRepoURL": "https://github.com/ondras/rot.js",
            "asOfVersion": "2.0.1"
        },
        {
            "libraryName": "round-to",
            "typingsPackageName": "round-to",
            "sourceRepoURL": "https://github.com/sindresorhus/round-to",
            "asOfVersion": "4.0.0"
        },
        {
            "libraryName": "route-recognizer",
            "typingsPackageName": "route-recognizer",
            "sourceRepoURL": "https://github.com/tildeio/route-recognizer",
            "asOfVersion": "0.3.0"
        },
        {
            "libraryName": "router5",
            "typingsPackageName": "router5",
            "sourceRepoURL": "https://github.com/router5/router5",
            "asOfVersion": "5.0.0"
        },
        {
            "libraryName": "rrule",
            "typingsPackageName": "rrule",
            "sourceRepoURL": "https://github.com/jakubroztocil/rrule",
            "asOfVersion": "2.2.9"
        },
        {
            "libraryName": "rvo2",
            "typingsPackageName": "rvo2",
            "sourceRepoURL": "https://github.com/TNOCS/rvo2",
            "asOfVersion": "1.1.0"
        },
        {
            "libraryName": "rword",
            "typingsPackageName": "rword",
            "sourceRepoURL": "https://github.com/Xyfir/rword#readme",
            "asOfVersion": "3.0.0"
        },
        {
            "libraryName": "samchon",
            "typingsPackageName": "samchon",
            "sourceRepoURL": "https://github.com/samchon/framework",
            "asOfVersion": "2.0.22"
        },
        {
            "libraryName": "samchon-framework",
            "typingsPackageName": "samchon-framework",
            "sourceRepoURL": "https://github.com/samchon/framework",
            "asOfVersion": "2.0.21"
        },
        {
            "libraryName": "samchon-library",
            "typingsPackageName": "samchon-library",
            "sourceRepoURL": "https://github.com/samchon/framework",
            "asOfVersion": "0.1.0"
        },
        {
            "libraryName": "sanitize-filename",
            "typingsPackageName": "sanitize-filename",
            "sourceRepoURL": "https://github.com/parshap/node-sanitize-filename",
            "asOfVersion": "1.6.3"
        },
        {
            "libraryName": "sauronjs",
            "typingsPackageName": "sauronjs",
            "sourceRepoURL": "https://github.com/Fullscript/sauronjs",
            "asOfVersion": "0.1.3"
        },
        {
            "libraryName": "node-scanf",
            "typingsPackageName": "scanf",
            "sourceRepoURL": "https://github.com/Lellansin/node-scanf",
            "asOfVersion": "0.7.3"
        },
        {
            "libraryName": "schema-utils",
            "typingsPackageName": "schema-utils",
            "sourceRepoURL": "https://github.com/webpack-contrib/schema-utils",
            "asOfVersion": "2.4.0"
        },
        {
            "libraryName": "screenfull",
            "typingsPackageName": "screenfull",
            "sourceRepoURL": "https://github.com/sindresorhus/screenfull.js",
            "asOfVersion": "4.1.0"
        },
        {
            "libraryName": "sdbm",
            "typingsPackageName": "sdbm",
            "sourceRepoURL": "https://github.com/sindresorhus/sdbm",
            "asOfVersion": "1.1.0"
        },
        {
            "libraryName": "semver-diff",
            "typingsPackageName": "semver-diff",
            "sourceRepoURL": "https://github.com/sindresorhus/semver-diff",
            "asOfVersion": "3.0.0"
        },
        {
            "libraryName": "semver-regex",
            "typingsPackageName": "semver-regex",
            "sourceRepoURL": "https://github.com/sindresorhus/semver-regex",
            "asOfVersion": "3.1.0"
        },
        {
            "libraryName": "semver-truncate",
            "typingsPackageName": "semver-truncate",
            "sourceRepoURL": "https://github.com/sindresorhus/semver-truncate",
            "asOfVersion": "2.0.0"
        },
        {
            "libraryName": "sendgrid",
            "typingsPackageName": "sendgrid",
            "sourceRepoURL": "https://github.com/sendgrid/sendgrid-nodejs",
            "asOfVersion": "4.3.0"
        },
        {
            "libraryName": "sentence-case",
            "typingsPackageName": "sentence-case",
            "sourceRepoURL": "https://github.com/blakeembrey/sentence-case",
            "asOfVersion": "1.1.3"
        },
        {
            "libraryName": "serialize-error",
            "typingsPackageName": "serialize-error",
            "sourceRepoURL": "https://github.com/sindresorhus/serialize-error",
            "asOfVersion": "4.0.0"
        },
        {
            "libraryName": "sharp-timer",
            "typingsPackageName": "sharp-timer",
            "sourceRepoURL": "https://github.com/afractal/SharpTimer",
            "asOfVersion": "0.1.3"
        },
        {
            "libraryName": "shebang-regex",
            "typingsPackageName": "shebang-regex",
            "sourceRepoURL": "https://github.com/sindresorhus/shebang-regex",
            "asOfVersion": "3.0.0"
        },
        {
            "libraryName": "Shopify Prime",
            "typingsPackageName": "shopify-prime",
            "sourceRepoURL": "https://github.com/nozzlegear/shopify-prime",
            "asOfVersion": "2.0.0"
        },
        {
            "libraryName": "should.js",
            "typingsPackageName": "should",
            "sourceRepoURL": "https://github.com/shouldjs/should.js",
            "asOfVersion": "13.0.0"
        },
        {
            "libraryName": "SimpleSignal",
            "typingsPackageName": "simplesignal",
            "sourceRepoURL": "https://github.com/zeh/simplesignal",
            "asOfVersion": "1.0.0"
        },
        {
            "libraryName": "@sindresorhus/class-names",
            "typingsPackageName": "sindresorhus__class-names",
            "sourceRepoURL": "https://github.com/sindresorhus/class-names",
            "asOfVersion": "1.1.0"
        },
        {
            "libraryName": "@sindresorhus/df",
            "typingsPackageName": "sindresorhus__df",
            "sourceRepoURL": "https://github.com/sindresorhus/df",
            "asOfVersion": "3.0.0"
        },
        {
            "libraryName": "djb2a",
            "typingsPackageName": "sindresorhus__djb2a",
            "sourceRepoURL": "https://github.com/sindresorhus/djb2a",
            "asOfVersion": "1.1.0"
        },
        {
            "libraryName": "@sindresorhus/fnv1a",
            "typingsPackageName": "sindresorhus__fnv1a",
            "sourceRepoURL": "https://github.com/sindresorhus/fnv1a",
            "asOfVersion": "1.1.0"
        },
        {
            "libraryName": "@sindresorhus/slugify",
            "typingsPackageName": "sindresorhus__slugify",
            "sourceRepoURL": "https://github.com/sindresorhus/slugify",
            "asOfVersion": "0.9.1"
        },
        {
            "libraryName": "@sindresorhus/string-hash",
            "typingsPackageName": "sindresorhus__string-hash",
            "sourceRepoURL": "https://github.com/sindresorhus/string-hash",
            "asOfVersion": "1.1.0"
        },
        {
            "libraryName": "@sindresorhus/to-milliseconds",
            "typingsPackageName": "sindresorhus__to-milliseconds",
            "sourceRepoURL": "https://github.com/sindresorhus/to-milliseconds",
            "asOfVersion": "1.1.0"
        },
        {
            "libraryName": "sip.js",
            "typingsPackageName": "sip.js",
            "sourceRepoURL": "https://github.com/onsip/SIP.js",
            "asOfVersion": "0.12.0"
        },
        {
            "libraryName": "skin-tone",
            "typingsPackageName": "skin-tone",
            "sourceRepoURL": "https://github.com/sindresorhus/skin-tone",
            "asOfVersion": "2.0.0"
        },
        {
            "libraryName": "slash",
            "typingsPackageName": "slash",
            "sourceRepoURL": "https://github.com/sindresorhus/slash",
            "asOfVersion": "3.0.0"
        },
        {
            "libraryName": "smooth-scrollbar",
            "typingsPackageName": "smooth-scrollbar",
            "sourceRepoURL": "https://github.com/idiotWu/smooth-scrollbar",
            "asOfVersion": "8.2.5"
        },
        {
            "libraryName": "Smoothie Charts",
            "typingsPackageName": "smoothie",
            "sourceRepoURL": "https://github.com/joewalnes/smoothie",
            "asOfVersion": "1.29.1"
        },
        {
            "libraryName": "snake-case",
            "typingsPackageName": "snake-case",
            "sourceRepoURL": "https://github.com/blakeembrey/snake-case",
            "asOfVersion": "1.1.2"
        },
        {
            "libraryName": "snoowrap",
            "typingsPackageName": "snoowrap",
            "sourceRepoURL": "https://github.com/not-an-aardvark/snoowrap",
            "asOfVersion": "1.19.0"
        },
        {
            "libraryName": "snowboy",
            "typingsPackageName": "snowboy",
            "sourceRepoURL": "https://github.com/Kitt-AI/snowboy",
            "asOfVersion": "1.3.1"
        },
        {
            "libraryName": "soap",
            "typingsPackageName": "soap",
            "sourceRepoURL": "https://www.npmjs.com/package/soap",
            "asOfVersion": "0.21.0"
        },
        {
            "libraryName": "solidity-parser-antlr",
            "typingsPackageName": "solidity-parser-antlr",
            "sourceRepoURL": "https://github.com/federicobond/solidity-parser-antlr",
            "asOfVersion": "0.4.2"
        },
        {
            "libraryName": "source-map",
            "typingsPackageName": "source-map",
            "sourceRepoURL": "https://github.com/mozilla/source-map",
            "asOfVersion": "0.5.7"
        },
        {
            "libraryName": "sparkly",
            "typingsPackageName": "sparkly",
            "sourceRepoURL": "https://github.com/sindresorhus/sparkly",
            "asOfVersion": "5.0.0"
        },
        {
            "libraryName": "Spectacle",
            "typingsPackageName": "spectacle",
            "sourceRepoURL": "http://github.com/FormidableLabs/spectacle/",
            "asOfVersion": "5.2.3"
        },
        {
            "libraryName": "Spin.js",
            "typingsPackageName": "spin.js",
            "sourceRepoURL": "http://fgnass.github.com/spin.js/",
            "asOfVersion": "3.0.0"
        },
        {
            "libraryName": "spotify-web-api-js",
            "typingsPackageName": "spotify-web-api-js",
            "sourceRepoURL": "https://github.com/JMPerez/spotify-web-api-js",
            "asOfVersion": "0.21.0"
        },
        {
            "libraryName": "srcset",
            "typingsPackageName": "srcset",
            "sourceRepoURL": "https://github.com/sindresorhus/srcset",
            "asOfVersion": "2.0.0"
        },
        {
            "libraryName": "ServiceStack Utils",
            "typingsPackageName": "ss-utils",
            "sourceRepoURL": "https://servicestack.net/",
            "asOfVersion": "0.1.5"
        },
        {
            "libraryName": "stellar-base",
            "typingsPackageName": "stellar-base",
            "sourceRepoURL": "https://github.com/stellar/js-stellar-base",
            "asOfVersion": "0.13.2"
        },
        {
            "libraryName": "stacktrace-js",
            "typingsPackageName": "stacktrace-js",
            "sourceRepoURL": "https://github.com/stacktracejs/stacktrace.js",
            "asOfVersion": "2.0.1"
        },
        {
            "libraryName": "stellar-sdk",
            "typingsPackageName": "stellar-sdk",
            "sourceRepoURL": "https://github.com/stellar/js-stellar-sdk",
            "asOfVersion": "0.15.1"
        },
        {
            "libraryName": "@storybook/addon-a11y",
            "typingsPackageName": "storybook__addon-a11y",
            "sourceRepoURL": "https://github.com/storybooks/storybook",
            "asOfVersion": "5.1.1"
        },
        {
            "libraryName": "@storybook/addon-actions",
            "typingsPackageName": "storybook__addon-actions",
            "sourceRepoURL": "https://github.com/storybooks/storybook",
            "asOfVersion": "5.2.0"
        },
        {
            "libraryName": "@storybook/addon-backgrounds",
            "typingsPackageName": "storybook__addon-backgrounds",
            "sourceRepoURL": "https://github.com/storybooks/storybook",
            "asOfVersion": "5.2.0"
        },
        {
            "libraryName": "@storybook/addon-centered",
            "typingsPackageName": "storybook__addon-centered",
            "sourceRepoURL": "https://github.com/storybooks/storybook",
            "asOfVersion": "5.2.0"
        },
        {
            "libraryName": "@storybook/addon-jest",
            "typingsPackageName": "storybook__addon-jest",
            "sourceRepoURL": "https://github.com/storybooks/storybook",
            "asOfVersion": "5.2.0"
        },
        {
            "libraryName": "@storybook/addon-knobs",
            "typingsPackageName": "storybook__addon-knobs",
            "sourceRepoURL": "https://github.com/storybooks/storybook",
            "asOfVersion": "5.2.0"
        },
        {
            "libraryName": "@storybook/addon-links",
            "typingsPackageName": "storybook__addon-links",
            "sourceRepoURL": "https://github.com/storybooks/storybook",
            "asOfVersion": "5.2.0"
        },
        {
            "libraryName": "@storybook/addon-notes",
            "typingsPackageName": "storybook__addon-notes",
            "sourceRepoURL": "https://github.com/storybooks/storybook",
            "asOfVersion": "5.0.0"
        },
        {
            "libraryName": "@storybook/addon-options",
            "typingsPackageName": "storybook__addon-options",
            "sourceRepoURL": "https://github.com/storybooks/storybook",
            "asOfVersion": "5.2.0"
        },
        {
            "libraryName": "@storybook/addon-viewport",
            "typingsPackageName": "storybook__addon-viewport",
            "sourceRepoURL": "https://github.com/storybooks/storybook",
            "asOfVersion": "5.2.0"
        },
        {
            "libraryName": "@storybook/addons",
            "typingsPackageName": "storybook__addons",
            "sourceRepoURL": "https://github.com/storybooks/storybook",
            "asOfVersion": "5.2.0"
        },
        {
            "libraryName": "@storybook/channels",
            "typingsPackageName": "storybook__channels",
            "sourceRepoURL": "https://github.com/storybooks/storybook",
            "asOfVersion": "5.2.0"
        },
        {
            "libraryName": "@storybook/html",
            "typingsPackageName": "storybook__html",
            "sourceRepoURL": "https://github.com/storybooks/storybook",
            "asOfVersion": "5.2.0"
        },
        {
            "libraryName": "@storybook/preact",
            "typingsPackageName": "storybook__preact",
            "sourceRepoURL": "https://github.com/storybooks/storybook",
            "asOfVersion": "5.2.1"
        },
        {
            "libraryName": "@storybook/react-native",
            "typingsPackageName": "storybook__react-native",
            "sourceRepoURL": "https://github.com/storybooks/storybook",
            "asOfVersion": "5.2.0"
        },
        {
            "libraryName": "@storybook/vue",
            "typingsPackageName": "storybook__vue",
            "sourceRepoURL": "https://github.com/storybooks/storybook",
            "asOfVersion": "5.2.0"
        },
        {
            "libraryName": "stream-mock",
            "typingsPackageName": "stream-mock",
            "sourceRepoURL": "https://github.com/b4nst/stream-mock",
            "asOfVersion": "2.0.1"
        },
        {
            "libraryName": "string-argv",
            "typingsPackageName": "string-argv",
            "sourceRepoURL": "https://github.com/mccormicka/string-argv",
            "asOfVersion": "0.3.0"
        },
        {
            "libraryName": "string-length",
            "typingsPackageName": "string-length",
            "sourceRepoURL": "https://github.com/sindresorhus/string-length",
            "asOfVersion": "3.0.0"
        },
        {
            "libraryName": "string-width",
            "typingsPackageName": "string-width",
            "sourceRepoURL": "https://github.com/sindresorhus/string-width",
            "asOfVersion": "4.0.0"
        },
        {
            "libraryName": "stringify-attributes",
            "typingsPackageName": "stringify-attributes",
            "sourceRepoURL": "https://github.com/sindresorhus/stringify-attributes",
            "asOfVersion": "2.0.0"
        },
        {
            "libraryName": "strip-ansi",
            "typingsPackageName": "strip-ansi",
            "sourceRepoURL": "https://github.com/chalk/strip-ansi",
            "asOfVersion": "5.2.0"
        },
        {
            "libraryName": "strip-bom",
            "typingsPackageName": "strip-bom",
            "sourceRepoURL": "https://github.com/sindresorhus/strip-bom",
            "asOfVersion": "4.0.0"
        },
        {
            "libraryName": "strip-indent",
            "typingsPackageName": "strip-indent",
            "sourceRepoURL": "https://github.com/sindresorhus/strip-indent",
            "asOfVersion": "3.0.0"
        },
        {
            "libraryName": "strip-json-comments",
            "typingsPackageName": "strip-json-comments",
            "sourceRepoURL": "https://github.com/sindresorhus/strip-json-comments",
            "asOfVersion": "3.0.0"
        },
        {
            "libraryName": "striptags",
            "typingsPackageName": "striptags",
            "sourceRepoURL": "https://github.com/ericnorris/striptags",
            "asOfVersion": "3.1.1"
        },
        {
            "libraryName": "subsume",
            "typingsPackageName": "subsume",
            "sourceRepoURL": "https://github.com/sindresorhus/subsume",
            "asOfVersion": "2.1.0"
        },
        {
            "libraryName": "sudo-block",
            "typingsPackageName": "sudo-block",
            "sourceRepoURL": "https://github.com/sindresorhus/sudo-block",
            "asOfVersion": "3.0.0"
        },
        {
            "libraryName": "Sugar",
            "typingsPackageName": "sugar",
            "sourceRepoURL": "https://github.com/andrewplummer/Sugar",
            "asOfVersion": "2.0.2"
        },
        {
            "libraryName": "superstruct",
            "typingsPackageName": "superstruct",
            "sourceRepoURL": "https://github.com/ianstormtaylor/superstruct#readme",
            "asOfVersion": "0.8.0"
        },
        {
            "libraryName": "survey-knockout",
            "typingsPackageName": "survey-knockout",
            "sourceRepoURL": "http://surveyjs.org/",
            "asOfVersion": "0.10.0"
        },
        {
            "libraryName": "svg-pan-zoom",
            "typingsPackageName": "svg-pan-zoom",
            "sourceRepoURL": "https://github.com/ariutta/svg-pan-zoom",
            "asOfVersion": "3.4.0"
        },
        {
            "libraryName": "svg.js",
            "typingsPackageName": "svg.js",
            "sourceRepoURL": "http://www.svgjs.com/",
            "asOfVersion": "2.3.1"
        },
        {
            "libraryName": "swagger-parser",
            "typingsPackageName": "swagger-parser",
            "sourceRepoURL": "https://apidevtools.org/swagger-parser/",
            "asOfVersion": "7.0.0"
        },
        {
            "libraryName": "swap-case",
            "typingsPackageName": "swap-case",
            "sourceRepoURL": "https://github.com/blakeembrey/swap-case",
            "asOfVersion": "1.1.2"
        },
        {
            "libraryName": "SweetAlert",
            "typingsPackageName": "sweetalert",
            "sourceRepoURL": "https://github.com/t4t5/sweetalert/",
            "asOfVersion": "2.0.4"
        },
        {
            "libraryName": "systeminformation",
            "typingsPackageName": "systeminformation",
            "sourceRepoURL": "https://github.com/sebhildebrandt/systeminformation",
            "asOfVersion": "3.54.0"
        },
        {
            "libraryName": "Tabris.js",
            "typingsPackageName": "tabris",
            "sourceRepoURL": "http://tabrisjs.com",
            "asOfVersion": "1.8.0"
        },
        {
            "libraryName": "tabris-plugin-firebase",
            "typingsPackageName": "tabris-plugin-firebase",
            "sourceRepoURL": "https://github.com/eclipsesource/tabris-plugin-firebase",
            "asOfVersion": "2.1.0"
        },
        {
            "libraryName": "tcomb",
            "typingsPackageName": "tcomb",
            "sourceRepoURL": "http://gcanti.github.io/tcomb/guide/index.html",
            "asOfVersion": "2.6.0"
        },
        {
            "libraryName": "temp-dir",
            "typingsPackageName": "temp-dir",
            "sourceRepoURL": "https://github.com/sindresorhus/temp-dir",
            "asOfVersion": "2.0.0"
        },
        {
            "libraryName": "temp-write",
            "typingsPackageName": "temp-write",
            "sourceRepoURL": "https://github.com/sindresorhus/temp-write",
            "asOfVersion": "4.0.0"
        },
        {
            "libraryName": "tempfile",
            "typingsPackageName": "tempfile",
            "sourceRepoURL": "https://github.com/sindresorhus/tempfile",
            "asOfVersion": "3.0.0"
        },
        {
            "libraryName": "tempy",
            "typingsPackageName": "tempy",
            "sourceRepoURL": "https://github.com/sindresorhus/tempy",
            "asOfVersion": "0.3.0"
        },
        {
            "libraryName": "term-size",
            "typingsPackageName": "term-size",
            "sourceRepoURL": "https://github.com/sindresorhus/term-size",
            "asOfVersion": "2.0.0"
        },
        {
            "libraryName": "terminal-image",
            "typingsPackageName": "terminal-image",
            "sourceRepoURL": "https://github.com/sindresorhus/terminal-image",
            "asOfVersion": "0.2.0"
        },
        {
            "libraryName": "terminal-link",
            "typingsPackageName": "terminal-link",
            "sourceRepoURL": "https://github.com/sindresorhus/terminal-link",
            "asOfVersion": "1.2.0"
        },
        {
            "libraryName": "terser",
            "typingsPackageName": "terser",
            "sourceRepoURL": "https://github.com/terser-js/terser",
            "asOfVersion": "3.12.0"
        },
        {
            "libraryName": "text-clipper",
            "typingsPackageName": "text-clipper",
            "sourceRepoURL": "https://github.com/arendjr/text-clipper",
            "asOfVersion": "1.3.0"
        },
        {
            "libraryName": "three",
            "typingsPackageName": "three",
            "sourceRepoURL": "https://github.com/mrdoob/three.js",
            "asOfVersion": "0.103.0"
        },
        {
            "libraryName": "tildify",
            "typingsPackageName": "tildify",
            "sourceRepoURL": "https://github.com/sindresorhus/tildify",
            "asOfVersion": "2.0.0"
        },
        {
            "libraryName": "time-span",
            "typingsPackageName": "time-span",
            "sourceRepoURL": "https://github.com/sindresorhus/time-span",
            "asOfVersion": "3.0.1"
        },
        {
            "libraryName": "timezonecomplete",
            "typingsPackageName": "timezonecomplete",
            "sourceRepoURL": "https://github.com/SpiritIT/timezonecomplete",
            "asOfVersion": "5.5.0"
        },
        {
            "libraryName": "title-case",
            "typingsPackageName": "title-case",
            "sourceRepoURL": "https://github.com/blakeembrey/title-case",
            "asOfVersion": "1.1.2"
        },
        {
            "libraryName": "to-semver",
            "typingsPackageName": "to-semver",
            "sourceRepoURL": "https://github.com/sindresorhus/to-semver",
            "asOfVersion": "2.0.0"
        },
        {
            "libraryName": "transliteration",
            "typingsPackageName": "transliteration",
            "sourceRepoURL": "https://github.com/dzcpy/transliteration",
            "asOfVersion": "1.6.6"
        },
        {
            "libraryName": "trash",
            "typingsPackageName": "trash",
            "sourceRepoURL": "https://github.com/sindresorhus/trash",
            "asOfVersion": "5.0.1"
        },
        {
            "libraryName": "trim-newlines",
            "typingsPackageName": "trim-newlines",
            "sourceRepoURL": "https://github.com/sindresorhus/trim-newlines",
            "asOfVersion": "3.0.0"
        },
        {
            "libraryName": "ts3-nodejs-library",
            "typingsPackageName": "ts3-nodejs-library",
            "sourceRepoURL": "https://github.com/Multivit4min/TS3-NodeJS-Library",
            "asOfVersion": "2.0.0"
        },
        {
            "libraryName": "TsMonad",
            "typingsPackageName": "tsmonad",
            "sourceRepoURL": "https://github.com/cbowdon/TsMonad",
            "asOfVersion": "0.5.0"
        },
        {
            "libraryName": "tstl",
            "typingsPackageName": "tstl",
            "sourceRepoURL": "https://github.com/samchon/tstl",
            "asOfVersion": "1.5.7"
        },
        {
            "libraryName": "typed.js",
            "typingsPackageName": "typed.js",
            "sourceRepoURL": "https://github.com/mattboldt/typed.js",
            "asOfVersion": "2.0.9"
        },
        {
            "libraryName": "TypeScript",
            "typingsPackageName": "typescript",
            "sourceRepoURL": "https://github.com/Microsoft/TypeScript",
            "asOfVersion": "2.0.0"
        },
        {
            "libraryName": "TypeScript",
            "typingsPackageName": "typescript-services",
            "sourceRepoURL": "https://github.com/Microsoft/TypeScript",
            "asOfVersion": "2.0.0"
        },
        {
            "libraryName": "ua-string",
            "typingsPackageName": "ua-string",
            "sourceRepoURL": "https://github.com/sindresorhus/ua-string",
            "asOfVersion": "3.0.0"
        },
        {
            "libraryName": "ui-box",
            "typingsPackageName": "ui-box",
            "sourceRepoURL": "https://github.com/segmentio/ui-box",
            "asOfVersion": "2.0.0"
        },
        {
            "libraryName": "uk.co.workingedge.phonegap.plugin.istablet",
            "typingsPackageName": "uk.co.workingedge.phonegap.plugin.istablet",
            "sourceRepoURL": "https://github.com/dpa99c/phonegap-istablet",
            "asOfVersion": "1.1.3"
        },
        {
            "libraryName": "uk.co.workingedge.phonegap.plugin.launchnavigator",
            "typingsPackageName": "uk.co.workingedge.phonegap.plugin.launchnavigator",
            "sourceRepoURL": "https://github.com/dpa99c/phonegap-launch-navigator",
            "asOfVersion": "4.0.0"
        },
        {
            "libraryName": "unique-random",
            "typingsPackageName": "unique-random",
            "sourceRepoURL": "https://github.com/sindresorhus/unique-random",
            "asOfVersion": "2.1.0"
        },
        {
            "libraryName": "unique-random-array",
            "typingsPackageName": "unique-random-array",
            "sourceRepoURL": "https://github.com/sindresorhus/unique-random-array",
            "asOfVersion": "2.0.0"
        },
        {
            "libraryName": "unique-string",
            "typingsPackageName": "unique-string",
            "sourceRepoURL": "https://github.com/sindresorhus/unique-string",
            "asOfVersion": "2.0.0"
        },
        {
            "libraryName": "unist-util-is",
            "typingsPackageName": "unist-util-is",
            "sourceRepoURL": "https://github.com/syntax-tree/unist-util-is",
            "asOfVersion": "4.0.0"
        },
        {
            "libraryName": "Universal Router",
            "typingsPackageName": "universal-router",
            "sourceRepoURL": "https://github.com/kriasoft/universal-router",
            "asOfVersion": "8.0.0"
        },
        {
            "libraryName": "untildify",
            "typingsPackageName": "untildify",
            "sourceRepoURL": "https://github.com/sindresorhus/untildify",
            "asOfVersion": "4.0.0"
        },
        {
            "libraryName": "unused-filename",
            "typingsPackageName": "unused-filename",
            "sourceRepoURL": "https://github.com/sindresorhus/unused-filename",
            "asOfVersion": "2.0.0"
        },
        {
            "libraryName": "upper-case",
            "typingsPackageName": "upper-case",
            "sourceRepoURL": "https://github.com/blakeembrey/upper-case",
            "asOfVersion": "1.1.3"
        },
        {
            "libraryName": "upper-case-first",
            "typingsPackageName": "upper-case-first",
            "sourceRepoURL": "https://github.com/blakeembrey/upper-case-first",
            "asOfVersion": "1.1.2"
        },
        {
            "libraryName": "url-regex",
            "typingsPackageName": "url-regex",
            "sourceRepoURL": "https://github.com/kevva/url-regex",
            "asOfVersion": "5.0.0"
        },
        {
            "libraryName": "urllib",
            "typingsPackageName": "urllib",
            "sourceRepoURL": "https://github.com/node-modules/urllib",
            "asOfVersion": "2.33.0"
        },
        {
            "libraryName": "UUID.js",
            "typingsPackageName": "uuidjs",
            "sourceRepoURL": "https://github.com/LiosK/UUID.js",
            "asOfVersion": "3.6.0"
        },
        {
            "libraryName": "uuidv4",
            "typingsPackageName": "uuidv4",
            "sourceRepoURL": "https://github.com/thenativeweb/uuidv4#readme",
            "asOfVersion": "5.0.0"
        },
        {
            "libraryName": "Validate.js",
            "typingsPackageName": "validate.js",
            "sourceRepoURL": "https://github.com/ansman/validate.js",
            "asOfVersion": "0.11.0"
        },
        {
            "libraryName": "vanilla-tilt",
            "typingsPackageName": "vanilla-tilt",
            "sourceRepoURL": "https://github.com/micku7zu/vanilla-tilt.js",
            "asOfVersion": "1.6.2"
        },
        {
            "libraryName": "vega",
            "typingsPackageName": "vega",
            "sourceRepoURL": "https://github.com/vega/vega",
            "asOfVersion": "3.2.0"
        },
        {
            "libraryName": "viewerjs",
            "typingsPackageName": "viewerjs",
            "sourceRepoURL": "https://fengyuanchen.github.io/viewerjs",
            "asOfVersion": "1.0.0"
        },
        {
            "libraryName": "vso-node-api",
            "typingsPackageName": "vso-node-api",
            "sourceRepoURL": "https://github.com/Microsoft/vso-node-api",
            "asOfVersion": "4.0.0"
        },
        {
            "libraryName": "vuejs",
            "typingsPackageName": "vue",
            "sourceRepoURL": "https://github.com/vuejs/vue",
            "asOfVersion": "2.0.0"
        },
        {
            "libraryName": "vue-i18n",
            "typingsPackageName": "vue-i18n",
            "sourceRepoURL": "https://github.com/kazupon/vue-i18n",
            "asOfVersion": "7.0.0"
        },
        {
            "libraryName": "vue-resource",
            "typingsPackageName": "vue-resource",
            "sourceRepoURL": "https://github.com/vuejs/vue-resource",
            "asOfVersion": "1.3.6"
        },
        {
            "libraryName": "vue-router",
            "typingsPackageName": "vue-router",
            "sourceRepoURL": "https://github.com/vuejs/vue-router",
            "asOfVersion": "2.0.0"
        },
        {
            "libraryName": "vue-scrollto",
            "typingsPackageName": "vue-scrollto",
            "sourceRepoURL": "https://github.com/rigor789/vue-scrollto",
            "asOfVersion": "2.17.1"
        },
        {
            "libraryName": "vuex-i18n",
            "typingsPackageName": "vuex-i18n",
            "sourceRepoURL": "https://github.com/dkfbasel/vuex-i18n",
            "asOfVersion": "1.13.0"
        },
        {
            "libraryName": "typescript",
            "typingsPackageName": "w3c-permissions",
            "sourceRepoURL": "https://www.w3.org/TR/permissions/",
            "asOfVersion": "2.0.0"
        },
        {
            "libraryName": "wait-for-localhost",
            "typingsPackageName": "wait-for-localhost",
            "sourceRepoURL": "https://github.com/sindresorhus/wait-for-localhost",
            "asOfVersion": "3.1.0"
        },
        {
            "libraryName": "wallpaper",
            "typingsPackageName": "wallpaper",
            "sourceRepoURL": "https://github.com/sindresorhus/wallpaper",
            "asOfVersion": "4.3.0"
        },
        {
            "libraryName": "watson-developer-cloud",
            "typingsPackageName": "watson-developer-cloud",
            "sourceRepoURL": "https://github.com/watson-developer-cloud/node-sdk",
            "asOfVersion": "3.0.1"
        },
        {
            "libraryName": "web3",
            "typingsPackageName": "web3",
            "sourceRepoURL": "https://github.com/ethereum/web3.js",
            "asOfVersion": "1.2.2"
        },
        {
            "libraryName": "typescript",
            "typingsPackageName": "webassembly-js-api",
            "sourceRepoURL": "https://github.com/winksaville/test-webassembly-js-ts",
            "asOfVersion": "2.0.0"
        },
        {
            "libraryName": "webcola",
            "typingsPackageName": "webcola",
            "sourceRepoURL": "https://github.com/tgdwyer/WebCola",
            "asOfVersion": "3.2.0"
        },
        {
            "libraryName": "WebdriverIO",
            "typingsPackageName": "webdriverio",
            "sourceRepoURL": "git@github.com:webdriverio/webdriverio.git",
            "asOfVersion": "5.0.0"
        },
        {
            "libraryName": "webgme",
            "typingsPackageName": "webgme",
            "sourceRepoURL": "https://webgme.org",
            "asOfVersion": "2.11.0"
        },
        {
            "libraryName": "Webix UI",
            "typingsPackageName": "webix",
            "sourceRepoURL": "http://webix.com",
            "asOfVersion": "5.1.1"
        },
        {
            "libraryName": "webpack-chain",
            "typingsPackageName": "webpack-chain",
            "sourceRepoURL": "https://github.com/neutrinojs/webpack-chain",
            "asOfVersion": "5.2.0"
        },
        {
            "libraryName": "typescript",
            "typingsPackageName": "whatwg-streams",
            "sourceRepoURL": "https://streams.spec.whatwg.org",
            "asOfVersion": "3.2.1"
        },
        {
            "libraryName": "wikidata-sdk",
            "typingsPackageName": "wikidata-sdk",
            "sourceRepoURL": "https://github.com/maxlath/wikidata-sdk",
            "asOfVersion": "6.1.0"
        },
        {
            "libraryName": "which-pm",
            "typingsPackageName": "which-pm",
            "sourceRepoURL": "https://github.com/zkochan/which-pm#readme",
            "asOfVersion": "1.1.0"
        },
        {
            "libraryName": "winston",
            "typingsPackageName": "winston",
            "sourceRepoURL": "https://github.com/winstonjs/winston.git",
            "asOfVersion": "2.4.4"
        },
        {
            "libraryName": "wolfy87-eventemitter",
            "typingsPackageName": "wolfy87-eventemitter",
            "sourceRepoURL": "https://github.com/Wolfy87/EventEmitter",
            "asOfVersion": "5.2.0"
        },
        {
            "libraryName": "wonder-commonlib",
            "typingsPackageName": "wonder-commonlib",
            "sourceRepoURL": "https://github.com/yyc-git/Wonder-CommonLib",
            "asOfVersion": "0.1.12"
        },
        {
            "libraryName": "wonder-frp",
            "typingsPackageName": "wonder-frp",
            "sourceRepoURL": "https://github.com/yyc-git/Wonder-FRP",
            "asOfVersion": "0.1.25"
        },
        {
            "libraryName": "word-list",
            "typingsPackageName": "word-list-json",
            "sourceRepoURL": "https://github.com/sindresorhus/word-list",
            "asOfVersion": "3.0.0"
        },
        {
            "libraryName": "word-wrap",
            "typingsPackageName": "word-wrap",
            "sourceRepoURL": "https://github.com/jonschlinkert/word-wrap",
            "asOfVersion": "1.2.1"
        },
        {
            "libraryName": "wouter",
            "typingsPackageName": "wouter",
            "sourceRepoURL": "https://github.com/molefrog/wouter#readme",
            "asOfVersion": "2.2.0"
        },
        {
            "libraryName": "write-json-file",
            "typingsPackageName": "write-json-file",
            "sourceRepoURL": "https://github.com/sindresorhus/write-json-file",
            "asOfVersion": "3.2.0"
        },
        {
            "libraryName": "write-pkg",
            "typingsPackageName": "write-pkg",
            "sourceRepoURL": "https://github.com/sindresorhus/write-pkg",
            "asOfVersion": "4.0.0"
        },
        {
            "libraryName": "x2js",
            "typingsPackageName": "x2js",
            "sourceRepoURL": "https://code.google.com/p/x2js/",
            "asOfVersion": "3.1.0"
        },
        {
            "libraryName": "xadesjs",
            "typingsPackageName": "xadesjs",
            "sourceRepoURL": "https://github.com/PeculiarVentures/xadesjs",
            "asOfVersion": "2.0.2"
        },
        {
            "libraryName": "xdg-basedir",
            "typingsPackageName": "xdg-basedir",
            "sourceRepoURL": "https://github.com/sindresorhus/xdg-basedir",
            "asOfVersion": "4.0.0"
        },
        {
            "libraryName": "xhr-mock",
            "typingsPackageName": "xhr-mock",
            "sourceRepoURL": "https://github.com/jameslnewell/xhr-mock#readme",
            "asOfVersion": "2.0.0"
        },
        {
            "libraryName": "xlsx",
            "typingsPackageName": "xlsx",
            "sourceRepoURL": "https://github.com/sheetjs/js-xlsx",
            "asOfVersion": "0.0.36"
        },
        {
            "libraryName": "xml-js",
            "typingsPackageName": "xml-js",
            "sourceRepoURL": "https://github.com/nashwaan/xml-js",
            "asOfVersion": "1.0.0"
        },
        {
            "libraryName": "xmlbuilder",
            "typingsPackageName": "xmlbuilder",
            "sourceRepoURL": "https://github.com/oozcitak/xmlbuilder-js",
            "asOfVersion": "11.0.1"
        },
        {
            "libraryName": "xterm.js",
            "typingsPackageName": "xterm",
            "sourceRepoURL": "https://github.com/sourcelair/xterm.js/",
            "asOfVersion": "3.0.0"
        },
        {
            "libraryName": "year-days",
            "typingsPackageName": "year-days",
            "sourceRepoURL": "https://github.com/sindresorhus/year-days",
            "asOfVersion": "3.0.0"
        },
        {
            "libraryName": "yFiles for HTML",
            "typingsPackageName": "yfiles",
            "sourceRepoURL": "none",
            "asOfVersion": "2.1.0"
        },
        {
            "libraryName": "yn",
            "typingsPackageName": "yn",
            "sourceRepoURL": "https://github.com/sindresorhus/yn",
            "asOfVersion": "3.1.0"
        },
        {
            "libraryName": "z-schema",
            "typingsPackageName": "z-schema",
            "sourceRepoURL": "https://github.com/zaggino/z-schema",
            "asOfVersion": "3.24.0"
        },
        {
            "libraryName": "zapier-platform-core",
            "typingsPackageName": "zapier-platform-core",
            "sourceRepoURL": "https://github.com/zapier/zapier-platform-core",
            "asOfVersion": "6.1.1"
        },
        {
            "libraryName": "zetapush-js",
            "typingsPackageName": "zetapush-js",
            "sourceRepoURL": "https://github.com/zetapush/zetapush-js",
            "asOfVersion": "3.1.2"
        },
        {
            "libraryName": "zipkin-instrumentation-express",
            "typingsPackageName": "zipkin-instrumentation-express",
            "sourceRepoURL": "https://github.com/openzipkin/zipkin-js#readme",
            "asOfVersion": "0.12.0"
        },
        {
            "libraryName": "Zone.js",
            "typingsPackageName": "zone.js",
            "sourceRepoURL": "https://github.com/angular/zone.js",
            "asOfVersion": "0.5.12"
        }
    ]
}<|MERGE_RESOLUTION|>--- conflicted
+++ resolved
@@ -2569,17 +2569,16 @@
             "asOfVersion": "1.1.1"
         },
         {
-<<<<<<< HEAD
             "libraryName": "mocha-steps",
             "typingsPackageName": "mocha-steps",
             "sourceRepoURL": "https://github.com/rprieto/mocha-steps",
             "asOfVersion": "1.3.0"
-=======
+        },
+        {
             "libraryName": "mobx-devtools-mst",
             "typingsPackageName": "mobx-devtools-mst",
             "sourceRepoURL": "https://mobxjs.github.io/mobx",
             "asOfVersion": "0.9.7"
->>>>>>> 807f5db1
         },
         {
             "libraryName": "mobx-task",
