--- conflicted
+++ resolved
@@ -3343,17 +3343,16 @@
             "asOfVersion": "2.0.0"
         },
         {
-<<<<<<< HEAD
             "libraryName": "react-owl-carousel",
             "typingsPackageName": "react-owl-carousel",
             "sourceRepoURL": "https://github.com/seal789ie/react-owl-carousel",
             "asOfVersion": "2.3.0"
-=======
+        },
+        {
             "libraryName": "react-sortable-pane",
             "typingsPackageName": "react-sortable-pane",
             "sourceRepoURL": "https://github.com/bokuweb/react-sortable-pane",
             "asOfVersion": "1.0.0"
->>>>>>> aae7db3c
         },
         {
             "libraryName": "react-split-pane",
