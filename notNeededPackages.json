{
    "packages": [
        {
            "libraryName": "3d-bin-packing",
            "typingsPackageName": "3d-bin-packing",
            "sourceRepoURL": "https://github.com/betterwaysystems/packer",
            "asOfVersion": "1.1.3"
        },
        {
            "libraryName": "Ably Realtime and Rest client library",
            "typingsPackageName": "ably",
            "sourceRepoURL": "https://www.ably.io/",
            "asOfVersion": "1.0.0"
        },
        {
            "libraryName": "actions-on-google",
            "typingsPackageName": "actions-on-google",
            "sourceRepoURL": "https://github.com/actions-on-google/actions-on-google-nodejs",
            "asOfVersion": "2.0.0"
        },
        {
            "libraryName": "active-win",
            "typingsPackageName": "active-win",
            "sourceRepoURL": "https://github.com/sindresorhus/active-win",
            "asOfVersion": "5.1.0"
        },
        {
            "libraryName": "ag-grid",
            "typingsPackageName": "ag-grid",
            "sourceRepoURL": "https://github.com/ceolter/ag-grid",
            "asOfVersion": "3.2.0"
        },
        {
            "libraryName": "aggregate-error",
            "typingsPackageName": "aggregate-error",
            "sourceRepoURL": "https://github.com/sindresorhus/aggregate-error",
            "asOfVersion": "2.2.0"
        },
        {
            "libraryName": "ajv",
            "typingsPackageName": "ajv",
            "sourceRepoURL": "https://github.com/epoberezkin/ajv",
            "asOfVersion": "1.0.0"
        },
        {
            "libraryName": "all-keys",
            "typingsPackageName": "all-keys",
            "sourceRepoURL": "https://github.com/sindresorhus/all-keys",
            "asOfVersion": "3.0.0"
        },
        {
            "libraryName": "all-keys",
            "typingsPackageName": "all-property-names",
            "sourceRepoURL": "https://github.com/sindresorhus/all-keys",
            "asOfVersion": "3.0.0"
        },
        {
            "libraryName": "angular-touchspin",
            "typingsPackageName": "angular-touchspin",
            "sourceRepoURL": "https://github.com/nkovacic/angular-touchspin",
            "asOfVersion": "1.8.2"
        },
        {
            "libraryName": "angular-ui-router-default",
            "typingsPackageName": "angular-ui-router-default",
            "sourceRepoURL": "https://github.com/nonplus/angular-ui-router-default",
            "asOfVersion": "0.0.5"
        },
        {
            "libraryName": "angular-ui-router-uib-modal",
            "typingsPackageName": "angular-ui-router-uib-modal",
            "sourceRepoURL": "https://github.com/nonplus/angular-ui-router-uib-modal",
            "asOfVersion": "0.0.11"
        },
        {
            "libraryName": "ansi-escapes",
            "typingsPackageName": "ansi-escapes",
            "sourceRepoURL": "https://github.com/sindresorhus/ansi-escapes",
            "asOfVersion": "4.0.0"
        },
        {
            "libraryName": "ansi-regex",
            "typingsPackageName": "ansi-regex",
            "sourceRepoURL": "https://github.com/chalk/ansi-regex",
            "asOfVersion": "5.0.0"
        },
        {
            "libraryName": "antd",
            "typingsPackageName": "antd",
            "sourceRepoURL": "https://github.com/ant-design/ant-design",
            "asOfVersion": "1.0.0"
        },
        {
            "libraryName": "anybar",
            "typingsPackageName": "anybar",
            "sourceRepoURL": "https://github.com/sindresorhus/anybar",
            "asOfVersion": "4.0.0"
        },
        {
            "libraryName": "anydb-sql",
            "typingsPackageName": "anydb-sql",
            "sourceRepoURL": "https://github.com/doxout/anydb-sql",
            "asOfVersion": "0.6.46"
        },
        {
            "libraryName": "anydb-sql-migrations",
            "typingsPackageName": "anydb-sql-migrations",
            "sourceRepoURL": "https://github.com/spion/anydb-sql-migrations",
            "asOfVersion": "2.1.1"
        },
        {
            "libraryName": "apn",
            "typingsPackageName": "apn",
            "sourceRepoURL": "https://github.com/node-apn/node-apn",
            "asOfVersion": "2.1.2"
        },
        {
            "libraryName": "Application Insights",
            "typingsPackageName": "applicationinsights",
            "sourceRepoURL": "https://github.com/Microsoft/ApplicationInsights-node.js",
            "asOfVersion": "0.20.0"
        },
        {
            "libraryName": "Argon2",
            "typingsPackageName": "argon2",
            "sourceRepoURL": "https://github.com/ranisalt/node-argon2",
            "asOfVersion": "0.15.0"
        },
        {
            "libraryName": "array-move",
            "typingsPackageName": "array-move",
            "sourceRepoURL": "https://github.com/sindresorhus/array-move",
            "asOfVersion": "2.0.0"
        },
        {
            "libraryName": "array-uniq",
            "typingsPackageName": "array-uniq",
            "sourceRepoURL": "https://github.com/sindresorhus/array-uniq",
            "asOfVersion": "2.1.0"
        },
        {
            "libraryName": "arrify",
            "typingsPackageName": "arrify",
            "sourceRepoURL": "https://github.com/sindresorhus/arrify",
            "asOfVersion": "2.0.0"
        },
        {
            "libraryName": "artyom.js",
            "typingsPackageName": "artyom.js",
            "sourceRepoURL": "https://github.com/sdkcarlos/artyom.js",
            "asOfVersion": "1.0.6"
        },
        {
            "libraryName": "askmethat-rating",
            "typingsPackageName": "askmethat-rating",
            "sourceRepoURL": "https://github.com/AlexTeixeira/Askmethat-Rating",
            "asOfVersion": "0.4.0"
        },
        {
            "libraryName": "assertion-error",
            "typingsPackageName": "assertion-error",
            "sourceRepoURL": "https://github.com/chaijs/assertion-error",
            "asOfVersion": "1.1.0"
        },
        {
            "libraryName": "asyncblock",
            "typingsPackageName": "asyncblock",
            "sourceRepoURL": "https://github.com/scriby/asyncblock",
            "asOfVersion": "2.2.11"
        },
        {
            "libraryName": "aurelia-knockout",
            "typingsPackageName": "aurelia-knockout",
            "sourceRepoURL": "https://github.com/code-chris/aurelia-knockout",
            "asOfVersion": "2.1.0"
        },
        {
            "libraryName": "auto-bind",
            "typingsPackageName": "auto-bind",
            "sourceRepoURL": "https://github.com/sindresorhus/auto-bind",
            "asOfVersion": "2.1.0"
        },
        {
            "libraryName": "autobind-decorator",
            "typingsPackageName": "autobind-decorator",
            "sourceRepoURL": "https://github.com/andreypopp/autobind-decorator",
            "asOfVersion": "2.1.0"
        },
        {
            "libraryName": "aws-sdk",
            "typingsPackageName": "aws-sdk",
            "sourceRepoURL": "https://github.com/aws/aws-sdk-js",
            "asOfVersion": "2.7.0"
        },
        {
            "libraryName": "axe-core",
            "typingsPackageName": "axe-core",
            "sourceRepoURL": "https://github.com/dequelabs/axe-core",
            "asOfVersion": "3.0.3"
        },
        {
            "libraryName": "axios",
            "typingsPackageName": "axios",
            "sourceRepoURL": "https://github.com/mzabriskie/axios",
            "asOfVersion": "0.14.0"
        },
        {
            "libraryName": "axios-mock-adapter",
            "typingsPackageName": "axios-mock-adapter",
            "sourceRepoURL": "https://github.com/ctimmerm/axios-mock-adapter",
            "asOfVersion": "1.10.0"
        },
        {
            "libraryName": "azure-mobile-apps",
            "typingsPackageName": "azure-mobile-apps",
            "sourceRepoURL": "https://github.com/Azure/azure-mobile-apps-node/",
            "asOfVersion": "3.0.0"
        },
        {
            "libraryName": "@babel/parser",
            "typingsPackageName": "babel__parser",
            "sourceRepoURL": "https://github.com/babel/babel",
            "asOfVersion": "7.1.0"
        },
        {
            "libraryName": "BabylonJS",
            "typingsPackageName": "babylonjs",
            "sourceRepoURL": "http://www.babylonjs.com/",
            "asOfVersion": "2.4.1"
        },
        {
            "libraryName": "badgen",
            "typingsPackageName": "badgen",
            "sourceRepoURL": "https://github.com/amio/badgen",
            "asOfVersion": "2.7.1"
        },
        {
            "libraryName": "base64url",
            "typingsPackageName": "base64url",
            "sourceRepoURL": "https://github.com/brianloveswords/base64url",
            "asOfVersion": "2.0.0"
        },
        {
            "libraryName": "baseui",
            "typingsPackageName": "baseui",
            "sourceRepoURL": "https://github.com/uber-web/baseui",
            "asOfVersion": "8.0.0"
        },
        {
            "libraryName": "beeper",
            "typingsPackageName": "beeper",
            "sourceRepoURL": "https://github.com/sindresorhus/beeper",
            "asOfVersion": "2.0.0"
        },
        {
            "libraryName": "bezier-easing",
            "typingsPackageName": "bezier-easing",
            "sourceRepoURL": "https://github.com/gre/bezier-easing",
            "asOfVersion": "2.1.0"
        },
        {
            "libraryName": "bem-cn",
            "typingsPackageName": "bem-cn",
            "sourceRepoURL": "https://github.com/albburtsev/bem-cn",
            "asOfVersion": "3.0.0"
        },
        {
            "libraryName": "BigInteger.js",
            "typingsPackageName": "big-integer",
            "sourceRepoURL": "https://github.com/peterolson/BigInteger.js",
            "asOfVersion": "0.0.31"
        },
        {
            "libraryName": "bignumber.js",
            "typingsPackageName": "bignumber.js",
            "sourceRepoURL": "https://github.com/MikeMcl/bignumber.js/",
            "asOfVersion": "5.0.0"
        },
        {
            "libraryName": "bin-version",
            "typingsPackageName": "bin-version",
            "sourceRepoURL": "https://github.com/sindresorhus/bin-version",
            "asOfVersion": "3.1.0"
        },
        {
            "libraryName": "bingmaps",
            "typingsPackageName": "bingmaps",
            "sourceRepoURL": "https://github.com/Microsoft/Bing-Maps-V8-TypeScript-Definitions",
            "asOfVersion": "2.0.15"
        },
        {
            "libraryName": "bitcoinjs-lib",
            "typingsPackageName": "bitcoinjs-lib",
            "sourceRepoURL": "https://github.com/bitcoinjs/bitcoinjs-lib",
            "asOfVersion": "5.0.0"
        },
        {
            "libraryName": "bip32",
            "typingsPackageName": "bip32",
            "sourceRepoURL": "https://github.com/bitcoinjs/bip32#readme",
            "asOfVersion": "2.0.0"
        },
        {
            "libraryName": "bitwise",
            "typingsPackageName": "bitwise",
            "sourceRepoURL": "https://github.com/dodekeract/bitwise",
            "asOfVersion": "2.0.0"
        },
        {
            "libraryName": "blob-util",
            "typingsPackageName": "blob-util",
            "sourceRepoURL": "https://github.com/nolanlawson/blob-util#readme",
            "asOfVersion": "2.0.0"
        },
        {
            "libraryName": "botvs",
            "typingsPackageName": "botvs",
            "sourceRepoURL": "https://www.botvs.com/",
            "asOfVersion": "1.0.0"
        },
        {
            "libraryName": "Bowser",
            "typingsPackageName": "bowser",
            "sourceRepoURL": "https://github.com/ded/bowser",
            "asOfVersion": "1.1.1"
        },
        {
            "libraryName": "boxen",
            "typingsPackageName": "boxen",
            "sourceRepoURL": "https://github.com/sindresorhus/boxen",
            "asOfVersion": "3.0.1"
        },
        {
            "libraryName": "broccoli-plugin",
            "typingsPackageName": "broccoli-plugin",
            "sourceRepoURL": "https://github.com/broccolijs/broccoli-plugin",
            "asOfVersion": "3.0.0"
        },
        {
            "libraryName": "Bugsnag Browser",
            "typingsPackageName": "bugsnag-js",
            "sourceRepoURL": "https://github.com/bugsnag/bugsnag-js",
            "asOfVersion": "3.1.0"
        },
        {
            "libraryName": "builtin-modules",
            "typingsPackageName": "builtin-modules",
            "sourceRepoURL": "https://github.com/sindresorhus/builtin-modules",
            "asOfVersion": "3.1.0"
        },
        {
            "libraryName": "bunyan-bugsnag",
            "typingsPackageName": "bunyan-bugsnag",
            "sourceRepoURL": "https://github.com/marnusw/bunyan-bugsnag",
            "asOfVersion": "3.0.0"
        },
        {
            "libraryName": "CacheFactory",
            "typingsPackageName": "cachefactory",
            "sourceRepoURL": "https://github.com/jmdobry/CacheFactory",
            "asOfVersion": "3.0.0"
        },
        {
            "libraryName": "callsites",
            "typingsPackageName": "callsites",
            "sourceRepoURL": "https://github.com/sindresorhus/callsites",
            "asOfVersion": "3.0.0"
        },
        {
            "libraryName": "camel-case",
            "typingsPackageName": "camel-case",
            "sourceRepoURL": "https://github.com/blakeembrey/camel-case",
            "asOfVersion": "1.2.1"
        },
        {
            "libraryName": "camelcase",
            "typingsPackageName": "camelcase",
            "sourceRepoURL": "https://github.com/sindresorhus/camelcase",
            "asOfVersion": "5.2.0"
        },
        {
            "libraryName": "camelcase-keys",
            "typingsPackageName": "camelcase-keys",
            "sourceRepoURL": "https://github.com/sindresorhus/camelcase-keys",
            "asOfVersion": "5.1.0"
        },
        {
            "libraryName": "camljs",
            "typingsPackageName": "camljs",
            "sourceRepoURL": "https://github.com/andrei-markeev/camljs",
            "asOfVersion": "2.8.1"
        },
        {
            "libraryName": "catalog",
            "typingsPackageName": "catalog",
            "sourceRepoURL": "https://github.com/interactivethings/catalog",
            "asOfVersion": "3.5.0"
        },
        {
            "libraryName": "chai-http",
            "typingsPackageName": "chai-http",
            "sourceRepoURL": "https://github.com/chaijs/chai-http",
            "asOfVersion": "4.2.0"
        },
        {
            "libraryName": "chai-webdriverio",
            "typingsPackageName": "chai-webdriverio",
            "sourceRepoURL": "https://github.com/marcodejongh/chai-webdriverio",
            "asOfVersion": "1.0.0"
        },
        {
            "libraryName": "chalk",
            "typingsPackageName": "chalk",
            "sourceRepoURL": "https://github.com/chalk/chalk",
            "asOfVersion": "2.2.0"
        },
        {
            "libraryName": "change-case",
            "typingsPackageName": "change-case",
            "sourceRepoURL": "https://github.com/blakeembrey/change-case",
            "asOfVersion": "2.3.1"
        },
        {
            "libraryName": "cheap-ruler",
            "typingsPackageName": "cheap-ruler",
            "sourceRepoURL": "https://github.com/mapbox/cheap-ruler",
            "asOfVersion": "2.5.0"
        },
        {
            "libraryName": "chokidar",
            "typingsPackageName": "chokidar",
            "sourceRepoURL": "https://github.com/paulmillr/chokidar",
            "asOfVersion": "2.1.3"
        },
        {
            "libraryName": "chunked-dc",
            "typingsPackageName": "chunked-dc",
            "sourceRepoURL": "https://github.com/saltyrtc/chunked-dc-js",
            "asOfVersion": "0.2.2"
        },
        {
            "libraryName": "clean-stack",
            "typingsPackageName": "clean-stack",
            "sourceRepoURL": "https://github.com/sindresorhus/clean-stack",
            "asOfVersion": "2.1.0"
        },
        {
            "libraryName": "clean-webpack-plugin",
            "typingsPackageName": "clean-webpack-plugin",
            "sourceRepoURL": "https://github.com/johnagan/clean-webpack-plugin",
            "asOfVersion": "2.0.0"
        },
        {
            "libraryName": "clear-module",
            "typingsPackageName": "clear-require",
            "sourceRepoURL": "https://github.com/sindresorhus/clear-module",
            "asOfVersion": "3.2.0"
        },
        {
            "libraryName": "cli-boxes",
            "typingsPackageName": "cli-boxes",
            "sourceRepoURL": "https://github.com/sindresorhus/cli-boxes",
            "asOfVersion": "2.0.0"
        },
        {
            "libraryName": "cli-cursor",
            "typingsPackageName": "cli-cursor",
            "sourceRepoURL": "https://github.com/sindresorhus/cli-cursor",
            "asOfVersion": "3.0.0"
        },
        {
            "libraryName": "cli-truncate",
            "typingsPackageName": "cli-truncate",
            "sourceRepoURL": "https://github.com/sindresorhus/cli-truncate",
            "asOfVersion": "2.0.0"
        },
        {
            "libraryName": "clipboardy",
            "typingsPackageName": "clipboardy",
            "sourceRepoURL": "https://github.com/sindresorhus/clipboardy",
            "asOfVersion": "2.0.0"
        },
        {
            "libraryName": "colors.js (colors)",
            "typingsPackageName": "colors",
            "sourceRepoURL": "https://github.com/Marak/colors.js",
            "asOfVersion": "1.2.1"
        },
        {
            "libraryName": "commander",
            "typingsPackageName": "commander",
            "sourceRepoURL": "https://github.com/tj/commander.js",
            "asOfVersion": "2.12.2"
        },
        {
            "libraryName": "condense-whitespace",
            "typingsPackageName": "condense-whitespace",
            "sourceRepoURL": "https://github.com/sindresorhus/condense-whitespace",
            "asOfVersion": "2.0.0"
        },
        {
            "libraryName": "conf",
            "typingsPackageName": "conf",
            "sourceRepoURL": "https://github.com/sindresorhus/conf",
            "asOfVersion": "3.0.0"
        },
        {
            "libraryName": "confirmdialog",
            "typingsPackageName": "confirmdialog",
            "sourceRepoURL": "https://github.com/allipierre/Type-definitions-for-jquery-confirm/tree/master/types/confirmDialog-js",
            "asOfVersion": "1.0.0"
        },
        {
            "libraryName": "consola",
            "typingsPackageName": "consola",
            "sourceRepoURL": "https://github.com/nuxt/consola",
            "asOfVersion": "2.2.5"
        },
        {
            "libraryName": "constant-case",
            "typingsPackageName": "constant-case",
            "sourceRepoURL": "https://github.com/blakeembrey/constant-case",
            "asOfVersion": "1.1.2"
        },
        {
            "libraryName": "convert-hrtime",
            "typingsPackageName": "convert-hrtime",
            "sourceRepoURL": "https://github.com/sindresorhus/convert-hrtime",
            "asOfVersion": "3.0.0"
        },
        {
            "libraryName": "copy-text-to-clipboard",
            "typingsPackageName": "copy-text-to-clipboard",
            "sourceRepoURL": "https://github.com/sindresorhus/copy-text-to-clipboard",
            "asOfVersion": "2.0.1"
        },
        {
            "libraryName": "cordova-plugin-battery-status",
            "typingsPackageName": "cordova-plugin-battery-status",
            "sourceRepoURL": "https://github.com/apache/cordova-plugin-battery-status",
            "asOfVersion": "1.2.3"
        },
        {
            "libraryName": "cordova-plugin-camera",
            "typingsPackageName": "cordova-plugin-camera",
            "sourceRepoURL": "https://github.com/apache/cordova-plugin-camera",
            "asOfVersion": "2.4.0"
        },
        {
            "libraryName": "cordova-plugin-contacts",
            "typingsPackageName": "cordova-plugin-contacts",
            "sourceRepoURL": "https://github.com/apache/cordova-plugin-contacts",
            "asOfVersion": "2.3.0"
        },
        {
            "libraryName": "cordova-plugin-device",
            "typingsPackageName": "cordova-plugin-device",
            "sourceRepoURL": "https://github.com/apache/cordova-plugin-device",
            "asOfVersion": "1.1.5"
        },
        {
            "libraryName": "cordova-plugin-device-motion",
            "typingsPackageName": "cordova-plugin-device-motion",
            "sourceRepoURL": "https://github.com/apache/cordova-plugin-device-motion",
            "asOfVersion": "1.2.4"
        },
        {
            "libraryName": "Apache Cordova Device Orientation plugin",
            "typingsPackageName": "cordova-plugin-device-orientation",
            "sourceRepoURL": "https://github.com/apache/cordova-plugin-device-orientation",
            "asOfVersion": "1.0.6"
        },
        {
            "libraryName": "cordova-plugin-dialogs",
            "typingsPackageName": "cordova-plugin-dialogs",
            "sourceRepoURL": "https://github.com/apache/cordova-plugin-dialogs",
            "asOfVersion": "1.3.2"
        },
        {
            "libraryName": "Apache Cordova File System plugin",
            "typingsPackageName": "cordova-plugin-file",
            "sourceRepoURL": "https://github.com/apache/cordova-plugin-file",
            "asOfVersion": "4.3.2"
        },
        {
            "libraryName": "cordova-plugin-file-transfer",
            "typingsPackageName": "cordova-plugin-file-transfer",
            "sourceRepoURL": "https://github.com/apache/cordova-plugin-file-transfer",
            "asOfVersion": "1.6.2"
        },
        {
            "libraryName": "cordova-plugin-globalization",
            "typingsPackageName": "cordova-plugin-globalization",
            "sourceRepoURL": "https://github.com/apache/cordova-plugin-globalization",
            "asOfVersion": "1.0.6"
        },
        {
            "libraryName": "cordova-plugin-inappbrowser",
            "typingsPackageName": "cordova-plugin-inappbrowser",
            "sourceRepoURL": "https://github.com/apache/cordova-plugin-inappbrowser",
            "asOfVersion": "2.0.0"
        },
        {
            "libraryName": "cordova-plugin-media",
            "typingsPackageName": "cordova-plugin-media",
            "sourceRepoURL": "https://github.com/apache/cordova-plugin-media",
            "asOfVersion": "3.0.0"
        },
        {
            "libraryName": "cordova-plugin-media-capture",
            "typingsPackageName": "cordova-plugin-media-capture",
            "sourceRepoURL": "https://github.com/apache/cordova-plugin-media-capture",
            "asOfVersion": "1.4.2"
        },
        {
            "libraryName": "cordova-plugin-network-information",
            "typingsPackageName": "cordova-plugin-network-information",
            "sourceRepoURL": "https://github.com/apache/cordova-plugin-network-information",
            "asOfVersion": "1.3.2"
        },
        {
            "libraryName": "cordova-plugin-splashscreen",
            "typingsPackageName": "cordova-plugin-splashscreen",
            "sourceRepoURL": "https://github.com/apache/cordova-plugin-splashscreen",
            "asOfVersion": "4.0.2"
        },
        {
            "libraryName": "Apache Cordova StatusBar plugin",
            "typingsPackageName": "cordova-plugin-statusbar",
            "sourceRepoURL": "https://github.com/apache/cordova-plugin-statusbar",
            "asOfVersion": "2.2.2"
        },
        {
            "libraryName": "Apache Cordova Vibration plugin",
            "typingsPackageName": "cordova-plugin-vibration",
            "sourceRepoURL": "https://github.com/apache/cordova-plugin-vibration",
            "asOfVersion": "2.1.4"
        },
        {
            "libraryName": "cordova.plugins.diagnostic",
            "typingsPackageName": "cordova.plugins.diagnostic",
            "sourceRepoURL": "https://github.com/dpa99c/cordova-diagnostic-plugin",
            "asOfVersion": "3.7.0"
        },
        {
            "libraryName": "core-decorators.js",
            "typingsPackageName": "core-decorators",
            "sourceRepoURL": "https://github.com/jayphelps/core-decorators.js",
            "asOfVersion": "0.20.0"
        },
        {
            "libraryName": "cp-file",
            "typingsPackageName": "cp-file",
            "sourceRepoURL": "https://github.com/sindresorhus/cp-file",
            "asOfVersion": "6.1.1"
        },
        {
            "libraryName": "cpy",
            "typingsPackageName": "cpy",
            "sourceRepoURL": "https://github.com/sindresorhus/cpy",
            "asOfVersion": "7.1.1"
        },
        {
            "libraryName": "create-html-element",
            "typingsPackageName": "create-html-element",
            "sourceRepoURL": "https://github.com/sindresorhus/create-html-element",
            "asOfVersion": "2.1.0"
        },
        {
            "libraryName": "crypto-hash",
            "typingsPackageName": "crypto-hash",
            "sourceRepoURL": "https://github.com/sindresorhus/crypto-hash",
            "asOfVersion": "1.1.0"
        },
        {
            "libraryName": "crypto-random-string",
            "typingsPackageName": "crypto-random-string",
            "sourceRepoURL": "https://github.com/sindresorhus/crypto-random-string",
            "asOfVersion": "2.0.0"
        },
        {
            "libraryName": "csv-parse",
            "typingsPackageName": "csv-parse",
            "sourceRepoURL": "https://github.com/adaltas/node-csv-parse",
            "asOfVersion": "1.2.2"
        },
        {
            "libraryName": "csv-stringify",
            "typingsPackageName": "csv-stringify",
            "sourceRepoURL": "https://github.com/wdavidw/node-csv-stringify",
            "asOfVersion": "3.1.0"
        },
        {
            "libraryName": "cycled",
            "typingsPackageName": "cycled",
            "sourceRepoURL": "https://github.com/sindresorhus/cycled",
            "asOfVersion": "1.1.0"
        },
        {
            "libraryName": "cypress",
            "typingsPackageName": "cypress",
            "sourceRepoURL": "https://cypress.io",
            "asOfVersion": "1.1.3"
        },
        {
            "libraryName": "dargs",
            "typingsPackageName": "dargs",
            "sourceRepoURL": "https://github.com/sindresorhus/dargs",
            "asOfVersion": "6.1.0"
        },
        {
            "libraryName": "date-fns",
            "typingsPackageName": "date-fns",
            "sourceRepoURL": "https://github.com/date-fns/date-fns",
            "asOfVersion": "2.6.0"
        },
        {
            "libraryName": "dd-trace",
            "typingsPackageName": "dd-trace",
            "sourceRepoURL": "https://github.com/DataDog/dd-trace-js",
            "asOfVersion": "0.9.0"
        },
        {
            "libraryName": "debounce-fn",
            "typingsPackageName": "debounce-fn",
            "sourceRepoURL": "https://github.com/sindresorhus/debounce-fn",
            "asOfVersion": "3.0.0"
        },
        {
            "libraryName": "decamelize",
            "typingsPackageName": "decamelize",
            "sourceRepoURL": "https://github.com/sindresorhus/decamelize",
            "asOfVersion": "3.0.1"
        },
        {
            "libraryName": "decimal.js",
            "typingsPackageName": "decimal.js",
            "sourceRepoURL": "https://github.com/MikeMcl/decimal.js",
            "asOfVersion": "7.4.0"
        },
        {
            "libraryName": "decompress-response",
            "typingsPackageName": "decompress-response",
            "sourceRepoURL": "https://github.com/sindresorhus/decompress-response",
            "asOfVersion": "4.1.0"
        },
        {
            "libraryName": "deep-freeze-es6",
            "typingsPackageName": "deep-freeze-es6",
            "sourceRepoURL": "https://github.com/christophehurpeau/deep-freeze-es6",
            "asOfVersion": "1.1.0"
        },
        {
            "libraryName": "deepmerge",
            "typingsPackageName": "deepmerge",
            "sourceRepoURL": "git@github.com:KyleAMathews/deepmerge.git",
            "asOfVersion": "2.2.0"
        },
        {
            "libraryName": "define-lazy-prop",
            "typingsPackageName": "define-lazy-prop",
            "sourceRepoURL": "https://github.com/sindresorhus/define-lazy-prop",
            "asOfVersion": "2.0.0"
        },
        {
            "libraryName": "del",
            "typingsPackageName": "del",
            "sourceRepoURL": "https://github.com/sindresorhus/del",
            "asOfVersion": "4.0.0"
        },
        {
            "libraryName": "delay",
            "typingsPackageName": "delay",
            "sourceRepoURL": "https://github.com/sindresorhus/delay",
            "asOfVersion": "3.1.0"
        },
        {
            "libraryName": "delegated-events",
            "typingsPackageName": "delegated-events",
            "sourceRepoURL": "https://github.com/dgraham/delegated-events#readme",
            "asOfVersion": "1.1.0"
        },
        {
            "libraryName": "detect-browser",
            "typingsPackageName": "detect-browser",
            "sourceRepoURL": "https://github.com/DamonOehlman/detect-browser",
            "asOfVersion": "4.0.0"
        },
        {
            "libraryName": "detect-indent",
            "typingsPackageName": "detect-indent",
            "sourceRepoURL": "https://github.com/sindresorhus/detect-indent",
            "asOfVersion": "6.0.0"
        },
        {
            "libraryName": "detect-newline",
            "typingsPackageName": "detect-newline",
            "sourceRepoURL": "https://github.com/sindresorhus/detect-newline",
            "asOfVersion": "3.0.0"
        },
        {
            "libraryName": "DevExtreme",
            "typingsPackageName": "devextreme",
            "sourceRepoURL": "http://js.devexpress.com/",
            "asOfVersion": "16.2.1"
        },
        {
            "libraryName": "devtools-detect",
            "typingsPackageName": "devtools-detect",
            "sourceRepoURL": "https://github.com/sindresorhus/devtools-detect",
            "asOfVersion": "3.0.0"
        },
        {
            "libraryName": "Dexie.js",
            "typingsPackageName": "dexie",
            "sourceRepoURL": "https://github.com/dfahlander/Dexie.js",
            "asOfVersion": "1.3.1"
        },
        {
            "libraryName": "docker-file-parser",
            "typingsPackageName": "docker-file-parser",
            "sourceRepoURL": "https://github.com/joyent/docker-file-parser",
            "asOfVersion": "1.0.3"
        },
        {
            "libraryName": "document-promises",
            "typingsPackageName": "document-promises",
            "sourceRepoURL": "https://github.com/jonathantneal/document-promises#readme",
            "asOfVersion": "4.0.0"
        },
        {
            "libraryName": "dom-helpers",
            "typingsPackageName": "dom-helpers",
            "sourceRepoURL": "https://github.com/react-bootstrap/dom-helpers",
            "asOfVersion": "5.0.1"
        },
        {
            "libraryName": "dom-loaded",
            "typingsPackageName": "dom-loaded",
            "sourceRepoURL": "https://github.com/sindresorhus/dom-loaded",
            "asOfVersion": "1.1.0"
        },
        {
            "libraryName": "dot-case",
            "typingsPackageName": "dot-case",
            "sourceRepoURL": "https://github.com/blakeembrey/dot-case",
            "asOfVersion": "1.1.2"
        },
        {
            "libraryName": "dot-prop",
            "typingsPackageName": "dot-prop",
            "sourceRepoURL": "https://github.com/sindresorhus/dot-prop",
            "asOfVersion": "5.0.0"
        },
        {
            "libraryName": "dotenv",
            "typingsPackageName": "dotenv",
            "sourceRepoURL": "https://github.com/motdotla/dotenv",
            "asOfVersion": "8.2.0"
        },
        {
            "libraryName": "dva",
            "typingsPackageName": "dva",
            "sourceRepoURL": "https://github.com/dvajs/dva",
            "asOfVersion": "1.1.0"
        },
        {
            "libraryName": "easy-x-headers",
            "typingsPackageName": "easy-x-headers",
            "sourceRepoURL": "https://github.com/DeadAlready/easy-x-headers",
            "asOfVersion": "1.0.0"
        },
        {
            "libraryName": "easy-xapi-supertest",
            "typingsPackageName": "easy-xapi-supertest",
            "sourceRepoURL": "https://github.com/DeadAlready/easy-xapi-supertest",
            "asOfVersion": "1.0.0"
        },
        {
            "libraryName": "EasyStar.js",
            "typingsPackageName": "easystarjs",
            "sourceRepoURL": "http://easystarjs.com/",
            "asOfVersion": "0.3.1"
        },
        {
            "libraryName": "ecmarkup",
            "typingsPackageName": "ecmarkup",
            "sourceRepoURL": "https://github.com/bterlson/ecmarkup",
            "asOfVersion": "3.4.0"
        },
        {
            "libraryName": "Egg",
            "typingsPackageName": "egg",
            "sourceRepoURL": "https://github.com/eggjs/egg",
            "asOfVersion": "1.5.0"
        },
        {
            "libraryName": "elastic-apm-node",
            "typingsPackageName": "elastic-apm-node",
            "sourceRepoURL": "https://github.com/elastic/apm-agent-nodejs",
            "asOfVersion": "2.7.0"
        },
        {
            "libraryName": "electron",
            "typingsPackageName": "electron",
            "sourceRepoURL": "https://github.com/electron/electron",
            "asOfVersion": "1.6.10"
        },
        {
            "libraryName": "electron-builder",
            "typingsPackageName": "electron-builder",
            "sourceRepoURL": "https://github.com/loopline-systems/electron-builder",
            "asOfVersion": "2.8.0"
        },
        {
            "libraryName": "electron-store",
            "typingsPackageName": "electron-config",
            "sourceRepoURL": "https://github.com/sindresorhus/electron-store",
            "asOfVersion": "3.2.0"
        },
        {
            "libraryName": "electron-debug",
            "typingsPackageName": "electron-debug",
            "sourceRepoURL": "https://github.com/sindresorhus/electron-debug",
            "asOfVersion": "2.1.0"
        },
        {
            "libraryName": "electron-is-dev",
            "typingsPackageName": "electron-is-dev",
            "sourceRepoURL": "https://github.com/sindresorhus/electron-is-dev",
            "asOfVersion": "1.1.0"
        },
        {
            "libraryName": "electron-store",
            "typingsPackageName": "electron-store",
            "sourceRepoURL": "https://github.com/sindresorhus/electron-store",
            "asOfVersion": "3.2.0"
        },
        {
            "libraryName": "electron-unhandled",
            "typingsPackageName": "electron-unhandled",
            "sourceRepoURL": "https://github.com/sindresorhus/electron-unhandled",
            "asOfVersion": "2.2.0"
        },
        {
            "libraryName": "electron-util",
            "typingsPackageName": "electron-util",
            "sourceRepoURL": "https://github.com/sindresorhus/electron-util",
            "asOfVersion": "0.11.0"
        },
        {
            "libraryName": "electron-winstaller",
            "typingsPackageName": "electron-winstaller",
            "sourceRepoURL": "https://github.com/electron/windows-installer",
            "asOfVersion": "4.0.0"
        },
        {
            "libraryName": "elegant-spinner",
            "typingsPackageName": "elegant-spinner",
            "sourceRepoURL": "https://github.com/sindresorhus/elegant-spinner",
            "asOfVersion": "2.0.0"
        },
        {
            "libraryName": "element-ready",
            "typingsPackageName": "element-ready",
            "sourceRepoURL": "https://github.com/sindresorhus/element-ready",
            "asOfVersion": "3.1.0"
        },
        {
            "libraryName": "email-addresses",
            "typingsPackageName": "email-addresses",
            "sourceRepoURL": "https://github.com/jackbowman/email-addresses",
            "asOfVersion": "3.0.0"
        },
        {
            "libraryName": "email-validator",
            "typingsPackageName": "email-validator",
            "sourceRepoURL": "https://github.com/Sembiance/email-validator",
            "asOfVersion": "1.0.6"
        },
        {
            "libraryName": "empty-trash",
            "typingsPackageName": "empty-trash",
            "sourceRepoURL": "https://github.com/sindresorhus/empty-trash",
            "asOfVersion": "3.0.0"
        },
        {
            "libraryName": "ensure-error",
            "typingsPackageName": "ensure-error",
            "sourceRepoURL": "https://github.com/sindresorhus/ensure-error",
            "asOfVersion": "2.0.0"
        },
        {
            "libraryName": "env-editor",
            "typingsPackageName": "env-editor",
            "sourceRepoURL": "https://github.com/sindresorhus/env-editor",
            "asOfVersion": "0.4.0"
        },
        {
            "libraryName": "env-paths",
            "typingsPackageName": "env-paths",
            "sourceRepoURL": "https://github.com/sindresorhus/env-paths",
            "asOfVersion": "2.1.0"
        },
        {
            "libraryName": "error-stack-parser",
            "typingsPackageName": "error-stack-parser",
            "sourceRepoURL": "https://github.com/stacktracejs/error-stack-parser",
            "asOfVersion": "2.0.0"
        },
        {
            "libraryName": "es6-error",
            "typingsPackageName": "es6-error",
            "sourceRepoURL": "https://github.com/bjyoungblood/es6-error",
            "asOfVersion": "4.0.2"
        },
        {
            "libraryName": "es6-promise",
            "typingsPackageName": "es6-promise",
            "sourceRepoURL": "https://github.com/jakearchibald/ES6-Promise",
            "asOfVersion": "3.3.0"
        },
        {
            "libraryName": "escape-goat",
            "typingsPackageName": "escape-goat",
            "sourceRepoURL": "https://github.com/sindresorhus/escape-goat",
            "asOfVersion": "2.0.0"
        },
        {
            "libraryName": "escape-string-regexp",
            "typingsPackageName": "escape-string-regexp",
            "sourceRepoURL": "https://github.com/sindresorhus/escape-string-regexp",
            "asOfVersion": "2.0.0"
        },
        {
            "libraryName": "eventemitter2",
            "typingsPackageName": "eventemitter2",
            "sourceRepoURL": "https://github.com/asyncly/EventEmitter2",
            "asOfVersion": "4.1.0"
        },
        {
            "libraryName": "EventEmitter3",
            "typingsPackageName": "eventemitter3",
            "sourceRepoURL": "https://github.com/primus/eventemitter3",
            "asOfVersion": "2.0.2"
        },
        {
            "libraryName": "exceljs",
            "typingsPackageName": "exceljs",
            "sourceRepoURL": "https://github.com/exceljs/exceljs",
            "asOfVersion": "1.3.0"
        },
        {
            "libraryName": "execa",
            "typingsPackageName": "execa",
            "sourceRepoURL": "https://github.com/sindresorhus/execa",
            "asOfVersion": "2.0.0"
        },
        {
            "libraryName": "execall",
            "typingsPackageName": "execall",
            "sourceRepoURL": "https://github.com/sindresorhus/execall",
            "asOfVersion": "2.0.0"
        },
        {
            "libraryName": "exit-hook",
            "typingsPackageName": "exit-hook",
            "sourceRepoURL": "https://github.com/sindresorhus/exit-hook",
            "asOfVersion": "2.2.0"
        },
        {
            "libraryName": "expo-localization",
            "typingsPackageName": "expo-localization",
            "sourceRepoURL": "https://docs.expo.io/versions/latest/sdk/localization",
            "asOfVersion": "3.0.0"
        },
        {
            "libraryName": "expo",
            "typingsPackageName": "expo",
            "sourceRepoURL": "https://github.com/expo/expo/tree/master/packages/expo",
            "asOfVersion": "33.0.0"
        },
        {
            "libraryName": "expr-eval",
            "typingsPackageName": "expr-eval",
            "sourceRepoURL": "https://github.com/silentmatt/expr-eval",
            "asOfVersion": "1.1.0"
        },
        {
            "libraryName": "express-graphql",
            "typingsPackageName": "express-graphql",
            "sourceRepoURL": "https://github.com/graphql/express-graphql",
            "asOfVersion": "0.9.0"
        },
        {
            "libraryName": "express-promise-router",
            "typingsPackageName": "express-promise-router",
            "sourceRepoURL": "https://github.com/express-promise-router/express-promise-router",
            "asOfVersion": "3.0.0"
        },
        {
            "libraryName": "express-validator",
            "typingsPackageName": "express-validator",
            "sourceRepoURL": "https://github.com/ctavan/express-validator",
            "asOfVersion": "3.0.0"
        },
        {
            "libraryName": "express-winston",
            "typingsPackageName": "express-winston",
            "sourceRepoURL": "https://github.com/bithavoc/express-winston#readme",
            "asOfVersion": "4.0.0"
        },
        {
            "libraryName": "extended-listbox",
            "typingsPackageName": "extended-listbox",
            "sourceRepoURL": "https://github.com/code-chris/extended-listbox",
            "asOfVersion": "4.0.1"
        },
        {
            "libraryName": "extract-stack",
            "typingsPackageName": "extract-stack",
            "sourceRepoURL": "https://github.com/sindresorhus/extract-stack",
            "asOfVersion": "2.0.0"
        },
        {
            "libraryName": "fast-diff",
            "typingsPackageName": "fast-diff",
            "sourceRepoURL": "https://github.com/jhchen/fast-diff",
            "asOfVersion": "1.2.0"
        },
        {
            "libraryName": "JSON-Patch",
            "typingsPackageName": "fast-json-patch",
            "sourceRepoURL": "https://github.com/Starcounter-Jack/JSON-Patch",
            "asOfVersion": "1.1.5"
        },
        {
            "libraryName": "FastSimplexNoise",
            "typingsPackageName": "fast-simplex-noise",
            "sourceRepoURL": "https://www.npmjs.com/package/fast-simplex-noise",
            "asOfVersion": "3.0.0"
        },
        {
            "libraryName": "fastify-cors",
            "typingsPackageName": "fastify-cors",
            "sourceRepoURL": "https://github.com/fastify/fastify-cors",
            "asOfVersion": "2.1.0"
        },
        {
            "libraryName": "Fastify-JWT",
            "typingsPackageName": "fastify-jwt",
            "sourceRepoURL": "https://github.com/fastify/fastify-jwt",
            "asOfVersion": "0.8.1"
        },
        {
            "libraryName": "fastify-multipart",
            "typingsPackageName": "fastify-multipart",
            "sourceRepoURL": "https://github.com/fastify/fastify-multipart",
            "asOfVersion": "0.7.0"
        },
        {
            "libraryName": "fastify-static",
            "typingsPackageName": "fastify-static",
            "sourceRepoURL": "https://github.com/fastify/fastify-static",
            "asOfVersion": "2.2.1"
        },
        {
            "libraryName": "fecha",
            "typingsPackageName": "fecha",
            "sourceRepoURL": "https://github.com/taylorhakes/fecha",
            "asOfVersion": "2.3.1"
        },
        {
            "libraryName": "figures",
            "typingsPackageName": "figures",
            "sourceRepoURL": "https://github.com/sindresorhus/figures",
            "asOfVersion": "3.0.0"
        },
        {
            "libraryName": "file-type",
            "typingsPackageName": "file-type",
            "sourceRepoURL": "https://github.com/sindresorhus/file-type",
            "asOfVersion": "10.9.1"
        },
        {
            "libraryName": "file-url",
            "typingsPackageName": "file-url",
            "sourceRepoURL": "https://github.com/sindresorhus/file-url",
            "asOfVersion": "3.0.0"
        },
        {
            "libraryName": "filenamify",
            "typingsPackageName": "filenamify",
            "sourceRepoURL": "https://github.com/sindresorhus/filenamify",
            "asOfVersion": "3.0.0"
        },
        {
            "libraryName": "filenamify-url",
            "typingsPackageName": "filenamify-url",
            "sourceRepoURL": "https://github.com/sindresorhus/filenamify-url",
            "asOfVersion": "2.0.0"
        },
        {
            "libraryName": "filesize",
            "typingsPackageName": "filesize",
            "sourceRepoURL": "https://github.com/avoidwork/filesize.js",
            "asOfVersion": "5.0.0"
        },
        {
            "libraryName": "filter-console",
            "typingsPackageName": "filter-console",
            "sourceRepoURL": "https://github.com/sindresorhus/filter-console",
            "asOfVersion": "0.1.1"
        },
        {
            "libraryName": "find-java-home",
            "typingsPackageName": "find-java-home",
            "sourceRepoURL": "https://github.com/jsdevel/node-find-java-home",
            "asOfVersion": "1.0.0"
        },
        {
            "libraryName": "find-up",
            "typingsPackageName": "find-up",
            "sourceRepoURL": "https://github.com/sindresorhus/find-up",
            "asOfVersion": "4.0.0"
        },
        {
            "libraryName": "find-versions",
            "typingsPackageName": "find-versions",
            "sourceRepoURL": "https://github.com/sindresorhus/find-versions",
            "asOfVersion": "3.1.0"
        },
        {
            "libraryName": "FineUploader",
            "typingsPackageName": "fine-uploader",
            "sourceRepoURL": "http://fineuploader.com/",
            "asOfVersion": "5.14.0"
        },
        {
            "libraryName": "Firebase API",
            "typingsPackageName": "firebase",
            "sourceRepoURL": "https://www.firebase.com/docs/javascript/firebase",
            "asOfVersion": "3.2.1"
        },
        {
            "libraryName": "first-run",
            "typingsPackageName": "first-run",
            "sourceRepoURL": "https://github.com/sindresorhus/first-run",
            "asOfVersion": "2.0.0"
        },
        {
            "libraryName": "fkill",
            "typingsPackageName": "fkill",
            "sourceRepoURL": "https://github.com/sindresorhus/fkill",
            "asOfVersion": "6.0.0"
        },
        {
            "libraryName": "flatpickr",
            "typingsPackageName": "flatpickr",
            "sourceRepoURL": "https://github.com/chmln/flatpickr",
            "asOfVersion": "3.1.2"
        },
        {
            "libraryName": "flux-standard-action",
            "typingsPackageName": "flux-standard-action",
            "sourceRepoURL": "https://github.com/acdlite/flux-standard-action",
            "asOfVersion": "1.1.0"
        },
        {
            "libraryName": "forge-di",
            "typingsPackageName": "forge-di",
            "sourceRepoURL": "https://github.com/nkohari/forge",
            "asOfVersion": "12.0.2"
        },
        {
            "libraryName": "fork-ts-checker-webpack-plugin",
            "typingsPackageName": "fork-ts-checker-webpack-plugin",
            "sourceRepoURL": "https://github.com/Realytics/fork-ts-checker-webpack-plugin",
            "asOfVersion": "0.4.5"
        },
        {
            "libraryName": "form-data",
            "typingsPackageName": "form-data",
            "sourceRepoURL": "https://github.com/form-data/form-data",
            "asOfVersion": "2.5.0"
        },
        {
            "libraryName": "Foundation Sites",
            "typingsPackageName": "foundation-sites",
            "sourceRepoURL": "http://foundation.zurb.com/",
            "asOfVersion": "6.4.3"
        },
        {
            "libraryName": "fs-promise",
            "typingsPackageName": "fs-promise",
            "sourceRepoURL": "https://github.com/kevinbeaty/fs-promise",
            "asOfVersion": "2.0.0"
        },
        {
            "libraryName": "FullCalendar",
            "typingsPackageName": "fullcalendar",
            "sourceRepoURL": "http://arshaw.com/fullcalendar/",
            "asOfVersion": "3.8.0"
        },
        {
            "libraryName": "fuse",
            "typingsPackageName": "fuse",
            "sourceRepoURL": "https://github.com/krisk/Fuse",
            "asOfVersion": "2.6.0"
        },
        {
            "libraryName": "gaea-model",
            "typingsPackageName": "gaea-model",
            "sourceRepoURL": "https://github.com/ascoders/gaea-model",
            "asOfVersion": "0.0.0"
        },
        {
            "libraryName": "geolib",
            "typingsPackageName": "geolib",
            "sourceRepoURL": "https://github.com/manuelbieh/Geolib",
            "asOfVersion": "2.0.23"
        },
        {
            "libraryName": "get-emails",
            "typingsPackageName": "get-emails",
            "sourceRepoURL": "https://github.com/sindresorhus/get-emails",
            "asOfVersion": "3.0.0"
        },
        {
            "libraryName": "get-port",
            "typingsPackageName": "get-port",
            "sourceRepoURL": "https://github.com/sindresorhus/get-port",
            "asOfVersion": "4.2.0"
        },
        {
            "libraryName": "get-range",
            "typingsPackageName": "get-range",
            "sourceRepoURL": "https://github.com/sindresorhus/get-range",
            "asOfVersion": "2.0.1"
        },
        {
            "libraryName": "get-stdin",
            "typingsPackageName": "get-stdin",
            "sourceRepoURL": "https://github.com/sindresorhus/get-stdin",
            "asOfVersion": "7.0.0"
        },
        {
            "libraryName": "get-stream",
            "typingsPackageName": "get-stream",
            "sourceRepoURL": "https://github.com/sindresorhus/get-stream",
            "asOfVersion": "5.0.0"
        },
        {
            "libraryName": "get-urls",
            "typingsPackageName": "get-urls",
            "sourceRepoURL": "https://github.com/sindresorhus/get-urls",
            "asOfVersion": "9.1.0"
        },
        {
            "libraryName": "getopts",
            "typingsPackageName": "getopts",
            "sourceRepoURL": "https://github.com/jorgebucaran/getopts",
            "asOfVersion": "2.1.0"
        },
        {
            "libraryName": "git-remote-origin-url",
            "typingsPackageName": "git-remote-origin-url",
            "sourceRepoURL": "https://github.com/sindresorhus/git-remote-origin-url",
            "asOfVersion": "3.0.0"
        },
        {
            "libraryName": "github",
            "typingsPackageName": "github",
            "sourceRepoURL": "https://github.com/mikedeboer/node-github",
            "asOfVersion": "7.1.0"
        },
        {
            "libraryName": "github-username",
            "typingsPackageName": "github-username",
            "sourceRepoURL": "https://github.com/sindresorhus/github-username",
            "asOfVersion": "5.0.0"
        },
        {
            "libraryName": "gitlab",
            "typingsPackageName": "gitlab",
            "sourceRepoURL": "https://github.com/jdalrymple/node-gitlab",
            "asOfVersion": "2.0.0"
        },
        {
            "libraryName": "global-dirs",
            "typingsPackageName": "global-dirs",
            "sourceRepoURL": "https://github.com/sindresorhus/global-dirs",
            "asOfVersion": "1.0.0"
        },
        {
            "libraryName": "globby",
            "typingsPackageName": "globby",
            "sourceRepoURL": "https://github.com/sindresorhus/globby",
            "asOfVersion": "9.1.0"
        },
        {
            "libraryName": "@google-cloud/pubsub",
            "typingsPackageName": "google-cloud__pubsub",
            "sourceRepoURL": "https://github.com/googleapis/nodejs-pubsub",
            "asOfVersion": "0.26.0"
        },
        {
            "libraryName": "Google Cloud Storage",
            "typingsPackageName": "google-cloud__storage",
            "sourceRepoURL": "https://github.com/googleapis/nodejs-storage",
            "asOfVersion": "2.3.0"
        },
        {
            "libraryName": "graphene-pk11",
            "typingsPackageName": "graphene-pk11",
            "sourceRepoURL": "https://github.com/PeculiarVentures/graphene",
            "asOfVersion": "2.0.31"
        },
        {
            "libraryName": "graphql",
            "typingsPackageName": "graphql",
            "sourceRepoURL": "https://github.com/graphql/graphql-js",
            "asOfVersion": "14.5.0"
        },
        {
            "libraryName": "gravatar-url",
            "typingsPackageName": "gravatar-url",
            "sourceRepoURL": "https://github.com/sindresorhus/gravatar-url",
            "asOfVersion": "3.0.0"
        },
        {
            "libraryName": "griddle-react",
            "typingsPackageName": "griddle-react",
            "sourceRepoURL": "https://github.com/griddlegriddle/griddle",
            "asOfVersion": "1.3.0"
        },
        {
            "libraryName": "gulp-tslint",
            "typingsPackageName": "gulp-tslint",
            "sourceRepoURL": "https://github.com/panuhorsmalahti/gulp-tslint",
            "asOfVersion": "4.2.0"
        },
        {
            "libraryName": "gulp-typedoc",
            "typingsPackageName": "gulp-typedoc",
            "sourceRepoURL": "https://github.com/rogierschouten/gulp-typedoc",
            "asOfVersion": "2.2.0"
        },
        {
            "libraryName": "gulp-typescript",
            "typingsPackageName": "gulp-typescript",
            "sourceRepoURL": "https://github.com/ivogabe/gulp-typescript",
            "asOfVersion": "2.13.0"
        },
        {
            "libraryName": "gzip-size",
            "typingsPackageName": "gzip-size",
            "sourceRepoURL": "https://github.com/sindresorhus/gzip-size",
            "asOfVersion": "5.1.0"
        },
        {
            "libraryName": "handlebars",
            "typingsPackageName": "handlebars",
            "sourceRepoURL": "https://github.com/wycats/handlebars.js",
            "asOfVersion": "4.1.0"
        },
        {
            "libraryName": "handsontable",
            "typingsPackageName": "handsontable",
            "sourceRepoURL": "https://handsontable.com/",
            "asOfVersion": "0.35.0"
        },
        {
            "libraryName": "hapi-auth-jwt2",
            "typingsPackageName": "hapi-auth-jwt2",
            "sourceRepoURL": "https://github.com/dwyl/hapi-auth-jwt2/",
            "asOfVersion": "8.6.1"
        },
        {
            "libraryName": "hard-rejection",
            "typingsPackageName": "hard-rejection",
            "sourceRepoURL": "https://github.com/sindresorhus/hard-rejection",
            "asOfVersion": "2.0.0"
        },
        {
            "libraryName": "has-emoji",
            "typingsPackageName": "has-emoji",
            "sourceRepoURL": "https://github.com/sindresorhus/has-emoji",
            "asOfVersion": "1.1.0"
        },
        {
            "libraryName": "has-yarn",
            "typingsPackageName": "has-yarn",
            "sourceRepoURL": "https://github.com/sindresorhus/has-yarn",
            "asOfVersion": "2.0.0"
        },
        {
            "libraryName": "hasha",
            "typingsPackageName": "hasha",
            "sourceRepoURL": "https://github.com/sindresorhus/hasha",
            "asOfVersion": "4.0.0"
        },
        {
            "libraryName": "hex-rgb",
            "typingsPackageName": "hex-rgb",
            "sourceRepoURL": "https://github.com/sindresorhus/hex-rgb",
            "asOfVersion": "4.1.0"
        },
        {
            "libraryName": "hibp",
            "typingsPackageName": "hibp",
            "sourceRepoURL": "https://github.com/wKovacs64/hibp",
            "asOfVersion": "7.3.0"
        },
        {
            "libraryName": "homeworks",
            "typingsPackageName": "homeworks",
            "sourceRepoURL": "https://github.com/IGAWorksDev/homeworks/",
            "asOfVersion": "1.0.19"
        },
        {
            "libraryName": "html-tags",
            "typingsPackageName": "html-tags",
            "sourceRepoURL": "https://github.com/sindresorhus/html-tags",
            "asOfVersion": "3.0.0"
        },
        {
            "libraryName": "html-webpack-tags-plugin",
            "typingsPackageName": "html-webpack-tags-plugin",
            "sourceRepoURL": "https://github.com/jharris4/html-webpack-tags-plugin",
            "asOfVersion": "2.0.16"
        },
        {
            "libraryName": "http-status-codes",
            "typingsPackageName": "http-status-codes",
            "sourceRepoURL": "https://github.com/prettymuchbryce/node-http-status",
            "asOfVersion": "1.2.0"
        },
        {
            "libraryName": "humanize-string",
            "typingsPackageName": "humanize-string",
            "sourceRepoURL": "https://github.com/sindresorhus/humanize-string",
            "asOfVersion": "2.0.1"
        },
        {
            "libraryName": "humanize-url",
            "typingsPackageName": "humanize-url",
            "sourceRepoURL": "https://github.com/sindresorhus/humanize-url",
            "asOfVersion": "2.1.0"
        },
        {
            "libraryName": "i18next",
            "typingsPackageName": "i18next",
            "sourceRepoURL": "https://github.com/i18next/i18next",
            "asOfVersion": "13.0.0"
        },
        {
            "libraryName": "i18next-browser-languagedetector",
            "typingsPackageName": "i18next-browser-languagedetector",
            "sourceRepoURL": "https://github.com/i18next/i18next-browser-languagedetector",
            "asOfVersion": "3.0.0"
        },
        {
            "libraryName": "i18next-express-middleware",
            "typingsPackageName": "i18next-express-middleware",
            "sourceRepoURL": "https://github.com/i18next/i18next-express-middleware",
            "asOfVersion": "1.7.0"
        },
        {
            "libraryName": "i18next-xhr-backend",
            "typingsPackageName": "i18next-xhr-backend",
            "sourceRepoURL": "https://github.com/i18next/i18next-xhr-backend",
            "asOfVersion": "1.4.2"
        },
        {
            "libraryName": "iconv-lite",
            "typingsPackageName": "iconv-lite",
            "sourceRepoURL": "https://github.com/ashtuchkin/iconv-lite",
            "asOfVersion": "0.4.14"
        },
        {
            "libraryName": "ids",
            "typingsPackageName": "ids",
            "sourceRepoURL": "https://github.com/bpmn-io/ids",
            "asOfVersion": "0.2.2"
        },
        {
            "libraryName": "image-size",
            "typingsPackageName": "image-size",
            "sourceRepoURL": "https://github.com/image-size/image-size",
            "asOfVersion": "0.8.0"
        },
        {
            "libraryName": "image-type",
            "typingsPackageName": "image-type",
            "sourceRepoURL": "https://github.com/sindresorhus/image-type",
            "asOfVersion": "4.0.1"
        },
        {
            "libraryName": "immutability-helper",
            "typingsPackageName": "immutability-helper",
            "sourceRepoURL": "https://github.com/kolodny/immutability-helper",
            "asOfVersion": "2.6.3"
        },
        {
            "libraryName": "Facebook's Immutable",
            "typingsPackageName": "immutable",
            "sourceRepoURL": "https://github.com/facebook/immutable-js",
            "asOfVersion": "3.8.7"
        },
        {
            "libraryName": "in-range",
            "typingsPackageName": "in-range",
            "sourceRepoURL": "https://github.com/sindresorhus/in-range",
            "asOfVersion": "2.0.0"
        },
        {
            "libraryName": "indent-string",
            "typingsPackageName": "indent-string",
            "sourceRepoURL": "https://github.com/sindresorhus/indent-string",
            "asOfVersion": "4.0.0"
        },
        {
            "libraryName": "instabug-reactnative",
            "typingsPackageName": "instabug-reactnative",
            "sourceRepoURL": "https://github.com/Instabug/instabug-reactnative#readme",
            "asOfVersion": "8.1.0"
        },
        {
            "libraryName": "interactjs",
            "typingsPackageName": "interact.js",
            "sourceRepoURL": "https://github.com/taye/interact.js",
            "asOfVersion": "1.3.0"
        },
        {
            "libraryName": "internal-ip",
            "typingsPackageName": "internal-ip",
            "sourceRepoURL": "https://github.com/sindresorhus/internal-ip",
            "asOfVersion": "4.1.0"
        },
        {
            "libraryName": "intl-locales-supported",
            "typingsPackageName": "intl-locales-supported",
            "sourceRepoURL": "https://github.com/formatjs/formatjs",
            "asOfVersion": "1.0.6"
        },
        {
            "libraryName": "intl-messageformat",
            "typingsPackageName": "intl-messageformat",
            "sourceRepoURL": "https://github.com/formatjs/formatjs",
            "asOfVersion": "3.0.0"
        },
        {
            "libraryName": "intl-relativeformat",
            "typingsPackageName": "intl-relativeformat",
            "sourceRepoURL": "https://github.com/formatjs/formatjs",
            "asOfVersion": "3.0.1"
        },
        {
            "libraryName": "into-stream",
            "typingsPackageName": "into-stream",
            "sourceRepoURL": "https://github.com/sindresorhus/into-stream",
            "asOfVersion": "5.0.0"
        },
        {
            "libraryName": "inversify",
            "typingsPackageName": "inversify",
            "sourceRepoURL": "http://inversify.io",
            "asOfVersion": "2.0.33"
        },
        {
            "libraryName": "inversify-binding-decorators",
            "typingsPackageName": "inversify-binding-decorators",
            "sourceRepoURL": "https://github.com/inversify/inversify-binding-decorators",
            "asOfVersion": "2.0.0"
        },
        {
            "libraryName": "inversify-express-utils",
            "typingsPackageName": "inversify-express-utils",
            "sourceRepoURL": "https://github.com/inversify/inversify-express-utils",
            "asOfVersion": "2.0.0"
        },
        {
            "libraryName": "inversify-inject-decorators",
            "typingsPackageName": "inversify-inject-decorators",
            "sourceRepoURL": "https://github.com/inversify/inversify-inject-decorators",
            "asOfVersion": "2.0.0"
        },
        {
            "libraryName": "inversify-logger-middleware",
            "typingsPackageName": "inversify-logger-middleware",
            "sourceRepoURL": "https://github.com/inversify/inversify-logger-middleware",
            "asOfVersion": "2.0.0"
        },
        {
            "libraryName": "inversify-restify-utils",
            "typingsPackageName": "inversify-restify-utils",
            "sourceRepoURL": "https://github.com/inversify/inversify-restify-utils",
            "asOfVersion": "2.0.0"
        },
        {
            "libraryName": "Ionic",
            "typingsPackageName": "ionic",
            "sourceRepoURL": "http://ionicframework.com",
            "asOfVersion": "3.19.0"
        },
        {
            "libraryName": "ip-regex",
            "typingsPackageName": "ip-regex",
            "sourceRepoURL": "https://github.com/sindresorhus/ip-regex",
            "asOfVersion": "4.1.0"
        },
        {
            "libraryName": "ipify",
            "typingsPackageName": "ipify",
            "sourceRepoURL": "https://github.com/sindresorhus/ipify",
            "asOfVersion": "3.0.0"
        },
        {
            "libraryName": "is-absolute-url",
            "typingsPackageName": "is-absolute-url",
            "sourceRepoURL": "https://github.com/sindresorhus/is-absolute-url",
            "asOfVersion": "3.0.0"
        },
        {
            "libraryName": "is-archive",
            "typingsPackageName": "is-archive",
            "sourceRepoURL": "https://github.com/sindresorhus/is-archive",
            "asOfVersion": "2.0.0"
        },
        {
            "libraryName": "is-array-sorted",
            "typingsPackageName": "is-array-sorted",
            "sourceRepoURL": "https://github.com/sindresorhus/is-array-sorted",
            "asOfVersion": "2.0.0"
        },
        {
            "libraryName": "is-binary-path",
            "typingsPackageName": "is-binary-path",
            "sourceRepoURL": "https://github.com/sindresorhus/is-binary-path",
            "asOfVersion": "2.1.0"
        },
        {
            "libraryName": "is-compressed",
            "typingsPackageName": "is-compressed",
            "sourceRepoURL": "https://github.com/sindresorhus/is-compressed",
            "asOfVersion": "2.0.0"
        },
        {
            "libraryName": "is-docker",
            "typingsPackageName": "is-docker",
            "sourceRepoURL": "https://github.com/sindresorhus/is-docker",
            "asOfVersion": "2.0.0"
        },
        {
            "libraryName": "is-elevated",
            "typingsPackageName": "is-elevated",
            "sourceRepoURL": "https://github.com/sindresorhus/is-elevated",
            "asOfVersion": "3.0.0"
        },
        {
            "libraryName": "is-fullwidth-code-point",
            "typingsPackageName": "is-fullwidth-code-point",
            "sourceRepoURL": "https://github.com/sindresorhus/is-fullwidth-code-point",
            "asOfVersion": "3.0.0"
        },
        {
            "libraryName": "is-image",
            "typingsPackageName": "is-image",
            "sourceRepoURL": "https://github.com/sindresorhus/is-image",
            "asOfVersion": "3.0.0"
        },
        {
            "libraryName": "is-installed-globally",
            "typingsPackageName": "is-installed-globally",
            "sourceRepoURL": "https://github.com/sindresorhus/is-installed-globally.git",
            "asOfVersion": "0.2.0"
        },
        {
            "libraryName": "is-ip",
            "typingsPackageName": "is-ip",
            "sourceRepoURL": "https://github.com/sindresorhus/is-ip",
            "asOfVersion": "3.0.0"
        },
        {
            "libraryName": "is-lower-case",
            "typingsPackageName": "is-lower-case",
            "sourceRepoURL": "https://github.com/blakeembrey/is-lower-case",
            "asOfVersion": "1.1.2"
        },
        {
            "libraryName": "is-obj",
            "typingsPackageName": "is-obj",
            "sourceRepoURL": "https://github.com/sindresorhus/is-obj",
            "asOfVersion": "2.0.0"
        },
        {
            "libraryName": "is-online",
            "typingsPackageName": "is-online",
            "sourceRepoURL": "https://github.com/sindresorhus/is-online",
            "asOfVersion": "8.1.0"
        },
        {
            "libraryName": "is-path-cwd",
            "typingsPackageName": "is-path-cwd",
            "sourceRepoURL": "https://github.com/sindresorhus/is-path-cwd",
            "asOfVersion": "2.1.0"
        },
        {
            "libraryName": "is-path-in-cwd",
            "typingsPackageName": "is-path-in-cwd",
            "sourceRepoURL": "https://github.com/sindresorhus/is-path-in-cwd",
            "asOfVersion": "2.1.0"
        },
        {
            "libraryName": "is-plain-obj",
            "typingsPackageName": "is-plain-obj",
            "sourceRepoURL": "https://github.com/sindresorhus/is-plain-obj",
            "asOfVersion": "2.0.0"
        },
        {
            "libraryName": "is-plain-object",
            "typingsPackageName": "is-plain-object",
            "sourceRepoURL": "https://github.com/jonschlinkert/is-plain-object",
            "asOfVersion": "2.0.4"
        },
        {
            "libraryName": "is-png",
            "typingsPackageName": "is-png",
            "sourceRepoURL": "https://github.com/sindresorhus/is-png",
            "asOfVersion": "2.0.0"
        },
        {
            "libraryName": "is-reachable",
            "typingsPackageName": "is-reachable",
            "sourceRepoURL": "https://github.com/sindresorhus/is-reachable",
            "asOfVersion": "3.1.0"
        },
        {
            "libraryName": "is-regexp",
            "typingsPackageName": "is-regexp",
            "sourceRepoURL": "https://github.com/sindresorhus/is-regexp",
            "asOfVersion": "2.1.0"
        },
        {
            "libraryName": "is-relative-url",
            "typingsPackageName": "is-relative-url",
            "sourceRepoURL": "https://github.com/sindresorhus/is-relative-url",
            "asOfVersion": "3.0.0"
        },
        {
            "libraryName": "is-root",
            "typingsPackageName": "is-root",
            "sourceRepoURL": "https://github.com/sindresorhus/is-root",
            "asOfVersion": "2.1.0"
        },
        {
            "libraryName": "is-root-path",
            "typingsPackageName": "is-root-path",
            "sourceRepoURL": "https://github.com/sindresorhus/is-root-path",
            "asOfVersion": "2.0.0"
        },
        {
            "libraryName": "is-scoped",
            "typingsPackageName": "is-scoped",
            "sourceRepoURL": "https://github.com/sindresorhus/is-scoped",
            "asOfVersion": "2.0.0"
        },
        {
            "libraryName": "is-stream",
            "typingsPackageName": "is-stream",
            "sourceRepoURL": "https://github.com/sindresorhus/is-stream",
            "asOfVersion": "2.0.0"
        },
        {
            "libraryName": "is-svg",
            "typingsPackageName": "is-svg",
            "sourceRepoURL": "https://github.com/sindresorhus/is-svg",
            "asOfVersion": "4.0.1"
        },
        {
            "libraryName": "is-text-path",
            "typingsPackageName": "is-text-path",
            "sourceRepoURL": "https://github.com/sindresorhus/is-text-path",
            "asOfVersion": "2.0.0"
        },
        {
            "libraryName": "is-upper-case",
            "typingsPackageName": "is-upper-case",
            "sourceRepoURL": "https://github.com/blakeembrey/is-upper-case",
            "asOfVersion": "1.1.2"
        },
        {
            "libraryName": "is-url-superb",
            "typingsPackageName": "is-url-superb",
            "sourceRepoURL": "https://github.com/sindresorhus/is-url-superb",
            "asOfVersion": "3.0.0"
        },
        {
            "libraryName": "issue-regex",
            "typingsPackageName": "issue-regex",
            "sourceRepoURL": "https://github.com/sindresorhus/issue-regex",
            "asOfVersion": "3.1.0"
        },
        {
            "libraryName": "jasmine-expect",
            "typingsPackageName": "jasmine-expect",
            "sourceRepoURL": "https://github.com/JamieMason/Jasmine-Matchers",
            "asOfVersion": "3.8.1"
        },
        {
            "libraryName": "javascript-obfuscator",
            "typingsPackageName": "javascript-obfuscator",
            "sourceRepoURL": "https://github.com/sanex3339/javascript-obfuscator",
            "asOfVersion": "0.17.0"
        },
        {
            "libraryName": "jdenticon",
            "typingsPackageName": "jdenticon",
            "sourceRepoURL": "https://github.com/dmester/jdenticon",
            "asOfVersion": "2.2.0"
        },
        {
            "libraryName": "jest-each",
            "typingsPackageName": "jest-each",
            "sourceRepoURL": "https://github.com/facebook/jest",
            "asOfVersion": "24.3.0"
        },
        {
            "libraryName": "jimp",
            "typingsPackageName": "jimp",
            "sourceRepoURL": "https://github.com/oliver-moran/jimp#readme",
            "asOfVersion": "0.2.28"
        },
        {
            "libraryName": "joData",
            "typingsPackageName": "jodata",
            "sourceRepoURL": "https://github.com/mccow002/joData",
            "asOfVersion": "1.0.13"
        },
        {
            "libraryName": "JointJS",
            "typingsPackageName": "jointjs",
            "sourceRepoURL": "http://www.jointjs.com/",
            "asOfVersion": "2.0.0"
        },
        {
            "libraryName": "jpeg-js",
            "typingsPackageName": "jpeg-js",
            "sourceRepoURL": "https://github.com/eugeneware/jpeg-js",
            "asOfVersion": "0.3.6"
        },
        {
            "libraryName": "jpush-react-native",
            "typingsPackageName": "jpush-react-native",
            "sourceRepoURL": "https://github.com/jpush/jpush-react-native",
            "asOfVersion": "2.0.0"
        },
        {
            "libraryName": "typescript",
            "typingsPackageName": "jquery-notifier",
            "sourceRepoURL": "https://github.com/Microsoft/TypeScript",
            "asOfVersion": "1.3.0"
        },
        {
            "libraryName": "jquery.ajaxfile",
            "typingsPackageName": "jquery.ajaxfile",
            "sourceRepoURL": "https://github.com/fpellet/jquery.ajaxFile",
            "asOfVersion": "0.2.29"
        },
        {
            "libraryName": "js-data",
            "typingsPackageName": "js-data",
            "sourceRepoURL": "https://github.com/js-data/js-data",
            "asOfVersion": "3.0.0"
        },
        {
            "libraryName": "JSData Http Adapter",
            "typingsPackageName": "js-data-http",
            "sourceRepoURL": "https://github.com/js-data/js-data-http",
            "asOfVersion": "3.0.0"
        },
        {
            "libraryName": "js-types",
            "typingsPackageName": "js-types",
            "sourceRepoURL": "https://github.com/sindresorhus/js-types",
            "asOfVersion": "2.1.0"
        },
        {
            "libraryName": "JSNLog",
            "typingsPackageName": "jsnlog",
            "sourceRepoURL": "https://github.com/mperdeck/jsnlog.js",
            "asOfVersion": "2.17.2"
        },
        {
            "libraryName": "jsonschema",
            "typingsPackageName": "jsonschema",
            "sourceRepoURL": "https://github.com/tdegrunt/jsonschema",
            "asOfVersion": "1.1.1"
        },
        {
            "libraryName": "jsplumb",
            "typingsPackageName": "jsplumb",
            "sourceRepoURL": "https://github.com/jsplumb/jsPlumb",
            "asOfVersion": "2.5.7"
        },
        {
            "libraryName": "jsrender",
            "typingsPackageName": "jsrender",
            "sourceRepoURL": "https://github.com/BorisMoore/jsrender",
            "asOfVersion": "1.0.5"
        },
        {
            "libraryName": "junk",
            "typingsPackageName": "junk",
            "sourceRepoURL": "https://github.com/sindresorhus/junk",
            "asOfVersion": "3.0.0"
        },
        {
<<<<<<< HEAD
            "libraryName": "jwt-simple",
            "typingsPackageName": "jwt-simple",
            "sourceRepoURL": "https://github.com/hokaccha/node-jwt-simple",
            "asOfVersion": "0.5.4"
=======
            "libraryName": "karma-viewport",
            "typingsPackageName": "karma-viewport",
            "sourceRepoURL": "https://github.com/squidfunk/karma-viewport",
            "asOfVersion": "1.0.0"
        },
        {
            "libraryName": "kafkajs",
            "typingsPackageName": "kafkajs",
            "sourceRepoURL": "https://github.com/tulios/kafkajs",
            "asOfVersion": "1.9.0"
>>>>>>> 23ebe086
        },
        {
            "libraryName": "keycloak-js",
            "typingsPackageName": "keycloak-js",
            "sourceRepoURL": "https://github.com/keycloak/keycloak",
            "asOfVersion": "3.4.1"
        },
        {
            "libraryName": "keytar",
            "typingsPackageName": "keytar",
            "sourceRepoURL": "http://atom.github.io/node-keytar/",
            "asOfVersion": "4.4.2"
        },
        {
            "libraryName": "knex",
            "typingsPackageName": "knex",
            "sourceRepoURL": "https://github.com/tgriesser/knex",
            "asOfVersion": "0.16.1"
        },
        {
            "libraryName": "knockout-paging",
            "typingsPackageName": "knockout-paging",
            "sourceRepoURL": "https://github.com/ErikSchierboom/knockout-paging",
            "asOfVersion": "0.3.1"
        },
        {
            "libraryName": "knockout-pre-rendered",
            "typingsPackageName": "knockout-pre-rendered",
            "sourceRepoURL": "https://github.com/ErikSchierboom/knockout-pre-rendered",
            "asOfVersion": "0.7.1"
        },
        {
            "libraryName": "known",
            "typingsPackageName": "known",
            "sourceRepoURL": "https://github.com/sindresorhus/known",
            "asOfVersion": "3.0.0"
        },
        {
            "libraryName": "koa-jwt",
            "typingsPackageName": "koa-jwt",
            "sourceRepoURL": "https://github.com/koajs/jwt",
            "asOfVersion": "3.3.0"
        },
        {
            "libraryName": "koa-useragent",
            "typingsPackageName": "koa-useragent",
            "sourceRepoURL": "https://github.com/rvboris/koa-useragent",
            "asOfVersion": "2.1.1"
        },
        {
            "libraryName": "koa-pug",
            "typingsPackageName": "koa-pug",
            "sourceRepoURL": "https://github.com/chrisyip/koa-pug",
            "asOfVersion": "4.0.0"
        },
        {
            "libraryName": "lambda-phi",
            "typingsPackageName": "lambda-phi",
            "sourceRepoURL": "https://github.com/elitechance/lambda-phi",
            "asOfVersion": "1.0.1"
        },
        {
            "libraryName": "latest-semver",
            "typingsPackageName": "latest-semver",
            "sourceRepoURL": "https://github.com/sindresorhus/latest-semver",
            "asOfVersion": "2.0.0"
        },
        {
            "libraryName": "latest-version",
            "typingsPackageName": "latest-version",
            "sourceRepoURL": "https://github.com/sindresorhus/latest-version",
            "asOfVersion": "5.0.0"
        },
        {
            "libraryName": "lazy-value",
            "typingsPackageName": "lazy-value",
            "sourceRepoURL": "https://github.com/sindresorhus/lazy-value",
            "asOfVersion": "2.0.0"
        },
        {
            "libraryName": "ldclient-js",
            "typingsPackageName": "ldclient-js",
            "sourceRepoURL": "https://github.com/launchdarkly/js-client",
            "asOfVersion": "1.1.11"
        },
        {
            "libraryName": "leap-year",
            "typingsPackageName": "leap-year",
            "sourceRepoURL": "https://github.com/sindresorhus/leap-year",
            "asOfVersion": "3.0.0"
        },
        {
            "libraryName": "left-pad",
            "typingsPackageName": "left-pad",
            "sourceRepoURL": "https://github.com/stevemao/left-pad",
            "asOfVersion": "1.2.0"
        },
        {
            "libraryName": "leven",
            "typingsPackageName": "leven",
            "sourceRepoURL": "https://github.com/sindresorhus/leven",
            "asOfVersion": "3.0.0"
        },
        {
            "libraryName": "line-column-path",
            "typingsPackageName": "line-column-path",
            "sourceRepoURL": "https://github.com/sindresorhus/line-column-path",
            "asOfVersion": "2.0.0"
        },
        {
            "libraryName": "linkify-issues",
            "typingsPackageName": "linkify-issues",
            "sourceRepoURL": "https://github.com/sindresorhus/linkify-issues",
            "asOfVersion": "2.0.0"
        },
        {
            "libraryName": "linkify-urls",
            "typingsPackageName": "linkify-urls",
            "sourceRepoURL": "https://github.com/sindresorhus/linkify-urls",
            "asOfVersion": "3.1.0"
        },
        {
            "libraryName": "Linq.JS",
            "typingsPackageName": "linq",
            "sourceRepoURL": "https://linqjs.codeplex.com/",
            "asOfVersion": "2.2.33"
        },
        {
            "libraryName": "Linq4JS",
            "typingsPackageName": "linq4js",
            "sourceRepoURL": "https://github.com/morrisjdev/Linq4JS",
            "asOfVersion": "2.1.8"
        },
        {
            "libraryName": "LinqSharp",
            "typingsPackageName": "linqsharp",
            "sourceRepoURL": "https://github.com/brunolm/LinqSharp",
            "asOfVersion": "1.0.0"
        },
        {
            "libraryName": "load-json-file",
            "typingsPackageName": "load-json-file",
            "sourceRepoURL": "https://github.com/sindresorhus/load-json-file",
            "asOfVersion": "5.1.0"
        },
        {
            "libraryName": "localforage",
            "typingsPackageName": "localforage",
            "sourceRepoURL": "https://github.com/localForage/localForage",
            "asOfVersion": "0.0.34"
        },
        {
            "libraryName": "localforage-cordovasqlitedriver",
            "typingsPackageName": "localforage-cordovasqlitedriver",
            "sourceRepoURL": "https://github.com/thgreasi/localForage-cordovaSQLiteDriver",
            "asOfVersion": "1.5.0"
        },
        {
            "libraryName": "locate-path",
            "typingsPackageName": "locate-path",
            "sourceRepoURL": "https://github.com/sindresorhus/locate-path",
            "asOfVersion": "4.0.0"
        },
        {
            "libraryName": "lock-system",
            "typingsPackageName": "lock-system",
            "sourceRepoURL": "https://github.com/sindresorhus/lock-system",
            "asOfVersion": "2.0.0"
        },
        {
            "libraryName": "lodash-decorators",
            "typingsPackageName": "lodash-decorators",
            "sourceRepoURL": "https://github.com/steelsojka/lodash-decorators",
            "asOfVersion": "4.0.0"
        },
        {
            "libraryName": "log-symbols",
            "typingsPackageName": "log-symbols",
            "sourceRepoURL": "https://github.com/sindresorhus/log-symbols",
            "asOfVersion": "3.0.0"
        },
        {
            "libraryName": "log-update",
            "typingsPackageName": "log-update",
            "sourceRepoURL": "https://github.com/sindresorhus/log-update",
            "asOfVersion": "3.1.0"
        },
        {
            "libraryName": "log4javascript",
            "typingsPackageName": "log4javascript",
            "sourceRepoURL": "http://log4javascript.org/",
            "asOfVersion": "1.4.15"
        },
        {
            "libraryName": "log4js",
            "typingsPackageName": "log4js",
            "sourceRepoURL": "https://github.com/nomiddlename/log4js-node",
            "asOfVersion": "2.3.5"
        },
        {
            "libraryName": "logform",
            "typingsPackageName": "logform",
            "sourceRepoURL": "https://github.com/winstonjs/logform",
            "asOfVersion": "1.10.0"
        },
        {
            "libraryName": "loglevel",
            "typingsPackageName": "loglevel",
            "sourceRepoURL": "https://github.com/pimterry/loglevel/",
            "asOfVersion": "1.6.2"
        },
        {
            "libraryName": "looks-same",
            "typingsPackageName": "looks-same",
            "sourceRepoURL": "https://github.com/gemini-testing/looks-same",
            "asOfVersion": "4.1.0"
        },
        {
            "libraryName": "lorem-ipsum",
            "typingsPackageName": "lorem-ipsum",
            "sourceRepoURL": "https://github.com/knicklabs/node-lorem-ipsum",
            "asOfVersion": "2.0.0"
        },
        {
            "libraryName": "loud-rejection",
            "typingsPackageName": "loud-rejection",
            "sourceRepoURL": "https://github.com/sindresorhus/loud-rejection",
            "asOfVersion": "2.0.0"
        },
        {
            "libraryName": "lower-case",
            "typingsPackageName": "lower-case",
            "sourceRepoURL": "https://github.com/blakeembrey/lower-case",
            "asOfVersion": "1.1.3"
        },
        {
            "libraryName": "lower-case-first",
            "typingsPackageName": "lower-case-first",
            "sourceRepoURL": "https://github.com/blakeembrey/lower-case-first",
            "asOfVersion": "1.0.1"
        },
        {
            "libraryName": "make-dir",
            "typingsPackageName": "make-dir",
            "sourceRepoURL": "https://github.com/sindresorhus/make-dir",
            "asOfVersion": "2.1.0"
        },
        {
            "libraryName": "mali",
            "typingsPackageName": "mali",
            "sourceRepoURL": "https://github.com/malijs/mali",
            "asOfVersion": "0.9.2"
        },
        {
            "libraryName": "map-obj",
            "typingsPackageName": "map-obj",
            "sourceRepoURL": "https://github.com/sindresorhus/map-obj",
            "asOfVersion": "3.1.0"
        },
        {
            "libraryName": "maquette",
            "typingsPackageName": "maquette",
            "sourceRepoURL": "http://maquettejs.org/",
            "asOfVersion": "2.1.6"
        },
        {
            "libraryName": "matcher",
            "typingsPackageName": "matcher",
            "sourceRepoURL": "https://github.com/sindresorhus/matcher",
            "asOfVersion": "2.0.0"
        },
        {
            "libraryName": "maxmind",
            "typingsPackageName": "maxmind",
            "sourceRepoURL": "https://github.com/runk/node-maxmind",
            "asOfVersion": "2.0.5"
        },
        {
            "libraryName": "mem",
            "typingsPackageName": "mem",
            "sourceRepoURL": "https://github.com/sindresorhus/mem",
            "asOfVersion": "4.2.0"
        },
        {
            "libraryName": "memoize-one",
            "typingsPackageName": "memoize-one",
            "sourceRepoURL": "https://github.com/alexreardon/memoize-one#readme",
            "asOfVersion": "5.1.0"
        },
        {
            "libraryName": "mendixmodelsdk",
            "typingsPackageName": "mendixmodelsdk",
            "sourceRepoURL": "http://www.mendix.com",
            "asOfVersion": "0.8.1"
        },
        {
            "libraryName": "menubar",
            "typingsPackageName": "menubar",
            "sourceRepoURL": "https://github.com/maxogden/menubar",
            "asOfVersion": "6.0.0"
        },
        {
            "libraryName": "metisMenu",
            "typingsPackageName": "metismenu",
            "sourceRepoURL": "https://github.com/onokumus/metisMenu",
            "asOfVersion": "2.7.1"
        },
        {
            "libraryName": "microgears",
            "typingsPackageName": "microgears",
            "sourceRepoURL": "https://github.com/marcusdb/microgears",
            "asOfVersion": "4.0.5"
        },
        {
            "libraryName": "mnemonic-words",
            "typingsPackageName": "mnemonic-words",
            "sourceRepoURL": "https://github.com/sindresorhus/mnemonic-words",
            "asOfVersion": "1.1.0"
        },
        {
            "libraryName": "mobile-detect",
            "typingsPackageName": "mobile-detect",
            "sourceRepoURL": "http://hgoebl.github.io/mobile-detect.js/",
            "asOfVersion": "1.3.4"
        },
        {
            "libraryName": "mobservable",
            "typingsPackageName": "mobservable",
            "sourceRepoURL": "github.com/mweststrate/mobservable",
            "asOfVersion": "1.2.5"
        },
        {
            "libraryName": "mobservable-react",
            "typingsPackageName": "mobservable-react",
            "sourceRepoURL": "https://github.com/mweststrate/mobservable-react",
            "asOfVersion": "1.0.0"
        },
        {
            "libraryName": "Mobx Cookie",
            "typingsPackageName": "mobx-cookie",
            "sourceRepoURL": "https://github.com/will-stone/mobx-cookie",
            "asOfVersion": "1.1.1"
        },
        {
            "libraryName": "mobx-task",
            "typingsPackageName": "mobx-task",
            "sourceRepoURL": "https://github.com/jeffijoe/mobx-task#readme",
            "asOfVersion": "2.0.0"
        },
        {
            "libraryName": "mockingoose",
            "typingsPackageName": "mockingoose",
            "sourceRepoURL": "https://github.com/alonronin/mockingoose#readme",
            "asOfVersion": "2.13.0"
        },
        {
            "libraryName": "Moment",
            "typingsPackageName": "moment",
            "sourceRepoURL": "https://github.com/moment/moment",
            "asOfVersion": "2.13.0"
        },
        {
            "libraryName": "mongodb-memory-server",
            "typingsPackageName": "mongodb-memory-server",
            "sourceRepoURL": "https://github.com/nodkz/mongodb-memory-server",
            "asOfVersion": "2.3.0"
        },
        {
            "libraryName": "Monk",
            "typingsPackageName": "monk",
            "sourceRepoURL": "https://github.com/LearnBoost/monk.git",
            "asOfVersion": "6.0.0"
        },
        {
            "libraryName": "month-days",
            "typingsPackageName": "month-days",
            "sourceRepoURL": "https://github.com/sindresorhus/month-days",
            "asOfVersion": "3.0.0"
        },
        {
            "libraryName": "morphdom",
            "typingsPackageName": "morphdom",
            "sourceRepoURL": "https://github.com/patrick-steele-idem/morphdom",
            "asOfVersion": "2.4.0"
        },
        {
            "libraryName": "move-file",
            "typingsPackageName": "move-file",
            "sourceRepoURL": "https://github.com/sindresorhus/move-file",
            "asOfVersion": "1.1.0"
        },
        {
            "libraryName": "MQTT",
            "typingsPackageName": "mqtt",
            "sourceRepoURL": "https://github.com/mqttjs/MQTT.js",
            "asOfVersion": "2.5.0"
        },
        {
            "libraryName": "multimatch",
            "typingsPackageName": "multimatch",
            "sourceRepoURL": "https://github.com/sindresorhus/multimatch",
            "asOfVersion": "4.0.0"
        },
        {
            "libraryName": "nano",
            "typingsPackageName": "nano",
            "sourceRepoURL": "https://github.com/apache/couchdb-nano",
            "asOfVersion": "7.0.0"
        },
        {
            "libraryName": "natsort",
            "typingsPackageName": "natsort",
            "sourceRepoURL": "https://github.com/netop/natsort",
            "asOfVersion": "2.0.0"
        },
        {
            "libraryName": "typescript",
            "typingsPackageName": "navigator-permissions",
            "sourceRepoURL": "https://developer.mozilla.org/en-US/docs/Web/API/Permissions",
            "asOfVersion": "2.0.0"
        },
        {
            "libraryName": "negative-array",
            "typingsPackageName": "negative-array",
            "sourceRepoURL": "https://github.com/sindresorhus/negative-array",
            "asOfVersion": "2.1.0"
        },
        {
            "libraryName": "negative-zero",
            "typingsPackageName": "negative-zero",
            "sourceRepoURL": "https://github.com/sindresorhus/negative-zero",
            "asOfVersion": "3.0.0"
        },
        {
            "libraryName": "new-github-issue-url",
            "typingsPackageName": "new-github-issue-url",
            "sourceRepoURL": "https://github.com/sindresorhus/new-github-issue-url",
            "asOfVersion": "0.2.1"
        },
        {
            "libraryName": "new-github-release-url",
            "typingsPackageName": "new-github-release-url",
            "sourceRepoURL": "https://github.com/sindresorhus/new-github-release-url",
            "asOfVersion": "1.0.0"
        },
        {
            "libraryName": "ng-table",
            "typingsPackageName": "ng-table",
            "sourceRepoURL": "https://github.com/esvit/ng-table",
            "asOfVersion": "2.0.1"
        },
        {
            "libraryName": "nock",
            "typingsPackageName": "nock",
            "sourceRepoURL": "https://github.com/nock/nock",
            "asOfVersion": "11.1.0"
        },
        {
            "libraryName": "node-pg-migrate",
            "typingsPackageName": "node-pg-migrate",
            "sourceRepoURL": "https://github.com/theoephraim/node-pg-migrate#readme",
            "asOfVersion": "2.15.0"
        },
        {
            "libraryName": "node-sql-parser",
            "typingsPackageName": "node-sql-parser",
            "sourceRepoURL": "https://github.com/taozhi8833998/node-sql-parser#readme",
            "asOfVersion": "1.1.0"
        },
        {
            "libraryName": "node-waves",
            "typingsPackageName": "node-waves",
            "sourceRepoURL": "http://fian.my.id/Waves",
            "asOfVersion": "0.7.6"
        },
        {
            "libraryName": "normalize-url",
            "typingsPackageName": "normalize-url",
            "sourceRepoURL": "https://github.com/sindresorhus/normalize-url",
            "asOfVersion": "4.2.0"
        },
        {
            "libraryName": "Normalizr",
            "typingsPackageName": "normalizr",
            "sourceRepoURL": "https://github.com/paularmstrong/normalizr",
            "asOfVersion": "2.0.18"
        },
        {
            "libraryName": "npm-email",
            "typingsPackageName": "npm-email",
            "sourceRepoURL": "https://github.com/sindresorhus/npm-email",
            "asOfVersion": "3.1.0"
        },
        {
            "libraryName": "npm-keyword",
            "typingsPackageName": "npm-keyword",
            "sourceRepoURL": "https://github.com/sindresorhus/npm-keyword",
            "asOfVersion": "6.0.0"
        },
        {
            "libraryName": "npm-name",
            "typingsPackageName": "npm-name",
            "sourceRepoURL": "https://github.com/sindresorhus/npm-name",
            "asOfVersion": "5.2.1"
        },
        {
            "libraryName": "npm-run-path",
            "typingsPackageName": "npm-run-path",
            "sourceRepoURL": "https://github.com/sindresorhus/npm-run-path",
            "asOfVersion": "3.0.1"
        },
        {
            "libraryName": "npm-user",
            "typingsPackageName": "npm-user",
            "sourceRepoURL": "https://github.com/sindresorhus/npm-user",
            "asOfVersion": "4.0.0"
        },
        {
            "libraryName": "Nuka Carousel",
            "typingsPackageName": "nuka-carousel",
            "sourceRepoURL": "https://github.com/FormidableLabs/nuka-carousel/",
            "asOfVersion": "4.4.6"
        },
        {
            "libraryName": "Numbro",
            "typingsPackageName": "numbro",
            "sourceRepoURL": "https://github.com/foretagsplatsen/numbro/",
            "asOfVersion": "1.9.3"
        },
        {
            "libraryName": "odata",
            "typingsPackageName": "odata",
            "sourceRepoURL": "https://github.com/janhommes/odata",
            "asOfVersion": "1.0.3"
        },
        {
            "libraryName": "o.js",
            "typingsPackageName": "o.js",
            "sourceRepoURL": "https://github.com/janhommes/o.js",
            "asOfVersion": "1.0.3"
        },
        {
            "libraryName": "on-change",
            "typingsPackageName": "on-change",
            "sourceRepoURL": "https://github.com/sindresorhus/on-change",
            "asOfVersion": "1.1.0"
        },
        {
            "libraryName": "onetime",
            "typingsPackageName": "onetime",
            "sourceRepoURL": "https://github.com/sindresorhus/onetime",
            "asOfVersion": "4.0.0"
        },
        {
            "libraryName": "Onsen UI",
            "typingsPackageName": "onsenui",
            "sourceRepoURL": "http://onsen.io",
            "asOfVersion": "2.0.0"
        },
        {
            "libraryName": "open",
            "typingsPackageName": "open",
            "sourceRepoURL": "https://github.com/sindresorhus/open",
            "asOfVersion": "6.2.0"
        },
        {
            "libraryName": "open-editor",
            "typingsPackageName": "open-editor",
            "sourceRepoURL": "https://github.com/sindresorhus/open-editor",
            "asOfVersion": "2.0.0"
        },
        {
            "libraryName": "openid-client",
            "typingsPackageName": "openid-client",
            "sourceRepoURL": "https://github.com/panva/node-openid-client",
            "asOfVersion": "3.7.0"
        },
        {
            "libraryName": "opn",
            "typingsPackageName": "opn",
            "sourceRepoURL": "https://github.com/sindresorhus/opn",
            "asOfVersion": "5.5.0"
        },
        {
            "libraryName": "ora",
            "typingsPackageName": "ora",
            "sourceRepoURL": "https://github.com/sindresorhus/ora",
            "asOfVersion": "3.2.0"
        },
        {
            "libraryName": "os-locale",
            "typingsPackageName": "os-locale",
            "sourceRepoURL": "https://github.com/sindresorhus/os-locale",
            "asOfVersion": "4.0.0"
        },
        {
            "libraryName": "os-name",
            "typingsPackageName": "os-name",
            "sourceRepoURL": "https://github.com/sindresorhus/os-name",
            "asOfVersion": "3.1.0"
        },
        {
            "libraryName": "otplib",
            "typingsPackageName": "otplib",
            "sourceRepoURL": "https://github.com/yeojz/otplib",
            "asOfVersion": "10.0.0"
        },
        {
            "libraryName": "overwatch-api",
            "typingsPackageName": "overwatch-api",
            "sourceRepoURL": "https://github.com/alfg/overwatch-api",
            "asOfVersion": "0.7.1"
        },
        {
            "libraryName": "p-all",
            "typingsPackageName": "p-all",
            "sourceRepoURL": "https://github.com/sindresorhus/p-all",
            "asOfVersion": "2.0.0"
        },
        {
            "libraryName": "p-any",
            "typingsPackageName": "p-any",
            "sourceRepoURL": "https://github.com/sindresorhus/p-any",
            "asOfVersion": "2.0.0"
        },
        {
            "libraryName": "p-cancelable",
            "typingsPackageName": "p-cancelable",
            "sourceRepoURL": "https://github.com/sindresorhus/p-cancelable",
            "asOfVersion": "1.1.0"
        },
        {
            "libraryName": "p-catch-if",
            "typingsPackageName": "p-catch-if",
            "sourceRepoURL": "https://github.com/sindresorhus/p-catch-if",
            "asOfVersion": "2.0.0"
        },
        {
            "libraryName": "p-debounce",
            "typingsPackageName": "p-debounce",
            "sourceRepoURL": "https://github.com/sindresorhus/p-debounce",
            "asOfVersion": "2.0.0"
        },
        {
            "libraryName": "p-defer",
            "typingsPackageName": "p-defer",
            "sourceRepoURL": "https://github.com/sindresorhus/p-defer",
            "asOfVersion": "2.0.0"
        },
        {
            "libraryName": "p-do-whilst",
            "typingsPackageName": "p-do-whilst",
            "sourceRepoURL": "https://github.com/sindresorhus/p-do-whilst",
            "asOfVersion": "1.0.0"
        },
        {
            "libraryName": "p-each-series",
            "typingsPackageName": "p-each-series",
            "sourceRepoURL": "https://github.com/sindresorhus/p-each-series",
            "asOfVersion": "2.0.0"
        },
        {
            "libraryName": "p-event",
            "typingsPackageName": "p-event",
            "sourceRepoURL": "https://github.com/sindresorhus/p-event",
            "asOfVersion": "3.0.0"
        },
        {
            "libraryName": "p-every",
            "typingsPackageName": "p-every",
            "sourceRepoURL": "https://github.com/kevva/p-every",
            "asOfVersion": "2.0.0"
        },
        {
            "libraryName": "p-forever",
            "typingsPackageName": "p-forever",
            "sourceRepoURL": "https://github.com/sindresorhus/p-forever",
            "asOfVersion": "2.0.0"
        },
        {
            "libraryName": "p-is-promise",
            "typingsPackageName": "p-is-promise",
            "sourceRepoURL": "https://github.com/sindresorhus/p-is-promise",
            "asOfVersion": "2.1.0"
        },
        {
            "libraryName": "p-lazy",
            "typingsPackageName": "p-lazy",
            "sourceRepoURL": "https://github.com/sindresorhus/p-lazy",
            "asOfVersion": "2.0.0"
        },
        {
            "libraryName": "p-limit",
            "typingsPackageName": "p-limit",
            "sourceRepoURL": "https://github.com/sindresorhus/p-limit",
            "asOfVersion": "2.2.0"
        },
        {
            "libraryName": "p-locate",
            "typingsPackageName": "p-locate",
            "sourceRepoURL": "https://github.com/sindresorhus/p-locate",
            "asOfVersion": "4.0.0"
        },
        {
            "libraryName": "p-log",
            "typingsPackageName": "p-log",
            "sourceRepoURL": "https://github.com/sindresorhus/p-log",
            "asOfVersion": "2.0.0"
        },
        {
            "libraryName": "p-map",
            "typingsPackageName": "p-map",
            "sourceRepoURL": "https://github.com/sindresorhus/p-map",
            "asOfVersion": "2.0.0"
        },
        {
            "libraryName": "p-map-series",
            "typingsPackageName": "p-map-series",
            "sourceRepoURL": "https://github.com/sindresorhus/p-map-series",
            "asOfVersion": "2.0.0"
        },
        {
            "libraryName": "p-memoize",
            "typingsPackageName": "p-memoize",
            "sourceRepoURL": "https://github.com/sindresorhus/p-memoize",
            "asOfVersion": "3.0.0"
        },
        {
            "libraryName": "p-min-delay",
            "typingsPackageName": "p-min-delay",
            "sourceRepoURL": "https://github.com/sindresorhus/p-min-delay",
            "asOfVersion": "3.0.0"
        },
        {
            "libraryName": "p-one",
            "typingsPackageName": "p-one",
            "sourceRepoURL": "https://github.com/kevva/p-one",
            "asOfVersion": "2.0.0"
        },
        {
            "libraryName": "p-pipe",
            "typingsPackageName": "p-pipe",
            "sourceRepoURL": "https://github.com/sindresorhus/p-pipe",
            "asOfVersion": "2.0.1"
        },
        {
            "libraryName": "p-progress",
            "typingsPackageName": "p-progress",
            "sourceRepoURL": "https://github.com/sindresorhus/p-progress",
            "asOfVersion": "0.3.0"
        },
        {
            "libraryName": "p-props",
            "typingsPackageName": "p-props",
            "sourceRepoURL": "https://github.com/sindresorhus/p-props",
            "asOfVersion": "2.0.0"
        },
        {
            "libraryName": "p-queue",
            "typingsPackageName": "p-queue",
            "sourceRepoURL": "https://github.com/sindresorhus/p-queue",
            "asOfVersion": "3.2.1"
        },
        {
            "libraryName": "p-reduce",
            "typingsPackageName": "p-reduce",
            "sourceRepoURL": "https://github.com/sindresorhus/p-reduce",
            "asOfVersion": "2.0.0"
        },
        {
            "libraryName": "p-reflect",
            "typingsPackageName": "p-reflect",
            "sourceRepoURL": "https://github.com/sindresorhus/p-reflect",
            "asOfVersion": "2.0.0"
        },
        {
            "libraryName": "p-retry",
            "typingsPackageName": "p-retry",
            "sourceRepoURL": "https://github.com/sindresorhus/p-retry",
            "asOfVersion": "4.0.0"
        },
        {
            "libraryName": "p-series",
            "typingsPackageName": "p-series",
            "sourceRepoURL": "https://github.com/sindresorhus/p-series",
            "asOfVersion": "2.0.0"
        },
        {
            "libraryName": "p-settle",
            "typingsPackageName": "p-settle",
            "sourceRepoURL": "https://github.com/sindresorhus/p-settle",
            "asOfVersion": "3.0.0"
        },
        {
            "libraryName": "p-some",
            "typingsPackageName": "p-some",
            "sourceRepoURL": "https://github.com/sindresorhus/p-some",
            "asOfVersion": "4.0.1"
        },
        {
            "libraryName": "p-tap",
            "typingsPackageName": "p-tap",
            "sourceRepoURL": "https://github.com/sindresorhus/p-tap",
            "asOfVersion": "2.0.0"
        },
        {
            "libraryName": "p-throttle",
            "typingsPackageName": "p-throttle",
            "sourceRepoURL": "https://github.com/sindresorhus/p-throttle",
            "asOfVersion": "2.1.0"
        },
        {
            "libraryName": "p-time",
            "typingsPackageName": "p-time",
            "sourceRepoURL": "https://github.com/sindresorhus/p-time",
            "asOfVersion": "2.0.0"
        },
        {
            "libraryName": "p-timeout",
            "typingsPackageName": "p-timeout",
            "sourceRepoURL": "https://github.com/sindresorhus/p-timeout",
            "asOfVersion": "3.0.0"
        },
        {
            "libraryName": "p-times",
            "typingsPackageName": "p-times",
            "sourceRepoURL": "https://github.com/sindresorhus/p-times",
            "asOfVersion": "2.0.0"
        },
        {
            "libraryName": "p-try",
            "typingsPackageName": "p-try",
            "sourceRepoURL": "https://github.com/sindresorhus/p-try",
            "asOfVersion": "2.1.0"
        },
        {
            "libraryName": "p-wait-for",
            "typingsPackageName": "p-wait-for",
            "sourceRepoURL": "https://github.com/sindresorhus/p-wait-for",
            "asOfVersion": "3.0.0"
        },
        {
            "libraryName": "p-waterfall",
            "typingsPackageName": "p-waterfall",
            "sourceRepoURL": "https://github.com/sindresorhus/p-waterfall",
            "asOfVersion": "2.0.0"
        },
        {
            "libraryName": "p-whilst",
            "typingsPackageName": "p-whilst",
            "sourceRepoURL": "https://github.com/sindresorhus/p-whilst",
            "asOfVersion": "2.0.0"
        },
        {
            "libraryName": "package-json",
            "typingsPackageName": "package-json",
            "sourceRepoURL": "https://github.com/sindresorhus/package-json",
            "asOfVersion": "6.1.0"
        },
        {
            "libraryName": "paper",
            "typingsPackageName": "paper",
            "sourceRepoURL": "https://github.com/paperjs/paper.js",
            "asOfVersion": "0.12.3"
        },
        {
            "libraryName": "param-case",
            "typingsPackageName": "param-case",
            "sourceRepoURL": "https://github.com/blakeembrey/param-case",
            "asOfVersion": "1.1.2"
        },
        {
            "libraryName": "park-miller",
            "typingsPackageName": "park-miller",
            "sourceRepoURL": "https://github.com/sindresorhus/park-miller",
            "asOfVersion": "1.1.0"
        },
        {
            "libraryName": "parse-columns",
            "typingsPackageName": "parse-columns",
            "sourceRepoURL": "https://github.com/sindresorhus/parse-columns",
            "asOfVersion": "2.0.0"
        },
        {
            "libraryName": "parse-ms",
            "typingsPackageName": "parse-ms",
            "sourceRepoURL": "https://github.com/sindresorhus/parse-ms",
            "asOfVersion": "2.1.0"
        },
        {
            "libraryName": "pascal-case",
            "typingsPackageName": "pascal-case",
            "sourceRepoURL": "https://github.com/blakeembrey/pascal-case",
            "asOfVersion": "1.1.2"
        },
        {
            "libraryName": "passport-client-cert",
            "typingsPackageName": "passport-client-cert",
            "sourceRepoURL": "https://github.com/ripjar/passport-client-cert",
            "asOfVersion": "2.1.0"
        },
        {
            "libraryName": "path-case",
            "typingsPackageName": "path-case",
            "sourceRepoURL": "https://github.com/blakeembrey/path-case",
            "asOfVersion": "1.1.2"
        },
        {
            "libraryName": "path-exists",
            "typingsPackageName": "path-exists",
            "sourceRepoURL": "https://github.com/sindresorhus/path-exists",
            "asOfVersion": "4.0.0"
        },
        {
            "libraryName": "path-key",
            "typingsPackageName": "path-key",
            "sourceRepoURL": "https://github.com/sindresorhus/path-key",
            "asOfVersion": "3.0.1"
        },
        {
            "libraryName": "path-to-regexp",
            "typingsPackageName": "path-to-regexp",
            "sourceRepoURL": "https://github.com/pillarjs/path-to-regexp",
            "asOfVersion": "1.7.0"
        },
        {
            "libraryName": "path-type",
            "typingsPackageName": "path-type",
            "sourceRepoURL": "https://github.com/sindresorhus/path-type",
            "asOfVersion": "4.0.0"
        },
        {
            "libraryName": "perfect-scrollbar",
            "typingsPackageName": "perfect-scrollbar",
            "sourceRepoURL": "https://github.com/noraesae/perfect-scrollbar",
            "asOfVersion": "1.3.0"
        },
        {
            "libraryName": "pg-connection-string",
            "typingsPackageName": "pg-connection-string",
            "sourceRepoURL": "https://github.com/iceddev/pg-connection-string",
            "asOfVersion": "2.0.0"
        },
        {
            "libraryName": "pg-promise",
            "typingsPackageName": "pg-promise",
            "sourceRepoURL": "https://github.com/vitaly-t/pg-promise",
            "asOfVersion": "5.4.3"
        },
        {
            "libraryName": "phin",
            "typingsPackageName": "phin",
            "sourceRepoURL": "https://github.com/ethanent/phin",
            "asOfVersion": "3.4.0"
        },
        {
            "libraryName": "phonegap-plugin-push",
            "typingsPackageName": "phonegap-plugin-push",
            "sourceRepoURL": "https://github.com/phonegap/phonegap-plugin-push",
            "asOfVersion": "2.1.2"
        },
        {
            "libraryName": "pixi-spine",
            "typingsPackageName": "pixi-spine",
            "sourceRepoURL": "https://github.com/pixijs/pixi-spine",
            "asOfVersion": "1.4.2"
        },
        {
            "libraryName": "pixi.js",
            "typingsPackageName": "pixi.js",
            "sourceRepoURL": "https://github.com/pixijs/pixi.js/tree/v4.x",
            "asOfVersion": "5.0.0"
        },
        {
            "libraryName": "pkcs11js",
            "typingsPackageName": "pkcs11js",
            "sourceRepoURL": "https://github.com/PeculiarVentures/pkcs11js",
            "asOfVersion": "1.0.4"
        },
        {
            "libraryName": "pkg-conf",
            "typingsPackageName": "pkg-conf",
            "sourceRepoURL": "https://github.com/sindresorhus/pkg-conf",
            "asOfVersion": "3.0.0"
        },
        {
            "libraryName": "pkg-dir",
            "typingsPackageName": "pkg-dir",
            "sourceRepoURL": "https://github.com/sindresorhus/pkg-dir",
            "asOfVersion": "4.0.0"
        },
        {
            "libraryName": "pkg-up",
            "typingsPackageName": "pkg-up",
            "sourceRepoURL": "https://github.com/sindresorhus/pkg-up",
            "asOfVersion": "3.1.0"
        },
        {
            "libraryName": "pkg-versions",
            "typingsPackageName": "pkg-versions",
            "sourceRepoURL": "https://github.com/sindresorhus/pkg-versions",
            "asOfVersion": "2.0.0"
        },
        {
            "libraryName": "playcanvas",
            "typingsPackageName": "playcanvas",
            "sourceRepoURL": "https://github.com/playcanvas/engine",
            "asOfVersion": "1.23.0"
        },
        {
            "libraryName": "plottable",
            "typingsPackageName": "plottable",
            "sourceRepoURL": "http://plottablejs.org/",
            "asOfVersion": "3.7.0"
        },
        {
            "libraryName": "plur",
            "typingsPackageName": "plur",
            "sourceRepoURL": "https://github.com/sindresorhus/plur",
            "asOfVersion": "3.1.0"
        },
        {
            "libraryName": "png-async",
            "typingsPackageName": "png-async",
            "sourceRepoURL": "https://github.com/kanreisa/node-png-async",
            "asOfVersion": "0.9.4"
        },
        {
            "libraryName": "poly2tri.js",
            "typingsPackageName": "poly2tri",
            "sourceRepoURL": "https://github.com/r3mi/poly2tri.js",
            "asOfVersion": "1.4.0"
        },
        {
            "libraryName": "popper.js",
            "typingsPackageName": "popper.js",
            "sourceRepoURL": "https://github.com/FezVrasta/popper.js/",
            "asOfVersion": "1.11.0"
        },
        {
            "libraryName": "positive-zero",
            "typingsPackageName": "positive-zero",
            "sourceRepoURL": "https://github.com/sindresorhus/positive-zero",
            "asOfVersion": "3.0.0"
        },
        {
            "libraryName": "Prando",
            "typingsPackageName": "prando",
            "sourceRepoURL": "https://github.com/zeh/prando",
            "asOfVersion": "1.0.0"
        },
        {
            "libraryName": "pretty-bytes",
            "typingsPackageName": "pretty-bytes",
            "sourceRepoURL": "https://github.com/sindresorhus/pretty-bytes",
            "asOfVersion": "5.2.0"
        },
        {
            "libraryName": "pretty-format",
            "typingsPackageName": "pretty-format",
            "sourceRepoURL": "https://github.com/facebook/jest/tree/master/packages/pretty-format",
            "asOfVersion": "24.3.0"
        },
        {
            "libraryName": "pretty-ms",
            "typingsPackageName": "pretty-ms",
            "sourceRepoURL": "https://github.com/sindresorhus/pretty-ms",
            "asOfVersion": "5.0.0"
        },
        {
            "libraryName": "printf",
            "typingsPackageName": "printf",
            "sourceRepoURL": "https://github.com/adaltas/node-printf",
            "asOfVersion": "0.3.0"
        },
        {
            "libraryName": "ProtoBuf.js",
            "typingsPackageName": "protobufjs",
            "sourceRepoURL": "https://github.com/dcodeIO/ProtoBuf.js",
            "asOfVersion": "6.0.0"
        },
        {
            "libraryName": "Protractor",
            "typingsPackageName": "protractor",
            "sourceRepoURL": "https://github.com/angular/protractor",
            "asOfVersion": "4.0.0"
        },
        {
            "libraryName": "ps-list",
            "typingsPackageName": "ps-list",
            "sourceRepoURL": "https://github.com/sindresorhus/ps-list",
            "asOfVersion": "6.2.1"
        },
        {
            "libraryName": "public-ip",
            "typingsPackageName": "public-ip",
            "sourceRepoURL": "https://github.com/sindresorhus/public-ip",
            "asOfVersion": "3.1.0"
        },
        {
            "libraryName": "pupa",
            "typingsPackageName": "pupa",
            "sourceRepoURL": "https://github.com/sindresorhus/pupa",
            "asOfVersion": "2.0.0"
        },
        {
            "libraryName": "qiniu",
            "typingsPackageName": "qiniu",
            "sourceRepoURL": "https://github.com/qiniu/nodejs-sdk",
            "asOfVersion": "7.0.1"
        },
        {
            "libraryName": "qrcode-generator",
            "typingsPackageName": "qrcode-generator",
            "sourceRepoURL": "https://github.com/kazuhikoarase/qrcode-generator",
            "asOfVersion": "1.0.6"
        },
        {
            "libraryName": "query-string",
            "typingsPackageName": "query-string",
            "sourceRepoURL": "https://github.com/sindresorhus/query-string",
            "asOfVersion": "6.3.0"
        },
        {
            "libraryName": "quick-lru",
            "typingsPackageName": "quick-lru",
            "sourceRepoURL": "https://github.com/sindresorhus/quick-lru",
            "asOfVersion": "3.0.0"
        },
        {
            "libraryName": "qunit-dom",
            "typingsPackageName": "qunit-dom",
            "sourceRepoURL": "https://github.com/simplabs/qunit-dom#readme",
            "asOfVersion": "0.7.0"
        },
        {
            "libraryName": "random-float",
            "typingsPackageName": "random-float",
            "sourceRepoURL": "https://github.com/sindresorhus/random-float",
            "asOfVersion": "2.0.0"
        },
        {
            "libraryName": "random-int",
            "typingsPackageName": "random-int",
            "sourceRepoURL": "https://github.com/sindresorhus/random-int",
            "asOfVersion": "2.0.0"
        },
        {
            "libraryName": "random-item",
            "typingsPackageName": "random-item",
            "sourceRepoURL": "https://github.com/sindresorhus/random-item",
            "asOfVersion": "2.0.0"
        },
        {
            "libraryName": "random-js",
            "typingsPackageName": "random-js",
            "sourceRepoURL": "https://github.com/ckknight/random-js",
            "asOfVersion": "2.0.0"
        },
        {
            "libraryName": "random-obj-key",
            "typingsPackageName": "random-obj-key",
            "sourceRepoURL": "https://github.com/sindresorhus/random-obj-key",
            "asOfVersion": "2.0.0"
        },
        {
            "libraryName": "random-obj-prop",
            "typingsPackageName": "random-obj-prop",
            "sourceRepoURL": "https://github.com/sindresorhus/random-obj-prop",
            "asOfVersion": "2.0.0"
        },
        {
            "libraryName": "randoma",
            "typingsPackageName": "randoma",
            "sourceRepoURL": "https://github.com/sindresorhus/randoma",
            "asOfVersion": "1.3.0"
        },
        {
            "libraryName": "Raven JS",
            "typingsPackageName": "raven-js",
            "sourceRepoURL": "https://github.com/getsentry/raven-js",
            "asOfVersion": "3.10.0"
        },
        {
            "libraryName": "raw-body",
            "typingsPackageName": "raw-body",
            "sourceRepoURL": "https://github.com/stream-utils/raw-body",
            "asOfVersion": "2.3.0"
        },
        {
            "libraryName": "re2",
            "typingsPackageName": "re2",
            "sourceRepoURL": "https://github.com/uhop/node-re2",
            "asOfVersion": "1.10.3"
        },
        {
            "libraryName": "react-chartjs-2",
            "typingsPackageName": "react-chartjs-2",
            "sourceRepoURL": "https://github.com/gor181/react-chartjs-2",
            "asOfVersion": "2.5.7"
        },
        {
            "libraryName": "react-collapsible",
            "typingsPackageName": "react-collapsible",
            "sourceRepoURL": "https://github.com/glennflanagan/react-collapsible#readme",
            "asOfVersion": "2.3.0"
        },
        {
            "libraryName": "react-circular-progressbar",
            "typingsPackageName": "react-circular-progressbar",
            "sourceRepoURL": "https://github.com/kevinsqi/react-circular-progressbar#readme",
            "asOfVersion": "1.1.0"
        },
        {
            "libraryName": "react-content-loader",
            "typingsPackageName": "react-content-loader",
            "sourceRepoURL": "https://github.com/danilowoz/react-content-loader",
            "asOfVersion": "4.0.0"
        },
        {
            "libraryName": "react-day-picker",
            "typingsPackageName": "react-day-picker",
            "sourceRepoURL": "https://github.com/gpbl/react-day-picker",
            "asOfVersion": "5.3.0"
        },
        {
            "libraryName": "react-dnd",
            "typingsPackageName": "react-dnd",
            "sourceRepoURL": "https://github.com/react-dnd/react-dnd",
            "asOfVersion": "3.0.2"
        },
        {
            "libraryName": "react-dnd-html5-backend",
            "typingsPackageName": "react-dnd-html5-backend",
            "sourceRepoURL": "https://github.com/react-dnd/react-dnd",
            "asOfVersion": "3.0.2"
        },
        {
            "libraryName": "react-dnd-test-backend",
            "typingsPackageName": "react-dnd-test-backend",
            "sourceRepoURL": "https://github.com/react-dnd/react-dnd",
            "asOfVersion": "3.0.2"
        },
        {
            "libraryName": "react-dnd-touch-backend",
            "typingsPackageName": "react-dnd-touch-backend",
            "sourceRepoURL": "https://github.com/react-dnd/react-dnd",
            "asOfVersion": "0.5.0"
        },
        {
            "libraryName": "react-dropzone",
            "typingsPackageName": "react-dropzone",
            "sourceRepoURL": "https://github.com/react-dropzone/react-dropzone",
            "asOfVersion": "5.1.0"
        },
        {
            "libraryName": "react-flip-move",
            "typingsPackageName": "react-flip-move",
            "sourceRepoURL": "https://github.com/joshwcomeau/react-flip-move",
            "asOfVersion": "2.9.12"
        },
        {
            "libraryName": "react-ga",
            "typingsPackageName": "react-ga",
            "sourceRepoURL": "https://github.com/react-ga/react-ga",
            "asOfVersion": "2.3.0"
        },
        {
            "libraryName": "react-i18next",
            "typingsPackageName": "react-i18next",
            "sourceRepoURL": "https://github.com/i18next/react-i18next",
            "asOfVersion": "8.1.0"
        },
        {
            "libraryName": "React Icons",
            "typingsPackageName": "react-icons",
            "sourceRepoURL": "https://www.npmjs.com/package/react-icons",
            "asOfVersion": "3.0.0"
        },
        {
            "libraryName": "react-inlinesvg",
            "typingsPackageName": "react-inlinesvg",
            "sourceRepoURL": "https://github.com/gilbarbara/react-inlinesvg#readme",
            "asOfVersion": "1.0.0"
        },
        {
            "libraryName": "react-intl",
            "typingsPackageName": "react-intl",
            "sourceRepoURL": "https://github.com/formatjs/react-intl",
            "asOfVersion": "3.0.0"
        },
        {
            "libraryName": "react-jss",
            "typingsPackageName": "react-jss",
            "sourceRepoURL": "https://github.com/cssinjs/react-jss#readme",
            "asOfVersion": "10.0.0"
        },
        {
            "libraryName": "react-monaco-editor",
            "typingsPackageName": "react-monaco-editor",
            "sourceRepoURL": "https://github.com/superRaytin/react-monaco-editor",
            "asOfVersion": "0.16.0"
        },
        {
            "libraryName": "react-native-collapsible",
            "typingsPackageName": "react-native-collapsible",
            "sourceRepoURL": "https://github.com/oblador/react-native-collapsible",
            "asOfVersion": "0.11.0"
        },
        {
            "libraryName": "react-native-elements",
            "typingsPackageName": "react-native-elements",
            "sourceRepoURL": "https://github.com/react-native-training/react-native-elements",
            "asOfVersion": "0.18.0"
        },
        {
            "libraryName": "react-native-goby",
            "typingsPackageName": "react-native-goby",
            "sourceRepoURL": "https://gitlab.com/MessageDream/react-native-goby",
            "asOfVersion": "0.0.5"
        },
        {
            "libraryName": "react-native-google-analytics-bridge",
            "typingsPackageName": "react-native-google-analytics-bridge",
            "sourceRepoURL": "https://github.com/idehub/react-native-google-analytics-bridge",
            "asOfVersion": "5.3.3"
        },
        {
            "libraryName": "react-native-linear-gradient",
            "typingsPackageName": "react-native-linear-gradient",
            "sourceRepoURL": "https://github.com/react-native-community/react-native-linear-gradient",
            "asOfVersion": "2.4.0"
        },
        {
            "libraryName": "react-native-modal",
            "typingsPackageName": "react-native-modal",
            "sourceRepoURL": "https://github.com/react-native-community/react-native-modal",
            "asOfVersion": "4.1.1"
        },
        {
            "libraryName": "react-native-navigation",
            "typingsPackageName": "react-native-navigation",
            "sourceRepoURL": "https://github.com/wix/react-native-navigation",
            "asOfVersion": "2.0.0"
        },
        {
            "libraryName": "react-native-safe-area",
            "typingsPackageName": "react-native-safe-area",
            "sourceRepoURL": "https://github.com/miyabi/react-native-safe-area#readme",
            "asOfVersion": "0.5.1"
        },
        {
            "libraryName": "react-native-permissions",
            "typingsPackageName": "react-native-permissions",
            "sourceRepoURL": "https://github.com/yonahforst/react-native-permissions",
            "asOfVersion": "2.0.0"
        },
        {
            "libraryName": "react-navigation-material-bottom-tabs",
            "typingsPackageName": "react-navigation-material-bottom-tabs",
            "sourceRepoURL": "https://github.com/react-navigation/material-bottom-tabs",
            "asOfVersion": "2.0.0"
        },
        {
            "libraryName": "react-sortable-pane",
            "typingsPackageName": "react-sortable-pane",
            "sourceRepoURL": "https://github.com/bokuweb/react-sortable-pane",
            "asOfVersion": "1.0.0"
        },
        {
            "libraryName": "react-split-pane",
            "typingsPackageName": "react-split-pane",
            "sourceRepoURL": "https://github.com/tomkp/react-split-pane",
            "asOfVersion": "0.1.67"
        },
        {
            "libraryName": "react-sticky-box",
            "typingsPackageName": "react-sticky-box",
            "sourceRepoURL": "https://github.com/codecks-io/react-sticky-box",
            "asOfVersion": "0.8.0"
        },
        {
            "libraryName": "react-svg",
            "typingsPackageName": "react-svg",
            "sourceRepoURL": "https://github.com/tanem/react-svg",
            "asOfVersion": "5.0.0"
        },
        {
            "libraryName": "react-tether",
            "typingsPackageName": "react-tether",
            "sourceRepoURL": "https://github.com/danreeves/react-tether",
            "asOfVersion": "1.0.0"
        },
        {
            "libraryName": "react-webcam",
            "typingsPackageName": "react-webcam",
            "sourceRepoURL": "https://github.com/mozmorris/react-webcam",
            "asOfVersion": "3.0.0"
        },
        {
            "libraryName": "read-chunk",
            "typingsPackageName": "read-chunk",
            "sourceRepoURL": "https://github.com/sindresorhus/read-chunk",
            "asOfVersion": "3.1.0"
        },
        {
            "libraryName": "read-pkg",
            "typingsPackageName": "read-pkg",
            "sourceRepoURL": "https://github.com/sindresorhus/read-pkg",
            "asOfVersion": "5.1.0"
        },
        {
            "libraryName": "read-pkg-up",
            "typingsPackageName": "read-pkg-up",
            "sourceRepoURL": "https://github.com/sindresorhus/read-pkg-up",
            "asOfVersion": "6.0.0"
        },
        {
            "libraryName": "readdir-enhanced",
            "typingsPackageName": "readdir-enhanced",
            "sourceRepoURL": "https://github.com/bigstickcarpet/readdir-enhanced",
            "asOfVersion": "3.0.0"
        },
        {
            "libraryName": "realm",
            "typingsPackageName": "realm",
            "sourceRepoURL": "https://github.com/realm/realm-js",
            "asOfVersion": "1.13.0"
        },
        {
            "libraryName": "redent",
            "typingsPackageName": "redent",
            "sourceRepoURL": "https://github.com/sindresorhus/redent",
            "asOfVersion": "3.0.0"
        },
        {
            "libraryName": "redom",
            "typingsPackageName": "redom",
            "sourceRepoURL": "https://github.com/redom/redom/",
            "asOfVersion": "3.23.0"
        },
        {
            "libraryName": "reduce-reducers",
            "typingsPackageName": "reduce-reducers",
            "sourceRepoURL": "https://github.com/redux-utilities/reduce-reducers",
            "asOfVersion": "1.0.0"
        },
        {
            "libraryName": "Redux",
            "typingsPackageName": "redux",
            "sourceRepoURL": "https://github.com/reactjs/redux",
            "asOfVersion": "3.6.0"
        },
        {
            "libraryName": "redux-batched-actions",
            "typingsPackageName": "redux-batched-actions",
            "sourceRepoURL": "https://github.com/tshelburne/redux-batched-actions",
            "asOfVersion": "0.1.5"
        },
        {
            "libraryName": "redux-bootstrap",
            "typingsPackageName": "redux-bootstrap",
            "sourceRepoURL": "https://github.com/remojansen/redux-bootstrap",
            "asOfVersion": "1.1.0"
        },
        {
            "libraryName": "redux-devtools-extension",
            "typingsPackageName": "redux-devtools-extension",
            "sourceRepoURL": "https://github.com/zalmoxisus/redux-devtools-extension",
            "asOfVersion": "2.13.2"
        },
        {
            "libraryName": "redux-little-router",
            "typingsPackageName": "redux-little-router",
            "sourceRepoURL": "https://github.com/FormidableLabs/redux-little-router",
            "asOfVersion": "15.1.0"
        },
        {
            "libraryName": "redux-persist",
            "typingsPackageName": "redux-persist",
            "sourceRepoURL": "https://github.com/rt2zz/redux-persist",
            "asOfVersion": "4.3.1"
        },
        {
            "libraryName": "redux-persist-transform-compress",
            "typingsPackageName": "redux-persist-transform-compress",
            "sourceRepoURL": "https://github.com/rt2zz/redux-persist-transform-compress",
            "asOfVersion": "4.2.0"
        },
        {
            "libraryName": "redux-saga",
            "typingsPackageName": "redux-saga",
            "sourceRepoURL": "https://github.com/redux-saga/redux-saga",
            "asOfVersion": "0.10.5"
        },
        {
            "libraryName": "Redux Thunk",
            "typingsPackageName": "redux-thunk",
            "sourceRepoURL": "https://github.com/gaearon/redux-thunk",
            "asOfVersion": "2.1.0"
        },
        {
            "libraryName": "reflect-metadata",
            "typingsPackageName": "reflect-metadata",
            "sourceRepoURL": "https://github.com/rbuckton/ReflectDecorators",
            "asOfVersion": "0.1.0"
        },
        {
            "libraryName": "replace-string",
            "typingsPackageName": "replace-string",
            "sourceRepoURL": "https://github.com/sindresorhus/replace-string",
            "asOfVersion": "3.0.0"
        },
        {
            "libraryName": "import-cwd",
            "typingsPackageName": "req-cwd",
            "sourceRepoURL": "https://github.com/sindresorhus/import-cwd",
            "asOfVersion": "3.0.0"
        },
        {
            "libraryName": "reselect",
            "typingsPackageName": "reselect",
            "sourceRepoURL": "https://github.com/rackt/reselect",
            "asOfVersion": "2.2.0"
        },
        {
            "libraryName": "resolve-cwd",
            "typingsPackageName": "resolve-cwd",
            "sourceRepoURL": "https://github.com/sindresorhus/resolve-cwd",
            "asOfVersion": "3.0.0"
        },
        {
            "libraryName": "resolve-from",
            "typingsPackageName": "resolve-from",
            "sourceRepoURL": "https://github.com/sindresorhus/resolve-from",
            "asOfVersion": "5.0.0"
        },
        {
            "libraryName": "resolve-global",
            "typingsPackageName": "resolve-global",
            "sourceRepoURL": "https://github.com/sindresorhus/resolve-global",
            "asOfVersion": "1.0.0"
        },
        {
            "libraryName": "resolve-pkg",
            "typingsPackageName": "resolve-pkg",
            "sourceRepoURL": "https://github.com/sindresorhus/resolve-pkg",
            "asOfVersion": "2.0.0"
        },
        {
            "libraryName": "rest-io",
            "typingsPackageName": "rest-io",
            "sourceRepoURL": "https://github.com/EnoF/rest-io",
            "asOfVersion": "4.1.0"
        },
        {
            "libraryName": "restore-cursor",
            "typingsPackageName": "restore-cursor",
            "sourceRepoURL": "https://github.com/sindresorhus/restore-cursor",
            "asOfVersion": "3.1.0"
        },
        {
            "libraryName": "rev-hash",
            "typingsPackageName": "rev-hash",
            "sourceRepoURL": "https://github.com/sindresorhus/rev-hash",
            "asOfVersion": "3.0.0"
        },
        {
            "libraryName": "rgb-hex",
            "typingsPackageName": "rgb-hex",
            "sourceRepoURL": "https://github.com/sindresorhus/rgb-hex",
            "asOfVersion": "3.0.0"
        },
        {
            "libraryName": "riot",
            "typingsPackageName": "riot",
            "sourceRepoURL": "https://github.com/riot/riot",
            "asOfVersion": "4.1.0"
        },
        {
            "libraryName": "rollup",
            "typingsPackageName": "rollup",
            "sourceRepoURL": "https://github.com/rollup/rollup",
            "asOfVersion": "0.54.0"
        },
        {
            "libraryName": "rollup-plugin-commonjs",
            "typingsPackageName": "rollup-plugin-commonjs",
            "sourceRepoURL": "https://github.com/rollup/rollup-plugin-commonjs",
            "asOfVersion": "9.3.1"
        },
        {
            "libraryName": "rollup-plugin-delete",
            "typingsPackageName": "rollup-plugin-delete",
            "sourceRepoURL": "https://github.com/vladshcherbin/rollup-plugin-delete",
            "asOfVersion": "1.0.0"
        },
        {
            "libraryName": "rollup-plugin-node-resolve",
            "typingsPackageName": "rollup-plugin-node-resolve",
            "sourceRepoURL": "https://github.com/rollup/rollup-plugin-node-resolve",
            "asOfVersion": "4.1.0"
        },
        {
            "libraryName": "rot-js",
            "typingsPackageName": "rot-js",
            "sourceRepoURL": "https://github.com/ondras/rot.js",
            "asOfVersion": "2.0.1"
        },
        {
            "libraryName": "round-to",
            "typingsPackageName": "round-to",
            "sourceRepoURL": "https://github.com/sindresorhus/round-to",
            "asOfVersion": "4.0.0"
        },
        {
            "libraryName": "route-recognizer",
            "typingsPackageName": "route-recognizer",
            "sourceRepoURL": "https://github.com/tildeio/route-recognizer",
            "asOfVersion": "0.3.0"
        },
        {
            "libraryName": "router5",
            "typingsPackageName": "router5",
            "sourceRepoURL": "https://github.com/router5/router5",
            "asOfVersion": "5.0.0"
        },
        {
            "libraryName": "rrule",
            "typingsPackageName": "rrule",
            "sourceRepoURL": "https://github.com/jakubroztocil/rrule",
            "asOfVersion": "2.2.9"
        },
        {
            "libraryName": "rvo2",
            "typingsPackageName": "rvo2",
            "sourceRepoURL": "https://github.com/TNOCS/rvo2",
            "asOfVersion": "1.1.0"
        },
        {
            "libraryName": "rword",
            "typingsPackageName": "rword",
            "sourceRepoURL": "https://github.com/Xyfir/rword#readme",
            "asOfVersion": "3.0.0"
        },
        {
            "libraryName": "samchon",
            "typingsPackageName": "samchon",
            "sourceRepoURL": "https://github.com/samchon/framework",
            "asOfVersion": "2.0.22"
        },
        {
            "libraryName": "samchon-framework",
            "typingsPackageName": "samchon-framework",
            "sourceRepoURL": "https://github.com/samchon/framework",
            "asOfVersion": "2.0.21"
        },
        {
            "libraryName": "samchon-library",
            "typingsPackageName": "samchon-library",
            "sourceRepoURL": "https://github.com/samchon/framework",
            "asOfVersion": "0.1.0"
        },
        {
            "libraryName": "sanitize-filename",
            "typingsPackageName": "sanitize-filename",
            "sourceRepoURL": "https://github.com/parshap/node-sanitize-filename",
            "asOfVersion": "1.6.3"
        },
        {
            "libraryName": "node-scanf",
            "typingsPackageName": "scanf",
            "sourceRepoURL": "https://github.com/Lellansin/node-scanf",
            "asOfVersion": "0.7.3"
        },
        {
            "libraryName": "screenfull",
            "typingsPackageName": "screenfull",
            "sourceRepoURL": "https://github.com/sindresorhus/screenfull.js",
            "asOfVersion": "4.1.0"
        },
        {
            "libraryName": "sdbm",
            "typingsPackageName": "sdbm",
            "sourceRepoURL": "https://github.com/sindresorhus/sdbm",
            "asOfVersion": "1.1.0"
        },
        {
            "libraryName": "semver-diff",
            "typingsPackageName": "semver-diff",
            "sourceRepoURL": "https://github.com/sindresorhus/semver-diff",
            "asOfVersion": "3.0.0"
        },
        {
            "libraryName": "semver-regex",
            "typingsPackageName": "semver-regex",
            "sourceRepoURL": "https://github.com/sindresorhus/semver-regex",
            "asOfVersion": "3.1.0"
        },
        {
            "libraryName": "semver-truncate",
            "typingsPackageName": "semver-truncate",
            "sourceRepoURL": "https://github.com/sindresorhus/semver-truncate",
            "asOfVersion": "2.0.0"
        },
        {
            "libraryName": "sendgrid",
            "typingsPackageName": "sendgrid",
            "sourceRepoURL": "https://github.com/sendgrid/sendgrid-nodejs",
            "asOfVersion": "4.3.0"
        },
        {
            "libraryName": "sentence-case",
            "typingsPackageName": "sentence-case",
            "sourceRepoURL": "https://github.com/blakeembrey/sentence-case",
            "asOfVersion": "1.1.3"
        },
        {
            "libraryName": "serialize-error",
            "typingsPackageName": "serialize-error",
            "sourceRepoURL": "https://github.com/sindresorhus/serialize-error",
            "asOfVersion": "4.0.0"
        },
        {
            "libraryName": "sharp-timer",
            "typingsPackageName": "sharp-timer",
            "sourceRepoURL": "https://github.com/afractal/SharpTimer",
            "asOfVersion": "0.1.3"
        },
        {
            "libraryName": "shebang-regex",
            "typingsPackageName": "shebang-regex",
            "sourceRepoURL": "https://github.com/sindresorhus/shebang-regex",
            "asOfVersion": "3.0.0"
        },
        {
            "libraryName": "Shopify Prime",
            "typingsPackageName": "shopify-prime",
            "sourceRepoURL": "https://github.com/nozzlegear/shopify-prime",
            "asOfVersion": "2.0.0"
        },
        {
            "libraryName": "should.js",
            "typingsPackageName": "should",
            "sourceRepoURL": "https://github.com/shouldjs/should.js",
            "asOfVersion": "13.0.0"
        },
        {
            "libraryName": "SimpleSignal",
            "typingsPackageName": "simplesignal",
            "sourceRepoURL": "https://github.com/zeh/simplesignal",
            "asOfVersion": "1.0.0"
        },
        {
            "libraryName": "@sindresorhus/class-names",
            "typingsPackageName": "sindresorhus__class-names",
            "sourceRepoURL": "https://github.com/sindresorhus/class-names",
            "asOfVersion": "1.1.0"
        },
        {
            "libraryName": "@sindresorhus/df",
            "typingsPackageName": "sindresorhus__df",
            "sourceRepoURL": "https://github.com/sindresorhus/df",
            "asOfVersion": "3.0.0"
        },
        {
            "libraryName": "djb2a",
            "typingsPackageName": "sindresorhus__djb2a",
            "sourceRepoURL": "https://github.com/sindresorhus/djb2a",
            "asOfVersion": "1.1.0"
        },
        {
            "libraryName": "@sindresorhus/fnv1a",
            "typingsPackageName": "sindresorhus__fnv1a",
            "sourceRepoURL": "https://github.com/sindresorhus/fnv1a",
            "asOfVersion": "1.1.0"
        },
        {
            "libraryName": "@sindresorhus/slugify",
            "typingsPackageName": "sindresorhus__slugify",
            "sourceRepoURL": "https://github.com/sindresorhus/slugify",
            "asOfVersion": "0.9.1"
        },
        {
            "libraryName": "@sindresorhus/string-hash",
            "typingsPackageName": "sindresorhus__string-hash",
            "sourceRepoURL": "https://github.com/sindresorhus/string-hash",
            "asOfVersion": "1.1.0"
        },
        {
            "libraryName": "@sindresorhus/to-milliseconds",
            "typingsPackageName": "sindresorhus__to-milliseconds",
            "sourceRepoURL": "https://github.com/sindresorhus/to-milliseconds",
            "asOfVersion": "1.1.0"
        },
        {
            "libraryName": "sip.js",
            "typingsPackageName": "sip.js",
            "sourceRepoURL": "https://github.com/onsip/SIP.js",
            "asOfVersion": "0.12.0"
        },
        {
            "libraryName": "skin-tone",
            "typingsPackageName": "skin-tone",
            "sourceRepoURL": "https://github.com/sindresorhus/skin-tone",
            "asOfVersion": "2.0.0"
        },
        {
            "libraryName": "slash",
            "typingsPackageName": "slash",
            "sourceRepoURL": "https://github.com/sindresorhus/slash",
            "asOfVersion": "3.0.0"
        },
        {
            "libraryName": "smooth-scrollbar",
            "typingsPackageName": "smooth-scrollbar",
            "sourceRepoURL": "https://github.com/idiotWu/smooth-scrollbar",
            "asOfVersion": "8.2.5"
        },
        {
            "libraryName": "Smoothie Charts",
            "typingsPackageName": "smoothie",
            "sourceRepoURL": "https://github.com/joewalnes/smoothie",
            "asOfVersion": "1.29.1"
        },
        {
            "libraryName": "snake-case",
            "typingsPackageName": "snake-case",
            "sourceRepoURL": "https://github.com/blakeembrey/snake-case",
            "asOfVersion": "1.1.2"
        },
        {
            "libraryName": "snoowrap",
            "typingsPackageName": "snoowrap",
            "sourceRepoURL": "https://github.com/not-an-aardvark/snoowrap",
            "asOfVersion": "1.19.0"
        },
        {
            "libraryName": "snowboy",
            "typingsPackageName": "snowboy",
            "sourceRepoURL": "https://github.com/Kitt-AI/snowboy",
            "asOfVersion": "1.3.1"
        },
        {
            "libraryName": "soap",
            "typingsPackageName": "soap",
            "sourceRepoURL": "https://www.npmjs.com/package/soap",
            "asOfVersion": "0.21.0"
        },
        {
            "libraryName": "solidity-parser-antlr",
            "typingsPackageName": "solidity-parser-antlr",
            "sourceRepoURL": "https://github.com/federicobond/solidity-parser-antlr",
            "asOfVersion": "0.4.2"
        },
        {
            "libraryName": "source-map",
            "typingsPackageName": "source-map",
            "sourceRepoURL": "https://github.com/mozilla/source-map",
            "asOfVersion": "0.5.7"
        },
        {
            "libraryName": "sparkly",
            "typingsPackageName": "sparkly",
            "sourceRepoURL": "https://github.com/sindresorhus/sparkly",
            "asOfVersion": "5.0.0"
        },
        {
            "libraryName": "Spectacle",
            "typingsPackageName": "spectacle",
            "sourceRepoURL": "http://github.com/FormidableLabs/spectacle/",
            "asOfVersion": "5.2.3"
        },
        {
            "libraryName": "Spin.js",
            "typingsPackageName": "spin.js",
            "sourceRepoURL": "http://fgnass.github.com/spin.js/",
            "asOfVersion": "3.0.0"
        },
        {
            "libraryName": "spotify-web-api-js",
            "typingsPackageName": "spotify-web-api-js",
            "sourceRepoURL": "https://github.com/JMPerez/spotify-web-api-js",
            "asOfVersion": "0.21.0"
        },
        {
            "libraryName": "srcset",
            "typingsPackageName": "srcset",
            "sourceRepoURL": "https://github.com/sindresorhus/srcset",
            "asOfVersion": "2.0.0"
        },
        {
            "libraryName": "ServiceStack Utils",
            "typingsPackageName": "ss-utils",
            "sourceRepoURL": "https://servicestack.net/",
            "asOfVersion": "0.1.5"
        },
        {
            "libraryName": "stacktrace-js",
            "typingsPackageName": "stacktrace-js",
            "sourceRepoURL": "https://github.com/stacktracejs/stacktrace.js",
            "asOfVersion": "2.0.1"
        },
        {
            "libraryName": "stellar-sdk",
            "typingsPackageName": "stellar-sdk",
            "sourceRepoURL": "https://github.com/stellar/js-stellar-sdk",
            "asOfVersion": "0.15.1"
        },
        {
            "libraryName": "@storybook/addon-a11y",
            "typingsPackageName": "storybook__addon-a11y",
            "sourceRepoURL": "https://github.com/storybooks/storybook",
            "asOfVersion": "5.1.1"
        },
        {
            "libraryName": "@storybook/addon-actions",
            "typingsPackageName": "storybook__addon-actions",
            "sourceRepoURL": "https://github.com/storybooks/storybook",
            "asOfVersion": "5.2.0"
        },
        {
            "libraryName": "@storybook/addon-backgrounds",
            "typingsPackageName": "storybook__addon-backgrounds",
            "sourceRepoURL": "https://github.com/storybooks/storybook",
            "asOfVersion": "5.2.0"
        },
        {
            "libraryName": "@storybook/addon-centered",
            "typingsPackageName": "storybook__addon-centered",
            "sourceRepoURL": "https://github.com/storybooks/storybook",
            "asOfVersion": "5.2.0"
        },
        {
            "libraryName": "@storybook/addon-jest",
            "typingsPackageName": "storybook__addon-jest",
            "sourceRepoURL": "https://github.com/storybooks/storybook",
            "asOfVersion": "5.2.0"
        },
        {
            "libraryName": "@storybook/addon-knobs",
            "typingsPackageName": "storybook__addon-knobs",
            "sourceRepoURL": "https://github.com/storybooks/storybook",
            "asOfVersion": "5.2.0"
        },
        {
            "libraryName": "@storybook/addon-links",
            "typingsPackageName": "storybook__addon-links",
            "sourceRepoURL": "https://github.com/storybooks/storybook",
            "asOfVersion": "5.2.0"
        },
        {
            "libraryName": "@storybook/addon-notes",
            "typingsPackageName": "storybook__addon-notes",
            "sourceRepoURL": "https://github.com/storybooks/storybook",
            "asOfVersion": "5.0.0"
        },
        {
            "libraryName": "@storybook/addon-options",
            "typingsPackageName": "storybook__addon-options",
            "sourceRepoURL": "https://github.com/storybooks/storybook",
            "asOfVersion": "5.2.0"
        },
        {
            "libraryName": "@storybook/addon-viewport",
            "typingsPackageName": "storybook__addon-viewport",
            "sourceRepoURL": "https://github.com/storybooks/storybook",
            "asOfVersion": "5.2.0"
        },
        {
            "libraryName": "@storybook/addons",
            "typingsPackageName": "storybook__addons",
            "sourceRepoURL": "https://github.com/storybooks/storybook",
            "asOfVersion": "5.2.0"
        },
        {
            "libraryName": "@storybook/channels",
            "typingsPackageName": "storybook__channels",
            "sourceRepoURL": "https://github.com/storybooks/storybook",
            "asOfVersion": "5.2.0"
        },
        {
            "libraryName": "@storybook/html",
            "typingsPackageName": "storybook__html",
            "sourceRepoURL": "https://github.com/storybooks/storybook",
            "asOfVersion": "5.2.0"
        },
        {
            "libraryName": "@storybook/preact",
            "typingsPackageName": "storybook__preact",
            "sourceRepoURL": "https://github.com/storybooks/storybook",
            "asOfVersion": "5.2.1"
        },
        {
            "libraryName": "@storybook/react-native",
            "typingsPackageName": "storybook__react-native",
            "sourceRepoURL": "https://github.com/storybooks/storybook",
            "asOfVersion": "5.2.0"
        },
        {
            "libraryName": "@storybook/vue",
            "typingsPackageName": "storybook__vue",
            "sourceRepoURL": "https://github.com/storybooks/storybook",
            "asOfVersion": "5.2.0"
        },
        {
            "libraryName": "stream-mock",
            "typingsPackageName": "stream-mock",
            "sourceRepoURL": "https://github.com/b4nst/stream-mock",
            "asOfVersion": "2.0.1"
        },
        {
            "libraryName": "string-argv",
            "typingsPackageName": "string-argv",
            "sourceRepoURL": "https://github.com/mccormicka/string-argv",
            "asOfVersion": "0.3.0"
        },
        {
            "libraryName": "string-length",
            "typingsPackageName": "string-length",
            "sourceRepoURL": "https://github.com/sindresorhus/string-length",
            "asOfVersion": "3.0.0"
        },
        {
            "libraryName": "string-width",
            "typingsPackageName": "string-width",
            "sourceRepoURL": "https://github.com/sindresorhus/string-width",
            "asOfVersion": "4.0.0"
        },
        {
            "libraryName": "stringify-attributes",
            "typingsPackageName": "stringify-attributes",
            "sourceRepoURL": "https://github.com/sindresorhus/stringify-attributes",
            "asOfVersion": "2.0.0"
        },
        {
            "libraryName": "strip-ansi",
            "typingsPackageName": "strip-ansi",
            "sourceRepoURL": "https://github.com/chalk/strip-ansi",
            "asOfVersion": "5.2.0"
        },
        {
            "libraryName": "strip-bom",
            "typingsPackageName": "strip-bom",
            "sourceRepoURL": "https://github.com/sindresorhus/strip-bom",
            "asOfVersion": "4.0.0"
        },
        {
            "libraryName": "strip-indent",
            "typingsPackageName": "strip-indent",
            "sourceRepoURL": "https://github.com/sindresorhus/strip-indent",
            "asOfVersion": "3.0.0"
        },
        {
            "libraryName": "strip-json-comments",
            "typingsPackageName": "strip-json-comments",
            "sourceRepoURL": "https://github.com/sindresorhus/strip-json-comments",
            "asOfVersion": "3.0.0"
        },
        {
            "libraryName": "striptags",
            "typingsPackageName": "striptags",
            "sourceRepoURL": "https://github.com/ericnorris/striptags",
            "asOfVersion": "3.1.1"
        },
        {
            "libraryName": "subsume",
            "typingsPackageName": "subsume",
            "sourceRepoURL": "https://github.com/sindresorhus/subsume",
            "asOfVersion": "2.1.0"
        },
        {
            "libraryName": "sudo-block",
            "typingsPackageName": "sudo-block",
            "sourceRepoURL": "https://github.com/sindresorhus/sudo-block",
            "asOfVersion": "3.0.0"
        },
        {
            "libraryName": "Sugar",
            "typingsPackageName": "sugar",
            "sourceRepoURL": "https://github.com/andrewplummer/Sugar",
            "asOfVersion": "2.0.2"
        },
        {
            "libraryName": "survey-knockout",
            "typingsPackageName": "survey-knockout",
            "sourceRepoURL": "http://surveyjs.org/",
            "asOfVersion": "0.10.0"
        },
        {
            "libraryName": "svg-pan-zoom",
            "typingsPackageName": "svg-pan-zoom",
            "sourceRepoURL": "https://github.com/ariutta/svg-pan-zoom",
            "asOfVersion": "3.4.0"
        },
        {
            "libraryName": "svg.js",
            "typingsPackageName": "svg.js",
            "sourceRepoURL": "http://www.svgjs.com/",
            "asOfVersion": "2.3.1"
        },
        {
            "libraryName": "swagger-parser",
            "typingsPackageName": "swagger-parser",
            "sourceRepoURL": "https://apidevtools.org/swagger-parser/",
            "asOfVersion": "7.0.0"
        },
        {
            "libraryName": "swap-case",
            "typingsPackageName": "swap-case",
            "sourceRepoURL": "https://github.com/blakeembrey/swap-case",
            "asOfVersion": "1.1.2"
        },
        {
            "libraryName": "SweetAlert",
            "typingsPackageName": "sweetalert",
            "sourceRepoURL": "https://github.com/t4t5/sweetalert/",
            "asOfVersion": "2.0.4"
        },
        {
            "libraryName": "Tabris.js",
            "typingsPackageName": "tabris",
            "sourceRepoURL": "http://tabrisjs.com",
            "asOfVersion": "1.8.0"
        },
        {
            "libraryName": "tabris-plugin-firebase",
            "typingsPackageName": "tabris-plugin-firebase",
            "sourceRepoURL": "https://github.com/eclipsesource/tabris-plugin-firebase",
            "asOfVersion": "2.1.0"
        },
        {
            "libraryName": "tcomb",
            "typingsPackageName": "tcomb",
            "sourceRepoURL": "http://gcanti.github.io/tcomb/guide/index.html",
            "asOfVersion": "2.6.0"
        },
        {
            "libraryName": "temp-dir",
            "typingsPackageName": "temp-dir",
            "sourceRepoURL": "https://github.com/sindresorhus/temp-dir",
            "asOfVersion": "2.0.0"
        },
        {
            "libraryName": "temp-write",
            "typingsPackageName": "temp-write",
            "sourceRepoURL": "https://github.com/sindresorhus/temp-write",
            "asOfVersion": "4.0.0"
        },
        {
            "libraryName": "tempfile",
            "typingsPackageName": "tempfile",
            "sourceRepoURL": "https://github.com/sindresorhus/tempfile",
            "asOfVersion": "3.0.0"
        },
        {
            "libraryName": "tempy",
            "typingsPackageName": "tempy",
            "sourceRepoURL": "https://github.com/sindresorhus/tempy",
            "asOfVersion": "0.3.0"
        },
        {
            "libraryName": "term-size",
            "typingsPackageName": "term-size",
            "sourceRepoURL": "https://github.com/sindresorhus/term-size",
            "asOfVersion": "2.0.0"
        },
        {
            "libraryName": "terminal-image",
            "typingsPackageName": "terminal-image",
            "sourceRepoURL": "https://github.com/sindresorhus/terminal-image",
            "asOfVersion": "0.2.0"
        },
        {
            "libraryName": "terminal-link",
            "typingsPackageName": "terminal-link",
            "sourceRepoURL": "https://github.com/sindresorhus/terminal-link",
            "asOfVersion": "1.2.0"
        },
        {
            "libraryName": "terser",
            "typingsPackageName": "terser",
            "sourceRepoURL": "https://github.com/terser-js/terser",
            "asOfVersion": "3.12.0"
        },
        {
            "libraryName": "text-clipper",
            "typingsPackageName": "text-clipper",
            "sourceRepoURL": "https://github.com/arendjr/text-clipper",
            "asOfVersion": "1.3.0"
        },
        {
            "libraryName": "three",
            "typingsPackageName": "three",
            "sourceRepoURL": "https://github.com/mrdoob/three.js",
            "asOfVersion": "0.103.0"
        },
        {
            "libraryName": "tildify",
            "typingsPackageName": "tildify",
            "sourceRepoURL": "https://github.com/sindresorhus/tildify",
            "asOfVersion": "2.0.0"
        },
        {
            "libraryName": "time-span",
            "typingsPackageName": "time-span",
            "sourceRepoURL": "https://github.com/sindresorhus/time-span",
            "asOfVersion": "3.0.1"
        },
        {
            "libraryName": "timezonecomplete",
            "typingsPackageName": "timezonecomplete",
            "sourceRepoURL": "https://github.com/SpiritIT/timezonecomplete",
            "asOfVersion": "5.5.0"
        },
        {
            "libraryName": "title-case",
            "typingsPackageName": "title-case",
            "sourceRepoURL": "https://github.com/blakeembrey/title-case",
            "asOfVersion": "1.1.2"
        },
        {
            "libraryName": "to-semver",
            "typingsPackageName": "to-semver",
            "sourceRepoURL": "https://github.com/sindresorhus/to-semver",
            "asOfVersion": "2.0.0"
        },
        {
            "libraryName": "transliteration",
            "typingsPackageName": "transliteration",
            "sourceRepoURL": "https://github.com/dzcpy/transliteration",
            "asOfVersion": "1.6.6"
        },
        {
            "libraryName": "trash",
            "typingsPackageName": "trash",
            "sourceRepoURL": "https://github.com/sindresorhus/trash",
            "asOfVersion": "5.0.1"
        },
        {
            "libraryName": "trim-newlines",
            "typingsPackageName": "trim-newlines",
            "sourceRepoURL": "https://github.com/sindresorhus/trim-newlines",
            "asOfVersion": "3.0.0"
        },
        {
            "libraryName": "ts3-nodejs-library",
            "typingsPackageName": "ts3-nodejs-library",
            "sourceRepoURL": "https://github.com/Multivit4min/TS3-NodeJS-Library",
            "asOfVersion": "2.0.0"
        },
        {
            "libraryName": "TsMonad",
            "typingsPackageName": "tsmonad",
            "sourceRepoURL": "https://github.com/cbowdon/TsMonad",
            "asOfVersion": "0.5.0"
        },
        {
            "libraryName": "tstl",
            "typingsPackageName": "tstl",
            "sourceRepoURL": "https://github.com/samchon/tstl",
            "asOfVersion": "1.5.7"
        },
        {
            "libraryName": "typed.js",
            "typingsPackageName": "typed.js",
            "sourceRepoURL": "https://github.com/mattboldt/typed.js",
            "asOfVersion": "2.0.9"
        },
        {
            "libraryName": "TypeScript",
            "typingsPackageName": "typescript",
            "sourceRepoURL": "https://github.com/Microsoft/TypeScript",
            "asOfVersion": "2.0.0"
        },
        {
            "libraryName": "TypeScript",
            "typingsPackageName": "typescript-services",
            "sourceRepoURL": "https://github.com/Microsoft/TypeScript",
            "asOfVersion": "2.0.0"
        },
        {
            "libraryName": "ua-string",
            "typingsPackageName": "ua-string",
            "sourceRepoURL": "https://github.com/sindresorhus/ua-string",
            "asOfVersion": "3.0.0"
        },
        {
            "libraryName": "ui-box",
            "typingsPackageName": "ui-box",
            "sourceRepoURL": "https://github.com/segmentio/ui-box",
            "asOfVersion": "2.0.0"
        },
        {
            "libraryName": "uk.co.workingedge.phonegap.plugin.istablet",
            "typingsPackageName": "uk.co.workingedge.phonegap.plugin.istablet",
            "sourceRepoURL": "https://github.com/dpa99c/phonegap-istablet",
            "asOfVersion": "1.1.3"
        },
        {
            "libraryName": "uk.co.workingedge.phonegap.plugin.launchnavigator",
            "typingsPackageName": "uk.co.workingedge.phonegap.plugin.launchnavigator",
            "sourceRepoURL": "https://github.com/dpa99c/phonegap-launch-navigator",
            "asOfVersion": "4.0.0"
        },
        {
            "libraryName": "unique-random",
            "typingsPackageName": "unique-random",
            "sourceRepoURL": "https://github.com/sindresorhus/unique-random",
            "asOfVersion": "2.1.0"
        },
        {
            "libraryName": "unique-random-array",
            "typingsPackageName": "unique-random-array",
            "sourceRepoURL": "https://github.com/sindresorhus/unique-random-array",
            "asOfVersion": "2.0.0"
        },
        {
            "libraryName": "unique-string",
            "typingsPackageName": "unique-string",
            "sourceRepoURL": "https://github.com/sindresorhus/unique-string",
            "asOfVersion": "2.0.0"
        },
        {
            "libraryName": "unist-util-is",
            "typingsPackageName": "unist-util-is",
            "sourceRepoURL": "https://github.com/syntax-tree/unist-util-is",
            "asOfVersion": "4.0.0"
        },
        {
            "libraryName": "Universal Router",
            "typingsPackageName": "universal-router",
            "sourceRepoURL": "https://github.com/kriasoft/universal-router",
            "asOfVersion": "8.0.0"
        },
        {
            "libraryName": "untildify",
            "typingsPackageName": "untildify",
            "sourceRepoURL": "https://github.com/sindresorhus/untildify",
            "asOfVersion": "4.0.0"
        },
        {
            "libraryName": "unused-filename",
            "typingsPackageName": "unused-filename",
            "sourceRepoURL": "https://github.com/sindresorhus/unused-filename",
            "asOfVersion": "2.0.0"
        },
        {
            "libraryName": "upper-case",
            "typingsPackageName": "upper-case",
            "sourceRepoURL": "https://github.com/blakeembrey/upper-case",
            "asOfVersion": "1.1.3"
        },
        {
            "libraryName": "upper-case-first",
            "typingsPackageName": "upper-case-first",
            "sourceRepoURL": "https://github.com/blakeembrey/upper-case-first",
            "asOfVersion": "1.1.2"
        },
        {
            "libraryName": "url-regex",
            "typingsPackageName": "url-regex",
            "sourceRepoURL": "https://github.com/kevva/url-regex",
            "asOfVersion": "5.0.0"
        },
        {
            "libraryName": "urllib",
            "typingsPackageName": "urllib",
            "sourceRepoURL": "https://github.com/node-modules/urllib",
            "asOfVersion": "2.33.0"
        },
        {
            "libraryName": "UUID.js",
            "typingsPackageName": "uuidjs",
            "sourceRepoURL": "https://github.com/LiosK/UUID.js",
            "asOfVersion": "3.6.0"
        },
        {
            "libraryName": "Validate.js",
            "typingsPackageName": "validate.js",
            "sourceRepoURL": "https://github.com/ansman/validate.js",
            "asOfVersion": "0.11.0"
        },
        {
            "libraryName": "vanilla-tilt",
            "typingsPackageName": "vanilla-tilt",
            "sourceRepoURL": "https://github.com/micku7zu/vanilla-tilt.js",
            "asOfVersion": "1.6.2"
        },
        {
            "libraryName": "vega",
            "typingsPackageName": "vega",
            "sourceRepoURL": "https://github.com/vega/vega",
            "asOfVersion": "3.2.0"
        },
        {
            "libraryName": "vso-node-api",
            "typingsPackageName": "vso-node-api",
            "sourceRepoURL": "https://github.com/Microsoft/vso-node-api",
            "asOfVersion": "4.0.0"
        },
        {
            "libraryName": "vuejs",
            "typingsPackageName": "vue",
            "sourceRepoURL": "https://github.com/vuejs/vue",
            "asOfVersion": "2.0.0"
        },
        {
            "libraryName": "vue-i18n",
            "typingsPackageName": "vue-i18n",
            "sourceRepoURL": "https://github.com/kazupon/vue-i18n",
            "asOfVersion": "7.0.0"
        },
        {
            "libraryName": "vue-resource",
            "typingsPackageName": "vue-resource",
            "sourceRepoURL": "https://github.com/vuejs/vue-resource",
            "asOfVersion": "1.3.6"
        },
        {
            "libraryName": "vue-router",
            "typingsPackageName": "vue-router",
            "sourceRepoURL": "https://github.com/vuejs/vue-router",
            "asOfVersion": "2.0.0"
        },
        {
            "libraryName": "vue-scrollto",
            "typingsPackageName": "vue-scrollto",
            "sourceRepoURL": "https://github.com/rigor789/vue-scrollto",
            "asOfVersion": "2.17.1"
        },
        {
            "libraryName": "typescript",
            "typingsPackageName": "w3c-permissions",
            "sourceRepoURL": "https://www.w3.org/TR/permissions/",
            "asOfVersion": "2.0.0"
        },
        {
            "libraryName": "wait-for-localhost",
            "typingsPackageName": "wait-for-localhost",
            "sourceRepoURL": "https://github.com/sindresorhus/wait-for-localhost",
            "asOfVersion": "3.1.0"
        },
        {
            "libraryName": "wallpaper",
            "typingsPackageName": "wallpaper",
            "sourceRepoURL": "https://github.com/sindresorhus/wallpaper",
            "asOfVersion": "4.3.0"
        },
        {
            "libraryName": "watson-developer-cloud",
            "typingsPackageName": "watson-developer-cloud",
            "sourceRepoURL": "https://github.com/watson-developer-cloud/node-sdk",
            "asOfVersion": "3.0.1"
        },
        {
            "libraryName": "web3",
            "typingsPackageName": "web3",
            "sourceRepoURL": "https://github.com/ethereum/web3.js",
            "asOfVersion": "1.2.2"
        },
        {
            "libraryName": "typescript",
            "typingsPackageName": "webassembly-js-api",
            "sourceRepoURL": "https://github.com/winksaville/test-webassembly-js-ts",
            "asOfVersion": "2.0.0"
        },
        {
            "libraryName": "webcola",
            "typingsPackageName": "webcola",
            "sourceRepoURL": "https://github.com/tgdwyer/WebCola",
            "asOfVersion": "3.2.0"
        },
        {
            "libraryName": "WebdriverIO",
            "typingsPackageName": "webdriverio",
            "sourceRepoURL": "git@github.com:webdriverio/webdriverio.git",
            "asOfVersion": "5.0.0"
        },
        {
            "libraryName": "webgme",
            "typingsPackageName": "webgme",
            "sourceRepoURL": "https://webgme.org",
            "asOfVersion": "2.11.0"
        },
        {
            "libraryName": "Webix UI",
            "typingsPackageName": "webix",
            "sourceRepoURL": "http://webix.com",
            "asOfVersion": "5.1.1"
        },
        {
            "libraryName": "webpack-chain",
            "typingsPackageName": "webpack-chain",
            "sourceRepoURL": "https://github.com/neutrinojs/webpack-chain",
            "asOfVersion": "5.2.0"
        },
        {
            "libraryName": "typescript",
            "typingsPackageName": "whatwg-streams",
            "sourceRepoURL": "https://streams.spec.whatwg.org",
            "asOfVersion": "3.2.1"
        },
        {
            "libraryName": "which-pm",
            "typingsPackageName": "which-pm",
            "sourceRepoURL": "https://github.com/zkochan/which-pm#readme",
            "asOfVersion": "1.1.0"
        },
        {
            "libraryName": "winston",
            "typingsPackageName": "winston",
            "sourceRepoURL": "https://github.com/winstonjs/winston.git",
            "asOfVersion": "2.4.4"
        },
        {
            "libraryName": "wolfy87-eventemitter",
            "typingsPackageName": "wolfy87-eventemitter",
            "sourceRepoURL": "https://github.com/Wolfy87/EventEmitter",
            "asOfVersion": "5.2.0"
        },
        {
            "libraryName": "wonder-commonlib",
            "typingsPackageName": "wonder-commonlib",
            "sourceRepoURL": "https://github.com/yyc-git/Wonder-CommonLib",
            "asOfVersion": "0.1.12"
        },
        {
            "libraryName": "wonder-frp",
            "typingsPackageName": "wonder-frp",
            "sourceRepoURL": "https://github.com/yyc-git/Wonder-FRP",
            "asOfVersion": "0.1.25"
        },
        {
            "libraryName": "word-list",
            "typingsPackageName": "word-list-json",
            "sourceRepoURL": "https://github.com/sindresorhus/word-list",
            "asOfVersion": "3.0.0"
        },
        {
            "libraryName": "word-wrap",
            "typingsPackageName": "word-wrap",
            "sourceRepoURL": "https://github.com/jonschlinkert/word-wrap",
            "asOfVersion": "1.2.1"
        },
        {
            "libraryName": "wouter",
            "typingsPackageName": "wouter",
            "sourceRepoURL": "https://github.com/molefrog/wouter#readme",
            "asOfVersion": "2.2.0"
        },
        {
            "libraryName": "write-json-file",
            "typingsPackageName": "write-json-file",
            "sourceRepoURL": "https://github.com/sindresorhus/write-json-file",
            "asOfVersion": "3.2.0"
        },
        {
            "libraryName": "write-pkg",
            "typingsPackageName": "write-pkg",
            "sourceRepoURL": "https://github.com/sindresorhus/write-pkg",
            "asOfVersion": "4.0.0"
        },
        {
            "libraryName": "x2js",
            "typingsPackageName": "x2js",
            "sourceRepoURL": "https://code.google.com/p/x2js/",
            "asOfVersion": "3.1.0"
        },
        {
            "libraryName": "xadesjs",
            "typingsPackageName": "xadesjs",
            "sourceRepoURL": "https://github.com/PeculiarVentures/xadesjs",
            "asOfVersion": "2.0.2"
        },
        {
            "libraryName": "xdg-basedir",
            "typingsPackageName": "xdg-basedir",
            "sourceRepoURL": "https://github.com/sindresorhus/xdg-basedir",
            "asOfVersion": "4.0.0"
        },
        {
            "libraryName": "xhr-mock",
            "typingsPackageName": "xhr-mock",
            "sourceRepoURL": "https://github.com/jameslnewell/xhr-mock#readme",
            "asOfVersion": "2.0.0"
        },
        {
            "libraryName": "xlsx",
            "typingsPackageName": "xlsx",
            "sourceRepoURL": "https://github.com/sheetjs/js-xlsx",
            "asOfVersion": "0.0.36"
        },
        {
            "libraryName": "xml-js",
            "typingsPackageName": "xml-js",
            "sourceRepoURL": "https://github.com/nashwaan/xml-js",
            "asOfVersion": "1.0.0"
        },
        {
            "libraryName": "xmlbuilder",
            "typingsPackageName": "xmlbuilder",
            "sourceRepoURL": "https://github.com/oozcitak/xmlbuilder-js",
            "asOfVersion": "11.0.1"
        },
        {
            "libraryName": "xterm.js",
            "typingsPackageName": "xterm",
            "sourceRepoURL": "https://github.com/sourcelair/xterm.js/",
            "asOfVersion": "3.0.0"
        },
        {
            "libraryName": "year-days",
            "typingsPackageName": "year-days",
            "sourceRepoURL": "https://github.com/sindresorhus/year-days",
            "asOfVersion": "3.0.0"
        },
        {
            "libraryName": "yFiles for HTML",
            "typingsPackageName": "yfiles",
            "sourceRepoURL": "none",
            "asOfVersion": "2.1.0"
        },
        {
            "libraryName": "yn",
            "typingsPackageName": "yn",
            "sourceRepoURL": "https://github.com/sindresorhus/yn",
            "asOfVersion": "3.1.0"
        },
        {
            "libraryName": "z-schema",
            "typingsPackageName": "z-schema",
            "sourceRepoURL": "https://github.com/zaggino/z-schema",
            "asOfVersion": "3.24.0"
        },
        {
            "libraryName": "zapier-platform-core",
            "typingsPackageName": "zapier-platform-core",
            "sourceRepoURL": "https://github.com/zapier/zapier-platform-core",
            "asOfVersion": "6.1.1"
        },
        {
            "libraryName": "zetapush-js",
            "typingsPackageName": "zetapush-js",
            "sourceRepoURL": "https://github.com/zetapush/zetapush-js",
            "asOfVersion": "3.1.2"
        },
        {
            "libraryName": "Zone.js",
            "typingsPackageName": "zone.js",
            "sourceRepoURL": "https://github.com/angular/zone.js",
            "asOfVersion": "0.5.12"
        }
    ]
}<|MERGE_RESOLUTION|>--- conflicted
+++ resolved
@@ -2017,12 +2017,12 @@
             "asOfVersion": "3.0.0"
         },
         {
-<<<<<<< HEAD
             "libraryName": "jwt-simple",
             "typingsPackageName": "jwt-simple",
             "sourceRepoURL": "https://github.com/hokaccha/node-jwt-simple",
             "asOfVersion": "0.5.4"
-=======
+        },
+        {
             "libraryName": "karma-viewport",
             "typingsPackageName": "karma-viewport",
             "sourceRepoURL": "https://github.com/squidfunk/karma-viewport",
@@ -2033,7 +2033,6 @@
             "typingsPackageName": "kafkajs",
             "sourceRepoURL": "https://github.com/tulios/kafkajs",
             "asOfVersion": "1.9.0"
->>>>>>> 23ebe086
         },
         {
             "libraryName": "keycloak-js",
