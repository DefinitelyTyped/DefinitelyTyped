{
    "packages": [
        {
            "libraryName": "3d-bin-packing",
            "typingsPackageName": "3d-bin-packing",
            "sourceRepoURL": "https://github.com/betterwaysystems/packer",
            "asOfVersion": "1.1.3"
        },
        {
            "libraryName": "Ably Realtime and Rest client library",
            "typingsPackageName": "ably",
            "sourceRepoURL": "https://www.ably.io/",
            "asOfVersion": "1.0.0"
        },
        {
            "libraryName": "actions-on-google",
            "typingsPackageName": "actions-on-google",
            "sourceRepoURL": "https://github.com/actions-on-google/actions-on-google-nodejs",
            "asOfVersion": "2.0.0"
        },
        {
            "libraryName": "active-win",
            "typingsPackageName": "active-win",
            "sourceRepoURL": "https://github.com/sindresorhus/active-win",
            "asOfVersion": "5.1.0"
        },
        {
            "libraryName": "ag-grid",
            "typingsPackageName": "ag-grid",
            "sourceRepoURL": "https://github.com/ceolter/ag-grid",
            "asOfVersion": "3.2.0"
        },
        {
            "libraryName": "aggregate-error",
            "typingsPackageName": "aggregate-error",
            "sourceRepoURL": "https://github.com/sindresorhus/aggregate-error",
            "asOfVersion": "2.2.0"
        },
        {
            "libraryName": "ajv",
            "typingsPackageName": "ajv",
            "sourceRepoURL": "https://github.com/epoberezkin/ajv",
            "asOfVersion": "1.0.0"
        },
        {
            "libraryName": "all-keys",
            "typingsPackageName": "all-keys",
            "sourceRepoURL": "https://github.com/sindresorhus/all-keys",
            "asOfVersion": "3.0.0"
        },
        {
            "libraryName": "all-keys",
            "typingsPackageName": "all-property-names",
            "sourceRepoURL": "https://github.com/sindresorhus/all-keys",
            "asOfVersion": "3.0.0"
        },
        {
            "libraryName": "angular-touchspin",
            "typingsPackageName": "angular-touchspin",
            "sourceRepoURL": "https://github.com/nkovacic/angular-touchspin",
            "asOfVersion": "1.8.2"
        },
        {
            "libraryName": "angular-ui-router-default",
            "typingsPackageName": "angular-ui-router-default",
            "sourceRepoURL": "https://github.com/nonplus/angular-ui-router-default",
            "asOfVersion": "0.0.5"
        },
        {
            "libraryName": "angular-ui-router-uib-modal",
            "typingsPackageName": "angular-ui-router-uib-modal",
            "sourceRepoURL": "https://github.com/nonplus/angular-ui-router-uib-modal",
            "asOfVersion": "0.0.11"
        },
        {
            "libraryName": "ansi-escapes",
            "typingsPackageName": "ansi-escapes",
            "sourceRepoURL": "https://github.com/sindresorhus/ansi-escapes",
            "asOfVersion": "4.0.0"
        },
        {
            "libraryName": "ansi-regex",
            "typingsPackageName": "ansi-regex",
            "sourceRepoURL": "https://github.com/chalk/ansi-regex",
            "asOfVersion": "5.0.0"
        },
        {
            "libraryName": "antd",
            "typingsPackageName": "antd",
            "sourceRepoURL": "https://github.com/ant-design/ant-design",
            "asOfVersion": "1.0.0"
        },
        {
            "libraryName": "anybar",
            "typingsPackageName": "anybar",
            "sourceRepoURL": "https://github.com/sindresorhus/anybar",
            "asOfVersion": "4.0.0"
        },
        {
            "libraryName": "anydb-sql",
            "typingsPackageName": "anydb-sql",
            "sourceRepoURL": "https://github.com/doxout/anydb-sql",
            "asOfVersion": "0.6.46"
        },
        {
            "libraryName": "anydb-sql-migrations",
            "typingsPackageName": "anydb-sql-migrations",
            "sourceRepoURL": "https://github.com/spion/anydb-sql-migrations",
            "asOfVersion": "2.1.1"
        },
        {
            "libraryName": "apn",
            "typingsPackageName": "apn",
            "sourceRepoURL": "https://github.com/node-apn/node-apn",
            "asOfVersion": "2.1.2"
        },
        {
            "libraryName": "Application Insights",
            "typingsPackageName": "applicationinsights",
            "sourceRepoURL": "https://github.com/Microsoft/ApplicationInsights-node.js",
            "asOfVersion": "0.20.0"
        },
        {
            "libraryName": "Argon2",
            "typingsPackageName": "argon2",
            "sourceRepoURL": "https://github.com/ranisalt/node-argon2",
            "asOfVersion": "0.15.0"
        },
        {
            "libraryName": "array-move",
            "typingsPackageName": "array-move",
            "sourceRepoURL": "https://github.com/sindresorhus/array-move",
            "asOfVersion": "2.0.0"
        },
        {
            "libraryName": "array-uniq",
            "typingsPackageName": "array-uniq",
            "sourceRepoURL": "https://github.com/sindresorhus/array-uniq",
            "asOfVersion": "2.1.0"
        },
        {
            "libraryName": "arrify",
            "typingsPackageName": "arrify",
            "sourceRepoURL": "https://github.com/sindresorhus/arrify",
            "asOfVersion": "2.0.0"
        },
        {
            "libraryName": "artyom.js",
            "typingsPackageName": "artyom.js",
            "sourceRepoURL": "https://github.com/sdkcarlos/artyom.js",
            "asOfVersion": "1.0.6"
        },
        {
            "libraryName": "askmethat-rating",
            "typingsPackageName": "askmethat-rating",
            "sourceRepoURL": "https://github.com/AlexTeixeira/Askmethat-Rating",
            "asOfVersion": "0.4.0"
        },
        {
            "libraryName": "assertion-error",
            "typingsPackageName": "assertion-error",
            "sourceRepoURL": "https://github.com/chaijs/assertion-error",
            "asOfVersion": "1.1.0"
        },
        {
            "libraryName": "asyncblock",
            "typingsPackageName": "asyncblock",
            "sourceRepoURL": "https://github.com/scriby/asyncblock",
            "asOfVersion": "2.2.11"
        },
        {
            "libraryName": "aurelia-knockout",
            "typingsPackageName": "aurelia-knockout",
            "sourceRepoURL": "https://github.com/code-chris/aurelia-knockout",
            "asOfVersion": "2.1.0"
        },
        {
            "libraryName": "auto-bind",
            "typingsPackageName": "auto-bind",
            "sourceRepoURL": "https://github.com/sindresorhus/auto-bind",
            "asOfVersion": "2.1.0"
        },
        {
            "libraryName": "autobind-decorator",
            "typingsPackageName": "autobind-decorator",
            "sourceRepoURL": "https://github.com/andreypopp/autobind-decorator",
            "asOfVersion": "2.1.0"
        },
        {
            "libraryName": "autolinker",
            "typingsPackageName": "autolinker",
            "sourceRepoURL": "https://github.com/gregjacobs/Autolinker.js",
            "asOfVersion": "2.0.0"
        },
        {
            "libraryName": "aws-sdk",
            "typingsPackageName": "aws-sdk",
            "sourceRepoURL": "https://github.com/aws/aws-sdk-js",
            "asOfVersion": "2.7.0"
        },
        {
            "libraryName": "axe-core",
            "typingsPackageName": "axe-core",
            "sourceRepoURL": "https://github.com/dequelabs/axe-core",
            "asOfVersion": "3.0.3"
        },
        {
            "libraryName": "axios",
            "typingsPackageName": "axios",
            "sourceRepoURL": "https://github.com/mzabriskie/axios",
            "asOfVersion": "0.14.0"
        },
        {
            "libraryName": "axios-mock-adapter",
            "typingsPackageName": "axios-mock-adapter",
            "sourceRepoURL": "https://github.com/ctimmerm/axios-mock-adapter",
            "asOfVersion": "1.10.0"
        },
        {
            "libraryName": "azure-mobile-apps",
            "typingsPackageName": "azure-mobile-apps",
            "sourceRepoURL": "https://github.com/Azure/azure-mobile-apps-node/",
            "asOfVersion": "3.0.0"
        },
        {
            "libraryName": "@babel/parser",
            "typingsPackageName": "babel__parser",
            "sourceRepoURL": "https://github.com/babel/babel",
            "asOfVersion": "7.1.0"
        },
        {
            "libraryName": "BabylonJS",
            "typingsPackageName": "babylonjs",
            "sourceRepoURL": "http://www.babylonjs.com/",
            "asOfVersion": "2.4.1"
        },
        {
            "libraryName": "badgen",
            "typingsPackageName": "badgen",
            "sourceRepoURL": "https://github.com/amio/badgen",
            "asOfVersion": "2.7.1"
        },
        {
            "libraryName": "base64url",
            "typingsPackageName": "base64url",
            "sourceRepoURL": "https://github.com/brianloveswords/base64url",
            "asOfVersion": "2.0.0"
        },
        {
            "libraryName": "baseui",
            "typingsPackageName": "baseui",
            "sourceRepoURL": "https://github.com/uber-web/baseui",
            "asOfVersion": "8.0.0"
        },
        {
            "libraryName": "beeper",
            "typingsPackageName": "beeper",
            "sourceRepoURL": "https://github.com/sindresorhus/beeper",
            "asOfVersion": "2.0.0"
        },
        {
            "libraryName": "bezier-easing",
            "typingsPackageName": "bezier-easing",
            "sourceRepoURL": "https://github.com/gre/bezier-easing",
            "asOfVersion": "2.1.0"
        },
        {
            "libraryName": "bem-cn",
            "typingsPackageName": "bem-cn",
            "sourceRepoURL": "https://github.com/albburtsev/bem-cn",
            "asOfVersion": "3.0.0"
        },
        {
            "libraryName": "BigInteger.js",
            "typingsPackageName": "big-integer",
            "sourceRepoURL": "https://github.com/peterolson/BigInteger.js",
            "asOfVersion": "0.0.31"
        },
        {
            "libraryName": "bignumber.js",
            "typingsPackageName": "bignumber.js",
            "sourceRepoURL": "https://github.com/MikeMcl/bignumber.js/",
            "asOfVersion": "5.0.0"
        },
        {
            "libraryName": "bin-version",
            "typingsPackageName": "bin-version",
            "sourceRepoURL": "https://github.com/sindresorhus/bin-version",
            "asOfVersion": "3.1.0"
        },
        {
            "libraryName": "bingmaps",
            "typingsPackageName": "bingmaps",
            "sourceRepoURL": "https://github.com/Microsoft/Bing-Maps-V8-TypeScript-Definitions",
            "asOfVersion": "2.0.15"
        },
        {
            "libraryName": "bitcoinjs-lib",
            "typingsPackageName": "bitcoinjs-lib",
            "sourceRepoURL": "https://github.com/bitcoinjs/bitcoinjs-lib",
            "asOfVersion": "5.0.0"
        },
        {
            "libraryName": "bip32",
            "typingsPackageName": "bip32",
            "sourceRepoURL": "https://github.com/bitcoinjs/bip32#readme",
            "asOfVersion": "2.0.0"
        },
        {
            "libraryName": "bitwise",
            "typingsPackageName": "bitwise",
            "sourceRepoURL": "https://github.com/dodekeract/bitwise",
            "asOfVersion": "2.0.0"
        },
        {
            "libraryName": "blob-util",
            "typingsPackageName": "blob-util",
            "sourceRepoURL": "https://github.com/nolanlawson/blob-util#readme",
            "asOfVersion": "2.0.0"
        },
        {
            "libraryName": "botvs",
            "typingsPackageName": "botvs",
            "sourceRepoURL": "https://www.botvs.com/",
            "asOfVersion": "1.0.0"
        },
        {
            "libraryName": "Bowser",
            "typingsPackageName": "bowser",
            "sourceRepoURL": "https://github.com/ded/bowser",
            "asOfVersion": "1.1.1"
        },
        {
            "libraryName": "boxen",
            "typingsPackageName": "boxen",
            "sourceRepoURL": "https://github.com/sindresorhus/boxen",
            "asOfVersion": "3.0.1"
        },
        {
            "libraryName": "broccoli-plugin",
            "typingsPackageName": "broccoli-plugin",
            "sourceRepoURL": "https://github.com/broccolijs/broccoli-plugin",
            "asOfVersion": "3.0.0"
        },
        {
            "libraryName": "Bugsnag Browser",
            "typingsPackageName": "bugsnag-js",
            "sourceRepoURL": "https://github.com/bugsnag/bugsnag-js",
            "asOfVersion": "3.1.0"
        },
        {
            "libraryName": "builtin-modules",
            "typingsPackageName": "builtin-modules",
            "sourceRepoURL": "https://github.com/sindresorhus/builtin-modules",
            "asOfVersion": "3.1.0"
        },
        {
            "libraryName": "bunyan-bugsnag",
            "typingsPackageName": "bunyan-bugsnag",
            "sourceRepoURL": "https://github.com/marnusw/bunyan-bugsnag",
            "asOfVersion": "3.0.0"
        },
        {
            "libraryName": "CacheFactory",
            "typingsPackageName": "cachefactory",
            "sourceRepoURL": "https://github.com/jmdobry/CacheFactory",
            "asOfVersion": "3.0.0"
        },
        {
            "libraryName": "callsites",
            "typingsPackageName": "callsites",
            "sourceRepoURL": "https://github.com/sindresorhus/callsites",
            "asOfVersion": "3.0.0"
        },
        {
            "libraryName": "camaro",
            "typingsPackageName": "camaro",
            "sourceRepoURL": "https://github.com/tuananh/camaro",
            "asOfVersion": "2.2.4"
        },
        {
            "libraryName": "camel-case",
            "typingsPackageName": "camel-case",
            "sourceRepoURL": "https://github.com/blakeembrey/camel-case",
            "asOfVersion": "1.2.1"
        },
        {
            "libraryName": "camelcase",
            "typingsPackageName": "camelcase",
            "sourceRepoURL": "https://github.com/sindresorhus/camelcase",
            "asOfVersion": "5.2.0"
        },
        {
            "libraryName": "camelcase-keys",
            "typingsPackageName": "camelcase-keys",
            "sourceRepoURL": "https://github.com/sindresorhus/camelcase-keys",
            "asOfVersion": "5.1.0"
        },
        {
            "libraryName": "camljs",
            "typingsPackageName": "camljs",
            "sourceRepoURL": "https://github.com/andrei-markeev/camljs",
            "asOfVersion": "2.8.1"
        },
        {
            "libraryName": "catalog",
            "typingsPackageName": "catalog",
            "sourceRepoURL": "https://github.com/interactivethings/catalog",
            "asOfVersion": "3.5.0"
        },
        {
            "libraryName": "chai-http",
            "typingsPackageName": "chai-http",
            "sourceRepoURL": "https://github.com/chaijs/chai-http",
            "asOfVersion": "4.2.0"
        },
        {
            "libraryName": "chai-webdriverio",
            "typingsPackageName": "chai-webdriverio",
            "sourceRepoURL": "https://github.com/marcodejongh/chai-webdriverio",
            "asOfVersion": "1.0.0"
        },
        {
            "libraryName": "chalk",
            "typingsPackageName": "chalk",
            "sourceRepoURL": "https://github.com/chalk/chalk",
            "asOfVersion": "2.2.0"
        },
        {
            "libraryName": "change-case",
            "typingsPackageName": "change-case",
            "sourceRepoURL": "https://github.com/blakeembrey/change-case",
            "asOfVersion": "2.3.1"
        },
        {
            "libraryName": "cheap-ruler",
            "typingsPackageName": "cheap-ruler",
            "sourceRepoURL": "https://github.com/mapbox/cheap-ruler",
            "asOfVersion": "2.5.0"
        },
        {
            "libraryName": "chokidar",
            "typingsPackageName": "chokidar",
            "sourceRepoURL": "https://github.com/paulmillr/chokidar",
            "asOfVersion": "2.1.3"
        },
        {
            "libraryName": "chunked-dc",
            "typingsPackageName": "chunked-dc",
            "sourceRepoURL": "https://github.com/saltyrtc/chunked-dc-js",
            "asOfVersion": "0.2.2"
        },
        {
            "libraryName": "clean-stack",
            "typingsPackageName": "clean-stack",
            "sourceRepoURL": "https://github.com/sindresorhus/clean-stack",
            "asOfVersion": "2.1.0"
        },
        {
            "libraryName": "clean-webpack-plugin",
            "typingsPackageName": "clean-webpack-plugin",
            "sourceRepoURL": "https://github.com/johnagan/clean-webpack-plugin",
            "asOfVersion": "2.0.0"
        },
        {
            "libraryName": "clear-module",
            "typingsPackageName": "clear-require",
            "sourceRepoURL": "https://github.com/sindresorhus/clear-module",
            "asOfVersion": "3.2.0"
        },
        {
            "libraryName": "cli-boxes",
            "typingsPackageName": "cli-boxes",
            "sourceRepoURL": "https://github.com/sindresorhus/cli-boxes",
            "asOfVersion": "2.0.0"
        },
        {
            "libraryName": "cli-cursor",
            "typingsPackageName": "cli-cursor",
            "sourceRepoURL": "https://github.com/sindresorhus/cli-cursor",
            "asOfVersion": "3.0.0"
        },
        {
            "libraryName": "cli-truncate",
            "typingsPackageName": "cli-truncate",
            "sourceRepoURL": "https://github.com/sindresorhus/cli-truncate",
            "asOfVersion": "2.0.0"
        },
        {
            "libraryName": "clipboardy",
            "typingsPackageName": "clipboardy",
            "sourceRepoURL": "https://github.com/sindresorhus/clipboardy",
            "asOfVersion": "2.0.0"
        },
        {
            "libraryName": "colors.js (colors)",
            "typingsPackageName": "colors",
            "sourceRepoURL": "https://github.com/Marak/colors.js",
            "asOfVersion": "1.2.1"
        },
        {
            "libraryName": "commander",
            "typingsPackageName": "commander",
            "sourceRepoURL": "https://github.com/tj/commander.js",
            "asOfVersion": "2.12.2"
        },
        {
            "libraryName": "compare-versions",
            "typingsPackageName": "compare-versions",
            "sourceRepoURL": "https://github.com/omichelsen/compare-versions",
            "asOfVersion": "3.3.0"
        },
        {
            "libraryName": "condense-whitespace",
            "typingsPackageName": "condense-whitespace",
            "sourceRepoURL": "https://github.com/sindresorhus/condense-whitespace",
            "asOfVersion": "2.0.0"
        },
        {
            "libraryName": "conf",
            "typingsPackageName": "conf",
            "sourceRepoURL": "https://github.com/sindresorhus/conf",
            "asOfVersion": "3.0.0"
        },
        {
            "libraryName": "confirmdialog",
            "typingsPackageName": "confirmdialog",
            "sourceRepoURL": "https://github.com/allipierre/Type-definitions-for-jquery-confirm/tree/master/types/confirmDialog-js",
            "asOfVersion": "1.0.0"
        },
        {
            "libraryName": "consola",
            "typingsPackageName": "consola",
            "sourceRepoURL": "https://github.com/nuxt/consola",
            "asOfVersion": "2.2.5"
        },
        {
            "libraryName": "constant-case",
            "typingsPackageName": "constant-case",
            "sourceRepoURL": "https://github.com/blakeembrey/constant-case",
            "asOfVersion": "1.1.2"
        },
        {
            "libraryName": "convert-hrtime",
            "typingsPackageName": "convert-hrtime",
            "sourceRepoURL": "https://github.com/sindresorhus/convert-hrtime",
            "asOfVersion": "3.0.0"
        },
        {
            "libraryName": "copy-text-to-clipboard",
            "typingsPackageName": "copy-text-to-clipboard",
            "sourceRepoURL": "https://github.com/sindresorhus/copy-text-to-clipboard",
            "asOfVersion": "2.0.1"
        },
        {
            "libraryName": "cordova-plugin-battery-status",
            "typingsPackageName": "cordova-plugin-battery-status",
            "sourceRepoURL": "https://github.com/apache/cordova-plugin-battery-status",
            "asOfVersion": "1.2.3"
        },
        {
            "libraryName": "cordova-plugin-camera",
            "typingsPackageName": "cordova-plugin-camera",
            "sourceRepoURL": "https://github.com/apache/cordova-plugin-camera",
            "asOfVersion": "2.4.0"
        },
        {
            "libraryName": "cordova-plugin-contacts",
            "typingsPackageName": "cordova-plugin-contacts",
            "sourceRepoURL": "https://github.com/apache/cordova-plugin-contacts",
            "asOfVersion": "2.3.0"
        },
        {
            "libraryName": "cordova-plugin-device",
            "typingsPackageName": "cordova-plugin-device",
            "sourceRepoURL": "https://github.com/apache/cordova-plugin-device",
            "asOfVersion": "1.1.5"
        },
        {
            "libraryName": "cordova-plugin-device-motion",
            "typingsPackageName": "cordova-plugin-device-motion",
            "sourceRepoURL": "https://github.com/apache/cordova-plugin-device-motion",
            "asOfVersion": "1.2.4"
        },
        {
            "libraryName": "Apache Cordova Device Orientation plugin",
            "typingsPackageName": "cordova-plugin-device-orientation",
            "sourceRepoURL": "https://github.com/apache/cordova-plugin-device-orientation",
            "asOfVersion": "1.0.6"
        },
        {
            "libraryName": "cordova-plugin-dialogs",
            "typingsPackageName": "cordova-plugin-dialogs",
            "sourceRepoURL": "https://github.com/apache/cordova-plugin-dialogs",
            "asOfVersion": "1.3.2"
        },
        {
            "libraryName": "Apache Cordova File System plugin",
            "typingsPackageName": "cordova-plugin-file",
            "sourceRepoURL": "https://github.com/apache/cordova-plugin-file",
            "asOfVersion": "4.3.2"
        },
        {
            "libraryName": "cordova-plugin-file-transfer",
            "typingsPackageName": "cordova-plugin-file-transfer",
            "sourceRepoURL": "https://github.com/apache/cordova-plugin-file-transfer",
            "asOfVersion": "1.6.2"
        },
        {
            "libraryName": "cordova-plugin-globalization",
            "typingsPackageName": "cordova-plugin-globalization",
            "sourceRepoURL": "https://github.com/apache/cordova-plugin-globalization",
            "asOfVersion": "1.0.6"
        },
        {
            "libraryName": "cordova-plugin-inappbrowser",
            "typingsPackageName": "cordova-plugin-inappbrowser",
            "sourceRepoURL": "https://github.com/apache/cordova-plugin-inappbrowser",
            "asOfVersion": "2.0.0"
        },
        {
            "libraryName": "cordova-plugin-media",
            "typingsPackageName": "cordova-plugin-media",
            "sourceRepoURL": "https://github.com/apache/cordova-plugin-media",
            "asOfVersion": "3.0.0"
        },
        {
            "libraryName": "cordova-plugin-media-capture",
            "typingsPackageName": "cordova-plugin-media-capture",
            "sourceRepoURL": "https://github.com/apache/cordova-plugin-media-capture",
            "asOfVersion": "1.4.2"
        },
        {
            "libraryName": "cordova-plugin-network-information",
            "typingsPackageName": "cordova-plugin-network-information",
            "sourceRepoURL": "https://github.com/apache/cordova-plugin-network-information",
            "asOfVersion": "1.3.2"
        },
        {
            "libraryName": "cordova-plugin-splashscreen",
            "typingsPackageName": "cordova-plugin-splashscreen",
            "sourceRepoURL": "https://github.com/apache/cordova-plugin-splashscreen",
            "asOfVersion": "4.0.2"
        },
        {
            "libraryName": "Apache Cordova StatusBar plugin",
            "typingsPackageName": "cordova-plugin-statusbar",
            "sourceRepoURL": "https://github.com/apache/cordova-plugin-statusbar",
            "asOfVersion": "2.2.2"
        },
        {
            "libraryName": "Apache Cordova Vibration plugin",
            "typingsPackageName": "cordova-plugin-vibration",
            "sourceRepoURL": "https://github.com/apache/cordova-plugin-vibration",
            "asOfVersion": "2.1.4"
        },
        {
            "libraryName": "cordova.plugins.diagnostic",
            "typingsPackageName": "cordova.plugins.diagnostic",
            "sourceRepoURL": "https://github.com/dpa99c/cordova-diagnostic-plugin",
            "asOfVersion": "3.7.0"
        },
        {
            "libraryName": "core-decorators.js",
            "typingsPackageName": "core-decorators",
            "sourceRepoURL": "https://github.com/jayphelps/core-decorators.js",
            "asOfVersion": "0.20.0"
        },
        {
            "libraryName": "countup.js",
            "typingsPackageName": "countup.js",
            "sourceRepoURL": "https://github.com/inorganik/CountUp.js",
            "asOfVersion": "2.0.3"
        },
        {
            "libraryName": "cp-file",
            "typingsPackageName": "cp-file",
            "sourceRepoURL": "https://github.com/sindresorhus/cp-file",
            "asOfVersion": "6.1.1"
        },
        {
            "libraryName": "cpy",
            "typingsPackageName": "cpy",
            "sourceRepoURL": "https://github.com/sindresorhus/cpy",
            "asOfVersion": "7.1.1"
        },
        {
            "libraryName": "create-html-element",
            "typingsPackageName": "create-html-element",
            "sourceRepoURL": "https://github.com/sindresorhus/create-html-element",
            "asOfVersion": "2.1.0"
        },
        {
            "libraryName": "crypto-hash",
            "typingsPackageName": "crypto-hash",
            "sourceRepoURL": "https://github.com/sindresorhus/crypto-hash",
            "asOfVersion": "1.1.0"
        },
        {
            "libraryName": "crypto-random-string",
            "typingsPackageName": "crypto-random-string",
            "sourceRepoURL": "https://github.com/sindresorhus/crypto-random-string",
            "asOfVersion": "2.0.0"
        },
        {
            "libraryName": "cson-parser",
            "typingsPackageName": "cson-parser",
            "sourceRepoURL": "https://github.com/groupon/cson-parser",
            "asOfVersion": "4.0.3"
        },
        {
            "libraryName": "csv-parse",
            "typingsPackageName": "csv-parse",
            "sourceRepoURL": "https://github.com/adaltas/node-csv-parse",
            "asOfVersion": "1.2.2"
        },
        {
            "libraryName": "csv-stringify",
            "typingsPackageName": "csv-stringify",
            "sourceRepoURL": "https://github.com/wdavidw/node-csv-stringify",
            "asOfVersion": "3.1.0"
        },
        {
            "libraryName": "cycled",
            "typingsPackageName": "cycled",
            "sourceRepoURL": "https://github.com/sindresorhus/cycled",
            "asOfVersion": "1.1.0"
        },
        {
            "libraryName": "cypress",
            "typingsPackageName": "cypress",
            "sourceRepoURL": "https://cypress.io",
            "asOfVersion": "1.1.3"
        },
        {
            "libraryName": "dargs",
            "typingsPackageName": "dargs",
            "sourceRepoURL": "https://github.com/sindresorhus/dargs",
            "asOfVersion": "6.1.0"
        },
        {
            "libraryName": "date-fns",
            "typingsPackageName": "date-fns",
            "sourceRepoURL": "https://github.com/date-fns/date-fns",
            "asOfVersion": "2.6.0"
        },
        {
            "libraryName": "dd-trace",
            "typingsPackageName": "dd-trace",
            "sourceRepoURL": "https://github.com/DataDog/dd-trace-js",
            "asOfVersion": "0.9.0"
        },
        {
            "libraryName": "debounce-fn",
            "typingsPackageName": "debounce-fn",
            "sourceRepoURL": "https://github.com/sindresorhus/debounce-fn",
            "asOfVersion": "3.0.0"
        },
        {
            "libraryName": "decamelize",
            "typingsPackageName": "decamelize",
            "sourceRepoURL": "https://github.com/sindresorhus/decamelize",
            "asOfVersion": "3.0.1"
        },
        {
            "libraryName": "decimal.js",
            "typingsPackageName": "decimal.js",
            "sourceRepoURL": "https://github.com/MikeMcl/decimal.js",
            "asOfVersion": "7.4.0"
        },
        {
            "libraryName": "decompress-response",
            "typingsPackageName": "decompress-response",
            "sourceRepoURL": "https://github.com/sindresorhus/decompress-response",
            "asOfVersion": "4.1.0"
        },
        {
            "libraryName": "deep-freeze-es6",
            "typingsPackageName": "deep-freeze-es6",
            "sourceRepoURL": "https://github.com/christophehurpeau/deep-freeze-es6",
            "asOfVersion": "1.1.0"
        },
        {
            "libraryName": "deepmerge",
            "typingsPackageName": "deepmerge",
            "sourceRepoURL": "git@github.com:KyleAMathews/deepmerge.git",
            "asOfVersion": "2.2.0"
        },
        {
            "libraryName": "define-lazy-prop",
            "typingsPackageName": "define-lazy-prop",
            "sourceRepoURL": "https://github.com/sindresorhus/define-lazy-prop",
            "asOfVersion": "2.0.0"
        },
        {
            "libraryName": "del",
            "typingsPackageName": "del",
            "sourceRepoURL": "https://github.com/sindresorhus/del",
            "asOfVersion": "4.0.0"
        },
        {
            "libraryName": "delay",
            "typingsPackageName": "delay",
            "sourceRepoURL": "https://github.com/sindresorhus/delay",
            "asOfVersion": "3.1.0"
        },
        {
            "libraryName": "delegated-events",
            "typingsPackageName": "delegated-events",
            "sourceRepoURL": "https://github.com/dgraham/delegated-events#readme",
            "asOfVersion": "1.1.0"
        },
        {
            "libraryName": "detect-browser",
            "typingsPackageName": "detect-browser",
            "sourceRepoURL": "https://github.com/DamonOehlman/detect-browser",
            "asOfVersion": "4.0.0"
        },
        {
            "libraryName": "detect-indent",
            "typingsPackageName": "detect-indent",
            "sourceRepoURL": "https://github.com/sindresorhus/detect-indent",
            "asOfVersion": "6.0.0"
        },
        {
            "libraryName": "detect-newline",
            "typingsPackageName": "detect-newline",
            "sourceRepoURL": "https://github.com/sindresorhus/detect-newline",
            "asOfVersion": "3.0.0"
        },
        {
            "libraryName": "DevExtreme",
            "typingsPackageName": "devextreme",
            "sourceRepoURL": "http://js.devexpress.com/",
            "asOfVersion": "16.2.1"
        },
        {
            "libraryName": "devtools-detect",
            "typingsPackageName": "devtools-detect",
            "sourceRepoURL": "https://github.com/sindresorhus/devtools-detect",
            "asOfVersion": "3.0.0"
        },
        {
            "libraryName": "Dexie.js",
            "typingsPackageName": "dexie",
            "sourceRepoURL": "https://github.com/dfahlander/Dexie.js",
            "asOfVersion": "1.3.1"
        },
        {
            "libraryName": "dialogflow",
            "typingsPackageName": "dialogflow",
            "sourceRepoURL": "https://github.com/googleapis/nodejs-dialogflow",
            "asOfVersion": "4.0.3"
        },
        {
            "libraryName": "docker-file-parser",
            "typingsPackageName": "docker-file-parser",
            "sourceRepoURL": "https://github.com/joyent/docker-file-parser",
            "asOfVersion": "1.0.3"
        },
        {
            "libraryName": "document-promises",
            "typingsPackageName": "document-promises",
            "sourceRepoURL": "https://github.com/jonathantneal/document-promises#readme",
            "asOfVersion": "4.0.0"
        },
        {
            "libraryName": "dom-helpers",
            "typingsPackageName": "dom-helpers",
            "sourceRepoURL": "https://github.com/react-bootstrap/dom-helpers",
            "asOfVersion": "5.0.1"
        },
        {
            "libraryName": "dom-loaded",
            "typingsPackageName": "dom-loaded",
            "sourceRepoURL": "https://github.com/sindresorhus/dom-loaded",
            "asOfVersion": "1.1.0"
        },
        {
            "libraryName": "dot-case",
            "typingsPackageName": "dot-case",
            "sourceRepoURL": "https://github.com/blakeembrey/dot-case",
            "asOfVersion": "1.1.2"
        },
        {
            "libraryName": "dot-prop",
            "typingsPackageName": "dot-prop",
            "sourceRepoURL": "https://github.com/sindresorhus/dot-prop",
            "asOfVersion": "5.0.0"
        },
        {
            "libraryName": "dotenv",
            "typingsPackageName": "dotenv",
            "sourceRepoURL": "https://github.com/motdotla/dotenv",
            "asOfVersion": "8.2.0"
        },
        {
            "libraryName": "dva",
            "typingsPackageName": "dva",
            "sourceRepoURL": "https://github.com/dvajs/dva",
            "asOfVersion": "1.1.0"
        },
        {
            "libraryName": "easy-x-headers",
            "typingsPackageName": "easy-x-headers",
            "sourceRepoURL": "https://github.com/DeadAlready/easy-x-headers",
            "asOfVersion": "1.0.0"
        },
        {
            "libraryName": "easy-xapi-supertest",
            "typingsPackageName": "easy-xapi-supertest",
            "sourceRepoURL": "https://github.com/DeadAlready/easy-xapi-supertest",
            "asOfVersion": "1.0.0"
        },
        {
            "libraryName": "EasyStar.js",
            "typingsPackageName": "easystarjs",
            "sourceRepoURL": "http://easystarjs.com/",
            "asOfVersion": "0.3.1"
        },
        {
            "libraryName": "ecmarkup",
            "typingsPackageName": "ecmarkup",
            "sourceRepoURL": "https://github.com/bterlson/ecmarkup",
            "asOfVersion": "3.4.0"
        },
        {
            "libraryName": "Egg",
            "typingsPackageName": "egg",
            "sourceRepoURL": "https://github.com/eggjs/egg",
            "asOfVersion": "1.5.0"
        },
        {
            "libraryName": "elastic-apm-node",
            "typingsPackageName": "elastic-apm-node",
            "sourceRepoURL": "https://github.com/elastic/apm-agent-nodejs",
            "asOfVersion": "2.7.0"
        },
        {
            "libraryName": "electron",
            "typingsPackageName": "electron",
            "sourceRepoURL": "https://github.com/electron/electron",
            "asOfVersion": "1.6.10"
        },
        {
            "libraryName": "electron-builder",
            "typingsPackageName": "electron-builder",
            "sourceRepoURL": "https://github.com/loopline-systems/electron-builder",
            "asOfVersion": "2.8.0"
        },
        {
            "libraryName": "electron-store",
            "typingsPackageName": "electron-config",
            "sourceRepoURL": "https://github.com/sindresorhus/electron-store",
            "asOfVersion": "3.2.0"
        },
        {
            "libraryName": "electron-debug",
            "typingsPackageName": "electron-debug",
            "sourceRepoURL": "https://github.com/sindresorhus/electron-debug",
            "asOfVersion": "2.1.0"
        },
        {
            "libraryName": "electron-is-dev",
            "typingsPackageName": "electron-is-dev",
            "sourceRepoURL": "https://github.com/sindresorhus/electron-is-dev",
            "asOfVersion": "1.1.0"
        },
        {
            "libraryName": "electron-store",
            "typingsPackageName": "electron-store",
            "sourceRepoURL": "https://github.com/sindresorhus/electron-store",
            "asOfVersion": "3.2.0"
        },
        {
            "libraryName": "electron-unhandled",
            "typingsPackageName": "electron-unhandled",
            "sourceRepoURL": "https://github.com/sindresorhus/electron-unhandled",
            "asOfVersion": "2.2.0"
        },
        {
            "libraryName": "electron-util",
            "typingsPackageName": "electron-util",
            "sourceRepoURL": "https://github.com/sindresorhus/electron-util",
            "asOfVersion": "0.11.0"
        },
        {
            "libraryName": "electron-winstaller",
            "typingsPackageName": "electron-winstaller",
            "sourceRepoURL": "https://github.com/electron/windows-installer",
            "asOfVersion": "4.0.0"
        },
        {
            "libraryName": "elegant-spinner",
            "typingsPackageName": "elegant-spinner",
            "sourceRepoURL": "https://github.com/sindresorhus/elegant-spinner",
            "asOfVersion": "2.0.0"
        },
        {
            "libraryName": "element-ready",
            "typingsPackageName": "element-ready",
            "sourceRepoURL": "https://github.com/sindresorhus/element-ready",
            "asOfVersion": "3.1.0"
        },
        {
            "libraryName": "email-addresses",
            "typingsPackageName": "email-addresses",
            "sourceRepoURL": "https://github.com/jackbowman/email-addresses",
            "asOfVersion": "3.0.0"
        },
        {
            "libraryName": "email-validator",
            "typingsPackageName": "email-validator",
            "sourceRepoURL": "https://github.com/Sembiance/email-validator",
            "asOfVersion": "1.0.6"
        },
        {
            "libraryName": "empty-trash",
            "typingsPackageName": "empty-trash",
            "sourceRepoURL": "https://github.com/sindresorhus/empty-trash",
            "asOfVersion": "3.0.0"
        },
        {
            "libraryName": "ensure-error",
            "typingsPackageName": "ensure-error",
            "sourceRepoURL": "https://github.com/sindresorhus/ensure-error",
            "asOfVersion": "2.0.0"
        },
        {
            "libraryName": "env-editor",
            "typingsPackageName": "env-editor",
            "sourceRepoURL": "https://github.com/sindresorhus/env-editor",
            "asOfVersion": "0.4.0"
        },
        {
            "libraryName": "env-paths",
            "typingsPackageName": "env-paths",
            "sourceRepoURL": "https://github.com/sindresorhus/env-paths",
            "asOfVersion": "2.1.0"
        },
        {
            "libraryName": "error-stack-parser",
            "typingsPackageName": "error-stack-parser",
            "sourceRepoURL": "https://github.com/stacktracejs/error-stack-parser",
            "asOfVersion": "2.0.0"
        },
        {
            "libraryName": "es6-error",
            "typingsPackageName": "es6-error",
            "sourceRepoURL": "https://github.com/bjyoungblood/es6-error",
            "asOfVersion": "4.0.2"
        },
        {
            "libraryName": "es6-promise",
            "typingsPackageName": "es6-promise",
            "sourceRepoURL": "https://github.com/jakearchibald/ES6-Promise",
            "asOfVersion": "3.3.0"
        },
        {
            "libraryName": "escape-goat",
            "typingsPackageName": "escape-goat",
            "sourceRepoURL": "https://github.com/sindresorhus/escape-goat",
            "asOfVersion": "2.0.0"
        },
        {
            "libraryName": "escape-string-regexp",
            "typingsPackageName": "escape-string-regexp",
            "sourceRepoURL": "https://github.com/sindresorhus/escape-string-regexp",
            "asOfVersion": "2.0.0"
        },
        {
            "libraryName": "ethereumjs-tx",
            "typingsPackageName": "ethereumjs-tx",
            "sourceRepoURL": "https://github.com/ethereumjs/ethereumjs-tx",
            "asOfVersion": "2.0.0"
        },
        {
            "libraryName": "eventemitter2",
            "typingsPackageName": "eventemitter2",
            "sourceRepoURL": "https://github.com/asyncly/EventEmitter2",
            "asOfVersion": "4.1.0"
        },
        {
            "libraryName": "EventEmitter3",
            "typingsPackageName": "eventemitter3",
            "sourceRepoURL": "https://github.com/primus/eventemitter3",
            "asOfVersion": "2.0.2"
        },
        {
            "libraryName": "exceljs",
            "typingsPackageName": "exceljs",
            "sourceRepoURL": "https://github.com/exceljs/exceljs",
            "asOfVersion": "1.3.0"
        },
        {
            "libraryName": "execa",
            "typingsPackageName": "execa",
            "sourceRepoURL": "https://github.com/sindresorhus/execa",
            "asOfVersion": "2.0.0"
        },
        {
            "libraryName": "execall",
            "typingsPackageName": "execall",
            "sourceRepoURL": "https://github.com/sindresorhus/execall",
            "asOfVersion": "2.0.0"
        },
        {
            "libraryName": "exit-hook",
            "typingsPackageName": "exit-hook",
            "sourceRepoURL": "https://github.com/sindresorhus/exit-hook",
            "asOfVersion": "2.2.0"
        },
        {
            "libraryName": "expo-localization",
            "typingsPackageName": "expo-localization",
            "sourceRepoURL": "https://docs.expo.io/versions/latest/sdk/localization",
            "asOfVersion": "3.0.0"
        },
        {
            "libraryName": "expo",
            "typingsPackageName": "expo",
            "sourceRepoURL": "https://github.com/expo/expo/tree/master/packages/expo",
            "asOfVersion": "33.0.0"
        },
        {
            "libraryName": "expr-eval",
            "typingsPackageName": "expr-eval",
            "sourceRepoURL": "https://github.com/silentmatt/expr-eval",
            "asOfVersion": "1.1.0"
        },
        {
            "libraryName": "express-graphql",
            "typingsPackageName": "express-graphql",
            "sourceRepoURL": "https://github.com/graphql/express-graphql",
            "asOfVersion": "0.9.0"
        },
        {
            "libraryName": "express-promise-router",
            "typingsPackageName": "express-promise-router",
            "sourceRepoURL": "https://github.com/express-promise-router/express-promise-router",
            "asOfVersion": "3.0.0"
        },
        {
            "libraryName": "express-validator",
            "typingsPackageName": "express-validator",
            "sourceRepoURL": "https://github.com/ctavan/express-validator",
            "asOfVersion": "3.0.0"
        },
        {
            "libraryName": "express-winston",
            "typingsPackageName": "express-winston",
            "sourceRepoURL": "https://github.com/bithavoc/express-winston#readme",
            "asOfVersion": "4.0.0"
        },
        {
            "libraryName": "extended-listbox",
            "typingsPackageName": "extended-listbox",
            "sourceRepoURL": "https://github.com/code-chris/extended-listbox",
            "asOfVersion": "4.0.1"
        },
        {
            "libraryName": "extract-stack",
            "typingsPackageName": "extract-stack",
            "sourceRepoURL": "https://github.com/sindresorhus/extract-stack",
            "asOfVersion": "2.0.0"
        },
        {
            "libraryName": "fast-diff",
            "typingsPackageName": "fast-diff",
            "sourceRepoURL": "https://github.com/jhchen/fast-diff",
            "asOfVersion": "1.2.0"
        },
        {
            "libraryName": "JSON-Patch",
            "typingsPackageName": "fast-json-patch",
            "sourceRepoURL": "https://github.com/Starcounter-Jack/JSON-Patch",
            "asOfVersion": "1.1.5"
        },
        {
            "libraryName": "FastSimplexNoise",
            "typingsPackageName": "fast-simplex-noise",
            "sourceRepoURL": "https://www.npmjs.com/package/fast-simplex-noise",
            "asOfVersion": "3.0.0"
        },
        {
            "libraryName": "fastify-cors",
            "typingsPackageName": "fastify-cors",
            "sourceRepoURL": "https://github.com/fastify/fastify-cors",
            "asOfVersion": "2.1.0"
        },
        {
            "libraryName": "Fastify-JWT",
            "typingsPackageName": "fastify-jwt",
            "sourceRepoURL": "https://github.com/fastify/fastify-jwt",
            "asOfVersion": "0.8.1"
        },
        {
            "libraryName": "fastify-multipart",
            "typingsPackageName": "fastify-multipart",
            "sourceRepoURL": "https://github.com/fastify/fastify-multipart",
            "asOfVersion": "0.7.0"
        },
        {
            "libraryName": "fastify-static",
            "typingsPackageName": "fastify-static",
            "sourceRepoURL": "https://github.com/fastify/fastify-static",
            "asOfVersion": "2.2.1"
        },
        {
            "libraryName": "fecha",
            "typingsPackageName": "fecha",
            "sourceRepoURL": "https://github.com/taylorhakes/fecha",
            "asOfVersion": "2.3.1"
        },
        {
            "libraryName": "figures",
            "typingsPackageName": "figures",
            "sourceRepoURL": "https://github.com/sindresorhus/figures",
            "asOfVersion": "3.0.0"
        },
        {
            "libraryName": "file-type",
            "typingsPackageName": "file-type",
            "sourceRepoURL": "https://github.com/sindresorhus/file-type",
            "asOfVersion": "10.9.1"
        },
        {
            "libraryName": "file-url",
            "typingsPackageName": "file-url",
            "sourceRepoURL": "https://github.com/sindresorhus/file-url",
            "asOfVersion": "3.0.0"
        },
        {
            "libraryName": "filenamify",
            "typingsPackageName": "filenamify",
            "sourceRepoURL": "https://github.com/sindresorhus/filenamify",
            "asOfVersion": "3.0.0"
        },
        {
            "libraryName": "filenamify-url",
            "typingsPackageName": "filenamify-url",
            "sourceRepoURL": "https://github.com/sindresorhus/filenamify-url",
            "asOfVersion": "2.0.0"
        },
        {
            "libraryName": "filesize",
            "typingsPackageName": "filesize",
            "sourceRepoURL": "https://github.com/avoidwork/filesize.js",
            "asOfVersion": "5.0.0"
        },
        {
            "libraryName": "filter-console",
            "typingsPackageName": "filter-console",
            "sourceRepoURL": "https://github.com/sindresorhus/filter-console",
            "asOfVersion": "0.1.1"
        },
        {
            "libraryName": "find-java-home",
            "typingsPackageName": "find-java-home",
            "sourceRepoURL": "https://github.com/jsdevel/node-find-java-home",
            "asOfVersion": "1.0.0"
        },
        {
            "libraryName": "find-up",
            "typingsPackageName": "find-up",
            "sourceRepoURL": "https://github.com/sindresorhus/find-up",
            "asOfVersion": "4.0.0"
        },
        {
            "libraryName": "find-versions",
            "typingsPackageName": "find-versions",
            "sourceRepoURL": "https://github.com/sindresorhus/find-versions",
            "asOfVersion": "3.1.0"
        },
        {
            "libraryName": "FineUploader",
            "typingsPackageName": "fine-uploader",
            "sourceRepoURL": "http://fineuploader.com/",
            "asOfVersion": "5.14.0"
        },
        {
            "libraryName": "Firebase API",
            "typingsPackageName": "firebase",
            "sourceRepoURL": "https://www.firebase.com/docs/javascript/firebase",
            "asOfVersion": "3.2.1"
        },
        {
            "libraryName": "first-run",
            "typingsPackageName": "first-run",
            "sourceRepoURL": "https://github.com/sindresorhus/first-run",
            "asOfVersion": "2.0.0"
        },
        {
            "libraryName": "fkill",
            "typingsPackageName": "fkill",
            "sourceRepoURL": "https://github.com/sindresorhus/fkill",
            "asOfVersion": "6.0.0"
        },
        {
            "libraryName": "flatpickr",
            "typingsPackageName": "flatpickr",
            "sourceRepoURL": "https://github.com/chmln/flatpickr",
            "asOfVersion": "3.1.2"
        },
        {
            "libraryName": "flux-standard-action",
            "typingsPackageName": "flux-standard-action",
            "sourceRepoURL": "https://github.com/acdlite/flux-standard-action",
            "asOfVersion": "1.1.0"
        },
        {
            "libraryName": "forge-di",
            "typingsPackageName": "forge-di",
            "sourceRepoURL": "https://github.com/nkohari/forge",
            "asOfVersion": "12.0.2"
        },
        {
            "libraryName": "fork-ts-checker-webpack-plugin",
            "typingsPackageName": "fork-ts-checker-webpack-plugin",
            "sourceRepoURL": "https://github.com/Realytics/fork-ts-checker-webpack-plugin",
            "asOfVersion": "0.4.5"
        },
        {
            "libraryName": "form-data",
            "typingsPackageName": "form-data",
            "sourceRepoURL": "https://github.com/form-data/form-data",
            "asOfVersion": "2.5.0"
        },
        {
            "libraryName": "format-number",
            "typingsPackageName": "format-number",
            "sourceRepoURL": "https://github.com/componitable/format-number",
            "asOfVersion": "3.0.0"
        },
        {
            "libraryName": "Foundation Sites",
            "typingsPackageName": "foundation-sites",
            "sourceRepoURL": "http://foundation.zurb.com/",
            "asOfVersion": "6.4.3"
        },
        {
            "libraryName": "fs-promise",
            "typingsPackageName": "fs-promise",
            "sourceRepoURL": "https://github.com/kevinbeaty/fs-promise",
            "asOfVersion": "2.0.0"
        },
        {
            "libraryName": "FullCalendar",
            "typingsPackageName": "fullcalendar",
            "sourceRepoURL": "http://arshaw.com/fullcalendar/",
            "asOfVersion": "3.8.0"
        },
        {
            "libraryName": "fuse",
            "typingsPackageName": "fuse",
            "sourceRepoURL": "https://github.com/krisk/Fuse",
            "asOfVersion": "2.6.0"
        },
        {
            "libraryName": "gaea-model",
            "typingsPackageName": "gaea-model",
            "sourceRepoURL": "https://github.com/ascoders/gaea-model",
            "asOfVersion": "0.0.0"
        },
        {
            "libraryName": "geolib",
            "typingsPackageName": "geolib",
            "sourceRepoURL": "https://github.com/manuelbieh/Geolib",
            "asOfVersion": "2.0.23"
        },
        {
            "libraryName": "get-emails",
            "typingsPackageName": "get-emails",
            "sourceRepoURL": "https://github.com/sindresorhus/get-emails",
            "asOfVersion": "3.0.0"
        },
        {
            "libraryName": "get-port",
            "typingsPackageName": "get-port",
            "sourceRepoURL": "https://github.com/sindresorhus/get-port",
            "asOfVersion": "4.2.0"
        },
        {
            "libraryName": "get-range",
            "typingsPackageName": "get-range",
            "sourceRepoURL": "https://github.com/sindresorhus/get-range",
            "asOfVersion": "2.0.1"
        },
        {
            "libraryName": "get-stdin",
            "typingsPackageName": "get-stdin",
            "sourceRepoURL": "https://github.com/sindresorhus/get-stdin",
            "asOfVersion": "7.0.0"
        },
        {
            "libraryName": "get-stream",
            "typingsPackageName": "get-stream",
            "sourceRepoURL": "https://github.com/sindresorhus/get-stream",
            "asOfVersion": "5.0.0"
        },
        {
            "libraryName": "get-urls",
            "typingsPackageName": "get-urls",
            "sourceRepoURL": "https://github.com/sindresorhus/get-urls",
            "asOfVersion": "9.1.0"
        },
        {
            "libraryName": "getopts",
            "typingsPackageName": "getopts",
            "sourceRepoURL": "https://github.com/jorgebucaran/getopts",
            "asOfVersion": "2.1.0"
        },
        {
            "libraryName": "git-remote-origin-url",
            "typingsPackageName": "git-remote-origin-url",
            "sourceRepoURL": "https://github.com/sindresorhus/git-remote-origin-url",
            "asOfVersion": "3.0.0"
        },
        {
            "libraryName": "github",
            "typingsPackageName": "github",
            "sourceRepoURL": "https://github.com/mikedeboer/node-github",
            "asOfVersion": "7.1.0"
        },
        {
            "libraryName": "github-username",
            "typingsPackageName": "github-username",
            "sourceRepoURL": "https://github.com/sindresorhus/github-username",
            "asOfVersion": "5.0.0"
        },
        {
            "libraryName": "gitlab",
            "typingsPackageName": "gitlab",
            "sourceRepoURL": "https://github.com/jdalrymple/node-gitlab",
            "asOfVersion": "2.0.0"
        },
        {
            "libraryName": "global-dirs",
            "typingsPackageName": "global-dirs",
            "sourceRepoURL": "https://github.com/sindresorhus/global-dirs",
            "asOfVersion": "1.0.0"
        },
        {
            "libraryName": "globby",
            "typingsPackageName": "globby",
            "sourceRepoURL": "https://github.com/sindresorhus/globby",
            "asOfVersion": "9.1.0"
        },
        {
            "libraryName": "@google-cloud/pubsub",
            "typingsPackageName": "google-cloud__pubsub",
            "sourceRepoURL": "https://github.com/googleapis/nodejs-pubsub",
            "asOfVersion": "0.26.0"
        },
        {
            "libraryName": "Google Cloud Storage",
            "typingsPackageName": "google-cloud__storage",
            "sourceRepoURL": "https://github.com/googleapis/nodejs-storage",
            "asOfVersion": "2.3.0"
        },
        {
            "libraryName": "graphene-pk11",
            "typingsPackageName": "graphene-pk11",
            "sourceRepoURL": "https://github.com/PeculiarVentures/graphene",
            "asOfVersion": "2.0.31"
        },
        {
            "libraryName": "graphql",
            "typingsPackageName": "graphql",
            "sourceRepoURL": "https://github.com/graphql/graphql-js",
            "asOfVersion": "14.5.0"
        },
        {
            "libraryName": "graphql-query-complexity",
            "typingsPackageName": "graphql-query-complexity",
            "sourceRepoURL": "https://github.com/slicknode/graphql-query-complexity",
            "asOfVersion": "0.2.0"
        },
        {
            "libraryName": "gravatar-url",
            "typingsPackageName": "gravatar-url",
            "sourceRepoURL": "https://github.com/sindresorhus/gravatar-url",
            "asOfVersion": "3.0.0"
        },
        {
            "libraryName": "griddle-react",
            "typingsPackageName": "griddle-react",
            "sourceRepoURL": "https://github.com/griddlegriddle/griddle",
            "asOfVersion": "1.3.0"
        },
        {
            "libraryName": "gulp-tslint",
            "typingsPackageName": "gulp-tslint",
            "sourceRepoURL": "https://github.com/panuhorsmalahti/gulp-tslint",
            "asOfVersion": "4.2.0"
        },
        {
            "libraryName": "gulp-typedoc",
            "typingsPackageName": "gulp-typedoc",
            "sourceRepoURL": "https://github.com/rogierschouten/gulp-typedoc",
            "asOfVersion": "2.2.0"
        },
        {
            "libraryName": "gulp-typescript",
            "typingsPackageName": "gulp-typescript",
            "sourceRepoURL": "https://github.com/ivogabe/gulp-typescript",
            "asOfVersion": "2.13.0"
        },
        {
            "libraryName": "gzip-size",
            "typingsPackageName": "gzip-size",
            "sourceRepoURL": "https://github.com/sindresorhus/gzip-size",
            "asOfVersion": "5.1.0"
        },
        {
            "libraryName": "handlebars",
            "typingsPackageName": "handlebars",
            "sourceRepoURL": "https://github.com/wycats/handlebars.js",
            "asOfVersion": "4.1.0"
        },
        {
            "libraryName": "handsontable",
            "typingsPackageName": "handsontable",
            "sourceRepoURL": "https://handsontable.com/",
            "asOfVersion": "0.35.0"
        },
        {
            "libraryName": "hapi-auth-jwt2",
            "typingsPackageName": "hapi-auth-jwt2",
            "sourceRepoURL": "https://github.com/dwyl/hapi-auth-jwt2/",
            "asOfVersion": "8.6.1"
        },
        {
            "libraryName": "hard-rejection",
            "typingsPackageName": "hard-rejection",
            "sourceRepoURL": "https://github.com/sindresorhus/hard-rejection",
            "asOfVersion": "2.0.0"
        },
        {
            "libraryName": "has-emoji",
            "typingsPackageName": "has-emoji",
            "sourceRepoURL": "https://github.com/sindresorhus/has-emoji",
            "asOfVersion": "1.1.0"
        },
        {
            "libraryName": "has-yarn",
            "typingsPackageName": "has-yarn",
            "sourceRepoURL": "https://github.com/sindresorhus/has-yarn",
            "asOfVersion": "2.0.0"
        },
        {
            "libraryName": "hasha",
            "typingsPackageName": "hasha",
            "sourceRepoURL": "https://github.com/sindresorhus/hasha",
            "asOfVersion": "4.0.0"
        },
        {
            "libraryName": "hex-rgb",
            "typingsPackageName": "hex-rgb",
            "sourceRepoURL": "https://github.com/sindresorhus/hex-rgb",
            "asOfVersion": "4.1.0"
        },
        {
            "libraryName": "hibp",
            "typingsPackageName": "hibp",
            "sourceRepoURL": "https://github.com/wKovacs64/hibp",
            "asOfVersion": "7.3.0"
        },
        {
            "libraryName": "homeworks",
            "typingsPackageName": "homeworks",
            "sourceRepoURL": "https://github.com/IGAWorksDev/homeworks/",
            "asOfVersion": "1.0.19"
        },
        {
            "libraryName": "html-tags",
            "typingsPackageName": "html-tags",
            "sourceRepoURL": "https://github.com/sindresorhus/html-tags",
            "asOfVersion": "3.0.0"
        },
        {
            "libraryName": "html-webpack-tags-plugin",
            "typingsPackageName": "html-webpack-tags-plugin",
            "sourceRepoURL": "https://github.com/jharris4/html-webpack-tags-plugin",
            "asOfVersion": "2.0.16"
        },
        {
            "libraryName": "http-status-codes",
            "typingsPackageName": "http-status-codes",
            "sourceRepoURL": "https://github.com/prettymuchbryce/node-http-status",
            "asOfVersion": "1.2.0"
        },
        {
            "libraryName": "humanize-string",
            "typingsPackageName": "humanize-string",
            "sourceRepoURL": "https://github.com/sindresorhus/humanize-string",
            "asOfVersion": "2.0.1"
        },
        {
            "libraryName": "humanize-url",
            "typingsPackageName": "humanize-url",
            "sourceRepoURL": "https://github.com/sindresorhus/humanize-url",
            "asOfVersion": "2.1.0"
        },
        {
            "libraryName": "i18next",
            "typingsPackageName": "i18next",
            "sourceRepoURL": "https://github.com/i18next/i18next",
            "asOfVersion": "13.0.0"
        },
        {
            "libraryName": "i18next-browser-languagedetector",
            "typingsPackageName": "i18next-browser-languagedetector",
            "sourceRepoURL": "https://github.com/i18next/i18next-browser-languagedetector",
            "asOfVersion": "3.0.0"
        },
        {
            "libraryName": "i18next-express-middleware",
            "typingsPackageName": "i18next-express-middleware",
            "sourceRepoURL": "https://github.com/i18next/i18next-express-middleware",
            "asOfVersion": "1.7.0"
        },
        {
            "libraryName": "i18next-xhr-backend",
            "typingsPackageName": "i18next-xhr-backend",
            "sourceRepoURL": "https://github.com/i18next/i18next-xhr-backend",
            "asOfVersion": "1.4.2"
        },
        {
            "libraryName": "iconv-lite",
            "typingsPackageName": "iconv-lite",
            "sourceRepoURL": "https://github.com/ashtuchkin/iconv-lite",
            "asOfVersion": "0.4.14"
        },
        {
            "libraryName": "ids",
            "typingsPackageName": "ids",
            "sourceRepoURL": "https://github.com/bpmn-io/ids",
            "asOfVersion": "0.2.2"
        },
        {
            "libraryName": "image-size",
            "typingsPackageName": "image-size",
            "sourceRepoURL": "https://github.com/image-size/image-size",
            "asOfVersion": "0.8.0"
        },
        {
            "libraryName": "image-type",
            "typingsPackageName": "image-type",
            "sourceRepoURL": "https://github.com/sindresorhus/image-type",
            "asOfVersion": "4.0.1"
        },
        {
            "libraryName": "immutability-helper",
            "typingsPackageName": "immutability-helper",
            "sourceRepoURL": "https://github.com/kolodny/immutability-helper",
            "asOfVersion": "2.6.3"
        },
        {
            "libraryName": "Facebook's Immutable",
            "typingsPackageName": "immutable",
            "sourceRepoURL": "https://github.com/facebook/immutable-js",
            "asOfVersion": "3.8.7"
        },
        {
            "libraryName": "in-range",
            "typingsPackageName": "in-range",
            "sourceRepoURL": "https://github.com/sindresorhus/in-range",
            "asOfVersion": "2.0.0"
        },
        {
            "libraryName": "indent-string",
            "typingsPackageName": "indent-string",
            "sourceRepoURL": "https://github.com/sindresorhus/indent-string",
            "asOfVersion": "4.0.0"
        },
        {
            "libraryName": "instabug-reactnative",
            "typingsPackageName": "instabug-reactnative",
            "sourceRepoURL": "https://github.com/Instabug/instabug-reactnative#readme",
            "asOfVersion": "8.1.0"
        },
        {
            "libraryName": "interactjs",
            "typingsPackageName": "interact.js",
            "sourceRepoURL": "https://github.com/taye/interact.js",
            "asOfVersion": "1.3.0"
        },
        {
            "libraryName": "internal-ip",
            "typingsPackageName": "internal-ip",
            "sourceRepoURL": "https://github.com/sindresorhus/internal-ip",
            "asOfVersion": "4.1.0"
        },
        {
            "libraryName": "intl-locales-supported",
            "typingsPackageName": "intl-locales-supported",
            "sourceRepoURL": "https://github.com/formatjs/formatjs",
            "asOfVersion": "1.0.6"
        },
        {
            "libraryName": "intl-messageformat",
            "typingsPackageName": "intl-messageformat",
            "sourceRepoURL": "https://github.com/formatjs/formatjs",
            "asOfVersion": "3.0.0"
        },
        {
            "libraryName": "intl-relativeformat",
            "typingsPackageName": "intl-relativeformat",
            "sourceRepoURL": "https://github.com/formatjs/formatjs",
            "asOfVersion": "3.0.1"
        },
        {
            "libraryName": "into-stream",
            "typingsPackageName": "into-stream",
            "sourceRepoURL": "https://github.com/sindresorhus/into-stream",
            "asOfVersion": "5.0.0"
        },
        {
            "libraryName": "inversify",
            "typingsPackageName": "inversify",
            "sourceRepoURL": "http://inversify.io",
            "asOfVersion": "2.0.33"
        },
        {
            "libraryName": "inversify-binding-decorators",
            "typingsPackageName": "inversify-binding-decorators",
            "sourceRepoURL": "https://github.com/inversify/inversify-binding-decorators",
            "asOfVersion": "2.0.0"
        },
        {
            "libraryName": "inversify-express-utils",
            "typingsPackageName": "inversify-express-utils",
            "sourceRepoURL": "https://github.com/inversify/inversify-express-utils",
            "asOfVersion": "2.0.0"
        },
        {
            "libraryName": "inversify-inject-decorators",
            "typingsPackageName": "inversify-inject-decorators",
            "sourceRepoURL": "https://github.com/inversify/inversify-inject-decorators",
            "asOfVersion": "2.0.0"
        },
        {
            "libraryName": "inversify-logger-middleware",
            "typingsPackageName": "inversify-logger-middleware",
            "sourceRepoURL": "https://github.com/inversify/inversify-logger-middleware",
            "asOfVersion": "2.0.0"
        },
        {
            "libraryName": "inversify-restify-utils",
            "typingsPackageName": "inversify-restify-utils",
            "sourceRepoURL": "https://github.com/inversify/inversify-restify-utils",
            "asOfVersion": "2.0.0"
        },
        {
            "libraryName": "Ionic",
            "typingsPackageName": "ionic",
            "sourceRepoURL": "http://ionicframework.com",
            "asOfVersion": "3.19.0"
        },
        {
            "libraryName": "ip-regex",
            "typingsPackageName": "ip-regex",
            "sourceRepoURL": "https://github.com/sindresorhus/ip-regex",
            "asOfVersion": "4.1.0"
        },
        {
            "libraryName": "ipify",
            "typingsPackageName": "ipify",
            "sourceRepoURL": "https://github.com/sindresorhus/ipify",
            "asOfVersion": "3.0.0"
        },
        {
            "libraryName": "is-absolute-url",
            "typingsPackageName": "is-absolute-url",
            "sourceRepoURL": "https://github.com/sindresorhus/is-absolute-url",
            "asOfVersion": "3.0.0"
        },
        {
            "libraryName": "is-archive",
            "typingsPackageName": "is-archive",
            "sourceRepoURL": "https://github.com/sindresorhus/is-archive",
            "asOfVersion": "2.0.0"
        },
        {
            "libraryName": "is-array-sorted",
            "typingsPackageName": "is-array-sorted",
            "sourceRepoURL": "https://github.com/sindresorhus/is-array-sorted",
            "asOfVersion": "2.0.0"
        },
        {
            "libraryName": "is-binary-path",
            "typingsPackageName": "is-binary-path",
            "sourceRepoURL": "https://github.com/sindresorhus/is-binary-path",
            "asOfVersion": "2.1.0"
        },
        {
            "libraryName": "is-compressed",
            "typingsPackageName": "is-compressed",
            "sourceRepoURL": "https://github.com/sindresorhus/is-compressed",
            "asOfVersion": "2.0.0"
        },
        {
            "libraryName": "is-docker",
            "typingsPackageName": "is-docker",
            "sourceRepoURL": "https://github.com/sindresorhus/is-docker",
            "asOfVersion": "2.0.0"
        },
        {
            "libraryName": "is-elevated",
            "typingsPackageName": "is-elevated",
            "sourceRepoURL": "https://github.com/sindresorhus/is-elevated",
            "asOfVersion": "3.0.0"
        },
        {
            "libraryName": "is-fullwidth-code-point",
            "typingsPackageName": "is-fullwidth-code-point",
            "sourceRepoURL": "https://github.com/sindresorhus/is-fullwidth-code-point",
            "asOfVersion": "3.0.0"
        },
        {
            "libraryName": "is-image",
            "typingsPackageName": "is-image",
            "sourceRepoURL": "https://github.com/sindresorhus/is-image",
            "asOfVersion": "3.0.0"
        },
        {
            "libraryName": "is-installed-globally",
            "typingsPackageName": "is-installed-globally",
            "sourceRepoURL": "https://github.com/sindresorhus/is-installed-globally.git",
            "asOfVersion": "0.2.0"
        },
        {
            "libraryName": "is-ip",
            "typingsPackageName": "is-ip",
            "sourceRepoURL": "https://github.com/sindresorhus/is-ip",
            "asOfVersion": "3.0.0"
        },
        {
            "libraryName": "is-lower-case",
            "typingsPackageName": "is-lower-case",
            "sourceRepoURL": "https://github.com/blakeembrey/is-lower-case",
            "asOfVersion": "1.1.2"
        },
        {
            "libraryName": "is-obj",
            "typingsPackageName": "is-obj",
            "sourceRepoURL": "https://github.com/sindresorhus/is-obj",
            "asOfVersion": "2.0.0"
        },
        {
            "libraryName": "is-online",
            "typingsPackageName": "is-online",
            "sourceRepoURL": "https://github.com/sindresorhus/is-online",
            "asOfVersion": "8.1.0"
        },
        {
            "libraryName": "is-path-cwd",
            "typingsPackageName": "is-path-cwd",
            "sourceRepoURL": "https://github.com/sindresorhus/is-path-cwd",
            "asOfVersion": "2.1.0"
        },
        {
            "libraryName": "is-path-in-cwd",
            "typingsPackageName": "is-path-in-cwd",
            "sourceRepoURL": "https://github.com/sindresorhus/is-path-in-cwd",
            "asOfVersion": "2.1.0"
        },
        {
            "libraryName": "is-plain-obj",
            "typingsPackageName": "is-plain-obj",
            "sourceRepoURL": "https://github.com/sindresorhus/is-plain-obj",
            "asOfVersion": "2.0.0"
        },
        {
            "libraryName": "is-plain-object",
            "typingsPackageName": "is-plain-object",
            "sourceRepoURL": "https://github.com/jonschlinkert/is-plain-object",
            "asOfVersion": "2.0.4"
        },
        {
            "libraryName": "is-png",
            "typingsPackageName": "is-png",
            "sourceRepoURL": "https://github.com/sindresorhus/is-png",
            "asOfVersion": "2.0.0"
        },
        {
            "libraryName": "is-reachable",
            "typingsPackageName": "is-reachable",
            "sourceRepoURL": "https://github.com/sindresorhus/is-reachable",
            "asOfVersion": "3.1.0"
        },
        {
            "libraryName": "is-regexp",
            "typingsPackageName": "is-regexp",
            "sourceRepoURL": "https://github.com/sindresorhus/is-regexp",
            "asOfVersion": "2.1.0"
        },
        {
            "libraryName": "is-relative-url",
            "typingsPackageName": "is-relative-url",
            "sourceRepoURL": "https://github.com/sindresorhus/is-relative-url",
            "asOfVersion": "3.0.0"
        },
        {
            "libraryName": "is-root",
            "typingsPackageName": "is-root",
            "sourceRepoURL": "https://github.com/sindresorhus/is-root",
            "asOfVersion": "2.1.0"
        },
        {
            "libraryName": "is-root-path",
            "typingsPackageName": "is-root-path",
            "sourceRepoURL": "https://github.com/sindresorhus/is-root-path",
            "asOfVersion": "2.0.0"
        },
        {
            "libraryName": "is-scoped",
            "typingsPackageName": "is-scoped",
            "sourceRepoURL": "https://github.com/sindresorhus/is-scoped",
            "asOfVersion": "2.0.0"
        },
        {
            "libraryName": "is-stream",
            "typingsPackageName": "is-stream",
            "sourceRepoURL": "https://github.com/sindresorhus/is-stream",
            "asOfVersion": "2.0.0"
        },
        {
            "libraryName": "is-svg",
            "typingsPackageName": "is-svg",
            "sourceRepoURL": "https://github.com/sindresorhus/is-svg",
            "asOfVersion": "4.0.1"
        },
        {
            "libraryName": "is-text-path",
            "typingsPackageName": "is-text-path",
            "sourceRepoURL": "https://github.com/sindresorhus/is-text-path",
            "asOfVersion": "2.0.0"
        },
        {
            "libraryName": "is-upper-case",
            "typingsPackageName": "is-upper-case",
            "sourceRepoURL": "https://github.com/blakeembrey/is-upper-case",
            "asOfVersion": "1.1.2"
        },
        {
            "libraryName": "is-url-superb",
            "typingsPackageName": "is-url-superb",
            "sourceRepoURL": "https://github.com/sindresorhus/is-url-superb",
            "asOfVersion": "3.0.0"
        },
        {
            "libraryName": "ismobilejs",
            "typingsPackageName": "ismobilejs",
            "sourceRepoURL": "https://github.com/kaimallea/isMobile",
            "asOfVersion": "1.0.0"
        },
        {
            "libraryName": "issue-regex",
            "typingsPackageName": "issue-regex",
            "sourceRepoURL": "https://github.com/sindresorhus/issue-regex",
            "asOfVersion": "3.1.0"
        },
        {
            "libraryName": "jasmine-expect",
            "typingsPackageName": "jasmine-expect",
            "sourceRepoURL": "https://github.com/JamieMason/Jasmine-Matchers",
            "asOfVersion": "3.8.1"
        },
        {
            "libraryName": "javascript-obfuscator",
            "typingsPackageName": "javascript-obfuscator",
            "sourceRepoURL": "https://github.com/sanex3339/javascript-obfuscator",
            "asOfVersion": "0.17.0"
        },
        {
            "libraryName": "jdenticon",
            "typingsPackageName": "jdenticon",
            "sourceRepoURL": "https://github.com/dmester/jdenticon",
            "asOfVersion": "2.2.0"
        },
        {
            "libraryName": "jest-each",
            "typingsPackageName": "jest-each",
            "sourceRepoURL": "https://github.com/facebook/jest",
            "asOfVersion": "24.3.0"
        },
        {
            "libraryName": "jimp",
            "typingsPackageName": "jimp",
            "sourceRepoURL": "https://github.com/oliver-moran/jimp#readme",
            "asOfVersion": "0.2.28"
        },
        {
            "libraryName": "joData",
            "typingsPackageName": "jodata",
            "sourceRepoURL": "https://github.com/mccow002/joData",
            "asOfVersion": "1.0.13"
        },
        {
            "libraryName": "JointJS",
            "typingsPackageName": "jointjs",
            "sourceRepoURL": "http://www.jointjs.com/",
            "asOfVersion": "2.0.0"
        },
        {
            "libraryName": "jpeg-js",
            "typingsPackageName": "jpeg-js",
            "sourceRepoURL": "https://github.com/eugeneware/jpeg-js",
            "asOfVersion": "0.3.6"
        },
        {
            "libraryName": "jpush-react-native",
            "typingsPackageName": "jpush-react-native",
            "sourceRepoURL": "https://github.com/jpush/jpush-react-native",
            "asOfVersion": "2.0.0"
        },
        {
            "libraryName": "typescript",
            "typingsPackageName": "jquery-notifier",
            "sourceRepoURL": "https://github.com/Microsoft/TypeScript",
            "asOfVersion": "1.3.0"
        },
        {
            "libraryName": "jquery.ajaxfile",
            "typingsPackageName": "jquery.ajaxfile",
            "sourceRepoURL": "https://github.com/fpellet/jquery.ajaxFile",
            "asOfVersion": "0.2.29"
        },
        {
            "libraryName": "js-data",
            "typingsPackageName": "js-data",
            "sourceRepoURL": "https://github.com/js-data/js-data",
            "asOfVersion": "3.0.0"
        },
        {
            "libraryName": "JSData Http Adapter",
            "typingsPackageName": "js-data-http",
            "sourceRepoURL": "https://github.com/js-data/js-data-http",
            "asOfVersion": "3.0.0"
        },
        {
            "libraryName": "js-types",
            "typingsPackageName": "js-types",
            "sourceRepoURL": "https://github.com/sindresorhus/js-types",
            "asOfVersion": "2.1.0"
        },
        {
            "libraryName": "JSNLog",
            "typingsPackageName": "jsnlog",
            "sourceRepoURL": "https://github.com/mperdeck/jsnlog.js",
            "asOfVersion": "2.17.2"
        },
        {
            "libraryName": "jsonata",
            "typingsPackageName": "jsonata",
            "sourceRepoURL": "https://github.com/jsonata-js/jsonata",
            "asOfVersion": "1.5.0"
        },
        {
            "libraryName": "jsonschema",
            "typingsPackageName": "jsonschema",
            "sourceRepoURL": "https://github.com/tdegrunt/jsonschema",
            "asOfVersion": "1.1.1"
        },
        {
            "libraryName": "jsplumb",
            "typingsPackageName": "jsplumb",
            "sourceRepoURL": "https://github.com/jsplumb/jsPlumb",
            "asOfVersion": "2.5.7"
        },
        {
            "libraryName": "jsrender",
            "typingsPackageName": "jsrender",
            "sourceRepoURL": "https://github.com/BorisMoore/jsrender",
            "asOfVersion": "1.0.5"
        },
        {
            "libraryName": "junk",
            "typingsPackageName": "junk",
            "sourceRepoURL": "https://github.com/sindresorhus/junk",
            "asOfVersion": "3.0.0"
        },
        {
            "libraryName": "karma-viewport",
            "typingsPackageName": "karma-viewport",
            "sourceRepoURL": "https://github.com/squidfunk/karma-viewport",
            "asOfVersion": "1.0.0"
        },
        {
            "libraryName": "kafkajs",
            "typingsPackageName": "kafkajs",
            "sourceRepoURL": "https://github.com/tulios/kafkajs",
            "asOfVersion": "1.9.0"
        },
        {
            "libraryName": "keycloak-js",
            "typingsPackageName": "keycloak-js",
            "sourceRepoURL": "https://github.com/keycloak/keycloak",
            "asOfVersion": "3.4.1"
        },
        {
            "libraryName": "keytar",
            "typingsPackageName": "keytar",
            "sourceRepoURL": "http://atom.github.io/node-keytar/",
            "asOfVersion": "4.4.2"
        },
        {
            "libraryName": "knex",
            "typingsPackageName": "knex",
            "sourceRepoURL": "https://github.com/tgriesser/knex",
            "asOfVersion": "0.16.1"
        },
        {
            "libraryName": "knockout-paging",
            "typingsPackageName": "knockout-paging",
            "sourceRepoURL": "https://github.com/ErikSchierboom/knockout-paging",
            "asOfVersion": "0.3.1"
        },
        {
            "libraryName": "knockout-pre-rendered",
            "typingsPackageName": "knockout-pre-rendered",
            "sourceRepoURL": "https://github.com/ErikSchierboom/knockout-pre-rendered",
            "asOfVersion": "0.7.1"
        },
        {
            "libraryName": "known",
            "typingsPackageName": "known",
            "sourceRepoURL": "https://github.com/sindresorhus/known",
            "asOfVersion": "3.0.0"
        },
        {
            "libraryName": "koa-better-body",
            "typingsPackageName": "koa-better-body",
            "sourceRepoURL": "https://github.com/tunnckoCore/koa-better-body",
            "asOfVersion": "3.1.0"
        },
        {
            "libraryName": "koa-jwt",
            "typingsPackageName": "koa-jwt",
            "sourceRepoURL": "https://github.com/koajs/jwt",
            "asOfVersion": "3.3.0"
        },
        {
            "libraryName": "koa-requestid",
            "typingsPackageName": "koa-requestid",
            "sourceRepoURL": "https://github.com/seegno/koa-requestid/",
            "asOfVersion": "2.0.2"
        },
        {
            "libraryName": "koa-useragent",
            "typingsPackageName": "koa-useragent",
            "sourceRepoURL": "https://github.com/rvboris/koa-useragent",
            "asOfVersion": "2.1.1"
        },
        {
            "libraryName": "koa-pug",
            "typingsPackageName": "koa-pug",
            "sourceRepoURL": "https://github.com/chrisyip/koa-pug",
            "asOfVersion": "4.0.0"
        },
        {
            "libraryName": "lambda-phi",
            "typingsPackageName": "lambda-phi",
            "sourceRepoURL": "https://github.com/elitechance/lambda-phi",
            "asOfVersion": "1.0.1"
        },
        {
            "libraryName": "latest-semver",
            "typingsPackageName": "latest-semver",
            "sourceRepoURL": "https://github.com/sindresorhus/latest-semver",
            "asOfVersion": "2.0.0"
        },
        {
            "libraryName": "latest-version",
            "typingsPackageName": "latest-version",
            "sourceRepoURL": "https://github.com/sindresorhus/latest-version",
            "asOfVersion": "5.0.0"
        },
        {
            "libraryName": "lazy-value",
            "typingsPackageName": "lazy-value",
            "sourceRepoURL": "https://github.com/sindresorhus/lazy-value",
            "asOfVersion": "2.0.0"
        },
        {
            "libraryName": "ldclient-js",
            "typingsPackageName": "ldclient-js",
            "sourceRepoURL": "https://github.com/launchdarkly/js-client",
            "asOfVersion": "1.1.11"
        },
        {
            "libraryName": "leap-year",
            "typingsPackageName": "leap-year",
            "sourceRepoURL": "https://github.com/sindresorhus/leap-year",
            "asOfVersion": "3.0.0"
        },
        {
            "libraryName": "left-pad",
            "typingsPackageName": "left-pad",
            "sourceRepoURL": "https://github.com/stevemao/left-pad",
            "asOfVersion": "1.2.0"
        },
        {
            "libraryName": "leven",
            "typingsPackageName": "leven",
            "sourceRepoURL": "https://github.com/sindresorhus/leven",
            "asOfVersion": "3.0.0"
        },
        {
            "libraryName": "line-column-path",
            "typingsPackageName": "line-column-path",
            "sourceRepoURL": "https://github.com/sindresorhus/line-column-path",
            "asOfVersion": "2.0.0"
        },
        {
            "libraryName": "linkify-issues",
            "typingsPackageName": "linkify-issues",
            "sourceRepoURL": "https://github.com/sindresorhus/linkify-issues",
            "asOfVersion": "2.0.0"
        },
        {
            "libraryName": "linkify-urls",
            "typingsPackageName": "linkify-urls",
            "sourceRepoURL": "https://github.com/sindresorhus/linkify-urls",
            "asOfVersion": "3.1.0"
        },
        {
            "libraryName": "Linq.JS",
            "typingsPackageName": "linq",
            "sourceRepoURL": "https://linqjs.codeplex.com/",
            "asOfVersion": "2.2.33"
        },
        {
            "libraryName": "Linq4JS",
            "typingsPackageName": "linq4js",
            "sourceRepoURL": "https://github.com/morrisjdev/Linq4JS",
            "asOfVersion": "2.1.8"
        },
        {
            "libraryName": "LinqSharp",
            "typingsPackageName": "linqsharp",
            "sourceRepoURL": "https://github.com/brunolm/LinqSharp",
            "asOfVersion": "1.0.0"
        },
        {
            "libraryName": "load-json-file",
            "typingsPackageName": "load-json-file",
            "sourceRepoURL": "https://github.com/sindresorhus/load-json-file",
            "asOfVersion": "5.1.0"
        },
        {
            "libraryName": "localforage",
            "typingsPackageName": "localforage",
            "sourceRepoURL": "https://github.com/localForage/localForage",
            "asOfVersion": "0.0.34"
        },
        {
            "libraryName": "localforage-cordovasqlitedriver",
            "typingsPackageName": "localforage-cordovasqlitedriver",
            "sourceRepoURL": "https://github.com/thgreasi/localForage-cordovaSQLiteDriver",
            "asOfVersion": "1.5.0"
        },
        {
            "libraryName": "locate-path",
            "typingsPackageName": "locate-path",
            "sourceRepoURL": "https://github.com/sindresorhus/locate-path",
            "asOfVersion": "4.0.0"
        },
        {
            "libraryName": "lock-system",
            "typingsPackageName": "lock-system",
            "sourceRepoURL": "https://github.com/sindresorhus/lock-system",
            "asOfVersion": "2.0.0"
        },
        {
            "libraryName": "lodash-decorators",
            "typingsPackageName": "lodash-decorators",
            "sourceRepoURL": "https://github.com/steelsojka/lodash-decorators",
            "asOfVersion": "4.0.0"
        },
        {
            "libraryName": "log-symbols",
            "typingsPackageName": "log-symbols",
            "sourceRepoURL": "https://github.com/sindresorhus/log-symbols",
            "asOfVersion": "3.0.0"
        },
        {
            "libraryName": "log-update",
            "typingsPackageName": "log-update",
            "sourceRepoURL": "https://github.com/sindresorhus/log-update",
            "asOfVersion": "3.1.0"
        },
        {
            "libraryName": "log4javascript",
            "typingsPackageName": "log4javascript",
            "sourceRepoURL": "http://log4javascript.org/",
            "asOfVersion": "1.4.15"
        },
        {
            "libraryName": "log4js",
            "typingsPackageName": "log4js",
            "sourceRepoURL": "https://github.com/nomiddlename/log4js-node",
            "asOfVersion": "2.3.5"
        },
        {
            "libraryName": "logform",
            "typingsPackageName": "logform",
            "sourceRepoURL": "https://github.com/winstonjs/logform",
            "asOfVersion": "1.10.0"
        },
        {
            "libraryName": "loglevel",
            "typingsPackageName": "loglevel",
            "sourceRepoURL": "https://github.com/pimterry/loglevel/",
            "asOfVersion": "1.6.2"
        },
        {
            "libraryName": "looks-same",
            "typingsPackageName": "looks-same",
            "sourceRepoURL": "https://github.com/gemini-testing/looks-same",
            "asOfVersion": "4.1.0"
        },
        {
            "libraryName": "lorem-ipsum",
            "typingsPackageName": "lorem-ipsum",
            "sourceRepoURL": "https://github.com/knicklabs/node-lorem-ipsum",
            "asOfVersion": "2.0.0"
        },
        {
            "libraryName": "loud-rejection",
            "typingsPackageName": "loud-rejection",
            "sourceRepoURL": "https://github.com/sindresorhus/loud-rejection",
            "asOfVersion": "2.0.0"
        },
        {
            "libraryName": "lower-case",
            "typingsPackageName": "lower-case",
            "sourceRepoURL": "https://github.com/blakeembrey/lower-case",
            "asOfVersion": "1.1.3"
        },
        {
            "libraryName": "lower-case-first",
            "typingsPackageName": "lower-case-first",
            "sourceRepoURL": "https://github.com/blakeembrey/lower-case-first",
            "asOfVersion": "1.0.1"
        },
        {
            "libraryName": "make-dir",
            "typingsPackageName": "make-dir",
            "sourceRepoURL": "https://github.com/sindresorhus/make-dir",
            "asOfVersion": "2.1.0"
        },
        {
            "libraryName": "mali",
            "typingsPackageName": "mali",
            "sourceRepoURL": "https://github.com/malijs/mali",
            "asOfVersion": "0.9.2"
        },
        {
            "libraryName": "mali-onerror",
            "typingsPackageName": "mali-onerror",
            "sourceRepoURL": "https://github.com/malijs/onerror",
            "asOfVersion": "0.2.0"
        },
        {
            "libraryName": "map-obj",
            "typingsPackageName": "map-obj",
            "sourceRepoURL": "https://github.com/sindresorhus/map-obj",
            "asOfVersion": "3.1.0"
        },
        {
            "libraryName": "maquette",
            "typingsPackageName": "maquette",
            "sourceRepoURL": "http://maquettejs.org/",
            "asOfVersion": "2.1.6"
        },
        {
            "libraryName": "matcher",
            "typingsPackageName": "matcher",
            "sourceRepoURL": "https://github.com/sindresorhus/matcher",
            "asOfVersion": "2.0.0"
        },
        {
            "libraryName": "material-components-web",
            "typingsPackageName": "material-components-web",
            "sourceRepoURL": "https://material.io/components",
            "asOfVersion": "1.0.0"
        },
        {
            "libraryName": "maxmind",
            "typingsPackageName": "maxmind",
            "sourceRepoURL": "https://github.com/runk/node-maxmind",
            "asOfVersion": "2.0.5"
        },
        {
            "libraryName": "mem",
            "typingsPackageName": "mem",
            "sourceRepoURL": "https://github.com/sindresorhus/mem",
            "asOfVersion": "4.2.0"
        },
        {
            "libraryName": "memoize-one",
            "typingsPackageName": "memoize-one",
            "sourceRepoURL": "https://github.com/alexreardon/memoize-one#readme",
            "asOfVersion": "5.1.0"
        },
        {
            "libraryName": "mendixmodelsdk",
            "typingsPackageName": "mendixmodelsdk",
            "sourceRepoURL": "http://www.mendix.com",
            "asOfVersion": "0.8.1"
        },
        {
            "libraryName": "menubar",
            "typingsPackageName": "menubar",
            "sourceRepoURL": "https://github.com/maxogden/menubar",
            "asOfVersion": "6.0.0"
        },
        {
            "libraryName": "metisMenu",
            "typingsPackageName": "metismenu",
            "sourceRepoURL": "https://github.com/onokumus/metisMenu",
            "asOfVersion": "2.7.1"
        },
        {
            "libraryName": "microgears",
            "typingsPackageName": "microgears",
            "sourceRepoURL": "https://github.com/marcusdb/microgears",
            "asOfVersion": "4.0.5"
        },
        {
            "libraryName": "mnemonic-words",
            "typingsPackageName": "mnemonic-words",
            "sourceRepoURL": "https://github.com/sindresorhus/mnemonic-words",
            "asOfVersion": "1.1.0"
        },
        {
            "libraryName": "mobile-detect",
            "typingsPackageName": "mobile-detect",
            "sourceRepoURL": "http://hgoebl.github.io/mobile-detect.js/",
            "asOfVersion": "1.3.4"
        },
        {
            "libraryName": "mobservable",
            "typingsPackageName": "mobservable",
            "sourceRepoURL": "github.com/mweststrate/mobservable",
            "asOfVersion": "1.2.5"
        },
        {
            "libraryName": "mobservable-react",
            "typingsPackageName": "mobservable-react",
            "sourceRepoURL": "https://github.com/mweststrate/mobservable-react",
            "asOfVersion": "1.0.0"
        },
        {
            "libraryName": "Mobx Cookie",
            "typingsPackageName": "mobx-cookie",
            "sourceRepoURL": "https://github.com/will-stone/mobx-cookie",
            "asOfVersion": "1.1.1"
        },
        {
            "libraryName": "mobx-task",
            "typingsPackageName": "mobx-task",
            "sourceRepoURL": "https://github.com/jeffijoe/mobx-task#readme",
            "asOfVersion": "2.0.0"
        },
        {
            "libraryName": "mockingoose",
            "typingsPackageName": "mockingoose",
            "sourceRepoURL": "https://github.com/alonronin/mockingoose#readme",
            "asOfVersion": "2.13.0"
        },
        {
            "libraryName": "Moment",
            "typingsPackageName": "moment",
            "sourceRepoURL": "https://github.com/moment/moment",
            "asOfVersion": "2.13.0"
        },
        {
            "libraryName": "mongodb-memory-server",
            "typingsPackageName": "mongodb-memory-server",
            "sourceRepoURL": "https://github.com/nodkz/mongodb-memory-server",
            "asOfVersion": "2.3.0"
        },
        {
            "libraryName": "Monk",
            "typingsPackageName": "monk",
            "sourceRepoURL": "https://github.com/LearnBoost/monk.git",
            "asOfVersion": "6.0.0"
        },
        {
            "libraryName": "month-days",
            "typingsPackageName": "month-days",
            "sourceRepoURL": "https://github.com/sindresorhus/month-days",
            "asOfVersion": "3.0.0"
        },
        {
            "libraryName": "morphdom",
            "typingsPackageName": "morphdom",
            "sourceRepoURL": "https://github.com/patrick-steele-idem/morphdom",
            "asOfVersion": "2.4.0"
        },
        {
            "libraryName": "move-file",
            "typingsPackageName": "move-file",
            "sourceRepoURL": "https://github.com/sindresorhus/move-file",
            "asOfVersion": "1.1.0"
        },
        {
            "libraryName": "MQTT",
            "typingsPackageName": "mqtt",
            "sourceRepoURL": "https://github.com/mqttjs/MQTT.js",
            "asOfVersion": "2.5.0"
        },
        {
            "libraryName": "msportalfx-test",
            "typingsPackageName": "msportalfx-test",
            "sourceRepoURL": "https://msazure.visualstudio.com/DefaultCollection/AzureUX/_git/portalfx-msportalfx-test",
            "asOfVersion": "0.7.2"
        },
        {
            "libraryName": "multimatch",
            "typingsPackageName": "multimatch",
            "sourceRepoURL": "https://github.com/sindresorhus/multimatch",
            "asOfVersion": "4.0.0"
        },
        {
            "libraryName": "nano",
            "typingsPackageName": "nano",
            "sourceRepoURL": "https://github.com/apache/couchdb-nano",
            "asOfVersion": "7.0.0"
        },
        {
            "libraryName": "navigation",
            "typingsPackageName": "navigation",
            "sourceRepoURL": "http://grahammendick.github.io/navigation/",
            "asOfVersion": "5.1.0"
        },
        {
            "libraryName": "navigation-react",
            "typingsPackageName": "navigation-react",
            "sourceRepoURL": "http://grahammendick.github.io/navigation/",
            "asOfVersion": "4.0.0"
        },
        {
            "libraryName": "natsort",
            "typingsPackageName": "natsort",
            "sourceRepoURL": "https://github.com/netop/natsort",
            "asOfVersion": "2.0.0"
        },
        {
            "libraryName": "typescript",
            "typingsPackageName": "navigator-permissions",
            "sourceRepoURL": "https://developer.mozilla.org/en-US/docs/Web/API/Permissions",
            "asOfVersion": "2.0.0"
        },
        {
<<<<<<< HEAD
            "libraryName": "neffos.js",
            "typingsPackageName": "neffos.js",
            "sourceRepoURL": "https://github.com/kataras/neffos.js",
            "asOfVersion": "0.1.2"
=======
            "libraryName": "nblas",
            "typingsPackageName": "nblas",
            "sourceRepoURL": "https://github.com/mateogianolio/nblas",
            "asOfVersion": "2.1.6"
>>>>>>> 43b33863
        },
        {
            "libraryName": "negative-array",
            "typingsPackageName": "negative-array",
            "sourceRepoURL": "https://github.com/sindresorhus/negative-array",
            "asOfVersion": "2.1.0"
        },
        {
            "libraryName": "negative-zero",
            "typingsPackageName": "negative-zero",
            "sourceRepoURL": "https://github.com/sindresorhus/negative-zero",
            "asOfVersion": "3.0.0"
        },
        {
            "libraryName": "new-github-issue-url",
            "typingsPackageName": "new-github-issue-url",
            "sourceRepoURL": "https://github.com/sindresorhus/new-github-issue-url",
            "asOfVersion": "0.2.1"
        },
        {
            "libraryName": "new-github-release-url",
            "typingsPackageName": "new-github-release-url",
            "sourceRepoURL": "https://github.com/sindresorhus/new-github-release-url",
            "asOfVersion": "1.0.0"
        },
        {
            "libraryName": "ng-table",
            "typingsPackageName": "ng-table",
            "sourceRepoURL": "https://github.com/esvit/ng-table",
            "asOfVersion": "2.0.1"
        },
        {
            "libraryName": "nock",
            "typingsPackageName": "nock",
            "sourceRepoURL": "https://github.com/nock/nock",
            "asOfVersion": "11.1.0"
        },
        {
            "libraryName": "node-cache",
            "typingsPackageName": "node-cache",
            "sourceRepoURL": "https://github.com/mpneuried/nodecache",
            "asOfVersion": "4.2.0"
        },
        {
            "libraryName": "node-pg-migrate",
            "typingsPackageName": "node-pg-migrate",
            "sourceRepoURL": "https://github.com/theoephraim/node-pg-migrate#readme",
            "asOfVersion": "2.15.0"
        },
        {
            "libraryName": "node-sql-parser",
            "typingsPackageName": "node-sql-parser",
            "sourceRepoURL": "https://github.com/taozhi8833998/node-sql-parser#readme",
            "asOfVersion": "1.1.0"
        },
        {
            "libraryName": "node-waves",
            "typingsPackageName": "node-waves",
            "sourceRepoURL": "http://fian.my.id/Waves",
            "asOfVersion": "0.7.6"
        },
        {
            "libraryName": "nookies",
            "typingsPackageName": "nookies",
            "sourceRepoURL": "https://github.com/maticzav/nookies#readme",
            "asOfVersion": "2.0.3"
        },
        {
            "libraryName": "normalize-url",
            "typingsPackageName": "normalize-url",
            "sourceRepoURL": "https://github.com/sindresorhus/normalize-url",
            "asOfVersion": "4.2.0"
        },
        {
            "libraryName": "Normalizr",
            "typingsPackageName": "normalizr",
            "sourceRepoURL": "https://github.com/paularmstrong/normalizr",
            "asOfVersion": "2.0.18"
        },
        {
            "libraryName": "notyf",
            "typingsPackageName": "notyf",
            "sourceRepoURL": "https://github.com/caroso1222/notyf",
            "asOfVersion": "3.0.0"
        },
        {
            "libraryName": "npm-email",
            "typingsPackageName": "npm-email",
            "sourceRepoURL": "https://github.com/sindresorhus/npm-email",
            "asOfVersion": "3.1.0"
        },
        {
            "libraryName": "npm-keyword",
            "typingsPackageName": "npm-keyword",
            "sourceRepoURL": "https://github.com/sindresorhus/npm-keyword",
            "asOfVersion": "6.0.0"
        },
        {
            "libraryName": "npm-name",
            "typingsPackageName": "npm-name",
            "sourceRepoURL": "https://github.com/sindresorhus/npm-name",
            "asOfVersion": "5.2.1"
        },
        {
            "libraryName": "npm-run-path",
            "typingsPackageName": "npm-run-path",
            "sourceRepoURL": "https://github.com/sindresorhus/npm-run-path",
            "asOfVersion": "3.0.1"
        },
        {
            "libraryName": "npm-user",
            "typingsPackageName": "npm-user",
            "sourceRepoURL": "https://github.com/sindresorhus/npm-user",
            "asOfVersion": "4.0.0"
        },
        {
            "libraryName": "Nuka Carousel",
            "typingsPackageName": "nuka-carousel",
            "sourceRepoURL": "https://github.com/FormidableLabs/nuka-carousel/",
            "asOfVersion": "4.4.6"
        },
        {
            "libraryName": "Numbro",
            "typingsPackageName": "numbro",
            "sourceRepoURL": "https://github.com/foretagsplatsen/numbro/",
            "asOfVersion": "1.9.3"
        },
        {
            "libraryName": "oembed-parser",
            "typingsPackageName": "oembed-parser",
            "sourceRepoURL": "https://www.npmjs.com/package/oembed-parser",
            "asOfVersion": "1.2.2"
        },
        {
            "libraryName": "odata",
            "typingsPackageName": "odata",
            "sourceRepoURL": "https://github.com/janhommes/odata",
            "asOfVersion": "1.0.3"
        },
        {
            "libraryName": "o.js",
            "typingsPackageName": "o.js",
            "sourceRepoURL": "https://github.com/janhommes/o.js",
            "asOfVersion": "1.0.3"
        },
        {
            "libraryName": "on-change",
            "typingsPackageName": "on-change",
            "sourceRepoURL": "https://github.com/sindresorhus/on-change",
            "asOfVersion": "1.1.0"
        },
        {
            "libraryName": "onetime",
            "typingsPackageName": "onetime",
            "sourceRepoURL": "https://github.com/sindresorhus/onetime",
            "asOfVersion": "4.0.0"
        },
        {
            "libraryName": "onoff",
            "typingsPackageName": "onoff",
            "sourceRepoURL": "https://github.com/fivdi/onoff",
            "asOfVersion": "4.1.0"
        },
        {
            "libraryName": "Onsen UI",
            "typingsPackageName": "onsenui",
            "sourceRepoURL": "http://onsen.io",
            "asOfVersion": "2.0.0"
        },
        {
            "libraryName": "open",
            "typingsPackageName": "open",
            "sourceRepoURL": "https://github.com/sindresorhus/open",
            "asOfVersion": "6.2.0"
        },
        {
            "libraryName": "open-editor",
            "typingsPackageName": "open-editor",
            "sourceRepoURL": "https://github.com/sindresorhus/open-editor",
            "asOfVersion": "2.0.0"
        },
        {
            "libraryName": "openid-client",
            "typingsPackageName": "openid-client",
            "sourceRepoURL": "https://github.com/panva/node-openid-client",
            "asOfVersion": "3.7.0"
        },
        {
            "libraryName": "opn",
            "typingsPackageName": "opn",
            "sourceRepoURL": "https://github.com/sindresorhus/opn",
            "asOfVersion": "5.5.0"
        },
        {
            "libraryName": "ora",
            "typingsPackageName": "ora",
            "sourceRepoURL": "https://github.com/sindresorhus/ora",
            "asOfVersion": "3.2.0"
        },
        {
            "libraryName": "os-locale",
            "typingsPackageName": "os-locale",
            "sourceRepoURL": "https://github.com/sindresorhus/os-locale",
            "asOfVersion": "4.0.0"
        },
        {
            "libraryName": "os-name",
            "typingsPackageName": "os-name",
            "sourceRepoURL": "https://github.com/sindresorhus/os-name",
            "asOfVersion": "3.1.0"
        },
        {
            "libraryName": "otplib",
            "typingsPackageName": "otplib",
            "sourceRepoURL": "https://github.com/yeojz/otplib",
            "asOfVersion": "10.0.0"
        },
        {
            "libraryName": "overwatch-api",
            "typingsPackageName": "overwatch-api",
            "sourceRepoURL": "https://github.com/alfg/overwatch-api",
            "asOfVersion": "0.7.1"
        },
        {
            "libraryName": "p-all",
            "typingsPackageName": "p-all",
            "sourceRepoURL": "https://github.com/sindresorhus/p-all",
            "asOfVersion": "2.0.0"
        },
        {
            "libraryName": "p-any",
            "typingsPackageName": "p-any",
            "sourceRepoURL": "https://github.com/sindresorhus/p-any",
            "asOfVersion": "2.0.0"
        },
        {
            "libraryName": "p-cancelable",
            "typingsPackageName": "p-cancelable",
            "sourceRepoURL": "https://github.com/sindresorhus/p-cancelable",
            "asOfVersion": "1.1.0"
        },
        {
            "libraryName": "p-catch-if",
            "typingsPackageName": "p-catch-if",
            "sourceRepoURL": "https://github.com/sindresorhus/p-catch-if",
            "asOfVersion": "2.0.0"
        },
        {
            "libraryName": "p-debounce",
            "typingsPackageName": "p-debounce",
            "sourceRepoURL": "https://github.com/sindresorhus/p-debounce",
            "asOfVersion": "2.0.0"
        },
        {
            "libraryName": "p-defer",
            "typingsPackageName": "p-defer",
            "sourceRepoURL": "https://github.com/sindresorhus/p-defer",
            "asOfVersion": "2.0.0"
        },
        {
            "libraryName": "p-do-whilst",
            "typingsPackageName": "p-do-whilst",
            "sourceRepoURL": "https://github.com/sindresorhus/p-do-whilst",
            "asOfVersion": "1.0.0"
        },
        {
            "libraryName": "p-each-series",
            "typingsPackageName": "p-each-series",
            "sourceRepoURL": "https://github.com/sindresorhus/p-each-series",
            "asOfVersion": "2.0.0"
        },
        {
            "libraryName": "p-event",
            "typingsPackageName": "p-event",
            "sourceRepoURL": "https://github.com/sindresorhus/p-event",
            "asOfVersion": "3.0.0"
        },
        {
            "libraryName": "p-every",
            "typingsPackageName": "p-every",
            "sourceRepoURL": "https://github.com/kevva/p-every",
            "asOfVersion": "2.0.0"
        },
        {
            "libraryName": "p-forever",
            "typingsPackageName": "p-forever",
            "sourceRepoURL": "https://github.com/sindresorhus/p-forever",
            "asOfVersion": "2.0.0"
        },
        {
            "libraryName": "p-is-promise",
            "typingsPackageName": "p-is-promise",
            "sourceRepoURL": "https://github.com/sindresorhus/p-is-promise",
            "asOfVersion": "2.1.0"
        },
        {
            "libraryName": "p-lazy",
            "typingsPackageName": "p-lazy",
            "sourceRepoURL": "https://github.com/sindresorhus/p-lazy",
            "asOfVersion": "2.0.0"
        },
        {
            "libraryName": "p-limit",
            "typingsPackageName": "p-limit",
            "sourceRepoURL": "https://github.com/sindresorhus/p-limit",
            "asOfVersion": "2.2.0"
        },
        {
            "libraryName": "p-locate",
            "typingsPackageName": "p-locate",
            "sourceRepoURL": "https://github.com/sindresorhus/p-locate",
            "asOfVersion": "4.0.0"
        },
        {
            "libraryName": "p-log",
            "typingsPackageName": "p-log",
            "sourceRepoURL": "https://github.com/sindresorhus/p-log",
            "asOfVersion": "2.0.0"
        },
        {
            "libraryName": "p-map",
            "typingsPackageName": "p-map",
            "sourceRepoURL": "https://github.com/sindresorhus/p-map",
            "asOfVersion": "2.0.0"
        },
        {
            "libraryName": "p-map-series",
            "typingsPackageName": "p-map-series",
            "sourceRepoURL": "https://github.com/sindresorhus/p-map-series",
            "asOfVersion": "2.0.0"
        },
        {
            "libraryName": "p-memoize",
            "typingsPackageName": "p-memoize",
            "sourceRepoURL": "https://github.com/sindresorhus/p-memoize",
            "asOfVersion": "3.0.0"
        },
        {
            "libraryName": "p-min-delay",
            "typingsPackageName": "p-min-delay",
            "sourceRepoURL": "https://github.com/sindresorhus/p-min-delay",
            "asOfVersion": "3.0.0"
        },
        {
            "libraryName": "p-one",
            "typingsPackageName": "p-one",
            "sourceRepoURL": "https://github.com/kevva/p-one",
            "asOfVersion": "2.0.0"
        },
        {
            "libraryName": "p-pipe",
            "typingsPackageName": "p-pipe",
            "sourceRepoURL": "https://github.com/sindresorhus/p-pipe",
            "asOfVersion": "2.0.1"
        },
        {
            "libraryName": "p-progress",
            "typingsPackageName": "p-progress",
            "sourceRepoURL": "https://github.com/sindresorhus/p-progress",
            "asOfVersion": "0.3.0"
        },
        {
            "libraryName": "p-props",
            "typingsPackageName": "p-props",
            "sourceRepoURL": "https://github.com/sindresorhus/p-props",
            "asOfVersion": "2.0.0"
        },
        {
            "libraryName": "p-queue",
            "typingsPackageName": "p-queue",
            "sourceRepoURL": "https://github.com/sindresorhus/p-queue",
            "asOfVersion": "3.2.1"
        },
        {
            "libraryName": "p-reduce",
            "typingsPackageName": "p-reduce",
            "sourceRepoURL": "https://github.com/sindresorhus/p-reduce",
            "asOfVersion": "2.0.0"
        },
        {
            "libraryName": "p-reflect",
            "typingsPackageName": "p-reflect",
            "sourceRepoURL": "https://github.com/sindresorhus/p-reflect",
            "asOfVersion": "2.0.0"
        },
        {
            "libraryName": "p-retry",
            "typingsPackageName": "p-retry",
            "sourceRepoURL": "https://github.com/sindresorhus/p-retry",
            "asOfVersion": "4.0.0"
        },
        {
            "libraryName": "p-series",
            "typingsPackageName": "p-series",
            "sourceRepoURL": "https://github.com/sindresorhus/p-series",
            "asOfVersion": "2.0.0"
        },
        {
            "libraryName": "p-settle",
            "typingsPackageName": "p-settle",
            "sourceRepoURL": "https://github.com/sindresorhus/p-settle",
            "asOfVersion": "3.0.0"
        },
        {
            "libraryName": "p-some",
            "typingsPackageName": "p-some",
            "sourceRepoURL": "https://github.com/sindresorhus/p-some",
            "asOfVersion": "4.0.1"
        },
        {
            "libraryName": "p-tap",
            "typingsPackageName": "p-tap",
            "sourceRepoURL": "https://github.com/sindresorhus/p-tap",
            "asOfVersion": "2.0.0"
        },
        {
            "libraryName": "p-throttle",
            "typingsPackageName": "p-throttle",
            "sourceRepoURL": "https://github.com/sindresorhus/p-throttle",
            "asOfVersion": "2.1.0"
        },
        {
            "libraryName": "p-time",
            "typingsPackageName": "p-time",
            "sourceRepoURL": "https://github.com/sindresorhus/p-time",
            "asOfVersion": "2.0.0"
        },
        {
            "libraryName": "p-timeout",
            "typingsPackageName": "p-timeout",
            "sourceRepoURL": "https://github.com/sindresorhus/p-timeout",
            "asOfVersion": "3.0.0"
        },
        {
            "libraryName": "p-times",
            "typingsPackageName": "p-times",
            "sourceRepoURL": "https://github.com/sindresorhus/p-times",
            "asOfVersion": "2.0.0"
        },
        {
            "libraryName": "p-try",
            "typingsPackageName": "p-try",
            "sourceRepoURL": "https://github.com/sindresorhus/p-try",
            "asOfVersion": "2.1.0"
        },
        {
            "libraryName": "p-wait-for",
            "typingsPackageName": "p-wait-for",
            "sourceRepoURL": "https://github.com/sindresorhus/p-wait-for",
            "asOfVersion": "3.0.0"
        },
        {
            "libraryName": "p-waterfall",
            "typingsPackageName": "p-waterfall",
            "sourceRepoURL": "https://github.com/sindresorhus/p-waterfall",
            "asOfVersion": "2.0.0"
        },
        {
            "libraryName": "p-whilst",
            "typingsPackageName": "p-whilst",
            "sourceRepoURL": "https://github.com/sindresorhus/p-whilst",
            "asOfVersion": "2.0.0"
        },
        {
            "libraryName": "package-json",
            "typingsPackageName": "package-json",
            "sourceRepoURL": "https://github.com/sindresorhus/package-json",
            "asOfVersion": "6.1.0"
        },
        {
            "libraryName": "pad",
            "typingsPackageName": "pad",
            "sourceRepoURL": "https://github.com/adaltas/node-pad",
            "asOfVersion": "2.1.0"
        },
        {
            "libraryName": "paper",
            "typingsPackageName": "paper",
            "sourceRepoURL": "https://github.com/paperjs/paper.js",
            "asOfVersion": "0.12.3"
        },
        {
            "libraryName": "param-case",
            "typingsPackageName": "param-case",
            "sourceRepoURL": "https://github.com/blakeembrey/param-case",
            "asOfVersion": "1.1.2"
        },
        {
            "libraryName": "park-miller",
            "typingsPackageName": "park-miller",
            "sourceRepoURL": "https://github.com/sindresorhus/park-miller",
            "asOfVersion": "1.1.0"
        },
        {
            "libraryName": "parse-columns",
            "typingsPackageName": "parse-columns",
            "sourceRepoURL": "https://github.com/sindresorhus/parse-columns",
            "asOfVersion": "2.0.0"
        },
        {
            "libraryName": "parse-ms",
            "typingsPackageName": "parse-ms",
            "sourceRepoURL": "https://github.com/sindresorhus/parse-ms",
            "asOfVersion": "2.1.0"
        },
        {
            "libraryName": "pascal-case",
            "typingsPackageName": "pascal-case",
            "sourceRepoURL": "https://github.com/blakeembrey/pascal-case",
            "asOfVersion": "1.1.2"
        },
        {
            "libraryName": "passport-client-cert",
            "typingsPackageName": "passport-client-cert",
            "sourceRepoURL": "https://github.com/ripjar/passport-client-cert",
            "asOfVersion": "2.1.0"
        },
        {
            "libraryName": "path-case",
            "typingsPackageName": "path-case",
            "sourceRepoURL": "https://github.com/blakeembrey/path-case",
            "asOfVersion": "1.1.2"
        },
        {
            "libraryName": "path-exists",
            "typingsPackageName": "path-exists",
            "sourceRepoURL": "https://github.com/sindresorhus/path-exists",
            "asOfVersion": "4.0.0"
        },
        {
            "libraryName": "path-key",
            "typingsPackageName": "path-key",
            "sourceRepoURL": "https://github.com/sindresorhus/path-key",
            "asOfVersion": "3.0.1"
        },
        {
            "libraryName": "path-to-regexp",
            "typingsPackageName": "path-to-regexp",
            "sourceRepoURL": "https://github.com/pillarjs/path-to-regexp",
            "asOfVersion": "1.7.0"
        },
        {
            "libraryName": "path-type",
            "typingsPackageName": "path-type",
            "sourceRepoURL": "https://github.com/sindresorhus/path-type",
            "asOfVersion": "4.0.0"
        },
        {
            "libraryName": "perfect-scrollbar",
            "typingsPackageName": "perfect-scrollbar",
            "sourceRepoURL": "https://github.com/noraesae/perfect-scrollbar",
            "asOfVersion": "1.3.0"
        },
        {
            "libraryName": "pg-connection-string",
            "typingsPackageName": "pg-connection-string",
            "sourceRepoURL": "https://github.com/iceddev/pg-connection-string",
            "asOfVersion": "2.0.0"
        },
        {
            "libraryName": "pg-promise",
            "typingsPackageName": "pg-promise",
            "sourceRepoURL": "https://github.com/vitaly-t/pg-promise",
            "asOfVersion": "5.4.3"
        },
        {
            "libraryName": "phin",
            "typingsPackageName": "phin",
            "sourceRepoURL": "https://github.com/ethanent/phin",
            "asOfVersion": "3.4.0"
        },
        {
            "libraryName": "phonegap-plugin-push",
            "typingsPackageName": "phonegap-plugin-push",
            "sourceRepoURL": "https://github.com/phonegap/phonegap-plugin-push",
            "asOfVersion": "2.1.2"
        },
        {
            "libraryName": "pixi-spine",
            "typingsPackageName": "pixi-spine",
            "sourceRepoURL": "https://github.com/pixijs/pixi-spine",
            "asOfVersion": "1.4.2"
        },
        {
            "libraryName": "pixi.js",
            "typingsPackageName": "pixi.js",
            "sourceRepoURL": "https://github.com/pixijs/pixi.js/tree/v4.x",
            "asOfVersion": "5.0.0"
        },
        {
            "libraryName": "pkcs11js",
            "typingsPackageName": "pkcs11js",
            "sourceRepoURL": "https://github.com/PeculiarVentures/pkcs11js",
            "asOfVersion": "1.0.4"
        },
        {
            "libraryName": "pkg-conf",
            "typingsPackageName": "pkg-conf",
            "sourceRepoURL": "https://github.com/sindresorhus/pkg-conf",
            "asOfVersion": "3.0.0"
        },
        {
            "libraryName": "pkg-dir",
            "typingsPackageName": "pkg-dir",
            "sourceRepoURL": "https://github.com/sindresorhus/pkg-dir",
            "asOfVersion": "4.0.0"
        },
        {
            "libraryName": "pkg-up",
            "typingsPackageName": "pkg-up",
            "sourceRepoURL": "https://github.com/sindresorhus/pkg-up",
            "asOfVersion": "3.1.0"
        },
        {
            "libraryName": "pkg-versions",
            "typingsPackageName": "pkg-versions",
            "sourceRepoURL": "https://github.com/sindresorhus/pkg-versions",
            "asOfVersion": "2.0.0"
        },
        {
            "libraryName": "playcanvas",
            "typingsPackageName": "playcanvas",
            "sourceRepoURL": "https://github.com/playcanvas/engine",
            "asOfVersion": "1.23.0"
        },
        {
            "libraryName": "plottable",
            "typingsPackageName": "plottable",
            "sourceRepoURL": "http://plottablejs.org/",
            "asOfVersion": "3.7.0"
        },
        {
            "libraryName": "plur",
            "typingsPackageName": "plur",
            "sourceRepoURL": "https://github.com/sindresorhus/plur",
            "asOfVersion": "3.1.0"
        },
        {
            "libraryName": "png-async",
            "typingsPackageName": "png-async",
            "sourceRepoURL": "https://github.com/kanreisa/node-png-async",
            "asOfVersion": "0.9.4"
        },
        {
            "libraryName": "poly2tri.js",
            "typingsPackageName": "poly2tri",
            "sourceRepoURL": "https://github.com/r3mi/poly2tri.js",
            "asOfVersion": "1.4.0"
        },
        {
            "libraryName": "popper.js",
            "typingsPackageName": "popper.js",
            "sourceRepoURL": "https://github.com/FezVrasta/popper.js/",
            "asOfVersion": "1.11.0"
        },
        {
            "libraryName": "positive-zero",
            "typingsPackageName": "positive-zero",
            "sourceRepoURL": "https://github.com/sindresorhus/positive-zero",
            "asOfVersion": "3.0.0"
        },
        {
            "libraryName": "postmark",
            "typingsPackageName": "postmark",
            "sourceRepoURL": "http://wildbit.github.io/postmark.js",
            "asOfVersion": "2.0.0"
        },
        {
            "libraryName": "Prando",
            "typingsPackageName": "prando",
            "sourceRepoURL": "https://github.com/zeh/prando",
            "asOfVersion": "1.0.0"
        },
        {
            "libraryName": "pretty-bytes",
            "typingsPackageName": "pretty-bytes",
            "sourceRepoURL": "https://github.com/sindresorhus/pretty-bytes",
            "asOfVersion": "5.2.0"
        },
        {
            "libraryName": "pretty-format",
            "typingsPackageName": "pretty-format",
            "sourceRepoURL": "https://github.com/facebook/jest/tree/master/packages/pretty-format",
            "asOfVersion": "24.3.0"
        },
        {
            "libraryName": "pretty-ms",
            "typingsPackageName": "pretty-ms",
            "sourceRepoURL": "https://github.com/sindresorhus/pretty-ms",
            "asOfVersion": "5.0.0"
        },
        {
            "libraryName": "printf",
            "typingsPackageName": "printf",
            "sourceRepoURL": "https://github.com/adaltas/node-printf",
            "asOfVersion": "0.3.0"
        },
        {
            "libraryName": "ProtoBuf.js",
            "typingsPackageName": "protobufjs",
            "sourceRepoURL": "https://github.com/dcodeIO/ProtoBuf.js",
            "asOfVersion": "6.0.0"
        },
        {
            "libraryName": "Protractor",
            "typingsPackageName": "protractor",
            "sourceRepoURL": "https://github.com/angular/protractor",
            "asOfVersion": "4.0.0"
        },
        {
            "libraryName": "ps-list",
            "typingsPackageName": "ps-list",
            "sourceRepoURL": "https://github.com/sindresorhus/ps-list",
            "asOfVersion": "6.2.1"
        },
        {
            "libraryName": "public-ip",
            "typingsPackageName": "public-ip",
            "sourceRepoURL": "https://github.com/sindresorhus/public-ip",
            "asOfVersion": "3.1.0"
        },
        {
            "libraryName": "pupa",
            "typingsPackageName": "pupa",
            "sourceRepoURL": "https://github.com/sindresorhus/pupa",
            "asOfVersion": "2.0.0"
        },
        {
            "libraryName": "qiniu",
            "typingsPackageName": "qiniu",
            "sourceRepoURL": "https://github.com/qiniu/nodejs-sdk",
            "asOfVersion": "7.0.1"
        },
        {
            "libraryName": "qrcode-generator",
            "typingsPackageName": "qrcode-generator",
            "sourceRepoURL": "https://github.com/kazuhikoarase/qrcode-generator",
            "asOfVersion": "1.0.6"
        },
        {
            "libraryName": "query-string",
            "typingsPackageName": "query-string",
            "sourceRepoURL": "https://github.com/sindresorhus/query-string",
            "asOfVersion": "6.3.0"
        },
        {
            "libraryName": "quick-lru",
            "typingsPackageName": "quick-lru",
            "sourceRepoURL": "https://github.com/sindresorhus/quick-lru",
            "asOfVersion": "3.0.0"
        },
        {
            "libraryName": "qunit-dom",
            "typingsPackageName": "qunit-dom",
            "sourceRepoURL": "https://github.com/simplabs/qunit-dom#readme",
            "asOfVersion": "0.7.0"
        },
        {
            "libraryName": "random-float",
            "typingsPackageName": "random-float",
            "sourceRepoURL": "https://github.com/sindresorhus/random-float",
            "asOfVersion": "2.0.0"
        },
        {
            "libraryName": "random-int",
            "typingsPackageName": "random-int",
            "sourceRepoURL": "https://github.com/sindresorhus/random-int",
            "asOfVersion": "2.0.0"
        },
        {
            "libraryName": "random-item",
            "typingsPackageName": "random-item",
            "sourceRepoURL": "https://github.com/sindresorhus/random-item",
            "asOfVersion": "2.0.0"
        },
        {
            "libraryName": "random-js",
            "typingsPackageName": "random-js",
            "sourceRepoURL": "https://github.com/ckknight/random-js",
            "asOfVersion": "2.0.0"
        },
        {
            "libraryName": "random-obj-key",
            "typingsPackageName": "random-obj-key",
            "sourceRepoURL": "https://github.com/sindresorhus/random-obj-key",
            "asOfVersion": "2.0.0"
        },
        {
            "libraryName": "random-obj-prop",
            "typingsPackageName": "random-obj-prop",
            "sourceRepoURL": "https://github.com/sindresorhus/random-obj-prop",
            "asOfVersion": "2.0.0"
        },
        {
            "libraryName": "randoma",
            "typingsPackageName": "randoma",
            "sourceRepoURL": "https://github.com/sindresorhus/randoma",
            "asOfVersion": "1.3.0"
        },
        {
            "libraryName": "Raven JS",
            "typingsPackageName": "raven-js",
            "sourceRepoURL": "https://github.com/getsentry/raven-js",
            "asOfVersion": "3.10.0"
        },
        {
            "libraryName": "raw-body",
            "typingsPackageName": "raw-body",
            "sourceRepoURL": "https://github.com/stream-utils/raw-body",
            "asOfVersion": "2.3.0"
        },
        {
            "libraryName": "rc-progress",
            "typingsPackageName": "rc-progress",
            "sourceRepoURL": "http://github.com/react-component/progress",
            "asOfVersion": "2.4.0"
        },
        {
            "libraryName": "re2",
            "typingsPackageName": "re2",
            "sourceRepoURL": "https://github.com/uhop/node-re2",
            "asOfVersion": "1.10.3"
        },
        {
            "libraryName": "react-alice-carousel",
            "typingsPackageName": "react-alice-carousel",
            "sourceRepoURL": "https://github.com/maxmarinich/react-alice-carousel",
            "asOfVersion": "1.15.3"
        },
        {
            "libraryName": "react-chartjs-2",
            "typingsPackageName": "react-chartjs-2",
            "sourceRepoURL": "https://github.com/gor181/react-chartjs-2",
            "asOfVersion": "2.5.7"
        },
        {
            "libraryName": "react-collapsible",
            "typingsPackageName": "react-collapsible",
            "sourceRepoURL": "https://github.com/glennflanagan/react-collapsible#readme",
            "asOfVersion": "2.3.0"
        },
        {
            "libraryName": "react-circular-progressbar",
            "typingsPackageName": "react-circular-progressbar",
            "sourceRepoURL": "https://github.com/kevinsqi/react-circular-progressbar#readme",
            "asOfVersion": "1.1.0"
        },
        {
            "libraryName": "react-content-loader",
            "typingsPackageName": "react-content-loader",
            "sourceRepoURL": "https://github.com/danilowoz/react-content-loader",
            "asOfVersion": "4.0.0"
        },
        {
            "libraryName": "react-day-picker",
            "typingsPackageName": "react-day-picker",
            "sourceRepoURL": "https://github.com/gpbl/react-day-picker",
            "asOfVersion": "5.3.0"
        },
        {
            "libraryName": "react-dnd",
            "typingsPackageName": "react-dnd",
            "sourceRepoURL": "https://github.com/react-dnd/react-dnd",
            "asOfVersion": "3.0.2"
        },
        {
            "libraryName": "react-dnd-html5-backend",
            "typingsPackageName": "react-dnd-html5-backend",
            "sourceRepoURL": "https://github.com/react-dnd/react-dnd",
            "asOfVersion": "3.0.2"
        },
        {
            "libraryName": "react-dnd-test-backend",
            "typingsPackageName": "react-dnd-test-backend",
            "sourceRepoURL": "https://github.com/react-dnd/react-dnd",
            "asOfVersion": "3.0.2"
        },
        {
            "libraryName": "react-dnd-touch-backend",
            "typingsPackageName": "react-dnd-touch-backend",
            "sourceRepoURL": "https://github.com/react-dnd/react-dnd",
            "asOfVersion": "0.5.0"
        },
        {
            "libraryName": "react-dotdotdot",
            "typingsPackageName": "react-dotdotdot",
            "sourceRepoURL": "https://github.com/CezaryDanielNowak/React-dotdotdot",
            "asOfVersion": "1.2.4"
        },
        {
            "libraryName": "react-dropzone",
            "typingsPackageName": "react-dropzone",
            "sourceRepoURL": "https://github.com/react-dropzone/react-dropzone",
            "asOfVersion": "5.1.0"
        },
        {
            "libraryName": "react-flip-move",
            "typingsPackageName": "react-flip-move",
            "sourceRepoURL": "https://github.com/joshwcomeau/react-flip-move",
            "asOfVersion": "2.9.12"
        },
        {
            "libraryName": "react-ga",
            "typingsPackageName": "react-ga",
            "sourceRepoURL": "https://github.com/react-ga/react-ga",
            "asOfVersion": "2.3.0"
        },
        {
            "libraryName": "react-helmet-async",
            "typingsPackageName": "react-helmet-async",
            "sourceRepoURL": "https://github.com/staylor/react-helmet-async",
            "asOfVersion": "1.0.2"
        },
        {
            "libraryName": "react-i18next",
            "typingsPackageName": "react-i18next",
            "sourceRepoURL": "https://github.com/i18next/react-i18next",
            "asOfVersion": "8.1.0"
        },
        {
            "libraryName": "React Icons",
            "typingsPackageName": "react-icons",
            "sourceRepoURL": "https://www.npmjs.com/package/react-icons",
            "asOfVersion": "3.0.0"
        },
        {
            "libraryName": "react-inlinesvg",
            "typingsPackageName": "react-inlinesvg",
            "sourceRepoURL": "https://github.com/gilbarbara/react-inlinesvg#readme",
            "asOfVersion": "1.0.0"
        },
        {
            "libraryName": "react-intl",
            "typingsPackageName": "react-intl",
            "sourceRepoURL": "https://github.com/formatjs/react-intl",
            "asOfVersion": "3.0.0"
        },
        {
            "libraryName": "react-joyride",
            "typingsPackageName": "react-joyride",
            "sourceRepoURL": "https://github.com/gilbarbara/react-joyride",
            "asOfVersion": "2.0.3"
        },
        {
            "libraryName": "react-jss",
            "typingsPackageName": "react-jss",
            "sourceRepoURL": "https://github.com/cssinjs/react-jss#readme",
            "asOfVersion": "10.0.0"
        },
        {
            "libraryName": "react-monaco-editor",
            "typingsPackageName": "react-monaco-editor",
            "sourceRepoURL": "https://github.com/superRaytin/react-monaco-editor",
            "asOfVersion": "0.16.0"
        },
        {
            "libraryName": "react-native-collapsible",
            "typingsPackageName": "react-native-collapsible",
            "sourceRepoURL": "https://github.com/oblador/react-native-collapsible",
            "asOfVersion": "0.11.0"
        },
        {
            "libraryName": "react-native-elements",
            "typingsPackageName": "react-native-elements",
            "sourceRepoURL": "https://github.com/react-native-training/react-native-elements",
            "asOfVersion": "0.18.0"
        },
        {
            "libraryName": "react-native-fabric",
            "typingsPackageName": "react-native-fabric",
            "sourceRepoURL": "https://github.com/corymsmith/react-native-fabric",
            "asOfVersion": "0.5.2"
        },
        {
            "libraryName": "react-native-goby",
            "typingsPackageName": "react-native-goby",
            "sourceRepoURL": "https://gitlab.com/MessageDream/react-native-goby",
            "asOfVersion": "0.0.5"
        },
        {
            "libraryName": "react-native-google-analytics-bridge",
            "typingsPackageName": "react-native-google-analytics-bridge",
            "sourceRepoURL": "https://github.com/idehub/react-native-google-analytics-bridge",
            "asOfVersion": "5.3.3"
        },
        {
            "libraryName": "react-native-linear-gradient",
            "typingsPackageName": "react-native-linear-gradient",
            "sourceRepoURL": "https://github.com/react-native-community/react-native-linear-gradient",
            "asOfVersion": "2.4.0"
        },
        {
            "libraryName": "@mauron85/react-native-background-geolocation",
            "typingsPackageName": "react-native-mauron85-background-geolocation",
            "sourceRepoURL": "https://github.com/mauron85/react-native-background-geolocation#readme",
            "asOfVersion": "0.5.3"
        },
        {
            "libraryName": "react-native-modal",
            "typingsPackageName": "react-native-modal",
            "sourceRepoURL": "https://github.com/react-native-community/react-native-modal",
            "asOfVersion": "4.1.1"
        },
        {
            "libraryName": "react-native-navigation",
            "typingsPackageName": "react-native-navigation",
            "sourceRepoURL": "https://github.com/wix/react-native-navigation",
            "asOfVersion": "2.0.0"
        },
        {
            "libraryName": "react-native-safe-area",
            "typingsPackageName": "react-native-safe-area",
            "sourceRepoURL": "https://github.com/miyabi/react-native-safe-area#readme",
            "asOfVersion": "0.5.1"
        },
        {
            "libraryName": "react-native-permissions",
            "typingsPackageName": "react-native-permissions",
            "sourceRepoURL": "https://github.com/yonahforst/react-native-permissions",
            "asOfVersion": "2.0.0"
        },
        {
            "libraryName": "react-navigation-material-bottom-tabs",
            "typingsPackageName": "react-navigation-material-bottom-tabs",
            "sourceRepoURL": "https://github.com/react-navigation/material-bottom-tabs",
            "asOfVersion": "2.0.0"
        },
        {
            "libraryName": "react-sortable-pane",
            "typingsPackageName": "react-sortable-pane",
            "sourceRepoURL": "https://github.com/bokuweb/react-sortable-pane",
            "asOfVersion": "1.0.0"
        },
        {
            "libraryName": "react-split-pane",
            "typingsPackageName": "react-split-pane",
            "sourceRepoURL": "https://github.com/tomkp/react-split-pane",
            "asOfVersion": "0.1.67"
        },
        {
            "libraryName": "react-sticky-box",
            "typingsPackageName": "react-sticky-box",
            "sourceRepoURL": "https://github.com/codecks-io/react-sticky-box",
            "asOfVersion": "0.8.0"
        },
        {
            "libraryName": "react-svg",
            "typingsPackageName": "react-svg",
            "sourceRepoURL": "https://github.com/tanem/react-svg",
            "asOfVersion": "5.0.0"
        },
        {
            "libraryName": "react-toastify",
            "typingsPackageName": "react-toastify",
            "sourceRepoURL": "https://github.com/fkhadra/react-toastify#readme",
            "asOfVersion": "4.1.0"
        },
        {
            "libraryName": "react-tether",
            "typingsPackageName": "react-tether",
            "sourceRepoURL": "https://github.com/danreeves/react-tether",
            "asOfVersion": "1.0.0"
        },
        {
            "libraryName": "react-webcam",
            "typingsPackageName": "react-webcam",
            "sourceRepoURL": "https://github.com/mozmorris/react-webcam",
            "asOfVersion": "3.0.0"
        },
        {
            "libraryName": "read-chunk",
            "typingsPackageName": "read-chunk",
            "sourceRepoURL": "https://github.com/sindresorhus/read-chunk",
            "asOfVersion": "3.1.0"
        },
        {
            "libraryName": "read-pkg",
            "typingsPackageName": "read-pkg",
            "sourceRepoURL": "https://github.com/sindresorhus/read-pkg",
            "asOfVersion": "5.1.0"
        },
        {
            "libraryName": "read-pkg-up",
            "typingsPackageName": "read-pkg-up",
            "sourceRepoURL": "https://github.com/sindresorhus/read-pkg-up",
            "asOfVersion": "6.0.0"
        },
        {
            "libraryName": "readdir-enhanced",
            "typingsPackageName": "readdir-enhanced",
            "sourceRepoURL": "https://github.com/bigstickcarpet/readdir-enhanced",
            "asOfVersion": "3.0.0"
        },
        {
            "libraryName": "realm",
            "typingsPackageName": "realm",
            "sourceRepoURL": "https://github.com/realm/realm-js",
            "asOfVersion": "1.13.0"
        },
        {
            "libraryName": "redent",
            "typingsPackageName": "redent",
            "sourceRepoURL": "https://github.com/sindresorhus/redent",
            "asOfVersion": "3.0.0"
        },
        {
            "libraryName": "redom",
            "typingsPackageName": "redom",
            "sourceRepoURL": "https://github.com/redom/redom/",
            "asOfVersion": "3.23.0"
        },
        {
            "libraryName": "reduce-reducers",
            "typingsPackageName": "reduce-reducers",
            "sourceRepoURL": "https://github.com/redux-utilities/reduce-reducers",
            "asOfVersion": "1.0.0"
        },
        {
            "libraryName": "Redux",
            "typingsPackageName": "redux",
            "sourceRepoURL": "https://github.com/reactjs/redux",
            "asOfVersion": "3.6.0"
        },
        {
            "libraryName": "redux-batched-actions",
            "typingsPackageName": "redux-batched-actions",
            "sourceRepoURL": "https://github.com/tshelburne/redux-batched-actions",
            "asOfVersion": "0.1.5"
        },
        {
            "libraryName": "redux-bootstrap",
            "typingsPackageName": "redux-bootstrap",
            "sourceRepoURL": "https://github.com/remojansen/redux-bootstrap",
            "asOfVersion": "1.1.0"
        },
        {
            "libraryName": "redux-devtools-extension",
            "typingsPackageName": "redux-devtools-extension",
            "sourceRepoURL": "https://github.com/zalmoxisus/redux-devtools-extension",
            "asOfVersion": "2.13.2"
        },
        {
            "libraryName": "redux-little-router",
            "typingsPackageName": "redux-little-router",
            "sourceRepoURL": "https://github.com/FormidableLabs/redux-little-router",
            "asOfVersion": "15.1.0"
        },
        {
            "libraryName": "redux-persist",
            "typingsPackageName": "redux-persist",
            "sourceRepoURL": "https://github.com/rt2zz/redux-persist",
            "asOfVersion": "4.3.1"
        },
        {
            "libraryName": "redux-persist-transform-compress",
            "typingsPackageName": "redux-persist-transform-compress",
            "sourceRepoURL": "https://github.com/rt2zz/redux-persist-transform-compress",
            "asOfVersion": "4.2.0"
        },
        {
            "libraryName": "redux-promise-middleware",
            "typingsPackageName": "redux-promise-middleware",
            "sourceRepoURL": "https://github.com/pburtchaell/redux-promise-middleware",
            "asOfVersion": "6.0.0"
        },
        {
            "libraryName": "redux-saga",
            "typingsPackageName": "redux-saga",
            "sourceRepoURL": "https://github.com/redux-saga/redux-saga",
            "asOfVersion": "0.10.5"
        },
        {
            "libraryName": "Redux Thunk",
            "typingsPackageName": "redux-thunk",
            "sourceRepoURL": "https://github.com/gaearon/redux-thunk",
            "asOfVersion": "2.1.0"
        },
        {
            "libraryName": "reflect-metadata",
            "typingsPackageName": "reflect-metadata",
            "sourceRepoURL": "https://github.com/rbuckton/ReflectDecorators",
            "asOfVersion": "0.1.0"
        },
        {
            "libraryName": "replace-string",
            "typingsPackageName": "replace-string",
            "sourceRepoURL": "https://github.com/sindresorhus/replace-string",
            "asOfVersion": "3.0.0"
        },
        {
            "libraryName": "import-cwd",
            "typingsPackageName": "req-cwd",
            "sourceRepoURL": "https://github.com/sindresorhus/import-cwd",
            "asOfVersion": "3.0.0"
        },
        {
            "libraryName": "reselect",
            "typingsPackageName": "reselect",
            "sourceRepoURL": "https://github.com/rackt/reselect",
            "asOfVersion": "2.2.0"
        },
        {
            "libraryName": "resolve-cwd",
            "typingsPackageName": "resolve-cwd",
            "sourceRepoURL": "https://github.com/sindresorhus/resolve-cwd",
            "asOfVersion": "3.0.0"
        },
        {
            "libraryName": "resolve-from",
            "typingsPackageName": "resolve-from",
            "sourceRepoURL": "https://github.com/sindresorhus/resolve-from",
            "asOfVersion": "5.0.0"
        },
        {
            "libraryName": "resolve-global",
            "typingsPackageName": "resolve-global",
            "sourceRepoURL": "https://github.com/sindresorhus/resolve-global",
            "asOfVersion": "1.0.0"
        },
        {
            "libraryName": "resolve-pkg",
            "typingsPackageName": "resolve-pkg",
            "sourceRepoURL": "https://github.com/sindresorhus/resolve-pkg",
            "asOfVersion": "2.0.0"
        },
        {
            "libraryName": "rest-io",
            "typingsPackageName": "rest-io",
            "sourceRepoURL": "https://github.com/EnoF/rest-io",
            "asOfVersion": "4.1.0"
        },
        {
            "libraryName": "restore-cursor",
            "typingsPackageName": "restore-cursor",
            "sourceRepoURL": "https://github.com/sindresorhus/restore-cursor",
            "asOfVersion": "3.1.0"
        },
        {
            "libraryName": "rev-hash",
            "typingsPackageName": "rev-hash",
            "sourceRepoURL": "https://github.com/sindresorhus/rev-hash",
            "asOfVersion": "3.0.0"
        },
        {
            "libraryName": "rgb-hex",
            "typingsPackageName": "rgb-hex",
            "sourceRepoURL": "https://github.com/sindresorhus/rgb-hex",
            "asOfVersion": "3.0.0"
        },
        {
            "libraryName": "riot",
            "typingsPackageName": "riot",
            "sourceRepoURL": "https://github.com/riot/riot",
            "asOfVersion": "4.1.0"
        },
        {
            "libraryName": "rollup",
            "typingsPackageName": "rollup",
            "sourceRepoURL": "https://github.com/rollup/rollup",
            "asOfVersion": "0.54.0"
        },
        {
            "libraryName": "rollup-plugin-commonjs",
            "typingsPackageName": "rollup-plugin-commonjs",
            "sourceRepoURL": "https://github.com/rollup/rollup-plugin-commonjs",
            "asOfVersion": "9.3.1"
        },
        {
            "libraryName": "rollup-plugin-delete",
            "typingsPackageName": "rollup-plugin-delete",
            "sourceRepoURL": "https://github.com/vladshcherbin/rollup-plugin-delete",
            "asOfVersion": "1.0.0"
        },
        {
            "libraryName": "rollup-plugin-node-resolve",
            "typingsPackageName": "rollup-plugin-node-resolve",
            "sourceRepoURL": "https://github.com/rollup/rollup-plugin-node-resolve",
            "asOfVersion": "4.1.0"
        },
        {
            "libraryName": "rot-js",
            "typingsPackageName": "rot-js",
            "sourceRepoURL": "https://github.com/ondras/rot.js",
            "asOfVersion": "2.0.1"
        },
        {
            "libraryName": "round-to",
            "typingsPackageName": "round-to",
            "sourceRepoURL": "https://github.com/sindresorhus/round-to",
            "asOfVersion": "4.0.0"
        },
        {
            "libraryName": "route-recognizer",
            "typingsPackageName": "route-recognizer",
            "sourceRepoURL": "https://github.com/tildeio/route-recognizer",
            "asOfVersion": "0.3.0"
        },
        {
            "libraryName": "router5",
            "typingsPackageName": "router5",
            "sourceRepoURL": "https://github.com/router5/router5",
            "asOfVersion": "5.0.0"
        },
        {
            "libraryName": "rrule",
            "typingsPackageName": "rrule",
            "sourceRepoURL": "https://github.com/jakubroztocil/rrule",
            "asOfVersion": "2.2.9"
        },
        {
            "libraryName": "rvo2",
            "typingsPackageName": "rvo2",
            "sourceRepoURL": "https://github.com/TNOCS/rvo2",
            "asOfVersion": "1.1.0"
        },
        {
            "libraryName": "rword",
            "typingsPackageName": "rword",
            "sourceRepoURL": "https://github.com/Xyfir/rword#readme",
            "asOfVersion": "3.0.0"
        },
        {
            "libraryName": "samchon",
            "typingsPackageName": "samchon",
            "sourceRepoURL": "https://github.com/samchon/framework",
            "asOfVersion": "2.0.22"
        },
        {
            "libraryName": "samchon-framework",
            "typingsPackageName": "samchon-framework",
            "sourceRepoURL": "https://github.com/samchon/framework",
            "asOfVersion": "2.0.21"
        },
        {
            "libraryName": "samchon-library",
            "typingsPackageName": "samchon-library",
            "sourceRepoURL": "https://github.com/samchon/framework",
            "asOfVersion": "0.1.0"
        },
        {
            "libraryName": "sanitize-filename",
            "typingsPackageName": "sanitize-filename",
            "sourceRepoURL": "https://github.com/parshap/node-sanitize-filename",
            "asOfVersion": "1.6.3"
        },
        {
            "libraryName": "sauronjs",
            "typingsPackageName": "sauronjs",
            "sourceRepoURL": "https://github.com/Fullscript/sauronjs",
            "asOfVersion": "0.1.3"
        },
        {
            "libraryName": "node-scanf",
            "typingsPackageName": "scanf",
            "sourceRepoURL": "https://github.com/Lellansin/node-scanf",
            "asOfVersion": "0.7.3"
        },
        {
            "libraryName": "screenfull",
            "typingsPackageName": "screenfull",
            "sourceRepoURL": "https://github.com/sindresorhus/screenfull.js",
            "asOfVersion": "4.1.0"
        },
        {
            "libraryName": "sdbm",
            "typingsPackageName": "sdbm",
            "sourceRepoURL": "https://github.com/sindresorhus/sdbm",
            "asOfVersion": "1.1.0"
        },
        {
            "libraryName": "semver-diff",
            "typingsPackageName": "semver-diff",
            "sourceRepoURL": "https://github.com/sindresorhus/semver-diff",
            "asOfVersion": "3.0.0"
        },
        {
            "libraryName": "semver-regex",
            "typingsPackageName": "semver-regex",
            "sourceRepoURL": "https://github.com/sindresorhus/semver-regex",
            "asOfVersion": "3.1.0"
        },
        {
            "libraryName": "semver-truncate",
            "typingsPackageName": "semver-truncate",
            "sourceRepoURL": "https://github.com/sindresorhus/semver-truncate",
            "asOfVersion": "2.0.0"
        },
        {
            "libraryName": "sendgrid",
            "typingsPackageName": "sendgrid",
            "sourceRepoURL": "https://github.com/sendgrid/sendgrid-nodejs",
            "asOfVersion": "4.3.0"
        },
        {
            "libraryName": "sentence-case",
            "typingsPackageName": "sentence-case",
            "sourceRepoURL": "https://github.com/blakeembrey/sentence-case",
            "asOfVersion": "1.1.3"
        },
        {
            "libraryName": "serialize-error",
            "typingsPackageName": "serialize-error",
            "sourceRepoURL": "https://github.com/sindresorhus/serialize-error",
            "asOfVersion": "4.0.0"
        },
        {
            "libraryName": "sharp-timer",
            "typingsPackageName": "sharp-timer",
            "sourceRepoURL": "https://github.com/afractal/SharpTimer",
            "asOfVersion": "0.1.3"
        },
        {
            "libraryName": "shebang-regex",
            "typingsPackageName": "shebang-regex",
            "sourceRepoURL": "https://github.com/sindresorhus/shebang-regex",
            "asOfVersion": "3.0.0"
        },
        {
            "libraryName": "Shopify Prime",
            "typingsPackageName": "shopify-prime",
            "sourceRepoURL": "https://github.com/nozzlegear/shopify-prime",
            "asOfVersion": "2.0.0"
        },
        {
            "libraryName": "should.js",
            "typingsPackageName": "should",
            "sourceRepoURL": "https://github.com/shouldjs/should.js",
            "asOfVersion": "13.0.0"
        },
        {
            "libraryName": "SimpleSignal",
            "typingsPackageName": "simplesignal",
            "sourceRepoURL": "https://github.com/zeh/simplesignal",
            "asOfVersion": "1.0.0"
        },
        {
            "libraryName": "@sindresorhus/class-names",
            "typingsPackageName": "sindresorhus__class-names",
            "sourceRepoURL": "https://github.com/sindresorhus/class-names",
            "asOfVersion": "1.1.0"
        },
        {
            "libraryName": "@sindresorhus/df",
            "typingsPackageName": "sindresorhus__df",
            "sourceRepoURL": "https://github.com/sindresorhus/df",
            "asOfVersion": "3.0.0"
        },
        {
            "libraryName": "djb2a",
            "typingsPackageName": "sindresorhus__djb2a",
            "sourceRepoURL": "https://github.com/sindresorhus/djb2a",
            "asOfVersion": "1.1.0"
        },
        {
            "libraryName": "@sindresorhus/fnv1a",
            "typingsPackageName": "sindresorhus__fnv1a",
            "sourceRepoURL": "https://github.com/sindresorhus/fnv1a",
            "asOfVersion": "1.1.0"
        },
        {
            "libraryName": "@sindresorhus/slugify",
            "typingsPackageName": "sindresorhus__slugify",
            "sourceRepoURL": "https://github.com/sindresorhus/slugify",
            "asOfVersion": "0.9.1"
        },
        {
            "libraryName": "@sindresorhus/string-hash",
            "typingsPackageName": "sindresorhus__string-hash",
            "sourceRepoURL": "https://github.com/sindresorhus/string-hash",
            "asOfVersion": "1.1.0"
        },
        {
            "libraryName": "@sindresorhus/to-milliseconds",
            "typingsPackageName": "sindresorhus__to-milliseconds",
            "sourceRepoURL": "https://github.com/sindresorhus/to-milliseconds",
            "asOfVersion": "1.1.0"
        },
        {
            "libraryName": "sip.js",
            "typingsPackageName": "sip.js",
            "sourceRepoURL": "https://github.com/onsip/SIP.js",
            "asOfVersion": "0.12.0"
        },
        {
            "libraryName": "skin-tone",
            "typingsPackageName": "skin-tone",
            "sourceRepoURL": "https://github.com/sindresorhus/skin-tone",
            "asOfVersion": "2.0.0"
        },
        {
            "libraryName": "slash",
            "typingsPackageName": "slash",
            "sourceRepoURL": "https://github.com/sindresorhus/slash",
            "asOfVersion": "3.0.0"
        },
        {
            "libraryName": "smooth-scrollbar",
            "typingsPackageName": "smooth-scrollbar",
            "sourceRepoURL": "https://github.com/idiotWu/smooth-scrollbar",
            "asOfVersion": "8.2.5"
        },
        {
            "libraryName": "Smoothie Charts",
            "typingsPackageName": "smoothie",
            "sourceRepoURL": "https://github.com/joewalnes/smoothie",
            "asOfVersion": "1.29.1"
        },
        {
            "libraryName": "snake-case",
            "typingsPackageName": "snake-case",
            "sourceRepoURL": "https://github.com/blakeembrey/snake-case",
            "asOfVersion": "1.1.2"
        },
        {
            "libraryName": "snoowrap",
            "typingsPackageName": "snoowrap",
            "sourceRepoURL": "https://github.com/not-an-aardvark/snoowrap",
            "asOfVersion": "1.19.0"
        },
        {
            "libraryName": "snowboy",
            "typingsPackageName": "snowboy",
            "sourceRepoURL": "https://github.com/Kitt-AI/snowboy",
            "asOfVersion": "1.3.1"
        },
        {
            "libraryName": "soap",
            "typingsPackageName": "soap",
            "sourceRepoURL": "https://www.npmjs.com/package/soap",
            "asOfVersion": "0.21.0"
        },
        {
            "libraryName": "solidity-parser-antlr",
            "typingsPackageName": "solidity-parser-antlr",
            "sourceRepoURL": "https://github.com/federicobond/solidity-parser-antlr",
            "asOfVersion": "0.4.2"
        },
        {
            "libraryName": "source-map",
            "typingsPackageName": "source-map",
            "sourceRepoURL": "https://github.com/mozilla/source-map",
            "asOfVersion": "0.5.7"
        },
        {
            "libraryName": "sparkly",
            "typingsPackageName": "sparkly",
            "sourceRepoURL": "https://github.com/sindresorhus/sparkly",
            "asOfVersion": "5.0.0"
        },
        {
            "libraryName": "Spectacle",
            "typingsPackageName": "spectacle",
            "sourceRepoURL": "http://github.com/FormidableLabs/spectacle/",
            "asOfVersion": "5.2.3"
        },
        {
            "libraryName": "Spin.js",
            "typingsPackageName": "spin.js",
            "sourceRepoURL": "http://fgnass.github.com/spin.js/",
            "asOfVersion": "3.0.0"
        },
        {
            "libraryName": "spotify-web-api-js",
            "typingsPackageName": "spotify-web-api-js",
            "sourceRepoURL": "https://github.com/JMPerez/spotify-web-api-js",
            "asOfVersion": "0.21.0"
        },
        {
            "libraryName": "srcset",
            "typingsPackageName": "srcset",
            "sourceRepoURL": "https://github.com/sindresorhus/srcset",
            "asOfVersion": "2.0.0"
        },
        {
            "libraryName": "ServiceStack Utils",
            "typingsPackageName": "ss-utils",
            "sourceRepoURL": "https://servicestack.net/",
            "asOfVersion": "0.1.5"
        },
        {
            "libraryName": "stellar-base",
            "typingsPackageName": "stellar-base",
            "sourceRepoURL": "https://github.com/stellar/js-stellar-base",
            "asOfVersion": "0.13.2"
        },
        {
            "libraryName": "stacktrace-js",
            "typingsPackageName": "stacktrace-js",
            "sourceRepoURL": "https://github.com/stacktracejs/stacktrace.js",
            "asOfVersion": "2.0.1"
        },
        {
            "libraryName": "stellar-sdk",
            "typingsPackageName": "stellar-sdk",
            "sourceRepoURL": "https://github.com/stellar/js-stellar-sdk",
            "asOfVersion": "0.15.1"
        },
        {
            "libraryName": "@storybook/addon-a11y",
            "typingsPackageName": "storybook__addon-a11y",
            "sourceRepoURL": "https://github.com/storybooks/storybook",
            "asOfVersion": "5.1.1"
        },
        {
            "libraryName": "@storybook/addon-actions",
            "typingsPackageName": "storybook__addon-actions",
            "sourceRepoURL": "https://github.com/storybooks/storybook",
            "asOfVersion": "5.2.0"
        },
        {
            "libraryName": "@storybook/addon-backgrounds",
            "typingsPackageName": "storybook__addon-backgrounds",
            "sourceRepoURL": "https://github.com/storybooks/storybook",
            "asOfVersion": "5.2.0"
        },
        {
            "libraryName": "@storybook/addon-centered",
            "typingsPackageName": "storybook__addon-centered",
            "sourceRepoURL": "https://github.com/storybooks/storybook",
            "asOfVersion": "5.2.0"
        },
        {
            "libraryName": "@storybook/addon-jest",
            "typingsPackageName": "storybook__addon-jest",
            "sourceRepoURL": "https://github.com/storybooks/storybook",
            "asOfVersion": "5.2.0"
        },
        {
            "libraryName": "@storybook/addon-knobs",
            "typingsPackageName": "storybook__addon-knobs",
            "sourceRepoURL": "https://github.com/storybooks/storybook",
            "asOfVersion": "5.2.0"
        },
        {
            "libraryName": "@storybook/addon-links",
            "typingsPackageName": "storybook__addon-links",
            "sourceRepoURL": "https://github.com/storybooks/storybook",
            "asOfVersion": "5.2.0"
        },
        {
            "libraryName": "@storybook/addon-notes",
            "typingsPackageName": "storybook__addon-notes",
            "sourceRepoURL": "https://github.com/storybooks/storybook",
            "asOfVersion": "5.0.0"
        },
        {
            "libraryName": "@storybook/addon-options",
            "typingsPackageName": "storybook__addon-options",
            "sourceRepoURL": "https://github.com/storybooks/storybook",
            "asOfVersion": "5.2.0"
        },
        {
            "libraryName": "@storybook/addon-viewport",
            "typingsPackageName": "storybook__addon-viewport",
            "sourceRepoURL": "https://github.com/storybooks/storybook",
            "asOfVersion": "5.2.0"
        },
        {
            "libraryName": "@storybook/addons",
            "typingsPackageName": "storybook__addons",
            "sourceRepoURL": "https://github.com/storybooks/storybook",
            "asOfVersion": "5.2.0"
        },
        {
            "libraryName": "@storybook/channels",
            "typingsPackageName": "storybook__channels",
            "sourceRepoURL": "https://github.com/storybooks/storybook",
            "asOfVersion": "5.2.0"
        },
        {
            "libraryName": "@storybook/html",
            "typingsPackageName": "storybook__html",
            "sourceRepoURL": "https://github.com/storybooks/storybook",
            "asOfVersion": "5.2.0"
        },
        {
            "libraryName": "@storybook/preact",
            "typingsPackageName": "storybook__preact",
            "sourceRepoURL": "https://github.com/storybooks/storybook",
            "asOfVersion": "5.2.1"
        },
        {
            "libraryName": "@storybook/react-native",
            "typingsPackageName": "storybook__react-native",
            "sourceRepoURL": "https://github.com/storybooks/storybook",
            "asOfVersion": "5.2.0"
        },
        {
            "libraryName": "@storybook/vue",
            "typingsPackageName": "storybook__vue",
            "sourceRepoURL": "https://github.com/storybooks/storybook",
            "asOfVersion": "5.2.0"
        },
        {
            "libraryName": "stream-mock",
            "typingsPackageName": "stream-mock",
            "sourceRepoURL": "https://github.com/b4nst/stream-mock",
            "asOfVersion": "2.0.1"
        },
        {
            "libraryName": "string-argv",
            "typingsPackageName": "string-argv",
            "sourceRepoURL": "https://github.com/mccormicka/string-argv",
            "asOfVersion": "0.3.0"
        },
        {
            "libraryName": "string-length",
            "typingsPackageName": "string-length",
            "sourceRepoURL": "https://github.com/sindresorhus/string-length",
            "asOfVersion": "3.0.0"
        },
        {
            "libraryName": "string-width",
            "typingsPackageName": "string-width",
            "sourceRepoURL": "https://github.com/sindresorhus/string-width",
            "asOfVersion": "4.0.0"
        },
        {
            "libraryName": "stringify-attributes",
            "typingsPackageName": "stringify-attributes",
            "sourceRepoURL": "https://github.com/sindresorhus/stringify-attributes",
            "asOfVersion": "2.0.0"
        },
        {
            "libraryName": "strip-ansi",
            "typingsPackageName": "strip-ansi",
            "sourceRepoURL": "https://github.com/chalk/strip-ansi",
            "asOfVersion": "5.2.0"
        },
        {
            "libraryName": "strip-bom",
            "typingsPackageName": "strip-bom",
            "sourceRepoURL": "https://github.com/sindresorhus/strip-bom",
            "asOfVersion": "4.0.0"
        },
        {
            "libraryName": "strip-indent",
            "typingsPackageName": "strip-indent",
            "sourceRepoURL": "https://github.com/sindresorhus/strip-indent",
            "asOfVersion": "3.0.0"
        },
        {
            "libraryName": "strip-json-comments",
            "typingsPackageName": "strip-json-comments",
            "sourceRepoURL": "https://github.com/sindresorhus/strip-json-comments",
            "asOfVersion": "3.0.0"
        },
        {
            "libraryName": "striptags",
            "typingsPackageName": "striptags",
            "sourceRepoURL": "https://github.com/ericnorris/striptags",
            "asOfVersion": "3.1.1"
        },
        {
            "libraryName": "subsume",
            "typingsPackageName": "subsume",
            "sourceRepoURL": "https://github.com/sindresorhus/subsume",
            "asOfVersion": "2.1.0"
        },
        {
            "libraryName": "sudo-block",
            "typingsPackageName": "sudo-block",
            "sourceRepoURL": "https://github.com/sindresorhus/sudo-block",
            "asOfVersion": "3.0.0"
        },
        {
            "libraryName": "Sugar",
            "typingsPackageName": "sugar",
            "sourceRepoURL": "https://github.com/andrewplummer/Sugar",
            "asOfVersion": "2.0.2"
        },
        {
            "libraryName": "superstruct",
            "typingsPackageName": "superstruct",
            "sourceRepoURL": "https://github.com/ianstormtaylor/superstruct#readme",
            "asOfVersion": "0.8.0"
        },
        {
            "libraryName": "survey-knockout",
            "typingsPackageName": "survey-knockout",
            "sourceRepoURL": "http://surveyjs.org/",
            "asOfVersion": "0.10.0"
        },
        {
            "libraryName": "svg-pan-zoom",
            "typingsPackageName": "svg-pan-zoom",
            "sourceRepoURL": "https://github.com/ariutta/svg-pan-zoom",
            "asOfVersion": "3.4.0"
        },
        {
            "libraryName": "svg.js",
            "typingsPackageName": "svg.js",
            "sourceRepoURL": "http://www.svgjs.com/",
            "asOfVersion": "2.3.1"
        },
        {
            "libraryName": "swagger-parser",
            "typingsPackageName": "swagger-parser",
            "sourceRepoURL": "https://apidevtools.org/swagger-parser/",
            "asOfVersion": "7.0.0"
        },
        {
            "libraryName": "swap-case",
            "typingsPackageName": "swap-case",
            "sourceRepoURL": "https://github.com/blakeembrey/swap-case",
            "asOfVersion": "1.1.2"
        },
        {
            "libraryName": "SweetAlert",
            "typingsPackageName": "sweetalert",
            "sourceRepoURL": "https://github.com/t4t5/sweetalert/",
            "asOfVersion": "2.0.4"
        },
        {
            "libraryName": "systeminformation",
            "typingsPackageName": "systeminformation",
            "sourceRepoURL": "https://github.com/sebhildebrandt/systeminformation",
            "asOfVersion": "3.54.0"
        },
        {
            "libraryName": "Tabris.js",
            "typingsPackageName": "tabris",
            "sourceRepoURL": "http://tabrisjs.com",
            "asOfVersion": "1.8.0"
        },
        {
            "libraryName": "tabris-plugin-firebase",
            "typingsPackageName": "tabris-plugin-firebase",
            "sourceRepoURL": "https://github.com/eclipsesource/tabris-plugin-firebase",
            "asOfVersion": "2.1.0"
        },
        {
            "libraryName": "tcomb",
            "typingsPackageName": "tcomb",
            "sourceRepoURL": "http://gcanti.github.io/tcomb/guide/index.html",
            "asOfVersion": "2.6.0"
        },
        {
            "libraryName": "temp-dir",
            "typingsPackageName": "temp-dir",
            "sourceRepoURL": "https://github.com/sindresorhus/temp-dir",
            "asOfVersion": "2.0.0"
        },
        {
            "libraryName": "temp-write",
            "typingsPackageName": "temp-write",
            "sourceRepoURL": "https://github.com/sindresorhus/temp-write",
            "asOfVersion": "4.0.0"
        },
        {
            "libraryName": "tempfile",
            "typingsPackageName": "tempfile",
            "sourceRepoURL": "https://github.com/sindresorhus/tempfile",
            "asOfVersion": "3.0.0"
        },
        {
            "libraryName": "tempy",
            "typingsPackageName": "tempy",
            "sourceRepoURL": "https://github.com/sindresorhus/tempy",
            "asOfVersion": "0.3.0"
        },
        {
            "libraryName": "term-size",
            "typingsPackageName": "term-size",
            "sourceRepoURL": "https://github.com/sindresorhus/term-size",
            "asOfVersion": "2.0.0"
        },
        {
            "libraryName": "terminal-image",
            "typingsPackageName": "terminal-image",
            "sourceRepoURL": "https://github.com/sindresorhus/terminal-image",
            "asOfVersion": "0.2.0"
        },
        {
            "libraryName": "terminal-link",
            "typingsPackageName": "terminal-link",
            "sourceRepoURL": "https://github.com/sindresorhus/terminal-link",
            "asOfVersion": "1.2.0"
        },
        {
            "libraryName": "terser",
            "typingsPackageName": "terser",
            "sourceRepoURL": "https://github.com/terser-js/terser",
            "asOfVersion": "3.12.0"
        },
        {
            "libraryName": "text-clipper",
            "typingsPackageName": "text-clipper",
            "sourceRepoURL": "https://github.com/arendjr/text-clipper",
            "asOfVersion": "1.3.0"
        },
        {
            "libraryName": "three",
            "typingsPackageName": "three",
            "sourceRepoURL": "https://github.com/mrdoob/three.js",
            "asOfVersion": "0.103.0"
        },
        {
            "libraryName": "tildify",
            "typingsPackageName": "tildify",
            "sourceRepoURL": "https://github.com/sindresorhus/tildify",
            "asOfVersion": "2.0.0"
        },
        {
            "libraryName": "time-span",
            "typingsPackageName": "time-span",
            "sourceRepoURL": "https://github.com/sindresorhus/time-span",
            "asOfVersion": "3.0.1"
        },
        {
            "libraryName": "timezonecomplete",
            "typingsPackageName": "timezonecomplete",
            "sourceRepoURL": "https://github.com/SpiritIT/timezonecomplete",
            "asOfVersion": "5.5.0"
        },
        {
            "libraryName": "title-case",
            "typingsPackageName": "title-case",
            "sourceRepoURL": "https://github.com/blakeembrey/title-case",
            "asOfVersion": "1.1.2"
        },
        {
            "libraryName": "to-semver",
            "typingsPackageName": "to-semver",
            "sourceRepoURL": "https://github.com/sindresorhus/to-semver",
            "asOfVersion": "2.0.0"
        },
        {
            "libraryName": "transliteration",
            "typingsPackageName": "transliteration",
            "sourceRepoURL": "https://github.com/dzcpy/transliteration",
            "asOfVersion": "1.6.6"
        },
        {
            "libraryName": "trash",
            "typingsPackageName": "trash",
            "sourceRepoURL": "https://github.com/sindresorhus/trash",
            "asOfVersion": "5.0.1"
        },
        {
            "libraryName": "trim-newlines",
            "typingsPackageName": "trim-newlines",
            "sourceRepoURL": "https://github.com/sindresorhus/trim-newlines",
            "asOfVersion": "3.0.0"
        },
        {
            "libraryName": "ts3-nodejs-library",
            "typingsPackageName": "ts3-nodejs-library",
            "sourceRepoURL": "https://github.com/Multivit4min/TS3-NodeJS-Library",
            "asOfVersion": "2.0.0"
        },
        {
            "libraryName": "TsMonad",
            "typingsPackageName": "tsmonad",
            "sourceRepoURL": "https://github.com/cbowdon/TsMonad",
            "asOfVersion": "0.5.0"
        },
        {
            "libraryName": "tstl",
            "typingsPackageName": "tstl",
            "sourceRepoURL": "https://github.com/samchon/tstl",
            "asOfVersion": "1.5.7"
        },
        {
            "libraryName": "typed.js",
            "typingsPackageName": "typed.js",
            "sourceRepoURL": "https://github.com/mattboldt/typed.js",
            "asOfVersion": "2.0.9"
        },
        {
            "libraryName": "TypeScript",
            "typingsPackageName": "typescript",
            "sourceRepoURL": "https://github.com/Microsoft/TypeScript",
            "asOfVersion": "2.0.0"
        },
        {
            "libraryName": "TypeScript",
            "typingsPackageName": "typescript-services",
            "sourceRepoURL": "https://github.com/Microsoft/TypeScript",
            "asOfVersion": "2.0.0"
        },
        {
            "libraryName": "ua-string",
            "typingsPackageName": "ua-string",
            "sourceRepoURL": "https://github.com/sindresorhus/ua-string",
            "asOfVersion": "3.0.0"
        },
        {
            "libraryName": "ui-box",
            "typingsPackageName": "ui-box",
            "sourceRepoURL": "https://github.com/segmentio/ui-box",
            "asOfVersion": "2.0.0"
        },
        {
            "libraryName": "uk.co.workingedge.phonegap.plugin.istablet",
            "typingsPackageName": "uk.co.workingedge.phonegap.plugin.istablet",
            "sourceRepoURL": "https://github.com/dpa99c/phonegap-istablet",
            "asOfVersion": "1.1.3"
        },
        {
            "libraryName": "uk.co.workingedge.phonegap.plugin.launchnavigator",
            "typingsPackageName": "uk.co.workingedge.phonegap.plugin.launchnavigator",
            "sourceRepoURL": "https://github.com/dpa99c/phonegap-launch-navigator",
            "asOfVersion": "4.0.0"
        },
        {
            "libraryName": "unique-random",
            "typingsPackageName": "unique-random",
            "sourceRepoURL": "https://github.com/sindresorhus/unique-random",
            "asOfVersion": "2.1.0"
        },
        {
            "libraryName": "unique-random-array",
            "typingsPackageName": "unique-random-array",
            "sourceRepoURL": "https://github.com/sindresorhus/unique-random-array",
            "asOfVersion": "2.0.0"
        },
        {
            "libraryName": "unique-string",
            "typingsPackageName": "unique-string",
            "sourceRepoURL": "https://github.com/sindresorhus/unique-string",
            "asOfVersion": "2.0.0"
        },
        {
            "libraryName": "unist-util-is",
            "typingsPackageName": "unist-util-is",
            "sourceRepoURL": "https://github.com/syntax-tree/unist-util-is",
            "asOfVersion": "4.0.0"
        },
        {
            "libraryName": "Universal Router",
            "typingsPackageName": "universal-router",
            "sourceRepoURL": "https://github.com/kriasoft/universal-router",
            "asOfVersion": "8.0.0"
        },
        {
            "libraryName": "untildify",
            "typingsPackageName": "untildify",
            "sourceRepoURL": "https://github.com/sindresorhus/untildify",
            "asOfVersion": "4.0.0"
        },
        {
            "libraryName": "unused-filename",
            "typingsPackageName": "unused-filename",
            "sourceRepoURL": "https://github.com/sindresorhus/unused-filename",
            "asOfVersion": "2.0.0"
        },
        {
            "libraryName": "upper-case",
            "typingsPackageName": "upper-case",
            "sourceRepoURL": "https://github.com/blakeembrey/upper-case",
            "asOfVersion": "1.1.3"
        },
        {
            "libraryName": "upper-case-first",
            "typingsPackageName": "upper-case-first",
            "sourceRepoURL": "https://github.com/blakeembrey/upper-case-first",
            "asOfVersion": "1.1.2"
        },
        {
            "libraryName": "url-regex",
            "typingsPackageName": "url-regex",
            "sourceRepoURL": "https://github.com/kevva/url-regex",
            "asOfVersion": "5.0.0"
        },
        {
            "libraryName": "urllib",
            "typingsPackageName": "urllib",
            "sourceRepoURL": "https://github.com/node-modules/urllib",
            "asOfVersion": "2.33.0"
        },
        {
            "libraryName": "UUID.js",
            "typingsPackageName": "uuidjs",
            "sourceRepoURL": "https://github.com/LiosK/UUID.js",
            "asOfVersion": "3.6.0"
        },
        {
            "libraryName": "uuidv4",
            "typingsPackageName": "uuidv4",
            "sourceRepoURL": "https://github.com/thenativeweb/uuidv4#readme",
            "asOfVersion": "5.0.0"
        },
        {
            "libraryName": "Validate.js",
            "typingsPackageName": "validate.js",
            "sourceRepoURL": "https://github.com/ansman/validate.js",
            "asOfVersion": "0.11.0"
        },
        {
            "libraryName": "vanilla-tilt",
            "typingsPackageName": "vanilla-tilt",
            "sourceRepoURL": "https://github.com/micku7zu/vanilla-tilt.js",
            "asOfVersion": "1.6.2"
        },
        {
            "libraryName": "vega",
            "typingsPackageName": "vega",
            "sourceRepoURL": "https://github.com/vega/vega",
            "asOfVersion": "3.2.0"
        },
        {
            "libraryName": "viewerjs",
            "typingsPackageName": "viewerjs",
            "sourceRepoURL": "https://fengyuanchen.github.io/viewerjs",
            "asOfVersion": "1.0.0"
        },
        {
            "libraryName": "vso-node-api",
            "typingsPackageName": "vso-node-api",
            "sourceRepoURL": "https://github.com/Microsoft/vso-node-api",
            "asOfVersion": "4.0.0"
        },
        {
            "libraryName": "vuejs",
            "typingsPackageName": "vue",
            "sourceRepoURL": "https://github.com/vuejs/vue",
            "asOfVersion": "2.0.0"
        },
        {
            "libraryName": "vue-i18n",
            "typingsPackageName": "vue-i18n",
            "sourceRepoURL": "https://github.com/kazupon/vue-i18n",
            "asOfVersion": "7.0.0"
        },
        {
            "libraryName": "vue-resource",
            "typingsPackageName": "vue-resource",
            "sourceRepoURL": "https://github.com/vuejs/vue-resource",
            "asOfVersion": "1.3.6"
        },
        {
            "libraryName": "vue-router",
            "typingsPackageName": "vue-router",
            "sourceRepoURL": "https://github.com/vuejs/vue-router",
            "asOfVersion": "2.0.0"
        },
        {
            "libraryName": "vue-scrollto",
            "typingsPackageName": "vue-scrollto",
            "sourceRepoURL": "https://github.com/rigor789/vue-scrollto",
            "asOfVersion": "2.17.1"
        },
        {
            "libraryName": "vuex-i18n",
            "typingsPackageName": "vuex-i18n",
            "sourceRepoURL": "https://github.com/dkfbasel/vuex-i18n",
            "asOfVersion": "1.13.0"
        },
        {
            "libraryName": "typescript",
            "typingsPackageName": "w3c-permissions",
            "sourceRepoURL": "https://www.w3.org/TR/permissions/",
            "asOfVersion": "2.0.0"
        },
        {
            "libraryName": "wait-for-localhost",
            "typingsPackageName": "wait-for-localhost",
            "sourceRepoURL": "https://github.com/sindresorhus/wait-for-localhost",
            "asOfVersion": "3.1.0"
        },
        {
            "libraryName": "wallpaper",
            "typingsPackageName": "wallpaper",
            "sourceRepoURL": "https://github.com/sindresorhus/wallpaper",
            "asOfVersion": "4.3.0"
        },
        {
            "libraryName": "watson-developer-cloud",
            "typingsPackageName": "watson-developer-cloud",
            "sourceRepoURL": "https://github.com/watson-developer-cloud/node-sdk",
            "asOfVersion": "3.0.1"
        },
        {
            "libraryName": "web3",
            "typingsPackageName": "web3",
            "sourceRepoURL": "https://github.com/ethereum/web3.js",
            "asOfVersion": "1.2.2"
        },
        {
            "libraryName": "typescript",
            "typingsPackageName": "webassembly-js-api",
            "sourceRepoURL": "https://github.com/winksaville/test-webassembly-js-ts",
            "asOfVersion": "2.0.0"
        },
        {
            "libraryName": "webcola",
            "typingsPackageName": "webcola",
            "sourceRepoURL": "https://github.com/tgdwyer/WebCola",
            "asOfVersion": "3.2.0"
        },
        {
            "libraryName": "WebdriverIO",
            "typingsPackageName": "webdriverio",
            "sourceRepoURL": "git@github.com:webdriverio/webdriverio.git",
            "asOfVersion": "5.0.0"
        },
        {
            "libraryName": "webgme",
            "typingsPackageName": "webgme",
            "sourceRepoURL": "https://webgme.org",
            "asOfVersion": "2.11.0"
        },
        {
            "libraryName": "Webix UI",
            "typingsPackageName": "webix",
            "sourceRepoURL": "http://webix.com",
            "asOfVersion": "5.1.1"
        },
        {
            "libraryName": "webpack-chain",
            "typingsPackageName": "webpack-chain",
            "sourceRepoURL": "https://github.com/neutrinojs/webpack-chain",
            "asOfVersion": "5.2.0"
        },
        {
            "libraryName": "typescript",
            "typingsPackageName": "whatwg-streams",
            "sourceRepoURL": "https://streams.spec.whatwg.org",
            "asOfVersion": "3.2.1"
        },
        {
            "libraryName": "which-pm",
            "typingsPackageName": "which-pm",
            "sourceRepoURL": "https://github.com/zkochan/which-pm#readme",
            "asOfVersion": "1.1.0"
        },
        {
            "libraryName": "winston",
            "typingsPackageName": "winston",
            "sourceRepoURL": "https://github.com/winstonjs/winston.git",
            "asOfVersion": "2.4.4"
        },
        {
            "libraryName": "wolfy87-eventemitter",
            "typingsPackageName": "wolfy87-eventemitter",
            "sourceRepoURL": "https://github.com/Wolfy87/EventEmitter",
            "asOfVersion": "5.2.0"
        },
        {
            "libraryName": "wonder-commonlib",
            "typingsPackageName": "wonder-commonlib",
            "sourceRepoURL": "https://github.com/yyc-git/Wonder-CommonLib",
            "asOfVersion": "0.1.12"
        },
        {
            "libraryName": "wonder-frp",
            "typingsPackageName": "wonder-frp",
            "sourceRepoURL": "https://github.com/yyc-git/Wonder-FRP",
            "asOfVersion": "0.1.25"
        },
        {
            "libraryName": "word-list",
            "typingsPackageName": "word-list-json",
            "sourceRepoURL": "https://github.com/sindresorhus/word-list",
            "asOfVersion": "3.0.0"
        },
        {
            "libraryName": "word-wrap",
            "typingsPackageName": "word-wrap",
            "sourceRepoURL": "https://github.com/jonschlinkert/word-wrap",
            "asOfVersion": "1.2.1"
        },
        {
            "libraryName": "wouter",
            "typingsPackageName": "wouter",
            "sourceRepoURL": "https://github.com/molefrog/wouter#readme",
            "asOfVersion": "2.2.0"
        },
        {
            "libraryName": "write-json-file",
            "typingsPackageName": "write-json-file",
            "sourceRepoURL": "https://github.com/sindresorhus/write-json-file",
            "asOfVersion": "3.2.0"
        },
        {
            "libraryName": "write-pkg",
            "typingsPackageName": "write-pkg",
            "sourceRepoURL": "https://github.com/sindresorhus/write-pkg",
            "asOfVersion": "4.0.0"
        },
        {
            "libraryName": "x2js",
            "typingsPackageName": "x2js",
            "sourceRepoURL": "https://code.google.com/p/x2js/",
            "asOfVersion": "3.1.0"
        },
        {
            "libraryName": "xadesjs",
            "typingsPackageName": "xadesjs",
            "sourceRepoURL": "https://github.com/PeculiarVentures/xadesjs",
            "asOfVersion": "2.0.2"
        },
        {
            "libraryName": "xdg-basedir",
            "typingsPackageName": "xdg-basedir",
            "sourceRepoURL": "https://github.com/sindresorhus/xdg-basedir",
            "asOfVersion": "4.0.0"
        },
        {
            "libraryName": "xhr-mock",
            "typingsPackageName": "xhr-mock",
            "sourceRepoURL": "https://github.com/jameslnewell/xhr-mock#readme",
            "asOfVersion": "2.0.0"
        },
        {
            "libraryName": "xlsx",
            "typingsPackageName": "xlsx",
            "sourceRepoURL": "https://github.com/sheetjs/js-xlsx",
            "asOfVersion": "0.0.36"
        },
        {
            "libraryName": "xml-js",
            "typingsPackageName": "xml-js",
            "sourceRepoURL": "https://github.com/nashwaan/xml-js",
            "asOfVersion": "1.0.0"
        },
        {
            "libraryName": "xmlbuilder",
            "typingsPackageName": "xmlbuilder",
            "sourceRepoURL": "https://github.com/oozcitak/xmlbuilder-js",
            "asOfVersion": "11.0.1"
        },
        {
            "libraryName": "xterm.js",
            "typingsPackageName": "xterm",
            "sourceRepoURL": "https://github.com/sourcelair/xterm.js/",
            "asOfVersion": "3.0.0"
        },
        {
            "libraryName": "year-days",
            "typingsPackageName": "year-days",
            "sourceRepoURL": "https://github.com/sindresorhus/year-days",
            "asOfVersion": "3.0.0"
        },
        {
            "libraryName": "yFiles for HTML",
            "typingsPackageName": "yfiles",
            "sourceRepoURL": "none",
            "asOfVersion": "2.1.0"
        },
        {
            "libraryName": "yn",
            "typingsPackageName": "yn",
            "sourceRepoURL": "https://github.com/sindresorhus/yn",
            "asOfVersion": "3.1.0"
        },
        {
            "libraryName": "z-schema",
            "typingsPackageName": "z-schema",
            "sourceRepoURL": "https://github.com/zaggino/z-schema",
            "asOfVersion": "3.24.0"
        },
        {
            "libraryName": "zapier-platform-core",
            "typingsPackageName": "zapier-platform-core",
            "sourceRepoURL": "https://github.com/zapier/zapier-platform-core",
            "asOfVersion": "6.1.1"
        },
        {
            "libraryName": "zetapush-js",
            "typingsPackageName": "zetapush-js",
            "sourceRepoURL": "https://github.com/zetapush/zetapush-js",
            "asOfVersion": "3.1.2"
        },
        {
            "libraryName": "zipkin-instrumentation-express",
            "typingsPackageName": "zipkin-instrumentation-express",
            "sourceRepoURL": "https://github.com/openzipkin/zipkin-js#readme",
            "asOfVersion": "0.12.0"
        },
        {
            "libraryName": "Zone.js",
            "typingsPackageName": "zone.js",
            "sourceRepoURL": "https://github.com/angular/zone.js",
            "asOfVersion": "0.5.12"
        }
    ]
}<|MERGE_RESOLUTION|>--- conflicted
+++ resolved
@@ -2557,17 +2557,16 @@
             "asOfVersion": "2.0.0"
         },
         {
-<<<<<<< HEAD
             "libraryName": "neffos.js",
             "typingsPackageName": "neffos.js",
             "sourceRepoURL": "https://github.com/kataras/neffos.js",
             "asOfVersion": "0.1.2"
-=======
+        },
+        {
             "libraryName": "nblas",
             "typingsPackageName": "nblas",
             "sourceRepoURL": "https://github.com/mateogianolio/nblas",
             "asOfVersion": "2.1.6"
->>>>>>> 43b33863
         },
         {
             "libraryName": "negative-array",
