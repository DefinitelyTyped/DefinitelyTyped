{
    "packages": [
        {
            "libraryName": "3d-bin-packing",
            "typingsPackageName": "3d-bin-packing",
            "sourceRepoURL": "https://github.com/betterwaysystems/packer",
            "asOfVersion": "1.1.3"
        },
        {
            "libraryName": "Ably Realtime and Rest client library",
            "typingsPackageName": "ably",
            "sourceRepoURL": "https://www.ably.io/",
            "asOfVersion": "1.0.0"
        },
        {
            "libraryName": "actions-on-google",
            "typingsPackageName": "actions-on-google",
            "sourceRepoURL": "https://github.com/actions-on-google/actions-on-google-nodejs",
            "asOfVersion": "2.0.0"
        },
        {
            "libraryName": "active-win",
            "typingsPackageName": "active-win",
            "sourceRepoURL": "https://github.com/sindresorhus/active-win",
            "asOfVersion": "5.1.0"
        },
        {
            "libraryName": "ag-grid",
            "typingsPackageName": "ag-grid",
            "sourceRepoURL": "https://github.com/ceolter/ag-grid",
            "asOfVersion": "3.2.0"
        },
        {
            "libraryName": "aggregate-error",
            "typingsPackageName": "aggregate-error",
            "sourceRepoURL": "https://github.com/sindresorhus/aggregate-error",
            "asOfVersion": "2.2.0"
        },
        {
            "libraryName": "ajv",
            "typingsPackageName": "ajv",
            "sourceRepoURL": "https://github.com/epoberezkin/ajv",
            "asOfVersion": "1.0.0"
        },
        {
            "libraryName": "all-keys",
            "typingsPackageName": "all-keys",
            "sourceRepoURL": "https://github.com/sindresorhus/all-keys",
            "asOfVersion": "3.0.0"
        },
        {
            "libraryName": "all-keys",
            "typingsPackageName": "all-property-names",
            "sourceRepoURL": "https://github.com/sindresorhus/all-keys",
            "asOfVersion": "3.0.0"
        },
        {
            "libraryName": "angular-touchspin",
            "typingsPackageName": "angular-touchspin",
            "sourceRepoURL": "https://github.com/nkovacic/angular-touchspin",
            "asOfVersion": "1.8.2"
        },
        {
            "libraryName": "angular-ui-router-default",
            "typingsPackageName": "angular-ui-router-default",
            "sourceRepoURL": "https://github.com/nonplus/angular-ui-router-default",
            "asOfVersion": "0.0.5"
        },
        {
            "libraryName": "angular-ui-router-uib-modal",
            "typingsPackageName": "angular-ui-router-uib-modal",
            "sourceRepoURL": "https://github.com/nonplus/angular-ui-router-uib-modal",
            "asOfVersion": "0.0.11"
        },
        {
            "libraryName": "ansi-escapes",
            "typingsPackageName": "ansi-escapes",
            "sourceRepoURL": "https://github.com/sindresorhus/ansi-escapes",
            "asOfVersion": "4.0.0"
        },
        {
            "libraryName": "ansi-regex",
            "typingsPackageName": "ansi-regex",
            "sourceRepoURL": "https://github.com/chalk/ansi-regex",
            "asOfVersion": "5.0.0"
        },
        {
            "libraryName": "antd",
            "typingsPackageName": "antd",
            "sourceRepoURL": "https://github.com/ant-design/ant-design",
            "asOfVersion": "1.0.0"
        },
        {
            "libraryName": "anybar",
            "typingsPackageName": "anybar",
            "sourceRepoURL": "https://github.com/sindresorhus/anybar",
            "asOfVersion": "4.0.0"
        },
        {
            "libraryName": "anydb-sql",
            "typingsPackageName": "anydb-sql",
            "sourceRepoURL": "https://github.com/doxout/anydb-sql",
            "asOfVersion": "0.6.46"
        },
        {
            "libraryName": "anydb-sql-migrations",
            "typingsPackageName": "anydb-sql-migrations",
            "sourceRepoURL": "https://github.com/spion/anydb-sql-migrations",
            "asOfVersion": "2.1.1"
        },
        {
            "libraryName": "apn",
            "typingsPackageName": "apn",
            "sourceRepoURL": "https://github.com/node-apn/node-apn",
            "asOfVersion": "2.1.2"
        },
        {
            "libraryName": "Application Insights",
            "typingsPackageName": "applicationinsights",
            "sourceRepoURL": "https://github.com/Microsoft/ApplicationInsights-node.js",
            "asOfVersion": "0.20.0"
        },
        {
            "libraryName": "Argon2",
            "typingsPackageName": "argon2",
            "sourceRepoURL": "https://github.com/ranisalt/node-argon2",
            "asOfVersion": "0.15.0"
        },
        {
            "libraryName": "array-move",
            "typingsPackageName": "array-move",
            "sourceRepoURL": "https://github.com/sindresorhus/array-move",
            "asOfVersion": "2.0.0"
        },
        {
            "libraryName": "array-uniq",
            "typingsPackageName": "array-uniq",
            "sourceRepoURL": "https://github.com/sindresorhus/array-uniq",
            "asOfVersion": "2.1.0"
        },
        {
            "libraryName": "arrify",
            "typingsPackageName": "arrify",
            "sourceRepoURL": "https://github.com/sindresorhus/arrify",
            "asOfVersion": "2.0.0"
        },
        {
            "libraryName": "artyom.js",
            "typingsPackageName": "artyom.js",
            "sourceRepoURL": "https://github.com/sdkcarlos/artyom.js",
            "asOfVersion": "1.0.6"
        },
        {
            "libraryName": "askmethat-rating",
            "typingsPackageName": "askmethat-rating",
            "sourceRepoURL": "https://github.com/AlexTeixeira/Askmethat-Rating",
            "asOfVersion": "0.4.0"
        },
        {
            "libraryName": "assertion-error",
            "typingsPackageName": "assertion-error",
            "sourceRepoURL": "https://github.com/chaijs/assertion-error",
            "asOfVersion": "1.1.0"
        },
        {
            "libraryName": "asyncblock",
            "typingsPackageName": "asyncblock",
            "sourceRepoURL": "https://github.com/scriby/asyncblock",
            "asOfVersion": "2.2.11"
        },
        {
            "libraryName": "aurelia-knockout",
            "typingsPackageName": "aurelia-knockout",
            "sourceRepoURL": "https://github.com/code-chris/aurelia-knockout",
            "asOfVersion": "2.1.0"
        },
        {
            "libraryName": "auto-bind",
            "typingsPackageName": "auto-bind",
            "sourceRepoURL": "https://github.com/sindresorhus/auto-bind",
            "asOfVersion": "2.1.0"
        },
        {
            "libraryName": "autobind-decorator",
            "typingsPackageName": "autobind-decorator",
            "sourceRepoURL": "https://github.com/andreypopp/autobind-decorator",
            "asOfVersion": "2.1.0"
        },
        {
            "libraryName": "autolinker",
            "typingsPackageName": "autolinker",
            "sourceRepoURL": "https://github.com/gregjacobs/Autolinker.js",
            "asOfVersion": "2.0.0"
        },
        {
            "libraryName": "aws-sdk",
            "typingsPackageName": "aws-sdk",
            "sourceRepoURL": "https://github.com/aws/aws-sdk-js",
            "asOfVersion": "2.7.0"
        },
        {
            "libraryName": "axe-core",
            "typingsPackageName": "axe-core",
            "sourceRepoURL": "https://github.com/dequelabs/axe-core",
            "asOfVersion": "3.0.3"
        },
        {
            "libraryName": "axios",
            "typingsPackageName": "axios",
            "sourceRepoURL": "https://github.com/mzabriskie/axios",
            "asOfVersion": "0.14.0"
        },
        {
            "libraryName": "axios-mock-adapter",
            "typingsPackageName": "axios-mock-adapter",
            "sourceRepoURL": "https://github.com/ctimmerm/axios-mock-adapter",
            "asOfVersion": "1.10.0"
        },
        {
            "libraryName": "azure-mobile-apps",
            "typingsPackageName": "azure-mobile-apps",
            "sourceRepoURL": "https://github.com/Azure/azure-mobile-apps-node/",
            "asOfVersion": "3.0.0"
        },
        {
            "libraryName": "@babel/parser",
            "typingsPackageName": "babel__parser",
            "sourceRepoURL": "https://github.com/babel/babel",
            "asOfVersion": "7.1.0"
        },
        {
            "libraryName": "BabylonJS",
            "typingsPackageName": "babylonjs",
            "sourceRepoURL": "http://www.babylonjs.com/",
            "asOfVersion": "2.4.1"
        },
        {
            "libraryName": "badgen",
            "typingsPackageName": "badgen",
            "sourceRepoURL": "https://github.com/amio/badgen",
            "asOfVersion": "2.7.1"
        },
        {
            "libraryName": "base64url",
            "typingsPackageName": "base64url",
            "sourceRepoURL": "https://github.com/brianloveswords/base64url",
            "asOfVersion": "2.0.0"
        },
        {
            "libraryName": "baseui",
            "typingsPackageName": "baseui",
            "sourceRepoURL": "https://github.com/uber-web/baseui",
            "asOfVersion": "8.0.0"
        },
        {
            "libraryName": "beeper",
            "typingsPackageName": "beeper",
            "sourceRepoURL": "https://github.com/sindresorhus/beeper",
            "asOfVersion": "2.0.0"
        },
        {
            "libraryName": "bezier-easing",
            "typingsPackageName": "bezier-easing",
            "sourceRepoURL": "https://github.com/gre/bezier-easing",
            "asOfVersion": "2.1.0"
        },
        {
            "libraryName": "bem-cn",
            "typingsPackageName": "bem-cn",
            "sourceRepoURL": "https://github.com/albburtsev/bem-cn",
            "asOfVersion": "3.0.0"
        },
        {
            "libraryName": "BigInteger.js",
            "typingsPackageName": "big-integer",
            "sourceRepoURL": "https://github.com/peterolson/BigInteger.js",
            "asOfVersion": "0.0.31"
        },
        {
            "libraryName": "bignumber.js",
            "typingsPackageName": "bignumber.js",
            "sourceRepoURL": "https://github.com/MikeMcl/bignumber.js/",
            "asOfVersion": "5.0.0"
        },
        {
            "libraryName": "bin-version",
            "typingsPackageName": "bin-version",
            "sourceRepoURL": "https://github.com/sindresorhus/bin-version",
            "asOfVersion": "3.1.0"
        },
        {
            "libraryName": "bingmaps",
            "typingsPackageName": "bingmaps",
            "sourceRepoURL": "https://github.com/Microsoft/Bing-Maps-V8-TypeScript-Definitions",
            "asOfVersion": "2.0.15"
        },
        {
            "libraryName": "bitcoinjs-lib",
            "typingsPackageName": "bitcoinjs-lib",
            "sourceRepoURL": "https://github.com/bitcoinjs/bitcoinjs-lib",
            "asOfVersion": "5.0.0"
        },
        {
            "libraryName": "bip32",
            "typingsPackageName": "bip32",
            "sourceRepoURL": "https://github.com/bitcoinjs/bip32#readme",
            "asOfVersion": "2.0.0"
        },
        {
            "libraryName": "bitwise",
            "typingsPackageName": "bitwise",
            "sourceRepoURL": "https://github.com/dodekeract/bitwise",
            "asOfVersion": "2.0.0"
        },
        {
            "libraryName": "blob-util",
            "typingsPackageName": "blob-util",
            "sourceRepoURL": "https://github.com/nolanlawson/blob-util#readme",
            "asOfVersion": "2.0.0"
        },
        {
            "libraryName": "botvs",
            "typingsPackageName": "botvs",
            "sourceRepoURL": "https://www.botvs.com/",
            "asOfVersion": "1.0.0"
        },
        {
            "libraryName": "Bowser",
            "typingsPackageName": "bowser",
            "sourceRepoURL": "https://github.com/ded/bowser",
            "asOfVersion": "1.1.1"
        },
        {
            "libraryName": "boxen",
            "typingsPackageName": "boxen",
            "sourceRepoURL": "https://github.com/sindresorhus/boxen",
            "asOfVersion": "3.0.1"
        },
        {
            "libraryName": "broccoli-plugin",
            "typingsPackageName": "broccoli-plugin",
            "sourceRepoURL": "https://github.com/broccolijs/broccoli-plugin",
            "asOfVersion": "3.0.0"
        },
        {
            "libraryName": "Bugsnag Browser",
            "typingsPackageName": "bugsnag-js",
            "sourceRepoURL": "https://github.com/bugsnag/bugsnag-js",
            "asOfVersion": "3.1.0"
        },
        {
            "libraryName": "builtin-modules",
            "typingsPackageName": "builtin-modules",
            "sourceRepoURL": "https://github.com/sindresorhus/builtin-modules",
            "asOfVersion": "3.1.0"
        },
        {
            "libraryName": "bunyan-bugsnag",
            "typingsPackageName": "bunyan-bugsnag",
            "sourceRepoURL": "https://github.com/marnusw/bunyan-bugsnag",
            "asOfVersion": "3.0.0"
        },
        {
            "libraryName": "CacheFactory",
            "typingsPackageName": "cachefactory",
            "sourceRepoURL": "https://github.com/jmdobry/CacheFactory",
            "asOfVersion": "3.0.0"
        },
        {
            "libraryName": "callsites",
            "typingsPackageName": "callsites",
            "sourceRepoURL": "https://github.com/sindresorhus/callsites",
            "asOfVersion": "3.0.0"
        },
        {
            "libraryName": "camaro",
            "typingsPackageName": "camaro",
            "sourceRepoURL": "https://github.com/tuananh/camaro",
            "asOfVersion": "2.2.4"
        },
        {
            "libraryName": "camel-case",
            "typingsPackageName": "camel-case",
            "sourceRepoURL": "https://github.com/blakeembrey/camel-case",
            "asOfVersion": "1.2.1"
        },
        {
            "libraryName": "camelcase",
            "typingsPackageName": "camelcase",
            "sourceRepoURL": "https://github.com/sindresorhus/camelcase",
            "asOfVersion": "5.2.0"
        },
        {
            "libraryName": "camelcase-keys",
            "typingsPackageName": "camelcase-keys",
            "sourceRepoURL": "https://github.com/sindresorhus/camelcase-keys",
            "asOfVersion": "5.1.0"
        },
        {
            "libraryName": "camljs",
            "typingsPackageName": "camljs",
            "sourceRepoURL": "https://github.com/andrei-markeev/camljs",
            "asOfVersion": "2.8.1"
        },
        {
            "libraryName": "catalog",
            "typingsPackageName": "catalog",
            "sourceRepoURL": "https://github.com/interactivethings/catalog",
            "asOfVersion": "3.5.0"
        },
        {
            "libraryName": "chai-http",
            "typingsPackageName": "chai-http",
            "sourceRepoURL": "https://github.com/chaijs/chai-http",
            "asOfVersion": "4.2.0"
        },
        {
            "libraryName": "chai-webdriverio",
            "typingsPackageName": "chai-webdriverio",
            "sourceRepoURL": "https://github.com/marcodejongh/chai-webdriverio",
            "asOfVersion": "1.0.0"
        },
        {
            "libraryName": "chalk",
            "typingsPackageName": "chalk",
            "sourceRepoURL": "https://github.com/chalk/chalk",
            "asOfVersion": "2.2.0"
        },
        {
            "libraryName": "change-case",
            "typingsPackageName": "change-case",
            "sourceRepoURL": "https://github.com/blakeembrey/change-case",
            "asOfVersion": "2.3.1"
        },
        {
            "libraryName": "cheap-ruler",
            "typingsPackageName": "cheap-ruler",
            "sourceRepoURL": "https://github.com/mapbox/cheap-ruler",
            "asOfVersion": "2.5.0"
        },
        {
            "libraryName": "chokidar",
            "typingsPackageName": "chokidar",
            "sourceRepoURL": "https://github.com/paulmillr/chokidar",
            "asOfVersion": "2.1.3"
        },
        {
            "libraryName": "chunked-dc",
            "typingsPackageName": "chunked-dc",
            "sourceRepoURL": "https://github.com/saltyrtc/chunked-dc-js",
            "asOfVersion": "0.2.2"
        },
        {
            "libraryName": "clean-stack",
            "typingsPackageName": "clean-stack",
            "sourceRepoURL": "https://github.com/sindresorhus/clean-stack",
            "asOfVersion": "2.1.0"
        },
        {
            "libraryName": "clean-webpack-plugin",
            "typingsPackageName": "clean-webpack-plugin",
            "sourceRepoURL": "https://github.com/johnagan/clean-webpack-plugin",
            "asOfVersion": "2.0.0"
        },
        {
            "libraryName": "clear-module",
            "typingsPackageName": "clear-require",
            "sourceRepoURL": "https://github.com/sindresorhus/clear-module",
            "asOfVersion": "3.2.0"
        },
        {
            "libraryName": "cli-boxes",
            "typingsPackageName": "cli-boxes",
            "sourceRepoURL": "https://github.com/sindresorhus/cli-boxes",
            "asOfVersion": "2.0.0"
        },
        {
            "libraryName": "cli-cursor",
            "typingsPackageName": "cli-cursor",
            "sourceRepoURL": "https://github.com/sindresorhus/cli-cursor",
            "asOfVersion": "3.0.0"
        },
        {
            "libraryName": "cli-truncate",
            "typingsPackageName": "cli-truncate",
            "sourceRepoURL": "https://github.com/sindresorhus/cli-truncate",
            "asOfVersion": "2.0.0"
        },
        {
            "libraryName": "clipboardy",
            "typingsPackageName": "clipboardy",
            "sourceRepoURL": "https://github.com/sindresorhus/clipboardy",
            "asOfVersion": "2.0.0"
        },
        {
            "libraryName": "colors.js (colors)",
            "typingsPackageName": "colors",
            "sourceRepoURL": "https://github.com/Marak/colors.js",
            "asOfVersion": "1.2.1"
        },
        {
            "libraryName": "commander",
            "typingsPackageName": "commander",
            "sourceRepoURL": "https://github.com/tj/commander.js",
            "asOfVersion": "2.12.2"
        },
        {
<<<<<<< HEAD
            "libraryName": "composer-concerto",
            "typingsPackageName": "composer-concerto",
            "sourceRepoURL": "https://github.com/hyperledger/composer-concerto#readme",
            "asOfVersion": "0.71.1"
=======
            "libraryName": "compare-versions",
            "typingsPackageName": "compare-versions",
            "sourceRepoURL": "https://github.com/omichelsen/compare-versions",
            "asOfVersion": "3.3.0"
>>>>>>> 13e6949a
        },
        {
            "libraryName": "condense-whitespace",
            "typingsPackageName": "condense-whitespace",
            "sourceRepoURL": "https://github.com/sindresorhus/condense-whitespace",
            "asOfVersion": "2.0.0"
        },
        {
            "libraryName": "conf",
            "typingsPackageName": "conf",
            "sourceRepoURL": "https://github.com/sindresorhus/conf",
            "asOfVersion": "3.0.0"
        },
        {
            "libraryName": "confirmdialog",
            "typingsPackageName": "confirmdialog",
            "sourceRepoURL": "https://github.com/allipierre/Type-definitions-for-jquery-confirm/tree/master/types/confirmDialog-js",
            "asOfVersion": "1.0.0"
        },
        {
            "libraryName": "consola",
            "typingsPackageName": "consola",
            "sourceRepoURL": "https://github.com/nuxt/consola",
            "asOfVersion": "2.2.5"
        },
        {
            "libraryName": "constant-case",
            "typingsPackageName": "constant-case",
            "sourceRepoURL": "https://github.com/blakeembrey/constant-case",
            "asOfVersion": "1.1.2"
        },
        {
            "libraryName": "convert-hrtime",
            "typingsPackageName": "convert-hrtime",
            "sourceRepoURL": "https://github.com/sindresorhus/convert-hrtime",
            "asOfVersion": "3.0.0"
        },
        {
            "libraryName": "copy-text-to-clipboard",
            "typingsPackageName": "copy-text-to-clipboard",
            "sourceRepoURL": "https://github.com/sindresorhus/copy-text-to-clipboard",
            "asOfVersion": "2.0.1"
        },
        {
            "libraryName": "cordova-plugin-battery-status",
            "typingsPackageName": "cordova-plugin-battery-status",
            "sourceRepoURL": "https://github.com/apache/cordova-plugin-battery-status",
            "asOfVersion": "1.2.3"
        },
        {
            "libraryName": "cordova-plugin-camera",
            "typingsPackageName": "cordova-plugin-camera",
            "sourceRepoURL": "https://github.com/apache/cordova-plugin-camera",
            "asOfVersion": "2.4.0"
        },
        {
            "libraryName": "cordova-plugin-contacts",
            "typingsPackageName": "cordova-plugin-contacts",
            "sourceRepoURL": "https://github.com/apache/cordova-plugin-contacts",
            "asOfVersion": "2.3.0"
        },
        {
            "libraryName": "cordova-plugin-device",
            "typingsPackageName": "cordova-plugin-device",
            "sourceRepoURL": "https://github.com/apache/cordova-plugin-device",
            "asOfVersion": "1.1.5"
        },
        {
            "libraryName": "cordova-plugin-device-motion",
            "typingsPackageName": "cordova-plugin-device-motion",
            "sourceRepoURL": "https://github.com/apache/cordova-plugin-device-motion",
            "asOfVersion": "1.2.4"
        },
        {
            "libraryName": "Apache Cordova Device Orientation plugin",
            "typingsPackageName": "cordova-plugin-device-orientation",
            "sourceRepoURL": "https://github.com/apache/cordova-plugin-device-orientation",
            "asOfVersion": "1.0.6"
        },
        {
            "libraryName": "cordova-plugin-dialogs",
            "typingsPackageName": "cordova-plugin-dialogs",
            "sourceRepoURL": "https://github.com/apache/cordova-plugin-dialogs",
            "asOfVersion": "1.3.2"
        },
        {
            "libraryName": "Apache Cordova File System plugin",
            "typingsPackageName": "cordova-plugin-file",
            "sourceRepoURL": "https://github.com/apache/cordova-plugin-file",
            "asOfVersion": "4.3.2"
        },
        {
            "libraryName": "cordova-plugin-file-transfer",
            "typingsPackageName": "cordova-plugin-file-transfer",
            "sourceRepoURL": "https://github.com/apache/cordova-plugin-file-transfer",
            "asOfVersion": "1.6.2"
        },
        {
            "libraryName": "cordova-plugin-globalization",
            "typingsPackageName": "cordova-plugin-globalization",
            "sourceRepoURL": "https://github.com/apache/cordova-plugin-globalization",
            "asOfVersion": "1.0.6"
        },
        {
            "libraryName": "cordova-plugin-inappbrowser",
            "typingsPackageName": "cordova-plugin-inappbrowser",
            "sourceRepoURL": "https://github.com/apache/cordova-plugin-inappbrowser",
            "asOfVersion": "2.0.0"
        },
        {
            "libraryName": "cordova-plugin-media",
            "typingsPackageName": "cordova-plugin-media",
            "sourceRepoURL": "https://github.com/apache/cordova-plugin-media",
            "asOfVersion": "3.0.0"
        },
        {
            "libraryName": "cordova-plugin-media-capture",
            "typingsPackageName": "cordova-plugin-media-capture",
            "sourceRepoURL": "https://github.com/apache/cordova-plugin-media-capture",
            "asOfVersion": "1.4.2"
        },
        {
            "libraryName": "cordova-plugin-network-information",
            "typingsPackageName": "cordova-plugin-network-information",
            "sourceRepoURL": "https://github.com/apache/cordova-plugin-network-information",
            "asOfVersion": "1.3.2"
        },
        {
            "libraryName": "cordova-plugin-splashscreen",
            "typingsPackageName": "cordova-plugin-splashscreen",
            "sourceRepoURL": "https://github.com/apache/cordova-plugin-splashscreen",
            "asOfVersion": "4.0.2"
        },
        {
            "libraryName": "Apache Cordova StatusBar plugin",
            "typingsPackageName": "cordova-plugin-statusbar",
            "sourceRepoURL": "https://github.com/apache/cordova-plugin-statusbar",
            "asOfVersion": "2.2.2"
        },
        {
            "libraryName": "Apache Cordova Vibration plugin",
            "typingsPackageName": "cordova-plugin-vibration",
            "sourceRepoURL": "https://github.com/apache/cordova-plugin-vibration",
            "asOfVersion": "2.1.4"
        },
        {
            "libraryName": "cordova.plugins.diagnostic",
            "typingsPackageName": "cordova.plugins.diagnostic",
            "sourceRepoURL": "https://github.com/dpa99c/cordova-diagnostic-plugin",
            "asOfVersion": "3.7.0"
        },
        {
            "libraryName": "core-decorators.js",
            "typingsPackageName": "core-decorators",
            "sourceRepoURL": "https://github.com/jayphelps/core-decorators.js",
            "asOfVersion": "0.20.0"
        },
        {
            "libraryName": "countup.js",
            "typingsPackageName": "countup.js",
            "sourceRepoURL": "https://github.com/inorganik/CountUp.js",
            "asOfVersion": "2.0.3"
        },
        {
            "libraryName": "cp-file",
            "typingsPackageName": "cp-file",
            "sourceRepoURL": "https://github.com/sindresorhus/cp-file",
            "asOfVersion": "6.1.1"
        },
        {
            "libraryName": "cpy",
            "typingsPackageName": "cpy",
            "sourceRepoURL": "https://github.com/sindresorhus/cpy",
            "asOfVersion": "7.1.1"
        },
        {
            "libraryName": "create-html-element",
            "typingsPackageName": "create-html-element",
            "sourceRepoURL": "https://github.com/sindresorhus/create-html-element",
            "asOfVersion": "2.1.0"
        },
        {
            "libraryName": "crypto-hash",
            "typingsPackageName": "crypto-hash",
            "sourceRepoURL": "https://github.com/sindresorhus/crypto-hash",
            "asOfVersion": "1.1.0"
        },
        {
            "libraryName": "crypto-random-string",
            "typingsPackageName": "crypto-random-string",
            "sourceRepoURL": "https://github.com/sindresorhus/crypto-random-string",
            "asOfVersion": "2.0.0"
        },
        {
            "libraryName": "cson-parser",
            "typingsPackageName": "cson-parser",
            "sourceRepoURL": "https://github.com/groupon/cson-parser",
            "asOfVersion": "4.0.3"
        },
        {
            "libraryName": "csv-parse",
            "typingsPackageName": "csv-parse",
            "sourceRepoURL": "https://github.com/adaltas/node-csv-parse",
            "asOfVersion": "1.2.2"
        },
        {
            "libraryName": "csv-stringify",
            "typingsPackageName": "csv-stringify",
            "sourceRepoURL": "https://github.com/wdavidw/node-csv-stringify",
            "asOfVersion": "3.1.0"
        },
        {
            "libraryName": "cycled",
            "typingsPackageName": "cycled",
            "sourceRepoURL": "https://github.com/sindresorhus/cycled",
            "asOfVersion": "1.1.0"
        },
        {
            "libraryName": "cypress",
            "typingsPackageName": "cypress",
            "sourceRepoURL": "https://cypress.io",
            "asOfVersion": "1.1.3"
        },
        {
            "libraryName": "dargs",
            "typingsPackageName": "dargs",
            "sourceRepoURL": "https://github.com/sindresorhus/dargs",
            "asOfVersion": "6.1.0"
        },
        {
            "libraryName": "date-fns",
            "typingsPackageName": "date-fns",
            "sourceRepoURL": "https://github.com/date-fns/date-fns",
            "asOfVersion": "2.6.0"
        },
        {
            "libraryName": "dd-trace",
            "typingsPackageName": "dd-trace",
            "sourceRepoURL": "https://github.com/DataDog/dd-trace-js",
            "asOfVersion": "0.9.0"
        },
        {
            "libraryName": "debounce-fn",
            "typingsPackageName": "debounce-fn",
            "sourceRepoURL": "https://github.com/sindresorhus/debounce-fn",
            "asOfVersion": "3.0.0"
        },
        {
            "libraryName": "decamelize",
            "typingsPackageName": "decamelize",
            "sourceRepoURL": "https://github.com/sindresorhus/decamelize",
            "asOfVersion": "3.0.1"
        },
        {
            "libraryName": "decimal.js",
            "typingsPackageName": "decimal.js",
            "sourceRepoURL": "https://github.com/MikeMcl/decimal.js",
            "asOfVersion": "7.4.0"
        },
        {
            "libraryName": "decompress-response",
            "typingsPackageName": "decompress-response",
            "sourceRepoURL": "https://github.com/sindresorhus/decompress-response",
            "asOfVersion": "4.1.0"
        },
        {
            "libraryName": "deep-freeze-es6",
            "typingsPackageName": "deep-freeze-es6",
            "sourceRepoURL": "https://github.com/christophehurpeau/deep-freeze-es6",
            "asOfVersion": "1.1.0"
        },
        {
            "libraryName": "deepmerge",
            "typingsPackageName": "deepmerge",
            "sourceRepoURL": "git@github.com:KyleAMathews/deepmerge.git",
            "asOfVersion": "2.2.0"
        },
        {
            "libraryName": "define-lazy-prop",
            "typingsPackageName": "define-lazy-prop",
            "sourceRepoURL": "https://github.com/sindresorhus/define-lazy-prop",
            "asOfVersion": "2.0.0"
        },
        {
            "libraryName": "del",
            "typingsPackageName": "del",
            "sourceRepoURL": "https://github.com/sindresorhus/del",
            "asOfVersion": "4.0.0"
        },
        {
            "libraryName": "delay",
            "typingsPackageName": "delay",
            "sourceRepoURL": "https://github.com/sindresorhus/delay",
            "asOfVersion": "3.1.0"
        },
        {
            "libraryName": "delegated-events",
            "typingsPackageName": "delegated-events",
            "sourceRepoURL": "https://github.com/dgraham/delegated-events#readme",
            "asOfVersion": "1.1.0"
        },
        {
            "libraryName": "detect-browser",
            "typingsPackageName": "detect-browser",
            "sourceRepoURL": "https://github.com/DamonOehlman/detect-browser",
            "asOfVersion": "4.0.0"
        },
        {
            "libraryName": "detect-indent",
            "typingsPackageName": "detect-indent",
            "sourceRepoURL": "https://github.com/sindresorhus/detect-indent",
            "asOfVersion": "6.0.0"
        },
        {
            "libraryName": "detect-newline",
            "typingsPackageName": "detect-newline",
            "sourceRepoURL": "https://github.com/sindresorhus/detect-newline",
            "asOfVersion": "3.0.0"
        },
        {
            "libraryName": "DevExtreme",
            "typingsPackageName": "devextreme",
            "sourceRepoURL": "http://js.devexpress.com/",
            "asOfVersion": "16.2.1"
        },
        {
            "libraryName": "devtools-detect",
            "typingsPackageName": "devtools-detect",
            "sourceRepoURL": "https://github.com/sindresorhus/devtools-detect",
            "asOfVersion": "3.0.0"
        },
        {
            "libraryName": "Dexie.js",
            "typingsPackageName": "dexie",
            "sourceRepoURL": "https://github.com/dfahlander/Dexie.js",
            "asOfVersion": "1.3.1"
        },
        {
            "libraryName": "dialogflow",
            "typingsPackageName": "dialogflow",
            "sourceRepoURL": "https://github.com/googleapis/nodejs-dialogflow",
            "asOfVersion": "4.0.3"
        },
        {
            "libraryName": "docker-file-parser",
            "typingsPackageName": "docker-file-parser",
            "sourceRepoURL": "https://github.com/joyent/docker-file-parser",
            "asOfVersion": "1.0.3"
        },
        {
            "libraryName": "document-promises",
            "typingsPackageName": "document-promises",
            "sourceRepoURL": "https://github.com/jonathantneal/document-promises#readme",
            "asOfVersion": "4.0.0"
        },
        {
            "libraryName": "dom-helpers",
            "typingsPackageName": "dom-helpers",
            "sourceRepoURL": "https://github.com/react-bootstrap/dom-helpers",
            "asOfVersion": "5.0.1"
        },
        {
            "libraryName": "dom-loaded",
            "typingsPackageName": "dom-loaded",
            "sourceRepoURL": "https://github.com/sindresorhus/dom-loaded",
            "asOfVersion": "1.1.0"
        },
        {
            "libraryName": "dot-case",
            "typingsPackageName": "dot-case",
            "sourceRepoURL": "https://github.com/blakeembrey/dot-case",
            "asOfVersion": "1.1.2"
        },
        {
            "libraryName": "dot-prop",
            "typingsPackageName": "dot-prop",
            "sourceRepoURL": "https://github.com/sindresorhus/dot-prop",
            "asOfVersion": "5.0.0"
        },
        {
            "libraryName": "dotenv",
            "typingsPackageName": "dotenv",
            "sourceRepoURL": "https://github.com/motdotla/dotenv",
            "asOfVersion": "8.2.0"
        },
        {
            "libraryName": "dva",
            "typingsPackageName": "dva",
            "sourceRepoURL": "https://github.com/dvajs/dva",
            "asOfVersion": "1.1.0"
        },
        {
            "libraryName": "easy-x-headers",
            "typingsPackageName": "easy-x-headers",
            "sourceRepoURL": "https://github.com/DeadAlready/easy-x-headers",
            "asOfVersion": "1.0.0"
        },
        {
            "libraryName": "easy-xapi-supertest",
            "typingsPackageName": "easy-xapi-supertest",
            "sourceRepoURL": "https://github.com/DeadAlready/easy-xapi-supertest",
            "asOfVersion": "1.0.0"
        },
        {
            "libraryName": "EasyStar.js",
            "typingsPackageName": "easystarjs",
            "sourceRepoURL": "http://easystarjs.com/",
            "asOfVersion": "0.3.1"
        },
        {
            "libraryName": "ecmarkup",
            "typingsPackageName": "ecmarkup",
            "sourceRepoURL": "https://github.com/bterlson/ecmarkup",
            "asOfVersion": "3.4.0"
        },
        {
            "libraryName": "Egg",
            "typingsPackageName": "egg",
            "sourceRepoURL": "https://github.com/eggjs/egg",
            "asOfVersion": "1.5.0"
        },
        {
            "libraryName": "elastic-apm-node",
            "typingsPackageName": "elastic-apm-node",
            "sourceRepoURL": "https://github.com/elastic/apm-agent-nodejs",
            "asOfVersion": "2.7.0"
        },
        {
            "libraryName": "electron",
            "typingsPackageName": "electron",
            "sourceRepoURL": "https://github.com/electron/electron",
            "asOfVersion": "1.6.10"
        },
        {
            "libraryName": "electron-builder",
            "typingsPackageName": "electron-builder",
            "sourceRepoURL": "https://github.com/loopline-systems/electron-builder",
            "asOfVersion": "2.8.0"
        },
        {
            "libraryName": "electron-store",
            "typingsPackageName": "electron-config",
            "sourceRepoURL": "https://github.com/sindresorhus/electron-store",
            "asOfVersion": "3.2.0"
        },
        {
            "libraryName": "electron-debug",
            "typingsPackageName": "electron-debug",
            "sourceRepoURL": "https://github.com/sindresorhus/electron-debug",
            "asOfVersion": "2.1.0"
        },
        {
            "libraryName": "electron-is-dev",
            "typingsPackageName": "electron-is-dev",
            "sourceRepoURL": "https://github.com/sindresorhus/electron-is-dev",
            "asOfVersion": "1.1.0"
        },
        {
            "libraryName": "electron-store",
            "typingsPackageName": "electron-store",
            "sourceRepoURL": "https://github.com/sindresorhus/electron-store",
            "asOfVersion": "3.2.0"
        },
        {
            "libraryName": "electron-unhandled",
            "typingsPackageName": "electron-unhandled",
            "sourceRepoURL": "https://github.com/sindresorhus/electron-unhandled",
            "asOfVersion": "2.2.0"
        },
        {
            "libraryName": "electron-util",
            "typingsPackageName": "electron-util",
            "sourceRepoURL": "https://github.com/sindresorhus/electron-util",
            "asOfVersion": "0.11.0"
        },
        {
            "libraryName": "electron-winstaller",
            "typingsPackageName": "electron-winstaller",
            "sourceRepoURL": "https://github.com/electron/windows-installer",
            "asOfVersion": "4.0.0"
        },
        {
            "libraryName": "elegant-spinner",
            "typingsPackageName": "elegant-spinner",
            "sourceRepoURL": "https://github.com/sindresorhus/elegant-spinner",
            "asOfVersion": "2.0.0"
        },
        {
            "libraryName": "element-ready",
            "typingsPackageName": "element-ready",
            "sourceRepoURL": "https://github.com/sindresorhus/element-ready",
            "asOfVersion": "3.1.0"
        },
        {
            "libraryName": "email-addresses",
            "typingsPackageName": "email-addresses",
            "sourceRepoURL": "https://github.com/jackbowman/email-addresses",
            "asOfVersion": "3.0.0"
        },
        {
            "libraryName": "email-validator",
            "typingsPackageName": "email-validator",
            "sourceRepoURL": "https://github.com/Sembiance/email-validator",
            "asOfVersion": "1.0.6"
        },
        {
            "libraryName": "empty-trash",
            "typingsPackageName": "empty-trash",
            "sourceRepoURL": "https://github.com/sindresorhus/empty-trash",
            "asOfVersion": "3.0.0"
        },
        {
            "libraryName": "ensure-error",
            "typingsPackageName": "ensure-error",
            "sourceRepoURL": "https://github.com/sindresorhus/ensure-error",
            "asOfVersion": "2.0.0"
        },
        {
            "libraryName": "env-editor",
            "typingsPackageName": "env-editor",
            "sourceRepoURL": "https://github.com/sindresorhus/env-editor",
            "asOfVersion": "0.4.0"
        },
        {
            "libraryName": "env-paths",
            "typingsPackageName": "env-paths",
            "sourceRepoURL": "https://github.com/sindresorhus/env-paths",
            "asOfVersion": "2.1.0"
        },
        {
            "libraryName": "error-stack-parser",
            "typingsPackageName": "error-stack-parser",
            "sourceRepoURL": "https://github.com/stacktracejs/error-stack-parser",
            "asOfVersion": "2.0.0"
        },
        {
            "libraryName": "es6-error",
            "typingsPackageName": "es6-error",
            "sourceRepoURL": "https://github.com/bjyoungblood/es6-error",
            "asOfVersion": "4.0.2"
        },
        {
            "libraryName": "es6-promise",
            "typingsPackageName": "es6-promise",
            "sourceRepoURL": "https://github.com/jakearchibald/ES6-Promise",
            "asOfVersion": "3.3.0"
        },
        {
            "libraryName": "escape-goat",
            "typingsPackageName": "escape-goat",
            "sourceRepoURL": "https://github.com/sindresorhus/escape-goat",
            "asOfVersion": "2.0.0"
        },
        {
            "libraryName": "escape-string-regexp",
            "typingsPackageName": "escape-string-regexp",
            "sourceRepoURL": "https://github.com/sindresorhus/escape-string-regexp",
            "asOfVersion": "2.0.0"
        },
        {
            "libraryName": "ethereumjs-tx",
            "typingsPackageName": "ethereumjs-tx",
            "sourceRepoURL": "https://github.com/ethereumjs/ethereumjs-tx",
            "asOfVersion": "2.0.0"
        },
        {
            "libraryName": "eventemitter2",
            "typingsPackageName": "eventemitter2",
            "sourceRepoURL": "https://github.com/asyncly/EventEmitter2",
            "asOfVersion": "4.1.0"
        },
        {
            "libraryName": "EventEmitter3",
            "typingsPackageName": "eventemitter3",
            "sourceRepoURL": "https://github.com/primus/eventemitter3",
            "asOfVersion": "2.0.2"
        },
        {
            "libraryName": "exceljs",
            "typingsPackageName": "exceljs",
            "sourceRepoURL": "https://github.com/exceljs/exceljs",
            "asOfVersion": "1.3.0"
        },
        {
            "libraryName": "execa",
            "typingsPackageName": "execa",
            "sourceRepoURL": "https://github.com/sindresorhus/execa",
            "asOfVersion": "2.0.0"
        },
        {
            "libraryName": "execall",
            "typingsPackageName": "execall",
            "sourceRepoURL": "https://github.com/sindresorhus/execall",
            "asOfVersion": "2.0.0"
        },
        {
            "libraryName": "exit-hook",
            "typingsPackageName": "exit-hook",
            "sourceRepoURL": "https://github.com/sindresorhus/exit-hook",
            "asOfVersion": "2.2.0"
        },
        {
            "libraryName": "expo-localization",
            "typingsPackageName": "expo-localization",
            "sourceRepoURL": "https://docs.expo.io/versions/latest/sdk/localization",
            "asOfVersion": "3.0.0"
        },
        {
            "libraryName": "expo",
            "typingsPackageName": "expo",
            "sourceRepoURL": "https://github.com/expo/expo/tree/master/packages/expo",
            "asOfVersion": "33.0.0"
        },
        {
            "libraryName": "expr-eval",
            "typingsPackageName": "expr-eval",
            "sourceRepoURL": "https://github.com/silentmatt/expr-eval",
            "asOfVersion": "1.1.0"
        },
        {
            "libraryName": "express-graphql",
            "typingsPackageName": "express-graphql",
            "sourceRepoURL": "https://github.com/graphql/express-graphql",
            "asOfVersion": "0.9.0"
        },
        {
            "libraryName": "express-promise-router",
            "typingsPackageName": "express-promise-router",
            "sourceRepoURL": "https://github.com/express-promise-router/express-promise-router",
            "asOfVersion": "3.0.0"
        },
        {
            "libraryName": "express-validator",
            "typingsPackageName": "express-validator",
            "sourceRepoURL": "https://github.com/ctavan/express-validator",
            "asOfVersion": "3.0.0"
        },
        {
            "libraryName": "express-winston",
            "typingsPackageName": "express-winston",
            "sourceRepoURL": "https://github.com/bithavoc/express-winston#readme",
            "asOfVersion": "4.0.0"
        },
        {
            "libraryName": "extended-listbox",
            "typingsPackageName": "extended-listbox",
            "sourceRepoURL": "https://github.com/code-chris/extended-listbox",
            "asOfVersion": "4.0.1"
        },
        {
            "libraryName": "extract-stack",
            "typingsPackageName": "extract-stack",
            "sourceRepoURL": "https://github.com/sindresorhus/extract-stack",
            "asOfVersion": "2.0.0"
        },
        {
            "libraryName": "fast-diff",
            "typingsPackageName": "fast-diff",
            "sourceRepoURL": "https://github.com/jhchen/fast-diff",
            "asOfVersion": "1.2.0"
        },
        {
            "libraryName": "JSON-Patch",
            "typingsPackageName": "fast-json-patch",
            "sourceRepoURL": "https://github.com/Starcounter-Jack/JSON-Patch",
            "asOfVersion": "1.1.5"
        },
        {
            "libraryName": "FastSimplexNoise",
            "typingsPackageName": "fast-simplex-noise",
            "sourceRepoURL": "https://www.npmjs.com/package/fast-simplex-noise",
            "asOfVersion": "3.0.0"
        },
        {
            "libraryName": "fastify-cors",
            "typingsPackageName": "fastify-cors",
            "sourceRepoURL": "https://github.com/fastify/fastify-cors",
            "asOfVersion": "2.1.0"
        },
        {
            "libraryName": "Fastify-JWT",
            "typingsPackageName": "fastify-jwt",
            "sourceRepoURL": "https://github.com/fastify/fastify-jwt",
            "asOfVersion": "0.8.1"
        },
        {
            "libraryName": "fastify-multipart",
            "typingsPackageName": "fastify-multipart",
            "sourceRepoURL": "https://github.com/fastify/fastify-multipart",
            "asOfVersion": "0.7.0"
        },
        {
            "libraryName": "fastify-static",
            "typingsPackageName": "fastify-static",
            "sourceRepoURL": "https://github.com/fastify/fastify-static",
            "asOfVersion": "2.2.1"
        },
        {
            "libraryName": "fecha",
            "typingsPackageName": "fecha",
            "sourceRepoURL": "https://github.com/taylorhakes/fecha",
            "asOfVersion": "2.3.1"
        },
        {
            "libraryName": "figures",
            "typingsPackageName": "figures",
            "sourceRepoURL": "https://github.com/sindresorhus/figures",
            "asOfVersion": "3.0.0"
        },
        {
            "libraryName": "file-type",
            "typingsPackageName": "file-type",
            "sourceRepoURL": "https://github.com/sindresorhus/file-type",
            "asOfVersion": "10.9.1"
        },
        {
            "libraryName": "file-url",
            "typingsPackageName": "file-url",
            "sourceRepoURL": "https://github.com/sindresorhus/file-url",
            "asOfVersion": "3.0.0"
        },
        {
            "libraryName": "filenamify",
            "typingsPackageName": "filenamify",
            "sourceRepoURL": "https://github.com/sindresorhus/filenamify",
            "asOfVersion": "3.0.0"
        },
        {
            "libraryName": "filenamify-url",
            "typingsPackageName": "filenamify-url",
            "sourceRepoURL": "https://github.com/sindresorhus/filenamify-url",
            "asOfVersion": "2.0.0"
        },
        {
            "libraryName": "filesize",
            "typingsPackageName": "filesize",
            "sourceRepoURL": "https://github.com/avoidwork/filesize.js",
            "asOfVersion": "5.0.0"
        },
        {
            "libraryName": "filter-console",
            "typingsPackageName": "filter-console",
            "sourceRepoURL": "https://github.com/sindresorhus/filter-console",
            "asOfVersion": "0.1.1"
        },
        {
            "libraryName": "find-java-home",
            "typingsPackageName": "find-java-home",
            "sourceRepoURL": "https://github.com/jsdevel/node-find-java-home",
            "asOfVersion": "1.0.0"
        },
        {
            "libraryName": "find-up",
            "typingsPackageName": "find-up",
            "sourceRepoURL": "https://github.com/sindresorhus/find-up",
            "asOfVersion": "4.0.0"
        },
        {
            "libraryName": "find-versions",
            "typingsPackageName": "find-versions",
            "sourceRepoURL": "https://github.com/sindresorhus/find-versions",
            "asOfVersion": "3.1.0"
        },
        {
            "libraryName": "FineUploader",
            "typingsPackageName": "fine-uploader",
            "sourceRepoURL": "http://fineuploader.com/",
            "asOfVersion": "5.14.0"
        },
        {
            "libraryName": "Firebase API",
            "typingsPackageName": "firebase",
            "sourceRepoURL": "https://www.firebase.com/docs/javascript/firebase",
            "asOfVersion": "3.2.1"
        },
        {
            "libraryName": "first-run",
            "typingsPackageName": "first-run",
            "sourceRepoURL": "https://github.com/sindresorhus/first-run",
            "asOfVersion": "2.0.0"
        },
        {
            "libraryName": "fkill",
            "typingsPackageName": "fkill",
            "sourceRepoURL": "https://github.com/sindresorhus/fkill",
            "asOfVersion": "6.0.0"
        },
        {
            "libraryName": "flatpickr",
            "typingsPackageName": "flatpickr",
            "sourceRepoURL": "https://github.com/chmln/flatpickr",
            "asOfVersion": "3.1.2"
        },
        {
            "libraryName": "flux-standard-action",
            "typingsPackageName": "flux-standard-action",
            "sourceRepoURL": "https://github.com/acdlite/flux-standard-action",
            "asOfVersion": "1.1.0"
        },
        {
            "libraryName": "forge-di",
            "typingsPackageName": "forge-di",
            "sourceRepoURL": "https://github.com/nkohari/forge",
            "asOfVersion": "12.0.2"
        },
        {
            "libraryName": "fork-ts-checker-webpack-plugin",
            "typingsPackageName": "fork-ts-checker-webpack-plugin",
            "sourceRepoURL": "https://github.com/Realytics/fork-ts-checker-webpack-plugin",
            "asOfVersion": "0.4.5"
        },
        {
            "libraryName": "form-data",
            "typingsPackageName": "form-data",
            "sourceRepoURL": "https://github.com/form-data/form-data",
            "asOfVersion": "2.5.0"
        },
        {
            "libraryName": "format-number",
            "typingsPackageName": "format-number",
            "sourceRepoURL": "https://github.com/componitable/format-number",
            "asOfVersion": "3.0.0"
        },
        {
            "libraryName": "Foundation Sites",
            "typingsPackageName": "foundation-sites",
            "sourceRepoURL": "http://foundation.zurb.com/",
            "asOfVersion": "6.4.3"
        },
        {
            "libraryName": "fs-promise",
            "typingsPackageName": "fs-promise",
            "sourceRepoURL": "https://github.com/kevinbeaty/fs-promise",
            "asOfVersion": "2.0.0"
        },
        {
            "libraryName": "FullCalendar",
            "typingsPackageName": "fullcalendar",
            "sourceRepoURL": "http://arshaw.com/fullcalendar/",
            "asOfVersion": "3.8.0"
        },
        {
            "libraryName": "fuse",
            "typingsPackageName": "fuse",
            "sourceRepoURL": "https://github.com/krisk/Fuse",
            "asOfVersion": "2.6.0"
        },
        {
            "libraryName": "gaea-model",
            "typingsPackageName": "gaea-model",
            "sourceRepoURL": "https://github.com/ascoders/gaea-model",
            "asOfVersion": "0.0.0"
        },
        {
            "libraryName": "ganache-core",
            "typingsPackageName": "ganache-core",
            "sourceRepoURL": "https://github.com/trufflesuite/ganache-core#readme",
            "asOfVersion": "2.7.0"
        },
        {
            "libraryName": "geolib",
            "typingsPackageName": "geolib",
            "sourceRepoURL": "https://github.com/manuelbieh/Geolib",
            "asOfVersion": "2.0.23"
        },
        {
            "libraryName": "get-emails",
            "typingsPackageName": "get-emails",
            "sourceRepoURL": "https://github.com/sindresorhus/get-emails",
            "asOfVersion": "3.0.0"
        },
        {
            "libraryName": "get-port",
            "typingsPackageName": "get-port",
            "sourceRepoURL": "https://github.com/sindresorhus/get-port",
            "asOfVersion": "4.2.0"
        },
        {
            "libraryName": "get-range",
            "typingsPackageName": "get-range",
            "sourceRepoURL": "https://github.com/sindresorhus/get-range",
            "asOfVersion": "2.0.1"
        },
        {
            "libraryName": "get-stdin",
            "typingsPackageName": "get-stdin",
            "sourceRepoURL": "https://github.com/sindresorhus/get-stdin",
            "asOfVersion": "7.0.0"
        },
        {
            "libraryName": "get-stream",
            "typingsPackageName": "get-stream",
            "sourceRepoURL": "https://github.com/sindresorhus/get-stream",
            "asOfVersion": "5.0.0"
        },
        {
            "libraryName": "get-urls",
            "typingsPackageName": "get-urls",
            "sourceRepoURL": "https://github.com/sindresorhus/get-urls",
            "asOfVersion": "9.1.0"
        },
        {
            "libraryName": "getopts",
            "typingsPackageName": "getopts",
            "sourceRepoURL": "https://github.com/jorgebucaran/getopts",
            "asOfVersion": "2.1.0"
        },
        {
            "libraryName": "git-remote-origin-url",
            "typingsPackageName": "git-remote-origin-url",
            "sourceRepoURL": "https://github.com/sindresorhus/git-remote-origin-url",
            "asOfVersion": "3.0.0"
        },
        {
            "libraryName": "github",
            "typingsPackageName": "github",
            "sourceRepoURL": "https://github.com/mikedeboer/node-github",
            "asOfVersion": "7.1.0"
        },
        {
            "libraryName": "github-username",
            "typingsPackageName": "github-username",
            "sourceRepoURL": "https://github.com/sindresorhus/github-username",
            "asOfVersion": "5.0.0"
        },
        {
            "libraryName": "gitlab",
            "typingsPackageName": "gitlab",
            "sourceRepoURL": "https://github.com/jdalrymple/node-gitlab",
            "asOfVersion": "2.0.0"
        },
        {
            "libraryName": "global-dirs",
            "typingsPackageName": "global-dirs",
            "sourceRepoURL": "https://github.com/sindresorhus/global-dirs",
            "asOfVersion": "1.0.0"
        },
        {
            "libraryName": "globby",
            "typingsPackageName": "globby",
            "sourceRepoURL": "https://github.com/sindresorhus/globby",
            "asOfVersion": "9.1.0"
        },
        {
            "libraryName": "@google-cloud/pubsub",
            "typingsPackageName": "google-cloud__pubsub",
            "sourceRepoURL": "https://github.com/googleapis/nodejs-pubsub",
            "asOfVersion": "0.26.0"
        },
        {
            "libraryName": "Google Cloud Storage",
            "typingsPackageName": "google-cloud__storage",
            "sourceRepoURL": "https://github.com/googleapis/nodejs-storage",
            "asOfVersion": "2.3.0"
        },
        {
            "libraryName": "graphene-pk11",
            "typingsPackageName": "graphene-pk11",
            "sourceRepoURL": "https://github.com/PeculiarVentures/graphene",
            "asOfVersion": "2.0.31"
        },
        {
            "libraryName": "graphql",
            "typingsPackageName": "graphql",
            "sourceRepoURL": "https://github.com/graphql/graphql-js",
            "asOfVersion": "14.5.0"
        },
        {
            "libraryName": "graphql-query-complexity",
            "typingsPackageName": "graphql-query-complexity",
            "sourceRepoURL": "https://github.com/slicknode/graphql-query-complexity",
            "asOfVersion": "0.2.0"
        },
        {
            "libraryName": "gravatar-url",
            "typingsPackageName": "gravatar-url",
            "sourceRepoURL": "https://github.com/sindresorhus/gravatar-url",
            "asOfVersion": "3.0.0"
        },
        {
            "libraryName": "griddle-react",
            "typingsPackageName": "griddle-react",
            "sourceRepoURL": "https://github.com/griddlegriddle/griddle",
            "asOfVersion": "1.3.0"
        },
        {
            "libraryName": "gulp-shell",
            "typingsPackageName": "gulp-shell",
            "sourceRepoURL": "https://github.com/sun-zheng-an/gulp-shell",
            "asOfVersion": "0.7.0"
        },
        {
            "libraryName": "gulp-tslint",
            "typingsPackageName": "gulp-tslint",
            "sourceRepoURL": "https://github.com/panuhorsmalahti/gulp-tslint",
            "asOfVersion": "4.2.0"
        },
        {
            "libraryName": "gulp-typedoc",
            "typingsPackageName": "gulp-typedoc",
            "sourceRepoURL": "https://github.com/rogierschouten/gulp-typedoc",
            "asOfVersion": "2.2.0"
        },
        {
            "libraryName": "gulp-typescript",
            "typingsPackageName": "gulp-typescript",
            "sourceRepoURL": "https://github.com/ivogabe/gulp-typescript",
            "asOfVersion": "2.13.0"
        },
        {
            "libraryName": "gzip-size",
            "typingsPackageName": "gzip-size",
            "sourceRepoURL": "https://github.com/sindresorhus/gzip-size",
            "asOfVersion": "5.1.0"
        },
        {
            "libraryName": "handlebars",
            "typingsPackageName": "handlebars",
            "sourceRepoURL": "https://github.com/wycats/handlebars.js",
            "asOfVersion": "4.1.0"
        },
        {
            "libraryName": "handsontable",
            "typingsPackageName": "handsontable",
            "sourceRepoURL": "https://handsontable.com/",
            "asOfVersion": "0.35.0"
        },
        {
            "libraryName": "hapi-auth-jwt2",
            "typingsPackageName": "hapi-auth-jwt2",
            "sourceRepoURL": "https://github.com/dwyl/hapi-auth-jwt2/",
            "asOfVersion": "8.6.1"
        },
        {
            "libraryName": "hard-rejection",
            "typingsPackageName": "hard-rejection",
            "sourceRepoURL": "https://github.com/sindresorhus/hard-rejection",
            "asOfVersion": "2.0.0"
        },
        {
            "libraryName": "has-emoji",
            "typingsPackageName": "has-emoji",
            "sourceRepoURL": "https://github.com/sindresorhus/has-emoji",
            "asOfVersion": "1.1.0"
        },
        {
            "libraryName": "has-yarn",
            "typingsPackageName": "has-yarn",
            "sourceRepoURL": "https://github.com/sindresorhus/has-yarn",
            "asOfVersion": "2.0.0"
        },
        {
            "libraryName": "hasha",
            "typingsPackageName": "hasha",
            "sourceRepoURL": "https://github.com/sindresorhus/hasha",
            "asOfVersion": "4.0.0"
        },
        {
            "libraryName": "hex-rgb",
            "typingsPackageName": "hex-rgb",
            "sourceRepoURL": "https://github.com/sindresorhus/hex-rgb",
            "asOfVersion": "4.1.0"
        },
        {
            "libraryName": "hibp",
            "typingsPackageName": "hibp",
            "sourceRepoURL": "https://github.com/wKovacs64/hibp",
            "asOfVersion": "7.3.0"
        },
        {
            "libraryName": "homeworks",
            "typingsPackageName": "homeworks",
            "sourceRepoURL": "https://github.com/IGAWorksDev/homeworks/",
            "asOfVersion": "1.0.19"
        },
        {
            "libraryName": "html-tags",
            "typingsPackageName": "html-tags",
            "sourceRepoURL": "https://github.com/sindresorhus/html-tags",
            "asOfVersion": "3.0.0"
        },
        {
            "libraryName": "html-webpack-tags-plugin",
            "typingsPackageName": "html-webpack-tags-plugin",
            "sourceRepoURL": "https://github.com/jharris4/html-webpack-tags-plugin",
            "asOfVersion": "2.0.16"
        },
        {
            "libraryName": "http-status-codes",
            "typingsPackageName": "http-status-codes",
            "sourceRepoURL": "https://github.com/prettymuchbryce/node-http-status",
            "asOfVersion": "1.2.0"
        },
        {
            "libraryName": "humanize-string",
            "typingsPackageName": "humanize-string",
            "sourceRepoURL": "https://github.com/sindresorhus/humanize-string",
            "asOfVersion": "2.0.1"
        },
        {
            "libraryName": "humanize-url",
            "typingsPackageName": "humanize-url",
            "sourceRepoURL": "https://github.com/sindresorhus/humanize-url",
            "asOfVersion": "2.1.0"
        },
        {
            "libraryName": "i18next",
            "typingsPackageName": "i18next",
            "sourceRepoURL": "https://github.com/i18next/i18next",
            "asOfVersion": "13.0.0"
        },
        {
            "libraryName": "i18next-browser-languagedetector",
            "typingsPackageName": "i18next-browser-languagedetector",
            "sourceRepoURL": "https://github.com/i18next/i18next-browser-languagedetector",
            "asOfVersion": "3.0.0"
        },
        {
            "libraryName": "i18next-express-middleware",
            "typingsPackageName": "i18next-express-middleware",
            "sourceRepoURL": "https://github.com/i18next/i18next-express-middleware",
            "asOfVersion": "1.7.0"
        },
        {
            "libraryName": "i18next-xhr-backend",
            "typingsPackageName": "i18next-xhr-backend",
            "sourceRepoURL": "https://github.com/i18next/i18next-xhr-backend",
            "asOfVersion": "1.4.2"
        },
        {
            "libraryName": "iconv-lite",
            "typingsPackageName": "iconv-lite",
            "sourceRepoURL": "https://github.com/ashtuchkin/iconv-lite",
            "asOfVersion": "0.4.14"
        },
        {
            "libraryName": "ids",
            "typingsPackageName": "ids",
            "sourceRepoURL": "https://github.com/bpmn-io/ids",
            "asOfVersion": "0.2.2"
        },
        {
            "libraryName": "image-size",
            "typingsPackageName": "image-size",
            "sourceRepoURL": "https://github.com/image-size/image-size",
            "asOfVersion": "0.8.0"
        },
        {
            "libraryName": "image-type",
            "typingsPackageName": "image-type",
            "sourceRepoURL": "https://github.com/sindresorhus/image-type",
            "asOfVersion": "4.0.1"
        },
        {
            "libraryName": "immutability-helper",
            "typingsPackageName": "immutability-helper",
            "sourceRepoURL": "https://github.com/kolodny/immutability-helper",
            "asOfVersion": "2.6.3"
        },
        {
            "libraryName": "Facebook's Immutable",
            "typingsPackageName": "immutable",
            "sourceRepoURL": "https://github.com/facebook/immutable-js",
            "asOfVersion": "3.8.7"
        },
        {
            "libraryName": "in-range",
            "typingsPackageName": "in-range",
            "sourceRepoURL": "https://github.com/sindresorhus/in-range",
            "asOfVersion": "2.0.0"
        },
        {
            "libraryName": "indent-string",
            "typingsPackageName": "indent-string",
            "sourceRepoURL": "https://github.com/sindresorhus/indent-string",
            "asOfVersion": "4.0.0"
        },
        {
            "libraryName": "instabug-reactnative",
            "typingsPackageName": "instabug-reactnative",
            "sourceRepoURL": "https://github.com/Instabug/instabug-reactnative#readme",
            "asOfVersion": "8.1.0"
        },
        {
            "libraryName": "interactjs",
            "typingsPackageName": "interact.js",
            "sourceRepoURL": "https://github.com/taye/interact.js",
            "asOfVersion": "1.3.0"
        },
        {
            "libraryName": "internal-ip",
            "typingsPackageName": "internal-ip",
            "sourceRepoURL": "https://github.com/sindresorhus/internal-ip",
            "asOfVersion": "4.1.0"
        },
        {
            "libraryName": "intl-locales-supported",
            "typingsPackageName": "intl-locales-supported",
            "sourceRepoURL": "https://github.com/formatjs/formatjs",
            "asOfVersion": "1.0.6"
        },
        {
            "libraryName": "intl-messageformat",
            "typingsPackageName": "intl-messageformat",
            "sourceRepoURL": "https://github.com/formatjs/formatjs",
            "asOfVersion": "3.0.0"
        },
        {
            "libraryName": "intl-relativeformat",
            "typingsPackageName": "intl-relativeformat",
            "sourceRepoURL": "https://github.com/formatjs/formatjs",
            "asOfVersion": "3.0.1"
        },
        {
            "libraryName": "into-stream",
            "typingsPackageName": "into-stream",
            "sourceRepoURL": "https://github.com/sindresorhus/into-stream",
            "asOfVersion": "5.0.0"
        },
        {
            "libraryName": "inversify",
            "typingsPackageName": "inversify",
            "sourceRepoURL": "http://inversify.io",
            "asOfVersion": "2.0.33"
        },
        {
            "libraryName": "inversify-binding-decorators",
            "typingsPackageName": "inversify-binding-decorators",
            "sourceRepoURL": "https://github.com/inversify/inversify-binding-decorators",
            "asOfVersion": "2.0.0"
        },
        {
            "libraryName": "inversify-express-utils",
            "typingsPackageName": "inversify-express-utils",
            "sourceRepoURL": "https://github.com/inversify/inversify-express-utils",
            "asOfVersion": "2.0.0"
        },
        {
            "libraryName": "inversify-inject-decorators",
            "typingsPackageName": "inversify-inject-decorators",
            "sourceRepoURL": "https://github.com/inversify/inversify-inject-decorators",
            "asOfVersion": "2.0.0"
        },
        {
            "libraryName": "inversify-logger-middleware",
            "typingsPackageName": "inversify-logger-middleware",
            "sourceRepoURL": "https://github.com/inversify/inversify-logger-middleware",
            "asOfVersion": "2.0.0"
        },
        {
            "libraryName": "inversify-restify-utils",
            "typingsPackageName": "inversify-restify-utils",
            "sourceRepoURL": "https://github.com/inversify/inversify-restify-utils",
            "asOfVersion": "2.0.0"
        },
        {
            "libraryName": "Ionic",
            "typingsPackageName": "ionic",
            "sourceRepoURL": "http://ionicframework.com",
            "asOfVersion": "3.19.0"
        },
        {
            "libraryName": "ip-regex",
            "typingsPackageName": "ip-regex",
            "sourceRepoURL": "https://github.com/sindresorhus/ip-regex",
            "asOfVersion": "4.1.0"
        },
        {
            "libraryName": "ipify",
            "typingsPackageName": "ipify",
            "sourceRepoURL": "https://github.com/sindresorhus/ipify",
            "asOfVersion": "3.0.0"
        },
        {
            "libraryName": "is-absolute-url",
            "typingsPackageName": "is-absolute-url",
            "sourceRepoURL": "https://github.com/sindresorhus/is-absolute-url",
            "asOfVersion": "3.0.0"
        },
        {
            "libraryName": "is-archive",
            "typingsPackageName": "is-archive",
            "sourceRepoURL": "https://github.com/sindresorhus/is-archive",
            "asOfVersion": "2.0.0"
        },
        {
            "libraryName": "is-array-sorted",
            "typingsPackageName": "is-array-sorted",
            "sourceRepoURL": "https://github.com/sindresorhus/is-array-sorted",
            "asOfVersion": "2.0.0"
        },
        {
            "libraryName": "is-binary-path",
            "typingsPackageName": "is-binary-path",
            "sourceRepoURL": "https://github.com/sindresorhus/is-binary-path",
            "asOfVersion": "2.1.0"
        },
        {
            "libraryName": "is-compressed",
            "typingsPackageName": "is-compressed",
            "sourceRepoURL": "https://github.com/sindresorhus/is-compressed",
            "asOfVersion": "2.0.0"
        },
        {
            "libraryName": "is-docker",
            "typingsPackageName": "is-docker",
            "sourceRepoURL": "https://github.com/sindresorhus/is-docker",
            "asOfVersion": "2.0.0"
        },
        {
            "libraryName": "is-elevated",
            "typingsPackageName": "is-elevated",
            "sourceRepoURL": "https://github.com/sindresorhus/is-elevated",
            "asOfVersion": "3.0.0"
        },
        {
            "libraryName": "is-fullwidth-code-point",
            "typingsPackageName": "is-fullwidth-code-point",
            "sourceRepoURL": "https://github.com/sindresorhus/is-fullwidth-code-point",
            "asOfVersion": "3.0.0"
        },
        {
            "libraryName": "is-image",
            "typingsPackageName": "is-image",
            "sourceRepoURL": "https://github.com/sindresorhus/is-image",
            "asOfVersion": "3.0.0"
        },
        {
            "libraryName": "is-installed-globally",
            "typingsPackageName": "is-installed-globally",
            "sourceRepoURL": "https://github.com/sindresorhus/is-installed-globally.git",
            "asOfVersion": "0.2.0"
        },
        {
            "libraryName": "is-ip",
            "typingsPackageName": "is-ip",
            "sourceRepoURL": "https://github.com/sindresorhus/is-ip",
            "asOfVersion": "3.0.0"
        },
        {
            "libraryName": "is-lower-case",
            "typingsPackageName": "is-lower-case",
            "sourceRepoURL": "https://github.com/blakeembrey/is-lower-case",
            "asOfVersion": "1.1.2"
        },
        {
            "libraryName": "is-mobile",
            "typingsPackageName": "is-mobile",
            "sourceRepoURL": "https://github.com/juliangruber/is-mobile",
            "asOfVersion": "2.1.0"
        },
        {
            "libraryName": "is-obj",
            "typingsPackageName": "is-obj",
            "sourceRepoURL": "https://github.com/sindresorhus/is-obj",
            "asOfVersion": "2.0.0"
        },
        {
            "libraryName": "is-online",
            "typingsPackageName": "is-online",
            "sourceRepoURL": "https://github.com/sindresorhus/is-online",
            "asOfVersion": "8.1.0"
        },
        {
            "libraryName": "is-path-cwd",
            "typingsPackageName": "is-path-cwd",
            "sourceRepoURL": "https://github.com/sindresorhus/is-path-cwd",
            "asOfVersion": "2.1.0"
        },
        {
            "libraryName": "is-path-in-cwd",
            "typingsPackageName": "is-path-in-cwd",
            "sourceRepoURL": "https://github.com/sindresorhus/is-path-in-cwd",
            "asOfVersion": "2.1.0"
        },
        {
            "libraryName": "is-plain-obj",
            "typingsPackageName": "is-plain-obj",
            "sourceRepoURL": "https://github.com/sindresorhus/is-plain-obj",
            "asOfVersion": "2.0.0"
        },
        {
            "libraryName": "is-plain-object",
            "typingsPackageName": "is-plain-object",
            "sourceRepoURL": "https://github.com/jonschlinkert/is-plain-object",
            "asOfVersion": "2.0.4"
        },
        {
            "libraryName": "is-png",
            "typingsPackageName": "is-png",
            "sourceRepoURL": "https://github.com/sindresorhus/is-png",
            "asOfVersion": "2.0.0"
        },
        {
            "libraryName": "is-reachable",
            "typingsPackageName": "is-reachable",
            "sourceRepoURL": "https://github.com/sindresorhus/is-reachable",
            "asOfVersion": "3.1.0"
        },
        {
            "libraryName": "is-regexp",
            "typingsPackageName": "is-regexp",
            "sourceRepoURL": "https://github.com/sindresorhus/is-regexp",
            "asOfVersion": "2.1.0"
        },
        {
            "libraryName": "is-relative-url",
            "typingsPackageName": "is-relative-url",
            "sourceRepoURL": "https://github.com/sindresorhus/is-relative-url",
            "asOfVersion": "3.0.0"
        },
        {
            "libraryName": "is-root",
            "typingsPackageName": "is-root",
            "sourceRepoURL": "https://github.com/sindresorhus/is-root",
            "asOfVersion": "2.1.0"
        },
        {
            "libraryName": "is-root-path",
            "typingsPackageName": "is-root-path",
            "sourceRepoURL": "https://github.com/sindresorhus/is-root-path",
            "asOfVersion": "2.0.0"
        },
        {
            "libraryName": "is-scoped",
            "typingsPackageName": "is-scoped",
            "sourceRepoURL": "https://github.com/sindresorhus/is-scoped",
            "asOfVersion": "2.0.0"
        },
        {
            "libraryName": "is-stream",
            "typingsPackageName": "is-stream",
            "sourceRepoURL": "https://github.com/sindresorhus/is-stream",
            "asOfVersion": "2.0.0"
        },
        {
            "libraryName": "is-svg",
            "typingsPackageName": "is-svg",
            "sourceRepoURL": "https://github.com/sindresorhus/is-svg",
            "asOfVersion": "4.0.1"
        },
        {
            "libraryName": "is-text-path",
            "typingsPackageName": "is-text-path",
            "sourceRepoURL": "https://github.com/sindresorhus/is-text-path",
            "asOfVersion": "2.0.0"
        },
        {
            "libraryName": "is-upper-case",
            "typingsPackageName": "is-upper-case",
            "sourceRepoURL": "https://github.com/blakeembrey/is-upper-case",
            "asOfVersion": "1.1.2"
        },
        {
            "libraryName": "is-url-superb",
            "typingsPackageName": "is-url-superb",
            "sourceRepoURL": "https://github.com/sindresorhus/is-url-superb",
            "asOfVersion": "3.0.0"
        },
        {
            "libraryName": "ismobilejs",
            "typingsPackageName": "ismobilejs",
            "sourceRepoURL": "https://github.com/kaimallea/isMobile",
            "asOfVersion": "1.0.0"
        },
        {
            "libraryName": "issue-regex",
            "typingsPackageName": "issue-regex",
            "sourceRepoURL": "https://github.com/sindresorhus/issue-regex",
            "asOfVersion": "3.1.0"
        },
        {
            "libraryName": "jasmine-expect",
            "typingsPackageName": "jasmine-expect",
            "sourceRepoURL": "https://github.com/JamieMason/Jasmine-Matchers",
            "asOfVersion": "3.8.1"
        },
        {
            "libraryName": "javascript-obfuscator",
            "typingsPackageName": "javascript-obfuscator",
            "sourceRepoURL": "https://github.com/sanex3339/javascript-obfuscator",
            "asOfVersion": "0.17.0"
        },
        {
            "libraryName": "jdenticon",
            "typingsPackageName": "jdenticon",
            "sourceRepoURL": "https://github.com/dmester/jdenticon",
            "asOfVersion": "2.2.0"
        },
        {
            "libraryName": "jest-each",
            "typingsPackageName": "jest-each",
            "sourceRepoURL": "https://github.com/facebook/jest",
            "asOfVersion": "24.3.0"
        },
        {
            "libraryName": "jimp",
            "typingsPackageName": "jimp",
            "sourceRepoURL": "https://github.com/oliver-moran/jimp#readme",
            "asOfVersion": "0.2.28"
        },
        {
            "libraryName": "joData",
            "typingsPackageName": "jodata",
            "sourceRepoURL": "https://github.com/mccow002/joData",
            "asOfVersion": "1.0.13"
        },
        {
            "libraryName": "JointJS",
            "typingsPackageName": "jointjs",
            "sourceRepoURL": "http://www.jointjs.com/",
            "asOfVersion": "2.0.0"
        },
        {
            "libraryName": "jpeg-js",
            "typingsPackageName": "jpeg-js",
            "sourceRepoURL": "https://github.com/eugeneware/jpeg-js",
            "asOfVersion": "0.3.6"
        },
        {
            "libraryName": "jpush-react-native",
            "typingsPackageName": "jpush-react-native",
            "sourceRepoURL": "https://github.com/jpush/jpush-react-native",
            "asOfVersion": "2.0.0"
        },
        {
            "libraryName": "typescript",
            "typingsPackageName": "jquery-notifier",
            "sourceRepoURL": "https://github.com/Microsoft/TypeScript",
            "asOfVersion": "1.3.0"
        },
        {
            "libraryName": "jquery.ajaxfile",
            "typingsPackageName": "jquery.ajaxfile",
            "sourceRepoURL": "https://github.com/fpellet/jquery.ajaxFile",
            "asOfVersion": "0.2.29"
        },
        {
            "libraryName": "js-data",
            "typingsPackageName": "js-data",
            "sourceRepoURL": "https://github.com/js-data/js-data",
            "asOfVersion": "3.0.0"
        },
        {
            "libraryName": "JSData Http Adapter",
            "typingsPackageName": "js-data-http",
            "sourceRepoURL": "https://github.com/js-data/js-data-http",
            "asOfVersion": "3.0.0"
        },
        {
            "libraryName": "js-types",
            "typingsPackageName": "js-types",
            "sourceRepoURL": "https://github.com/sindresorhus/js-types",
            "asOfVersion": "2.1.0"
        },
        {
            "libraryName": "JSNLog",
            "typingsPackageName": "jsnlog",
            "sourceRepoURL": "https://github.com/mperdeck/jsnlog.js",
            "asOfVersion": "2.17.2"
        },
        {
            "libraryName": "jsonata",
            "typingsPackageName": "jsonata",
            "sourceRepoURL": "https://github.com/jsonata-js/jsonata",
            "asOfVersion": "1.5.0"
        },
        {
            "libraryName": "jsonschema",
            "typingsPackageName": "jsonschema",
            "sourceRepoURL": "https://github.com/tdegrunt/jsonschema",
            "asOfVersion": "1.1.1"
        },
        {
            "libraryName": "jsplumb",
            "typingsPackageName": "jsplumb",
            "sourceRepoURL": "https://github.com/jsplumb/jsPlumb",
            "asOfVersion": "2.5.7"
        },
        {
            "libraryName": "jsrender",
            "typingsPackageName": "jsrender",
            "sourceRepoURL": "https://github.com/BorisMoore/jsrender",
            "asOfVersion": "1.0.5"
        },
        {
            "libraryName": "junk",
            "typingsPackageName": "junk",
            "sourceRepoURL": "https://github.com/sindresorhus/junk",
            "asOfVersion": "3.0.0"
        },
        {
            "libraryName": "karma-viewport",
            "typingsPackageName": "karma-viewport",
            "sourceRepoURL": "https://github.com/squidfunk/karma-viewport",
            "asOfVersion": "1.0.0"
        },
        {
            "libraryName": "kafkajs",
            "typingsPackageName": "kafkajs",
            "sourceRepoURL": "https://github.com/tulios/kafkajs",
            "asOfVersion": "1.9.0"
        },
        {
            "libraryName": "keycloak-js",
            "typingsPackageName": "keycloak-js",
            "sourceRepoURL": "https://github.com/keycloak/keycloak",
            "asOfVersion": "3.4.1"
        },
        {
            "libraryName": "keytar",
            "typingsPackageName": "keytar",
            "sourceRepoURL": "http://atom.github.io/node-keytar/",
            "asOfVersion": "4.4.2"
        },
        {
            "libraryName": "knex",
            "typingsPackageName": "knex",
            "sourceRepoURL": "https://github.com/tgriesser/knex",
            "asOfVersion": "0.16.1"
        },
        {
            "libraryName": "knockout-paging",
            "typingsPackageName": "knockout-paging",
            "sourceRepoURL": "https://github.com/ErikSchierboom/knockout-paging",
            "asOfVersion": "0.3.1"
        },
        {
            "libraryName": "knockout-pre-rendered",
            "typingsPackageName": "knockout-pre-rendered",
            "sourceRepoURL": "https://github.com/ErikSchierboom/knockout-pre-rendered",
            "asOfVersion": "0.7.1"
        },
        {
            "libraryName": "known",
            "typingsPackageName": "known",
            "sourceRepoURL": "https://github.com/sindresorhus/known",
            "asOfVersion": "3.0.0"
        },
        {
            "libraryName": "koa-better-body",
            "typingsPackageName": "koa-better-body",
            "sourceRepoURL": "https://github.com/tunnckoCore/koa-better-body",
            "asOfVersion": "3.1.0"
        },
        {
            "libraryName": "koa-jwt",
            "typingsPackageName": "koa-jwt",
            "sourceRepoURL": "https://github.com/koajs/jwt",
            "asOfVersion": "3.3.0"
        },
        {
            "libraryName": "koa-requestid",
            "typingsPackageName": "koa-requestid",
            "sourceRepoURL": "https://github.com/seegno/koa-requestid/",
            "asOfVersion": "2.0.2"
        },
        {
            "libraryName": "koa-useragent",
            "typingsPackageName": "koa-useragent",
            "sourceRepoURL": "https://github.com/rvboris/koa-useragent",
            "asOfVersion": "2.1.1"
        },
        {
            "libraryName": "koa-pug",
            "typingsPackageName": "koa-pug",
            "sourceRepoURL": "https://github.com/chrisyip/koa-pug",
            "asOfVersion": "4.0.0"
        },
        {
            "libraryName": "lambda-phi",
            "typingsPackageName": "lambda-phi",
            "sourceRepoURL": "https://github.com/elitechance/lambda-phi",
            "asOfVersion": "1.0.1"
        },
        {
            "libraryName": "latest-semver",
            "typingsPackageName": "latest-semver",
            "sourceRepoURL": "https://github.com/sindresorhus/latest-semver",
            "asOfVersion": "2.0.0"
        },
        {
            "libraryName": "latest-version",
            "typingsPackageName": "latest-version",
            "sourceRepoURL": "https://github.com/sindresorhus/latest-version",
            "asOfVersion": "5.0.0"
        },
        {
            "libraryName": "lazy-value",
            "typingsPackageName": "lazy-value",
            "sourceRepoURL": "https://github.com/sindresorhus/lazy-value",
            "asOfVersion": "2.0.0"
        },
        {
            "libraryName": "ldclient-js",
            "typingsPackageName": "ldclient-js",
            "sourceRepoURL": "https://github.com/launchdarkly/js-client",
            "asOfVersion": "1.1.11"
        },
        {
            "libraryName": "leap-year",
            "typingsPackageName": "leap-year",
            "sourceRepoURL": "https://github.com/sindresorhus/leap-year",
            "asOfVersion": "3.0.0"
        },
        {
            "libraryName": "left-pad",
            "typingsPackageName": "left-pad",
            "sourceRepoURL": "https://github.com/stevemao/left-pad",
            "asOfVersion": "1.2.0"
        },
        {
            "libraryName": "leven",
            "typingsPackageName": "leven",
            "sourceRepoURL": "https://github.com/sindresorhus/leven",
            "asOfVersion": "3.0.0"
        },
        {
            "libraryName": "line-column-path",
            "typingsPackageName": "line-column-path",
            "sourceRepoURL": "https://github.com/sindresorhus/line-column-path",
            "asOfVersion": "2.0.0"
        },
        {
            "libraryName": "linkify-issues",
            "typingsPackageName": "linkify-issues",
            "sourceRepoURL": "https://github.com/sindresorhus/linkify-issues",
            "asOfVersion": "2.0.0"
        },
        {
            "libraryName": "linkify-urls",
            "typingsPackageName": "linkify-urls",
            "sourceRepoURL": "https://github.com/sindresorhus/linkify-urls",
            "asOfVersion": "3.1.0"
        },
        {
            "libraryName": "Linq.JS",
            "typingsPackageName": "linq",
            "sourceRepoURL": "https://linqjs.codeplex.com/",
            "asOfVersion": "2.2.33"
        },
        {
            "libraryName": "Linq4JS",
            "typingsPackageName": "linq4js",
            "sourceRepoURL": "https://github.com/morrisjdev/Linq4JS",
            "asOfVersion": "2.1.8"
        },
        {
            "libraryName": "LinqSharp",
            "typingsPackageName": "linqsharp",
            "sourceRepoURL": "https://github.com/brunolm/LinqSharp",
            "asOfVersion": "1.0.0"
        },
        {
            "libraryName": "load-json-file",
            "typingsPackageName": "load-json-file",
            "sourceRepoURL": "https://github.com/sindresorhus/load-json-file",
            "asOfVersion": "5.1.0"
        },
        {
            "libraryName": "localforage",
            "typingsPackageName": "localforage",
            "sourceRepoURL": "https://github.com/localForage/localForage",
            "asOfVersion": "0.0.34"
        },
        {
            "libraryName": "localforage-cordovasqlitedriver",
            "typingsPackageName": "localforage-cordovasqlitedriver",
            "sourceRepoURL": "https://github.com/thgreasi/localForage-cordovaSQLiteDriver",
            "asOfVersion": "1.5.0"
        },
        {
            "libraryName": "locate-path",
            "typingsPackageName": "locate-path",
            "sourceRepoURL": "https://github.com/sindresorhus/locate-path",
            "asOfVersion": "4.0.0"
        },
        {
            "libraryName": "lock-system",
            "typingsPackageName": "lock-system",
            "sourceRepoURL": "https://github.com/sindresorhus/lock-system",
            "asOfVersion": "2.0.0"
        },
        {
            "libraryName": "lodash-decorators",
            "typingsPackageName": "lodash-decorators",
            "sourceRepoURL": "https://github.com/steelsojka/lodash-decorators",
            "asOfVersion": "4.0.0"
        },
        {
            "libraryName": "log-symbols",
            "typingsPackageName": "log-symbols",
            "sourceRepoURL": "https://github.com/sindresorhus/log-symbols",
            "asOfVersion": "3.0.0"
        },
        {
            "libraryName": "log-update",
            "typingsPackageName": "log-update",
            "sourceRepoURL": "https://github.com/sindresorhus/log-update",
            "asOfVersion": "3.1.0"
        },
        {
            "libraryName": "log4javascript",
            "typingsPackageName": "log4javascript",
            "sourceRepoURL": "http://log4javascript.org/",
            "asOfVersion": "1.4.15"
        },
        {
            "libraryName": "log4js",
            "typingsPackageName": "log4js",
            "sourceRepoURL": "https://github.com/nomiddlename/log4js-node",
            "asOfVersion": "2.3.5"
        },
        {
            "libraryName": "logform",
            "typingsPackageName": "logform",
            "sourceRepoURL": "https://github.com/winstonjs/logform",
            "asOfVersion": "1.10.0"
        },
        {
            "libraryName": "loglevel",
            "typingsPackageName": "loglevel",
            "sourceRepoURL": "https://github.com/pimterry/loglevel/",
            "asOfVersion": "1.6.2"
        },
        {
            "libraryName": "looks-same",
            "typingsPackageName": "looks-same",
            "sourceRepoURL": "https://github.com/gemini-testing/looks-same",
            "asOfVersion": "4.1.0"
        },
        {
            "libraryName": "lorem-ipsum",
            "typingsPackageName": "lorem-ipsum",
            "sourceRepoURL": "https://github.com/knicklabs/node-lorem-ipsum",
            "asOfVersion": "2.0.0"
        },
        {
            "libraryName": "loud-rejection",
            "typingsPackageName": "loud-rejection",
            "sourceRepoURL": "https://github.com/sindresorhus/loud-rejection",
            "asOfVersion": "2.0.0"
        },
        {
            "libraryName": "lower-case",
            "typingsPackageName": "lower-case",
            "sourceRepoURL": "https://github.com/blakeembrey/lower-case",
            "asOfVersion": "1.1.3"
        },
        {
            "libraryName": "lower-case-first",
            "typingsPackageName": "lower-case-first",
            "sourceRepoURL": "https://github.com/blakeembrey/lower-case-first",
            "asOfVersion": "1.0.1"
        },
        {
            "libraryName": "make-dir",
            "typingsPackageName": "make-dir",
            "sourceRepoURL": "https://github.com/sindresorhus/make-dir",
            "asOfVersion": "2.1.0"
        },
        {
            "libraryName": "mali",
            "typingsPackageName": "mali",
            "sourceRepoURL": "https://github.com/malijs/mali",
            "asOfVersion": "0.9.2"
        },
        {
            "libraryName": "mali-onerror",
            "typingsPackageName": "mali-onerror",
            "sourceRepoURL": "https://github.com/malijs/onerror",
            "asOfVersion": "0.2.0"
        },
        {
            "libraryName": "map-obj",
            "typingsPackageName": "map-obj",
            "sourceRepoURL": "https://github.com/sindresorhus/map-obj",
            "asOfVersion": "3.1.0"
        },
        {
            "libraryName": "maquette",
            "typingsPackageName": "maquette",
            "sourceRepoURL": "http://maquettejs.org/",
            "asOfVersion": "2.1.6"
        },
        {
            "libraryName": "matcher",
            "typingsPackageName": "matcher",
            "sourceRepoURL": "https://github.com/sindresorhus/matcher",
            "asOfVersion": "2.0.0"
        },
        {
            "libraryName": "material-components-web",
            "typingsPackageName": "material-components-web",
            "sourceRepoURL": "https://material.io/components",
            "asOfVersion": "1.0.0"
        },
        {
            "libraryName": "maxmind",
            "typingsPackageName": "maxmind",
            "sourceRepoURL": "https://github.com/runk/node-maxmind",
            "asOfVersion": "2.0.5"
        },
        {
            "libraryName": "mem",
            "typingsPackageName": "mem",
            "sourceRepoURL": "https://github.com/sindresorhus/mem",
            "asOfVersion": "4.2.0"
        },
        {
            "libraryName": "memoize-one",
            "typingsPackageName": "memoize-one",
            "sourceRepoURL": "https://github.com/alexreardon/memoize-one#readme",
            "asOfVersion": "5.1.0"
        },
        {
            "libraryName": "mendixmodelsdk",
            "typingsPackageName": "mendixmodelsdk",
            "sourceRepoURL": "http://www.mendix.com",
            "asOfVersion": "0.8.1"
        },
        {
            "libraryName": "menubar",
            "typingsPackageName": "menubar",
            "sourceRepoURL": "https://github.com/maxogden/menubar",
            "asOfVersion": "6.0.0"
        },
        {
            "libraryName": "metisMenu",
            "typingsPackageName": "metismenu",
            "sourceRepoURL": "https://github.com/onokumus/metisMenu",
            "asOfVersion": "2.7.1"
        },
        {
            "libraryName": "microgears",
            "typingsPackageName": "microgears",
            "sourceRepoURL": "https://github.com/marcusdb/microgears",
            "asOfVersion": "4.0.5"
        },
        {
            "libraryName": "mnemonic-words",
            "typingsPackageName": "mnemonic-words",
            "sourceRepoURL": "https://github.com/sindresorhus/mnemonic-words",
            "asOfVersion": "1.1.0"
        },
        {
            "libraryName": "mobile-detect",
            "typingsPackageName": "mobile-detect",
            "sourceRepoURL": "http://hgoebl.github.io/mobile-detect.js/",
            "asOfVersion": "1.3.4"
        },
        {
            "libraryName": "mobservable",
            "typingsPackageName": "mobservable",
            "sourceRepoURL": "github.com/mweststrate/mobservable",
            "asOfVersion": "1.2.5"
        },
        {
            "libraryName": "mobservable-react",
            "typingsPackageName": "mobservable-react",
            "sourceRepoURL": "https://github.com/mweststrate/mobservable-react",
            "asOfVersion": "1.0.0"
        },
        {
            "libraryName": "Mobx Cookie",
            "typingsPackageName": "mobx-cookie",
            "sourceRepoURL": "https://github.com/will-stone/mobx-cookie",
            "asOfVersion": "1.1.1"
        },
        {
            "libraryName": "mobx-task",
            "typingsPackageName": "mobx-task",
            "sourceRepoURL": "https://github.com/jeffijoe/mobx-task#readme",
            "asOfVersion": "2.0.0"
        },
        {
            "libraryName": "mockingoose",
            "typingsPackageName": "mockingoose",
            "sourceRepoURL": "https://github.com/alonronin/mockingoose#readme",
            "asOfVersion": "2.13.0"
        },
        {
            "libraryName": "Moment",
            "typingsPackageName": "moment",
            "sourceRepoURL": "https://github.com/moment/moment",
            "asOfVersion": "2.13.0"
        },
        {
            "libraryName": "mongodb-memory-server",
            "typingsPackageName": "mongodb-memory-server",
            "sourceRepoURL": "https://github.com/nodkz/mongodb-memory-server",
            "asOfVersion": "2.3.0"
        },
        {
            "libraryName": "Monk",
            "typingsPackageName": "monk",
            "sourceRepoURL": "https://github.com/LearnBoost/monk.git",
            "asOfVersion": "6.0.0"
        },
        {
            "libraryName": "month-days",
            "typingsPackageName": "month-days",
            "sourceRepoURL": "https://github.com/sindresorhus/month-days",
            "asOfVersion": "3.0.0"
        },
        {
            "libraryName": "morphdom",
            "typingsPackageName": "morphdom",
            "sourceRepoURL": "https://github.com/patrick-steele-idem/morphdom",
            "asOfVersion": "2.4.0"
        },
        {
            "libraryName": "move-file",
            "typingsPackageName": "move-file",
            "sourceRepoURL": "https://github.com/sindresorhus/move-file",
            "asOfVersion": "1.1.0"
        },
        {
            "libraryName": "MQTT",
            "typingsPackageName": "mqtt",
            "sourceRepoURL": "https://github.com/mqttjs/MQTT.js",
            "asOfVersion": "2.5.0"
        },
        {
            "libraryName": "msportalfx-test",
            "typingsPackageName": "msportalfx-test",
            "sourceRepoURL": "https://msazure.visualstudio.com/DefaultCollection/AzureUX/_git/portalfx-msportalfx-test",
            "asOfVersion": "0.7.2"
        },
        {
            "libraryName": "multimatch",
            "typingsPackageName": "multimatch",
            "sourceRepoURL": "https://github.com/sindresorhus/multimatch",
            "asOfVersion": "4.0.0"
        },
        {
            "libraryName": "nano",
            "typingsPackageName": "nano",
            "sourceRepoURL": "https://github.com/apache/couchdb-nano",
            "asOfVersion": "7.0.0"
        },
        {
            "libraryName": "navigation",
            "typingsPackageName": "navigation",
            "sourceRepoURL": "http://grahammendick.github.io/navigation/",
            "asOfVersion": "5.1.0"
        },
        {
            "libraryName": "navigation-react",
            "typingsPackageName": "navigation-react",
            "sourceRepoURL": "http://grahammendick.github.io/navigation/",
            "asOfVersion": "4.0.0"
        },
        {
            "libraryName": "natsort",
            "typingsPackageName": "natsort",
            "sourceRepoURL": "https://github.com/netop/natsort",
            "asOfVersion": "2.0.0"
        },
        {
            "libraryName": "typescript",
            "typingsPackageName": "navigator-permissions",
            "sourceRepoURL": "https://developer.mozilla.org/en-US/docs/Web/API/Permissions",
            "asOfVersion": "2.0.0"
        },
        {
            "libraryName": "nblas",
            "typingsPackageName": "nblas",
            "sourceRepoURL": "https://github.com/mateogianolio/nblas",
            "asOfVersion": "2.1.6"
        },
        {
            "libraryName": "negative-array",
            "typingsPackageName": "negative-array",
            "sourceRepoURL": "https://github.com/sindresorhus/negative-array",
            "asOfVersion": "2.1.0"
        },
        {
            "libraryName": "negative-zero",
            "typingsPackageName": "negative-zero",
            "sourceRepoURL": "https://github.com/sindresorhus/negative-zero",
            "asOfVersion": "3.0.0"
        },
        {
            "libraryName": "new-github-issue-url",
            "typingsPackageName": "new-github-issue-url",
            "sourceRepoURL": "https://github.com/sindresorhus/new-github-issue-url",
            "asOfVersion": "0.2.1"
        },
        {
            "libraryName": "new-github-release-url",
            "typingsPackageName": "new-github-release-url",
            "sourceRepoURL": "https://github.com/sindresorhus/new-github-release-url",
            "asOfVersion": "1.0.0"
        },
        {
            "libraryName": "ng-table",
            "typingsPackageName": "ng-table",
            "sourceRepoURL": "https://github.com/esvit/ng-table",
            "asOfVersion": "2.0.1"
        },
        {
            "libraryName": "nock",
            "typingsPackageName": "nock",
            "sourceRepoURL": "https://github.com/nock/nock",
            "asOfVersion": "11.1.0"
        },
        {
            "libraryName": "node-cache",
            "typingsPackageName": "node-cache",
            "sourceRepoURL": "https://github.com/mpneuried/nodecache",
            "asOfVersion": "4.2.0"
        },
        {
            "libraryName": "node-pg-migrate",
            "typingsPackageName": "node-pg-migrate",
            "sourceRepoURL": "https://github.com/theoephraim/node-pg-migrate#readme",
            "asOfVersion": "2.15.0"
        },
        {
            "libraryName": "node-sql-parser",
            "typingsPackageName": "node-sql-parser",
            "sourceRepoURL": "https://github.com/taozhi8833998/node-sql-parser#readme",
            "asOfVersion": "1.1.0"
        },
        {
            "libraryName": "node-waves",
            "typingsPackageName": "node-waves",
            "sourceRepoURL": "http://fian.my.id/Waves",
            "asOfVersion": "0.7.6"
        },
        {
            "libraryName": "nookies",
            "typingsPackageName": "nookies",
            "sourceRepoURL": "https://github.com/maticzav/nookies#readme",
            "asOfVersion": "2.0.3"
        },
        {
            "libraryName": "normalize-url",
            "typingsPackageName": "normalize-url",
            "sourceRepoURL": "https://github.com/sindresorhus/normalize-url",
            "asOfVersion": "4.2.0"
        },
        {
            "libraryName": "Normalizr",
            "typingsPackageName": "normalizr",
            "sourceRepoURL": "https://github.com/paularmstrong/normalizr",
            "asOfVersion": "2.0.18"
        },
        {
            "libraryName": "notyf",
            "typingsPackageName": "notyf",
            "sourceRepoURL": "https://github.com/caroso1222/notyf",
            "asOfVersion": "3.0.0"
        },
        {
            "libraryName": "npm-email",
            "typingsPackageName": "npm-email",
            "sourceRepoURL": "https://github.com/sindresorhus/npm-email",
            "asOfVersion": "3.1.0"
        },
        {
            "libraryName": "npm-keyword",
            "typingsPackageName": "npm-keyword",
            "sourceRepoURL": "https://github.com/sindresorhus/npm-keyword",
            "asOfVersion": "6.0.0"
        },
        {
            "libraryName": "npm-name",
            "typingsPackageName": "npm-name",
            "sourceRepoURL": "https://github.com/sindresorhus/npm-name",
            "asOfVersion": "5.2.1"
        },
        {
            "libraryName": "npm-run-path",
            "typingsPackageName": "npm-run-path",
            "sourceRepoURL": "https://github.com/sindresorhus/npm-run-path",
            "asOfVersion": "3.0.1"
        },
        {
            "libraryName": "npm-user",
            "typingsPackageName": "npm-user",
            "sourceRepoURL": "https://github.com/sindresorhus/npm-user",
            "asOfVersion": "4.0.0"
        },
        {
            "libraryName": "Nuka Carousel",
            "typingsPackageName": "nuka-carousel",
            "sourceRepoURL": "https://github.com/FormidableLabs/nuka-carousel/",
            "asOfVersion": "4.4.6"
        },
        {
            "libraryName": "Numbro",
            "typingsPackageName": "numbro",
            "sourceRepoURL": "https://github.com/foretagsplatsen/numbro/",
            "asOfVersion": "1.9.3"
        },
        {
            "libraryName": "oembed-parser",
            "typingsPackageName": "oembed-parser",
            "sourceRepoURL": "https://www.npmjs.com/package/oembed-parser",
            "asOfVersion": "1.2.2"
        },
        {
            "libraryName": "odata",
            "typingsPackageName": "odata",
            "sourceRepoURL": "https://github.com/janhommes/odata",
            "asOfVersion": "1.0.3"
        },
        {
            "libraryName": "o.js",
            "typingsPackageName": "o.js",
            "sourceRepoURL": "https://github.com/janhommes/o.js",
            "asOfVersion": "1.0.3"
        },
        {
            "libraryName": "on-change",
            "typingsPackageName": "on-change",
            "sourceRepoURL": "https://github.com/sindresorhus/on-change",
            "asOfVersion": "1.1.0"
        },
        {
            "libraryName": "onetime",
            "typingsPackageName": "onetime",
            "sourceRepoURL": "https://github.com/sindresorhus/onetime",
            "asOfVersion": "4.0.0"
        },
        {
            "libraryName": "onoff",
            "typingsPackageName": "onoff",
            "sourceRepoURL": "https://github.com/fivdi/onoff",
            "asOfVersion": "4.1.0"
        },
        {
            "libraryName": "Onsen UI",
            "typingsPackageName": "onsenui",
            "sourceRepoURL": "http://onsen.io",
            "asOfVersion": "2.0.0"
        },
        {
            "libraryName": "open",
            "typingsPackageName": "open",
            "sourceRepoURL": "https://github.com/sindresorhus/open",
            "asOfVersion": "6.2.0"
        },
        {
            "libraryName": "open-editor",
            "typingsPackageName": "open-editor",
            "sourceRepoURL": "https://github.com/sindresorhus/open-editor",
            "asOfVersion": "2.0.0"
        },
        {
            "libraryName": "openid-client",
            "typingsPackageName": "openid-client",
            "sourceRepoURL": "https://github.com/panva/node-openid-client",
            "asOfVersion": "3.7.0"
        },
        {
            "libraryName": "opn",
            "typingsPackageName": "opn",
            "sourceRepoURL": "https://github.com/sindresorhus/opn",
            "asOfVersion": "5.5.0"
        },
        {
            "libraryName": "ora",
            "typingsPackageName": "ora",
            "sourceRepoURL": "https://github.com/sindresorhus/ora",
            "asOfVersion": "3.2.0"
        },
        {
            "libraryName": "os-locale",
            "typingsPackageName": "os-locale",
            "sourceRepoURL": "https://github.com/sindresorhus/os-locale",
            "asOfVersion": "4.0.0"
        },
        {
            "libraryName": "os-name",
            "typingsPackageName": "os-name",
            "sourceRepoURL": "https://github.com/sindresorhus/os-name",
            "asOfVersion": "3.1.0"
        },
        {
            "libraryName": "otplib",
            "typingsPackageName": "otplib",
            "sourceRepoURL": "https://github.com/yeojz/otplib",
            "asOfVersion": "10.0.0"
        },
        {
            "libraryName": "overwatch-api",
            "typingsPackageName": "overwatch-api",
            "sourceRepoURL": "https://github.com/alfg/overwatch-api",
            "asOfVersion": "0.7.1"
        },
        {
            "libraryName": "p-all",
            "typingsPackageName": "p-all",
            "sourceRepoURL": "https://github.com/sindresorhus/p-all",
            "asOfVersion": "2.0.0"
        },
        {
            "libraryName": "p-any",
            "typingsPackageName": "p-any",
            "sourceRepoURL": "https://github.com/sindresorhus/p-any",
            "asOfVersion": "2.0.0"
        },
        {
            "libraryName": "p-cancelable",
            "typingsPackageName": "p-cancelable",
            "sourceRepoURL": "https://github.com/sindresorhus/p-cancelable",
            "asOfVersion": "1.1.0"
        },
        {
            "libraryName": "p-catch-if",
            "typingsPackageName": "p-catch-if",
            "sourceRepoURL": "https://github.com/sindresorhus/p-catch-if",
            "asOfVersion": "2.0.0"
        },
        {
            "libraryName": "p-debounce",
            "typingsPackageName": "p-debounce",
            "sourceRepoURL": "https://github.com/sindresorhus/p-debounce",
            "asOfVersion": "2.0.0"
        },
        {
            "libraryName": "p-defer",
            "typingsPackageName": "p-defer",
            "sourceRepoURL": "https://github.com/sindresorhus/p-defer",
            "asOfVersion": "2.0.0"
        },
        {
            "libraryName": "p-do-whilst",
            "typingsPackageName": "p-do-whilst",
            "sourceRepoURL": "https://github.com/sindresorhus/p-do-whilst",
            "asOfVersion": "1.0.0"
        },
        {
            "libraryName": "p-each-series",
            "typingsPackageName": "p-each-series",
            "sourceRepoURL": "https://github.com/sindresorhus/p-each-series",
            "asOfVersion": "2.0.0"
        },
        {
            "libraryName": "p-event",
            "typingsPackageName": "p-event",
            "sourceRepoURL": "https://github.com/sindresorhus/p-event",
            "asOfVersion": "3.0.0"
        },
        {
            "libraryName": "p-every",
            "typingsPackageName": "p-every",
            "sourceRepoURL": "https://github.com/kevva/p-every",
            "asOfVersion": "2.0.0"
        },
        {
            "libraryName": "p-forever",
            "typingsPackageName": "p-forever",
            "sourceRepoURL": "https://github.com/sindresorhus/p-forever",
            "asOfVersion": "2.0.0"
        },
        {
            "libraryName": "p-is-promise",
            "typingsPackageName": "p-is-promise",
            "sourceRepoURL": "https://github.com/sindresorhus/p-is-promise",
            "asOfVersion": "2.1.0"
        },
        {
            "libraryName": "p-lazy",
            "typingsPackageName": "p-lazy",
            "sourceRepoURL": "https://github.com/sindresorhus/p-lazy",
            "asOfVersion": "2.0.0"
        },
        {
            "libraryName": "p-limit",
            "typingsPackageName": "p-limit",
            "sourceRepoURL": "https://github.com/sindresorhus/p-limit",
            "asOfVersion": "2.2.0"
        },
        {
            "libraryName": "p-locate",
            "typingsPackageName": "p-locate",
            "sourceRepoURL": "https://github.com/sindresorhus/p-locate",
            "asOfVersion": "4.0.0"
        },
        {
            "libraryName": "p-log",
            "typingsPackageName": "p-log",
            "sourceRepoURL": "https://github.com/sindresorhus/p-log",
            "asOfVersion": "2.0.0"
        },
        {
            "libraryName": "p-map",
            "typingsPackageName": "p-map",
            "sourceRepoURL": "https://github.com/sindresorhus/p-map",
            "asOfVersion": "2.0.0"
        },
        {
            "libraryName": "p-map-series",
            "typingsPackageName": "p-map-series",
            "sourceRepoURL": "https://github.com/sindresorhus/p-map-series",
            "asOfVersion": "2.0.0"
        },
        {
            "libraryName": "p-memoize",
            "typingsPackageName": "p-memoize",
            "sourceRepoURL": "https://github.com/sindresorhus/p-memoize",
            "asOfVersion": "3.0.0"
        },
        {
            "libraryName": "p-min-delay",
            "typingsPackageName": "p-min-delay",
            "sourceRepoURL": "https://github.com/sindresorhus/p-min-delay",
            "asOfVersion": "3.0.0"
        },
        {
            "libraryName": "p-one",
            "typingsPackageName": "p-one",
            "sourceRepoURL": "https://github.com/kevva/p-one",
            "asOfVersion": "2.0.0"
        },
        {
            "libraryName": "p-pipe",
            "typingsPackageName": "p-pipe",
            "sourceRepoURL": "https://github.com/sindresorhus/p-pipe",
            "asOfVersion": "2.0.1"
        },
        {
            "libraryName": "p-progress",
            "typingsPackageName": "p-progress",
            "sourceRepoURL": "https://github.com/sindresorhus/p-progress",
            "asOfVersion": "0.3.0"
        },
        {
            "libraryName": "p-props",
            "typingsPackageName": "p-props",
            "sourceRepoURL": "https://github.com/sindresorhus/p-props",
            "asOfVersion": "2.0.0"
        },
        {
            "libraryName": "p-queue",
            "typingsPackageName": "p-queue",
            "sourceRepoURL": "https://github.com/sindresorhus/p-queue",
            "asOfVersion": "3.2.1"
        },
        {
            "libraryName": "p-reduce",
            "typingsPackageName": "p-reduce",
            "sourceRepoURL": "https://github.com/sindresorhus/p-reduce",
            "asOfVersion": "2.0.0"
        },
        {
            "libraryName": "p-reflect",
            "typingsPackageName": "p-reflect",
            "sourceRepoURL": "https://github.com/sindresorhus/p-reflect",
            "asOfVersion": "2.0.0"
        },
        {
            "libraryName": "p-retry",
            "typingsPackageName": "p-retry",
            "sourceRepoURL": "https://github.com/sindresorhus/p-retry",
            "asOfVersion": "4.0.0"
        },
        {
            "libraryName": "p-series",
            "typingsPackageName": "p-series",
            "sourceRepoURL": "https://github.com/sindresorhus/p-series",
            "asOfVersion": "2.0.0"
        },
        {
            "libraryName": "p-settle",
            "typingsPackageName": "p-settle",
            "sourceRepoURL": "https://github.com/sindresorhus/p-settle",
            "asOfVersion": "3.0.0"
        },
        {
            "libraryName": "p-some",
            "typingsPackageName": "p-some",
            "sourceRepoURL": "https://github.com/sindresorhus/p-some",
            "asOfVersion": "4.0.1"
        },
        {
            "libraryName": "p-tap",
            "typingsPackageName": "p-tap",
            "sourceRepoURL": "https://github.com/sindresorhus/p-tap",
            "asOfVersion": "2.0.0"
        },
        {
            "libraryName": "p-throttle",
            "typingsPackageName": "p-throttle",
            "sourceRepoURL": "https://github.com/sindresorhus/p-throttle",
            "asOfVersion": "2.1.0"
        },
        {
            "libraryName": "p-time",
            "typingsPackageName": "p-time",
            "sourceRepoURL": "https://github.com/sindresorhus/p-time",
            "asOfVersion": "2.0.0"
        },
        {
            "libraryName": "p-timeout",
            "typingsPackageName": "p-timeout",
            "sourceRepoURL": "https://github.com/sindresorhus/p-timeout",
            "asOfVersion": "3.0.0"
        },
        {
            "libraryName": "p-times",
            "typingsPackageName": "p-times",
            "sourceRepoURL": "https://github.com/sindresorhus/p-times",
            "asOfVersion": "2.0.0"
        },
        {
            "libraryName": "p-try",
            "typingsPackageName": "p-try",
            "sourceRepoURL": "https://github.com/sindresorhus/p-try",
            "asOfVersion": "2.1.0"
        },
        {
            "libraryName": "p-wait-for",
            "typingsPackageName": "p-wait-for",
            "sourceRepoURL": "https://github.com/sindresorhus/p-wait-for",
            "asOfVersion": "3.0.0"
        },
        {
            "libraryName": "p-waterfall",
            "typingsPackageName": "p-waterfall",
            "sourceRepoURL": "https://github.com/sindresorhus/p-waterfall",
            "asOfVersion": "2.0.0"
        },
        {
            "libraryName": "p-whilst",
            "typingsPackageName": "p-whilst",
            "sourceRepoURL": "https://github.com/sindresorhus/p-whilst",
            "asOfVersion": "2.0.0"
        },
        {
            "libraryName": "package-json",
            "typingsPackageName": "package-json",
            "sourceRepoURL": "https://github.com/sindresorhus/package-json",
            "asOfVersion": "6.1.0"
        },
        {
            "libraryName": "pad",
            "typingsPackageName": "pad",
            "sourceRepoURL": "https://github.com/adaltas/node-pad",
            "asOfVersion": "2.1.0"
        },
        {
            "libraryName": "paper",
            "typingsPackageName": "paper",
            "sourceRepoURL": "https://github.com/paperjs/paper.js",
            "asOfVersion": "0.12.3"
        },
        {
            "libraryName": "param-case",
            "typingsPackageName": "param-case",
            "sourceRepoURL": "https://github.com/blakeembrey/param-case",
            "asOfVersion": "1.1.2"
        },
        {
            "libraryName": "park-miller",
            "typingsPackageName": "park-miller",
            "sourceRepoURL": "https://github.com/sindresorhus/park-miller",
            "asOfVersion": "1.1.0"
        },
        {
            "libraryName": "parse-columns",
            "typingsPackageName": "parse-columns",
            "sourceRepoURL": "https://github.com/sindresorhus/parse-columns",
            "asOfVersion": "2.0.0"
        },
        {
            "libraryName": "parse-ms",
            "typingsPackageName": "parse-ms",
            "sourceRepoURL": "https://github.com/sindresorhus/parse-ms",
            "asOfVersion": "2.1.0"
        },
        {
            "libraryName": "pascal-case",
            "typingsPackageName": "pascal-case",
            "sourceRepoURL": "https://github.com/blakeembrey/pascal-case",
            "asOfVersion": "1.1.2"
        },
        {
            "libraryName": "passport-client-cert",
            "typingsPackageName": "passport-client-cert",
            "sourceRepoURL": "https://github.com/ripjar/passport-client-cert",
            "asOfVersion": "2.1.0"
        },
        {
            "libraryName": "path-case",
            "typingsPackageName": "path-case",
            "sourceRepoURL": "https://github.com/blakeembrey/path-case",
            "asOfVersion": "1.1.2"
        },
        {
            "libraryName": "path-exists",
            "typingsPackageName": "path-exists",
            "sourceRepoURL": "https://github.com/sindresorhus/path-exists",
            "asOfVersion": "4.0.0"
        },
        {
            "libraryName": "path-key",
            "typingsPackageName": "path-key",
            "sourceRepoURL": "https://github.com/sindresorhus/path-key",
            "asOfVersion": "3.0.1"
        },
        {
            "libraryName": "path-to-regexp",
            "typingsPackageName": "path-to-regexp",
            "sourceRepoURL": "https://github.com/pillarjs/path-to-regexp",
            "asOfVersion": "1.7.0"
        },
        {
            "libraryName": "path-type",
            "typingsPackageName": "path-type",
            "sourceRepoURL": "https://github.com/sindresorhus/path-type",
            "asOfVersion": "4.0.0"
        },
        {
            "libraryName": "perfect-scrollbar",
            "typingsPackageName": "perfect-scrollbar",
            "sourceRepoURL": "https://github.com/noraesae/perfect-scrollbar",
            "asOfVersion": "1.3.0"
        },
        {
            "libraryName": "pg-connection-string",
            "typingsPackageName": "pg-connection-string",
            "sourceRepoURL": "https://github.com/iceddev/pg-connection-string",
            "asOfVersion": "2.0.0"
        },
        {
            "libraryName": "pg-promise",
            "typingsPackageName": "pg-promise",
            "sourceRepoURL": "https://github.com/vitaly-t/pg-promise",
            "asOfVersion": "5.4.3"
        },
        {
            "libraryName": "phin",
            "typingsPackageName": "phin",
            "sourceRepoURL": "https://github.com/ethanent/phin",
            "asOfVersion": "3.4.0"
        },
        {
            "libraryName": "phonegap-plugin-push",
            "typingsPackageName": "phonegap-plugin-push",
            "sourceRepoURL": "https://github.com/phonegap/phonegap-plugin-push",
            "asOfVersion": "2.1.2"
        },
        {
            "libraryName": "pixi-spine",
            "typingsPackageName": "pixi-spine",
            "sourceRepoURL": "https://github.com/pixijs/pixi-spine",
            "asOfVersion": "1.4.2"
        },
        {
            "libraryName": "pixi.js",
            "typingsPackageName": "pixi.js",
            "sourceRepoURL": "https://github.com/pixijs/pixi.js/tree/v4.x",
            "asOfVersion": "5.0.0"
        },
        {
            "libraryName": "pkcs11js",
            "typingsPackageName": "pkcs11js",
            "sourceRepoURL": "https://github.com/PeculiarVentures/pkcs11js",
            "asOfVersion": "1.0.4"
        },
        {
            "libraryName": "pkg-conf",
            "typingsPackageName": "pkg-conf",
            "sourceRepoURL": "https://github.com/sindresorhus/pkg-conf",
            "asOfVersion": "3.0.0"
        },
        {
            "libraryName": "pkg-dir",
            "typingsPackageName": "pkg-dir",
            "sourceRepoURL": "https://github.com/sindresorhus/pkg-dir",
            "asOfVersion": "4.0.0"
        },
        {
            "libraryName": "pkg-up",
            "typingsPackageName": "pkg-up",
            "sourceRepoURL": "https://github.com/sindresorhus/pkg-up",
            "asOfVersion": "3.1.0"
        },
        {
            "libraryName": "pkg-versions",
            "typingsPackageName": "pkg-versions",
            "sourceRepoURL": "https://github.com/sindresorhus/pkg-versions",
            "asOfVersion": "2.0.0"
        },
        {
            "libraryName": "playcanvas",
            "typingsPackageName": "playcanvas",
            "sourceRepoURL": "https://github.com/playcanvas/engine",
            "asOfVersion": "1.23.0"
        },
        {
            "libraryName": "plottable",
            "typingsPackageName": "plottable",
            "sourceRepoURL": "http://plottablejs.org/",
            "asOfVersion": "3.7.0"
        },
        {
            "libraryName": "plur",
            "typingsPackageName": "plur",
            "sourceRepoURL": "https://github.com/sindresorhus/plur",
            "asOfVersion": "3.1.0"
        },
        {
            "libraryName": "png-async",
            "typingsPackageName": "png-async",
            "sourceRepoURL": "https://github.com/kanreisa/node-png-async",
            "asOfVersion": "0.9.4"
        },
        {
            "libraryName": "poly2tri.js",
            "typingsPackageName": "poly2tri",
            "sourceRepoURL": "https://github.com/r3mi/poly2tri.js",
            "asOfVersion": "1.4.0"
        },
        {
            "libraryName": "popper.js",
            "typingsPackageName": "popper.js",
            "sourceRepoURL": "https://github.com/FezVrasta/popper.js/",
            "asOfVersion": "1.11.0"
        },
        {
            "libraryName": "positive-zero",
            "typingsPackageName": "positive-zero",
            "sourceRepoURL": "https://github.com/sindresorhus/positive-zero",
            "asOfVersion": "3.0.0"
        },
        {
            "libraryName": "postmark",
            "typingsPackageName": "postmark",
            "sourceRepoURL": "http://wildbit.github.io/postmark.js",
            "asOfVersion": "2.0.0"
        },
        {
            "libraryName": "Prando",
            "typingsPackageName": "prando",
            "sourceRepoURL": "https://github.com/zeh/prando",
            "asOfVersion": "1.0.0"
        },
        {
            "libraryName": "pretty-bytes",
            "typingsPackageName": "pretty-bytes",
            "sourceRepoURL": "https://github.com/sindresorhus/pretty-bytes",
            "asOfVersion": "5.2.0"
        },
        {
            "libraryName": "pretty-format",
            "typingsPackageName": "pretty-format",
            "sourceRepoURL": "https://github.com/facebook/jest/tree/master/packages/pretty-format",
            "asOfVersion": "24.3.0"
        },
        {
            "libraryName": "pretty-ms",
            "typingsPackageName": "pretty-ms",
            "sourceRepoURL": "https://github.com/sindresorhus/pretty-ms",
            "asOfVersion": "5.0.0"
        },
        {
            "libraryName": "printf",
            "typingsPackageName": "printf",
            "sourceRepoURL": "https://github.com/adaltas/node-printf",
            "asOfVersion": "0.3.0"
        },
        {
            "libraryName": "ProtoBuf.js",
            "typingsPackageName": "protobufjs",
            "sourceRepoURL": "https://github.com/dcodeIO/ProtoBuf.js",
            "asOfVersion": "6.0.0"
        },
        {
            "libraryName": "Protractor",
            "typingsPackageName": "protractor",
            "sourceRepoURL": "https://github.com/angular/protractor",
            "asOfVersion": "4.0.0"
        },
        {
            "libraryName": "ps-list",
            "typingsPackageName": "ps-list",
            "sourceRepoURL": "https://github.com/sindresorhus/ps-list",
            "asOfVersion": "6.2.1"
        },
        {
            "libraryName": "public-ip",
            "typingsPackageName": "public-ip",
            "sourceRepoURL": "https://github.com/sindresorhus/public-ip",
            "asOfVersion": "3.1.0"
        },
        {
            "libraryName": "pupa",
            "typingsPackageName": "pupa",
            "sourceRepoURL": "https://github.com/sindresorhus/pupa",
            "asOfVersion": "2.0.0"
        },
        {
            "libraryName": "qiniu",
            "typingsPackageName": "qiniu",
            "sourceRepoURL": "https://github.com/qiniu/nodejs-sdk",
            "asOfVersion": "7.0.1"
        },
        {
            "libraryName": "qrcode-generator",
            "typingsPackageName": "qrcode-generator",
            "sourceRepoURL": "https://github.com/kazuhikoarase/qrcode-generator",
            "asOfVersion": "1.0.6"
        },
        {
            "libraryName": "query-string",
            "typingsPackageName": "query-string",
            "sourceRepoURL": "https://github.com/sindresorhus/query-string",
            "asOfVersion": "6.3.0"
        },
        {
            "libraryName": "quick-lru",
            "typingsPackageName": "quick-lru",
            "sourceRepoURL": "https://github.com/sindresorhus/quick-lru",
            "asOfVersion": "3.0.0"
        },
        {
            "libraryName": "qunit-dom",
            "typingsPackageName": "qunit-dom",
            "sourceRepoURL": "https://github.com/simplabs/qunit-dom#readme",
            "asOfVersion": "0.7.0"
        },
        {
            "libraryName": "random-float",
            "typingsPackageName": "random-float",
            "sourceRepoURL": "https://github.com/sindresorhus/random-float",
            "asOfVersion": "2.0.0"
        },
        {
            "libraryName": "random-int",
            "typingsPackageName": "random-int",
            "sourceRepoURL": "https://github.com/sindresorhus/random-int",
            "asOfVersion": "2.0.0"
        },
        {
            "libraryName": "random-item",
            "typingsPackageName": "random-item",
            "sourceRepoURL": "https://github.com/sindresorhus/random-item",
            "asOfVersion": "2.0.0"
        },
        {
            "libraryName": "random-js",
            "typingsPackageName": "random-js",
            "sourceRepoURL": "https://github.com/ckknight/random-js",
            "asOfVersion": "2.0.0"
        },
        {
            "libraryName": "random-obj-key",
            "typingsPackageName": "random-obj-key",
            "sourceRepoURL": "https://github.com/sindresorhus/random-obj-key",
            "asOfVersion": "2.0.0"
        },
        {
            "libraryName": "random-obj-prop",
            "typingsPackageName": "random-obj-prop",
            "sourceRepoURL": "https://github.com/sindresorhus/random-obj-prop",
            "asOfVersion": "2.0.0"
        },
        {
            "libraryName": "randoma",
            "typingsPackageName": "randoma",
            "sourceRepoURL": "https://github.com/sindresorhus/randoma",
            "asOfVersion": "1.3.0"
        },
        {
            "libraryName": "Raven JS",
            "typingsPackageName": "raven-js",
            "sourceRepoURL": "https://github.com/getsentry/raven-js",
            "asOfVersion": "3.10.0"
        },
        {
            "libraryName": "raw-body",
            "typingsPackageName": "raw-body",
            "sourceRepoURL": "https://github.com/stream-utils/raw-body",
            "asOfVersion": "2.3.0"
        },
        {
            "libraryName": "rc-progress",
            "typingsPackageName": "rc-progress",
            "sourceRepoURL": "http://github.com/react-component/progress",
            "asOfVersion": "2.4.0"
        },
        {
            "libraryName": "re2",
            "typingsPackageName": "re2",
            "sourceRepoURL": "https://github.com/uhop/node-re2",
            "asOfVersion": "1.10.3"
        },
        {
            "libraryName": "react-alice-carousel",
            "typingsPackageName": "react-alice-carousel",
            "sourceRepoURL": "https://github.com/maxmarinich/react-alice-carousel",
            "asOfVersion": "1.15.3"
        },
        {
            "libraryName": "react-chartjs-2",
            "typingsPackageName": "react-chartjs-2",
            "sourceRepoURL": "https://github.com/gor181/react-chartjs-2",
            "asOfVersion": "2.5.7"
        },
        {
            "libraryName": "react-collapsible",
            "typingsPackageName": "react-collapsible",
            "sourceRepoURL": "https://github.com/glennflanagan/react-collapsible#readme",
            "asOfVersion": "2.3.0"
        },
        {
            "libraryName": "react-circular-progressbar",
            "typingsPackageName": "react-circular-progressbar",
            "sourceRepoURL": "https://github.com/kevinsqi/react-circular-progressbar#readme",
            "asOfVersion": "1.1.0"
        },
        {
            "libraryName": "react-content-loader",
            "typingsPackageName": "react-content-loader",
            "sourceRepoURL": "https://github.com/danilowoz/react-content-loader",
            "asOfVersion": "4.0.0"
        },
        {
            "libraryName": "react-day-picker",
            "typingsPackageName": "react-day-picker",
            "sourceRepoURL": "https://github.com/gpbl/react-day-picker",
            "asOfVersion": "5.3.0"
        },
        {
            "libraryName": "react-dnd",
            "typingsPackageName": "react-dnd",
            "sourceRepoURL": "https://github.com/react-dnd/react-dnd",
            "asOfVersion": "3.0.2"
        },
        {
            "libraryName": "react-dnd-html5-backend",
            "typingsPackageName": "react-dnd-html5-backend",
            "sourceRepoURL": "https://github.com/react-dnd/react-dnd",
            "asOfVersion": "3.0.2"
        },
        {
            "libraryName": "react-dnd-test-backend",
            "typingsPackageName": "react-dnd-test-backend",
            "sourceRepoURL": "https://github.com/react-dnd/react-dnd",
            "asOfVersion": "3.0.2"
        },
        {
            "libraryName": "react-dnd-touch-backend",
            "typingsPackageName": "react-dnd-touch-backend",
            "sourceRepoURL": "https://github.com/react-dnd/react-dnd",
            "asOfVersion": "0.5.0"
        },
        {
            "libraryName": "react-dotdotdot",
            "typingsPackageName": "react-dotdotdot",
            "sourceRepoURL": "https://github.com/CezaryDanielNowak/React-dotdotdot",
            "asOfVersion": "1.2.4"
        },
        {
            "libraryName": "react-dropzone",
            "typingsPackageName": "react-dropzone",
            "sourceRepoURL": "https://github.com/react-dropzone/react-dropzone",
            "asOfVersion": "5.1.0"
        },
        {
            "libraryName": "react-flip-move",
            "typingsPackageName": "react-flip-move",
            "sourceRepoURL": "https://github.com/joshwcomeau/react-flip-move",
            "asOfVersion": "2.9.12"
        },
        {
            "libraryName": "react-ga",
            "typingsPackageName": "react-ga",
            "sourceRepoURL": "https://github.com/react-ga/react-ga",
            "asOfVersion": "2.3.0"
        },
        {
            "libraryName": "react-helmet-async",
            "typingsPackageName": "react-helmet-async",
            "sourceRepoURL": "https://github.com/staylor/react-helmet-async",
            "asOfVersion": "1.0.2"
        },
        {
            "libraryName": "react-i18next",
            "typingsPackageName": "react-i18next",
            "sourceRepoURL": "https://github.com/i18next/react-i18next",
            "asOfVersion": "8.1.0"
        },
        {
            "libraryName": "React Icons",
            "typingsPackageName": "react-icons",
            "sourceRepoURL": "https://www.npmjs.com/package/react-icons",
            "asOfVersion": "3.0.0"
        },
        {
            "libraryName": "react-inlinesvg",
            "typingsPackageName": "react-inlinesvg",
            "sourceRepoURL": "https://github.com/gilbarbara/react-inlinesvg#readme",
            "asOfVersion": "1.0.0"
        },
        {
            "libraryName": "react-intl",
            "typingsPackageName": "react-intl",
            "sourceRepoURL": "https://github.com/formatjs/react-intl",
            "asOfVersion": "3.0.0"
        },
        {
            "libraryName": "react-joyride",
            "typingsPackageName": "react-joyride",
            "sourceRepoURL": "https://github.com/gilbarbara/react-joyride",
            "asOfVersion": "2.0.3"
        },
        {
            "libraryName": "react-jss",
            "typingsPackageName": "react-jss",
            "sourceRepoURL": "https://github.com/cssinjs/react-jss#readme",
            "asOfVersion": "10.0.0"
        },
        {
            "libraryName": "react-monaco-editor",
            "typingsPackageName": "react-monaco-editor",
            "sourceRepoURL": "https://github.com/superRaytin/react-monaco-editor",
            "asOfVersion": "0.16.0"
        },
        {
            "libraryName": "react-native-collapsible",
            "typingsPackageName": "react-native-collapsible",
            "sourceRepoURL": "https://github.com/oblador/react-native-collapsible",
            "asOfVersion": "0.11.0"
        },
        {
            "libraryName": "react-native-elements",
            "typingsPackageName": "react-native-elements",
            "sourceRepoURL": "https://github.com/react-native-training/react-native-elements",
            "asOfVersion": "0.18.0"
        },
        {
            "libraryName": "react-native-fabric",
            "typingsPackageName": "react-native-fabric",
            "sourceRepoURL": "https://github.com/corymsmith/react-native-fabric",
            "asOfVersion": "0.5.2"
        },
        {
            "libraryName": "react-native-goby",
            "typingsPackageName": "react-native-goby",
            "sourceRepoURL": "https://gitlab.com/MessageDream/react-native-goby",
            "asOfVersion": "0.0.5"
        },
        {
            "libraryName": "react-native-google-analytics-bridge",
            "typingsPackageName": "react-native-google-analytics-bridge",
            "sourceRepoURL": "https://github.com/idehub/react-native-google-analytics-bridge",
            "asOfVersion": "5.3.3"
        },
        {
            "libraryName": "react-native-linear-gradient",
            "typingsPackageName": "react-native-linear-gradient",
            "sourceRepoURL": "https://github.com/react-native-community/react-native-linear-gradient",
            "asOfVersion": "2.4.0"
        },
        {
            "libraryName": "@mauron85/react-native-background-geolocation",
            "typingsPackageName": "react-native-mauron85-background-geolocation",
            "sourceRepoURL": "https://github.com/mauron85/react-native-background-geolocation#readme",
            "asOfVersion": "0.5.3"
        },
        {
            "libraryName": "react-native-modal",
            "typingsPackageName": "react-native-modal",
            "sourceRepoURL": "https://github.com/react-native-community/react-native-modal",
            "asOfVersion": "4.1.1"
        },
        {
            "libraryName": "react-native-navigation",
            "typingsPackageName": "react-native-navigation",
            "sourceRepoURL": "https://github.com/wix/react-native-navigation",
            "asOfVersion": "2.0.0"
        },
        {
            "libraryName": "react-native-safe-area",
            "typingsPackageName": "react-native-safe-area",
            "sourceRepoURL": "https://github.com/miyabi/react-native-safe-area#readme",
            "asOfVersion": "0.5.1"
        },
        {
            "libraryName": "react-native-permissions",
            "typingsPackageName": "react-native-permissions",
            "sourceRepoURL": "https://github.com/yonahforst/react-native-permissions",
            "asOfVersion": "2.0.0"
        },
        {
            "libraryName": "react-navigation-material-bottom-tabs",
            "typingsPackageName": "react-navigation-material-bottom-tabs",
            "sourceRepoURL": "https://github.com/react-navigation/material-bottom-tabs",
            "asOfVersion": "2.0.0"
        },
        {
            "libraryName": "react-sortable-pane",
            "typingsPackageName": "react-sortable-pane",
            "sourceRepoURL": "https://github.com/bokuweb/react-sortable-pane",
            "asOfVersion": "1.0.0"
        },
        {
            "libraryName": "react-split-pane",
            "typingsPackageName": "react-split-pane",
            "sourceRepoURL": "https://github.com/tomkp/react-split-pane",
            "asOfVersion": "0.1.67"
        },
        {
            "libraryName": "react-sticky-box",
            "typingsPackageName": "react-sticky-box",
            "sourceRepoURL": "https://github.com/codecks-io/react-sticky-box",
            "asOfVersion": "0.8.0"
        },
        {
            "libraryName": "react-svg",
            "typingsPackageName": "react-svg",
            "sourceRepoURL": "https://github.com/tanem/react-svg",
            "asOfVersion": "5.0.0"
        },
        {
            "libraryName": "react-toastify",
            "typingsPackageName": "react-toastify",
            "sourceRepoURL": "https://github.com/fkhadra/react-toastify#readme",
            "asOfVersion": "4.1.0"
        },
        {
            "libraryName": "react-tether",
            "typingsPackageName": "react-tether",
            "sourceRepoURL": "https://github.com/danreeves/react-tether",
            "asOfVersion": "1.0.0"
        },
        {
            "libraryName": "react-webcam",
            "typingsPackageName": "react-webcam",
            "sourceRepoURL": "https://github.com/mozmorris/react-webcam",
            "asOfVersion": "3.0.0"
        },
        {
            "libraryName": "read-chunk",
            "typingsPackageName": "read-chunk",
            "sourceRepoURL": "https://github.com/sindresorhus/read-chunk",
            "asOfVersion": "3.1.0"
        },
        {
            "libraryName": "read-pkg",
            "typingsPackageName": "read-pkg",
            "sourceRepoURL": "https://github.com/sindresorhus/read-pkg",
            "asOfVersion": "5.1.0"
        },
        {
            "libraryName": "read-pkg-up",
            "typingsPackageName": "read-pkg-up",
            "sourceRepoURL": "https://github.com/sindresorhus/read-pkg-up",
            "asOfVersion": "6.0.0"
        },
        {
            "libraryName": "readdir-enhanced",
            "typingsPackageName": "readdir-enhanced",
            "sourceRepoURL": "https://github.com/bigstickcarpet/readdir-enhanced",
            "asOfVersion": "3.0.0"
        },
        {
            "libraryName": "realm",
            "typingsPackageName": "realm",
            "sourceRepoURL": "https://github.com/realm/realm-js",
            "asOfVersion": "1.13.0"
        },
        {
            "libraryName": "redent",
            "typingsPackageName": "redent",
            "sourceRepoURL": "https://github.com/sindresorhus/redent",
            "asOfVersion": "3.0.0"
        },
        {
            "libraryName": "redom",
            "typingsPackageName": "redom",
            "sourceRepoURL": "https://github.com/redom/redom/",
            "asOfVersion": "3.23.0"
        },
        {
            "libraryName": "reduce-reducers",
            "typingsPackageName": "reduce-reducers",
            "sourceRepoURL": "https://github.com/redux-utilities/reduce-reducers",
            "asOfVersion": "1.0.0"
        },
        {
            "libraryName": "Redux",
            "typingsPackageName": "redux",
            "sourceRepoURL": "https://github.com/reactjs/redux",
            "asOfVersion": "3.6.0"
        },
        {
            "libraryName": "redux-batched-actions",
            "typingsPackageName": "redux-batched-actions",
            "sourceRepoURL": "https://github.com/tshelburne/redux-batched-actions",
            "asOfVersion": "0.1.5"
        },
        {
            "libraryName": "redux-bootstrap",
            "typingsPackageName": "redux-bootstrap",
            "sourceRepoURL": "https://github.com/remojansen/redux-bootstrap",
            "asOfVersion": "1.1.0"
        },
        {
            "libraryName": "redux-devtools-extension",
            "typingsPackageName": "redux-devtools-extension",
            "sourceRepoURL": "https://github.com/zalmoxisus/redux-devtools-extension",
            "asOfVersion": "2.13.2"
        },
        {
            "libraryName": "redux-little-router",
            "typingsPackageName": "redux-little-router",
            "sourceRepoURL": "https://github.com/FormidableLabs/redux-little-router",
            "asOfVersion": "15.1.0"
        },
        {
            "libraryName": "redux-persist",
            "typingsPackageName": "redux-persist",
            "sourceRepoURL": "https://github.com/rt2zz/redux-persist",
            "asOfVersion": "4.3.1"
        },
        {
            "libraryName": "redux-persist-transform-compress",
            "typingsPackageName": "redux-persist-transform-compress",
            "sourceRepoURL": "https://github.com/rt2zz/redux-persist-transform-compress",
            "asOfVersion": "4.2.0"
        },
        {
            "libraryName": "redux-promise-middleware",
            "typingsPackageName": "redux-promise-middleware",
            "sourceRepoURL": "https://github.com/pburtchaell/redux-promise-middleware",
            "asOfVersion": "6.0.0"
        },
        {
            "libraryName": "redux-saga",
            "typingsPackageName": "redux-saga",
            "sourceRepoURL": "https://github.com/redux-saga/redux-saga",
            "asOfVersion": "0.10.5"
        },
        {
            "libraryName": "Redux Thunk",
            "typingsPackageName": "redux-thunk",
            "sourceRepoURL": "https://github.com/gaearon/redux-thunk",
            "asOfVersion": "2.1.0"
        },
        {
            "libraryName": "reflect-metadata",
            "typingsPackageName": "reflect-metadata",
            "sourceRepoURL": "https://github.com/rbuckton/ReflectDecorators",
            "asOfVersion": "0.1.0"
        },
        {
            "libraryName": "replace-string",
            "typingsPackageName": "replace-string",
            "sourceRepoURL": "https://github.com/sindresorhus/replace-string",
            "asOfVersion": "3.0.0"
        },
        {
            "libraryName": "import-cwd",
            "typingsPackageName": "req-cwd",
            "sourceRepoURL": "https://github.com/sindresorhus/import-cwd",
            "asOfVersion": "3.0.0"
        },
        {
            "libraryName": "reselect",
            "typingsPackageName": "reselect",
            "sourceRepoURL": "https://github.com/rackt/reselect",
            "asOfVersion": "2.2.0"
        },
        {
            "libraryName": "resolve-cwd",
            "typingsPackageName": "resolve-cwd",
            "sourceRepoURL": "https://github.com/sindresorhus/resolve-cwd",
            "asOfVersion": "3.0.0"
        },
        {
            "libraryName": "resolve-from",
            "typingsPackageName": "resolve-from",
            "sourceRepoURL": "https://github.com/sindresorhus/resolve-from",
            "asOfVersion": "5.0.0"
        },
        {
            "libraryName": "resolve-global",
            "typingsPackageName": "resolve-global",
            "sourceRepoURL": "https://github.com/sindresorhus/resolve-global",
            "asOfVersion": "1.0.0"
        },
        {
            "libraryName": "resolve-pkg",
            "typingsPackageName": "resolve-pkg",
            "sourceRepoURL": "https://github.com/sindresorhus/resolve-pkg",
            "asOfVersion": "2.0.0"
        },
        {
            "libraryName": "rest-io",
            "typingsPackageName": "rest-io",
            "sourceRepoURL": "https://github.com/EnoF/rest-io",
            "asOfVersion": "4.1.0"
        },
        {
            "libraryName": "restore-cursor",
            "typingsPackageName": "restore-cursor",
            "sourceRepoURL": "https://github.com/sindresorhus/restore-cursor",
            "asOfVersion": "3.1.0"
        },
        {
            "libraryName": "rev-hash",
            "typingsPackageName": "rev-hash",
            "sourceRepoURL": "https://github.com/sindresorhus/rev-hash",
            "asOfVersion": "3.0.0"
        },
        {
            "libraryName": "rgb-hex",
            "typingsPackageName": "rgb-hex",
            "sourceRepoURL": "https://github.com/sindresorhus/rgb-hex",
            "asOfVersion": "3.0.0"
        },
        {
            "libraryName": "riot",
            "typingsPackageName": "riot",
            "sourceRepoURL": "https://github.com/riot/riot",
            "asOfVersion": "4.1.0"
        },
        {
            "libraryName": "rollup",
            "typingsPackageName": "rollup",
            "sourceRepoURL": "https://github.com/rollup/rollup",
            "asOfVersion": "0.54.0"
        },
        {
            "libraryName": "rollup-plugin-commonjs",
            "typingsPackageName": "rollup-plugin-commonjs",
            "sourceRepoURL": "https://github.com/rollup/rollup-plugin-commonjs",
            "asOfVersion": "9.3.1"
        },
        {
            "libraryName": "rollup-plugin-delete",
            "typingsPackageName": "rollup-plugin-delete",
            "sourceRepoURL": "https://github.com/vladshcherbin/rollup-plugin-delete",
            "asOfVersion": "1.0.0"
        },
        {
            "libraryName": "rollup-plugin-node-resolve",
            "typingsPackageName": "rollup-plugin-node-resolve",
            "sourceRepoURL": "https://github.com/rollup/rollup-plugin-node-resolve",
            "asOfVersion": "4.1.0"
        },
        {
            "libraryName": "rot-js",
            "typingsPackageName": "rot-js",
            "sourceRepoURL": "https://github.com/ondras/rot.js",
            "asOfVersion": "2.0.1"
        },
        {
            "libraryName": "round-to",
            "typingsPackageName": "round-to",
            "sourceRepoURL": "https://github.com/sindresorhus/round-to",
            "asOfVersion": "4.0.0"
        },
        {
            "libraryName": "route-recognizer",
            "typingsPackageName": "route-recognizer",
            "sourceRepoURL": "https://github.com/tildeio/route-recognizer",
            "asOfVersion": "0.3.0"
        },
        {
            "libraryName": "router5",
            "typingsPackageName": "router5",
            "sourceRepoURL": "https://github.com/router5/router5",
            "asOfVersion": "5.0.0"
        },
        {
            "libraryName": "rrule",
            "typingsPackageName": "rrule",
            "sourceRepoURL": "https://github.com/jakubroztocil/rrule",
            "asOfVersion": "2.2.9"
        },
        {
            "libraryName": "rvo2",
            "typingsPackageName": "rvo2",
            "sourceRepoURL": "https://github.com/TNOCS/rvo2",
            "asOfVersion": "1.1.0"
        },
        {
            "libraryName": "rword",
            "typingsPackageName": "rword",
            "sourceRepoURL": "https://github.com/Xyfir/rword#readme",
            "asOfVersion": "3.0.0"
        },
        {
            "libraryName": "samchon",
            "typingsPackageName": "samchon",
            "sourceRepoURL": "https://github.com/samchon/framework",
            "asOfVersion": "2.0.22"
        },
        {
            "libraryName": "samchon-framework",
            "typingsPackageName": "samchon-framework",
            "sourceRepoURL": "https://github.com/samchon/framework",
            "asOfVersion": "2.0.21"
        },
        {
            "libraryName": "samchon-library",
            "typingsPackageName": "samchon-library",
            "sourceRepoURL": "https://github.com/samchon/framework",
            "asOfVersion": "0.1.0"
        },
        {
            "libraryName": "sanitize-filename",
            "typingsPackageName": "sanitize-filename",
            "sourceRepoURL": "https://github.com/parshap/node-sanitize-filename",
            "asOfVersion": "1.6.3"
        },
        {
            "libraryName": "sauronjs",
            "typingsPackageName": "sauronjs",
            "sourceRepoURL": "https://github.com/Fullscript/sauronjs",
            "asOfVersion": "0.1.3"
        },
        {
            "libraryName": "node-scanf",
            "typingsPackageName": "scanf",
            "sourceRepoURL": "https://github.com/Lellansin/node-scanf",
            "asOfVersion": "0.7.3"
        },
        {
            "libraryName": "screenfull",
            "typingsPackageName": "screenfull",
            "sourceRepoURL": "https://github.com/sindresorhus/screenfull.js",
            "asOfVersion": "4.1.0"
        },
        {
            "libraryName": "sdbm",
            "typingsPackageName": "sdbm",
            "sourceRepoURL": "https://github.com/sindresorhus/sdbm",
            "asOfVersion": "1.1.0"
        },
        {
            "libraryName": "semver-diff",
            "typingsPackageName": "semver-diff",
            "sourceRepoURL": "https://github.com/sindresorhus/semver-diff",
            "asOfVersion": "3.0.0"
        },
        {
            "libraryName": "semver-regex",
            "typingsPackageName": "semver-regex",
            "sourceRepoURL": "https://github.com/sindresorhus/semver-regex",
            "asOfVersion": "3.1.0"
        },
        {
            "libraryName": "semver-truncate",
            "typingsPackageName": "semver-truncate",
            "sourceRepoURL": "https://github.com/sindresorhus/semver-truncate",
            "asOfVersion": "2.0.0"
        },
        {
            "libraryName": "sendgrid",
            "typingsPackageName": "sendgrid",
            "sourceRepoURL": "https://github.com/sendgrid/sendgrid-nodejs",
            "asOfVersion": "4.3.0"
        },
        {
            "libraryName": "sentence-case",
            "typingsPackageName": "sentence-case",
            "sourceRepoURL": "https://github.com/blakeembrey/sentence-case",
            "asOfVersion": "1.1.3"
        },
        {
            "libraryName": "serialize-error",
            "typingsPackageName": "serialize-error",
            "sourceRepoURL": "https://github.com/sindresorhus/serialize-error",
            "asOfVersion": "4.0.0"
        },
        {
            "libraryName": "sharp-timer",
            "typingsPackageName": "sharp-timer",
            "sourceRepoURL": "https://github.com/afractal/SharpTimer",
            "asOfVersion": "0.1.3"
        },
        {
            "libraryName": "shebang-regex",
            "typingsPackageName": "shebang-regex",
            "sourceRepoURL": "https://github.com/sindresorhus/shebang-regex",
            "asOfVersion": "3.0.0"
        },
        {
            "libraryName": "Shopify Prime",
            "typingsPackageName": "shopify-prime",
            "sourceRepoURL": "https://github.com/nozzlegear/shopify-prime",
            "asOfVersion": "2.0.0"
        },
        {
            "libraryName": "should.js",
            "typingsPackageName": "should",
            "sourceRepoURL": "https://github.com/shouldjs/should.js",
            "asOfVersion": "13.0.0"
        },
        {
            "libraryName": "SimpleSignal",
            "typingsPackageName": "simplesignal",
            "sourceRepoURL": "https://github.com/zeh/simplesignal",
            "asOfVersion": "1.0.0"
        },
        {
            "libraryName": "@sindresorhus/class-names",
            "typingsPackageName": "sindresorhus__class-names",
            "sourceRepoURL": "https://github.com/sindresorhus/class-names",
            "asOfVersion": "1.1.0"
        },
        {
            "libraryName": "@sindresorhus/df",
            "typingsPackageName": "sindresorhus__df",
            "sourceRepoURL": "https://github.com/sindresorhus/df",
            "asOfVersion": "3.0.0"
        },
        {
            "libraryName": "djb2a",
            "typingsPackageName": "sindresorhus__djb2a",
            "sourceRepoURL": "https://github.com/sindresorhus/djb2a",
            "asOfVersion": "1.1.0"
        },
        {
            "libraryName": "@sindresorhus/fnv1a",
            "typingsPackageName": "sindresorhus__fnv1a",
            "sourceRepoURL": "https://github.com/sindresorhus/fnv1a",
            "asOfVersion": "1.1.0"
        },
        {
            "libraryName": "@sindresorhus/slugify",
            "typingsPackageName": "sindresorhus__slugify",
            "sourceRepoURL": "https://github.com/sindresorhus/slugify",
            "asOfVersion": "0.9.1"
        },
        {
            "libraryName": "@sindresorhus/string-hash",
            "typingsPackageName": "sindresorhus__string-hash",
            "sourceRepoURL": "https://github.com/sindresorhus/string-hash",
            "asOfVersion": "1.1.0"
        },
        {
            "libraryName": "@sindresorhus/to-milliseconds",
            "typingsPackageName": "sindresorhus__to-milliseconds",
            "sourceRepoURL": "https://github.com/sindresorhus/to-milliseconds",
            "asOfVersion": "1.1.0"
        },
        {
            "libraryName": "sip.js",
            "typingsPackageName": "sip.js",
            "sourceRepoURL": "https://github.com/onsip/SIP.js",
            "asOfVersion": "0.12.0"
        },
        {
            "libraryName": "skin-tone",
            "typingsPackageName": "skin-tone",
            "sourceRepoURL": "https://github.com/sindresorhus/skin-tone",
            "asOfVersion": "2.0.0"
        },
        {
            "libraryName": "slash",
            "typingsPackageName": "slash",
            "sourceRepoURL": "https://github.com/sindresorhus/slash",
            "asOfVersion": "3.0.0"
        },
        {
            "libraryName": "smooth-scrollbar",
            "typingsPackageName": "smooth-scrollbar",
            "sourceRepoURL": "https://github.com/idiotWu/smooth-scrollbar",
            "asOfVersion": "8.2.5"
        },
        {
            "libraryName": "Smoothie Charts",
            "typingsPackageName": "smoothie",
            "sourceRepoURL": "https://github.com/joewalnes/smoothie",
            "asOfVersion": "1.29.1"
        },
        {
            "libraryName": "snake-case",
            "typingsPackageName": "snake-case",
            "sourceRepoURL": "https://github.com/blakeembrey/snake-case",
            "asOfVersion": "1.1.2"
        },
        {
            "libraryName": "snoowrap",
            "typingsPackageName": "snoowrap",
            "sourceRepoURL": "https://github.com/not-an-aardvark/snoowrap",
            "asOfVersion": "1.19.0"
        },
        {
            "libraryName": "snowboy",
            "typingsPackageName": "snowboy",
            "sourceRepoURL": "https://github.com/Kitt-AI/snowboy",
            "asOfVersion": "1.3.1"
        },
        {
            "libraryName": "soap",
            "typingsPackageName": "soap",
            "sourceRepoURL": "https://www.npmjs.com/package/soap",
            "asOfVersion": "0.21.0"
        },
        {
            "libraryName": "solidity-parser-antlr",
            "typingsPackageName": "solidity-parser-antlr",
            "sourceRepoURL": "https://github.com/federicobond/solidity-parser-antlr",
            "asOfVersion": "0.4.2"
        },
        {
            "libraryName": "source-map",
            "typingsPackageName": "source-map",
            "sourceRepoURL": "https://github.com/mozilla/source-map",
            "asOfVersion": "0.5.7"
        },
        {
            "libraryName": "sparkly",
            "typingsPackageName": "sparkly",
            "sourceRepoURL": "https://github.com/sindresorhus/sparkly",
            "asOfVersion": "5.0.0"
        },
        {
            "libraryName": "Spectacle",
            "typingsPackageName": "spectacle",
            "sourceRepoURL": "http://github.com/FormidableLabs/spectacle/",
            "asOfVersion": "5.2.3"
        },
        {
            "libraryName": "Spin.js",
            "typingsPackageName": "spin.js",
            "sourceRepoURL": "http://fgnass.github.com/spin.js/",
            "asOfVersion": "3.0.0"
        },
        {
            "libraryName": "spotify-web-api-js",
            "typingsPackageName": "spotify-web-api-js",
            "sourceRepoURL": "https://github.com/JMPerez/spotify-web-api-js",
            "asOfVersion": "0.21.0"
        },
        {
            "libraryName": "srcset",
            "typingsPackageName": "srcset",
            "sourceRepoURL": "https://github.com/sindresorhus/srcset",
            "asOfVersion": "2.0.0"
        },
        {
            "libraryName": "ServiceStack Utils",
            "typingsPackageName": "ss-utils",
            "sourceRepoURL": "https://servicestack.net/",
            "asOfVersion": "0.1.5"
        },
        {
            "libraryName": "stellar-base",
            "typingsPackageName": "stellar-base",
            "sourceRepoURL": "https://github.com/stellar/js-stellar-base",
            "asOfVersion": "0.13.2"
        },
        {
            "libraryName": "stacktrace-js",
            "typingsPackageName": "stacktrace-js",
            "sourceRepoURL": "https://github.com/stacktracejs/stacktrace.js",
            "asOfVersion": "2.0.1"
        },
        {
            "libraryName": "stellar-sdk",
            "typingsPackageName": "stellar-sdk",
            "sourceRepoURL": "https://github.com/stellar/js-stellar-sdk",
            "asOfVersion": "0.15.1"
        },
        {
            "libraryName": "@storybook/addon-a11y",
            "typingsPackageName": "storybook__addon-a11y",
            "sourceRepoURL": "https://github.com/storybooks/storybook",
            "asOfVersion": "5.1.1"
        },
        {
            "libraryName": "@storybook/addon-actions",
            "typingsPackageName": "storybook__addon-actions",
            "sourceRepoURL": "https://github.com/storybooks/storybook",
            "asOfVersion": "5.2.0"
        },
        {
            "libraryName": "@storybook/addon-backgrounds",
            "typingsPackageName": "storybook__addon-backgrounds",
            "sourceRepoURL": "https://github.com/storybooks/storybook",
            "asOfVersion": "5.2.0"
        },
        {
            "libraryName": "@storybook/addon-centered",
            "typingsPackageName": "storybook__addon-centered",
            "sourceRepoURL": "https://github.com/storybooks/storybook",
            "asOfVersion": "5.2.0"
        },
        {
            "libraryName": "@storybook/addon-jest",
            "typingsPackageName": "storybook__addon-jest",
            "sourceRepoURL": "https://github.com/storybooks/storybook",
            "asOfVersion": "5.2.0"
        },
        {
            "libraryName": "@storybook/addon-knobs",
            "typingsPackageName": "storybook__addon-knobs",
            "sourceRepoURL": "https://github.com/storybooks/storybook",
            "asOfVersion": "5.2.0"
        },
        {
            "libraryName": "@storybook/addon-links",
            "typingsPackageName": "storybook__addon-links",
            "sourceRepoURL": "https://github.com/storybooks/storybook",
            "asOfVersion": "5.2.0"
        },
        {
            "libraryName": "@storybook/addon-notes",
            "typingsPackageName": "storybook__addon-notes",
            "sourceRepoURL": "https://github.com/storybooks/storybook",
            "asOfVersion": "5.0.0"
        },
        {
            "libraryName": "@storybook/addon-options",
            "typingsPackageName": "storybook__addon-options",
            "sourceRepoURL": "https://github.com/storybooks/storybook",
            "asOfVersion": "5.2.0"
        },
        {
            "libraryName": "@storybook/addon-viewport",
            "typingsPackageName": "storybook__addon-viewport",
            "sourceRepoURL": "https://github.com/storybooks/storybook",
            "asOfVersion": "5.2.0"
        },
        {
            "libraryName": "@storybook/addons",
            "typingsPackageName": "storybook__addons",
            "sourceRepoURL": "https://github.com/storybooks/storybook",
            "asOfVersion": "5.2.0"
        },
        {
            "libraryName": "@storybook/channels",
            "typingsPackageName": "storybook__channels",
            "sourceRepoURL": "https://github.com/storybooks/storybook",
            "asOfVersion": "5.2.0"
        },
        {
            "libraryName": "@storybook/html",
            "typingsPackageName": "storybook__html",
            "sourceRepoURL": "https://github.com/storybooks/storybook",
            "asOfVersion": "5.2.0"
        },
        {
            "libraryName": "@storybook/preact",
            "typingsPackageName": "storybook__preact",
            "sourceRepoURL": "https://github.com/storybooks/storybook",
            "asOfVersion": "5.2.1"
        },
        {
            "libraryName": "@storybook/react-native",
            "typingsPackageName": "storybook__react-native",
            "sourceRepoURL": "https://github.com/storybooks/storybook",
            "asOfVersion": "5.2.0"
        },
        {
            "libraryName": "@storybook/vue",
            "typingsPackageName": "storybook__vue",
            "sourceRepoURL": "https://github.com/storybooks/storybook",
            "asOfVersion": "5.2.0"
        },
        {
            "libraryName": "stream-mock",
            "typingsPackageName": "stream-mock",
            "sourceRepoURL": "https://github.com/b4nst/stream-mock",
            "asOfVersion": "2.0.1"
        },
        {
            "libraryName": "string-argv",
            "typingsPackageName": "string-argv",
            "sourceRepoURL": "https://github.com/mccormicka/string-argv",
            "asOfVersion": "0.3.0"
        },
        {
            "libraryName": "string-length",
            "typingsPackageName": "string-length",
            "sourceRepoURL": "https://github.com/sindresorhus/string-length",
            "asOfVersion": "3.0.0"
        },
        {
            "libraryName": "string-width",
            "typingsPackageName": "string-width",
            "sourceRepoURL": "https://github.com/sindresorhus/string-width",
            "asOfVersion": "4.0.0"
        },
        {
            "libraryName": "stringify-attributes",
            "typingsPackageName": "stringify-attributes",
            "sourceRepoURL": "https://github.com/sindresorhus/stringify-attributes",
            "asOfVersion": "2.0.0"
        },
        {
            "libraryName": "strip-ansi",
            "typingsPackageName": "strip-ansi",
            "sourceRepoURL": "https://github.com/chalk/strip-ansi",
            "asOfVersion": "5.2.0"
        },
        {
            "libraryName": "strip-bom",
            "typingsPackageName": "strip-bom",
            "sourceRepoURL": "https://github.com/sindresorhus/strip-bom",
            "asOfVersion": "4.0.0"
        },
        {
            "libraryName": "strip-indent",
            "typingsPackageName": "strip-indent",
            "sourceRepoURL": "https://github.com/sindresorhus/strip-indent",
            "asOfVersion": "3.0.0"
        },
        {
            "libraryName": "strip-json-comments",
            "typingsPackageName": "strip-json-comments",
            "sourceRepoURL": "https://github.com/sindresorhus/strip-json-comments",
            "asOfVersion": "3.0.0"
        },
        {
            "libraryName": "striptags",
            "typingsPackageName": "striptags",
            "sourceRepoURL": "https://github.com/ericnorris/striptags",
            "asOfVersion": "3.1.1"
        },
        {
            "libraryName": "subsume",
            "typingsPackageName": "subsume",
            "sourceRepoURL": "https://github.com/sindresorhus/subsume",
            "asOfVersion": "2.1.0"
        },
        {
            "libraryName": "sudo-block",
            "typingsPackageName": "sudo-block",
            "sourceRepoURL": "https://github.com/sindresorhus/sudo-block",
            "asOfVersion": "3.0.0"
        },
        {
            "libraryName": "Sugar",
            "typingsPackageName": "sugar",
            "sourceRepoURL": "https://github.com/andrewplummer/Sugar",
            "asOfVersion": "2.0.2"
        },
        {
            "libraryName": "superstruct",
            "typingsPackageName": "superstruct",
            "sourceRepoURL": "https://github.com/ianstormtaylor/superstruct#readme",
            "asOfVersion": "0.8.0"
        },
        {
            "libraryName": "survey-knockout",
            "typingsPackageName": "survey-knockout",
            "sourceRepoURL": "http://surveyjs.org/",
            "asOfVersion": "0.10.0"
        },
        {
            "libraryName": "svg-pan-zoom",
            "typingsPackageName": "svg-pan-zoom",
            "sourceRepoURL": "https://github.com/ariutta/svg-pan-zoom",
            "asOfVersion": "3.4.0"
        },
        {
            "libraryName": "svg.js",
            "typingsPackageName": "svg.js",
            "sourceRepoURL": "http://www.svgjs.com/",
            "asOfVersion": "2.3.1"
        },
        {
            "libraryName": "swagger-parser",
            "typingsPackageName": "swagger-parser",
            "sourceRepoURL": "https://apidevtools.org/swagger-parser/",
            "asOfVersion": "7.0.0"
        },
        {
            "libraryName": "swap-case",
            "typingsPackageName": "swap-case",
            "sourceRepoURL": "https://github.com/blakeembrey/swap-case",
            "asOfVersion": "1.1.2"
        },
        {
            "libraryName": "SweetAlert",
            "typingsPackageName": "sweetalert",
            "sourceRepoURL": "https://github.com/t4t5/sweetalert/",
            "asOfVersion": "2.0.4"
        },
        {
            "libraryName": "systeminformation",
            "typingsPackageName": "systeminformation",
            "sourceRepoURL": "https://github.com/sebhildebrandt/systeminformation",
            "asOfVersion": "3.54.0"
        },
        {
            "libraryName": "Tabris.js",
            "typingsPackageName": "tabris",
            "sourceRepoURL": "http://tabrisjs.com",
            "asOfVersion": "1.8.0"
        },
        {
            "libraryName": "tabris-plugin-firebase",
            "typingsPackageName": "tabris-plugin-firebase",
            "sourceRepoURL": "https://github.com/eclipsesource/tabris-plugin-firebase",
            "asOfVersion": "2.1.0"
        },
        {
            "libraryName": "tcomb",
            "typingsPackageName": "tcomb",
            "sourceRepoURL": "http://gcanti.github.io/tcomb/guide/index.html",
            "asOfVersion": "2.6.0"
        },
        {
            "libraryName": "temp-dir",
            "typingsPackageName": "temp-dir",
            "sourceRepoURL": "https://github.com/sindresorhus/temp-dir",
            "asOfVersion": "2.0.0"
        },
        {
            "libraryName": "temp-write",
            "typingsPackageName": "temp-write",
            "sourceRepoURL": "https://github.com/sindresorhus/temp-write",
            "asOfVersion": "4.0.0"
        },
        {
            "libraryName": "tempfile",
            "typingsPackageName": "tempfile",
            "sourceRepoURL": "https://github.com/sindresorhus/tempfile",
            "asOfVersion": "3.0.0"
        },
        {
            "libraryName": "tempy",
            "typingsPackageName": "tempy",
            "sourceRepoURL": "https://github.com/sindresorhus/tempy",
            "asOfVersion": "0.3.0"
        },
        {
            "libraryName": "term-size",
            "typingsPackageName": "term-size",
            "sourceRepoURL": "https://github.com/sindresorhus/term-size",
            "asOfVersion": "2.0.0"
        },
        {
            "libraryName": "terminal-image",
            "typingsPackageName": "terminal-image",
            "sourceRepoURL": "https://github.com/sindresorhus/terminal-image",
            "asOfVersion": "0.2.0"
        },
        {
            "libraryName": "terminal-link",
            "typingsPackageName": "terminal-link",
            "sourceRepoURL": "https://github.com/sindresorhus/terminal-link",
            "asOfVersion": "1.2.0"
        },
        {
            "libraryName": "terser",
            "typingsPackageName": "terser",
            "sourceRepoURL": "https://github.com/terser-js/terser",
            "asOfVersion": "3.12.0"
        },
        {
            "libraryName": "text-clipper",
            "typingsPackageName": "text-clipper",
            "sourceRepoURL": "https://github.com/arendjr/text-clipper",
            "asOfVersion": "1.3.0"
        },
        {
            "libraryName": "three",
            "typingsPackageName": "three",
            "sourceRepoURL": "https://github.com/mrdoob/three.js",
            "asOfVersion": "0.103.0"
        },
        {
            "libraryName": "tildify",
            "typingsPackageName": "tildify",
            "sourceRepoURL": "https://github.com/sindresorhus/tildify",
            "asOfVersion": "2.0.0"
        },
        {
            "libraryName": "time-span",
            "typingsPackageName": "time-span",
            "sourceRepoURL": "https://github.com/sindresorhus/time-span",
            "asOfVersion": "3.0.1"
        },
        {
            "libraryName": "timezonecomplete",
            "typingsPackageName": "timezonecomplete",
            "sourceRepoURL": "https://github.com/SpiritIT/timezonecomplete",
            "asOfVersion": "5.5.0"
        },
        {
            "libraryName": "title-case",
            "typingsPackageName": "title-case",
            "sourceRepoURL": "https://github.com/blakeembrey/title-case",
            "asOfVersion": "1.1.2"
        },
        {
            "libraryName": "to-semver",
            "typingsPackageName": "to-semver",
            "sourceRepoURL": "https://github.com/sindresorhus/to-semver",
            "asOfVersion": "2.0.0"
        },
        {
            "libraryName": "transliteration",
            "typingsPackageName": "transliteration",
            "sourceRepoURL": "https://github.com/dzcpy/transliteration",
            "asOfVersion": "1.6.6"
        },
        {
            "libraryName": "trash",
            "typingsPackageName": "trash",
            "sourceRepoURL": "https://github.com/sindresorhus/trash",
            "asOfVersion": "5.0.1"
        },
        {
            "libraryName": "trim-newlines",
            "typingsPackageName": "trim-newlines",
            "sourceRepoURL": "https://github.com/sindresorhus/trim-newlines",
            "asOfVersion": "3.0.0"
        },
        {
            "libraryName": "ts3-nodejs-library",
            "typingsPackageName": "ts3-nodejs-library",
            "sourceRepoURL": "https://github.com/Multivit4min/TS3-NodeJS-Library",
            "asOfVersion": "2.0.0"
        },
        {
            "libraryName": "TsMonad",
            "typingsPackageName": "tsmonad",
            "sourceRepoURL": "https://github.com/cbowdon/TsMonad",
            "asOfVersion": "0.5.0"
        },
        {
            "libraryName": "tstl",
            "typingsPackageName": "tstl",
            "sourceRepoURL": "https://github.com/samchon/tstl",
            "asOfVersion": "1.5.7"
        },
        {
            "libraryName": "typed.js",
            "typingsPackageName": "typed.js",
            "sourceRepoURL": "https://github.com/mattboldt/typed.js",
            "asOfVersion": "2.0.9"
        },
        {
            "libraryName": "TypeScript",
            "typingsPackageName": "typescript",
            "sourceRepoURL": "https://github.com/Microsoft/TypeScript",
            "asOfVersion": "2.0.0"
        },
        {
            "libraryName": "TypeScript",
            "typingsPackageName": "typescript-services",
            "sourceRepoURL": "https://github.com/Microsoft/TypeScript",
            "asOfVersion": "2.0.0"
        },
        {
            "libraryName": "ua-string",
            "typingsPackageName": "ua-string",
            "sourceRepoURL": "https://github.com/sindresorhus/ua-string",
            "asOfVersion": "3.0.0"
        },
        {
            "libraryName": "ui-box",
            "typingsPackageName": "ui-box",
            "sourceRepoURL": "https://github.com/segmentio/ui-box",
            "asOfVersion": "2.0.0"
        },
        {
            "libraryName": "uk.co.workingedge.phonegap.plugin.istablet",
            "typingsPackageName": "uk.co.workingedge.phonegap.plugin.istablet",
            "sourceRepoURL": "https://github.com/dpa99c/phonegap-istablet",
            "asOfVersion": "1.1.3"
        },
        {
            "libraryName": "uk.co.workingedge.phonegap.plugin.launchnavigator",
            "typingsPackageName": "uk.co.workingedge.phonegap.plugin.launchnavigator",
            "sourceRepoURL": "https://github.com/dpa99c/phonegap-launch-navigator",
            "asOfVersion": "4.0.0"
        },
        {
            "libraryName": "unique-random",
            "typingsPackageName": "unique-random",
            "sourceRepoURL": "https://github.com/sindresorhus/unique-random",
            "asOfVersion": "2.1.0"
        },
        {
            "libraryName": "unique-random-array",
            "typingsPackageName": "unique-random-array",
            "sourceRepoURL": "https://github.com/sindresorhus/unique-random-array",
            "asOfVersion": "2.0.0"
        },
        {
            "libraryName": "unique-string",
            "typingsPackageName": "unique-string",
            "sourceRepoURL": "https://github.com/sindresorhus/unique-string",
            "asOfVersion": "2.0.0"
        },
        {
            "libraryName": "unist-util-is",
            "typingsPackageName": "unist-util-is",
            "sourceRepoURL": "https://github.com/syntax-tree/unist-util-is",
            "asOfVersion": "4.0.0"
        },
        {
            "libraryName": "Universal Router",
            "typingsPackageName": "universal-router",
            "sourceRepoURL": "https://github.com/kriasoft/universal-router",
            "asOfVersion": "8.0.0"
        },
        {
            "libraryName": "untildify",
            "typingsPackageName": "untildify",
            "sourceRepoURL": "https://github.com/sindresorhus/untildify",
            "asOfVersion": "4.0.0"
        },
        {
            "libraryName": "unused-filename",
            "typingsPackageName": "unused-filename",
            "sourceRepoURL": "https://github.com/sindresorhus/unused-filename",
            "asOfVersion": "2.0.0"
        },
        {
            "libraryName": "upper-case",
            "typingsPackageName": "upper-case",
            "sourceRepoURL": "https://github.com/blakeembrey/upper-case",
            "asOfVersion": "1.1.3"
        },
        {
            "libraryName": "upper-case-first",
            "typingsPackageName": "upper-case-first",
            "sourceRepoURL": "https://github.com/blakeembrey/upper-case-first",
            "asOfVersion": "1.1.2"
        },
        {
            "libraryName": "url-regex",
            "typingsPackageName": "url-regex",
            "sourceRepoURL": "https://github.com/kevva/url-regex",
            "asOfVersion": "5.0.0"
        },
        {
            "libraryName": "urllib",
            "typingsPackageName": "urllib",
            "sourceRepoURL": "https://github.com/node-modules/urllib",
            "asOfVersion": "2.33.0"
        },
        {
            "libraryName": "UUID.js",
            "typingsPackageName": "uuidjs",
            "sourceRepoURL": "https://github.com/LiosK/UUID.js",
            "asOfVersion": "3.6.0"
        },
        {
            "libraryName": "uuidv4",
            "typingsPackageName": "uuidv4",
            "sourceRepoURL": "https://github.com/thenativeweb/uuidv4#readme",
            "asOfVersion": "5.0.0"
        },
        {
            "libraryName": "Validate.js",
            "typingsPackageName": "validate.js",
            "sourceRepoURL": "https://github.com/ansman/validate.js",
            "asOfVersion": "0.11.0"
        },
        {
            "libraryName": "vanilla-tilt",
            "typingsPackageName": "vanilla-tilt",
            "sourceRepoURL": "https://github.com/micku7zu/vanilla-tilt.js",
            "asOfVersion": "1.6.2"
        },
        {
            "libraryName": "vega",
            "typingsPackageName": "vega",
            "sourceRepoURL": "https://github.com/vega/vega",
            "asOfVersion": "3.2.0"
        },
        {
            "libraryName": "viewerjs",
            "typingsPackageName": "viewerjs",
            "sourceRepoURL": "https://fengyuanchen.github.io/viewerjs",
            "asOfVersion": "1.0.0"
        },
        {
            "libraryName": "vso-node-api",
            "typingsPackageName": "vso-node-api",
            "sourceRepoURL": "https://github.com/Microsoft/vso-node-api",
            "asOfVersion": "4.0.0"
        },
        {
            "libraryName": "vuejs",
            "typingsPackageName": "vue",
            "sourceRepoURL": "https://github.com/vuejs/vue",
            "asOfVersion": "2.0.0"
        },
        {
            "libraryName": "vue-i18n",
            "typingsPackageName": "vue-i18n",
            "sourceRepoURL": "https://github.com/kazupon/vue-i18n",
            "asOfVersion": "7.0.0"
        },
        {
            "libraryName": "vue-resource",
            "typingsPackageName": "vue-resource",
            "sourceRepoURL": "https://github.com/vuejs/vue-resource",
            "asOfVersion": "1.3.6"
        },
        {
            "libraryName": "vue-router",
            "typingsPackageName": "vue-router",
            "sourceRepoURL": "https://github.com/vuejs/vue-router",
            "asOfVersion": "2.0.0"
        },
        {
            "libraryName": "vue-scrollto",
            "typingsPackageName": "vue-scrollto",
            "sourceRepoURL": "https://github.com/rigor789/vue-scrollto",
            "asOfVersion": "2.17.1"
        },
        {
            "libraryName": "vuex-i18n",
            "typingsPackageName": "vuex-i18n",
            "sourceRepoURL": "https://github.com/dkfbasel/vuex-i18n",
            "asOfVersion": "1.13.0"
        },
        {
            "libraryName": "typescript",
            "typingsPackageName": "w3c-permissions",
            "sourceRepoURL": "https://www.w3.org/TR/permissions/",
            "asOfVersion": "2.0.0"
        },
        {
            "libraryName": "wait-for-localhost",
            "typingsPackageName": "wait-for-localhost",
            "sourceRepoURL": "https://github.com/sindresorhus/wait-for-localhost",
            "asOfVersion": "3.1.0"
        },
        {
            "libraryName": "wallpaper",
            "typingsPackageName": "wallpaper",
            "sourceRepoURL": "https://github.com/sindresorhus/wallpaper",
            "asOfVersion": "4.3.0"
        },
        {
            "libraryName": "watson-developer-cloud",
            "typingsPackageName": "watson-developer-cloud",
            "sourceRepoURL": "https://github.com/watson-developer-cloud/node-sdk",
            "asOfVersion": "3.0.1"
        },
        {
            "libraryName": "web3",
            "typingsPackageName": "web3",
            "sourceRepoURL": "https://github.com/ethereum/web3.js",
            "asOfVersion": "1.2.2"
        },
        {
            "libraryName": "typescript",
            "typingsPackageName": "webassembly-js-api",
            "sourceRepoURL": "https://github.com/winksaville/test-webassembly-js-ts",
            "asOfVersion": "2.0.0"
        },
        {
            "libraryName": "webcola",
            "typingsPackageName": "webcola",
            "sourceRepoURL": "https://github.com/tgdwyer/WebCola",
            "asOfVersion": "3.2.0"
        },
        {
            "libraryName": "WebdriverIO",
            "typingsPackageName": "webdriverio",
            "sourceRepoURL": "git@github.com:webdriverio/webdriverio.git",
            "asOfVersion": "5.0.0"
        },
        {
            "libraryName": "webgme",
            "typingsPackageName": "webgme",
            "sourceRepoURL": "https://webgme.org",
            "asOfVersion": "2.11.0"
        },
        {
            "libraryName": "Webix UI",
            "typingsPackageName": "webix",
            "sourceRepoURL": "http://webix.com",
            "asOfVersion": "5.1.1"
        },
        {
            "libraryName": "webpack-chain",
            "typingsPackageName": "webpack-chain",
            "sourceRepoURL": "https://github.com/neutrinojs/webpack-chain",
            "asOfVersion": "5.2.0"
        },
        {
            "libraryName": "typescript",
            "typingsPackageName": "whatwg-streams",
            "sourceRepoURL": "https://streams.spec.whatwg.org",
            "asOfVersion": "3.2.1"
        },
        {
            "libraryName": "which-pm",
            "typingsPackageName": "which-pm",
            "sourceRepoURL": "https://github.com/zkochan/which-pm#readme",
            "asOfVersion": "1.1.0"
        },
        {
            "libraryName": "winston",
            "typingsPackageName": "winston",
            "sourceRepoURL": "https://github.com/winstonjs/winston.git",
            "asOfVersion": "2.4.4"
        },
        {
            "libraryName": "wolfy87-eventemitter",
            "typingsPackageName": "wolfy87-eventemitter",
            "sourceRepoURL": "https://github.com/Wolfy87/EventEmitter",
            "asOfVersion": "5.2.0"
        },
        {
            "libraryName": "wonder-commonlib",
            "typingsPackageName": "wonder-commonlib",
            "sourceRepoURL": "https://github.com/yyc-git/Wonder-CommonLib",
            "asOfVersion": "0.1.12"
        },
        {
            "libraryName": "wonder-frp",
            "typingsPackageName": "wonder-frp",
            "sourceRepoURL": "https://github.com/yyc-git/Wonder-FRP",
            "asOfVersion": "0.1.25"
        },
        {
            "libraryName": "word-list",
            "typingsPackageName": "word-list-json",
            "sourceRepoURL": "https://github.com/sindresorhus/word-list",
            "asOfVersion": "3.0.0"
        },
        {
            "libraryName": "word-wrap",
            "typingsPackageName": "word-wrap",
            "sourceRepoURL": "https://github.com/jonschlinkert/word-wrap",
            "asOfVersion": "1.2.1"
        },
        {
            "libraryName": "wouter",
            "typingsPackageName": "wouter",
            "sourceRepoURL": "https://github.com/molefrog/wouter#readme",
            "asOfVersion": "2.2.0"
        },
        {
            "libraryName": "write-json-file",
            "typingsPackageName": "write-json-file",
            "sourceRepoURL": "https://github.com/sindresorhus/write-json-file",
            "asOfVersion": "3.2.0"
        },
        {
            "libraryName": "write-pkg",
            "typingsPackageName": "write-pkg",
            "sourceRepoURL": "https://github.com/sindresorhus/write-pkg",
            "asOfVersion": "4.0.0"
        },
        {
            "libraryName": "x2js",
            "typingsPackageName": "x2js",
            "sourceRepoURL": "https://code.google.com/p/x2js/",
            "asOfVersion": "3.1.0"
        },
        {
            "libraryName": "xadesjs",
            "typingsPackageName": "xadesjs",
            "sourceRepoURL": "https://github.com/PeculiarVentures/xadesjs",
            "asOfVersion": "2.0.2"
        },
        {
            "libraryName": "xdg-basedir",
            "typingsPackageName": "xdg-basedir",
            "sourceRepoURL": "https://github.com/sindresorhus/xdg-basedir",
            "asOfVersion": "4.0.0"
        },
        {
            "libraryName": "xhr-mock",
            "typingsPackageName": "xhr-mock",
            "sourceRepoURL": "https://github.com/jameslnewell/xhr-mock#readme",
            "asOfVersion": "2.0.0"
        },
        {
            "libraryName": "xlsx",
            "typingsPackageName": "xlsx",
            "sourceRepoURL": "https://github.com/sheetjs/js-xlsx",
            "asOfVersion": "0.0.36"
        },
        {
            "libraryName": "xml-js",
            "typingsPackageName": "xml-js",
            "sourceRepoURL": "https://github.com/nashwaan/xml-js",
            "asOfVersion": "1.0.0"
        },
        {
            "libraryName": "xmlbuilder",
            "typingsPackageName": "xmlbuilder",
            "sourceRepoURL": "https://github.com/oozcitak/xmlbuilder-js",
            "asOfVersion": "11.0.1"
        },
        {
            "libraryName": "xterm.js",
            "typingsPackageName": "xterm",
            "sourceRepoURL": "https://github.com/sourcelair/xterm.js/",
            "asOfVersion": "3.0.0"
        },
        {
            "libraryName": "year-days",
            "typingsPackageName": "year-days",
            "sourceRepoURL": "https://github.com/sindresorhus/year-days",
            "asOfVersion": "3.0.0"
        },
        {
            "libraryName": "yFiles for HTML",
            "typingsPackageName": "yfiles",
            "sourceRepoURL": "none",
            "asOfVersion": "2.1.0"
        },
        {
            "libraryName": "yn",
            "typingsPackageName": "yn",
            "sourceRepoURL": "https://github.com/sindresorhus/yn",
            "asOfVersion": "3.1.0"
        },
        {
            "libraryName": "z-schema",
            "typingsPackageName": "z-schema",
            "sourceRepoURL": "https://github.com/zaggino/z-schema",
            "asOfVersion": "3.24.0"
        },
        {
            "libraryName": "zapier-platform-core",
            "typingsPackageName": "zapier-platform-core",
            "sourceRepoURL": "https://github.com/zapier/zapier-platform-core",
            "asOfVersion": "6.1.1"
        },
        {
            "libraryName": "zetapush-js",
            "typingsPackageName": "zetapush-js",
            "sourceRepoURL": "https://github.com/zetapush/zetapush-js",
            "asOfVersion": "3.1.2"
        },
        {
            "libraryName": "zipkin-instrumentation-express",
            "typingsPackageName": "zipkin-instrumentation-express",
            "sourceRepoURL": "https://github.com/openzipkin/zipkin-js#readme",
            "asOfVersion": "0.12.0"
        },
        {
            "libraryName": "Zone.js",
            "typingsPackageName": "zone.js",
            "sourceRepoURL": "https://github.com/angular/zone.js",
            "asOfVersion": "0.5.12"
        }
    ]
}<|MERGE_RESOLUTION|>--- conflicted
+++ resolved
@@ -505,17 +505,16 @@
             "asOfVersion": "2.12.2"
         },
         {
-<<<<<<< HEAD
             "libraryName": "composer-concerto",
             "typingsPackageName": "composer-concerto",
             "sourceRepoURL": "https://github.com/hyperledger/composer-concerto#readme",
             "asOfVersion": "0.71.1"
-=======
+        },
+        {
             "libraryName": "compare-versions",
             "typingsPackageName": "compare-versions",
             "sourceRepoURL": "https://github.com/omichelsen/compare-versions",
             "asOfVersion": "3.3.0"
->>>>>>> 13e6949a
         },
         {
             "libraryName": "condense-whitespace",
