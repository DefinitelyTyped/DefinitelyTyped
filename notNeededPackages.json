{
    "packages": [
        {
            "libraryName": "Moment",
            "typingsPackageName": "moment",
            "sourceRepoURL": "https://github.com/moment/moment",
            "asOfVersion": "2.13.0"
        },
        {
            "libraryName": "ng-table",
            "typingsPackageName": "ng-table",
            "sourceRepoURL": "https://github.com/esvit/ng-table",
            "asOfVersion": "2.0.1"
        },
        {
            "libraryName": "spotify-web-api-js",
            "typingsPackageName": "spotify-web-api-js",
            "sourceRepoURL": "https://github.com/JMPerez/spotify-web-api-js",
            "asOfVersion": "0.21.0"
        },
        {
            "libraryName": "Linq.JS",
            "typingsPackageName": "linq",
            "sourceRepoURL": "https://linqjs.codeplex.com/",
            "asOfVersion": "2.2.33"
        },
        {
            "libraryName": "Protractor",
            "typingsPackageName": "protractor",
            "sourceRepoURL": "https://github.com/angular/protractor",
            "asOfVersion": "4.0.0"
        },
        {
            "libraryName": "Dexie.js",
            "typingsPackageName": "dexie",
            "sourceRepoURL": "https://github.com/dfahlander/Dexie.js",
            "asOfVersion": "1.3.1"
        },
        {
            "libraryName": "LinqSharp",
            "typingsPackageName": "linqsharp",
            "sourceRepoURL": "https://github.com/brunolm/LinqSharp",
            "asOfVersion": "1.0.0"
        },
        {
            "libraryName": "TypeScript",
            "typingsPackageName": "typescript",
            "sourceRepoURL": "https://github.com/Microsoft/TypeScript",
            "asOfVersion": "2.0.0"
        },
        {
            "libraryName": "TypeScript",
            "typingsPackageName": "typescript-services",
            "sourceRepoURL": "https://github.com/Microsoft/TypeScript",
            "asOfVersion": "2.0.0"
        },
        {
            "libraryName": "Prando",
            "typingsPackageName": "prando",
            "sourceRepoURL": "https://github.com/zeh/prando",
            "asOfVersion": "1.0.0"
        },
        {
            "libraryName": "Shopify Prime",
            "typingsPackageName": "shopify-prime",
            "sourceRepoURL": "https://github.com/nozzlegear/shopify-prime",
            "asOfVersion": "2.0.0"
        },
        {
            "libraryName": "SimpleSignal",
            "typingsPackageName": "simplesignal",
            "sourceRepoURL": "https://github.com/zeh/simplesignal",
            "asOfVersion": "1.0.0"
        },
        {
            "libraryName": "Redux",
            "typingsPackageName": "redux",
            "sourceRepoURL": "https://github.com/reactjs/redux",
            "asOfVersion": "3.6.0"
        },
        {
            "libraryName": "Redux Thunk",
            "typingsPackageName": "redux-thunk",
            "sourceRepoURL": "https://github.com/gaearon/redux-thunk",
            "asOfVersion": "2.1.0"
        },
        {
            "libraryName": "Normalizr",
            "typingsPackageName": "normalizr",
            "sourceRepoURL": "https://github.com/paularmstrong/normalizr",
            "asOfVersion": "2.0.18"
        },
        {
            "libraryName": "camel-case",
            "typingsPackageName": "camel-case",
            "sourceRepoURL": "https://github.com/blakeembrey/camel-case",
            "asOfVersion": "1.2.1"
        },
        {
            "libraryName": "change-case",
            "typingsPackageName": "change-case",
            "sourceRepoURL": "https://github.com/blakeembrey/change-case",
            "asOfVersion": "2.3.1"
        },
        {
            "libraryName": "constant-case",
            "typingsPackageName": "constant-case",
            "sourceRepoURL": "https://github.com/blakeembrey/constant-case",
            "asOfVersion": "1.1.2"
        },
        {
            "libraryName": "dot-case",
            "typingsPackageName": "dot-case",
            "sourceRepoURL": "https://github.com/blakeembrey/dot-case",
            "asOfVersion": "1.1.2"
        },
        {
            "libraryName": "is-lower-case",
            "typingsPackageName": "is-lower-case",
            "sourceRepoURL": "https://github.com/blakeembrey/is-lower-case",
            "asOfVersion": "1.1.2"
        },
        {
            "libraryName": "is-upper-case",
            "typingsPackageName": "is-upper-case",
            "sourceRepoURL": "https://github.com/blakeembrey/is-upper-case",
            "asOfVersion": "1.1.2"
        },
        {
            "libraryName": "lower-case",
            "typingsPackageName": "lower-case",
            "sourceRepoURL": "https://github.com/blakeembrey/lower-case",
            "asOfVersion": "1.1.3"
        },
        {
            "libraryName": "lower-case-first",
            "typingsPackageName": "lower-case-first",
            "sourceRepoURL": "https://github.com/blakeembrey/lower-case-first",
            "asOfVersion": "1.0.1"
        },
        {
            "libraryName": "param-case",
            "typingsPackageName": "param-case",
            "sourceRepoURL": "https://github.com/blakeembrey/param-case",
            "asOfVersion": "1.1.2"
        },
        {
            "libraryName": "pascal-case",
            "typingsPackageName": "pascal-case",
            "sourceRepoURL": "https://github.com/blakeembrey/pascal-case",
            "asOfVersion": "1.1.2"
        },
        {
            "libraryName": "path-case",
            "typingsPackageName": "path-case",
            "sourceRepoURL": "https://github.com/blakeembrey/path-case",
            "asOfVersion": "1.1.2"
        },
        {
            "libraryName": "sentence-case",
            "typingsPackageName": "sentence-case",
            "sourceRepoURL": "https://github.com/blakeembrey/sentence-case",
            "asOfVersion": "1.1.3"
        },
        {
            "libraryName": "snake-case",
            "typingsPackageName": "snake-case",
            "sourceRepoURL": "https://github.com/blakeembrey/snake-case",
            "asOfVersion": "1.1.2"
        },
        {
            "libraryName": "swap-case",
            "typingsPackageName": "swap-case",
            "sourceRepoURL": "https://github.com/blakeembrey/swap-case",
            "asOfVersion": "1.1.2"
        },
        {
            "libraryName": "title-case",
            "typingsPackageName": "title-case",
            "sourceRepoURL": "https://github.com/blakeembrey/title-case",
            "asOfVersion": "1.1.2"
        },
        {
            "libraryName": "upper-case",
            "typingsPackageName": "upper-case",
            "sourceRepoURL": "https://github.com/blakeembrey/upper-case",
            "asOfVersion": "1.1.3"
        },
        {
            "libraryName": "upper-case-first",
            "typingsPackageName": "upper-case-first",
            "sourceRepoURL": "https://github.com/blakeembrey/upper-case-first",
            "asOfVersion": "1.1.2"
        },
        {
            "libraryName": "Sugar",
            "typingsPackageName": "sugar",
            "sourceRepoURL": "https://github.com/andrewplummer/Sugar",
            "asOfVersion": "2.0.2"
        },
        {
            "libraryName": "ajv",
            "typingsPackageName": "ajv",
            "sourceRepoURL": "https://github.com/epoberezkin/ajv",
            "asOfVersion": "1.0.0"
        },
        {
            "libraryName": "date-fns",
            "typingsPackageName": "date-fns",
            "sourceRepoURL": "https://github.com/date-fns/date-fns",
            "asOfVersion": "2.6.0"
        },
        {
            "libraryName": "vuejs",
            "typingsPackageName": "vue",
            "sourceRepoURL": "https://github.com/vuejs/vue",
            "asOfVersion": "2.0.0"
        },
        {
            "libraryName": "Facebook's Immutable",
            "typingsPackageName": "immutable",
            "sourceRepoURL": "https://github.com/facebook/immutable-js",
            "asOfVersion": "3.8.7"
        },
        {
            "libraryName": "dva",
            "typingsPackageName": "dva",
            "sourceRepoURL": "https://github.com/dvajs/dva",
            "asOfVersion": "1.1.0"
        },
        {
            "libraryName": "inversify",
            "typingsPackageName": "inversify",
            "sourceRepoURL": "http://inversify.io",
            "asOfVersion": "2.0.33"
        },
        {
            "libraryName": "inversify-express-utils",
            "typingsPackageName": "inversify-express-utils",
            "sourceRepoURL": "https://github.com/inversify/inversify-express-utils",
            "asOfVersion": "2.0.0"
        },
        {
            "libraryName": "inversify-binding-decorators",
            "typingsPackageName": "inversify-binding-decorators",
            "sourceRepoURL": "https://github.com/inversify/inversify-binding-decorators",
            "asOfVersion": "2.0.0"
        },
        {
            "libraryName": "inversify-logger-middleware",
            "typingsPackageName": "inversify-logger-middleware",
            "sourceRepoURL": "https://github.com/inversify/inversify-logger-middleware",
            "asOfVersion": "2.0.0"
        },
        {
            "libraryName": "inversify-inject-decorators",
            "typingsPackageName": "inversify-inject-decorators",
            "sourceRepoURL": "https://github.com/inversify/inversify-inject-decorators",
            "asOfVersion": "2.0.0"
        },
        {
            "libraryName": "inversify-restify-utils",
            "typingsPackageName": "inversify-restify-utils",
            "sourceRepoURL": "https://github.com/inversify/inversify-restify-utils",
            "asOfVersion": "2.0.0"
        },
        {
            "libraryName": "Argon2",
            "typingsPackageName": "argon2",
            "sourceRepoURL": "https://github.com/ranisalt/node-argon2",
            "asOfVersion": "0.15.0"
        },
        {
            "libraryName": "node-scanf",
            "typingsPackageName": "scanf",
            "sourceRepoURL": "https://github.com/Lellansin/node-scanf",
            "asOfVersion": "0.7.3"
        },
        {
            "libraryName": "vue-router",
            "typingsPackageName": "vue-router",
            "sourceRepoURL": "https://github.com/vuejs/vue-router",
            "asOfVersion": "2.0.0"
        },
        {
            "libraryName": "ecmarkup",
            "typingsPackageName": "ecmarkup",
            "sourceRepoURL": "https://github.com/bterlson/ecmarkup",
            "asOfVersion": "3.4.0"
        },
        {
            "libraryName": "redux-saga",
            "typingsPackageName": "redux-saga",
            "sourceRepoURL": "https://github.com/redux-saga/redux-saga",
            "asOfVersion": "0.10.5"
        },
        {
            "libraryName": "axios",
            "typingsPackageName": "axios",
            "sourceRepoURL": "https://github.com/mzabriskie/axios",
            "asOfVersion": "0.14.0"
        },
        {
            "libraryName": "gaea-model",
            "typingsPackageName": "gaea-model",
            "sourceRepoURL": "https://github.com/ascoders/gaea-model",
            "asOfVersion": "0.0.0"
        },
        {
<<<<<<< HEAD
            "libraryName": "pixi-spine",
            "typingsPackageName": "pixi-spine",
            "sourceRepoURL": "https://github.com/pixijs/pixi-spine",
            "asOfVersion": "1.3.0"
=======
            "libraryName": "jsonschema",
            "typingsPackageName": "jsonschema",
            "sourceRepoURL": "https://github.com/tdegrunt/jsonschema",
            "asOfVersion": "1.1.1"
        },
        {
            "libraryName": "Raven JS",
            "typingsPackageName": "raven-js",
            "sourceRepoURL": "https://github.com/getsentry/raven-js",
            "asOfVersion": "3.10.0"
        },
        {
            "libraryName": "antd",
            "typingsPackageName": "antd",
            "sourceRepoURL": "https://github.com/ant-design/ant-design",
            "asOfVersion": "1.0.0"
        },
        {
            "libraryName": "FineUploader",
            "typingsPackageName": "fine-uploader",
            "sourceRepoURL": "http://fineuploader.com/",
            "asOfVersion": "5.14.0"
        },
        {
            "libraryName": "mobservable",
            "typingsPackageName": "mobservable",
            "sourceRepoURL": "github.com/mweststrate/mobservable",
            "asOfVersion": "1.2.5"
>>>>>>> 4cba69e3
        }
    ]
}<|MERGE_RESOLUTION|>--- conflicted
+++ resolved
@@ -307,12 +307,12 @@
             "asOfVersion": "0.0.0"
         },
         {
-<<<<<<< HEAD
             "libraryName": "pixi-spine",
             "typingsPackageName": "pixi-spine",
             "sourceRepoURL": "https://github.com/pixijs/pixi-spine",
             "asOfVersion": "1.3.0"
-=======
+        },
+        { 
             "libraryName": "jsonschema",
             "typingsPackageName": "jsonschema",
             "sourceRepoURL": "https://github.com/tdegrunt/jsonschema",
@@ -341,7 +341,6 @@
             "typingsPackageName": "mobservable",
             "sourceRepoURL": "github.com/mweststrate/mobservable",
             "asOfVersion": "1.2.5"
->>>>>>> 4cba69e3
         }
     ]
 }