--- conflicted
+++ resolved
@@ -319,17 +319,16 @@
             "asOfVersion": "3.0.1"
         },
         {
-<<<<<<< HEAD
             "libraryName": "braft-editor",
             "typingsPackageName": "braft-editor",
             "sourceRepoURL": "https://github.com/margox/braft#readme",
             "asOfVersion": "2.2.0"
-=======
+        },
+        {
             "libraryName": "broccoli-plugin",
             "typingsPackageName": "broccoli-plugin",
             "sourceRepoURL": "https://github.com/broccolijs/broccoli-plugin",
             "asOfVersion": "3.0.0"
->>>>>>> aae7db3c
         },
         {
             "libraryName": "Bugsnag Browser",
