--- conflicted
+++ resolved
@@ -2407,17 +2407,16 @@
             "asOfVersion": "7.0.0"
         },
         {
-<<<<<<< HEAD
             "libraryName": "navigation",
             "typingsPackageName": "navigation",
             "sourceRepoURL": "http://grahammendick.github.io/navigation/",
             "asOfVersion": "5.1.0"
-=======
+        },
+        {
             "libraryName": "natsort",
             "typingsPackageName": "natsort",
             "sourceRepoURL": "https://github.com/netop/natsort",
             "asOfVersion": "2.0.0"
->>>>>>> aae7db3c
         },
         {
             "libraryName": "typescript",
