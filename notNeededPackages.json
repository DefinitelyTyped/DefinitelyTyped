--- conflicted
+++ resolved
@@ -3895,17 +3895,16 @@
             "asOfVersion": "2.0.0"
         },
         {
-<<<<<<< HEAD
             "libraryName": "react-native-tab-view",
             "typingsPackageName": "react-native-tab-view",
             "sourceRepoURL": "https://github.com/react-native-community/react-native-tab-view",
             "asOfVersion": "2.3.0"
-=======
+        },
+        {
             "libraryName": "react-navigation",
             "typingsPackageName": "react-navigation",
             "sourceRepoURL": "https://github.com/react-navigation/react-navigation",
             "asOfVersion": "3.4.0"
->>>>>>> 949922e0
         },
         {
             "libraryName": "react-native-swipe-gestures",
