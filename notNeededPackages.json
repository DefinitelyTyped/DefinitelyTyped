{
    "packages": [
        {
            "libraryName": "3d-bin-packing",
            "typingsPackageName": "3d-bin-packing",
            "sourceRepoURL": "https://github.com/betterwaysystems/packer",
            "asOfVersion": "1.1.3"
        },
        {
            "libraryName": "Ably Realtime and Rest client library",
            "typingsPackageName": "ably",
            "sourceRepoURL": "https://www.ably.io/",
            "asOfVersion": "1.0.0"
        },
        {
            "libraryName": "actions-on-google",
            "typingsPackageName": "actions-on-google",
            "sourceRepoURL": "https://github.com/actions-on-google/actions-on-google-nodejs",
            "asOfVersion": "2.0.0"
        },
        {
            "libraryName": "active-win",
            "typingsPackageName": "active-win",
            "sourceRepoURL": "https://github.com/sindresorhus/active-win",
            "asOfVersion": "5.1.0"
        },
        {
            "libraryName": "ag-grid",
            "typingsPackageName": "ag-grid",
            "sourceRepoURL": "https://github.com/ceolter/ag-grid",
            "asOfVersion": "3.2.0"
        },
        {
            "libraryName": "aggregate-error",
            "typingsPackageName": "aggregate-error",
            "sourceRepoURL": "https://github.com/sindresorhus/aggregate-error",
            "asOfVersion": "2.2.0"
        },
        {
            "libraryName": "ajv",
            "typingsPackageName": "ajv",
            "sourceRepoURL": "https://github.com/epoberezkin/ajv",
            "asOfVersion": "1.0.0"
        },
        {
            "libraryName": "all-keys",
            "typingsPackageName": "all-keys",
            "sourceRepoURL": "https://github.com/sindresorhus/all-keys",
            "asOfVersion": "3.0.0"
        },
        {
            "libraryName": "all-keys",
            "typingsPackageName": "all-property-names",
            "sourceRepoURL": "https://github.com/sindresorhus/all-keys",
            "asOfVersion": "3.0.0"
        },
        {
            "libraryName": "angular-touchspin",
            "typingsPackageName": "angular-touchspin",
            "sourceRepoURL": "https://github.com/nkovacic/angular-touchspin",
            "asOfVersion": "1.8.2"
        },
        {
            "libraryName": "angular-ui-router-default",
            "typingsPackageName": "angular-ui-router-default",
            "sourceRepoURL": "https://github.com/nonplus/angular-ui-router-default",
            "asOfVersion": "0.0.5"
        },
        {
            "libraryName": "angular-ui-router-uib-modal",
            "typingsPackageName": "angular-ui-router-uib-modal",
            "sourceRepoURL": "https://github.com/nonplus/angular-ui-router-uib-modal",
            "asOfVersion": "0.0.11"
        },
        {
            "libraryName": "ansi-escapes",
            "typingsPackageName": "ansi-escapes",
            "sourceRepoURL": "https://github.com/sindresorhus/ansi-escapes",
            "asOfVersion": "4.0.0"
        },
        {
            "libraryName": "ansi-regex",
            "typingsPackageName": "ansi-regex",
            "sourceRepoURL": "https://github.com/chalk/ansi-regex",
            "asOfVersion": "5.0.0"
        },
        {
            "libraryName": "antd",
            "typingsPackageName": "antd",
            "sourceRepoURL": "https://github.com/ant-design/ant-design",
            "asOfVersion": "1.0.0"
        },
        {
            "libraryName": "anybar",
            "typingsPackageName": "anybar",
            "sourceRepoURL": "https://github.com/sindresorhus/anybar",
            "asOfVersion": "4.0.0"
        },
        {
            "libraryName": "anydb-sql",
            "typingsPackageName": "anydb-sql",
            "sourceRepoURL": "https://github.com/doxout/anydb-sql",
            "asOfVersion": "0.6.46"
        },
        {
            "libraryName": "anydb-sql-migrations",
            "typingsPackageName": "anydb-sql-migrations",
            "sourceRepoURL": "https://github.com/spion/anydb-sql-migrations",
            "asOfVersion": "2.1.1"
        },
        {
            "libraryName": "apn",
            "typingsPackageName": "apn",
            "sourceRepoURL": "https://github.com/node-apn/node-apn",
            "asOfVersion": "2.1.2"
        },
        {
            "libraryName": "Application Insights",
            "typingsPackageName": "applicationinsights",
            "sourceRepoURL": "https://github.com/Microsoft/ApplicationInsights-node.js",
            "asOfVersion": "0.20.0"
        },
        {
            "libraryName": "Argon2",
            "typingsPackageName": "argon2",
            "sourceRepoURL": "https://github.com/ranisalt/node-argon2",
            "asOfVersion": "0.15.0"
        },
        {
            "libraryName": "array-move",
            "typingsPackageName": "array-move",
            "sourceRepoURL": "https://github.com/sindresorhus/array-move",
            "asOfVersion": "2.0.0"
        },
        {
            "libraryName": "array-uniq",
            "typingsPackageName": "array-uniq",
            "sourceRepoURL": "https://github.com/sindresorhus/array-uniq",
            "asOfVersion": "2.1.0"
        },
        {
            "libraryName": "arrify",
            "typingsPackageName": "arrify",
            "sourceRepoURL": "https://github.com/sindresorhus/arrify",
            "asOfVersion": "2.0.0"
        },
        {
            "libraryName": "artyom.js",
            "typingsPackageName": "artyom.js",
            "sourceRepoURL": "https://github.com/sdkcarlos/artyom.js",
            "asOfVersion": "1.0.6"
        },
        {
            "libraryName": "askmethat-rating",
            "typingsPackageName": "askmethat-rating",
            "sourceRepoURL": "https://github.com/AlexTeixeira/Askmethat-Rating",
            "asOfVersion": "0.4.0"
        },
        {
            "libraryName": "assertion-error",
            "typingsPackageName": "assertion-error",
            "sourceRepoURL": "https://github.com/chaijs/assertion-error",
            "asOfVersion": "1.1.0"
        },
        {
            "libraryName": "asyncblock",
            "typingsPackageName": "asyncblock",
            "sourceRepoURL": "https://github.com/scriby/asyncblock",
            "asOfVersion": "2.2.11"
        },
        {
            "libraryName": "aurelia-knockout",
            "typingsPackageName": "aurelia-knockout",
            "sourceRepoURL": "https://github.com/code-chris/aurelia-knockout",
            "asOfVersion": "2.1.0"
        },
        {
            "libraryName": "auto-bind",
            "typingsPackageName": "auto-bind",
            "sourceRepoURL": "https://github.com/sindresorhus/auto-bind",
            "asOfVersion": "2.1.0"
        },
        {
            "libraryName": "autobind-decorator",
            "typingsPackageName": "autobind-decorator",
            "sourceRepoURL": "https://github.com/andreypopp/autobind-decorator",
            "asOfVersion": "2.1.0"
        },
        {
            "libraryName": "aws-sdk",
            "typingsPackageName": "aws-sdk",
            "sourceRepoURL": "https://github.com/aws/aws-sdk-js",
            "asOfVersion": "2.7.0"
        },
        {
            "libraryName": "axe-core",
            "typingsPackageName": "axe-core",
            "sourceRepoURL": "https://github.com/dequelabs/axe-core",
            "asOfVersion": "3.0.3"
        },
        {
            "libraryName": "axios",
            "typingsPackageName": "axios",
            "sourceRepoURL": "https://github.com/mzabriskie/axios",
            "asOfVersion": "0.14.0"
        },
        {
            "libraryName": "axios-mock-adapter",
            "typingsPackageName": "axios-mock-adapter",
            "sourceRepoURL": "https://github.com/ctimmerm/axios-mock-adapter",
            "asOfVersion": "1.10.0"
        },
        {
            "libraryName": "azure-mobile-apps",
            "typingsPackageName": "azure-mobile-apps",
            "sourceRepoURL": "https://github.com/Azure/azure-mobile-apps-node/",
            "asOfVersion": "3.0.0"
        },
        {
            "libraryName": "@babel/parser",
            "typingsPackageName": "babel__parser",
            "sourceRepoURL": "https://github.com/babel/babel",
            "asOfVersion": "7.1.0"
        },
        {
            "libraryName": "BabylonJS",
            "typingsPackageName": "babylonjs",
            "sourceRepoURL": "http://www.babylonjs.com/",
            "asOfVersion": "2.4.1"
        },
        {
            "libraryName": "badgen",
            "typingsPackageName": "badgen",
            "sourceRepoURL": "https://github.com/amio/badgen",
            "asOfVersion": "2.7.1"
        },
        {
            "libraryName": "base64url",
            "typingsPackageName": "base64url",
            "sourceRepoURL": "https://github.com/brianloveswords/base64url",
            "asOfVersion": "2.0.0"
        },
        {
            "libraryName": "baseui",
            "typingsPackageName": "baseui",
            "sourceRepoURL": "https://github.com/uber-web/baseui",
            "asOfVersion": "8.0.0"
        },
        {
            "libraryName": "beeper",
            "typingsPackageName": "beeper",
            "sourceRepoURL": "https://github.com/sindresorhus/beeper",
            "asOfVersion": "2.0.0"
        },
        {
            "libraryName": "bezier-easing",
            "typingsPackageName": "bezier-easing",
            "sourceRepoURL": "https://github.com/gre/bezier-easing",
            "asOfVersion": "2.1.0"
        },
        {
            "libraryName": "bem-cn",
            "typingsPackageName": "bem-cn",
            "sourceRepoURL": "https://github.com/albburtsev/bem-cn",
            "asOfVersion": "3.0.0"
        },
        {
            "libraryName": "BigInteger.js",
            "typingsPackageName": "big-integer",
            "sourceRepoURL": "https://github.com/peterolson/BigInteger.js",
            "asOfVersion": "0.0.31"
        },
        {
            "libraryName": "bignumber.js",
            "typingsPackageName": "bignumber.js",
            "sourceRepoURL": "https://github.com/MikeMcl/bignumber.js/",
            "asOfVersion": "5.0.0"
        },
        {
            "libraryName": "bin-version",
            "typingsPackageName": "bin-version",
            "sourceRepoURL": "https://github.com/sindresorhus/bin-version",
            "asOfVersion": "3.1.0"
        },
        {
            "libraryName": "bingmaps",
            "typingsPackageName": "bingmaps",
            "sourceRepoURL": "https://github.com/Microsoft/Bing-Maps-V8-TypeScript-Definitions",
            "asOfVersion": "2.0.15"
        },
        {
            "libraryName": "bitcoinjs-lib",
            "typingsPackageName": "bitcoinjs-lib",
            "sourceRepoURL": "https://github.com/bitcoinjs/bitcoinjs-lib",
            "asOfVersion": "5.0.0"
        },
        {
            "libraryName": "bip32",
            "typingsPackageName": "bip32",
            "sourceRepoURL": "https://github.com/bitcoinjs/bip32#readme",
            "asOfVersion": "2.0.0"
        },
        {
            "libraryName": "bitwise",
            "typingsPackageName": "bitwise",
            "sourceRepoURL": "https://github.com/dodekeract/bitwise",
            "asOfVersion": "2.0.0"
        },
        {
            "libraryName": "blob-util",
            "typingsPackageName": "blob-util",
            "sourceRepoURL": "https://github.com/nolanlawson/blob-util#readme",
            "asOfVersion": "2.0.0"
        },
        {
            "libraryName": "botvs",
            "typingsPackageName": "botvs",
            "sourceRepoURL": "https://www.botvs.com/",
            "asOfVersion": "1.0.0"
        },
        {
            "libraryName": "Bowser",
            "typingsPackageName": "bowser",
            "sourceRepoURL": "https://github.com/ded/bowser",
            "asOfVersion": "1.1.1"
        },
        {
            "libraryName": "boxen",
            "typingsPackageName": "boxen",
            "sourceRepoURL": "https://github.com/sindresorhus/boxen",
            "asOfVersion": "3.0.1"
        },
        {
            "libraryName": "broccoli-plugin",
            "typingsPackageName": "broccoli-plugin",
            "sourceRepoURL": "https://github.com/broccolijs/broccoli-plugin",
            "asOfVersion": "3.0.0"
        },
        {
            "libraryName": "Bugsnag Browser",
            "typingsPackageName": "bugsnag-js",
            "sourceRepoURL": "https://github.com/bugsnag/bugsnag-js",
            "asOfVersion": "3.1.0"
        },
        {
            "libraryName": "builtin-modules",
            "typingsPackageName": "builtin-modules",
            "sourceRepoURL": "https://github.com/sindresorhus/builtin-modules",
            "asOfVersion": "3.1.0"
        },
        {
            "libraryName": "bunyan-bugsnag",
            "typingsPackageName": "bunyan-bugsnag",
            "sourceRepoURL": "https://github.com/marnusw/bunyan-bugsnag",
            "asOfVersion": "3.0.0"
        },
        {
            "libraryName": "CacheFactory",
            "typingsPackageName": "cachefactory",
            "sourceRepoURL": "https://github.com/jmdobry/CacheFactory",
            "asOfVersion": "3.0.0"
        },
        {
            "libraryName": "callsites",
            "typingsPackageName": "callsites",
            "sourceRepoURL": "https://github.com/sindresorhus/callsites",
            "asOfVersion": "3.0.0"
        },
        {
            "libraryName": "camel-case",
            "typingsPackageName": "camel-case",
            "sourceRepoURL": "https://github.com/blakeembrey/camel-case",
            "asOfVersion": "1.2.1"
        },
        {
            "libraryName": "camelcase",
            "typingsPackageName": "camelcase",
            "sourceRepoURL": "https://github.com/sindresorhus/camelcase",
            "asOfVersion": "5.2.0"
        },
        {
            "libraryName": "camelcase-keys",
            "typingsPackageName": "camelcase-keys",
            "sourceRepoURL": "https://github.com/sindresorhus/camelcase-keys",
            "asOfVersion": "5.1.0"
        },
        {
<<<<<<< HEAD
            "libraryName": "cassandra-driver",
            "typingsPackageName": "cassandra-driver",
            "sourceRepoURL": "https://github.com/datastax/nodejs-driver",
            "asOfVersion": "4.2.0"
=======
            "libraryName": "camljs",
            "typingsPackageName": "camljs",
            "sourceRepoURL": "https://github.com/andrei-markeev/camljs",
            "asOfVersion": "2.8.1"
>>>>>>> 23ebe086
        },
        {
            "libraryName": "catalog",
            "typingsPackageName": "catalog",
            "sourceRepoURL": "https://github.com/interactivethings/catalog",
            "asOfVersion": "3.5.0"
        },
        {
            "libraryName": "chai-http",
            "typingsPackageName": "chai-http",
            "sourceRepoURL": "https://github.com/chaijs/chai-http",
            "asOfVersion": "4.2.0"
        },
        {
            "libraryName": "chai-webdriverio",
            "typingsPackageName": "chai-webdriverio",
            "sourceRepoURL": "https://github.com/marcodejongh/chai-webdriverio",
            "asOfVersion": "1.0.0"
        },
        {
            "libraryName": "chalk",
            "typingsPackageName": "chalk",
            "sourceRepoURL": "https://github.com/chalk/chalk",
            "asOfVersion": "2.2.0"
        },
        {
            "libraryName": "change-case",
            "typingsPackageName": "change-case",
            "sourceRepoURL": "https://github.com/blakeembrey/change-case",
            "asOfVersion": "2.3.1"
        },
        {
            "libraryName": "cheap-ruler",
            "typingsPackageName": "cheap-ruler",
            "sourceRepoURL": "https://github.com/mapbox/cheap-ruler",
            "asOfVersion": "2.5.0"
        },
        {
            "libraryName": "chokidar",
            "typingsPackageName": "chokidar",
            "sourceRepoURL": "https://github.com/paulmillr/chokidar",
            "asOfVersion": "2.1.3"
        },
        {
            "libraryName": "chunked-dc",
            "typingsPackageName": "chunked-dc",
            "sourceRepoURL": "https://github.com/saltyrtc/chunked-dc-js",
            "asOfVersion": "0.2.2"
        },
        {
            "libraryName": "clean-stack",
            "typingsPackageName": "clean-stack",
            "sourceRepoURL": "https://github.com/sindresorhus/clean-stack",
            "asOfVersion": "2.1.0"
        },
        {
            "libraryName": "clean-webpack-plugin",
            "typingsPackageName": "clean-webpack-plugin",
            "sourceRepoURL": "https://github.com/johnagan/clean-webpack-plugin",
            "asOfVersion": "2.0.0"
        },
        {
            "libraryName": "clear-module",
            "typingsPackageName": "clear-require",
            "sourceRepoURL": "https://github.com/sindresorhus/clear-module",
            "asOfVersion": "3.2.0"
        },
        {
            "libraryName": "cli-boxes",
            "typingsPackageName": "cli-boxes",
            "sourceRepoURL": "https://github.com/sindresorhus/cli-boxes",
            "asOfVersion": "2.0.0"
        },
        {
            "libraryName": "cli-cursor",
            "typingsPackageName": "cli-cursor",
            "sourceRepoURL": "https://github.com/sindresorhus/cli-cursor",
            "asOfVersion": "3.0.0"
        },
        {
            "libraryName": "cli-truncate",
            "typingsPackageName": "cli-truncate",
            "sourceRepoURL": "https://github.com/sindresorhus/cli-truncate",
            "asOfVersion": "2.0.0"
        },
        {
            "libraryName": "clipboardy",
            "typingsPackageName": "clipboardy",
            "sourceRepoURL": "https://github.com/sindresorhus/clipboardy",
            "asOfVersion": "2.0.0"
        },
        {
            "libraryName": "colors.js (colors)",
            "typingsPackageName": "colors",
            "sourceRepoURL": "https://github.com/Marak/colors.js",
            "asOfVersion": "1.2.1"
        },
        {
            "libraryName": "commander",
            "typingsPackageName": "commander",
            "sourceRepoURL": "https://github.com/tj/commander.js",
            "asOfVersion": "2.12.2"
        },
        {
            "libraryName": "condense-whitespace",
            "typingsPackageName": "condense-whitespace",
            "sourceRepoURL": "https://github.com/sindresorhus/condense-whitespace",
            "asOfVersion": "2.0.0"
        },
        {
            "libraryName": "conf",
            "typingsPackageName": "conf",
            "sourceRepoURL": "https://github.com/sindresorhus/conf",
            "asOfVersion": "3.0.0"
        },
        {
            "libraryName": "confirmdialog",
            "typingsPackageName": "confirmdialog",
            "sourceRepoURL": "https://github.com/allipierre/Type-definitions-for-jquery-confirm/tree/master/types/confirmDialog-js",
            "asOfVersion": "1.0.0"
        },
        {
            "libraryName": "consola",
            "typingsPackageName": "consola",
            "sourceRepoURL": "https://github.com/nuxt/consola",
            "asOfVersion": "2.2.5"
        },
        {
            "libraryName": "constant-case",
            "typingsPackageName": "constant-case",
            "sourceRepoURL": "https://github.com/blakeembrey/constant-case",
            "asOfVersion": "1.1.2"
        },
        {
            "libraryName": "convert-hrtime",
            "typingsPackageName": "convert-hrtime",
            "sourceRepoURL": "https://github.com/sindresorhus/convert-hrtime",
            "asOfVersion": "3.0.0"
        },
        {
            "libraryName": "copy-text-to-clipboard",
            "typingsPackageName": "copy-text-to-clipboard",
            "sourceRepoURL": "https://github.com/sindresorhus/copy-text-to-clipboard",
            "asOfVersion": "2.0.1"
        },
        {
            "libraryName": "cordova-plugin-battery-status",
            "typingsPackageName": "cordova-plugin-battery-status",
            "sourceRepoURL": "https://github.com/apache/cordova-plugin-battery-status",
            "asOfVersion": "1.2.3"
        },
        {
            "libraryName": "cordova-plugin-camera",
            "typingsPackageName": "cordova-plugin-camera",
            "sourceRepoURL": "https://github.com/apache/cordova-plugin-camera",
            "asOfVersion": "2.4.0"
        },
        {
            "libraryName": "cordova-plugin-contacts",
            "typingsPackageName": "cordova-plugin-contacts",
            "sourceRepoURL": "https://github.com/apache/cordova-plugin-contacts",
            "asOfVersion": "2.3.0"
        },
        {
            "libraryName": "cordova-plugin-device",
            "typingsPackageName": "cordova-plugin-device",
            "sourceRepoURL": "https://github.com/apache/cordova-plugin-device",
            "asOfVersion": "1.1.5"
        },
        {
            "libraryName": "cordova-plugin-device-motion",
            "typingsPackageName": "cordova-plugin-device-motion",
            "sourceRepoURL": "https://github.com/apache/cordova-plugin-device-motion",
            "asOfVersion": "1.2.4"
        },
        {
            "libraryName": "Apache Cordova Device Orientation plugin",
            "typingsPackageName": "cordova-plugin-device-orientation",
            "sourceRepoURL": "https://github.com/apache/cordova-plugin-device-orientation",
            "asOfVersion": "1.0.6"
        },
        {
            "libraryName": "cordova-plugin-dialogs",
            "typingsPackageName": "cordova-plugin-dialogs",
            "sourceRepoURL": "https://github.com/apache/cordova-plugin-dialogs",
            "asOfVersion": "1.3.2"
        },
        {
            "libraryName": "Apache Cordova File System plugin",
            "typingsPackageName": "cordova-plugin-file",
            "sourceRepoURL": "https://github.com/apache/cordova-plugin-file",
            "asOfVersion": "4.3.2"
        },
        {
            "libraryName": "cordova-plugin-file-transfer",
            "typingsPackageName": "cordova-plugin-file-transfer",
            "sourceRepoURL": "https://github.com/apache/cordova-plugin-file-transfer",
            "asOfVersion": "1.6.2"
        },
        {
            "libraryName": "cordova-plugin-globalization",
            "typingsPackageName": "cordova-plugin-globalization",
            "sourceRepoURL": "https://github.com/apache/cordova-plugin-globalization",
            "asOfVersion": "1.0.6"
        },
        {
            "libraryName": "cordova-plugin-inappbrowser",
            "typingsPackageName": "cordova-plugin-inappbrowser",
            "sourceRepoURL": "https://github.com/apache/cordova-plugin-inappbrowser",
            "asOfVersion": "2.0.0"
        },
        {
            "libraryName": "cordova-plugin-media",
            "typingsPackageName": "cordova-plugin-media",
            "sourceRepoURL": "https://github.com/apache/cordova-plugin-media",
            "asOfVersion": "3.0.0"
        },
        {
            "libraryName": "cordova-plugin-media-capture",
            "typingsPackageName": "cordova-plugin-media-capture",
            "sourceRepoURL": "https://github.com/apache/cordova-plugin-media-capture",
            "asOfVersion": "1.4.2"
        },
        {
            "libraryName": "cordova-plugin-network-information",
            "typingsPackageName": "cordova-plugin-network-information",
            "sourceRepoURL": "https://github.com/apache/cordova-plugin-network-information",
            "asOfVersion": "1.3.2"
        },
        {
            "libraryName": "cordova-plugin-splashscreen",
            "typingsPackageName": "cordova-plugin-splashscreen",
            "sourceRepoURL": "https://github.com/apache/cordova-plugin-splashscreen",
            "asOfVersion": "4.0.2"
        },
        {
            "libraryName": "Apache Cordova StatusBar plugin",
            "typingsPackageName": "cordova-plugin-statusbar",
            "sourceRepoURL": "https://github.com/apache/cordova-plugin-statusbar",
            "asOfVersion": "2.2.2"
        },
        {
            "libraryName": "Apache Cordova Vibration plugin",
            "typingsPackageName": "cordova-plugin-vibration",
            "sourceRepoURL": "https://github.com/apache/cordova-plugin-vibration",
            "asOfVersion": "2.1.4"
        },
        {
            "libraryName": "cordova.plugins.diagnostic",
            "typingsPackageName": "cordova.plugins.diagnostic",
            "sourceRepoURL": "https://github.com/dpa99c/cordova-diagnostic-plugin",
            "asOfVersion": "3.7.0"
        },
        {
            "libraryName": "core-decorators.js",
            "typingsPackageName": "core-decorators",
            "sourceRepoURL": "https://github.com/jayphelps/core-decorators.js",
            "asOfVersion": "0.20.0"
        },
        {
            "libraryName": "cp-file",
            "typingsPackageName": "cp-file",
            "sourceRepoURL": "https://github.com/sindresorhus/cp-file",
            "asOfVersion": "6.1.1"
        },
        {
            "libraryName": "cpy",
            "typingsPackageName": "cpy",
            "sourceRepoURL": "https://github.com/sindresorhus/cpy",
            "asOfVersion": "7.1.1"
        },
        {
            "libraryName": "create-html-element",
            "typingsPackageName": "create-html-element",
            "sourceRepoURL": "https://github.com/sindresorhus/create-html-element",
            "asOfVersion": "2.1.0"
        },
        {
            "libraryName": "crypto-hash",
            "typingsPackageName": "crypto-hash",
            "sourceRepoURL": "https://github.com/sindresorhus/crypto-hash",
            "asOfVersion": "1.1.0"
        },
        {
            "libraryName": "crypto-random-string",
            "typingsPackageName": "crypto-random-string",
            "sourceRepoURL": "https://github.com/sindresorhus/crypto-random-string",
            "asOfVersion": "2.0.0"
        },
        {
            "libraryName": "csv-parse",
            "typingsPackageName": "csv-parse",
            "sourceRepoURL": "https://github.com/adaltas/node-csv-parse",
            "asOfVersion": "1.2.2"
        },
        {
            "libraryName": "csv-stringify",
            "typingsPackageName": "csv-stringify",
            "sourceRepoURL": "https://github.com/wdavidw/node-csv-stringify",
            "asOfVersion": "3.1.0"
        },
        {
            "libraryName": "cycled",
            "typingsPackageName": "cycled",
            "sourceRepoURL": "https://github.com/sindresorhus/cycled",
            "asOfVersion": "1.1.0"
        },
        {
            "libraryName": "cypress",
            "typingsPackageName": "cypress",
            "sourceRepoURL": "https://cypress.io",
            "asOfVersion": "1.1.3"
        },
        {
            "libraryName": "dargs",
            "typingsPackageName": "dargs",
            "sourceRepoURL": "https://github.com/sindresorhus/dargs",
            "asOfVersion": "6.1.0"
        },
        {
            "libraryName": "date-fns",
            "typingsPackageName": "date-fns",
            "sourceRepoURL": "https://github.com/date-fns/date-fns",
            "asOfVersion": "2.6.0"
        },
        {
            "libraryName": "dd-trace",
            "typingsPackageName": "dd-trace",
            "sourceRepoURL": "https://github.com/DataDog/dd-trace-js",
            "asOfVersion": "0.9.0"
        },
        {
            "libraryName": "debounce-fn",
            "typingsPackageName": "debounce-fn",
            "sourceRepoURL": "https://github.com/sindresorhus/debounce-fn",
            "asOfVersion": "3.0.0"
        },
        {
            "libraryName": "decamelize",
            "typingsPackageName": "decamelize",
            "sourceRepoURL": "https://github.com/sindresorhus/decamelize",
            "asOfVersion": "3.0.1"
        },
        {
            "libraryName": "decimal.js",
            "typingsPackageName": "decimal.js",
            "sourceRepoURL": "https://github.com/MikeMcl/decimal.js",
            "asOfVersion": "7.4.0"
        },
        {
            "libraryName": "decompress-response",
            "typingsPackageName": "decompress-response",
            "sourceRepoURL": "https://github.com/sindresorhus/decompress-response",
            "asOfVersion": "4.1.0"
        },
        {
            "libraryName": "deep-freeze-es6",
            "typingsPackageName": "deep-freeze-es6",
            "sourceRepoURL": "https://github.com/christophehurpeau/deep-freeze-es6",
            "asOfVersion": "1.1.0"
        },
        {
            "libraryName": "deepmerge",
            "typingsPackageName": "deepmerge",
            "sourceRepoURL": "git@github.com:KyleAMathews/deepmerge.git",
            "asOfVersion": "2.2.0"
        },
        {
            "libraryName": "define-lazy-prop",
            "typingsPackageName": "define-lazy-prop",
            "sourceRepoURL": "https://github.com/sindresorhus/define-lazy-prop",
            "asOfVersion": "2.0.0"
        },
        {
            "libraryName": "del",
            "typingsPackageName": "del",
            "sourceRepoURL": "https://github.com/sindresorhus/del",
            "asOfVersion": "4.0.0"
        },
        {
            "libraryName": "delay",
            "typingsPackageName": "delay",
            "sourceRepoURL": "https://github.com/sindresorhus/delay",
            "asOfVersion": "3.1.0"
        },
        {
            "libraryName": "delegated-events",
            "typingsPackageName": "delegated-events",
            "sourceRepoURL": "https://github.com/dgraham/delegated-events#readme",
            "asOfVersion": "1.1.0"
        },
        {
            "libraryName": "detect-browser",
            "typingsPackageName": "detect-browser",
            "sourceRepoURL": "https://github.com/DamonOehlman/detect-browser",
            "asOfVersion": "4.0.0"
        },
        {
            "libraryName": "detect-indent",
            "typingsPackageName": "detect-indent",
            "sourceRepoURL": "https://github.com/sindresorhus/detect-indent",
            "asOfVersion": "6.0.0"
        },
        {
            "libraryName": "detect-newline",
            "typingsPackageName": "detect-newline",
            "sourceRepoURL": "https://github.com/sindresorhus/detect-newline",
            "asOfVersion": "3.0.0"
        },
        {
            "libraryName": "DevExtreme",
            "typingsPackageName": "devextreme",
            "sourceRepoURL": "http://js.devexpress.com/",
            "asOfVersion": "16.2.1"
        },
        {
            "libraryName": "devtools-detect",
            "typingsPackageName": "devtools-detect",
            "sourceRepoURL": "https://github.com/sindresorhus/devtools-detect",
            "asOfVersion": "3.0.0"
        },
        {
            "libraryName": "Dexie.js",
            "typingsPackageName": "dexie",
            "sourceRepoURL": "https://github.com/dfahlander/Dexie.js",
            "asOfVersion": "1.3.1"
        },
        {
            "libraryName": "docker-file-parser",
            "typingsPackageName": "docker-file-parser",
            "sourceRepoURL": "https://github.com/joyent/docker-file-parser",
            "asOfVersion": "1.0.3"
        },
        {
            "libraryName": "document-promises",
            "typingsPackageName": "document-promises",
            "sourceRepoURL": "https://github.com/jonathantneal/document-promises#readme",
            "asOfVersion": "4.0.0"
        },
        {
            "libraryName": "dom-helpers",
            "typingsPackageName": "dom-helpers",
            "sourceRepoURL": "https://github.com/react-bootstrap/dom-helpers",
            "asOfVersion": "5.0.1"
        },
        {
            "libraryName": "dom-loaded",
            "typingsPackageName": "dom-loaded",
            "sourceRepoURL": "https://github.com/sindresorhus/dom-loaded",
            "asOfVersion": "1.1.0"
        },
        {
            "libraryName": "dot-case",
            "typingsPackageName": "dot-case",
            "sourceRepoURL": "https://github.com/blakeembrey/dot-case",
            "asOfVersion": "1.1.2"
        },
        {
            "libraryName": "dot-prop",
            "typingsPackageName": "dot-prop",
            "sourceRepoURL": "https://github.com/sindresorhus/dot-prop",
            "asOfVersion": "5.0.0"
        },
        {
            "libraryName": "dotenv",
            "typingsPackageName": "dotenv",
            "sourceRepoURL": "https://github.com/motdotla/dotenv",
            "asOfVersion": "8.2.0"
        },
        {
            "libraryName": "dva",
            "typingsPackageName": "dva",
            "sourceRepoURL": "https://github.com/dvajs/dva",
            "asOfVersion": "1.1.0"
        },
        {
            "libraryName": "easy-x-headers",
            "typingsPackageName": "easy-x-headers",
            "sourceRepoURL": "https://github.com/DeadAlready/easy-x-headers",
            "asOfVersion": "1.0.0"
        },
        {
            "libraryName": "easy-xapi-supertest",
            "typingsPackageName": "easy-xapi-supertest",
            "sourceRepoURL": "https://github.com/DeadAlready/easy-xapi-supertest",
            "asOfVersion": "1.0.0"
        },
        {
            "libraryName": "EasyStar.js",
            "typingsPackageName": "easystarjs",
            "sourceRepoURL": "http://easystarjs.com/",
            "asOfVersion": "0.3.1"
        },
        {
            "libraryName": "ecmarkup",
            "typingsPackageName": "ecmarkup",
            "sourceRepoURL": "https://github.com/bterlson/ecmarkup",
            "asOfVersion": "3.4.0"
        },
        {
            "libraryName": "Egg",
            "typingsPackageName": "egg",
            "sourceRepoURL": "https://github.com/eggjs/egg",
            "asOfVersion": "1.5.0"
        },
        {
            "libraryName": "elastic-apm-node",
            "typingsPackageName": "elastic-apm-node",
            "sourceRepoURL": "https://github.com/elastic/apm-agent-nodejs",
            "asOfVersion": "2.7.0"
        },
        {
            "libraryName": "electron",
            "typingsPackageName": "electron",
            "sourceRepoURL": "https://github.com/electron/electron",
            "asOfVersion": "1.6.10"
        },
        {
            "libraryName": "electron-builder",
            "typingsPackageName": "electron-builder",
            "sourceRepoURL": "https://github.com/loopline-systems/electron-builder",
            "asOfVersion": "2.8.0"
        },
        {
            "libraryName": "electron-store",
            "typingsPackageName": "electron-config",
            "sourceRepoURL": "https://github.com/sindresorhus/electron-store",
            "asOfVersion": "3.2.0"
        },
        {
            "libraryName": "electron-debug",
            "typingsPackageName": "electron-debug",
            "sourceRepoURL": "https://github.com/sindresorhus/electron-debug",
            "asOfVersion": "2.1.0"
        },
        {
            "libraryName": "electron-is-dev",
            "typingsPackageName": "electron-is-dev",
            "sourceRepoURL": "https://github.com/sindresorhus/electron-is-dev",
            "asOfVersion": "1.1.0"
        },
        {
            "libraryName": "electron-store",
            "typingsPackageName": "electron-store",
            "sourceRepoURL": "https://github.com/sindresorhus/electron-store",
            "asOfVersion": "3.2.0"
        },
        {
            "libraryName": "electron-unhandled",
            "typingsPackageName": "electron-unhandled",
            "sourceRepoURL": "https://github.com/sindresorhus/electron-unhandled",
            "asOfVersion": "2.2.0"
        },
        {
            "libraryName": "electron-util",
            "typingsPackageName": "electron-util",
            "sourceRepoURL": "https://github.com/sindresorhus/electron-util",
            "asOfVersion": "0.11.0"
        },
        {
            "libraryName": "electron-winstaller",
            "typingsPackageName": "electron-winstaller",
            "sourceRepoURL": "https://github.com/electron/windows-installer",
            "asOfVersion": "4.0.0"
        },
        {
            "libraryName": "elegant-spinner",
            "typingsPackageName": "elegant-spinner",
            "sourceRepoURL": "https://github.com/sindresorhus/elegant-spinner",
            "asOfVersion": "2.0.0"
        },
        {
            "libraryName": "element-ready",
            "typingsPackageName": "element-ready",
            "sourceRepoURL": "https://github.com/sindresorhus/element-ready",
            "asOfVersion": "3.1.0"
        },
        {
            "libraryName": "email-addresses",
            "typingsPackageName": "email-addresses",
            "sourceRepoURL": "https://github.com/jackbowman/email-addresses",
            "asOfVersion": "3.0.0"
        },
        {
            "libraryName": "email-validator",
            "typingsPackageName": "email-validator",
            "sourceRepoURL": "https://github.com/Sembiance/email-validator",
            "asOfVersion": "1.0.6"
        },
        {
            "libraryName": "empty-trash",
            "typingsPackageName": "empty-trash",
            "sourceRepoURL": "https://github.com/sindresorhus/empty-trash",
            "asOfVersion": "3.0.0"
        },
        {
            "libraryName": "ensure-error",
            "typingsPackageName": "ensure-error",
            "sourceRepoURL": "https://github.com/sindresorhus/ensure-error",
            "asOfVersion": "2.0.0"
        },
        {
            "libraryName": "env-editor",
            "typingsPackageName": "env-editor",
            "sourceRepoURL": "https://github.com/sindresorhus/env-editor",
            "asOfVersion": "0.4.0"
        },
        {
            "libraryName": "env-paths",
            "typingsPackageName": "env-paths",
            "sourceRepoURL": "https://github.com/sindresorhus/env-paths",
            "asOfVersion": "2.1.0"
        },
        {
            "libraryName": "error-stack-parser",
            "typingsPackageName": "error-stack-parser",
            "sourceRepoURL": "https://github.com/stacktracejs/error-stack-parser",
            "asOfVersion": "2.0.0"
        },
        {
            "libraryName": "es6-error",
            "typingsPackageName": "es6-error",
            "sourceRepoURL": "https://github.com/bjyoungblood/es6-error",
            "asOfVersion": "4.0.2"
        },
        {
            "libraryName": "es6-promise",
            "typingsPackageName": "es6-promise",
            "sourceRepoURL": "https://github.com/jakearchibald/ES6-Promise",
            "asOfVersion": "3.3.0"
        },
        {
            "libraryName": "escape-goat",
            "typingsPackageName": "escape-goat",
            "sourceRepoURL": "https://github.com/sindresorhus/escape-goat",
            "asOfVersion": "2.0.0"
        },
        {
            "libraryName": "escape-string-regexp",
            "typingsPackageName": "escape-string-regexp",
            "sourceRepoURL": "https://github.com/sindresorhus/escape-string-regexp",
            "asOfVersion": "2.0.0"
        },
        {
            "libraryName": "eventemitter2",
            "typingsPackageName": "eventemitter2",
            "sourceRepoURL": "https://github.com/asyncly/EventEmitter2",
            "asOfVersion": "4.1.0"
        },
        {
            "libraryName": "EventEmitter3",
            "typingsPackageName": "eventemitter3",
            "sourceRepoURL": "https://github.com/primus/eventemitter3",
            "asOfVersion": "2.0.2"
        },
        {
            "libraryName": "exceljs",
            "typingsPackageName": "exceljs",
            "sourceRepoURL": "https://github.com/exceljs/exceljs",
            "asOfVersion": "1.3.0"
        },
        {
            "libraryName": "execa",
            "typingsPackageName": "execa",
            "sourceRepoURL": "https://github.com/sindresorhus/execa",
            "asOfVersion": "2.0.0"
        },
        {
            "libraryName": "execall",
            "typingsPackageName": "execall",
            "sourceRepoURL": "https://github.com/sindresorhus/execall",
            "asOfVersion": "2.0.0"
        },
        {
            "libraryName": "exit-hook",
            "typingsPackageName": "exit-hook",
            "sourceRepoURL": "https://github.com/sindresorhus/exit-hook",
            "asOfVersion": "2.2.0"
        },
        {
            "libraryName": "expo-localization",
            "typingsPackageName": "expo-localization",
            "sourceRepoURL": "https://docs.expo.io/versions/latest/sdk/localization",
            "asOfVersion": "3.0.0"
        },
        {
            "libraryName": "expo",
            "typingsPackageName": "expo",
            "sourceRepoURL": "https://github.com/expo/expo/tree/master/packages/expo",
            "asOfVersion": "33.0.0"
        },
        {
            "libraryName": "expr-eval",
            "typingsPackageName": "expr-eval",
            "sourceRepoURL": "https://github.com/silentmatt/expr-eval",
            "asOfVersion": "1.1.0"
        },
        {
            "libraryName": "express-graphql",
            "typingsPackageName": "express-graphql",
            "sourceRepoURL": "https://github.com/graphql/express-graphql",
            "asOfVersion": "0.9.0"
        },
        {
            "libraryName": "express-promise-router",
            "typingsPackageName": "express-promise-router",
            "sourceRepoURL": "https://github.com/express-promise-router/express-promise-router",
            "asOfVersion": "3.0.0"
        },
        {
            "libraryName": "express-validator",
            "typingsPackageName": "express-validator",
            "sourceRepoURL": "https://github.com/ctavan/express-validator",
            "asOfVersion": "3.0.0"
        },
        {
            "libraryName": "express-winston",
            "typingsPackageName": "express-winston",
            "sourceRepoURL": "https://github.com/bithavoc/express-winston#readme",
            "asOfVersion": "4.0.0"
        },
        {
            "libraryName": "extended-listbox",
            "typingsPackageName": "extended-listbox",
            "sourceRepoURL": "https://github.com/code-chris/extended-listbox",
            "asOfVersion": "4.0.1"
        },
        {
            "libraryName": "extract-stack",
            "typingsPackageName": "extract-stack",
            "sourceRepoURL": "https://github.com/sindresorhus/extract-stack",
            "asOfVersion": "2.0.0"
        },
        {
            "libraryName": "fast-diff",
            "typingsPackageName": "fast-diff",
            "sourceRepoURL": "https://github.com/jhchen/fast-diff",
            "asOfVersion": "1.2.0"
        },
        {
            "libraryName": "JSON-Patch",
            "typingsPackageName": "fast-json-patch",
            "sourceRepoURL": "https://github.com/Starcounter-Jack/JSON-Patch",
            "asOfVersion": "1.1.5"
        },
        {
            "libraryName": "FastSimplexNoise",
            "typingsPackageName": "fast-simplex-noise",
            "sourceRepoURL": "https://www.npmjs.com/package/fast-simplex-noise",
            "asOfVersion": "3.0.0"
        },
        {
            "libraryName": "fastify-cors",
            "typingsPackageName": "fastify-cors",
            "sourceRepoURL": "https://github.com/fastify/fastify-cors",
            "asOfVersion": "2.1.0"
        },
        {
            "libraryName": "Fastify-JWT",
            "typingsPackageName": "fastify-jwt",
            "sourceRepoURL": "https://github.com/fastify/fastify-jwt",
            "asOfVersion": "0.8.1"
        },
        {
            "libraryName": "fastify-multipart",
            "typingsPackageName": "fastify-multipart",
            "sourceRepoURL": "https://github.com/fastify/fastify-multipart",
            "asOfVersion": "0.7.0"
        },
        {
            "libraryName": "fastify-static",
            "typingsPackageName": "fastify-static",
            "sourceRepoURL": "https://github.com/fastify/fastify-static",
            "asOfVersion": "2.2.1"
        },
        {
            "libraryName": "fecha",
            "typingsPackageName": "fecha",
            "sourceRepoURL": "https://github.com/taylorhakes/fecha",
            "asOfVersion": "2.3.1"
        },
        {
            "libraryName": "figures",
            "typingsPackageName": "figures",
            "sourceRepoURL": "https://github.com/sindresorhus/figures",
            "asOfVersion": "3.0.0"
        },
        {
            "libraryName": "file-type",
            "typingsPackageName": "file-type",
            "sourceRepoURL": "https://github.com/sindresorhus/file-type",
            "asOfVersion": "10.9.1"
        },
        {
            "libraryName": "file-url",
            "typingsPackageName": "file-url",
            "sourceRepoURL": "https://github.com/sindresorhus/file-url",
            "asOfVersion": "3.0.0"
        },
        {
            "libraryName": "filenamify",
            "typingsPackageName": "filenamify",
            "sourceRepoURL": "https://github.com/sindresorhus/filenamify",
            "asOfVersion": "3.0.0"
        },
        {
            "libraryName": "filenamify-url",
            "typingsPackageName": "filenamify-url",
            "sourceRepoURL": "https://github.com/sindresorhus/filenamify-url",
            "asOfVersion": "2.0.0"
        },
        {
            "libraryName": "filesize",
            "typingsPackageName": "filesize",
            "sourceRepoURL": "https://github.com/avoidwork/filesize.js",
            "asOfVersion": "5.0.0"
        },
        {
            "libraryName": "filter-console",
            "typingsPackageName": "filter-console",
            "sourceRepoURL": "https://github.com/sindresorhus/filter-console",
            "asOfVersion": "0.1.1"
        },
        {
            "libraryName": "find-java-home",
            "typingsPackageName": "find-java-home",
            "sourceRepoURL": "https://github.com/jsdevel/node-find-java-home",
            "asOfVersion": "1.0.0"
        },
        {
            "libraryName": "find-up",
            "typingsPackageName": "find-up",
            "sourceRepoURL": "https://github.com/sindresorhus/find-up",
            "asOfVersion": "4.0.0"
        },
        {
            "libraryName": "find-versions",
            "typingsPackageName": "find-versions",
            "sourceRepoURL": "https://github.com/sindresorhus/find-versions",
            "asOfVersion": "3.1.0"
        },
        {
            "libraryName": "FineUploader",
            "typingsPackageName": "fine-uploader",
            "sourceRepoURL": "http://fineuploader.com/",
            "asOfVersion": "5.14.0"
        },
        {
            "libraryName": "Firebase API",
            "typingsPackageName": "firebase",
            "sourceRepoURL": "https://www.firebase.com/docs/javascript/firebase",
            "asOfVersion": "3.2.1"
        },
        {
            "libraryName": "first-run",
            "typingsPackageName": "first-run",
            "sourceRepoURL": "https://github.com/sindresorhus/first-run",
            "asOfVersion": "2.0.0"
        },
        {
            "libraryName": "fkill",
            "typingsPackageName": "fkill",
            "sourceRepoURL": "https://github.com/sindresorhus/fkill",
            "asOfVersion": "6.0.0"
        },
        {
            "libraryName": "flatpickr",
            "typingsPackageName": "flatpickr",
            "sourceRepoURL": "https://github.com/chmln/flatpickr",
            "asOfVersion": "3.1.2"
        },
        {
            "libraryName": "flux-standard-action",
            "typingsPackageName": "flux-standard-action",
            "sourceRepoURL": "https://github.com/acdlite/flux-standard-action",
            "asOfVersion": "1.1.0"
        },
        {
            "libraryName": "forge-di",
            "typingsPackageName": "forge-di",
            "sourceRepoURL": "https://github.com/nkohari/forge",
            "asOfVersion": "12.0.2"
        },
        {
            "libraryName": "fork-ts-checker-webpack-plugin",
            "typingsPackageName": "fork-ts-checker-webpack-plugin",
            "sourceRepoURL": "https://github.com/Realytics/fork-ts-checker-webpack-plugin",
            "asOfVersion": "0.4.5"
        },
        {
            "libraryName": "form-data",
            "typingsPackageName": "form-data",
            "sourceRepoURL": "https://github.com/form-data/form-data",
            "asOfVersion": "2.5.0"
        },
        {
            "libraryName": "Foundation Sites",
            "typingsPackageName": "foundation-sites",
            "sourceRepoURL": "http://foundation.zurb.com/",
            "asOfVersion": "6.4.3"
        },
        {
            "libraryName": "fs-promise",
            "typingsPackageName": "fs-promise",
            "sourceRepoURL": "https://github.com/kevinbeaty/fs-promise",
            "asOfVersion": "2.0.0"
        },
        {
            "libraryName": "FullCalendar",
            "typingsPackageName": "fullcalendar",
            "sourceRepoURL": "http://arshaw.com/fullcalendar/",
            "asOfVersion": "3.8.0"
        },
        {
            "libraryName": "fuse",
            "typingsPackageName": "fuse",
            "sourceRepoURL": "https://github.com/krisk/Fuse",
            "asOfVersion": "2.6.0"
        },
        {
            "libraryName": "gaea-model",
            "typingsPackageName": "gaea-model",
            "sourceRepoURL": "https://github.com/ascoders/gaea-model",
            "asOfVersion": "0.0.0"
        },
        {
            "libraryName": "geolib",
            "typingsPackageName": "geolib",
            "sourceRepoURL": "https://github.com/manuelbieh/Geolib",
            "asOfVersion": "2.0.23"
        },
        {
            "libraryName": "get-emails",
            "typingsPackageName": "get-emails",
            "sourceRepoURL": "https://github.com/sindresorhus/get-emails",
            "asOfVersion": "3.0.0"
        },
        {
            "libraryName": "get-port",
            "typingsPackageName": "get-port",
            "sourceRepoURL": "https://github.com/sindresorhus/get-port",
            "asOfVersion": "4.2.0"
        },
        {
            "libraryName": "get-range",
            "typingsPackageName": "get-range",
            "sourceRepoURL": "https://github.com/sindresorhus/get-range",
            "asOfVersion": "2.0.1"
        },
        {
            "libraryName": "get-stdin",
            "typingsPackageName": "get-stdin",
            "sourceRepoURL": "https://github.com/sindresorhus/get-stdin",
            "asOfVersion": "7.0.0"
        },
        {
            "libraryName": "get-stream",
            "typingsPackageName": "get-stream",
            "sourceRepoURL": "https://github.com/sindresorhus/get-stream",
            "asOfVersion": "5.0.0"
        },
        {
            "libraryName": "get-urls",
            "typingsPackageName": "get-urls",
            "sourceRepoURL": "https://github.com/sindresorhus/get-urls",
            "asOfVersion": "9.1.0"
        },
        {
            "libraryName": "getopts",
            "typingsPackageName": "getopts",
            "sourceRepoURL": "https://github.com/jorgebucaran/getopts",
            "asOfVersion": "2.1.0"
        },
        {
            "libraryName": "git-remote-origin-url",
            "typingsPackageName": "git-remote-origin-url",
            "sourceRepoURL": "https://github.com/sindresorhus/git-remote-origin-url",
            "asOfVersion": "3.0.0"
        },
        {
            "libraryName": "github",
            "typingsPackageName": "github",
            "sourceRepoURL": "https://github.com/mikedeboer/node-github",
            "asOfVersion": "7.1.0"
        },
        {
            "libraryName": "github-username",
            "typingsPackageName": "github-username",
            "sourceRepoURL": "https://github.com/sindresorhus/github-username",
            "asOfVersion": "5.0.0"
        },
        {
            "libraryName": "gitlab",
            "typingsPackageName": "gitlab",
            "sourceRepoURL": "https://github.com/jdalrymple/node-gitlab",
            "asOfVersion": "2.0.0"
        },
        {
            "libraryName": "global-dirs",
            "typingsPackageName": "global-dirs",
            "sourceRepoURL": "https://github.com/sindresorhus/global-dirs",
            "asOfVersion": "1.0.0"
        },
        {
            "libraryName": "globby",
            "typingsPackageName": "globby",
            "sourceRepoURL": "https://github.com/sindresorhus/globby",
            "asOfVersion": "9.1.0"
        },
        {
            "libraryName": "@google-cloud/pubsub",
            "typingsPackageName": "google-cloud__pubsub",
            "sourceRepoURL": "https://github.com/googleapis/nodejs-pubsub",
            "asOfVersion": "0.26.0"
        },
        {
            "libraryName": "Google Cloud Storage",
            "typingsPackageName": "google-cloud__storage",
            "sourceRepoURL": "https://github.com/googleapis/nodejs-storage",
            "asOfVersion": "2.3.0"
        },
        {
            "libraryName": "graphene-pk11",
            "typingsPackageName": "graphene-pk11",
            "sourceRepoURL": "https://github.com/PeculiarVentures/graphene",
            "asOfVersion": "2.0.31"
        },
        {
            "libraryName": "graphql",
            "typingsPackageName": "graphql",
            "sourceRepoURL": "https://github.com/graphql/graphql-js",
            "asOfVersion": "14.5.0"
        },
        {
            "libraryName": "gravatar-url",
            "typingsPackageName": "gravatar-url",
            "sourceRepoURL": "https://github.com/sindresorhus/gravatar-url",
            "asOfVersion": "3.0.0"
        },
        {
            "libraryName": "griddle-react",
            "typingsPackageName": "griddle-react",
            "sourceRepoURL": "https://github.com/griddlegriddle/griddle",
            "asOfVersion": "1.3.0"
        },
        {
            "libraryName": "gulp-tslint",
            "typingsPackageName": "gulp-tslint",
            "sourceRepoURL": "https://github.com/panuhorsmalahti/gulp-tslint",
            "asOfVersion": "4.2.0"
        },
        {
            "libraryName": "gulp-typedoc",
            "typingsPackageName": "gulp-typedoc",
            "sourceRepoURL": "https://github.com/rogierschouten/gulp-typedoc",
            "asOfVersion": "2.2.0"
        },
        {
            "libraryName": "gulp-typescript",
            "typingsPackageName": "gulp-typescript",
            "sourceRepoURL": "https://github.com/ivogabe/gulp-typescript",
            "asOfVersion": "2.13.0"
        },
        {
            "libraryName": "gzip-size",
            "typingsPackageName": "gzip-size",
            "sourceRepoURL": "https://github.com/sindresorhus/gzip-size",
            "asOfVersion": "5.1.0"
        },
        {
            "libraryName": "handlebars",
            "typingsPackageName": "handlebars",
            "sourceRepoURL": "https://github.com/wycats/handlebars.js",
            "asOfVersion": "4.1.0"
        },
        {
            "libraryName": "handsontable",
            "typingsPackageName": "handsontable",
            "sourceRepoURL": "https://handsontable.com/",
            "asOfVersion": "0.35.0"
        },
        {
            "libraryName": "hapi-auth-jwt2",
            "typingsPackageName": "hapi-auth-jwt2",
            "sourceRepoURL": "https://github.com/dwyl/hapi-auth-jwt2/",
            "asOfVersion": "8.6.1"
        },
        {
            "libraryName": "hard-rejection",
            "typingsPackageName": "hard-rejection",
            "sourceRepoURL": "https://github.com/sindresorhus/hard-rejection",
            "asOfVersion": "2.0.0"
        },
        {
            "libraryName": "has-emoji",
            "typingsPackageName": "has-emoji",
            "sourceRepoURL": "https://github.com/sindresorhus/has-emoji",
            "asOfVersion": "1.1.0"
        },
        {
            "libraryName": "has-yarn",
            "typingsPackageName": "has-yarn",
            "sourceRepoURL": "https://github.com/sindresorhus/has-yarn",
            "asOfVersion": "2.0.0"
        },
        {
            "libraryName": "hasha",
            "typingsPackageName": "hasha",
            "sourceRepoURL": "https://github.com/sindresorhus/hasha",
            "asOfVersion": "4.0.0"
        },
        {
            "libraryName": "hex-rgb",
            "typingsPackageName": "hex-rgb",
            "sourceRepoURL": "https://github.com/sindresorhus/hex-rgb",
            "asOfVersion": "4.1.0"
        },
        {
            "libraryName": "hibp",
            "typingsPackageName": "hibp",
            "sourceRepoURL": "https://github.com/wKovacs64/hibp",
            "asOfVersion": "7.3.0"
        },
        {
            "libraryName": "homeworks",
            "typingsPackageName": "homeworks",
            "sourceRepoURL": "https://github.com/IGAWorksDev/homeworks/",
            "asOfVersion": "1.0.19"
        },
        {
            "libraryName": "html-tags",
            "typingsPackageName": "html-tags",
            "sourceRepoURL": "https://github.com/sindresorhus/html-tags",
            "asOfVersion": "3.0.0"
        },
        {
            "libraryName": "html-webpack-tags-plugin",
            "typingsPackageName": "html-webpack-tags-plugin",
            "sourceRepoURL": "https://github.com/jharris4/html-webpack-tags-plugin",
            "asOfVersion": "2.0.16"
        },
        {
            "libraryName": "http-status-codes",
            "typingsPackageName": "http-status-codes",
            "sourceRepoURL": "https://github.com/prettymuchbryce/node-http-status",
            "asOfVersion": "1.2.0"
        },
        {
            "libraryName": "humanize-string",
            "typingsPackageName": "humanize-string",
            "sourceRepoURL": "https://github.com/sindresorhus/humanize-string",
            "asOfVersion": "2.0.1"
        },
        {
            "libraryName": "humanize-url",
            "typingsPackageName": "humanize-url",
            "sourceRepoURL": "https://github.com/sindresorhus/humanize-url",
            "asOfVersion": "2.1.0"
        },
        {
            "libraryName": "i18next",
            "typingsPackageName": "i18next",
            "sourceRepoURL": "https://github.com/i18next/i18next",
            "asOfVersion": "13.0.0"
        },
        {
            "libraryName": "i18next-browser-languagedetector",
            "typingsPackageName": "i18next-browser-languagedetector",
            "sourceRepoURL": "https://github.com/i18next/i18next-browser-languagedetector",
            "asOfVersion": "3.0.0"
        },
        {
            "libraryName": "i18next-express-middleware",
            "typingsPackageName": "i18next-express-middleware",
            "sourceRepoURL": "https://github.com/i18next/i18next-express-middleware",
            "asOfVersion": "1.7.0"
        },
        {
            "libraryName": "i18next-xhr-backend",
            "typingsPackageName": "i18next-xhr-backend",
            "sourceRepoURL": "https://github.com/i18next/i18next-xhr-backend",
            "asOfVersion": "1.4.2"
        },
        {
            "libraryName": "iconv-lite",
            "typingsPackageName": "iconv-lite",
            "sourceRepoURL": "https://github.com/ashtuchkin/iconv-lite",
            "asOfVersion": "0.4.14"
        },
        {
            "libraryName": "ids",
            "typingsPackageName": "ids",
            "sourceRepoURL": "https://github.com/bpmn-io/ids",
            "asOfVersion": "0.2.2"
        },
        {
            "libraryName": "image-size",
            "typingsPackageName": "image-size",
            "sourceRepoURL": "https://github.com/image-size/image-size",
            "asOfVersion": "0.8.0"
        },
        {
            "libraryName": "image-type",
            "typingsPackageName": "image-type",
            "sourceRepoURL": "https://github.com/sindresorhus/image-type",
            "asOfVersion": "4.0.1"
        },
        {
            "libraryName": "immutability-helper",
            "typingsPackageName": "immutability-helper",
            "sourceRepoURL": "https://github.com/kolodny/immutability-helper",
            "asOfVersion": "2.6.3"
        },
        {
            "libraryName": "Facebook's Immutable",
            "typingsPackageName": "immutable",
            "sourceRepoURL": "https://github.com/facebook/immutable-js",
            "asOfVersion": "3.8.7"
        },
        {
            "libraryName": "in-range",
            "typingsPackageName": "in-range",
            "sourceRepoURL": "https://github.com/sindresorhus/in-range",
            "asOfVersion": "2.0.0"
        },
        {
            "libraryName": "indent-string",
            "typingsPackageName": "indent-string",
            "sourceRepoURL": "https://github.com/sindresorhus/indent-string",
            "asOfVersion": "4.0.0"
        },
        {
            "libraryName": "instabug-reactnative",
            "typingsPackageName": "instabug-reactnative",
            "sourceRepoURL": "https://github.com/Instabug/instabug-reactnative#readme",
            "asOfVersion": "8.1.0"
        },
        {
            "libraryName": "interactjs",
            "typingsPackageName": "interact.js",
            "sourceRepoURL": "https://github.com/taye/interact.js",
            "asOfVersion": "1.3.0"
        },
        {
            "libraryName": "internal-ip",
            "typingsPackageName": "internal-ip",
            "sourceRepoURL": "https://github.com/sindresorhus/internal-ip",
            "asOfVersion": "4.1.0"
        },
        {
            "libraryName": "intl-locales-supported",
            "typingsPackageName": "intl-locales-supported",
            "sourceRepoURL": "https://github.com/formatjs/formatjs",
            "asOfVersion": "1.0.6"
        },
        {
            "libraryName": "intl-messageformat",
            "typingsPackageName": "intl-messageformat",
            "sourceRepoURL": "https://github.com/formatjs/formatjs",
            "asOfVersion": "3.0.0"
        },
        {
            "libraryName": "intl-relativeformat",
            "typingsPackageName": "intl-relativeformat",
            "sourceRepoURL": "https://github.com/formatjs/formatjs",
            "asOfVersion": "3.0.1"
        },
        {
            "libraryName": "into-stream",
            "typingsPackageName": "into-stream",
            "sourceRepoURL": "https://github.com/sindresorhus/into-stream",
            "asOfVersion": "5.0.0"
        },
        {
            "libraryName": "inversify",
            "typingsPackageName": "inversify",
            "sourceRepoURL": "http://inversify.io",
            "asOfVersion": "2.0.33"
        },
        {
            "libraryName": "inversify-binding-decorators",
            "typingsPackageName": "inversify-binding-decorators",
            "sourceRepoURL": "https://github.com/inversify/inversify-binding-decorators",
            "asOfVersion": "2.0.0"
        },
        {
            "libraryName": "inversify-express-utils",
            "typingsPackageName": "inversify-express-utils",
            "sourceRepoURL": "https://github.com/inversify/inversify-express-utils",
            "asOfVersion": "2.0.0"
        },
        {
            "libraryName": "inversify-inject-decorators",
            "typingsPackageName": "inversify-inject-decorators",
            "sourceRepoURL": "https://github.com/inversify/inversify-inject-decorators",
            "asOfVersion": "2.0.0"
        },
        {
            "libraryName": "inversify-logger-middleware",
            "typingsPackageName": "inversify-logger-middleware",
            "sourceRepoURL": "https://github.com/inversify/inversify-logger-middleware",
            "asOfVersion": "2.0.0"
        },
        {
            "libraryName": "inversify-restify-utils",
            "typingsPackageName": "inversify-restify-utils",
            "sourceRepoURL": "https://github.com/inversify/inversify-restify-utils",
            "asOfVersion": "2.0.0"
        },
        {
            "libraryName": "Ionic",
            "typingsPackageName": "ionic",
            "sourceRepoURL": "http://ionicframework.com",
            "asOfVersion": "3.19.0"
        },
        {
            "libraryName": "ip-regex",
            "typingsPackageName": "ip-regex",
            "sourceRepoURL": "https://github.com/sindresorhus/ip-regex",
            "asOfVersion": "4.1.0"
        },
        {
            "libraryName": "ipify",
            "typingsPackageName": "ipify",
            "sourceRepoURL": "https://github.com/sindresorhus/ipify",
            "asOfVersion": "3.0.0"
        },
        {
            "libraryName": "is-absolute-url",
            "typingsPackageName": "is-absolute-url",
            "sourceRepoURL": "https://github.com/sindresorhus/is-absolute-url",
            "asOfVersion": "3.0.0"
        },
        {
            "libraryName": "is-archive",
            "typingsPackageName": "is-archive",
            "sourceRepoURL": "https://github.com/sindresorhus/is-archive",
            "asOfVersion": "2.0.0"
        },
        {
            "libraryName": "is-array-sorted",
            "typingsPackageName": "is-array-sorted",
            "sourceRepoURL": "https://github.com/sindresorhus/is-array-sorted",
            "asOfVersion": "2.0.0"
        },
        {
            "libraryName": "is-binary-path",
            "typingsPackageName": "is-binary-path",
            "sourceRepoURL": "https://github.com/sindresorhus/is-binary-path",
            "asOfVersion": "2.1.0"
        },
        {
            "libraryName": "is-compressed",
            "typingsPackageName": "is-compressed",
            "sourceRepoURL": "https://github.com/sindresorhus/is-compressed",
            "asOfVersion": "2.0.0"
        },
        {
            "libraryName": "is-docker",
            "typingsPackageName": "is-docker",
            "sourceRepoURL": "https://github.com/sindresorhus/is-docker",
            "asOfVersion": "2.0.0"
        },
        {
            "libraryName": "is-elevated",
            "typingsPackageName": "is-elevated",
            "sourceRepoURL": "https://github.com/sindresorhus/is-elevated",
            "asOfVersion": "3.0.0"
        },
        {
            "libraryName": "is-fullwidth-code-point",
            "typingsPackageName": "is-fullwidth-code-point",
            "sourceRepoURL": "https://github.com/sindresorhus/is-fullwidth-code-point",
            "asOfVersion": "3.0.0"
        },
        {
            "libraryName": "is-image",
            "typingsPackageName": "is-image",
            "sourceRepoURL": "https://github.com/sindresorhus/is-image",
            "asOfVersion": "3.0.0"
        },
        {
            "libraryName": "is-installed-globally",
            "typingsPackageName": "is-installed-globally",
            "sourceRepoURL": "https://github.com/sindresorhus/is-installed-globally.git",
            "asOfVersion": "0.2.0"
        },
        {
            "libraryName": "is-ip",
            "typingsPackageName": "is-ip",
            "sourceRepoURL": "https://github.com/sindresorhus/is-ip",
            "asOfVersion": "3.0.0"
        },
        {
            "libraryName": "is-lower-case",
            "typingsPackageName": "is-lower-case",
            "sourceRepoURL": "https://github.com/blakeembrey/is-lower-case",
            "asOfVersion": "1.1.2"
        },
        {
            "libraryName": "is-obj",
            "typingsPackageName": "is-obj",
            "sourceRepoURL": "https://github.com/sindresorhus/is-obj",
            "asOfVersion": "2.0.0"
        },
        {
            "libraryName": "is-online",
            "typingsPackageName": "is-online",
            "sourceRepoURL": "https://github.com/sindresorhus/is-online",
            "asOfVersion": "8.1.0"
        },
        {
            "libraryName": "is-path-cwd",
            "typingsPackageName": "is-path-cwd",
            "sourceRepoURL": "https://github.com/sindresorhus/is-path-cwd",
            "asOfVersion": "2.1.0"
        },
        {
            "libraryName": "is-path-in-cwd",
            "typingsPackageName": "is-path-in-cwd",
            "sourceRepoURL": "https://github.com/sindresorhus/is-path-in-cwd",
            "asOfVersion": "2.1.0"
        },
        {
            "libraryName": "is-plain-obj",
            "typingsPackageName": "is-plain-obj",
            "sourceRepoURL": "https://github.com/sindresorhus/is-plain-obj",
            "asOfVersion": "2.0.0"
        },
        {
            "libraryName": "is-plain-object",
            "typingsPackageName": "is-plain-object",
            "sourceRepoURL": "https://github.com/jonschlinkert/is-plain-object",
            "asOfVersion": "2.0.4"
        },
        {
            "libraryName": "is-png",
            "typingsPackageName": "is-png",
            "sourceRepoURL": "https://github.com/sindresorhus/is-png",
            "asOfVersion": "2.0.0"
        },
        {
            "libraryName": "is-reachable",
            "typingsPackageName": "is-reachable",
            "sourceRepoURL": "https://github.com/sindresorhus/is-reachable",
            "asOfVersion": "3.1.0"
        },
        {
            "libraryName": "is-regexp",
            "typingsPackageName": "is-regexp",
            "sourceRepoURL": "https://github.com/sindresorhus/is-regexp",
            "asOfVersion": "2.1.0"
        },
        {
            "libraryName": "is-relative-url",
            "typingsPackageName": "is-relative-url",
            "sourceRepoURL": "https://github.com/sindresorhus/is-relative-url",
            "asOfVersion": "3.0.0"
        },
        {
            "libraryName": "is-root",
            "typingsPackageName": "is-root",
            "sourceRepoURL": "https://github.com/sindresorhus/is-root",
            "asOfVersion": "2.1.0"
        },
        {
            "libraryName": "is-root-path",
            "typingsPackageName": "is-root-path",
            "sourceRepoURL": "https://github.com/sindresorhus/is-root-path",
            "asOfVersion": "2.0.0"
        },
        {
            "libraryName": "is-scoped",
            "typingsPackageName": "is-scoped",
            "sourceRepoURL": "https://github.com/sindresorhus/is-scoped",
            "asOfVersion": "2.0.0"
        },
        {
            "libraryName": "is-stream",
            "typingsPackageName": "is-stream",
            "sourceRepoURL": "https://github.com/sindresorhus/is-stream",
            "asOfVersion": "2.0.0"
        },
        {
            "libraryName": "is-svg",
            "typingsPackageName": "is-svg",
            "sourceRepoURL": "https://github.com/sindresorhus/is-svg",
            "asOfVersion": "4.0.1"
        },
        {
            "libraryName": "is-text-path",
            "typingsPackageName": "is-text-path",
            "sourceRepoURL": "https://github.com/sindresorhus/is-text-path",
            "asOfVersion": "2.0.0"
        },
        {
            "libraryName": "is-upper-case",
            "typingsPackageName": "is-upper-case",
            "sourceRepoURL": "https://github.com/blakeembrey/is-upper-case",
            "asOfVersion": "1.1.2"
        },
        {
            "libraryName": "is-url-superb",
            "typingsPackageName": "is-url-superb",
            "sourceRepoURL": "https://github.com/sindresorhus/is-url-superb",
            "asOfVersion": "3.0.0"
        },
        {
            "libraryName": "issue-regex",
            "typingsPackageName": "issue-regex",
            "sourceRepoURL": "https://github.com/sindresorhus/issue-regex",
            "asOfVersion": "3.1.0"
        },
        {
            "libraryName": "jasmine-expect",
            "typingsPackageName": "jasmine-expect",
            "sourceRepoURL": "https://github.com/JamieMason/Jasmine-Matchers",
            "asOfVersion": "3.8.1"
        },
        {
            "libraryName": "javascript-obfuscator",
            "typingsPackageName": "javascript-obfuscator",
            "sourceRepoURL": "https://github.com/sanex3339/javascript-obfuscator",
            "asOfVersion": "0.17.0"
        },
        {
            "libraryName": "jdenticon",
            "typingsPackageName": "jdenticon",
            "sourceRepoURL": "https://github.com/dmester/jdenticon",
            "asOfVersion": "2.2.0"
        },
        {
            "libraryName": "jest-each",
            "typingsPackageName": "jest-each",
            "sourceRepoURL": "https://github.com/facebook/jest",
            "asOfVersion": "24.3.0"
        },
        {
            "libraryName": "jimp",
            "typingsPackageName": "jimp",
            "sourceRepoURL": "https://github.com/oliver-moran/jimp#readme",
            "asOfVersion": "0.2.28"
        },
        {
            "libraryName": "joData",
            "typingsPackageName": "jodata",
            "sourceRepoURL": "https://github.com/mccow002/joData",
            "asOfVersion": "1.0.13"
        },
        {
            "libraryName": "JointJS",
            "typingsPackageName": "jointjs",
            "sourceRepoURL": "http://www.jointjs.com/",
            "asOfVersion": "2.0.0"
        },
        {
            "libraryName": "jpeg-js",
            "typingsPackageName": "jpeg-js",
            "sourceRepoURL": "https://github.com/eugeneware/jpeg-js",
            "asOfVersion": "0.3.6"
        },
        {
            "libraryName": "jpush-react-native",
            "typingsPackageName": "jpush-react-native",
            "sourceRepoURL": "https://github.com/jpush/jpush-react-native",
            "asOfVersion": "2.0.0"
        },
        {
            "libraryName": "typescript",
            "typingsPackageName": "jquery-notifier",
            "sourceRepoURL": "https://github.com/Microsoft/TypeScript",
            "asOfVersion": "1.3.0"
        },
        {
            "libraryName": "jquery.ajaxfile",
            "typingsPackageName": "jquery.ajaxfile",
            "sourceRepoURL": "https://github.com/fpellet/jquery.ajaxFile",
            "asOfVersion": "0.2.29"
        },
        {
            "libraryName": "js-data",
            "typingsPackageName": "js-data",
            "sourceRepoURL": "https://github.com/js-data/js-data",
            "asOfVersion": "3.0.0"
        },
        {
            "libraryName": "JSData Http Adapter",
            "typingsPackageName": "js-data-http",
            "sourceRepoURL": "https://github.com/js-data/js-data-http",
            "asOfVersion": "3.0.0"
        },
        {
            "libraryName": "js-types",
            "typingsPackageName": "js-types",
            "sourceRepoURL": "https://github.com/sindresorhus/js-types",
            "asOfVersion": "2.1.0"
        },
        {
            "libraryName": "JSNLog",
            "typingsPackageName": "jsnlog",
            "sourceRepoURL": "https://github.com/mperdeck/jsnlog.js",
            "asOfVersion": "2.17.2"
        },
        {
            "libraryName": "jsonschema",
            "typingsPackageName": "jsonschema",
            "sourceRepoURL": "https://github.com/tdegrunt/jsonschema",
            "asOfVersion": "1.1.1"
        },
        {
            "libraryName": "jsplumb",
            "typingsPackageName": "jsplumb",
            "sourceRepoURL": "https://github.com/jsplumb/jsPlumb",
            "asOfVersion": "2.5.7"
        },
        {
            "libraryName": "jsrender",
            "typingsPackageName": "jsrender",
            "sourceRepoURL": "https://github.com/BorisMoore/jsrender",
            "asOfVersion": "1.0.5"
        },
        {
            "libraryName": "junk",
            "typingsPackageName": "junk",
            "sourceRepoURL": "https://github.com/sindresorhus/junk",
            "asOfVersion": "3.0.0"
        },
        {
            "libraryName": "karma-viewport",
            "typingsPackageName": "karma-viewport",
            "sourceRepoURL": "https://github.com/squidfunk/karma-viewport",
            "asOfVersion": "1.0.0"
        },
        {
            "libraryName": "kafkajs",
            "typingsPackageName": "kafkajs",
            "sourceRepoURL": "https://github.com/tulios/kafkajs",
            "asOfVersion": "1.9.0"
        },
        {
            "libraryName": "keycloak-js",
            "typingsPackageName": "keycloak-js",
            "sourceRepoURL": "https://github.com/keycloak/keycloak",
            "asOfVersion": "3.4.1"
        },
        {
            "libraryName": "keytar",
            "typingsPackageName": "keytar",
            "sourceRepoURL": "http://atom.github.io/node-keytar/",
            "asOfVersion": "4.4.2"
        },
        {
            "libraryName": "knex",
            "typingsPackageName": "knex",
            "sourceRepoURL": "https://github.com/tgriesser/knex",
            "asOfVersion": "0.16.1"
        },
        {
            "libraryName": "knockout-paging",
            "typingsPackageName": "knockout-paging",
            "sourceRepoURL": "https://github.com/ErikSchierboom/knockout-paging",
            "asOfVersion": "0.3.1"
        },
        {
            "libraryName": "knockout-pre-rendered",
            "typingsPackageName": "knockout-pre-rendered",
            "sourceRepoURL": "https://github.com/ErikSchierboom/knockout-pre-rendered",
            "asOfVersion": "0.7.1"
        },
        {
            "libraryName": "known",
            "typingsPackageName": "known",
            "sourceRepoURL": "https://github.com/sindresorhus/known",
            "asOfVersion": "3.0.0"
        },
        {
            "libraryName": "koa-jwt",
            "typingsPackageName": "koa-jwt",
            "sourceRepoURL": "https://github.com/koajs/jwt",
            "asOfVersion": "3.3.0"
        },
        {
            "libraryName": "koa-useragent",
            "typingsPackageName": "koa-useragent",
            "sourceRepoURL": "https://github.com/rvboris/koa-useragent",
            "asOfVersion": "2.1.1"
        },
        {
            "libraryName": "koa-pug",
            "typingsPackageName": "koa-pug",
            "sourceRepoURL": "https://github.com/chrisyip/koa-pug",
            "asOfVersion": "4.0.0"
        },
        {
            "libraryName": "lambda-phi",
            "typingsPackageName": "lambda-phi",
            "sourceRepoURL": "https://github.com/elitechance/lambda-phi",
            "asOfVersion": "1.0.1"
        },
        {
            "libraryName": "latest-semver",
            "typingsPackageName": "latest-semver",
            "sourceRepoURL": "https://github.com/sindresorhus/latest-semver",
            "asOfVersion": "2.0.0"
        },
        {
            "libraryName": "latest-version",
            "typingsPackageName": "latest-version",
            "sourceRepoURL": "https://github.com/sindresorhus/latest-version",
            "asOfVersion": "5.0.0"
        },
        {
            "libraryName": "lazy-value",
            "typingsPackageName": "lazy-value",
            "sourceRepoURL": "https://github.com/sindresorhus/lazy-value",
            "asOfVersion": "2.0.0"
        },
        {
            "libraryName": "ldclient-js",
            "typingsPackageName": "ldclient-js",
            "sourceRepoURL": "https://github.com/launchdarkly/js-client",
            "asOfVersion": "1.1.11"
        },
        {
            "libraryName": "leap-year",
            "typingsPackageName": "leap-year",
            "sourceRepoURL": "https://github.com/sindresorhus/leap-year",
            "asOfVersion": "3.0.0"
        },
        {
            "libraryName": "left-pad",
            "typingsPackageName": "left-pad",
            "sourceRepoURL": "https://github.com/stevemao/left-pad",
            "asOfVersion": "1.2.0"
        },
        {
            "libraryName": "leven",
            "typingsPackageName": "leven",
            "sourceRepoURL": "https://github.com/sindresorhus/leven",
            "asOfVersion": "3.0.0"
        },
        {
            "libraryName": "line-column-path",
            "typingsPackageName": "line-column-path",
            "sourceRepoURL": "https://github.com/sindresorhus/line-column-path",
            "asOfVersion": "2.0.0"
        },
        {
            "libraryName": "linkify-issues",
            "typingsPackageName": "linkify-issues",
            "sourceRepoURL": "https://github.com/sindresorhus/linkify-issues",
            "asOfVersion": "2.0.0"
        },
        {
            "libraryName": "linkify-urls",
            "typingsPackageName": "linkify-urls",
            "sourceRepoURL": "https://github.com/sindresorhus/linkify-urls",
            "asOfVersion": "3.1.0"
        },
        {
            "libraryName": "Linq.JS",
            "typingsPackageName": "linq",
            "sourceRepoURL": "https://linqjs.codeplex.com/",
            "asOfVersion": "2.2.33"
        },
        {
            "libraryName": "Linq4JS",
            "typingsPackageName": "linq4js",
            "sourceRepoURL": "https://github.com/morrisjdev/Linq4JS",
            "asOfVersion": "2.1.8"
        },
        {
            "libraryName": "LinqSharp",
            "typingsPackageName": "linqsharp",
            "sourceRepoURL": "https://github.com/brunolm/LinqSharp",
            "asOfVersion": "1.0.0"
        },
        {
            "libraryName": "load-json-file",
            "typingsPackageName": "load-json-file",
            "sourceRepoURL": "https://github.com/sindresorhus/load-json-file",
            "asOfVersion": "5.1.0"
        },
        {
            "libraryName": "localforage",
            "typingsPackageName": "localforage",
            "sourceRepoURL": "https://github.com/localForage/localForage",
            "asOfVersion": "0.0.34"
        },
        {
            "libraryName": "localforage-cordovasqlitedriver",
            "typingsPackageName": "localforage-cordovasqlitedriver",
            "sourceRepoURL": "https://github.com/thgreasi/localForage-cordovaSQLiteDriver",
            "asOfVersion": "1.5.0"
        },
        {
            "libraryName": "locate-path",
            "typingsPackageName": "locate-path",
            "sourceRepoURL": "https://github.com/sindresorhus/locate-path",
            "asOfVersion": "4.0.0"
        },
        {
            "libraryName": "lock-system",
            "typingsPackageName": "lock-system",
            "sourceRepoURL": "https://github.com/sindresorhus/lock-system",
            "asOfVersion": "2.0.0"
        },
        {
            "libraryName": "lodash-decorators",
            "typingsPackageName": "lodash-decorators",
            "sourceRepoURL": "https://github.com/steelsojka/lodash-decorators",
            "asOfVersion": "4.0.0"
        },
        {
            "libraryName": "log-symbols",
            "typingsPackageName": "log-symbols",
            "sourceRepoURL": "https://github.com/sindresorhus/log-symbols",
            "asOfVersion": "3.0.0"
        },
        {
            "libraryName": "log-update",
            "typingsPackageName": "log-update",
            "sourceRepoURL": "https://github.com/sindresorhus/log-update",
            "asOfVersion": "3.1.0"
        },
        {
            "libraryName": "log4javascript",
            "typingsPackageName": "log4javascript",
            "sourceRepoURL": "http://log4javascript.org/",
            "asOfVersion": "1.4.15"
        },
        {
            "libraryName": "log4js",
            "typingsPackageName": "log4js",
            "sourceRepoURL": "https://github.com/nomiddlename/log4js-node",
            "asOfVersion": "2.3.5"
        },
        {
            "libraryName": "logform",
            "typingsPackageName": "logform",
            "sourceRepoURL": "https://github.com/winstonjs/logform",
            "asOfVersion": "1.10.0"
        },
        {
            "libraryName": "loglevel",
            "typingsPackageName": "loglevel",
            "sourceRepoURL": "https://github.com/pimterry/loglevel/",
            "asOfVersion": "1.6.2"
        },
        {
            "libraryName": "looks-same",
            "typingsPackageName": "looks-same",
            "sourceRepoURL": "https://github.com/gemini-testing/looks-same",
            "asOfVersion": "4.1.0"
        },
        {
            "libraryName": "lorem-ipsum",
            "typingsPackageName": "lorem-ipsum",
            "sourceRepoURL": "https://github.com/knicklabs/node-lorem-ipsum",
            "asOfVersion": "2.0.0"
        },
        {
            "libraryName": "loud-rejection",
            "typingsPackageName": "loud-rejection",
            "sourceRepoURL": "https://github.com/sindresorhus/loud-rejection",
            "asOfVersion": "2.0.0"
        },
        {
            "libraryName": "lower-case",
            "typingsPackageName": "lower-case",
            "sourceRepoURL": "https://github.com/blakeembrey/lower-case",
            "asOfVersion": "1.1.3"
        },
        {
            "libraryName": "lower-case-first",
            "typingsPackageName": "lower-case-first",
            "sourceRepoURL": "https://github.com/blakeembrey/lower-case-first",
            "asOfVersion": "1.0.1"
        },
        {
            "libraryName": "make-dir",
            "typingsPackageName": "make-dir",
            "sourceRepoURL": "https://github.com/sindresorhus/make-dir",
            "asOfVersion": "2.1.0"
        },
        {
            "libraryName": "mali",
            "typingsPackageName": "mali",
            "sourceRepoURL": "https://github.com/malijs/mali",
            "asOfVersion": "0.9.2"
        },
        {
            "libraryName": "map-obj",
            "typingsPackageName": "map-obj",
            "sourceRepoURL": "https://github.com/sindresorhus/map-obj",
            "asOfVersion": "3.1.0"
        },
        {
            "libraryName": "maquette",
            "typingsPackageName": "maquette",
            "sourceRepoURL": "http://maquettejs.org/",
            "asOfVersion": "2.1.6"
        },
        {
            "libraryName": "matcher",
            "typingsPackageName": "matcher",
            "sourceRepoURL": "https://github.com/sindresorhus/matcher",
            "asOfVersion": "2.0.0"
        },
        {
            "libraryName": "maxmind",
            "typingsPackageName": "maxmind",
            "sourceRepoURL": "https://github.com/runk/node-maxmind",
            "asOfVersion": "2.0.5"
        },
        {
            "libraryName": "mem",
            "typingsPackageName": "mem",
            "sourceRepoURL": "https://github.com/sindresorhus/mem",
            "asOfVersion": "4.2.0"
        },
        {
            "libraryName": "memoize-one",
            "typingsPackageName": "memoize-one",
            "sourceRepoURL": "https://github.com/alexreardon/memoize-one#readme",
            "asOfVersion": "5.1.0"
        },
        {
            "libraryName": "mendixmodelsdk",
            "typingsPackageName": "mendixmodelsdk",
            "sourceRepoURL": "http://www.mendix.com",
            "asOfVersion": "0.8.1"
        },
        {
            "libraryName": "menubar",
            "typingsPackageName": "menubar",
            "sourceRepoURL": "https://github.com/maxogden/menubar",
            "asOfVersion": "6.0.0"
        },
        {
            "libraryName": "metisMenu",
            "typingsPackageName": "metismenu",
            "sourceRepoURL": "https://github.com/onokumus/metisMenu",
            "asOfVersion": "2.7.1"
        },
        {
            "libraryName": "microgears",
            "typingsPackageName": "microgears",
            "sourceRepoURL": "https://github.com/marcusdb/microgears",
            "asOfVersion": "4.0.5"
        },
        {
            "libraryName": "mnemonic-words",
            "typingsPackageName": "mnemonic-words",
            "sourceRepoURL": "https://github.com/sindresorhus/mnemonic-words",
            "asOfVersion": "1.1.0"
        },
        {
            "libraryName": "mobile-detect",
            "typingsPackageName": "mobile-detect",
            "sourceRepoURL": "http://hgoebl.github.io/mobile-detect.js/",
            "asOfVersion": "1.3.4"
        },
        {
            "libraryName": "mobservable",
            "typingsPackageName": "mobservable",
            "sourceRepoURL": "github.com/mweststrate/mobservable",
            "asOfVersion": "1.2.5"
        },
        {
            "libraryName": "mobservable-react",
            "typingsPackageName": "mobservable-react",
            "sourceRepoURL": "https://github.com/mweststrate/mobservable-react",
            "asOfVersion": "1.0.0"
        },
        {
            "libraryName": "Mobx Cookie",
            "typingsPackageName": "mobx-cookie",
            "sourceRepoURL": "https://github.com/will-stone/mobx-cookie",
            "asOfVersion": "1.1.1"
        },
        {
            "libraryName": "mobx-task",
            "typingsPackageName": "mobx-task",
            "sourceRepoURL": "https://github.com/jeffijoe/mobx-task#readme",
            "asOfVersion": "2.0.0"
        },
        {
            "libraryName": "mockingoose",
            "typingsPackageName": "mockingoose",
            "sourceRepoURL": "https://github.com/alonronin/mockingoose#readme",
            "asOfVersion": "2.13.0"
        },
        {
            "libraryName": "Moment",
            "typingsPackageName": "moment",
            "sourceRepoURL": "https://github.com/moment/moment",
            "asOfVersion": "2.13.0"
        },
        {
            "libraryName": "mongodb-memory-server",
            "typingsPackageName": "mongodb-memory-server",
            "sourceRepoURL": "https://github.com/nodkz/mongodb-memory-server",
            "asOfVersion": "2.3.0"
        },
        {
            "libraryName": "Monk",
            "typingsPackageName": "monk",
            "sourceRepoURL": "https://github.com/LearnBoost/monk.git",
            "asOfVersion": "6.0.0"
        },
        {
            "libraryName": "month-days",
            "typingsPackageName": "month-days",
            "sourceRepoURL": "https://github.com/sindresorhus/month-days",
            "asOfVersion": "3.0.0"
        },
        {
            "libraryName": "morphdom",
            "typingsPackageName": "morphdom",
            "sourceRepoURL": "https://github.com/patrick-steele-idem/morphdom",
            "asOfVersion": "2.4.0"
        },
        {
            "libraryName": "move-file",
            "typingsPackageName": "move-file",
            "sourceRepoURL": "https://github.com/sindresorhus/move-file",
            "asOfVersion": "1.1.0"
        },
        {
            "libraryName": "MQTT",
            "typingsPackageName": "mqtt",
            "sourceRepoURL": "https://github.com/mqttjs/MQTT.js",
            "asOfVersion": "2.5.0"
        },
        {
            "libraryName": "multimatch",
            "typingsPackageName": "multimatch",
            "sourceRepoURL": "https://github.com/sindresorhus/multimatch",
            "asOfVersion": "4.0.0"
        },
        {
            "libraryName": "nano",
            "typingsPackageName": "nano",
            "sourceRepoURL": "https://github.com/apache/couchdb-nano",
            "asOfVersion": "7.0.0"
        },
        {
            "libraryName": "natsort",
            "typingsPackageName": "natsort",
            "sourceRepoURL": "https://github.com/netop/natsort",
            "asOfVersion": "2.0.0"
        },
        {
            "libraryName": "typescript",
            "typingsPackageName": "navigator-permissions",
            "sourceRepoURL": "https://developer.mozilla.org/en-US/docs/Web/API/Permissions",
            "asOfVersion": "2.0.0"
        },
        {
            "libraryName": "negative-array",
            "typingsPackageName": "negative-array",
            "sourceRepoURL": "https://github.com/sindresorhus/negative-array",
            "asOfVersion": "2.1.0"
        },
        {
            "libraryName": "negative-zero",
            "typingsPackageName": "negative-zero",
            "sourceRepoURL": "https://github.com/sindresorhus/negative-zero",
            "asOfVersion": "3.0.0"
        },
        {
            "libraryName": "new-github-issue-url",
            "typingsPackageName": "new-github-issue-url",
            "sourceRepoURL": "https://github.com/sindresorhus/new-github-issue-url",
            "asOfVersion": "0.2.1"
        },
        {
            "libraryName": "new-github-release-url",
            "typingsPackageName": "new-github-release-url",
            "sourceRepoURL": "https://github.com/sindresorhus/new-github-release-url",
            "asOfVersion": "1.0.0"
        },
        {
            "libraryName": "ng-table",
            "typingsPackageName": "ng-table",
            "sourceRepoURL": "https://github.com/esvit/ng-table",
            "asOfVersion": "2.0.1"
        },
        {
            "libraryName": "nock",
            "typingsPackageName": "nock",
            "sourceRepoURL": "https://github.com/nock/nock",
            "asOfVersion": "11.1.0"
        },
        {
            "libraryName": "node-pg-migrate",
            "typingsPackageName": "node-pg-migrate",
            "sourceRepoURL": "https://github.com/theoephraim/node-pg-migrate#readme",
            "asOfVersion": "2.15.0"
        },
        {
            "libraryName": "node-sql-parser",
            "typingsPackageName": "node-sql-parser",
            "sourceRepoURL": "https://github.com/taozhi8833998/node-sql-parser#readme",
            "asOfVersion": "1.1.0"
        },
        {
            "libraryName": "node-waves",
            "typingsPackageName": "node-waves",
            "sourceRepoURL": "http://fian.my.id/Waves",
            "asOfVersion": "0.7.6"
        },
        {
            "libraryName": "normalize-url",
            "typingsPackageName": "normalize-url",
            "sourceRepoURL": "https://github.com/sindresorhus/normalize-url",
            "asOfVersion": "4.2.0"
        },
        {
            "libraryName": "Normalizr",
            "typingsPackageName": "normalizr",
            "sourceRepoURL": "https://github.com/paularmstrong/normalizr",
            "asOfVersion": "2.0.18"
        },
        {
            "libraryName": "npm-email",
            "typingsPackageName": "npm-email",
            "sourceRepoURL": "https://github.com/sindresorhus/npm-email",
            "asOfVersion": "3.1.0"
        },
        {
            "libraryName": "npm-keyword",
            "typingsPackageName": "npm-keyword",
            "sourceRepoURL": "https://github.com/sindresorhus/npm-keyword",
            "asOfVersion": "6.0.0"
        },
        {
            "libraryName": "npm-name",
            "typingsPackageName": "npm-name",
            "sourceRepoURL": "https://github.com/sindresorhus/npm-name",
            "asOfVersion": "5.2.1"
        },
        {
            "libraryName": "npm-run-path",
            "typingsPackageName": "npm-run-path",
            "sourceRepoURL": "https://github.com/sindresorhus/npm-run-path",
            "asOfVersion": "3.0.1"
        },
        {
            "libraryName": "npm-user",
            "typingsPackageName": "npm-user",
            "sourceRepoURL": "https://github.com/sindresorhus/npm-user",
            "asOfVersion": "4.0.0"
        },
        {
            "libraryName": "Nuka Carousel",
            "typingsPackageName": "nuka-carousel",
            "sourceRepoURL": "https://github.com/FormidableLabs/nuka-carousel/",
            "asOfVersion": "4.4.6"
        },
        {
            "libraryName": "Numbro",
            "typingsPackageName": "numbro",
            "sourceRepoURL": "https://github.com/foretagsplatsen/numbro/",
            "asOfVersion": "1.9.3"
        },
        {
            "libraryName": "odata",
            "typingsPackageName": "odata",
            "sourceRepoURL": "https://github.com/janhommes/odata",
            "asOfVersion": "1.0.3"
        },
        {
            "libraryName": "o.js",
            "typingsPackageName": "o.js",
            "sourceRepoURL": "https://github.com/janhommes/o.js",
            "asOfVersion": "1.0.3"
        },
        {
            "libraryName": "on-change",
            "typingsPackageName": "on-change",
            "sourceRepoURL": "https://github.com/sindresorhus/on-change",
            "asOfVersion": "1.1.0"
        },
        {
            "libraryName": "onetime",
            "typingsPackageName": "onetime",
            "sourceRepoURL": "https://github.com/sindresorhus/onetime",
            "asOfVersion": "4.0.0"
        },
        {
            "libraryName": "Onsen UI",
            "typingsPackageName": "onsenui",
            "sourceRepoURL": "http://onsen.io",
            "asOfVersion": "2.0.0"
        },
        {
            "libraryName": "open",
            "typingsPackageName": "open",
            "sourceRepoURL": "https://github.com/sindresorhus/open",
            "asOfVersion": "6.2.0"
        },
        {
            "libraryName": "open-editor",
            "typingsPackageName": "open-editor",
            "sourceRepoURL": "https://github.com/sindresorhus/open-editor",
            "asOfVersion": "2.0.0"
        },
        {
            "libraryName": "openid-client",
            "typingsPackageName": "openid-client",
            "sourceRepoURL": "https://github.com/panva/node-openid-client",
            "asOfVersion": "3.7.0"
        },
        {
            "libraryName": "opn",
            "typingsPackageName": "opn",
            "sourceRepoURL": "https://github.com/sindresorhus/opn",
            "asOfVersion": "5.5.0"
        },
        {
            "libraryName": "ora",
            "typingsPackageName": "ora",
            "sourceRepoURL": "https://github.com/sindresorhus/ora",
            "asOfVersion": "3.2.0"
        },
        {
            "libraryName": "os-locale",
            "typingsPackageName": "os-locale",
            "sourceRepoURL": "https://github.com/sindresorhus/os-locale",
            "asOfVersion": "4.0.0"
        },
        {
            "libraryName": "os-name",
            "typingsPackageName": "os-name",
            "sourceRepoURL": "https://github.com/sindresorhus/os-name",
            "asOfVersion": "3.1.0"
        },
        {
            "libraryName": "otplib",
            "typingsPackageName": "otplib",
            "sourceRepoURL": "https://github.com/yeojz/otplib",
            "asOfVersion": "10.0.0"
        },
        {
            "libraryName": "overwatch-api",
            "typingsPackageName": "overwatch-api",
            "sourceRepoURL": "https://github.com/alfg/overwatch-api",
            "asOfVersion": "0.7.1"
        },
        {
            "libraryName": "p-all",
            "typingsPackageName": "p-all",
            "sourceRepoURL": "https://github.com/sindresorhus/p-all",
            "asOfVersion": "2.0.0"
        },
        {
            "libraryName": "p-any",
            "typingsPackageName": "p-any",
            "sourceRepoURL": "https://github.com/sindresorhus/p-any",
            "asOfVersion": "2.0.0"
        },
        {
            "libraryName": "p-cancelable",
            "typingsPackageName": "p-cancelable",
            "sourceRepoURL": "https://github.com/sindresorhus/p-cancelable",
            "asOfVersion": "1.1.0"
        },
        {
            "libraryName": "p-catch-if",
            "typingsPackageName": "p-catch-if",
            "sourceRepoURL": "https://github.com/sindresorhus/p-catch-if",
            "asOfVersion": "2.0.0"
        },
        {
            "libraryName": "p-debounce",
            "typingsPackageName": "p-debounce",
            "sourceRepoURL": "https://github.com/sindresorhus/p-debounce",
            "asOfVersion": "2.0.0"
        },
        {
            "libraryName": "p-defer",
            "typingsPackageName": "p-defer",
            "sourceRepoURL": "https://github.com/sindresorhus/p-defer",
            "asOfVersion": "2.0.0"
        },
        {
            "libraryName": "p-do-whilst",
            "typingsPackageName": "p-do-whilst",
            "sourceRepoURL": "https://github.com/sindresorhus/p-do-whilst",
            "asOfVersion": "1.0.0"
        },
        {
            "libraryName": "p-each-series",
            "typingsPackageName": "p-each-series",
            "sourceRepoURL": "https://github.com/sindresorhus/p-each-series",
            "asOfVersion": "2.0.0"
        },
        {
            "libraryName": "p-event",
            "typingsPackageName": "p-event",
            "sourceRepoURL": "https://github.com/sindresorhus/p-event",
            "asOfVersion": "3.0.0"
        },
        {
            "libraryName": "p-every",
            "typingsPackageName": "p-every",
            "sourceRepoURL": "https://github.com/kevva/p-every",
            "asOfVersion": "2.0.0"
        },
        {
            "libraryName": "p-forever",
            "typingsPackageName": "p-forever",
            "sourceRepoURL": "https://github.com/sindresorhus/p-forever",
            "asOfVersion": "2.0.0"
        },
        {
            "libraryName": "p-is-promise",
            "typingsPackageName": "p-is-promise",
            "sourceRepoURL": "https://github.com/sindresorhus/p-is-promise",
            "asOfVersion": "2.1.0"
        },
        {
            "libraryName": "p-lazy",
            "typingsPackageName": "p-lazy",
            "sourceRepoURL": "https://github.com/sindresorhus/p-lazy",
            "asOfVersion": "2.0.0"
        },
        {
            "libraryName": "p-limit",
            "typingsPackageName": "p-limit",
            "sourceRepoURL": "https://github.com/sindresorhus/p-limit",
            "asOfVersion": "2.2.0"
        },
        {
            "libraryName": "p-locate",
            "typingsPackageName": "p-locate",
            "sourceRepoURL": "https://github.com/sindresorhus/p-locate",
            "asOfVersion": "4.0.0"
        },
        {
            "libraryName": "p-log",
            "typingsPackageName": "p-log",
            "sourceRepoURL": "https://github.com/sindresorhus/p-log",
            "asOfVersion": "2.0.0"
        },
        {
            "libraryName": "p-map",
            "typingsPackageName": "p-map",
            "sourceRepoURL": "https://github.com/sindresorhus/p-map",
            "asOfVersion": "2.0.0"
        },
        {
            "libraryName": "p-map-series",
            "typingsPackageName": "p-map-series",
            "sourceRepoURL": "https://github.com/sindresorhus/p-map-series",
            "asOfVersion": "2.0.0"
        },
        {
            "libraryName": "p-memoize",
            "typingsPackageName": "p-memoize",
            "sourceRepoURL": "https://github.com/sindresorhus/p-memoize",
            "asOfVersion": "3.0.0"
        },
        {
            "libraryName": "p-min-delay",
            "typingsPackageName": "p-min-delay",
            "sourceRepoURL": "https://github.com/sindresorhus/p-min-delay",
            "asOfVersion": "3.0.0"
        },
        {
            "libraryName": "p-one",
            "typingsPackageName": "p-one",
            "sourceRepoURL": "https://github.com/kevva/p-one",
            "asOfVersion": "2.0.0"
        },
        {
            "libraryName": "p-pipe",
            "typingsPackageName": "p-pipe",
            "sourceRepoURL": "https://github.com/sindresorhus/p-pipe",
            "asOfVersion": "2.0.1"
        },
        {
            "libraryName": "p-progress",
            "typingsPackageName": "p-progress",
            "sourceRepoURL": "https://github.com/sindresorhus/p-progress",
            "asOfVersion": "0.3.0"
        },
        {
            "libraryName": "p-props",
            "typingsPackageName": "p-props",
            "sourceRepoURL": "https://github.com/sindresorhus/p-props",
            "asOfVersion": "2.0.0"
        },
        {
            "libraryName": "p-queue",
            "typingsPackageName": "p-queue",
            "sourceRepoURL": "https://github.com/sindresorhus/p-queue",
            "asOfVersion": "3.2.1"
        },
        {
            "libraryName": "p-reduce",
            "typingsPackageName": "p-reduce",
            "sourceRepoURL": "https://github.com/sindresorhus/p-reduce",
            "asOfVersion": "2.0.0"
        },
        {
            "libraryName": "p-reflect",
            "typingsPackageName": "p-reflect",
            "sourceRepoURL": "https://github.com/sindresorhus/p-reflect",
            "asOfVersion": "2.0.0"
        },
        {
            "libraryName": "p-retry",
            "typingsPackageName": "p-retry",
            "sourceRepoURL": "https://github.com/sindresorhus/p-retry",
            "asOfVersion": "4.0.0"
        },
        {
            "libraryName": "p-series",
            "typingsPackageName": "p-series",
            "sourceRepoURL": "https://github.com/sindresorhus/p-series",
            "asOfVersion": "2.0.0"
        },
        {
            "libraryName": "p-settle",
            "typingsPackageName": "p-settle",
            "sourceRepoURL": "https://github.com/sindresorhus/p-settle",
            "asOfVersion": "3.0.0"
        },
        {
            "libraryName": "p-some",
            "typingsPackageName": "p-some",
            "sourceRepoURL": "https://github.com/sindresorhus/p-some",
            "asOfVersion": "4.0.1"
        },
        {
            "libraryName": "p-tap",
            "typingsPackageName": "p-tap",
            "sourceRepoURL": "https://github.com/sindresorhus/p-tap",
            "asOfVersion": "2.0.0"
        },
        {
            "libraryName": "p-throttle",
            "typingsPackageName": "p-throttle",
            "sourceRepoURL": "https://github.com/sindresorhus/p-throttle",
            "asOfVersion": "2.1.0"
        },
        {
            "libraryName": "p-time",
            "typingsPackageName": "p-time",
            "sourceRepoURL": "https://github.com/sindresorhus/p-time",
            "asOfVersion": "2.0.0"
        },
        {
            "libraryName": "p-timeout",
            "typingsPackageName": "p-timeout",
            "sourceRepoURL": "https://github.com/sindresorhus/p-timeout",
            "asOfVersion": "3.0.0"
        },
        {
            "libraryName": "p-times",
            "typingsPackageName": "p-times",
            "sourceRepoURL": "https://github.com/sindresorhus/p-times",
            "asOfVersion": "2.0.0"
        },
        {
            "libraryName": "p-try",
            "typingsPackageName": "p-try",
            "sourceRepoURL": "https://github.com/sindresorhus/p-try",
            "asOfVersion": "2.1.0"
        },
        {
            "libraryName": "p-wait-for",
            "typingsPackageName": "p-wait-for",
            "sourceRepoURL": "https://github.com/sindresorhus/p-wait-for",
            "asOfVersion": "3.0.0"
        },
        {
            "libraryName": "p-waterfall",
            "typingsPackageName": "p-waterfall",
            "sourceRepoURL": "https://github.com/sindresorhus/p-waterfall",
            "asOfVersion": "2.0.0"
        },
        {
            "libraryName": "p-whilst",
            "typingsPackageName": "p-whilst",
            "sourceRepoURL": "https://github.com/sindresorhus/p-whilst",
            "asOfVersion": "2.0.0"
        },
        {
            "libraryName": "package-json",
            "typingsPackageName": "package-json",
            "sourceRepoURL": "https://github.com/sindresorhus/package-json",
            "asOfVersion": "6.1.0"
        },
        {
            "libraryName": "paper",
            "typingsPackageName": "paper",
            "sourceRepoURL": "https://github.com/paperjs/paper.js",
            "asOfVersion": "0.12.3"
        },
        {
            "libraryName": "param-case",
            "typingsPackageName": "param-case",
            "sourceRepoURL": "https://github.com/blakeembrey/param-case",
            "asOfVersion": "1.1.2"
        },
        {
            "libraryName": "park-miller",
            "typingsPackageName": "park-miller",
            "sourceRepoURL": "https://github.com/sindresorhus/park-miller",
            "asOfVersion": "1.1.0"
        },
        {
            "libraryName": "parse-columns",
            "typingsPackageName": "parse-columns",
            "sourceRepoURL": "https://github.com/sindresorhus/parse-columns",
            "asOfVersion": "2.0.0"
        },
        {
            "libraryName": "parse-ms",
            "typingsPackageName": "parse-ms",
            "sourceRepoURL": "https://github.com/sindresorhus/parse-ms",
            "asOfVersion": "2.1.0"
        },
        {
            "libraryName": "pascal-case",
            "typingsPackageName": "pascal-case",
            "sourceRepoURL": "https://github.com/blakeembrey/pascal-case",
            "asOfVersion": "1.1.2"
        },
        {
            "libraryName": "passport-client-cert",
            "typingsPackageName": "passport-client-cert",
            "sourceRepoURL": "https://github.com/ripjar/passport-client-cert",
            "asOfVersion": "2.1.0"
        },
        {
            "libraryName": "path-case",
            "typingsPackageName": "path-case",
            "sourceRepoURL": "https://github.com/blakeembrey/path-case",
            "asOfVersion": "1.1.2"
        },
        {
            "libraryName": "path-exists",
            "typingsPackageName": "path-exists",
            "sourceRepoURL": "https://github.com/sindresorhus/path-exists",
            "asOfVersion": "4.0.0"
        },
        {
            "libraryName": "path-key",
            "typingsPackageName": "path-key",
            "sourceRepoURL": "https://github.com/sindresorhus/path-key",
            "asOfVersion": "3.0.1"
        },
        {
            "libraryName": "path-to-regexp",
            "typingsPackageName": "path-to-regexp",
            "sourceRepoURL": "https://github.com/pillarjs/path-to-regexp",
            "asOfVersion": "1.7.0"
        },
        {
            "libraryName": "path-type",
            "typingsPackageName": "path-type",
            "sourceRepoURL": "https://github.com/sindresorhus/path-type",
            "asOfVersion": "4.0.0"
        },
        {
            "libraryName": "perfect-scrollbar",
            "typingsPackageName": "perfect-scrollbar",
            "sourceRepoURL": "https://github.com/noraesae/perfect-scrollbar",
            "asOfVersion": "1.3.0"
        },
        {
            "libraryName": "pg-connection-string",
            "typingsPackageName": "pg-connection-string",
            "sourceRepoURL": "https://github.com/iceddev/pg-connection-string",
            "asOfVersion": "2.0.0"
        },
        {
            "libraryName": "pg-promise",
            "typingsPackageName": "pg-promise",
            "sourceRepoURL": "https://github.com/vitaly-t/pg-promise",
            "asOfVersion": "5.4.3"
        },
        {
            "libraryName": "phin",
            "typingsPackageName": "phin",
            "sourceRepoURL": "https://github.com/ethanent/phin",
            "asOfVersion": "3.4.0"
        },
        {
            "libraryName": "phonegap-plugin-push",
            "typingsPackageName": "phonegap-plugin-push",
            "sourceRepoURL": "https://github.com/phonegap/phonegap-plugin-push",
            "asOfVersion": "2.1.2"
        },
        {
            "libraryName": "pixi-spine",
            "typingsPackageName": "pixi-spine",
            "sourceRepoURL": "https://github.com/pixijs/pixi-spine",
            "asOfVersion": "1.4.2"
        },
        {
            "libraryName": "pixi.js",
            "typingsPackageName": "pixi.js",
            "sourceRepoURL": "https://github.com/pixijs/pixi.js/tree/v4.x",
            "asOfVersion": "5.0.0"
        },
        {
            "libraryName": "pkcs11js",
            "typingsPackageName": "pkcs11js",
            "sourceRepoURL": "https://github.com/PeculiarVentures/pkcs11js",
            "asOfVersion": "1.0.4"
        },
        {
            "libraryName": "pkg-conf",
            "typingsPackageName": "pkg-conf",
            "sourceRepoURL": "https://github.com/sindresorhus/pkg-conf",
            "asOfVersion": "3.0.0"
        },
        {
            "libraryName": "pkg-dir",
            "typingsPackageName": "pkg-dir",
            "sourceRepoURL": "https://github.com/sindresorhus/pkg-dir",
            "asOfVersion": "4.0.0"
        },
        {
            "libraryName": "pkg-up",
            "typingsPackageName": "pkg-up",
            "sourceRepoURL": "https://github.com/sindresorhus/pkg-up",
            "asOfVersion": "3.1.0"
        },
        {
            "libraryName": "pkg-versions",
            "typingsPackageName": "pkg-versions",
            "sourceRepoURL": "https://github.com/sindresorhus/pkg-versions",
            "asOfVersion": "2.0.0"
        },
        {
            "libraryName": "playcanvas",
            "typingsPackageName": "playcanvas",
            "sourceRepoURL": "https://github.com/playcanvas/engine",
            "asOfVersion": "1.23.0"
        },
        {
            "libraryName": "plottable",
            "typingsPackageName": "plottable",
            "sourceRepoURL": "http://plottablejs.org/",
            "asOfVersion": "3.7.0"
        },
        {
            "libraryName": "plur",
            "typingsPackageName": "plur",
            "sourceRepoURL": "https://github.com/sindresorhus/plur",
            "asOfVersion": "3.1.0"
        },
        {
            "libraryName": "png-async",
            "typingsPackageName": "png-async",
            "sourceRepoURL": "https://github.com/kanreisa/node-png-async",
            "asOfVersion": "0.9.4"
        },
        {
            "libraryName": "poly2tri.js",
            "typingsPackageName": "poly2tri",
            "sourceRepoURL": "https://github.com/r3mi/poly2tri.js",
            "asOfVersion": "1.4.0"
        },
        {
            "libraryName": "popper.js",
            "typingsPackageName": "popper.js",
            "sourceRepoURL": "https://github.com/FezVrasta/popper.js/",
            "asOfVersion": "1.11.0"
        },
        {
            "libraryName": "positive-zero",
            "typingsPackageName": "positive-zero",
            "sourceRepoURL": "https://github.com/sindresorhus/positive-zero",
            "asOfVersion": "3.0.0"
        },
        {
            "libraryName": "Prando",
            "typingsPackageName": "prando",
            "sourceRepoURL": "https://github.com/zeh/prando",
            "asOfVersion": "1.0.0"
        },
        {
            "libraryName": "pretty-bytes",
            "typingsPackageName": "pretty-bytes",
            "sourceRepoURL": "https://github.com/sindresorhus/pretty-bytes",
            "asOfVersion": "5.2.0"
        },
        {
            "libraryName": "pretty-format",
            "typingsPackageName": "pretty-format",
            "sourceRepoURL": "https://github.com/facebook/jest/tree/master/packages/pretty-format",
            "asOfVersion": "24.3.0"
        },
        {
            "libraryName": "pretty-ms",
            "typingsPackageName": "pretty-ms",
            "sourceRepoURL": "https://github.com/sindresorhus/pretty-ms",
            "asOfVersion": "5.0.0"
        },
        {
            "libraryName": "printf",
            "typingsPackageName": "printf",
            "sourceRepoURL": "https://github.com/adaltas/node-printf",
            "asOfVersion": "0.3.0"
        },
        {
            "libraryName": "ProtoBuf.js",
            "typingsPackageName": "protobufjs",
            "sourceRepoURL": "https://github.com/dcodeIO/ProtoBuf.js",
            "asOfVersion": "6.0.0"
        },
        {
            "libraryName": "Protractor",
            "typingsPackageName": "protractor",
            "sourceRepoURL": "https://github.com/angular/protractor",
            "asOfVersion": "4.0.0"
        },
        {
            "libraryName": "ps-list",
            "typingsPackageName": "ps-list",
            "sourceRepoURL": "https://github.com/sindresorhus/ps-list",
            "asOfVersion": "6.2.1"
        },
        {
            "libraryName": "public-ip",
            "typingsPackageName": "public-ip",
            "sourceRepoURL": "https://github.com/sindresorhus/public-ip",
            "asOfVersion": "3.1.0"
        },
        {
            "libraryName": "pupa",
            "typingsPackageName": "pupa",
            "sourceRepoURL": "https://github.com/sindresorhus/pupa",
            "asOfVersion": "2.0.0"
        },
        {
            "libraryName": "qiniu",
            "typingsPackageName": "qiniu",
            "sourceRepoURL": "https://github.com/qiniu/nodejs-sdk",
            "asOfVersion": "7.0.1"
        },
        {
            "libraryName": "qrcode-generator",
            "typingsPackageName": "qrcode-generator",
            "sourceRepoURL": "https://github.com/kazuhikoarase/qrcode-generator",
            "asOfVersion": "1.0.6"
        },
        {
            "libraryName": "query-string",
            "typingsPackageName": "query-string",
            "sourceRepoURL": "https://github.com/sindresorhus/query-string",
            "asOfVersion": "6.3.0"
        },
        {
            "libraryName": "quick-lru",
            "typingsPackageName": "quick-lru",
            "sourceRepoURL": "https://github.com/sindresorhus/quick-lru",
            "asOfVersion": "3.0.0"
        },
        {
            "libraryName": "qunit-dom",
            "typingsPackageName": "qunit-dom",
            "sourceRepoURL": "https://github.com/simplabs/qunit-dom#readme",
            "asOfVersion": "0.7.0"
        },
        {
            "libraryName": "random-float",
            "typingsPackageName": "random-float",
            "sourceRepoURL": "https://github.com/sindresorhus/random-float",
            "asOfVersion": "2.0.0"
        },
        {
            "libraryName": "random-int",
            "typingsPackageName": "random-int",
            "sourceRepoURL": "https://github.com/sindresorhus/random-int",
            "asOfVersion": "2.0.0"
        },
        {
            "libraryName": "random-item",
            "typingsPackageName": "random-item",
            "sourceRepoURL": "https://github.com/sindresorhus/random-item",
            "asOfVersion": "2.0.0"
        },
        {
            "libraryName": "random-js",
            "typingsPackageName": "random-js",
            "sourceRepoURL": "https://github.com/ckknight/random-js",
            "asOfVersion": "2.0.0"
        },
        {
            "libraryName": "random-obj-key",
            "typingsPackageName": "random-obj-key",
            "sourceRepoURL": "https://github.com/sindresorhus/random-obj-key",
            "asOfVersion": "2.0.0"
        },
        {
            "libraryName": "random-obj-prop",
            "typingsPackageName": "random-obj-prop",
            "sourceRepoURL": "https://github.com/sindresorhus/random-obj-prop",
            "asOfVersion": "2.0.0"
        },
        {
            "libraryName": "randoma",
            "typingsPackageName": "randoma",
            "sourceRepoURL": "https://github.com/sindresorhus/randoma",
            "asOfVersion": "1.3.0"
        },
        {
            "libraryName": "Raven JS",
            "typingsPackageName": "raven-js",
            "sourceRepoURL": "https://github.com/getsentry/raven-js",
            "asOfVersion": "3.10.0"
        },
        {
            "libraryName": "raw-body",
            "typingsPackageName": "raw-body",
            "sourceRepoURL": "https://github.com/stream-utils/raw-body",
            "asOfVersion": "2.3.0"
        },
        {
            "libraryName": "re2",
            "typingsPackageName": "re2",
            "sourceRepoURL": "https://github.com/uhop/node-re2",
            "asOfVersion": "1.10.3"
        },
        {
            "libraryName": "react-chartjs-2",
            "typingsPackageName": "react-chartjs-2",
            "sourceRepoURL": "https://github.com/gor181/react-chartjs-2",
            "asOfVersion": "2.5.7"
        },
        {
            "libraryName": "react-collapsible",
            "typingsPackageName": "react-collapsible",
            "sourceRepoURL": "https://github.com/glennflanagan/react-collapsible#readme",
            "asOfVersion": "2.3.0"
        },
        {
            "libraryName": "react-circular-progressbar",
            "typingsPackageName": "react-circular-progressbar",
            "sourceRepoURL": "https://github.com/kevinsqi/react-circular-progressbar#readme",
            "asOfVersion": "1.1.0"
        },
        {
            "libraryName": "react-content-loader",
            "typingsPackageName": "react-content-loader",
            "sourceRepoURL": "https://github.com/danilowoz/react-content-loader",
            "asOfVersion": "4.0.0"
        },
        {
            "libraryName": "react-day-picker",
            "typingsPackageName": "react-day-picker",
            "sourceRepoURL": "https://github.com/gpbl/react-day-picker",
            "asOfVersion": "5.3.0"
        },
        {
            "libraryName": "react-dnd",
            "typingsPackageName": "react-dnd",
            "sourceRepoURL": "https://github.com/react-dnd/react-dnd",
            "asOfVersion": "3.0.2"
        },
        {
            "libraryName": "react-dnd-html5-backend",
            "typingsPackageName": "react-dnd-html5-backend",
            "sourceRepoURL": "https://github.com/react-dnd/react-dnd",
            "asOfVersion": "3.0.2"
        },
        {
            "libraryName": "react-dnd-test-backend",
            "typingsPackageName": "react-dnd-test-backend",
            "sourceRepoURL": "https://github.com/react-dnd/react-dnd",
            "asOfVersion": "3.0.2"
        },
        {
            "libraryName": "react-dnd-touch-backend",
            "typingsPackageName": "react-dnd-touch-backend",
            "sourceRepoURL": "https://github.com/react-dnd/react-dnd",
            "asOfVersion": "0.5.0"
        },
        {
            "libraryName": "react-dropzone",
            "typingsPackageName": "react-dropzone",
            "sourceRepoURL": "https://github.com/react-dropzone/react-dropzone",
            "asOfVersion": "5.1.0"
        },
        {
            "libraryName": "react-flip-move",
            "typingsPackageName": "react-flip-move",
            "sourceRepoURL": "https://github.com/joshwcomeau/react-flip-move",
            "asOfVersion": "2.9.12"
        },
        {
            "libraryName": "react-ga",
            "typingsPackageName": "react-ga",
            "sourceRepoURL": "https://github.com/react-ga/react-ga",
            "asOfVersion": "2.3.0"
        },
        {
            "libraryName": "react-i18next",
            "typingsPackageName": "react-i18next",
            "sourceRepoURL": "https://github.com/i18next/react-i18next",
            "asOfVersion": "8.1.0"
        },
        {
            "libraryName": "React Icons",
            "typingsPackageName": "react-icons",
            "sourceRepoURL": "https://www.npmjs.com/package/react-icons",
            "asOfVersion": "3.0.0"
        },
        {
            "libraryName": "react-inlinesvg",
            "typingsPackageName": "react-inlinesvg",
            "sourceRepoURL": "https://github.com/gilbarbara/react-inlinesvg#readme",
            "asOfVersion": "1.0.0"
        },
        {
            "libraryName": "react-intl",
            "typingsPackageName": "react-intl",
            "sourceRepoURL": "https://github.com/formatjs/react-intl",
            "asOfVersion": "3.0.0"
        },
        {
            "libraryName": "react-jss",
            "typingsPackageName": "react-jss",
            "sourceRepoURL": "https://github.com/cssinjs/react-jss#readme",
            "asOfVersion": "10.0.0"
        },
        {
            "libraryName": "react-monaco-editor",
            "typingsPackageName": "react-monaco-editor",
            "sourceRepoURL": "https://github.com/superRaytin/react-monaco-editor",
            "asOfVersion": "0.16.0"
        },
        {
            "libraryName": "react-native-collapsible",
            "typingsPackageName": "react-native-collapsible",
            "sourceRepoURL": "https://github.com/oblador/react-native-collapsible",
            "asOfVersion": "0.11.0"
        },
        {
            "libraryName": "react-native-elements",
            "typingsPackageName": "react-native-elements",
            "sourceRepoURL": "https://github.com/react-native-training/react-native-elements",
            "asOfVersion": "0.18.0"
        },
        {
            "libraryName": "react-native-goby",
            "typingsPackageName": "react-native-goby",
            "sourceRepoURL": "https://gitlab.com/MessageDream/react-native-goby",
            "asOfVersion": "0.0.5"
        },
        {
            "libraryName": "react-native-google-analytics-bridge",
            "typingsPackageName": "react-native-google-analytics-bridge",
            "sourceRepoURL": "https://github.com/idehub/react-native-google-analytics-bridge",
            "asOfVersion": "5.3.3"
        },
        {
            "libraryName": "react-native-linear-gradient",
            "typingsPackageName": "react-native-linear-gradient",
            "sourceRepoURL": "https://github.com/react-native-community/react-native-linear-gradient",
            "asOfVersion": "2.4.0"
        },
        {
            "libraryName": "react-native-modal",
            "typingsPackageName": "react-native-modal",
            "sourceRepoURL": "https://github.com/react-native-community/react-native-modal",
            "asOfVersion": "4.1.1"
        },
        {
            "libraryName": "react-native-navigation",
            "typingsPackageName": "react-native-navigation",
            "sourceRepoURL": "https://github.com/wix/react-native-navigation",
            "asOfVersion": "2.0.0"
        },
        {
            "libraryName": "react-native-safe-area",
            "typingsPackageName": "react-native-safe-area",
            "sourceRepoURL": "https://github.com/miyabi/react-native-safe-area#readme",
            "asOfVersion": "0.5.1"
        },
        {
            "libraryName": "react-native-permissions",
            "typingsPackageName": "react-native-permissions",
            "sourceRepoURL": "https://github.com/yonahforst/react-native-permissions",
            "asOfVersion": "2.0.0"
        },
        {
            "libraryName": "react-navigation-material-bottom-tabs",
            "typingsPackageName": "react-navigation-material-bottom-tabs",
            "sourceRepoURL": "https://github.com/react-navigation/material-bottom-tabs",
            "asOfVersion": "2.0.0"
        },
        {
            "libraryName": "react-sortable-pane",
            "typingsPackageName": "react-sortable-pane",
            "sourceRepoURL": "https://github.com/bokuweb/react-sortable-pane",
            "asOfVersion": "1.0.0"
        },
        {
            "libraryName": "react-split-pane",
            "typingsPackageName": "react-split-pane",
            "sourceRepoURL": "https://github.com/tomkp/react-split-pane",
            "asOfVersion": "0.1.67"
        },
        {
            "libraryName": "react-sticky-box",
            "typingsPackageName": "react-sticky-box",
            "sourceRepoURL": "https://github.com/codecks-io/react-sticky-box",
            "asOfVersion": "0.8.0"
        },
        {
            "libraryName": "react-svg",
            "typingsPackageName": "react-svg",
            "sourceRepoURL": "https://github.com/tanem/react-svg",
            "asOfVersion": "5.0.0"
        },
        {
            "libraryName": "react-tether",
            "typingsPackageName": "react-tether",
            "sourceRepoURL": "https://github.com/danreeves/react-tether",
            "asOfVersion": "1.0.0"
        },
        {
            "libraryName": "react-webcam",
            "typingsPackageName": "react-webcam",
            "sourceRepoURL": "https://github.com/mozmorris/react-webcam",
            "asOfVersion": "3.0.0"
        },
        {
            "libraryName": "read-chunk",
            "typingsPackageName": "read-chunk",
            "sourceRepoURL": "https://github.com/sindresorhus/read-chunk",
            "asOfVersion": "3.1.0"
        },
        {
            "libraryName": "read-pkg",
            "typingsPackageName": "read-pkg",
            "sourceRepoURL": "https://github.com/sindresorhus/read-pkg",
            "asOfVersion": "5.1.0"
        },
        {
            "libraryName": "read-pkg-up",
            "typingsPackageName": "read-pkg-up",
            "sourceRepoURL": "https://github.com/sindresorhus/read-pkg-up",
            "asOfVersion": "6.0.0"
        },
        {
            "libraryName": "readdir-enhanced",
            "typingsPackageName": "readdir-enhanced",
            "sourceRepoURL": "https://github.com/bigstickcarpet/readdir-enhanced",
            "asOfVersion": "3.0.0"
        },
        {
            "libraryName": "realm",
            "typingsPackageName": "realm",
            "sourceRepoURL": "https://github.com/realm/realm-js",
            "asOfVersion": "1.13.0"
        },
        {
            "libraryName": "redent",
            "typingsPackageName": "redent",
            "sourceRepoURL": "https://github.com/sindresorhus/redent",
            "asOfVersion": "3.0.0"
        },
        {
            "libraryName": "redom",
            "typingsPackageName": "redom",
            "sourceRepoURL": "https://github.com/redom/redom/",
            "asOfVersion": "3.23.0"
        },
        {
            "libraryName": "reduce-reducers",
            "typingsPackageName": "reduce-reducers",
            "sourceRepoURL": "https://github.com/redux-utilities/reduce-reducers",
            "asOfVersion": "1.0.0"
        },
        {
            "libraryName": "Redux",
            "typingsPackageName": "redux",
            "sourceRepoURL": "https://github.com/reactjs/redux",
            "asOfVersion": "3.6.0"
        },
        {
            "libraryName": "redux-batched-actions",
            "typingsPackageName": "redux-batched-actions",
            "sourceRepoURL": "https://github.com/tshelburne/redux-batched-actions",
            "asOfVersion": "0.1.5"
        },
        {
            "libraryName": "redux-bootstrap",
            "typingsPackageName": "redux-bootstrap",
            "sourceRepoURL": "https://github.com/remojansen/redux-bootstrap",
            "asOfVersion": "1.1.0"
        },
        {
            "libraryName": "redux-devtools-extension",
            "typingsPackageName": "redux-devtools-extension",
            "sourceRepoURL": "https://github.com/zalmoxisus/redux-devtools-extension",
            "asOfVersion": "2.13.2"
        },
        {
            "libraryName": "redux-little-router",
            "typingsPackageName": "redux-little-router",
            "sourceRepoURL": "https://github.com/FormidableLabs/redux-little-router",
            "asOfVersion": "15.1.0"
        },
        {
            "libraryName": "redux-persist",
            "typingsPackageName": "redux-persist",
            "sourceRepoURL": "https://github.com/rt2zz/redux-persist",
            "asOfVersion": "4.3.1"
        },
        {
            "libraryName": "redux-persist-transform-compress",
            "typingsPackageName": "redux-persist-transform-compress",
            "sourceRepoURL": "https://github.com/rt2zz/redux-persist-transform-compress",
            "asOfVersion": "4.2.0"
        },
        {
            "libraryName": "redux-saga",
            "typingsPackageName": "redux-saga",
            "sourceRepoURL": "https://github.com/redux-saga/redux-saga",
            "asOfVersion": "0.10.5"
        },
        {
            "libraryName": "Redux Thunk",
            "typingsPackageName": "redux-thunk",
            "sourceRepoURL": "https://github.com/gaearon/redux-thunk",
            "asOfVersion": "2.1.0"
        },
        {
            "libraryName": "reflect-metadata",
            "typingsPackageName": "reflect-metadata",
            "sourceRepoURL": "https://github.com/rbuckton/ReflectDecorators",
            "asOfVersion": "0.1.0"
        },
        {
            "libraryName": "replace-string",
            "typingsPackageName": "replace-string",
            "sourceRepoURL": "https://github.com/sindresorhus/replace-string",
            "asOfVersion": "3.0.0"
        },
        {
            "libraryName": "import-cwd",
            "typingsPackageName": "req-cwd",
            "sourceRepoURL": "https://github.com/sindresorhus/import-cwd",
            "asOfVersion": "3.0.0"
        },
        {
            "libraryName": "reselect",
            "typingsPackageName": "reselect",
            "sourceRepoURL": "https://github.com/rackt/reselect",
            "asOfVersion": "2.2.0"
        },
        {
            "libraryName": "resolve-cwd",
            "typingsPackageName": "resolve-cwd",
            "sourceRepoURL": "https://github.com/sindresorhus/resolve-cwd",
            "asOfVersion": "3.0.0"
        },
        {
            "libraryName": "resolve-from",
            "typingsPackageName": "resolve-from",
            "sourceRepoURL": "https://github.com/sindresorhus/resolve-from",
            "asOfVersion": "5.0.0"
        },
        {
            "libraryName": "resolve-global",
            "typingsPackageName": "resolve-global",
            "sourceRepoURL": "https://github.com/sindresorhus/resolve-global",
            "asOfVersion": "1.0.0"
        },
        {
            "libraryName": "resolve-pkg",
            "typingsPackageName": "resolve-pkg",
            "sourceRepoURL": "https://github.com/sindresorhus/resolve-pkg",
            "asOfVersion": "2.0.0"
        },
        {
            "libraryName": "rest-io",
            "typingsPackageName": "rest-io",
            "sourceRepoURL": "https://github.com/EnoF/rest-io",
            "asOfVersion": "4.1.0"
        },
        {
            "libraryName": "restore-cursor",
            "typingsPackageName": "restore-cursor",
            "sourceRepoURL": "https://github.com/sindresorhus/restore-cursor",
            "asOfVersion": "3.1.0"
        },
        {
            "libraryName": "rev-hash",
            "typingsPackageName": "rev-hash",
            "sourceRepoURL": "https://github.com/sindresorhus/rev-hash",
            "asOfVersion": "3.0.0"
        },
        {
            "libraryName": "rgb-hex",
            "typingsPackageName": "rgb-hex",
            "sourceRepoURL": "https://github.com/sindresorhus/rgb-hex",
            "asOfVersion": "3.0.0"
        },
        {
            "libraryName": "riot",
            "typingsPackageName": "riot",
            "sourceRepoURL": "https://github.com/riot/riot",
            "asOfVersion": "4.1.0"
        },
        {
            "libraryName": "rollup",
            "typingsPackageName": "rollup",
            "sourceRepoURL": "https://github.com/rollup/rollup",
            "asOfVersion": "0.54.0"
        },
        {
            "libraryName": "rollup-plugin-commonjs",
            "typingsPackageName": "rollup-plugin-commonjs",
            "sourceRepoURL": "https://github.com/rollup/rollup-plugin-commonjs",
            "asOfVersion": "9.3.1"
        },
        {
            "libraryName": "rollup-plugin-delete",
            "typingsPackageName": "rollup-plugin-delete",
            "sourceRepoURL": "https://github.com/vladshcherbin/rollup-plugin-delete",
            "asOfVersion": "1.0.0"
        },
        {
            "libraryName": "rollup-plugin-node-resolve",
            "typingsPackageName": "rollup-plugin-node-resolve",
            "sourceRepoURL": "https://github.com/rollup/rollup-plugin-node-resolve",
            "asOfVersion": "4.1.0"
        },
        {
            "libraryName": "rot-js",
            "typingsPackageName": "rot-js",
            "sourceRepoURL": "https://github.com/ondras/rot.js",
            "asOfVersion": "2.0.1"
        },
        {
            "libraryName": "round-to",
            "typingsPackageName": "round-to",
            "sourceRepoURL": "https://github.com/sindresorhus/round-to",
            "asOfVersion": "4.0.0"
        },
        {
            "libraryName": "route-recognizer",
            "typingsPackageName": "route-recognizer",
            "sourceRepoURL": "https://github.com/tildeio/route-recognizer",
            "asOfVersion": "0.3.0"
        },
        {
            "libraryName": "router5",
            "typingsPackageName": "router5",
            "sourceRepoURL": "https://github.com/router5/router5",
            "asOfVersion": "5.0.0"
        },
        {
            "libraryName": "rrule",
            "typingsPackageName": "rrule",
            "sourceRepoURL": "https://github.com/jakubroztocil/rrule",
            "asOfVersion": "2.2.9"
        },
        {
            "libraryName": "rvo2",
            "typingsPackageName": "rvo2",
            "sourceRepoURL": "https://github.com/TNOCS/rvo2",
            "asOfVersion": "1.1.0"
        },
        {
            "libraryName": "rword",
            "typingsPackageName": "rword",
            "sourceRepoURL": "https://github.com/Xyfir/rword#readme",
            "asOfVersion": "3.0.0"
        },
        {
            "libraryName": "samchon",
            "typingsPackageName": "samchon",
            "sourceRepoURL": "https://github.com/samchon/framework",
            "asOfVersion": "2.0.22"
        },
        {
            "libraryName": "samchon-framework",
            "typingsPackageName": "samchon-framework",
            "sourceRepoURL": "https://github.com/samchon/framework",
            "asOfVersion": "2.0.21"
        },
        {
            "libraryName": "samchon-library",
            "typingsPackageName": "samchon-library",
            "sourceRepoURL": "https://github.com/samchon/framework",
            "asOfVersion": "0.1.0"
        },
        {
            "libraryName": "sanitize-filename",
            "typingsPackageName": "sanitize-filename",
            "sourceRepoURL": "https://github.com/parshap/node-sanitize-filename",
            "asOfVersion": "1.6.3"
        },
        {
            "libraryName": "node-scanf",
            "typingsPackageName": "scanf",
            "sourceRepoURL": "https://github.com/Lellansin/node-scanf",
            "asOfVersion": "0.7.3"
        },
        {
            "libraryName": "screenfull",
            "typingsPackageName": "screenfull",
            "sourceRepoURL": "https://github.com/sindresorhus/screenfull.js",
            "asOfVersion": "4.1.0"
        },
        {
            "libraryName": "sdbm",
            "typingsPackageName": "sdbm",
            "sourceRepoURL": "https://github.com/sindresorhus/sdbm",
            "asOfVersion": "1.1.0"
        },
        {
            "libraryName": "semver-diff",
            "typingsPackageName": "semver-diff",
            "sourceRepoURL": "https://github.com/sindresorhus/semver-diff",
            "asOfVersion": "3.0.0"
        },
        {
            "libraryName": "semver-regex",
            "typingsPackageName": "semver-regex",
            "sourceRepoURL": "https://github.com/sindresorhus/semver-regex",
            "asOfVersion": "3.1.0"
        },
        {
            "libraryName": "semver-truncate",
            "typingsPackageName": "semver-truncate",
            "sourceRepoURL": "https://github.com/sindresorhus/semver-truncate",
            "asOfVersion": "2.0.0"
        },
        {
            "libraryName": "sendgrid",
            "typingsPackageName": "sendgrid",
            "sourceRepoURL": "https://github.com/sendgrid/sendgrid-nodejs",
            "asOfVersion": "4.3.0"
        },
        {
            "libraryName": "sentence-case",
            "typingsPackageName": "sentence-case",
            "sourceRepoURL": "https://github.com/blakeembrey/sentence-case",
            "asOfVersion": "1.1.3"
        },
        {
            "libraryName": "serialize-error",
            "typingsPackageName": "serialize-error",
            "sourceRepoURL": "https://github.com/sindresorhus/serialize-error",
            "asOfVersion": "4.0.0"
        },
        {
            "libraryName": "sharp-timer",
            "typingsPackageName": "sharp-timer",
            "sourceRepoURL": "https://github.com/afractal/SharpTimer",
            "asOfVersion": "0.1.3"
        },
        {
            "libraryName": "shebang-regex",
            "typingsPackageName": "shebang-regex",
            "sourceRepoURL": "https://github.com/sindresorhus/shebang-regex",
            "asOfVersion": "3.0.0"
        },
        {
            "libraryName": "Shopify Prime",
            "typingsPackageName": "shopify-prime",
            "sourceRepoURL": "https://github.com/nozzlegear/shopify-prime",
            "asOfVersion": "2.0.0"
        },
        {
            "libraryName": "should.js",
            "typingsPackageName": "should",
            "sourceRepoURL": "https://github.com/shouldjs/should.js",
            "asOfVersion": "13.0.0"
        },
        {
            "libraryName": "SimpleSignal",
            "typingsPackageName": "simplesignal",
            "sourceRepoURL": "https://github.com/zeh/simplesignal",
            "asOfVersion": "1.0.0"
        },
        {
            "libraryName": "@sindresorhus/class-names",
            "typingsPackageName": "sindresorhus__class-names",
            "sourceRepoURL": "https://github.com/sindresorhus/class-names",
            "asOfVersion": "1.1.0"
        },
        {
            "libraryName": "@sindresorhus/df",
            "typingsPackageName": "sindresorhus__df",
            "sourceRepoURL": "https://github.com/sindresorhus/df",
            "asOfVersion": "3.0.0"
        },
        {
            "libraryName": "djb2a",
            "typingsPackageName": "sindresorhus__djb2a",
            "sourceRepoURL": "https://github.com/sindresorhus/djb2a",
            "asOfVersion": "1.1.0"
        },
        {
            "libraryName": "@sindresorhus/fnv1a",
            "typingsPackageName": "sindresorhus__fnv1a",
            "sourceRepoURL": "https://github.com/sindresorhus/fnv1a",
            "asOfVersion": "1.1.0"
        },
        {
            "libraryName": "@sindresorhus/slugify",
            "typingsPackageName": "sindresorhus__slugify",
            "sourceRepoURL": "https://github.com/sindresorhus/slugify",
            "asOfVersion": "0.9.1"
        },
        {
            "libraryName": "@sindresorhus/string-hash",
            "typingsPackageName": "sindresorhus__string-hash",
            "sourceRepoURL": "https://github.com/sindresorhus/string-hash",
            "asOfVersion": "1.1.0"
        },
        {
            "libraryName": "@sindresorhus/to-milliseconds",
            "typingsPackageName": "sindresorhus__to-milliseconds",
            "sourceRepoURL": "https://github.com/sindresorhus/to-milliseconds",
            "asOfVersion": "1.1.0"
        },
        {
            "libraryName": "sip.js",
            "typingsPackageName": "sip.js",
            "sourceRepoURL": "https://github.com/onsip/SIP.js",
            "asOfVersion": "0.12.0"
        },
        {
            "libraryName": "skin-tone",
            "typingsPackageName": "skin-tone",
            "sourceRepoURL": "https://github.com/sindresorhus/skin-tone",
            "asOfVersion": "2.0.0"
        },
        {
            "libraryName": "slash",
            "typingsPackageName": "slash",
            "sourceRepoURL": "https://github.com/sindresorhus/slash",
            "asOfVersion": "3.0.0"
        },
        {
            "libraryName": "smooth-scrollbar",
            "typingsPackageName": "smooth-scrollbar",
            "sourceRepoURL": "https://github.com/idiotWu/smooth-scrollbar",
            "asOfVersion": "8.2.5"
        },
        {
            "libraryName": "Smoothie Charts",
            "typingsPackageName": "smoothie",
            "sourceRepoURL": "https://github.com/joewalnes/smoothie",
            "asOfVersion": "1.29.1"
        },
        {
            "libraryName": "snake-case",
            "typingsPackageName": "snake-case",
            "sourceRepoURL": "https://github.com/blakeembrey/snake-case",
            "asOfVersion": "1.1.2"
        },
        {
            "libraryName": "snoowrap",
            "typingsPackageName": "snoowrap",
            "sourceRepoURL": "https://github.com/not-an-aardvark/snoowrap",
            "asOfVersion": "1.19.0"
        },
        {
            "libraryName": "snowboy",
            "typingsPackageName": "snowboy",
            "sourceRepoURL": "https://github.com/Kitt-AI/snowboy",
            "asOfVersion": "1.3.1"
        },
        {
            "libraryName": "soap",
            "typingsPackageName": "soap",
            "sourceRepoURL": "https://www.npmjs.com/package/soap",
            "asOfVersion": "0.21.0"
        },
        {
            "libraryName": "solidity-parser-antlr",
            "typingsPackageName": "solidity-parser-antlr",
            "sourceRepoURL": "https://github.com/federicobond/solidity-parser-antlr",
            "asOfVersion": "0.4.2"
        },
        {
            "libraryName": "source-map",
            "typingsPackageName": "source-map",
            "sourceRepoURL": "https://github.com/mozilla/source-map",
            "asOfVersion": "0.5.7"
        },
        {
            "libraryName": "sparkly",
            "typingsPackageName": "sparkly",
            "sourceRepoURL": "https://github.com/sindresorhus/sparkly",
            "asOfVersion": "5.0.0"
        },
        {
            "libraryName": "Spectacle",
            "typingsPackageName": "spectacle",
            "sourceRepoURL": "http://github.com/FormidableLabs/spectacle/",
            "asOfVersion": "5.2.3"
        },
        {
            "libraryName": "Spin.js",
            "typingsPackageName": "spin.js",
            "sourceRepoURL": "http://fgnass.github.com/spin.js/",
            "asOfVersion": "3.0.0"
        },
        {
            "libraryName": "spotify-web-api-js",
            "typingsPackageName": "spotify-web-api-js",
            "sourceRepoURL": "https://github.com/JMPerez/spotify-web-api-js",
            "asOfVersion": "0.21.0"
        },
        {
            "libraryName": "srcset",
            "typingsPackageName": "srcset",
            "sourceRepoURL": "https://github.com/sindresorhus/srcset",
            "asOfVersion": "2.0.0"
        },
        {
            "libraryName": "ServiceStack Utils",
            "typingsPackageName": "ss-utils",
            "sourceRepoURL": "https://servicestack.net/",
            "asOfVersion": "0.1.5"
        },
        {
            "libraryName": "stacktrace-js",
            "typingsPackageName": "stacktrace-js",
            "sourceRepoURL": "https://github.com/stacktracejs/stacktrace.js",
            "asOfVersion": "2.0.1"
        },
        {
            "libraryName": "stellar-sdk",
            "typingsPackageName": "stellar-sdk",
            "sourceRepoURL": "https://github.com/stellar/js-stellar-sdk",
            "asOfVersion": "0.15.1"
        },
        {
            "libraryName": "@storybook/addon-a11y",
            "typingsPackageName": "storybook__addon-a11y",
            "sourceRepoURL": "https://github.com/storybooks/storybook",
            "asOfVersion": "5.1.1"
        },
        {
            "libraryName": "@storybook/addon-actions",
            "typingsPackageName": "storybook__addon-actions",
            "sourceRepoURL": "https://github.com/storybooks/storybook",
            "asOfVersion": "5.2.0"
        },
        {
            "libraryName": "@storybook/addon-backgrounds",
            "typingsPackageName": "storybook__addon-backgrounds",
            "sourceRepoURL": "https://github.com/storybooks/storybook",
            "asOfVersion": "5.2.0"
        },
        {
            "libraryName": "@storybook/addon-centered",
            "typingsPackageName": "storybook__addon-centered",
            "sourceRepoURL": "https://github.com/storybooks/storybook",
            "asOfVersion": "5.2.0"
        },
        {
            "libraryName": "@storybook/addon-jest",
            "typingsPackageName": "storybook__addon-jest",
            "sourceRepoURL": "https://github.com/storybooks/storybook",
            "asOfVersion": "5.2.0"
        },
        {
            "libraryName": "@storybook/addon-knobs",
            "typingsPackageName": "storybook__addon-knobs",
            "sourceRepoURL": "https://github.com/storybooks/storybook",
            "asOfVersion": "5.2.0"
        },
        {
            "libraryName": "@storybook/addon-links",
            "typingsPackageName": "storybook__addon-links",
            "sourceRepoURL": "https://github.com/storybooks/storybook",
            "asOfVersion": "5.2.0"
        },
        {
            "libraryName": "@storybook/addon-notes",
            "typingsPackageName": "storybook__addon-notes",
            "sourceRepoURL": "https://github.com/storybooks/storybook",
            "asOfVersion": "5.0.0"
        },
        {
            "libraryName": "@storybook/addon-options",
            "typingsPackageName": "storybook__addon-options",
            "sourceRepoURL": "https://github.com/storybooks/storybook",
            "asOfVersion": "5.2.0"
        },
        {
            "libraryName": "@storybook/addon-viewport",
            "typingsPackageName": "storybook__addon-viewport",
            "sourceRepoURL": "https://github.com/storybooks/storybook",
            "asOfVersion": "5.2.0"
        },
        {
            "libraryName": "@storybook/addons",
            "typingsPackageName": "storybook__addons",
            "sourceRepoURL": "https://github.com/storybooks/storybook",
            "asOfVersion": "5.2.0"
        },
        {
            "libraryName": "@storybook/channels",
            "typingsPackageName": "storybook__channels",
            "sourceRepoURL": "https://github.com/storybooks/storybook",
            "asOfVersion": "5.2.0"
        },
        {
            "libraryName": "@storybook/html",
            "typingsPackageName": "storybook__html",
            "sourceRepoURL": "https://github.com/storybooks/storybook",
            "asOfVersion": "5.2.0"
        },
        {
            "libraryName": "@storybook/preact",
            "typingsPackageName": "storybook__preact",
            "sourceRepoURL": "https://github.com/storybooks/storybook",
            "asOfVersion": "5.2.1"
        },
        {
            "libraryName": "@storybook/react-native",
            "typingsPackageName": "storybook__react-native",
            "sourceRepoURL": "https://github.com/storybooks/storybook",
            "asOfVersion": "5.2.0"
        },
        {
            "libraryName": "@storybook/vue",
            "typingsPackageName": "storybook__vue",
            "sourceRepoURL": "https://github.com/storybooks/storybook",
            "asOfVersion": "5.2.0"
        },
        {
            "libraryName": "stream-mock",
            "typingsPackageName": "stream-mock",
            "sourceRepoURL": "https://github.com/b4nst/stream-mock",
            "asOfVersion": "2.0.1"
        },
        {
            "libraryName": "string-argv",
            "typingsPackageName": "string-argv",
            "sourceRepoURL": "https://github.com/mccormicka/string-argv",
            "asOfVersion": "0.3.0"
        },
        {
            "libraryName": "string-length",
            "typingsPackageName": "string-length",
            "sourceRepoURL": "https://github.com/sindresorhus/string-length",
            "asOfVersion": "3.0.0"
        },
        {
            "libraryName": "string-width",
            "typingsPackageName": "string-width",
            "sourceRepoURL": "https://github.com/sindresorhus/string-width",
            "asOfVersion": "4.0.0"
        },
        {
            "libraryName": "stringify-attributes",
            "typingsPackageName": "stringify-attributes",
            "sourceRepoURL": "https://github.com/sindresorhus/stringify-attributes",
            "asOfVersion": "2.0.0"
        },
        {
            "libraryName": "strip-ansi",
            "typingsPackageName": "strip-ansi",
            "sourceRepoURL": "https://github.com/chalk/strip-ansi",
            "asOfVersion": "5.2.0"
        },
        {
            "libraryName": "strip-bom",
            "typingsPackageName": "strip-bom",
            "sourceRepoURL": "https://github.com/sindresorhus/strip-bom",
            "asOfVersion": "4.0.0"
        },
        {
            "libraryName": "strip-indent",
            "typingsPackageName": "strip-indent",
            "sourceRepoURL": "https://github.com/sindresorhus/strip-indent",
            "asOfVersion": "3.0.0"
        },
        {
            "libraryName": "strip-json-comments",
            "typingsPackageName": "strip-json-comments",
            "sourceRepoURL": "https://github.com/sindresorhus/strip-json-comments",
            "asOfVersion": "3.0.0"
        },
        {
            "libraryName": "striptags",
            "typingsPackageName": "striptags",
            "sourceRepoURL": "https://github.com/ericnorris/striptags",
            "asOfVersion": "3.1.1"
        },
        {
            "libraryName": "subsume",
            "typingsPackageName": "subsume",
            "sourceRepoURL": "https://github.com/sindresorhus/subsume",
            "asOfVersion": "2.1.0"
        },
        {
            "libraryName": "sudo-block",
            "typingsPackageName": "sudo-block",
            "sourceRepoURL": "https://github.com/sindresorhus/sudo-block",
            "asOfVersion": "3.0.0"
        },
        {
            "libraryName": "Sugar",
            "typingsPackageName": "sugar",
            "sourceRepoURL": "https://github.com/andrewplummer/Sugar",
            "asOfVersion": "2.0.2"
        },
        {
            "libraryName": "survey-knockout",
            "typingsPackageName": "survey-knockout",
            "sourceRepoURL": "http://surveyjs.org/",
            "asOfVersion": "0.10.0"
        },
        {
            "libraryName": "svg-pan-zoom",
            "typingsPackageName": "svg-pan-zoom",
            "sourceRepoURL": "https://github.com/ariutta/svg-pan-zoom",
            "asOfVersion": "3.4.0"
        },
        {
            "libraryName": "svg.js",
            "typingsPackageName": "svg.js",
            "sourceRepoURL": "http://www.svgjs.com/",
            "asOfVersion": "2.3.1"
        },
        {
            "libraryName": "swagger-parser",
            "typingsPackageName": "swagger-parser",
            "sourceRepoURL": "https://apidevtools.org/swagger-parser/",
            "asOfVersion": "7.0.0"
        },
        {
            "libraryName": "swap-case",
            "typingsPackageName": "swap-case",
            "sourceRepoURL": "https://github.com/blakeembrey/swap-case",
            "asOfVersion": "1.1.2"
        },
        {
            "libraryName": "SweetAlert",
            "typingsPackageName": "sweetalert",
            "sourceRepoURL": "https://github.com/t4t5/sweetalert/",
            "asOfVersion": "2.0.4"
        },
        {
            "libraryName": "Tabris.js",
            "typingsPackageName": "tabris",
            "sourceRepoURL": "http://tabrisjs.com",
            "asOfVersion": "1.8.0"
        },
        {
            "libraryName": "tabris-plugin-firebase",
            "typingsPackageName": "tabris-plugin-firebase",
            "sourceRepoURL": "https://github.com/eclipsesource/tabris-plugin-firebase",
            "asOfVersion": "2.1.0"
        },
        {
            "libraryName": "tcomb",
            "typingsPackageName": "tcomb",
            "sourceRepoURL": "http://gcanti.github.io/tcomb/guide/index.html",
            "asOfVersion": "2.6.0"
        },
        {
            "libraryName": "temp-dir",
            "typingsPackageName": "temp-dir",
            "sourceRepoURL": "https://github.com/sindresorhus/temp-dir",
            "asOfVersion": "2.0.0"
        },
        {
            "libraryName": "temp-write",
            "typingsPackageName": "temp-write",
            "sourceRepoURL": "https://github.com/sindresorhus/temp-write",
            "asOfVersion": "4.0.0"
        },
        {
            "libraryName": "tempfile",
            "typingsPackageName": "tempfile",
            "sourceRepoURL": "https://github.com/sindresorhus/tempfile",
            "asOfVersion": "3.0.0"
        },
        {
            "libraryName": "tempy",
            "typingsPackageName": "tempy",
            "sourceRepoURL": "https://github.com/sindresorhus/tempy",
            "asOfVersion": "0.3.0"
        },
        {
            "libraryName": "term-size",
            "typingsPackageName": "term-size",
            "sourceRepoURL": "https://github.com/sindresorhus/term-size",
            "asOfVersion": "2.0.0"
        },
        {
            "libraryName": "terminal-image",
            "typingsPackageName": "terminal-image",
            "sourceRepoURL": "https://github.com/sindresorhus/terminal-image",
            "asOfVersion": "0.2.0"
        },
        {
            "libraryName": "terminal-link",
            "typingsPackageName": "terminal-link",
            "sourceRepoURL": "https://github.com/sindresorhus/terminal-link",
            "asOfVersion": "1.2.0"
        },
        {
            "libraryName": "terser",
            "typingsPackageName": "terser",
            "sourceRepoURL": "https://github.com/terser-js/terser",
            "asOfVersion": "3.12.0"
        },
        {
            "libraryName": "text-clipper",
            "typingsPackageName": "text-clipper",
            "sourceRepoURL": "https://github.com/arendjr/text-clipper",
            "asOfVersion": "1.3.0"
        },
        {
            "libraryName": "three",
            "typingsPackageName": "three",
            "sourceRepoURL": "https://github.com/mrdoob/three.js",
            "asOfVersion": "0.103.0"
        },
        {
            "libraryName": "tildify",
            "typingsPackageName": "tildify",
            "sourceRepoURL": "https://github.com/sindresorhus/tildify",
            "asOfVersion": "2.0.0"
        },
        {
            "libraryName": "time-span",
            "typingsPackageName": "time-span",
            "sourceRepoURL": "https://github.com/sindresorhus/time-span",
            "asOfVersion": "3.0.1"
        },
        {
            "libraryName": "timezonecomplete",
            "typingsPackageName": "timezonecomplete",
            "sourceRepoURL": "https://github.com/SpiritIT/timezonecomplete",
            "asOfVersion": "5.5.0"
        },
        {
            "libraryName": "title-case",
            "typingsPackageName": "title-case",
            "sourceRepoURL": "https://github.com/blakeembrey/title-case",
            "asOfVersion": "1.1.2"
        },
        {
            "libraryName": "to-semver",
            "typingsPackageName": "to-semver",
            "sourceRepoURL": "https://github.com/sindresorhus/to-semver",
            "asOfVersion": "2.0.0"
        },
        {
            "libraryName": "transliteration",
            "typingsPackageName": "transliteration",
            "sourceRepoURL": "https://github.com/dzcpy/transliteration",
            "asOfVersion": "1.6.6"
        },
        {
            "libraryName": "trash",
            "typingsPackageName": "trash",
            "sourceRepoURL": "https://github.com/sindresorhus/trash",
            "asOfVersion": "5.0.1"
        },
        {
            "libraryName": "trim-newlines",
            "typingsPackageName": "trim-newlines",
            "sourceRepoURL": "https://github.com/sindresorhus/trim-newlines",
            "asOfVersion": "3.0.0"
        },
        {
            "libraryName": "ts3-nodejs-library",
            "typingsPackageName": "ts3-nodejs-library",
            "sourceRepoURL": "https://github.com/Multivit4min/TS3-NodeJS-Library",
            "asOfVersion": "2.0.0"
        },
        {
            "libraryName": "TsMonad",
            "typingsPackageName": "tsmonad",
            "sourceRepoURL": "https://github.com/cbowdon/TsMonad",
            "asOfVersion": "0.5.0"
        },
        {
            "libraryName": "tstl",
            "typingsPackageName": "tstl",
            "sourceRepoURL": "https://github.com/samchon/tstl",
            "asOfVersion": "1.5.7"
        },
        {
            "libraryName": "typed.js",
            "typingsPackageName": "typed.js",
            "sourceRepoURL": "https://github.com/mattboldt/typed.js",
            "asOfVersion": "2.0.9"
        },
        {
            "libraryName": "TypeScript",
            "typingsPackageName": "typescript",
            "sourceRepoURL": "https://github.com/Microsoft/TypeScript",
            "asOfVersion": "2.0.0"
        },
        {
            "libraryName": "TypeScript",
            "typingsPackageName": "typescript-services",
            "sourceRepoURL": "https://github.com/Microsoft/TypeScript",
            "asOfVersion": "2.0.0"
        },
        {
            "libraryName": "ua-string",
            "typingsPackageName": "ua-string",
            "sourceRepoURL": "https://github.com/sindresorhus/ua-string",
            "asOfVersion": "3.0.0"
        },
        {
            "libraryName": "ui-box",
            "typingsPackageName": "ui-box",
            "sourceRepoURL": "https://github.com/segmentio/ui-box",
            "asOfVersion": "2.0.0"
        },
        {
            "libraryName": "uk.co.workingedge.phonegap.plugin.istablet",
            "typingsPackageName": "uk.co.workingedge.phonegap.plugin.istablet",
            "sourceRepoURL": "https://github.com/dpa99c/phonegap-istablet",
            "asOfVersion": "1.1.3"
        },
        {
            "libraryName": "uk.co.workingedge.phonegap.plugin.launchnavigator",
            "typingsPackageName": "uk.co.workingedge.phonegap.plugin.launchnavigator",
            "sourceRepoURL": "https://github.com/dpa99c/phonegap-launch-navigator",
            "asOfVersion": "4.0.0"
        },
        {
            "libraryName": "unique-random",
            "typingsPackageName": "unique-random",
            "sourceRepoURL": "https://github.com/sindresorhus/unique-random",
            "asOfVersion": "2.1.0"
        },
        {
            "libraryName": "unique-random-array",
            "typingsPackageName": "unique-random-array",
            "sourceRepoURL": "https://github.com/sindresorhus/unique-random-array",
            "asOfVersion": "2.0.0"
        },
        {
            "libraryName": "unique-string",
            "typingsPackageName": "unique-string",
            "sourceRepoURL": "https://github.com/sindresorhus/unique-string",
            "asOfVersion": "2.0.0"
        },
        {
            "libraryName": "unist-util-is",
            "typingsPackageName": "unist-util-is",
            "sourceRepoURL": "https://github.com/syntax-tree/unist-util-is",
            "asOfVersion": "4.0.0"
        },
        {
            "libraryName": "Universal Router",
            "typingsPackageName": "universal-router",
            "sourceRepoURL": "https://github.com/kriasoft/universal-router",
            "asOfVersion": "8.0.0"
        },
        {
            "libraryName": "untildify",
            "typingsPackageName": "untildify",
            "sourceRepoURL": "https://github.com/sindresorhus/untildify",
            "asOfVersion": "4.0.0"
        },
        {
            "libraryName": "unused-filename",
            "typingsPackageName": "unused-filename",
            "sourceRepoURL": "https://github.com/sindresorhus/unused-filename",
            "asOfVersion": "2.0.0"
        },
        {
            "libraryName": "upper-case",
            "typingsPackageName": "upper-case",
            "sourceRepoURL": "https://github.com/blakeembrey/upper-case",
            "asOfVersion": "1.1.3"
        },
        {
            "libraryName": "upper-case-first",
            "typingsPackageName": "upper-case-first",
            "sourceRepoURL": "https://github.com/blakeembrey/upper-case-first",
            "asOfVersion": "1.1.2"
        },
        {
            "libraryName": "url-regex",
            "typingsPackageName": "url-regex",
            "sourceRepoURL": "https://github.com/kevva/url-regex",
            "asOfVersion": "5.0.0"
        },
        {
            "libraryName": "urllib",
            "typingsPackageName": "urllib",
            "sourceRepoURL": "https://github.com/node-modules/urllib",
            "asOfVersion": "2.33.0"
        },
        {
            "libraryName": "UUID.js",
            "typingsPackageName": "uuidjs",
            "sourceRepoURL": "https://github.com/LiosK/UUID.js",
            "asOfVersion": "3.6.0"
        },
        {
            "libraryName": "Validate.js",
            "typingsPackageName": "validate.js",
            "sourceRepoURL": "https://github.com/ansman/validate.js",
            "asOfVersion": "0.11.0"
        },
        {
            "libraryName": "vanilla-tilt",
            "typingsPackageName": "vanilla-tilt",
            "sourceRepoURL": "https://github.com/micku7zu/vanilla-tilt.js",
            "asOfVersion": "1.6.2"
        },
        {
            "libraryName": "vega",
            "typingsPackageName": "vega",
            "sourceRepoURL": "https://github.com/vega/vega",
            "asOfVersion": "3.2.0"
        },
        {
            "libraryName": "vso-node-api",
            "typingsPackageName": "vso-node-api",
            "sourceRepoURL": "https://github.com/Microsoft/vso-node-api",
            "asOfVersion": "4.0.0"
        },
        {
            "libraryName": "vuejs",
            "typingsPackageName": "vue",
            "sourceRepoURL": "https://github.com/vuejs/vue",
            "asOfVersion": "2.0.0"
        },
        {
            "libraryName": "vue-i18n",
            "typingsPackageName": "vue-i18n",
            "sourceRepoURL": "https://github.com/kazupon/vue-i18n",
            "asOfVersion": "7.0.0"
        },
        {
            "libraryName": "vue-resource",
            "typingsPackageName": "vue-resource",
            "sourceRepoURL": "https://github.com/vuejs/vue-resource",
            "asOfVersion": "1.3.6"
        },
        {
            "libraryName": "vue-router",
            "typingsPackageName": "vue-router",
            "sourceRepoURL": "https://github.com/vuejs/vue-router",
            "asOfVersion": "2.0.0"
        },
        {
            "libraryName": "vue-scrollto",
            "typingsPackageName": "vue-scrollto",
            "sourceRepoURL": "https://github.com/rigor789/vue-scrollto",
            "asOfVersion": "2.17.1"
        },
        {
            "libraryName": "typescript",
            "typingsPackageName": "w3c-permissions",
            "sourceRepoURL": "https://www.w3.org/TR/permissions/",
            "asOfVersion": "2.0.0"
        },
        {
            "libraryName": "wait-for-localhost",
            "typingsPackageName": "wait-for-localhost",
            "sourceRepoURL": "https://github.com/sindresorhus/wait-for-localhost",
            "asOfVersion": "3.1.0"
        },
        {
            "libraryName": "wallpaper",
            "typingsPackageName": "wallpaper",
            "sourceRepoURL": "https://github.com/sindresorhus/wallpaper",
            "asOfVersion": "4.3.0"
        },
        {
            "libraryName": "watson-developer-cloud",
            "typingsPackageName": "watson-developer-cloud",
            "sourceRepoURL": "https://github.com/watson-developer-cloud/node-sdk",
            "asOfVersion": "3.0.1"
        },
        {
            "libraryName": "web3",
            "typingsPackageName": "web3",
            "sourceRepoURL": "https://github.com/ethereum/web3.js",
            "asOfVersion": "1.2.2"
        },
        {
            "libraryName": "typescript",
            "typingsPackageName": "webassembly-js-api",
            "sourceRepoURL": "https://github.com/winksaville/test-webassembly-js-ts",
            "asOfVersion": "2.0.0"
        },
        {
            "libraryName": "webcola",
            "typingsPackageName": "webcola",
            "sourceRepoURL": "https://github.com/tgdwyer/WebCola",
            "asOfVersion": "3.2.0"
        },
        {
            "libraryName": "WebdriverIO",
            "typingsPackageName": "webdriverio",
            "sourceRepoURL": "git@github.com:webdriverio/webdriverio.git",
            "asOfVersion": "5.0.0"
        },
        {
            "libraryName": "webgme",
            "typingsPackageName": "webgme",
            "sourceRepoURL": "https://webgme.org",
            "asOfVersion": "2.11.0"
        },
        {
            "libraryName": "Webix UI",
            "typingsPackageName": "webix",
            "sourceRepoURL": "http://webix.com",
            "asOfVersion": "5.1.1"
        },
        {
            "libraryName": "webpack-chain",
            "typingsPackageName": "webpack-chain",
            "sourceRepoURL": "https://github.com/neutrinojs/webpack-chain",
            "asOfVersion": "5.2.0"
        },
        {
            "libraryName": "typescript",
            "typingsPackageName": "whatwg-streams",
            "sourceRepoURL": "https://streams.spec.whatwg.org",
            "asOfVersion": "3.2.1"
        },
        {
            "libraryName": "which-pm",
            "typingsPackageName": "which-pm",
            "sourceRepoURL": "https://github.com/zkochan/which-pm#readme",
            "asOfVersion": "1.1.0"
        },
        {
            "libraryName": "winston",
            "typingsPackageName": "winston",
            "sourceRepoURL": "https://github.com/winstonjs/winston.git",
            "asOfVersion": "2.4.4"
        },
        {
            "libraryName": "wolfy87-eventemitter",
            "typingsPackageName": "wolfy87-eventemitter",
            "sourceRepoURL": "https://github.com/Wolfy87/EventEmitter",
            "asOfVersion": "5.2.0"
        },
        {
            "libraryName": "wonder-commonlib",
            "typingsPackageName": "wonder-commonlib",
            "sourceRepoURL": "https://github.com/yyc-git/Wonder-CommonLib",
            "asOfVersion": "0.1.12"
        },
        {
            "libraryName": "wonder-frp",
            "typingsPackageName": "wonder-frp",
            "sourceRepoURL": "https://github.com/yyc-git/Wonder-FRP",
            "asOfVersion": "0.1.25"
        },
        {
            "libraryName": "word-list",
            "typingsPackageName": "word-list-json",
            "sourceRepoURL": "https://github.com/sindresorhus/word-list",
            "asOfVersion": "3.0.0"
        },
        {
            "libraryName": "word-wrap",
            "typingsPackageName": "word-wrap",
            "sourceRepoURL": "https://github.com/jonschlinkert/word-wrap",
            "asOfVersion": "1.2.1"
        },
        {
            "libraryName": "wouter",
            "typingsPackageName": "wouter",
            "sourceRepoURL": "https://github.com/molefrog/wouter#readme",
            "asOfVersion": "2.2.0"
        },
        {
            "libraryName": "write-json-file",
            "typingsPackageName": "write-json-file",
            "sourceRepoURL": "https://github.com/sindresorhus/write-json-file",
            "asOfVersion": "3.2.0"
        },
        {
            "libraryName": "write-pkg",
            "typingsPackageName": "write-pkg",
            "sourceRepoURL": "https://github.com/sindresorhus/write-pkg",
            "asOfVersion": "4.0.0"
        },
        {
            "libraryName": "x2js",
            "typingsPackageName": "x2js",
            "sourceRepoURL": "https://code.google.com/p/x2js/",
            "asOfVersion": "3.1.0"
        },
        {
            "libraryName": "xadesjs",
            "typingsPackageName": "xadesjs",
            "sourceRepoURL": "https://github.com/PeculiarVentures/xadesjs",
            "asOfVersion": "2.0.2"
        },
        {
            "libraryName": "xdg-basedir",
            "typingsPackageName": "xdg-basedir",
            "sourceRepoURL": "https://github.com/sindresorhus/xdg-basedir",
            "asOfVersion": "4.0.0"
        },
        {
            "libraryName": "xhr-mock",
            "typingsPackageName": "xhr-mock",
            "sourceRepoURL": "https://github.com/jameslnewell/xhr-mock#readme",
            "asOfVersion": "2.0.0"
        },
        {
            "libraryName": "xlsx",
            "typingsPackageName": "xlsx",
            "sourceRepoURL": "https://github.com/sheetjs/js-xlsx",
            "asOfVersion": "0.0.36"
        },
        {
            "libraryName": "xml-js",
            "typingsPackageName": "xml-js",
            "sourceRepoURL": "https://github.com/nashwaan/xml-js",
            "asOfVersion": "1.0.0"
        },
        {
            "libraryName": "xmlbuilder",
            "typingsPackageName": "xmlbuilder",
            "sourceRepoURL": "https://github.com/oozcitak/xmlbuilder-js",
            "asOfVersion": "11.0.1"
        },
        {
            "libraryName": "xterm.js",
            "typingsPackageName": "xterm",
            "sourceRepoURL": "https://github.com/sourcelair/xterm.js/",
            "asOfVersion": "3.0.0"
        },
        {
            "libraryName": "year-days",
            "typingsPackageName": "year-days",
            "sourceRepoURL": "https://github.com/sindresorhus/year-days",
            "asOfVersion": "3.0.0"
        },
        {
            "libraryName": "yFiles for HTML",
            "typingsPackageName": "yfiles",
            "sourceRepoURL": "none",
            "asOfVersion": "2.1.0"
        },
        {
            "libraryName": "yn",
            "typingsPackageName": "yn",
            "sourceRepoURL": "https://github.com/sindresorhus/yn",
            "asOfVersion": "3.1.0"
        },
        {
            "libraryName": "z-schema",
            "typingsPackageName": "z-schema",
            "sourceRepoURL": "https://github.com/zaggino/z-schema",
            "asOfVersion": "3.24.0"
        },
        {
            "libraryName": "zapier-platform-core",
            "typingsPackageName": "zapier-platform-core",
            "sourceRepoURL": "https://github.com/zapier/zapier-platform-core",
            "asOfVersion": "6.1.1"
        },
        {
            "libraryName": "zetapush-js",
            "typingsPackageName": "zetapush-js",
            "sourceRepoURL": "https://github.com/zetapush/zetapush-js",
            "asOfVersion": "3.1.2"
        },
        {
            "libraryName": "Zone.js",
            "typingsPackageName": "zone.js",
            "sourceRepoURL": "https://github.com/angular/zone.js",
            "asOfVersion": "0.5.12"
        }
    ]
}<|MERGE_RESOLUTION|>--- conflicted
+++ resolved
@@ -385,17 +385,16 @@
             "asOfVersion": "5.1.0"
         },
         {
-<<<<<<< HEAD
             "libraryName": "cassandra-driver",
             "typingsPackageName": "cassandra-driver",
             "sourceRepoURL": "https://github.com/datastax/nodejs-driver",
             "asOfVersion": "4.2.0"
-=======
+        },
+        {
             "libraryName": "camljs",
             "typingsPackageName": "camljs",
             "sourceRepoURL": "https://github.com/andrei-markeev/camljs",
             "asOfVersion": "2.8.1"
->>>>>>> 23ebe086
         },
         {
             "libraryName": "catalog",
