--- conflicted
+++ resolved
@@ -692,13 +692,8 @@
     class User extends Object {
 
         static current(): User;
-<<<<<<< HEAD
-        static signUp<T>(username: string, password: string, attrs: any, options?: ParseDefaultOptions): Promise<T>;
-        static logIn<T>(username: string, password: string, options?: ParseDefaultOptions): Promise<T>;
-=======
         static signUp<T>(username: string, password: string, attrs: any, options?: SuccessFailureOptions): Promise<T>;
         static logIn<T>(username: string, password: string, options?: SuccessFailureOptions): Promise<T>;
->>>>>>> c6254f15
         static logOut<T>(): Promise<T>;
         static allowCustomUserClass(isAllowed: boolean): void;
         static become<T>(sessionToken: string, options?: SuccessFailureOptions): Promise<T>;
