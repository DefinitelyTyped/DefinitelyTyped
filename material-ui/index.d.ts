// Type definitions for material-ui v0.16.0
// Project: https://github.com/callemall/material-ui
// Definitions by: Nathan Brown <https://github.com/ngbrown>, Oliver Herrmann <https://github.com/herrmanno>
// Definitions: https://github.com/DefinitelyTyped/DefinitelyTyped
// TypeScript Version: 2.1

/// <reference types="react" />
/// <reference types="react-addons-linked-state-mixin" />

declare module "material-ui" {
    export import AppBar = __MaterialUI.AppBar;
    export import AutoComplete = __MaterialUI.AutoComplete;
    export import Avatar = __MaterialUI.Avatar;
    export import Badge = __MaterialUI.Badge;
    export import BottomNavigation = __MaterialUI.BottomNavigation.BottomNavigation;
    export import BottomNavigationItem = __MaterialUI.BottomNavigation.BottomNavigationItem;
    export import Card = __MaterialUI.Card.Card;
    export import CardActions = __MaterialUI.Card.CardActions;
    export import CardHeader = __MaterialUI.Card.CardHeader;
    export import CardMedia = __MaterialUI.Card.CardMedia;
    export import CardText = __MaterialUI.Card.CardText;
    export import CardTitle = __MaterialUI.Card.CardTitle;
    export import Checkbox = __MaterialUI.Switches.Checkbox;
    export import Chip = __MaterialUI.Chip;
    export import CircularProgress = __MaterialUI.CircularProgress;
    export import DatePicker = __MaterialUI.DatePicker.DatePicker;
    export import Dialog = __MaterialUI.Dialog;
    export import Divider = __MaterialUI.Divider;
    export import Drawer = __MaterialUI.Drawer;
    export import DropDownMenu = __MaterialUI.Menus.DropDownMenu;
    export import FlatButton = __MaterialUI.FlatButton;
    export import FloatingActionButton = __MaterialUI.FloatingActionButton;
    export import FontIcon = __MaterialUI.FontIcon;
    export import GridList = __MaterialUI.GridList.GridList;
    export import GridTile = __MaterialUI.GridList.GridTile;
    export import IconButton = __MaterialUI.IconButton;
    export import IconMenu = __MaterialUI.Menus.IconMenu;
    export import LinearProgress = __MaterialUI.LinearProgress;
    export import List = __MaterialUI.List.List;
    export import ListItem = __MaterialUI.List.ListItem;
    export import makeSelectable = __MaterialUI.List.makeSelectable;
    export import Menu = __MaterialUI.Menus.Menu;
    export import MenuItem = __MaterialUI.Menus.MenuItem;
    export import Paper = __MaterialUI.Paper;
    export import Popover = __MaterialUI.Popover.Popover;
    export import RadioButton = __MaterialUI.Switches.RadioButton;
    export import RadioButtonGroup = __MaterialUI.Switches.RadioButtonGroup;
    export import RaisedButton = __MaterialUI.RaisedButton;
    export import RefreshIndicator = __MaterialUI.RefreshIndicator;
    export import SelectField = __MaterialUI.SelectField;
    export import Slider = __MaterialUI.Slider;
    export import Subheader = __MaterialUI.Subheader;
    export import SvgIcon = __MaterialUI.SvgIcon;
    export import Step = __MaterialUI.Stepper.Step;
    export import StepButton = __MaterialUI.Stepper.StepButton;
    export import StepContent = __MaterialUI.Stepper.StepContent;
    export import StepLabel = __MaterialUI.Stepper.StepLabel;
    export import Stepper = __MaterialUI.Stepper;
    export import Snackbar = __MaterialUI.Snackbar;
    export import Tab = __MaterialUI.Tabs.Tab;
    export import Tabs = __MaterialUI.Tabs.Tabs;
    export import Table = __MaterialUI.Table.Table;
    export import TableBody = __MaterialUI.Table.TableBody;
    export import TableFooter = __MaterialUI.Table.TableFooter;
    export import TableHeader = __MaterialUI.Table.TableHeader;
    export import TableHeaderColumn = __MaterialUI.Table.TableHeaderColumn;
    export import TableRow = __MaterialUI.Table.TableRow;
    export import TableRowColumn = __MaterialUI.Table.TableRowColumn;
    export import TextField = __MaterialUI.TextField;
    export import TimePicker = __MaterialUI.TimePicker;
    export import Toggle = __MaterialUI.Switches.Toggle;
    export import Toolbar = __MaterialUI.Toolbar.Toolbar;
    export import ToolbarGroup = __MaterialUI.Toolbar.ToolbarGroup;
    export import ToolbarSeparator = __MaterialUI.Toolbar.ToolbarSeparator;
    export import ToolbarTitle = __MaterialUI.Toolbar.ToolbarTitle;

    // export type definitions
    export type TouchTapEvent = __MaterialUI.TouchTapEvent;
    export type TouchTapEventHandler = __MaterialUI.TouchTapEventHandler;
}

declare namespace __MaterialUI {
    // ReactLink is from "react/addons"
    interface ReactLink<T> {
        value: T;
        requestChange(newValue: T): void;
    }

    // What's common between React.TouchEvent and React.MouseEvent
    interface TouchTapEvent extends React.SyntheticEvent<{}> {
        altKey: boolean;
        ctrlKey: boolean;
        getModifierState(key: string): boolean;
        metaKey: boolean;
        shiftKey: boolean;
    }

    // What's common between React.TouchEventHandler and React.MouseEventHandler
    interface TouchTapEventHandler extends React.EventHandler<TouchTapEvent> {
    }

    interface ThemeWrapperProps {
        theme: Styles.MuiTheme;
    }
    export class ThemeWrapper extends React.Component<ThemeWrapperProps, {}> {
    }

    export namespace Styles {
        interface Spacing {
            iconSize?: number;

            desktopGutter?: number;
            desktopGutterMore?: number;
            desktopGutterLess?: number;
            desktopGutterMini?: number;
            desktopKeylineIncrement?: number;
            desktopDropDownMenuItemHeight?: number;
            desktopDropDownMenuFontSize?: number;
            desktopLeftNavMenuItemHeight?: number;
            desktopSubheaderHeight?: number;
            desktopToolbarHeight?: number;
        }
        export var Spacing: Spacing;

        interface ThemePalette {
            primary1Color?: string;
            primary2Color?: string;
            primary3Color?: string;
            accent1Color?: string;
            accent2Color?: string;
            accent3Color?: string;
            textColor?: string;
            secondaryTextColor?: string;
            alternateTextColor?: string;
            canvasColor?: string;
            borderColor?: string;
            disabledColor?: string;
            pickerHeaderColor?: string;
            clockCircleColor?: string;
            shadowColor?: string;
        }
        export var ThemePalette: ThemePalette;
        interface MuiTheme {
            spacing?: Spacing;
            fontFamily?: string;
            palette?: ThemePalette;
            isRtl?: boolean;
            userAgent?: string | boolean;
            zIndex?: zIndex;
            baseTheme?: RawTheme;
            rawTheme?: RawTheme;
            appBar?: {
                color?: string;
                textColor?: string;
                height?: number;
                titleFontWeight?: number;
                padding?: number;
            };
            avatar?: {
                color?: string;
                backgroundColor?: string;
                borderColor?: string;
            };
            badge?: {
                color?: string;
                textColor?: string;
                primaryColor?: string;
                primaryTextColor?: string;
                secondaryColor?: string;
                secondaryTextColor?: string;
                fontWeight?: number;
            };
            button?: {
                height?: number;
                minWidth?: number;
                iconButtonSize?: number;
                textTransform?: string;
            };
            card?: {
                titleColor?: string;
                subtitleColor?: string;
                fontWeight?: number;
            };
            cardMedia?: {
                color?: string;
                overlayContentBackground?: string;
                titleColor?: string;
                subtitleColor?: string;
            };
            cardText?: {
                textColor?: string;
            };
            checkbox?: {
                boxColor?: string;
                checkedColor?: string;
                requiredColor?: string;
                disabledColor?: string;
                labelColor?: string;
                labelDisabledColor?: string;
            };
            chip?: {
                backgroundColor?: string;
                deleteIconColor?: string;
                textColor?: string;
                fontSize?: number;
                fontWeight?: number;
                shadow?: string;
            };
            datePicker?: {
                color?: string;
                textColor?: string;
                calendarTextColor?: string;
                selectColor?: string;
                selectTextColor?: string;
                calendarYearBackgroundColor?: string;
            };
            dialog?: {
                titleFontSize?: number;
                bodyFontSize?: number;
                bodyColor?: string;
            };
            dropDownMenu?: {
                accentColor?: string;
            };
            enhancedButton?: {
                tapHighlightColor?: string;
            };
            flatButton?: {
                color?: string;
                buttonFilterColor?: string;
                disabledTextColor?: string;
                textColor?: string;
                primaryTextColor?: string;
                secondaryTextColor?: string;
                fontSize?: number;
                fontWeight?: number;
            };
            floatingActionButton?: {
                buttonSize?: number;
                miniSize?: number;
                color?: string;
                iconColor?: string;
                secondaryColor?: string;
                secondaryIconColor?: string;
                disabledTextColor?: string;
                disabledColor?: string;
            };
            gridTile?: {
                textColor?: string;
            };
            icon?: {
                color?: string;
                backgroundColor?: string;
            };
            inkBar?: {
                backgroundColor?: string;
            };
            drawer?: {
                width?: number;
                color?: string;
            };
            listItem?: {
                nestedLevelDepth?: number;
                secondaryTextColor?: string;
                leftIconColor?: string;
                rightIconColor?: string;
            };
            menu?: {
                backgroundColor?: string;
                containerBackgroundColor?: string;
            };
            menuItem?: {
                dataHeight?: number;
                height?: number;
                hoverColor?: string;
                padding?: number;
                selectedTextColor?: string;
                rightIconDesktopFill?: string;
            };
            menuSubheader?: {
                padding?: number;
                borderColor?: string;
                textColor?: string;
            };
            overlay?: {
                backgroundColor?: string;
            };
            paper?: {
                color?: string;
                backgroundColor?: string;
                zDepthShadows?: string[];
            };
            radioButton?: {
                borderColor?: string;
                backgroundColor?: string;
                checkedColor?: string;
                requiredColor?: string;
                disabledColor?: string;
                size?: number;
                labelColor?: string;
                labelDisabledColor?: string;
            };
            raisedButton?: {
                color?: string;
                textColor?: string;
                primaryColor?: string;
                primaryTextColor?: string;
                secondaryColor?: string;
                secondaryTextColor?: string;
                disabledColor?: string;
                disabledTextColor?: string;
                fontSize?: number;
                fontWeight?: number;
            };
            refreshIndicator?: {
                strokeColor?: string;
                loadingStrokeColor?: string;
            };
            ripple?: {
                color?: string;
            };
            slider?: {
                trackSize?: number;
                trackColor?: string;
                trackColorSelected?: string;
                handleSize?: number;
                handleSizeDisabled?: number;
                handleSizeActive?: number;
                handleColorZero?: string;
                handleFillColor?: string;
                selectionColor?: string;
                rippleColor?: string;
            };
            snackbar?: {
                textColor?: string;
                backgroundColor?: string;
                actionColor?: string;
            };
            subheader?: {
                color?: string;
                fontWeight?: number;
            };
            stepper?: {
                backgroundColor?: string;
                hoverBackgroundColor?: string;
                iconColor?: string;
                hoveredIconColor?: string;
                inactiveIconColor?: string;
                textColor?: string;
                disabledTextColor?: string;
                connectorLineColor?: string;
            };
            svgIcon?: {
                color?: string,
            };
            table?: {
                backgroundColor?: string;
            };
            tableFooter?: {
                borderColor?: string;
                textColor?: string;
            };
            tableHeader?: {
                borderColor?: string;
            };
            tableHeaderColumn?: {
                textColor?: string;
                height?: number;
                spacing?: number;
            };
            tableRow?: {
                hoverColor?: string;
                stripeColor?: string;
                selectedColor?: string;
                textColor?: string;
                borderColor?: string;
                height?: number;
            };
            tableRowColumn?: {
                height?: number;
                spacing?: number;
            };
            tabs?: {
                backgroundColor?: string;
                textColor?: string;
                selectedTextColor?: string;
            };
            textField?: {
                textColor?: string;
                hintColor?: string;
                floatingLabelColor?: string;
                disabledTextColor?: string;
                errorColor?: string;
                focusColor?: string;
                backgroundColor?: string;
                borderColor?: string;
            };
            timePicker?: {
                color?: string;
                textColor?: string;
                accentColor?: string;
                clockColor?: string;
                clockCircleColor?: string;
                headerColor?: string;
                selectColor?: string;
                selectTextColor?: string;
            };
            toggle?: {
                thumbOnColor?: string;
                thumbOffColor?: string;
                thumbDisabledColor?: string;
                thumbRequiredColor?: string;
                trackOnColor?: string;
                trackOffColor?: string;
                trackDisabledColor?: string;
                labelColor?: string;
                labelDisabledColor?: string;
                trackRequiredColor?: string;
            };
            toolbar?: {
                color?: string;
                hoverColor?: string;
                backgroundColor?: string;
                height?: number;
                titleFontSize?: number;
                iconColor?: string;
                separatorColor?: string;
                menuHoverColor?: string;
            };
            tooltip?: {
                color?: string;
                rippleBackgroundColor?: string;
            };
        }

        interface zIndex {
            menu: number;
            appBar: number;
            drawerOverlay: number;
            drawer: number;
            dialogOverlay: number;
            dialog: number;
            layer: number;
            popover: number;
            snackbar: number;
            tooltip: number;
        }
        export var zIndex: zIndex;

        interface RawTheme {
            spacing?: Spacing;
            fontFamily?: string;
            palette?: ThemePalette;
        }
        var lightBaseTheme: RawTheme;
        var darkBaseTheme: RawTheme;

        export function muiThemeable(): <
            TComponent extends React.ComponentClass<P> | React.StatelessComponent<P>,
            P extends {muiTheme?: MuiTheme}
        >(component: TComponent) => TComponent;

        interface MuiThemeProviderProps {
            muiTheme?: Styles.MuiTheme;
        }
        export class MuiThemeProvider extends React.Component<MuiThemeProviderProps, {}> {
        }

        export function getMuiTheme(...muiTheme: MuiTheme[]): MuiTheme;

        interface Transitions {
            easeOut(duration?: string, property?: string | string[], delay?: string, easeFunction?: string): string;
            create(duration?: string, property?: string, delay?: string, easeFunction?: string): string;
            easeOutFunction: string;
            easeInOutFunction: string;
        }
        export var Transitions: Transitions;

        interface Typography {
            textFullBlack: string;
            textDarkBlack: string;
            textLightBlack: string;
            textMinBlack: string;
            textFullWhite: string;
            textDarkWhite: string;
            textLightWhite: string;

            // font weight
            fontWeightLight: number;
            fontWeightNormal: number;
            fontWeightMedium: number;

            fontStyleButtonFontSize: number;
        }
        export var Typography: Typography;
    }

    interface AppBarProps {
        className?: string;
        iconClassNameLeft?: string;
        iconClassNameRight?: string;
        iconElementLeft?: React.ReactElement<any>;
        iconElementRight?: React.ReactElement<any>;
        iconStyleRight?: React.CSSProperties;
        iconStyleLeft?: React.CSSProperties;
        onLeftIconButtonTouchTap?: TouchTapEventHandler;
        onRightIconButtonTouchTap?: TouchTapEventHandler;
        onTitleTouchTap?: TouchTapEventHandler;
        showMenuIconButton?: boolean;
        style?: React.CSSProperties;
        title?: React.ReactNode;
        titleStyle?: React.CSSProperties;
        zDepth?: number;
    }
    export class AppBar extends React.Component<AppBarProps, {}> {
    }

    interface AppCanvasProps {
    }
    export class AppCanvas extends React.Component<AppCanvasProps, {}> {
    }

    namespace propTypes {
        type horizontal = 'left' | 'middle' | 'right';
        type vertical = 'top' | 'center' | 'bottom';
        type direction = 'left' | 'right' | 'up' | 'down';

        interface origin {
            horizontal: horizontal;
            vertical: vertical;
        }

        type corners = 'bottom-left' | 'bottom-right' | 'top-left' | 'top-right';
        type cornersAndCenter = 'bottom-center' | 'bottom-left' | 'bottom-right' | 'top-center' | 'top-left' | 'top-right';
    }

    interface AutoCompleteProps<DataItem> extends TextFieldProps {
        anchorOrigin?: propTypes.origin;
        animated?: boolean;
        animation?: React.ComponentClass<Popover.PopoverAnimationProps>;
        dataSource: DataItem[];
        dataSourceConfig?: { text: string; value: string; };
        disableFocusRipple?: boolean;
        errorStyle?: React.CSSProperties;
        errorText?: React.ReactNode;
        filter?: (searchText: string, key: string, item: DataItem) => boolean;
        floatingLabelText?: React.ReactNode;
        fullWidth?: boolean;
        hintText?: React.ReactNode;
        listStyle?: React.CSSProperties;
        maxSearchResults?: number;
        menuCloseDelay?: number;
        menuProps?: any;
        menuStyle?: React.CSSProperties;
        onBlur?: React.FocusEventHandler<{}>;
        onFocus?: React.FocusEventHandler<{}>;
        onKeyDown?: React.KeyboardEventHandler<{}>;
        onNewRequest?: (chosenRequest: DataItem, index: number) => void;
        onUpdateInput?: (searchText: string, dataSource: DataItem[]) => void;
        open?: boolean;
        openOnFocus?: boolean;
        popoverProps?: Popover.PopoverProps;
        searchText?: string;
        style?: React.CSSProperties;
        targetOrigin?: propTypes.origin;
        textFieldStyle?: React.CSSProperties;
    }
    export class AutoComplete extends React.Component<AutoCompleteProps<any>, {}> {
        static noFilter: () => boolean;
        static defaultFilter: (searchText: string, key: string) => boolean;
        static caseSensitiveFilter: (searchText: string, key: string) => boolean;
        static caseInsensitiveFilter: (searchText: string, key: string) => boolean;

        static levenshteinDistanceFilter(distanceLessThan: number): (searchText: string, key: string) => boolean;

        static fuzzyFilter: (searchText: string, key: string) => boolean;
        static Item: Menus.MenuItem;
        static Divider: Divider;
    }

    interface AvatarProps {
        backgroundColor?: string;
        className?: string;
        color?: string;
        icon?: React.ReactElement<any>;
        size?: number;
        src?: string;
        style?: React.CSSProperties;
    }
    export class Avatar extends React.Component<AvatarProps, {}> {
    }

    interface BadgeProps {
        badgeContent: React.ReactNode;
        badgeStyle?: React.CSSProperties;
        className?: string;
        primary?: boolean;
        secondary?: boolean;
        style?: React.CSSProperties;
    }
    export class Badge extends React.Component<BadgeProps, {}> {
    }

    interface BeforeAfterWrapperProps {
        afterElementType?: string;
        afterStyle?: React.CSSProperties;
        beforeElementType?: string;
        beforeStyle?: React.CSSProperties;
        elementType?: string;
        style?: React.CSSProperties;
    }
    export class BeforeAfterWrapper extends React.Component<BeforeAfterWrapperProps, {}> {
    }

    // non generally overridden elements of EnhancedButton
    interface SharedEnhancedButtonProps<T> {
        centerRipple?: boolean;
        disableFocusRipple?: boolean;
        disableKeyboardFocus?: boolean;
        disableTouchRipple?: boolean;
        focusRippleColor?: string;
        focusRippleOpacity?: number;
        href?: string;
        keyboardFocused?: boolean;
        onBlur?: React.FocusEventHandler<T>;
        onFocus?: React.FocusEventHandler<T>;
        onKeyboardFocus?: (e: React.FocusEvent<T>, isKeyboardFocused: boolean) => void;
        onKeyDown?: React.KeyboardEventHandler<T>;
        onKeyUp?: React.KeyboardEventHandler<T>;
        onTouchTap?: TouchTapEventHandler;
        onClick?: React.MouseEventHandler<T>;
        style?: React.CSSProperties;
        tabIndex?: number;
        target?: string;
        touchRippleColor?: string;
        touchRippleOpacity?: number;
        type?: string;
        containerElement?: React.ReactNode | string;
    }

    interface EnhancedButtonProps extends React.HTMLAttributes<HTMLElement>, SharedEnhancedButtonProps<HTMLElement> {
        // container element, <button/>, or <span/>(if disabled link) is the element that get the 'other' properties
        containerElement?: React.ReactNode | string;
        disabled?: boolean;
    }
    export class EnhancedButton extends React.Component<EnhancedButtonProps, {}> {
    }

    interface FlatButtonProps extends React.DOMAttributes<HTMLElement>, SharedEnhancedButtonProps<HTMLElement> {
        // <EnhancedButton/> is the element that get the 'other' properties
        backgroundColor?: string;
        disabled?: boolean;
        hoverColor?: string;
        icon?: React.ReactNode;
        label?: React.ReactNode;
        labelPosition?: "before" | "after";
        labelStyle?: React.CSSProperties;
        linkButton?: boolean;
        onKeyboardFocus?: (e: React.FocusEvent<{}>, isKeyboardFocused: boolean) => void;
        onMouseEnter?: React.MouseEventHandler<{}>;
        onMouseLeave?: React.MouseEventHandler<{}>;
        onTouchStart?: React.TouchEventHandler<{}>;
        primary?: boolean;
        rippleColor?: string;
        secondary?: boolean;
        style?: React.CSSProperties;
    }
    export class FlatButton extends React.Component<FlatButtonProps, {}> {
    }

    interface RaisedButtonProps extends SharedEnhancedButtonProps<RaisedButton> {
        // <EnhancedButton/> is the element that get the 'other' properties
        backgroundColor?: string;
        buttonStyle?: React.CSSProperties;
        className?: string;
        disabled?: boolean;
        disabledBackgroundColor?: string;
        disabledLabelColor?: string;
        fullWidth?: boolean;
        icon?: React.ReactNode;
        label?: React.ReactNode;
        labelColor?: string;
        labelPosition?: "before" | "after";
        labelStyle?: React.CSSProperties;
        linkButton?: boolean;
        onMouseDown?: React.MouseEventHandler<{}>;
        onMouseEnter?: React.MouseEventHandler<{}>;
        onMouseLeave?: React.MouseEventHandler<{}>;
        onMouseUp?: React.MouseEventHandler<{}>;
        onTouchEnd?: React.TouchEventHandler<{}>;
        onTouchStart?: React.TouchEventHandler<{}>;
        overlayStyle?: React.CSSProperties;
        primary?: boolean;
        rippleStyle?: React.CSSProperties;
        secondary?: boolean;
        style?: React.CSSProperties;
    }
    export class RaisedButton extends React.Component<RaisedButtonProps, {}> {
    }

    interface FloatingActionButtonProps extends React.HTMLAttributes<HTMLElement>, SharedEnhancedButtonProps<HTMLElement> {
        // <EnhancedButton/> is the element that get the 'other' properties
        backgroundColor?: string;
        className?: string;
        disabled?: boolean;
        disabledColor?: string;
        iconClassName?: string;
        iconStyle?: React.CSSProperties;
        mini?: boolean;
        onMouseDown?: React.MouseEventHandler<{}>;
        onMouseEnter?: React.MouseEventHandler<{}>;
        onMouseLeave?: React.MouseEventHandler<{}>;
        onMouseUp?: React.MouseEventHandler<{}>;
        onTouchEnd?: React.TouchEventHandler<{}>;
        onTouchStart?: React.TouchEventHandler<{}>;
        secondary?: boolean;
        style?: React.CSSProperties;
        zDepth?: number;
    }
    export class FloatingActionButton extends React.Component<FloatingActionButtonProps, {}> {
    }

    interface IconButtonProps extends React.HTMLAttributes<HTMLElement>, SharedEnhancedButtonProps<HTMLElement> {
        // <EnhancedButton/> is the element that get the 'other' properties
        className?: string;
        disableTouchRipple?: boolean;
        disabled?: boolean;
        hoveredStyle?: React.CSSProperties;
        iconClassName?: string;
        iconStyle?: React.CSSProperties;
        onBlur?: React.FocusEventHandler<{}>;
        onFocus?: React.FocusEventHandler<{}>;
        onKeyboardFocus?: (e: React.FocusEvent<{}>, isKeyboardFocused: boolean) => void;
        onMouseEnter?: React.MouseEventHandler<{}>;
        onMouseLeave?: React.MouseEventHandler<{}>;
        onMouseOut?: React.MouseEventHandler<{}>;
        style?: React.CSSProperties;
        tooltip?: React.ReactNode | string;
        tooltipPosition?: propTypes.cornersAndCenter;
        tooltipStyles?: React.CSSProperties;
        touch?: boolean;
    }
    export class IconButton extends React.Component<IconButtonProps, {}> {
    }

    namespace BottomNavigation {
        interface BottomNavigationProps {
            className?: string;
            selectedIndex?: number;
            style?: React.CSSProperties;
        }

        export class BottomNavigation extends React.Component<BottomNavigationProps, {}> { }

        interface BottomNavigationItemProps extends SharedEnhancedButtonProps<BottomNavigationItem> {
            className?: string;
            icon?: React.ReactNode;
            label?: React.ReactNode;
        }

        export class BottomNavigationItem extends React.Component<BottomNavigationItemProps, {}> { }
    }

    namespace Card {

        interface CardProps {
            className?: string;
            actAsExpander?: boolean;
            containerStyle?: React.CSSProperties;
            expandable?: boolean;
            expanded?: boolean;
            initiallyExpanded?: boolean;
            onExpandChange?: (isExpanded: boolean) => void;
            showExpandableButton?: boolean;
            style?: React.CSSProperties;
        }
        export class Card extends React.Component<CardProps, {}> {
        }

        interface CardActionsProps {
            actAsExpander?: boolean;
            expandable?: boolean;
            showExpandableButton?: boolean;
            style?: React.CSSProperties;
        }
        export class CardActions extends React.Component<CardActionsProps, {}> {
        }

        interface CardExpandableProps {
            expanded?: boolean;
            onExpanding?: (isExpanded: boolean) => void;
            style?: React.CSSProperties;
        }
        export class CardExpandable extends React.Component<CardExpandableProps, {}> {
        }

        interface CardHeaderProps {
            actAsExpander?: boolean;
            avatar?: React.ReactNode;
            expandable?: boolean;
            showExpandableButton?: boolean;
            style?: React.CSSProperties;
            subtitle?: React.ReactNode;
            subtitleColor?: string;
            subtitleStyle?: React.CSSProperties;
            textStyle?: React.CSSProperties;
            title?: React.ReactNode;
            titleColor?: string;
            titleStyle?: React.CSSProperties;
        }
        export class CardHeader extends React.Component<CardHeaderProps, {}> {
        }

        interface CardMediaProps {
            actAsExpander?: boolean;
            expandable?: boolean;
            mediaStyle?: React.CSSProperties;
            overlay?: React.ReactNode;
            overlayContainerStyle?: React.CSSProperties;
            overlayContentStyle?: React.CSSProperties;
            overlayStyle?: React.CSSProperties;
            style?: React.CSSProperties;
        }
        export class CardMedia extends React.Component<CardMediaProps, {}> {
        }

        interface CardTextProps {
            actAsExpander?: boolean;
            color?: string;
            expandable?: boolean;
            style?: React.CSSProperties;
        }
        export class CardText extends React.Component<CardTextProps, {}> {
        }

        interface CardTitleProps {
            actAsExpander?: boolean;
            expandable?: boolean;
            showExpandableButton?: boolean;
            style?: React.CSSProperties;
            subtitle?: React.ReactNode;
            subtitleColor?: string;
            subtitleStyle?: React.CSSProperties;
            title?: React.ReactNode;
            titleColor?: string;
            titleStyle?: React.CSSProperties;
        }
        export class CardTitle extends React.Component<CardTitleProps, {}> {
        }
    }

    interface ChipProps {
        backgroundColor?: string;
        className?: string;
        labelColor?: string;
        labelStyle?: React.CSSProperties;
        onRequestDelete?: React.TouchEventHandler<Chip>;
        onTouchTap?: React.TouchEventHandler<Chip>;
        style?: React.CSSProperties;
    }
    export class Chip extends React.Component<ChipProps, {}> {
    }

    namespace DatePicker {
        interface DatePickerProps {
            // <TextField/> is the element that get the 'other' properties
            DateTimeFormat?: Intl.DateTimeFormat;
            autoOk?: boolean;
            cancelLabel?: React.ReactNode;
            container?: "dialog" | "inline";
            defaultDate?: Date;
            dialogContainerStyle?: React.CSSProperties;
            disableYearSelection?: boolean;
            disabled?: boolean;
            firstDayOfWeek?: number;
            formatDate?: (date: Date) => string;
            locale?: string;
            maxDate?: Date;
            minDate?: Date;
            mode?: "portrait" | "landscape";
            okLabel?: React.ReactNode;
            onChange?: (e: any, date: Date) => void; // e is always null
            onDismiss?: () => void;
            onFocus?: React.FocusEventHandler<{}>;
            onShow?: () => void;
            onTouchTap?: React.TouchEventHandler<{}>;
            shouldDisableDate?: (day: Date) => boolean;
            style?: React.CSSProperties;
            textFieldStyle?: React.CSSProperties;
            value?: Date;

            // From <TextField />
            className?: string;
            defaultValue?: string;
            errorStyle?: React.CSSProperties;
            errorText?: React.ReactNode;
            floatingLabelStyle?: React.CSSProperties;
            floatingLabelText?: React.ReactNode;
            fullWidth?: boolean;
            hintStyle?: React.CSSProperties;
            hintText?: React.ReactNode;
            id?: string;
            inputStyle?: React.CSSProperties;
            onBlur?: React.FocusEventHandler<{}>;
            onKeyDown?: React.KeyboardEventHandler<{}>;
            rows?: number,
            rowsMax?: number,
            name?: string;
            type?: string;
            underlineDisabledStyle?: React.CSSProperties;
            underlineFocusStyle?: React.CSSProperties;
            underlineShow?: boolean;
            underlineStyle?: React.CSSProperties;
        }
        export class DatePicker extends React.Component<DatePickerProps, {}> {
        }

        interface DatePickerDialogProps {
            // <Container/> is the element that get the 'other' properties
            DateTimeFormat?: Intl.DateTimeFormat;
            animation?: React.ComponentClass<Popover.PopoverAnimationProps>;
            autoOk?: boolean;
            cancelLabel?: React.ReactNode;
            container?: "dialog" | "inline";
            disableYearSelection?: boolean;
            firstDayOfWeek?: number;
            initialDate?: Date;
            locale?: string;
            maxDate?: Date;
            minDate?: Date;
            mode?: "portrait" | "landscape";
            okLabel?: React.ReactNode;
            onAccept?: (d: Date) => void;
            onDismiss?: () => void;
            onShow?: () => void;
            shouldDisableDate?: (day: Date) => boolean;
            style?: React.CSSProperties;
        }
        export class DatePickerDialog extends React.Component<DatePickerDialogProps, {}> {
        }
    }

    /** @deprecated use array of components instead */
    export interface DialogAction {
        id?: string;
        onClick?: React.MouseEventHandler<{}>;
        onTouchTap?: TouchTapEventHandler;
        ref?: string;
        text: string;
    }
<<<<<<< HEAD
    interface DialogProps extends React.DOMAttributes<HTMLElement>, React.Props<Dialog> {
=======
    export interface DialogProps extends React.DOMAttributes<{}>, React.Props<Dialog> {
>>>>>>> 86526d08
        actions?: Array<DialogAction | React.ReactElement<any>>;
        /** @deprecated use a custom `actions` property instead */
        actionFocus?: string;
        actionsContainerClassName?: string;
        actionsContainerStyle?: React.CSSProperties;
        autoDetectWindowHeight?: boolean;
        autoScrollBodyContent?: boolean;
        bodyClassName?: string;
        bodyStyle?: React.CSSProperties;
        className?: string;
        contentClassName?: string;
        contentStyle?: React.CSSProperties;
        modal?: boolean;
        onRequestClose?: (buttonClicked: boolean) => void;
        open: boolean;
        overlayClassName?: string;
        overlayStyle?: React.CSSProperties;
        repositionOnUpdate?: boolean;
        style?: React.CSSProperties;
        title?: React.ReactNode;
        titleClassName?: string;
        titleStyle?: React.CSSProperties;
    }
    export class Dialog extends React.Component<DialogProps, {}> {
    }

    interface DividerProps {
        className?: string;
        inset?: boolean;
        style?: React.CSSProperties;
    }
    export class Divider extends React.Component<DividerProps, {}> {
    }

    interface DrawerProps {
        className?: string;
        containerClassName?: string;
        containerStyle?: React.CSSProperties;
        disableSwipeToOpen?: boolean;
        docked?: boolean;
        onRequestChange?: (opening: boolean, reason: string) => void;
        open?: boolean;
        openSecondary?: Boolean;
        overlayClassName?: string;
        overlayStyle?: React.CSSProperties;
        style?: React.CSSProperties;
        swipeAreaWidth?: number;
        width?: number;
        zDepth?: number;
    }
    export class Drawer extends React.Component<DrawerProps, {}> {
    }

    namespace GridList {
        interface GridListProps {
            cellHeight?: number|'auto';
            cols?: number;
            padding?: number;
            style?: React.CSSProperties;
        }
        export class GridList extends React.Component<GridListProps, {}> {
        }

        interface GridTileProps {
            actionIcon?: React.ReactElement<any>;
            actionPosition?: "left" | "right";
            cols?: number;
            containerElement?: string | React.ReactElement<any> | React.ComponentClass<any>;
            rows?: number;
            style?: React.CSSProperties;
            subtitle?: React.ReactNode;
            title?: React.ReactNode;
            titleBackground?: string;
            titlePosition?: "top" | "bottom";
        }
        export class GridTile extends React.Component<GridTileProps, {}> {
        }
    }

    interface FontIconProps extends React.HTMLAttributes<HTMLElement>, React.Props<FontIcon> {
        // <span/> is the element that get the 'other' properties
        color?: string;
        hoverColor?: string;
        onMouseEnter?: React.MouseEventHandler<{}>;
        onMouseLeave?: React.MouseEventHandler<{}>;
        style?: React.CSSProperties;
    }
    export class FontIcon extends React.Component<FontIconProps, {}> {
    }

    interface SvgIconProps extends React.SVGAttributes<SVGElement>, React.Props<SvgIcon> {
        // <svg/> is the element that get the 'other' properties
        color?: string;
        hoverColor?: string;
        onMouseEnter?: React.MouseEventHandler<{}>;
        onMouseLeave?: React.MouseEventHandler<{}>;
        style?: React.CSSProperties;
        viewBox?: string;
    }
    export class SvgIcon extends React.Component<SvgIconProps, {}> {
    }

    namespace List {
        interface ListProps {
            // <Paper/> is the element that get the 'other' properties
            style?: React.CSSProperties;
        }
        export class List extends React.Component<ListProps, {}> {
        }

        interface ListItemProps extends EnhancedButtonProps {
            // <EnhancedButton/> is the element that get the 'other' properties
            autoGenerateNestedIndicator?: boolean;
            disableKeyboardFocus?: boolean;
            disabled?: boolean;
            initiallyOpen?: boolean;
            innerDivStyle?: React.CSSProperties;
            insetChildren?: boolean;
            leftAvatar?: React.ReactElement<any>;
            leftCheckbox?: React.ReactElement<any>;
            leftIcon?: React.ReactElement<any>;
            nestedItems?: React.ReactElement<ListItemProps>[];
            nestedLevel?: number;
            nestedListStyle?: React.CSSProperties;
            onKeyboardFocus?: (e: React.FocusEvent<{}>, isKeyboardFocused: boolean) => void;
            onMouseEnter?: React.MouseEventHandler<{}>;
            onMouseLeave?: React.MouseEventHandler<{}>;
            onNestedListToggle?: (item: ListItem) => void;
            onTouchStart?: React.TouchEventHandler<{}>;
            onTouchTap?: TouchTapEventHandler;
            open?: boolean;
            primaryText?: React.ReactNode;
            primaryTogglesNestedList?: boolean;
            rightAvatar?: React.ReactElement<any>;
            rightIcon?: React.ReactElement<any>;
            rightIconButton?: React.ReactElement<any>;
            rightToggle?: React.ReactElement<any>;
            secondaryText?: React.ReactNode;
            secondaryTextLines?: number; // 1 or 2
            style?: React.CSSProperties;
        }
        export class ListItem extends React.Component<ListItemProps, {}> {
        }

        interface SelectableProps {
            onChange?: (e: TouchTapEvent, value: any) => void;
            selectedItemStyle?: React.CSSProperties;
            value?: any;
        }

        // union types for higher order components in TypeScript 1.8: https://github.com/Microsoft/TypeScript/issues/4362
        export function makeSelectable<P extends {}>(component: React.ComponentClass<P>): React.ComponentClass<P & SelectableProps>;
    }

    namespace Menus {
        interface MenuProps {
            // <List/> is the element that get the 'other' properties
            autoWidth?: boolean;
            desktop?: boolean;
            disableAutoFocus?: boolean;
            initiallyKeyboardFocused?: boolean;
            listStyle?: React.CSSProperties;
            maxHeight?: number;
            multiple?: boolean;
            onChange?: (e: TouchTapEvent, itemValue: any | any[]) => void;
            onEscKeyDown?: React.KeyboardEventHandler<{}>;
            onItemTouchTap?: (e: TouchTapEvent, item: MenuItem) => void;
            onKeyDown?: React.KeyboardEventHandler<{}>;
            selectedMenuItemStyle?: React.CSSProperties;
            style?: React.CSSProperties;
            value?: any | any[];
            valueLink?: ReactLink<any | any[]>;
            width?: string | number;
        }
        export class Menu extends React.Component<MenuProps, {}> {
        }

        interface MenuItemProps extends List.ListItemProps {
            // <ListItem/> is the element that get the 'other' properties
            animation?: React.ComponentClass<Popover.PopoverAnimationProps>;
            checked?: boolean;
            desktop?: boolean;
            disabled?: boolean;
            focusState?: string; // 'none', 'focused', or 'keyboard-focused'
            innerDivStyle?: React.CSSProperties;
            insetChildren?: boolean;
            leftIcon?: React.ReactElement<any>;
            menuItems?: React.ReactNode;
            onTouchTap?: TouchTapEventHandler;
            primaryText?: React.ReactNode;
            rightIcon?: React.ReactElement<any>;
            secondaryText?: React.ReactNode;
            style?: React.CSSProperties;
            value?: any;
            containerElement?: React.ReactNode | string;
        }
        export class MenuItem extends React.Component<MenuItemProps, {}> {
        }

        interface IconMenuProps {
            // <Menu/> is the element that get the 'other' properties
            anchorOrigin?: propTypes.origin;
            animation?: React.ComponentClass<Popover.PopoverAnimationProps>;
            className?: string;
            iconButtonElement: React.ReactElement<IconButtonProps>;
            iconStyle?: React.CSSProperties;
            menuStyle?: React.CSSProperties;
            onItemTouchTap?: (e: TouchTapEvent, item: MenuItem) => void;
            onKeyboardFocus?: (e: React.FocusEvent<{}>, isKeyboardFocused: boolean) => void;
            onMouseDown?: React.MouseEventHandler<{}>;
            onMouseEnter?: React.MouseEventHandler<{}>;
            onMouseLeave?: React.MouseEventHandler<{}>;
            onMouseUp?: React.MouseEventHandler<{}>;
            onRequestChange?: (opening: boolean, reason: string) => void;
            onTouchTap?: TouchTapEventHandler;
            open?: boolean;
            style?: React.CSSProperties;
            targetOrigin?: propTypes.origin;
            touchTapCloseDelay?: number;
            useLayerForClickAway?: boolean;

            animated?: boolean;
            autoWidth?: boolean;
            desktop?: boolean;
            listStyle?: React.CSSProperties;
            maxHeight?: number;
            multiple?: boolean;
            onChange?: (e: TouchTapEvent, itemValue: any | any[]) => void;
            onKeyDown?: React.KeyboardEventHandler<{}>;
            selectedMenuItemStyle?: React.CSSProperties;
            value?: any | any[];
            valueLink?: ReactLink<any | any[]>;
            width?: string | number;
        }
        export class IconMenu extends React.Component<IconMenuProps, {}> {
        }

        interface DropDownMenuProps {
            // <div/> is the element that gets the 'other' properties
            animated?: boolean;
            animation?: React.ComponentClass<Popover.PopoverAnimationProps>;
            autoWidth?: boolean;
            className?: string;
            disabled?: boolean;
            iconStyle?: React.CSSProperties;
            labelStyle?: React.CSSProperties;
            listStyle?: React.CSSProperties;
            maxHeight?: number;
            menuStyle?: React.CSSProperties;
            onChange?: (e: TouchTapEvent, index: number, menuItemValue: any) => void;
            openImmediately?: boolean;
            style?: React.CSSProperties;
            underlineStyle?: React.CSSProperties;
            value?: any;
        }
        export class DropDownMenu extends React.Component<DropDownMenuProps, {}> {
        }
    }

    interface OverlayProps extends React.Props<Overlay> {
        autoLockScrolling?: boolean;
        show?: boolean;
        transitionEnabled?: boolean;
    }
    export class Overlay extends React.Component<OverlayProps, {}> {
    }

    interface PaperProps extends React.HTMLAttributes<HTMLElement>, React.Props<Paper> {
        circle?: boolean;
        rounded?: boolean;
        style?: React.CSSProperties;
        transitionEnabled?: boolean;
        zDepth?: number;
    }
    export class Paper extends React.Component<PaperProps, {}> {
    }

    namespace Popover {
        interface PopoverAnimationProps {
            open: boolean;
            style?: React.CSSProperties;
        }

        interface PopoverProps {
            anchorEl?: React.ReactInstance;
            anchorOrigin?: propTypes.origin;
            animated?: boolean;
            animation?: React.ComponentClass<PopoverAnimationProps>;
            autoCloseWhenOffScreen?: boolean;
            canAutoPosition?: boolean;
            className?: string;
            onRequestClose?: (reason: string) => void;
            open?: boolean;
            style?: React.CSSProperties;
            targetOrigin?: propTypes.origin;
            useLayerForClickAway?: boolean;
            zDepth?: number;
        }
        export class Popover extends React.Component<PopoverProps, {}> {
        }

        interface PopoverAnimationVerticalProps extends PopoverAnimationProps {
            className?: string;
            targetOrigin?: propTypes.origin;
            zDepth?: number;
        }
        export class PopoverAnimationVertical extends React.Component<PopoverAnimationVerticalProps, {}> {
        }

        interface PopoverAnimationDefaultProps extends PopoverAnimationProps {
            className?: string;
            targetOrigin?: propTypes.origin;
            zDepth?: number;
        }
        export class PopoverAnimationDefault extends React.Component<PopoverAnimationDefaultProps, {}> {
        }
    }

    interface CircularProgressProps {
        color?: string;
        innerStyle?: React.CSSProperties;
        max?: number;
        min?: number;
        mode?: "determinate" | "indeterminate";
        size?: number;
        style?: React.CSSProperties;
        thickness?: number;
        value?: number;
    }
    export class CircularProgress extends React.Component<CircularProgressProps, {}> {
    }

    interface LinearProgressProps {
        color?: string;
        max?: number;
        min?: number;
        mode?: "determinate" | "indeterminate";
        style?: React.CSSProperties;
        value?: number;
    }
    export class LinearProgress extends React.Component<LinearProgressProps, {}> {
    }

    interface RefreshIndicatorProps {
        color?: string;
        left: number;
        loadingColor?: string;
        percentage?: number;
        size?: number;
        status?: "ready" | "loading" | "hide";
        style?: React.CSSProperties;
        top: number;
    }
    export class RefreshIndicator extends React.Component<RefreshIndicatorProps, {}> {
    }

    interface SelectFieldProps {
        // <DropDownMenu/> is the element that get the 'other' properties
        autoWidth?: boolean;
        disabled?: boolean;
        errorStyle?: React.CSSProperties;
        errorText?: React.ReactNode;
        floatingLabelFixed?: boolean;
        floatingLabelStyle?: React.CSSProperties;
        floatingLabelText?: React.ReactNode;
        fullWidth?: boolean;
        hintStyle?: React.CSSProperties;
        hintText?: React.ReactNode;
        iconStyle?: React.CSSProperties;
        id?: string;
        labelStyle?: React.CSSProperties;
        onBlur?: React.FocusEventHandler<{}>;
        onChange?: (e: TouchTapEvent, index: number, menuItemValue: any) => void;
        onFocus?: React.FocusEventHandler<{}>;
        selectFieldRoot?: React.CSSProperties;
        style?: React.CSSProperties;
        underlineDisabledStyle?: React.CSSProperties;
        underlineFocusStyle?: React.CSSProperties;
        underlineStyle?: React.CSSProperties;
        value?: any;

        // useful attributes passed to <DropDownMenu/>
        className?: string;
        maxHeight?: number;
        menuStyle?: any;
        listStyle?: React.CSSProperties;
        menuItemStyle?: React.CSSProperties;
        selectedMenuItemStyle?: React.CSSProperties;
        openImmediately?: boolean;
    }
    export class SelectField extends React.Component<SelectFieldProps, {}> {
    }

    interface SliderProps {
        axis?: 'x' | 'x-reverse' | 'y' | 'y-reverse';
        defaultValue?: number;
        description?: string;
        disableFocusRipple?: boolean;
        disabled?: boolean;
        error?: string;
        max?: number;
        min?: number;
        name?: string;
        onBlur?: React.FocusEventHandler<{}>;
        onChange?: (e: React.MouseEvent<{}>, value: number) => void;
        onDragStart?: React.MouseEventHandler<{}>;
        onDragStop?: React.MouseEventHandler<{}>;
        onFocus?: React.FocusEventHandler<{}>;
        required?: boolean;
        sliderStyle?: React.CSSProperties,
        step?: number;
        style?: React.CSSProperties;
        value?: number;
    }
    export class Slider extends React.Component<SliderProps, {}> {
    }

    namespace Switches {

        // what's not commonly overridden by Checkbox, RadioButton, or Toggle
        interface CommonEnhancedSwitchProps<T> extends React.HTMLAttributes<HTMLElement>, React.Props<T> {
        }

        interface EnhancedSwitchProps extends CommonEnhancedSwitchProps<EnhancedSwitch> {
            // <input/> is element that get the 'other' properties
            className?: string;
            defaultSwitched?: boolean;
            disableFocusRipple?: boolean;
            disableTouchRipple?: boolean;
            disabled?: boolean;
            iconStyle?: React.CSSProperties;
            id?: string;
            inputStyle: React.CSSProperties;
            inputType: string;
            label?: string;
            labelPosition?: string; // oneOf(['left', 'right'])
            labelStyle?: React.CSSProperties;
            name?: string;
            onBlur?: React.FocusEventHandler<{}>;
            onFocus?: React.FocusEventHandler<{}>;
            onMouseDown?: React.MouseEventHandler<{}>;
            onMouseLeave?: React.MouseEventHandler<{}>;
            onMouseUp?: React.MouseEventHandler<{}>;
            onParentShouldUpdate: (isInputChecked: boolean) => void;
            onSwitch?: (e: React.MouseEvent<{}>, isInputChecked: boolean) => void;
            onTouchEnd?: React.TouchEventHandler<{}>;
            onTouchStart?: React.TouchEventHandler<{}>;
            required?: boolean;
            rippleColor?: string;
            rippleStyle?: React.CSSProperties;
            style?: React.CSSProperties;
            switchElement: React.ReactElement<any>;
            switched: boolean;
            thumbStyle?: React.CSSProperties;
            trackStyle?: React.CSSProperties;
            value?: string;
        }
        export class EnhancedSwitch extends React.Component<EnhancedSwitchProps, {}> {
            getValue(): string;
            isKeyboardFocused(): boolean;
            isSwitched(): boolean;
            setSwitched(newSwitchedValue: boolean): void;
        }

        interface CheckboxProps extends CommonEnhancedSwitchProps<Checkbox> {
            // <EnhancedSwitch/> is element that get the 'other' properties
            checked?: boolean;
            checkedIcon?: React.ReactElement<{ style?: React.CSSProperties }>; // Normally an SvgIcon
            defaultChecked?: boolean;
            disabled?: boolean;
            iconStyle?: React.CSSProperties;
            labelPosition?: "left" | "right";
            labelStyle?: React.CSSProperties;
            onCheck?: (event: React.MouseEvent<{}>, checked: boolean) => void;
            style?: React.CSSProperties;
            uncheckedIcon?: React.ReactElement<{ style?: React.CSSProperties }>; // Normally an SvgIcon
            valueLink?: ReactLink<boolean>;
        }
        export class Checkbox extends React.Component<CheckboxProps, {}> {
            /** @deprecated Use checked property instead */
            isChecked(): void;

            /** @deprecated Use checked property instead */
            setChecked(newCheckedValue: boolean): void;
        }

        interface RadioButtonProps extends CommonEnhancedSwitchProps<RadioButton> {
            // <EnhancedSwitch/> is element that get the 'other' properties
            checkedIcon?: React.ReactElement<{ style?: React.CSSProperties }>; // Normally an SvgIcon
            disabled?: boolean;
            iconStyle?: React.CSSProperties;
            inputStyle?: React.CSSProperties;
            labelStyle?: React.CSSProperties;
            onCheck?: (e: React.FormEvent<{}>, selected: string) => void;
            style?: React.CSSProperties;
            uncheckedIcon?: React.ReactElement<{ style?: React.CSSProperties }>; // Normally an SvgIcon
            value?: any;
        }
        export class RadioButton extends React.Component<RadioButtonProps, {}> {
            isChecked(): boolean;

            getValue(): string;
        }

        interface RadioButtonGroupProps {
            className?: string;
            defaultSelected?: any;
            labelPosition?: "left" | "right";
            name: string;
            onChange?: (e: React.FormEvent<{}>, selected: string) => void;
            style?: React.CSSProperties;
            valueSelected?: any;
        }
        export class RadioButtonGroup extends React.Component<RadioButtonGroupProps, {}> {
            clearValue(): void;

            getSelectedValue(): string;

            setSelectedValue(newSelectionValue: string): void;
        }

        interface ToggleProps extends CommonEnhancedSwitchProps<Toggle> {
            // <EnhancedSwitch/> is element that get the 'other' properties
            defaultToggled?: boolean;
            disabled?: boolean;
            elementStyle?: React.CSSProperties;
            iconStyle?: React.CSSProperties;
            inputStyle?: React.CSSProperties;
            label?: string;
            labelPosition?: "left" | "right";
            labelStyle?: React.CSSProperties;
            onToggle?: (e: React.MouseEvent<{}>, isInputChecked: boolean) => void;
            rippleStyle?: React.CSSProperties;
            style?: React.CSSProperties;
            thumbStyle?: React.CSSProperties;
            thumbSwitchedStyle?: React.CSSProperties;
            trackSwitchedStyle?: React.CSSProperties;
            toggled?: boolean;
            trackStyle?: React.CSSProperties;
            valueLink?: ReactLink<boolean>;
        }
        export class Toggle extends React.Component<ToggleProps, {}> {
            isToggled(): boolean;

            setToggled(newToggledValue: boolean): void;
        }
    }

    interface SnackbarProps {
        action?: React.ReactNode;
        autoHideDuration?: number;
        bodyStyle?: React.CSSProperties;
        className?: string;
        contentStyle?: React.CSSProperties;
        message: React.ReactNode;
        onActionTouchTap?: React.TouchEventHandler<{}>;
        onRequestClose?: (reason: string) => void;
        open: boolean;
        style?: React.CSSProperties;
    }
    export class Snackbar extends React.Component<SnackbarProps, {}> {
    }

    namespace Stepper {
        interface StepProps {
            active?: boolean;
            completed?: boolean;
            disabled?: boolean;
            style?: React.CSSProperties;
        }
        export class Step extends React.Component<StepProps, {}> {
        }

        interface StepButtonProps extends SharedEnhancedButtonProps<StepButton> {
            active?: boolean;
            completed?: boolean;
            disabled?: boolean;
            icon?: React.ReactNode | string | number;
            onMouseEnter?: React.MouseEventHandler<{}>;
            onMouseLeave?: React.MouseEventHandler<{}>;
            onTouchStart?: React.TouchEventHandler<{}>;
            style?: React.CSSProperties;
        }
        export class StepButton extends React.Component<StepButtonProps, {}> {
        }

        interface StepContentProps {
            active?: boolean;
            last?: boolean;
            style?: React.CSSProperties;
        }
        export class StepContent extends React.Component<StepContentProps, {}> {
        }

        interface StepLabelProps {
            active?: boolean;
            completed?: boolean;
            disabled?: boolean;
            icon?: React.ReactNode | string | number;
            style?: React.CSSProperties;
        }
        export class StepLabel extends React.Component<StepLabelProps, {}> {
        }

        interface SnackbarProps extends React.Props<Snackbar> {
            action?: string;
            autoHideDuration?: number;
            bodyStyle?: React.CSSProperties;
            className?: string;
            message: string | JSX.Element;
            onActionTouchTap?: React.TouchEventHandler<{}>;
            /** @deprecated Use the open property to control the component instead */
            onDismiss?: () => void; // DEPRECATED
            onRequestClose: (reason: string) => void;
            /** @deprecated Use the open property to control the component instead */
            onShow?: () => void; // DEPRECATED
            open: boolean;
            /** @deprecated Use the open property to control the component instead */
            openOnMount?: boolean; // DEPRECATED
        }

        interface StepperProps {
            activeStep?: number;
            linear?: boolean;
            orientation?: "horizontal" | "vertical";
            style?: React.CSSProperties;
        }
        export class Stepper extends React.Component<StepperProps, {}> {
        }
    }

    interface SubheaderProps {
        inset?: boolean;
        style?: React.CSSProperties;
    }
    export class Subheader extends React.Component<SubheaderProps, {}> {
    }

    namespace Table {
        interface TableProps {
            allRowsSelected?: boolean;
            bodyStyle?: React.CSSProperties;
            className?: string;
            fixedFooter?: boolean;
            fixedHeader?: boolean;
            footerStyle?: React.CSSProperties;
            headerStyle?: React.CSSProperties;
            height?: string;
            multiSelectable?: boolean;
            onCellClick?: (row: number, column: number) => void;
            onCellHover?: (row: number, column: number) => void;
            onCellHoverExit?: (row: number, column: number) => void;
            onRowHover?: (row: number) => void;
            onRowHoverExit?: (row: number) => void;
            onRowSelection?: (selectedRows: number[] | string) => void;
            selectable?: boolean;
            style?: React.CSSProperties;
            wrapperStyle?: React.CSSProperties;
        }
        export class Table extends React.Component<TableProps, {}> {
        }

        interface TableRowProps {
            // <tr/> is element that get the 'other' properties
            className?: string;
            displayBorder?: boolean;
            hoverable?: boolean;
            hovered?: boolean;
            /** @deprecated Instead, use event handler on Table */
            onCellClick?: (e: React.MouseEvent<{}>, row: number, column: number) => void;
            /** @deprecated Instead, use event handler on Table */
            onCellHover?: (e: React.MouseEvent<{}>, row: number, column: number) => void;
            /** @deprecated Instead, use event handler on Table */
            onCellHoverExit?: (e: React.MouseEvent<{}>, row: number, column: number) => void;
            /** @deprecated Instead, use event handler on Table */
            onRowClick?: (e: React.MouseEvent<{}>, row: number) => void;
            /** @deprecated Instead, use event handler on Table */
            onRowHover?: (e: React.MouseEvent<{}>, row: number) => void;
            /** @deprecated Instead, use event handler on Table */
            onRowHoverExit?: (e: React.MouseEvent<{}>, row: number) => void;
            rowNumber?: number;
            selectable?: boolean;
            selected?: boolean;
            striped?: boolean;
            style?: React.CSSProperties;
        }
        export class TableRow extends React.Component<TableRowProps, {}> {
        }

        interface TableRowColumnProps {
            // <td/> is element that get the 'other' properties
            className?: string;
            columnNumber?: number;
            hoverable?: boolean;
            key?: string;
            /** @deprecated Instead, use event handler on Table */
            onClick?: (e: React.MouseEvent<{}>, column: number) => void;
            /** @deprecated Instead, use event handler on Table */
            onHover?: (e: React.MouseEvent<{}>, column: number) => void;
            /** @deprecated Instead, use event handler on Table */
            onHoverExit?: (e: React.MouseEvent<{}>, column: number) => void;
            style?: React.CSSProperties;

            // useful attributes passed to <td/>
            colSpan?: number;
        }
        export class TableRowColumn extends React.Component<TableRowColumnProps, {}> {
        }

        interface TableHeaderProps {
            adjustForCheckbox?: boolean;
            className?: string;
            displaySelectAll?: boolean;
            enableSelectAll?: boolean;
            /** @deprecated Instead, use event handler on Table */
            onSelectAll?: (checked: boolean) => void;
            /** @deprecated Instead, use event handler on Table */
            selectAllSelected?: boolean;
            style?: React.CSSProperties;
        }
        export class TableHeader extends React.Component<TableHeaderProps, {}> {
        }

        interface TableHeaderColumnProps {
            // <th/> is element that get the 'other' properties
            className?: string;
            columnNumber?: number;
            key?: string;
            onClick?: (e: React.MouseEvent<{}>, column: number) => void;
            style?: React.CSSProperties;
            tooltip?: string;
            tooltipStyle?: React.CSSProperties;

            // useful attributes passed to <th/>
            colSpan?: number;
        }
        export class TableHeaderColumn extends React.Component<TableHeaderColumnProps, {}> {
        }

        interface TableBodyProps {
            /** @deprecated Instead, use property on Table */
            allRowsSelected?: boolean;
            className?: string;
            deselectOnClickaway?: boolean;
            displayRowCheckbox?: boolean;
            /** @deprecated Instead, use property on Table */
            multiSelectable?: boolean;
            /** @deprecated Instead, use event handler on Table */
            onCellClick?: (row: number, column: number) => void;
            /** @deprecated Instead, use event handler on Table */
            onCellHover?: (row: number, column: number) => void;
            /** @deprecated Instead, use event handler on Table */
            onCellHoverExit?: (row: number, column: number) => void;
            /** @deprecated Instead, use event handler on Table */
            onRowHover?: (row: number) => void;
            /** @deprecated Instead, use event handler on Table */
            onRowHoverExit?: (row: number) => void;
            /** @deprecated Instead, use event handler on Table */
            onRowSelection?: (selectedRows: number[] | string) => void;
            preScanRows?: boolean;
            /** @deprecated Instead, use property on Table */
            selectable?: boolean;
            showRowHover?: boolean;
            stripedRows?: boolean;
            style?: React.CSSProperties;
        }
        export class TableBody extends React.Component<TableBodyProps, {}> {
        }

        interface TableFooterProps {
            // <tfoot/> is element that get the 'other' properties
            adjustForCheckbox?: boolean;
            className?: string;
            style?: React.CSSProperties;
        }
        export class TableFooter extends React.Component<TableFooterProps, {}> {
        }
    }

    namespace Tabs {
        interface TabsProps {
            className?: string;
            contentContainerClassName?: string;
            contentContainerStyle?: React.CSSProperties;
            initialSelectedIndex?: number;
            inkBarStyle?: React.CSSProperties;
            onChange?: (value: any, e: React.FormEvent<{}>, tab: Tab) => void;
            style?: React.CSSProperties;
            tabItemContainerStyle?: React.CSSProperties;
            tabTemplate?: React.ComponentClass<any>;
            value?: any;
        }
        export class Tabs extends React.Component<TabsProps, {}> {
        }

        interface TabProps extends SharedEnhancedButtonProps<Tab> {
            buttonStyle?: React.CSSProperties;
            className?: string;
            icon?: React.ReactNode;
            label?: React.ReactNode;
            onActive?: (tab: Tab) => void;
            style?: React.CSSProperties;
            value?: any;
            disabled?: boolean;
        }
        export class Tab extends React.Component<
            TabProps, {}> {
        }
    }

    interface TextFieldProps {
        className?: string;
        defaultValue?: string | number;
        disabled?: boolean;
        errorStyle?: React.CSSProperties;
        errorText?: React.ReactNode;
        floatingLabelFixed?: boolean;
        floatingLabelFocusStyle?: React.CSSProperties;
        floatingLabelShrinkStyle?: React.CSSProperties;
        floatingLabelStyle?: React.CSSProperties;
        floatingLabelText?: React.ReactNode;
        fullWidth?: boolean;
        hintStyle?: React.CSSProperties;
        hintText?: React.ReactNode;
        id?: string;
        inputStyle?: React.CSSProperties;
        multiLine?: boolean;
        name?: string;
        onBlur?: React.FocusEventHandler<{}>;
        onChange?: (e: React.FormEvent<{}>, newValue: string) => void;
        onFocus?: React.FocusEventHandler<{}>;
        onKeyDown?: React.KeyboardEventHandler<{}>;
        onKeyUp?: React.KeyboardEventHandler<{}>;
        onKeyPress?: React.KeyboardEventHandler<{}>;
        rows?: number,
        rowsMax?: number,
        style?: React.CSSProperties;
        textareaStyle?: React.CSSProperties;
        type?: string;
        underlineDisabledStyle?: React.CSSProperties;
        underlineFocusStyle?: React.CSSProperties;
        underlineShow?: boolean;
        underlineStyle?: React.CSSProperties;
        value?: string | number;
        autoFocus?: boolean;
    }
    export class TextField extends React.Component<TextFieldProps, {}> {
        blur(): void;

        focus(): void;

        select(): void;

        getValue(): string;

        getInputNode(): HTMLInputElement;
    }

    interface TimePickerProps {
        // <TextField/> is element that get the 'other' properties
        autoOk?: boolean;
        cancelLabel?: React.ReactNode;
        defaultTime?: Date;
        dialogBodyStyle?: React.CSSProperties;
        dialogStyle?: React.CSSProperties;
        disabled?: boolean;
        format?: "ampm" | "24hr";
        okLabel?: React.ReactNode;
        onChange?: (e: any, time: Date) => void;
        onDismiss?: () => void;
        onFocus?: React.FocusEventHandler<{}>;
        onShow?: () => void;
        onTouchTap?: TouchTapEventHandler;
        pedantic?: boolean;
        style?: React.CSSProperties;
        textFieldStyle?: React.CSSProperties;
        value?: Date;

        // From <TextField />
        className?: string;
        defaultValue?: string | number;
        errorStyle?: React.CSSProperties;
        errorText?: React.ReactNode;
        floatingLabelFixed?: boolean;
        floatingLabelFocusStyle?: React.CSSProperties;
        floatingLabelStyle?: React.CSSProperties;
        floatingLabelText?: React.ReactNode;
        fullWidth?: boolean;
        hintStyle?: React.CSSProperties;
        hintText?: React.ReactNode;
        id?: string;
        inputStyle?: React.CSSProperties;
        multiLine?: boolean;
        name?: string;
        onBlur?: React.FocusEventHandler<{}>;
        onKeyDown?: React.KeyboardEventHandler<{}>;
        rows?: number,
        rowsMax?: number,
        textareaStyle?: React.CSSProperties;
        type?: string;
        underlineDisabledStyle?: React.CSSProperties;
        underlineFocusStyle?: React.CSSProperties;
        underlineShow?: boolean;
        underlineStyle?: React.CSSProperties;
    }
    export class TimePicker extends React.Component<TimePickerProps, {}> {
        focus(): void;

        openDialog(): void;
    }

    export namespace Toolbar {
        interface ToolbarProps {
            className?: string;
            noGutter?: boolean;
            style?: React.CSSProperties;
        }
        export class Toolbar extends React.Component<ToolbarProps, {}> {
        }

        interface ToolbarGroupProps {
            className?: string;
            firstChild?: boolean;
            float?: "left" | "right";
            lastChild?: boolean;
            style?: React.CSSProperties;
        }
        export class ToolbarGroup extends React.Component<ToolbarGroupProps, {}> {
        }

        interface ToolbarSeparatorProps {
            className?: string;
            style?: React.CSSProperties;
        }
        export class ToolbarSeparator extends React.Component<ToolbarSeparatorProps, {}> {
        }

        interface ToolbarTitleProps extends React.HTMLAttributes<HTMLElement>, React.Props<ToolbarTitle> {
            className?: string;
            style?: React.CSSProperties;
            text?: string;
        }
        export class ToolbarTitle extends React.Component<ToolbarTitleProps, {}> {
        }
    }

    export namespace Utils {
        export namespace ColorManipulator {
            interface MuiColorObject {
                type: string;
                values: number[];
            }
            function convertColorToString(color: any): string;

            function convertHexToRGB(color: string): string;

            function decomposeColor(color: string): MuiColorObject;

            function getContrastRatio(foreground: string, background: string): number;

            function getLuminance(color: string): number;

            function emphasize(color: string, coefficient?: number): string;

            function fade(color: string, value: number): string;

            function darken(color: string, coefficient: number): string;

            function lighten(color: string, coefficient: number): string;
        }

        interface Dom {
            addClass(el: Element, className: string): void;
            forceRedraw(el: HTMLElement): void;
            getStyleAttributeAsNumber(el: HTMLElement, attr: string): number;
            hasClass(el: Element, className: string): boolean;
            isDescendant(parent: Node, child: Node): boolean;
            offset(el: Element): { top: number, left: number };
            removeClass(el: Element, className: string): void;
            toggleClass(el: Element, className: string): void;
            withoutTransition(el: HTMLElement, callback: () => void): void;
        }
        export var Dom: Dom;

        interface Events {
            isKeyboard(e: Event): boolean;
            off(el: Element, type: string, callback: EventListener): void;
            on(el: Element, type: string, callback: EventListener): void;
            once(el: Element, type: string, callback: EventListener): void;
        }
        export var Events: Events;
    }
}    // __MaterialUI

declare module 'material-ui/AppBar' {
    export import AppBar = __MaterialUI.AppBar;
    export default AppBar;
}

declare module 'material-ui/AutoComplete' {
    export import AutoComplete = __MaterialUI.AutoComplete;
    export default AutoComplete;
}

declare module 'material-ui/Avatar' {
    export import Avatar = __MaterialUI.Avatar;
    export default Avatar;
}

declare module "material-ui/Badge" {
    export import Badge = __MaterialUI.Badge;
    export default Badge;
}

declare module 'material-ui/BottomNavigation' {
    export import BottomNavigation = __MaterialUI.BottomNavigation.BottomNavigation;
    export import BottomNavigationItem = __MaterialUI.BottomNavigation.BottomNavigationItem;
    export default BottomNavigation;
}

declare module 'material-ui/BottomNavigation/BottomNavigationItem' {
    export import BottomNavigationItem = __MaterialUI.BottomNavigation.BottomNavigationItem;
    export default BottomNavigationItem;
}

declare module 'material-ui/Card' {
    export import Card = __MaterialUI.Card.Card;
    export import CardActions = __MaterialUI.Card.CardActions;
    export import CardExpandable = __MaterialUI.Card.CardExpandable;
    export import CardHeader = __MaterialUI.Card.CardHeader;
    export import CardMedia = __MaterialUI.Card.CardMedia;
    export import CardText = __MaterialUI.Card.CardText;
    export import CardTitle = __MaterialUI.Card.CardTitle;
    export default Card;
}

declare module 'material-ui/Card/Card' {
    export import Card = __MaterialUI.Card.Card;
    export default Card;
}

declare module 'material-ui/Card/CardActions' {
    export import CardActions = __MaterialUI.Card.CardActions;
    export default CardActions;
}

declare module 'material-ui/Card/CardExpandable' {
    export import CardExpandable = __MaterialUI.Card.CardExpandable;
    export default CardExpandable;
}

declare module 'material-ui/Card/CardHeader' {
    export import CardHeader = __MaterialUI.Card.CardHeader;
    export default CardHeader;
}

declare module 'material-ui/Card/CardMedia' {
    export import CardMedia = __MaterialUI.Card.CardMedia;
    export default CardMedia;
}

declare module 'material-ui/Card/CardText' {
    export import CardText = __MaterialUI.Card.CardText;
    export default CardText;
}

declare module 'material-ui/Card/CardTitle' {
    export import CardTitle = __MaterialUI.Card.CardTitle;
    export default CardTitle;
}

declare module 'material-ui/Checkbox' {
    export import Checkbox = __MaterialUI.Switches.Checkbox;
    export default Checkbox;
}

declare module 'material-ui/Chip' {
    export import Chip = __MaterialUI.Chip;
    export default Chip;
}

declare module 'material-ui/CircularProgress' {
    export import CircularProgress = __MaterialUI.CircularProgress;
    export default CircularProgress;
}

declare module 'material-ui/DatePicker' {
    export import DatePicker = __MaterialUI.DatePicker.DatePicker;
    export default DatePicker;
}

declare module 'material-ui/Dialog' {
    export import Dialog = __MaterialUI.Dialog;
    export default Dialog;
}

declare module "material-ui/Divider" {
    export import Divider = __MaterialUI.Divider;
    export default Divider;
}

declare module 'material-ui/Drawer' {
    export import Drawer = __MaterialUI.Drawer;
    export default Drawer;
}

declare module 'material-ui/DropDownMenu' {
    export import DropDownMenu = __MaterialUI.Menus.DropDownMenu;
    export default DropDownMenu;
}

declare module 'material-ui/FlatButton' {
    export import FlatButton = __MaterialUI.FlatButton;
    export default FlatButton;
}

declare module 'material-ui/FloatingActionButton' {
    export import FloatingActionButton = __MaterialUI.FloatingActionButton;
    export default FloatingActionButton;
}

declare module 'material-ui/FontIcon' {
    export import FontIcon = __MaterialUI.FontIcon;
    export default FontIcon;
}

declare module "material-ui/GridList" {
    export import GridList = __MaterialUI.GridList.GridList;
    export import GridTile = __MaterialUI.GridList.GridTile;
    export default GridList;
}

declare module "material-ui/GridList/GridList" {
    export import GridList = __MaterialUI.GridList.GridList;
    export default GridList;
}

declare module "material-ui/GridList/GridTile" {
    export import GridTile = __MaterialUI.GridList.GridTile;
    export default GridTile;
}

declare module 'material-ui/IconButton' {
    export import IconButton = __MaterialUI.IconButton;
    export default IconButton;
}

declare module "material-ui/IconMenu" {
    export import IconMenu = __MaterialUI.Menus.IconMenu;
    export default IconMenu;
}

declare module 'material-ui/LinearProgress' {
    export import LinearProgress = __MaterialUI.LinearProgress;
    export default LinearProgress;
}

declare module 'material-ui/List' {
    export import List = __MaterialUI.List.List;
    export import ListItem = __MaterialUI.List.ListItem;
    export import makeSelectable = __MaterialUI.List.makeSelectable;
    export default List;
}

declare module 'material-ui/List/List' {
    export import List = __MaterialUI.List.List;
    export default List;
}

declare module 'material-ui/List/ListItem' {
    export import ListItem = __MaterialUI.List.ListItem;
    export default ListItem;
}

declare module 'material-ui/List/makeSelectable' {
    export import makeSelectable = __MaterialUI.List.makeSelectable;
    export default makeSelectable;
}

declare module "material-ui/Menu" {
    export import Menu = __MaterialUI.Menus.Menu;
    export import MenuItem = __MaterialUI.Menus.MenuItem;
    export default Menu;
}

declare module "material-ui/MenuItem" {
    export import MenuItem = __MaterialUI.Menus.MenuItem;
    export default MenuItem;
}

declare module 'material-ui/Paper' {
    export import Paper = __MaterialUI.Paper;
    export default Paper;
}

declare module 'material-ui/Popover' {
    export import Popover = __MaterialUI.Popover.Popover;
    export import PopoverAnimationVertical = __MaterialUI.Popover.PopoverAnimationVertical;
    export default Popover;
}

declare module 'material-ui/Popover/Popover' {
    export import Popover = __MaterialUI.Popover.Popover;
    export default Popover;
}

declare module 'material-ui/Popover/PopoverAnimationDefault' {
    export import PopoverAnimationDefault = __MaterialUI.Popover.PopoverAnimationDefault;
    export default PopoverAnimationDefault;
}

declare module 'material-ui/Popover/PopoverAnimationVertical' {
    export import PopoverAnimationVertical = __MaterialUI.Popover.PopoverAnimationVertical;
    export default PopoverAnimationVertical;
}

declare module 'material-ui/RadioButton' {
    export import RadioButton = __MaterialUI.Switches.RadioButton;
    export import RadioButtonGroup = __MaterialUI.Switches.RadioButtonGroup;
    export default RadioButton;
}

declare module 'material-ui/RadioButton/RadioButtonGroup' {
    export import RadioButtonGroup = __MaterialUI.Switches.RadioButtonGroup;
    export default RadioButtonGroup;
}

declare module 'material-ui/RaisedButton' {
    export import RaisedButton = __MaterialUI.RaisedButton;
    export default RaisedButton;
}

declare module 'material-ui/RefreshIndicator' {
    export import RefreshIndicator = __MaterialUI.RefreshIndicator;
    export default RefreshIndicator;
}

declare module 'material-ui/SelectField' {
    export import SelectField = __MaterialUI.SelectField;
    export default SelectField;
}

declare module 'material-ui/Slider' {
    export import Slider = __MaterialUI.Slider;
    export default Slider;
}

declare module 'material-ui/Snackbar' {
    export import Snackbar = __MaterialUI.Snackbar;
    export default Snackbar;
}

declare module 'material-ui/Stepper' {
    export import Step = __MaterialUI.Stepper.Step;
    export import StepButton = __MaterialUI.Stepper.StepButton;
    export import StepContent = __MaterialUI.Stepper.StepContent;
    export import StepLabel = __MaterialUI.Stepper.StepLabel;
    export import Stepper = __MaterialUI.Stepper.Stepper;
}

declare module 'material-ui/Subheader' {
    export import Subheader = __MaterialUI.Subheader;
    export default Subheader;
}

declare module 'material-ui/SvgIcon' {
    export import SvgIcon = __MaterialUI.SvgIcon;
    export default SvgIcon;
}

declare module 'material-ui/svg-icons/action/work' {
    export import ActionWork = __MaterialUI.SvgIcon;
    export default ActionWork;
}

declare module 'material-ui/svg-icons/action/camera-enhance' {
    export import ActionCameraEnhance = __MaterialUI.SvgIcon;
    export default ActionCameraEnhance;
}

declare module 'material-ui/svg-icons/action/flip-to-back' {
    export import ActionFlipToBack = __MaterialUI.SvgIcon;
    export default ActionFlipToBack;
}

declare module 'material-ui/svg-icons/action/feedback' {
    export import ActionFeedback = __MaterialUI.SvgIcon;
    export default ActionFeedback;
}

declare module 'material-ui/svg-icons/action/assignment-turned-in' {
    export import ActionAssignmentTurnedIn = __MaterialUI.SvgIcon;
    export default ActionAssignmentTurnedIn;
}

declare module 'material-ui/svg-icons/action/track-changes' {
    export import ActionTrackChanges = __MaterialUI.SvgIcon;
    export default ActionTrackChanges;
}

declare module 'material-ui/svg-icons/action/view-stream' {
    export import ActionViewStream = __MaterialUI.SvgIcon;
    export default ActionViewStream;
}

declare module 'material-ui/svg-icons/action/open-in-browser' {
    export import ActionOpenInBrowser = __MaterialUI.SvgIcon;
    export default ActionOpenInBrowser;
}

declare module 'material-ui/svg-icons/action/view-headline' {
    export import ActionViewHeadline = __MaterialUI.SvgIcon;
    export default ActionViewHeadline;
}

declare module 'material-ui/svg-icons/action/alarm-add' {
    export import ActionAlarmAdd = __MaterialUI.SvgIcon;
    export default ActionAlarmAdd;
}

declare module 'material-ui/svg-icons/action/history' {
    export import ActionHistory = __MaterialUI.SvgIcon;
    export default ActionHistory;
}

declare module 'material-ui/svg-icons/action/perm-device-information' {
    export import ActionPermDeviceInformation = __MaterialUI.SvgIcon;
    export default ActionPermDeviceInformation;
}

declare module 'material-ui/svg-icons/action/reorder' {
    export import ActionReorder = __MaterialUI.SvgIcon;
    export default ActionReorder;
}

declare module 'material-ui/svg-icons/action/assignment' {
    export import ActionAssignment = __MaterialUI.SvgIcon;
    export default ActionAssignment;
}

declare module 'material-ui/svg-icons/action/shopping-cart' {
    export import ActionShoppingCart = __MaterialUI.SvgIcon;
    export default ActionShoppingCart;
}

declare module 'material-ui/svg-icons/action/face' {
    export import ActionFace = __MaterialUI.SvgIcon;
    export default ActionFace;
}

declare module 'material-ui/svg-icons/action/event' {
    export import ActionEvent = __MaterialUI.SvgIcon;
    export default ActionEvent;
}

declare module 'material-ui/svg-icons/action/view-week' {
    export import ActionViewWeek = __MaterialUI.SvgIcon;
    export default ActionViewWeek;
}

declare module 'material-ui/svg-icons/action/rounded-corner' {
    export import ActionRoundedCorner = __MaterialUI.SvgIcon;
    export default ActionRoundedCorner;
}

declare module 'material-ui/svg-icons/action/view-carousel' {
    export import ActionViewCarousel = __MaterialUI.SvgIcon;
    export default ActionViewCarousel;
}

declare module 'material-ui/svg-icons/action/toll' {
    export import ActionToll = __MaterialUI.SvgIcon;
    export default ActionToll;
}

declare module 'material-ui/svg-icons/action/home' {
    export import ActionHome = __MaterialUI.SvgIcon;
    export default ActionHome;
}

declare module 'material-ui/svg-icons/action/subject' {
    export import ActionSubject = __MaterialUI.SvgIcon;
    export default ActionSubject;
}

declare module 'material-ui/svg-icons/action/lock' {
    export import ActionLock = __MaterialUI.SvgIcon;
    export default ActionLock;
}

declare module 'material-ui/svg-icons/action/visibility-off' {
    export import ActionVisibilityOff = __MaterialUI.SvgIcon;
    export default ActionVisibilityOff;
}

declare module 'material-ui/svg-icons/action/opacity' {
    export import ActionOpacity = __MaterialUI.SvgIcon;
    export default ActionOpacity;
}

declare module 'material-ui/svg-icons/action/dns' {
    export import ActionDns = __MaterialUI.SvgIcon;
    export default ActionDns;
}

declare module 'material-ui/svg-icons/action/open-with' {
    export import ActionOpenWith = __MaterialUI.SvgIcon;
    export default ActionOpenWith;
}

declare module 'material-ui/svg-icons/action/system-update-alt' {
    export import ActionSystemUpdateAlt = __MaterialUI.SvgIcon;
    export default ActionSystemUpdateAlt;
}

declare module 'material-ui/svg-icons/action/picture-in-picture-alt' {
    export import ActionPictureInPictureAlt = __MaterialUI.SvgIcon;
    export default ActionPictureInPictureAlt;
}

declare module 'material-ui/svg-icons/action/bookmark-border' {
    export import ActionBookmarkBorder = __MaterialUI.SvgIcon;
    export default ActionBookmarkBorder;
}

declare module 'material-ui/svg-icons/action/settings' {
    export import ActionSettings = __MaterialUI.SvgIcon;
    export default ActionSettings;
}

declare module 'material-ui/svg-icons/action/dashboard' {
    export import ActionDashboard = __MaterialUI.SvgIcon;
    export default ActionDashboard;
}

declare module 'material-ui/svg-icons/action/done-all' {
    export import ActionDoneAll = __MaterialUI.SvgIcon;
    export default ActionDoneAll;
}

declare module 'material-ui/svg-icons/action/aspect-ratio' {
    export import ActionAspectRatio = __MaterialUI.SvgIcon;
    export default ActionAspectRatio;
}

declare module 'material-ui/svg-icons/action/verified-user' {
    export import ActionVerifiedUser = __MaterialUI.SvgIcon;
    export default ActionVerifiedUser;
}

declare module 'material-ui/svg-icons/action/update' {
    export import ActionUpdate = __MaterialUI.SvgIcon;
    export default ActionUpdate;
}

declare module 'material-ui/svg-icons/action/query-builder' {
    export import ActionQueryBuilder = __MaterialUI.SvgIcon;
    export default ActionQueryBuilder;
}

declare module 'material-ui/svg-icons/action/supervisor-account' {
    export import ActionSupervisorAccount = __MaterialUI.SvgIcon;
    export default ActionSupervisorAccount;
}

declare module 'material-ui/svg-icons/action/polymer' {
    export import ActionPolymer = __MaterialUI.SvgIcon;
    export default ActionPolymer;
}

declare module 'material-ui/svg-icons/action/accessible' {
    export import ActionAccessible = __MaterialUI.SvgIcon;
    export default ActionAccessible;
}

declare module 'material-ui/svg-icons/action/highlight-off' {
    export import ActionHighlightOff = __MaterialUI.SvgIcon;
    export default ActionHighlightOff;
}

declare module 'material-ui/svg-icons/action/power-settings-new' {
    export import ActionPowerSettingsNew = __MaterialUI.SvgIcon;
    export default ActionPowerSettingsNew;
}

declare module 'material-ui/svg-icons/action/chrome-reader-mode' {
    export import ActionChromeReaderMode = __MaterialUI.SvgIcon;
    export default ActionChromeReaderMode;
}

declare module 'material-ui/svg-icons/action/perm-camera-mic' {
    export import ActionPermCameraMic = __MaterialUI.SvgIcon;
    export default ActionPermCameraMic;
}

declare module 'material-ui/svg-icons/action/touch-app' {
    export import ActionTouchApp = __MaterialUI.SvgIcon;
    export default ActionTouchApp;
}

declare module 'material-ui/svg-icons/action/receipt' {
    export import ActionReceipt = __MaterialUI.SvgIcon;
    export default ActionReceipt;
}

declare module 'material-ui/svg-icons/action/assignment-late' {
    export import ActionAssignmentLate = __MaterialUI.SvgIcon;
    export default ActionAssignmentLate;
}

declare module 'material-ui/svg-icons/action/alarm-off' {
    export import ActionAlarmOff = __MaterialUI.SvgIcon;
    export default ActionAlarmOff;
}

declare module 'material-ui/svg-icons/action/toc' {
    export import ActionToc = __MaterialUI.SvgIcon;
    export default ActionToc;
}

declare module 'material-ui/svg-icons/action/settings-bluetooth' {
    export import ActionSettingsBluetooth = __MaterialUI.SvgIcon;
    export default ActionSettingsBluetooth;
}

declare module 'material-ui/svg-icons/action/settings-brightness' {
    export import ActionSettingsBrightness = __MaterialUI.SvgIcon;
    export default ActionSettingsBrightness;
}

declare module 'material-ui/svg-icons/action/donut-small' {
    export import ActionDonutSmall = __MaterialUI.SvgIcon;
    export default ActionDonutSmall;
}

declare module 'material-ui/svg-icons/action/zoom-out' {
    export import ActionZoomOut = __MaterialUI.SvgIcon;
    export default ActionZoomOut;
}

declare module 'material-ui/svg-icons/action/loyalty' {
    export import ActionLoyalty = __MaterialUI.SvgIcon;
    export default ActionLoyalty;
}

declare module 'material-ui/svg-icons/action/search' {
    export import ActionSearch = __MaterialUI.SvgIcon;
    export default ActionSearch;
}

declare module 'material-ui/svg-icons/action/account-balance-wallet' {
    export import ActionAccountBalanceWallet = __MaterialUI.SvgIcon;
    export default ActionAccountBalanceWallet;
}

declare module 'material-ui/svg-icons/action/date-range' {
    export import ActionDateRange = __MaterialUI.SvgIcon;
    export default ActionDateRange;
}

declare module 'material-ui/svg-icons/action/alarm-on' {
    export import ActionAlarmOn = __MaterialUI.SvgIcon;
    export default ActionAlarmOn;
}

declare module 'material-ui/svg-icons/action/view-quilt' {
    export import ActionViewQuilt = __MaterialUI.SvgIcon;
    export default ActionViewQuilt;
}

declare module 'material-ui/svg-icons/action/launch' {
    export import ActionLaunch = __MaterialUI.SvgIcon;
    export default ActionLaunch;
}

declare module 'material-ui/svg-icons/action/visibility' {
    export import ActionVisibility = __MaterialUI.SvgIcon;
    export default ActionVisibility;
}

declare module 'material-ui/svg-icons/action/flight-land' {
    export import ActionFlightLand = __MaterialUI.SvgIcon;
    export default ActionFlightLand;
}

declare module 'material-ui/svg-icons/action/card-travel' {
    export import ActionCardTravel = __MaterialUI.SvgIcon;
    export default ActionCardTravel;
}

declare module 'material-ui/svg-icons/action/get-app' {
    export import ActionGetApp = __MaterialUI.SvgIcon;
    export default ActionGetApp;
}

declare module 'material-ui/svg-icons/action/markunread-mailbox' {
    export import ActionMarkunreadMailbox = __MaterialUI.SvgIcon;
    export default ActionMarkunreadMailbox;
}

declare module 'material-ui/svg-icons/action/view-agenda' {
    export import ActionViewAgenda = __MaterialUI.SvgIcon;
    export default ActionViewAgenda;
}

declare module 'material-ui/svg-icons/action/timeline' {
    export import ActionTimeline = __MaterialUI.SvgIcon;
    export default ActionTimeline;
}

declare module 'material-ui/svg-icons/action/settings-remote' {
    export import ActionSettingsRemote = __MaterialUI.SvgIcon;
    export default ActionSettingsRemote;
}

declare module 'material-ui/svg-icons/action/input' {
    export import ActionInput = __MaterialUI.SvgIcon;
    export default ActionInput;
}

declare module 'material-ui/svg-icons/action/record-voice-over' {
    export import ActionRecordVoiceOver = __MaterialUI.SvgIcon;
    export default ActionRecordVoiceOver;
}

declare module 'material-ui/svg-icons/action/backup' {
    export import ActionBackup = __MaterialUI.SvgIcon;
    export default ActionBackup;
}

declare module 'material-ui/svg-icons/action/language' {
    export import ActionLanguage = __MaterialUI.SvgIcon;
    export default ActionLanguage;
}

declare module 'material-ui/svg-icons/action/play-for-work' {
    export import ActionPlayForWork = __MaterialUI.SvgIcon;
    export default ActionPlayForWork;
}

declare module 'material-ui/svg-icons/action/gif' {
    export import ActionGif = __MaterialUI.SvgIcon;
    export default ActionGif;
}

declare module 'material-ui/svg-icons/action/theaters' {
    export import ActionTheaters = __MaterialUI.SvgIcon;
    export default ActionTheaters;
}

declare module 'material-ui/svg-icons/action/offline-pin' {
    export import ActionOfflinePin = __MaterialUI.SvgIcon;
    export default ActionOfflinePin;
}

declare module 'material-ui/svg-icons/action/assignment-return' {
    export import ActionAssignmentReturn = __MaterialUI.SvgIcon;
    export default ActionAssignmentReturn;
}

declare module 'material-ui/svg-icons/action/print' {
    export import ActionPrint = __MaterialUI.SvgIcon;
    export default ActionPrint;
}

declare module 'material-ui/svg-icons/action/settings-overscan' {
    export import ActionSettingsOverscan = __MaterialUI.SvgIcon;
    export default ActionSettingsOverscan;
}

declare module 'material-ui/svg-icons/action/store' {
    export import ActionStore = __MaterialUI.SvgIcon;
    export default ActionStore;
}

declare module 'material-ui/svg-icons/action/exit-to-app' {
    export import ActionExitToApp = __MaterialUI.SvgIcon;
    export default ActionExitToApp;
}

declare module 'material-ui/svg-icons/action/account-balance' {
    export import ActionAccountBalance = __MaterialUI.SvgIcon;
    export default ActionAccountBalance;
}

declare module 'material-ui/svg-icons/action/grade' {
    export import ActionGrade = __MaterialUI.SvgIcon;
    export default ActionGrade;
}

declare module 'material-ui/svg-icons/action/picture-in-picture' {
    export import ActionPictureInPicture = __MaterialUI.SvgIcon;
    export default ActionPictureInPicture;
}

declare module 'material-ui/svg-icons/action/copyright' {
    export import ActionCopyright = __MaterialUI.SvgIcon;
    export default ActionCopyright;
}

declare module 'material-ui/svg-icons/action/donut-large' {
    export import ActionDonutLarge = __MaterialUI.SvgIcon;
    export default ActionDonutLarge;
}

declare module 'material-ui/svg-icons/action/lock-open' {
    export import ActionLockOpen = __MaterialUI.SvgIcon;
    export default ActionLockOpen;
}

declare module 'material-ui/svg-icons/action/perm-media' {
    export import ActionPermMedia = __MaterialUI.SvgIcon;
    export default ActionPermMedia;
}

declare module 'material-ui/svg-icons/action/all-out' {
    export import ActionAllOut = __MaterialUI.SvgIcon;
    export default ActionAllOut;
}

declare module 'material-ui/svg-icons/action/check-circle' {
    export import ActionCheckCircle = __MaterialUI.SvgIcon;
    export default ActionCheckCircle;
}

declare module 'material-ui/svg-icons/action/swap-vertical-circle' {
    export import ActionSwapVerticalCircle = __MaterialUI.SvgIcon;
    export default ActionSwapVerticalCircle;
}

declare module 'material-ui/svg-icons/action/settings-input-svideo' {
    export import ActionSettingsInputSvideo = __MaterialUI.SvgIcon;
    export default ActionSettingsInputSvideo;
}

declare module 'material-ui/svg-icons/action/watch-later' {
    export import ActionWatchLater = __MaterialUI.SvgIcon;
    export default ActionWatchLater;
}

declare module 'material-ui/svg-icons/action/question-answer' {
    export import ActionQuestionAnswer = __MaterialUI.SvgIcon;
    export default ActionQuestionAnswer;
}

declare module 'material-ui/svg-icons/action/assignment-ind' {
    export import ActionAssignmentInd = __MaterialUI.SvgIcon;
    export default ActionAssignmentInd;
}

declare module 'material-ui/svg-icons/action/code' {
    export import ActionCode = __MaterialUI.SvgIcon;
    export default ActionCode;
}

declare module 'material-ui/svg-icons/action/turned-in-not' {
    export import ActionTurnedInNot = __MaterialUI.SvgIcon;
    export default ActionTurnedInNot;
}

declare module 'material-ui/svg-icons/action/line-weight' {
    export import ActionLineWeight = __MaterialUI.SvgIcon;
    export default ActionLineWeight;
}

declare module 'material-ui/svg-icons/action/restore' {
    export import ActionRestore = __MaterialUI.SvgIcon;
    export default ActionRestore;
}

declare module 'material-ui/svg-icons/action/tab' {
    export import ActionTab = __MaterialUI.SvgIcon;
    export default ActionTab;
}

declare module 'material-ui/svg-icons/action/open-in-new' {
    export import ActionOpenInNew = __MaterialUI.SvgIcon;
    export default ActionOpenInNew;
}

declare module 'material-ui/svg-icons/action/turned-in' {
    export import ActionTurnedIn = __MaterialUI.SvgIcon;
    export default ActionTurnedIn;
}

declare module 'material-ui/svg-icons/action/settings-input-hdmi' {
    export import ActionSettingsInputHdmi = __MaterialUI.SvgIcon;
    export default ActionSettingsInputHdmi;
}

declare module 'material-ui/svg-icons/action/favorite-border' {
    export import ActionFavoriteBorder = __MaterialUI.SvgIcon;
    export default ActionFavoriteBorder;
}

declare module 'material-ui/svg-icons/action/done' {
    export import ActionDone = __MaterialUI.SvgIcon;
    export default ActionDone;
}

declare module 'material-ui/svg-icons/action/payment' {
    export import ActionPayment = __MaterialUI.SvgIcon;
    export default ActionPayment;
}

declare module 'material-ui/svg-icons/action/announcement' {
    export import ActionAnnouncement = __MaterialUI.SvgIcon;
    export default ActionAnnouncement;
}

declare module 'material-ui/svg-icons/action/find-in-page' {
    export import ActionFindInPage = __MaterialUI.SvgIcon;
    export default ActionFindInPage;
}

declare module 'material-ui/svg-icons/action/thumbs-up-down' {
    export import ActionThumbsUpDown = __MaterialUI.SvgIcon;
    export default ActionThumbsUpDown;
}

declare module 'material-ui/svg-icons/action/explore' {
    export import ActionExplore = __MaterialUI.SvgIcon;
    export default ActionExplore;
}

declare module 'material-ui/svg-icons/action/today' {
    export import ActionToday = __MaterialUI.SvgIcon;
    export default ActionToday;
}

declare module 'material-ui/svg-icons/action/settings-power' {
    export import ActionSettingsPower = __MaterialUI.SvgIcon;
    export default ActionSettingsPower;
}

declare module 'material-ui/svg-icons/action/gavel' {
    export import ActionGavel = __MaterialUI.SvgIcon;
    export default ActionGavel;
}

declare module 'material-ui/svg-icons/action/build' {
    export import ActionBuild = __MaterialUI.SvgIcon;
    export default ActionBuild;
}

declare module 'material-ui/svg-icons/action/rowing' {
    export import ActionRowing = __MaterialUI.SvgIcon;
    export default ActionRowing;
}

declare module 'material-ui/svg-icons/action/label' {
    export import ActionLabel = __MaterialUI.SvgIcon;
    export default ActionLabel;
}

declare module 'material-ui/svg-icons/action/card-giftcard' {
    export import ActionCardGiftcard = __MaterialUI.SvgIcon;
    export default ActionCardGiftcard;
}

declare module 'material-ui/svg-icons/action/thumb-up' {
    export import ActionThumbUp = __MaterialUI.SvgIcon;
    export default ActionThumbUp;
}

declare module 'material-ui/svg-icons/action/shopping-basket' {
    export import ActionShoppingBasket = __MaterialUI.SvgIcon;
    export default ActionShoppingBasket;
}

declare module 'material-ui/svg-icons/action/swap-horiz' {
    export import ActionSwapHoriz = __MaterialUI.SvgIcon;
    export default ActionSwapHoriz;
}

declare module 'material-ui/svg-icons/action/help-outline' {
    export import ActionHelpOutline = __MaterialUI.SvgIcon;
    export default ActionHelpOutline;
}

declare module 'material-ui/svg-icons/action/pregnant-woman' {
    export import ActionPregnantWoman = __MaterialUI.SvgIcon;
    export default ActionPregnantWoman;
}

declare module 'material-ui/svg-icons/action/help' {
    export import ActionHelp = __MaterialUI.SvgIcon;
    export default ActionHelp;
}

declare module 'material-ui/svg-icons/action/settings-input-antenna' {
    export import ActionSettingsInputAntenna = __MaterialUI.SvgIcon;
    export default ActionSettingsInputAntenna;
}

declare module 'material-ui/svg-icons/action/find-replace' {
    export import ActionFindReplace = __MaterialUI.SvgIcon;
    export default ActionFindReplace;
}

declare module 'material-ui/svg-icons/action/shop' {
    export import ActionShop = __MaterialUI.SvgIcon;
    export default ActionShop;
}

declare module 'material-ui/svg-icons/action/change-history' {
    export import ActionChangeHistory = __MaterialUI.SvgIcon;
    export default ActionChangeHistory;
}

declare module 'material-ui/svg-icons/action/info' {
    export import ActionInfo = __MaterialUI.SvgIcon;
    export default ActionInfo;
}

declare module 'material-ui/svg-icons/action/trending-down' {
    export import ActionTrendingDown = __MaterialUI.SvgIcon;
    export default ActionTrendingDown;
}

declare module 'material-ui/svg-icons/action/flight-takeoff' {
    export import ActionFlightTakeoff = __MaterialUI.SvgIcon;
    export default ActionFlightTakeoff;
}

declare module 'material-ui/svg-icons/action/alarm' {
    export import ActionAlarm = __MaterialUI.SvgIcon;
    export default ActionAlarm;
}

declare module 'material-ui/svg-icons/action/spellcheck' {
    export import ActionSpellcheck = __MaterialUI.SvgIcon;
    export default ActionSpellcheck;
}

declare module 'material-ui/svg-icons/action/settings-input-component' {
    export import ActionSettingsInputComponent = __MaterialUI.SvgIcon;
    export default ActionSettingsInputComponent;
}

declare module 'material-ui/svg-icons/action/settings-applications' {
    export import ActionSettingsApplications = __MaterialUI.SvgIcon;
    export default ActionSettingsApplications;
}

declare module 'material-ui/svg-icons/action/room' {
    export import ActionRoom = __MaterialUI.SvgIcon;
    export default ActionRoom;
}

declare module 'material-ui/svg-icons/action/book' {
    export import ActionBook = __MaterialUI.SvgIcon;
    export default ActionBook;
}

declare module 'material-ui/svg-icons/action/class' {
    export import ActionClass = __MaterialUI.SvgIcon;
    export default ActionClass;
}

declare module 'material-ui/svg-icons/action/group-work' {
    export import ActionGroupWork = __MaterialUI.SvgIcon;
    export default ActionGroupWork;
}

declare module 'material-ui/svg-icons/action/hourglass-full' {
    export import ActionHourglassFull = __MaterialUI.SvgIcon;
    export default ActionHourglassFull;
}

declare module 'material-ui/svg-icons/action/assessment' {
    export import ActionAssessment = __MaterialUI.SvgIcon;
    export default ActionAssessment;
}

declare module 'material-ui/svg-icons/action/youtube-searched-for' {
    export import ActionYoutubeSearchedFor = __MaterialUI.SvgIcon;
    export default ActionYoutubeSearchedFor;
}

declare module 'material-ui/svg-icons/action/eject' {
    export import ActionEject = __MaterialUI.SvgIcon;
    export default ActionEject;
}

declare module 'material-ui/svg-icons/action/trending-up' {
    export import ActionTrendingUp = __MaterialUI.SvgIcon;
    export default ActionTrendingUp;
}

declare module 'material-ui/svg-icons/action/http' {
    export import ActionHttp = __MaterialUI.SvgIcon;
    export default ActionHttp;
}

declare module 'material-ui/svg-icons/action/stars' {
    export import ActionStars = __MaterialUI.SvgIcon;
    export default ActionStars;
}

declare module 'material-ui/svg-icons/action/autorenew' {
    export import ActionAutorenew = __MaterialUI.SvgIcon;
    export default ActionAutorenew;
}

declare module 'material-ui/svg-icons/action/settings-ethernet' {
    export import ActionSettingsEthernet = __MaterialUI.SvgIcon;
    export default ActionSettingsEthernet;
}

declare module 'material-ui/svg-icons/action/label-outline' {
    export import ActionLabelOutline = __MaterialUI.SvgIcon;
    export default ActionLabelOutline;
}

declare module 'material-ui/svg-icons/action/settings-phone' {
    export import ActionSettingsPhone = __MaterialUI.SvgIcon;
    export default ActionSettingsPhone;
}

declare module 'material-ui/svg-icons/action/info-outline' {
    export import ActionInfoOutline = __MaterialUI.SvgIcon;
    export default ActionInfoOutline;
}

declare module 'material-ui/svg-icons/action/lock-outline' {
    export import ActionLockOutline = __MaterialUI.SvgIcon;
    export default ActionLockOutline;
}

declare module 'material-ui/svg-icons/action/settings-input-composite' {
    export import ActionSettingsInputComposite = __MaterialUI.SvgIcon;
    export default ActionSettingsInputComposite;
}

declare module 'material-ui/svg-icons/action/invert-colors' {
    export import ActionInvertColors = __MaterialUI.SvgIcon;
    export default ActionInvertColors;
}

declare module 'material-ui/svg-icons/action/bookmark' {
    export import ActionBookmark = __MaterialUI.SvgIcon;
    export default ActionBookmark;
}

declare module 'material-ui/svg-icons/action/add-shopping-cart' {
    export import ActionAddShoppingCart = __MaterialUI.SvgIcon;
    export default ActionAddShoppingCart;
}

declare module 'material-ui/svg-icons/action/bug-report' {
    export import ActionBugReport = __MaterialUI.SvgIcon;
    export default ActionBugReport;
}

declare module 'material-ui/svg-icons/action/cached' {
    export import ActionCached = __MaterialUI.SvgIcon;
    export default ActionCached;
}

declare module 'material-ui/svg-icons/action/view-day' {
    export import ActionViewDay = __MaterialUI.SvgIcon;
    export default ActionViewDay;
}

declare module 'material-ui/svg-icons/action/fingerprint' {
    export import ActionFingerprint = __MaterialUI.SvgIcon;
    export default ActionFingerprint;
}

declare module 'material-ui/svg-icons/action/accessibility' {
    export import ActionAccessibility = __MaterialUI.SvgIcon;
    export default ActionAccessibility;
}

declare module 'material-ui/svg-icons/action/perm-data-setting' {
    export import ActionPermDataSetting = __MaterialUI.SvgIcon;
    export default ActionPermDataSetting;
}

declare module 'material-ui/svg-icons/action/settings-backup-restore' {
    export import ActionSettingsBackupRestore = __MaterialUI.SvgIcon;
    export default ActionSettingsBackupRestore;
}

declare module 'material-ui/svg-icons/action/zoom-in' {
    export import ActionZoomIn = __MaterialUI.SvgIcon;
    export default ActionZoomIn;
}

declare module 'material-ui/svg-icons/action/perm-identity' {
    export import ActionPermIdentity = __MaterialUI.SvgIcon;
    export default ActionPermIdentity;
}

declare module 'material-ui/svg-icons/action/favorite' {
    export import ActionFavorite = __MaterialUI.SvgIcon;
    export default ActionFavorite;
}

declare module 'material-ui/svg-icons/action/thumb-down' {
    export import ActionThumbDown = __MaterialUI.SvgIcon;
    export default ActionThumbDown;
}

declare module 'material-ui/svg-icons/action/assignment-returned' {
    export import ActionAssignmentReturned = __MaterialUI.SvgIcon;
    export default ActionAssignmentReturned;
}

declare module 'material-ui/svg-icons/action/account-box' {
    export import ActionAccountBox = __MaterialUI.SvgIcon;
    export default ActionAccountBox;
}

declare module 'material-ui/svg-icons/action/extension' {
    export import ActionExtension = __MaterialUI.SvgIcon;
    export default ActionExtension;
}

declare module 'material-ui/svg-icons/action/pageview' {
    export import ActionPageview = __MaterialUI.SvgIcon;
    export default ActionPageview;
}

declare module 'material-ui/svg-icons/action/https' {
    export import ActionHttps = __MaterialUI.SvgIcon;
    export default ActionHttps;
}

declare module 'material-ui/svg-icons/action/translate' {
    export import ActionTranslate = __MaterialUI.SvgIcon;
    export default ActionTranslate;
}

declare module 'material-ui/svg-icons/action/three-d-rotation' {
    export import ActionThreeDRotation = __MaterialUI.SvgIcon;
    export default ActionThreeDRotation;
}

declare module 'material-ui/svg-icons/action/tab-unselected' {
    export import ActionTabUnselected = __MaterialUI.SvgIcon;
    export default ActionTabUnselected;
}

declare module 'material-ui/svg-icons/action/description' {
    export import ActionDescription = __MaterialUI.SvgIcon;
    export default ActionDescription;
}

declare module 'material-ui/svg-icons/action/note-add' {
    export import ActionNoteAdd = __MaterialUI.SvgIcon;
    export default ActionNoteAdd;
}

declare module 'material-ui/svg-icons/action/perm-scan-wifi' {
    export import ActionPermScanWifi = __MaterialUI.SvgIcon;
    export default ActionPermScanWifi;
}

declare module 'material-ui/svg-icons/action/pets' {
    export import ActionPets = __MaterialUI.SvgIcon;
    export default ActionPets;
}

declare module 'material-ui/svg-icons/action/view-array' {
    export import ActionViewArray = __MaterialUI.SvgIcon;
    export default ActionViewArray;
}

declare module 'material-ui/svg-icons/action/shop-two' {
    export import ActionShopTwo = __MaterialUI.SvgIcon;
    export default ActionShopTwo;
}

declare module 'material-ui/svg-icons/action/line-style' {
    export import ActionLineStyle = __MaterialUI.SvgIcon;
    export default ActionLineStyle;
}

declare module 'material-ui/svg-icons/action/lightbulb-outline' {
    export import ActionLightbulbOutline = __MaterialUI.SvgIcon;
    export default ActionLightbulbOutline;
}

declare module 'material-ui/svg-icons/action/report-problem' {
    export import ActionReportProblem = __MaterialUI.SvgIcon;
    export default ActionReportProblem;
}

declare module 'material-ui/svg-icons/action/swap-vert' {
    export import ActionSwapVert = __MaterialUI.SvgIcon;
    export default ActionSwapVert;
}

declare module 'material-ui/svg-icons/action/list' {
    export import ActionList = __MaterialUI.SvgIcon;
    export default ActionList;
}

declare module 'material-ui/svg-icons/action/settings-voice' {
    export import ActionSettingsVoice = __MaterialUI.SvgIcon;
    export default ActionSettingsVoice;
}

declare module 'material-ui/svg-icons/action/view-list' {
    export import ActionViewList = __MaterialUI.SvgIcon;
    export default ActionViewList;
}

declare module 'material-ui/svg-icons/action/pan-tool' {
    export import ActionPanTool = __MaterialUI.SvgIcon;
    export default ActionPanTool;
}

declare module 'material-ui/svg-icons/action/important-devices' {
    export import ActionImportantDevices = __MaterialUI.SvgIcon;
    export default ActionImportantDevices;
}

declare module 'material-ui/svg-icons/action/redeem' {
    export import ActionRedeem = __MaterialUI.SvgIcon;
    export default ActionRedeem;
}

declare module 'material-ui/svg-icons/action/flip-to-front' {
    export import ActionFlipToFront = __MaterialUI.SvgIcon;
    export default ActionFlipToFront;
}

declare module 'material-ui/svg-icons/action/android' {
    export import ActionAndroid = __MaterialUI.SvgIcon;
    export default ActionAndroid;
}

declare module 'material-ui/svg-icons/action/account-circle' {
    export import ActionAccountCircle = __MaterialUI.SvgIcon;
    export default ActionAccountCircle;
}

declare module 'material-ui/svg-icons/action/event-seat' {
    export import ActionEventSeat = __MaterialUI.SvgIcon;
    export default ActionEventSeat;
}

declare module 'material-ui/svg-icons/action/perm-contact-calendar' {
    export import ActionPermContactCalendar = __MaterialUI.SvgIcon;
    export default ActionPermContactCalendar;
}

declare module 'material-ui/svg-icons/action/perm-phone-msg' {
    export import ActionPermPhoneMsg = __MaterialUI.SvgIcon;
    export default ActionPermPhoneMsg;
}

declare module 'material-ui/svg-icons/action/delete' {
    export import ActionDelete = __MaterialUI.SvgIcon;
    export default ActionDelete;
}

declare module 'material-ui/svg-icons/action/card-membership' {
    export import ActionCardMembership = __MaterialUI.SvgIcon;
    export default ActionCardMembership;
}

declare module 'material-ui/svg-icons/action/hourglass-empty' {
    export import ActionHourglassEmpty = __MaterialUI.SvgIcon;
    export default ActionHourglassEmpty;
}

declare module 'material-ui/svg-icons/action/schedule' {
    export import ActionSchedule = __MaterialUI.SvgIcon;
    export default ActionSchedule;
}

declare module 'material-ui/svg-icons/action/trending-flat' {
    export import ActionTrendingFlat = __MaterialUI.SvgIcon;
    export default ActionTrendingFlat;
}

declare module 'material-ui/svg-icons/action/motorcycle' {
    export import ActionMotorcycle = __MaterialUI.SvgIcon;
    export default ActionMotorcycle;
}

declare module 'material-ui/svg-icons/action/view-column' {
    export import ActionViewColumn = __MaterialUI.SvgIcon;
    export default ActionViewColumn;
}

declare module 'material-ui/svg-icons/action/settings-cell' {
    export import ActionSettingsCell = __MaterialUI.SvgIcon;
    export default ActionSettingsCell;
}

declare module 'material-ui/svg-icons/action/credit-card' {
    export import ActionCreditCard = __MaterialUI.SvgIcon;
    export default ActionCreditCard;
}

declare module 'material-ui/svg-icons/action/view-module' {
    export import ActionViewModule = __MaterialUI.SvgIcon;
    export default ActionViewModule;
}

declare module 'material-ui/svg-icons/action/compare-arrows' {
    export import ActionCompareArrows = __MaterialUI.SvgIcon;
    export default ActionCompareArrows;
}

declare module 'material-ui/svg-icons/action/speaker-notes' {
    export import ActionSpeakerNotes = __MaterialUI.SvgIcon;
    export default ActionSpeakerNotes;
}

declare module 'material-ui/svg-icons/social/person' {
    export import SocialPerson = __MaterialUI.SvgIcon;
    export default SocialPerson;
}

declare module 'material-ui/svg-icons/social/notifications-none' {
    export import SocialNotificationsNone = __MaterialUI.SvgIcon;
    export default SocialNotificationsNone;
}

declare module 'material-ui/svg-icons/social/domain' {
    export import SocialDomain = __MaterialUI.SvgIcon;
    export default SocialDomain;
}

declare module 'material-ui/svg-icons/social/notifications-paused' {
    export import SocialNotificationsPaused = __MaterialUI.SvgIcon;
    export default SocialNotificationsPaused;
}

declare module 'material-ui/svg-icons/social/person-outline' {
    export import SocialPersonOutline = __MaterialUI.SvgIcon;
    export default SocialPersonOutline;
}

declare module 'material-ui/svg-icons/social/plus-one' {
    export import SocialPlusOne = __MaterialUI.SvgIcon;
    export default SocialPlusOne;
}

declare module 'material-ui/svg-icons/social/notifications-active' {
    export import SocialNotificationsActive = __MaterialUI.SvgIcon;
    export default SocialNotificationsActive;
}

declare module 'material-ui/svg-icons/social/share' {
    export import SocialShare = __MaterialUI.SvgIcon;
    export default SocialShare;
}

declare module 'material-ui/svg-icons/social/whatshot' {
    export import SocialWhatshot = __MaterialUI.SvgIcon;
    export default SocialWhatshot;
}

declare module 'material-ui/svg-icons/social/poll' {
    export import SocialPoll = __MaterialUI.SvgIcon;
    export default SocialPoll;
}

declare module 'material-ui/svg-icons/social/pages' {
    export import SocialPages = __MaterialUI.SvgIcon;
    export default SocialPages;
}

declare module 'material-ui/svg-icons/social/notifications-off' {
    export import SocialNotificationsOff = __MaterialUI.SvgIcon;
    export default SocialNotificationsOff;
}

declare module 'material-ui/svg-icons/social/notifications' {
    export import SocialNotifications = __MaterialUI.SvgIcon;
    export default SocialNotifications;
}

declare module 'material-ui/svg-icons/social/school' {
    export import SocialSchool = __MaterialUI.SvgIcon;
    export default SocialSchool;
}

declare module 'material-ui/svg-icons/social/cake' {
    export import SocialCake = __MaterialUI.SvgIcon;
    export default SocialCake;
}

declare module 'material-ui/svg-icons/social/people-outline' {
    export import SocialPeopleOutline = __MaterialUI.SvgIcon;
    export default SocialPeopleOutline;
}

declare module 'material-ui/svg-icons/social/location-city' {
    export import SocialLocationCity = __MaterialUI.SvgIcon;
    export default SocialLocationCity;
}

declare module 'material-ui/svg-icons/social/public' {
    export import SocialPublic = __MaterialUI.SvgIcon;
    export default SocialPublic;
}

declare module 'material-ui/svg-icons/social/mood-bad' {
    export import SocialMoodBad = __MaterialUI.SvgIcon;
    export default SocialMoodBad;
}

declare module 'material-ui/svg-icons/social/people' {
    export import SocialPeople = __MaterialUI.SvgIcon;
    export default SocialPeople;
}

declare module 'material-ui/svg-icons/social/mood' {
    export import SocialMood = __MaterialUI.SvgIcon;
    export default SocialMood;
}

declare module 'material-ui/svg-icons/social/party-mode' {
    export import SocialPartyMode = __MaterialUI.SvgIcon;
    export default SocialPartyMode;
}

declare module 'material-ui/svg-icons/social/group' {
    export import SocialGroup = __MaterialUI.SvgIcon;
    export default SocialGroup;
}

declare module 'material-ui/svg-icons/social/person-add' {
    export import SocialPersonAdd = __MaterialUI.SvgIcon;
    export default SocialPersonAdd;
}

declare module 'material-ui/svg-icons/social/group-add' {
    export import SocialGroupAdd = __MaterialUI.SvgIcon;
    export default SocialGroupAdd;
}

declare module 'material-ui/svg-icons/maps/edit-location' {
    export import MapsEditLocation = __MaterialUI.SvgIcon;
    export default MapsEditLocation;
}

declare module 'material-ui/svg-icons/maps/local-airport' {
    export import MapsLocalAirport = __MaterialUI.SvgIcon;
    export default MapsLocalAirport;
}

declare module 'material-ui/svg-icons/maps/local-phone' {
    export import MapsLocalPhone = __MaterialUI.SvgIcon;
    export default MapsLocalPhone;
}

declare module 'material-ui/svg-icons/maps/directions-car' {
    export import MapsDirectionsCar = __MaterialUI.SvgIcon;
    export default MapsDirectionsCar;
}

declare module 'material-ui/svg-icons/maps/local-drink' {
    export import MapsLocalDrink = __MaterialUI.SvgIcon;
    export default MapsLocalDrink;
}

declare module 'material-ui/svg-icons/maps/local-gas-station' {
    export import MapsLocalGasStation = __MaterialUI.SvgIcon;
    export default MapsLocalGasStation;
}

declare module 'material-ui/svg-icons/maps/store-mall-directory' {
    export import MapsStoreMallDirectory = __MaterialUI.SvgIcon;
    export default MapsStoreMallDirectory;
}

declare module 'material-ui/svg-icons/maps/add-location' {
    export import MapsAddLocation = __MaterialUI.SvgIcon;
    export default MapsAddLocation;
}

declare module 'material-ui/svg-icons/maps/local-laundry-service' {
    export import MapsLocalLaundryService = __MaterialUI.SvgIcon;
    export default MapsLocalLaundryService;
}

declare module 'material-ui/svg-icons/maps/local-hotel' {
    export import MapsLocalHotel = __MaterialUI.SvgIcon;
    export default MapsLocalHotel;
}

declare module 'material-ui/svg-icons/maps/local-pizza' {
    export import MapsLocalPizza = __MaterialUI.SvgIcon;
    export default MapsLocalPizza;
}

declare module 'material-ui/svg-icons/maps/person-pin-circle' {
    export import MapsPersonPinCircle = __MaterialUI.SvgIcon;
    export default MapsPersonPinCircle;
}

declare module 'material-ui/svg-icons/maps/terrain' {
    export import MapsTerrain = __MaterialUI.SvgIcon;
    export default MapsTerrain;
}

declare module 'material-ui/svg-icons/maps/directions-subway' {
    export import MapsDirectionsSubway = __MaterialUI.SvgIcon;
    export default MapsDirectionsSubway;
}

declare module 'material-ui/svg-icons/maps/local-bar' {
    export import MapsLocalBar = __MaterialUI.SvgIcon;
    export default MapsLocalBar;
}

declare module 'material-ui/svg-icons/maps/local-car-wash' {
    export import MapsLocalCarWash = __MaterialUI.SvgIcon;
    export default MapsLocalCarWash;
}

declare module 'material-ui/svg-icons/maps/restaurant-menu' {
    export import MapsRestaurantMenu = __MaterialUI.SvgIcon;
    export default MapsRestaurantMenu;
}

declare module 'material-ui/svg-icons/maps/near-me' {
    export import MapsNearMe = __MaterialUI.SvgIcon;
    export default MapsNearMe;
}

declare module 'material-ui/svg-icons/maps/directions' {
    export import MapsDirections = __MaterialUI.SvgIcon;
    export default MapsDirections;
}

declare module 'material-ui/svg-icons/maps/my-location' {
    export import MapsMyLocation = __MaterialUI.SvgIcon;
    export default MapsMyLocation;
}

declare module 'material-ui/svg-icons/maps/local-convenience-store' {
    export import MapsLocalConvenienceStore = __MaterialUI.SvgIcon;
    export default MapsLocalConvenienceStore;
}

declare module 'material-ui/svg-icons/maps/local-offer' {
    export import MapsLocalOffer = __MaterialUI.SvgIcon;
    export default MapsLocalOffer;
}

declare module 'material-ui/svg-icons/maps/local-florist' {
    export import MapsLocalFlorist = __MaterialUI.SvgIcon;
    export default MapsLocalFlorist;
}

declare module 'material-ui/svg-icons/maps/local-shipping' {
    export import MapsLocalShipping = __MaterialUI.SvgIcon;
    export default MapsLocalShipping;
}

declare module 'material-ui/svg-icons/maps/local-taxi' {
    export import MapsLocalTaxi = __MaterialUI.SvgIcon;
    export default MapsLocalTaxi;
}

declare module 'material-ui/svg-icons/maps/directions-walk' {
    export import MapsDirectionsWalk = __MaterialUI.SvgIcon;
    export default MapsDirectionsWalk;
}

declare module 'material-ui/svg-icons/maps/local-hospital' {
    export import MapsLocalHospital = __MaterialUI.SvgIcon;
    export default MapsLocalHospital;
}

declare module 'material-ui/svg-icons/maps/layers' {
    export import MapsLayers = __MaterialUI.SvgIcon;
    export default MapsLayers;
}

declare module 'material-ui/svg-icons/maps/directions-run' {
    export import MapsDirectionsRun = __MaterialUI.SvgIcon;
    export default MapsDirectionsRun;
}

declare module 'material-ui/svg-icons/maps/rate-review' {
    export import MapsRateReview = __MaterialUI.SvgIcon;
    export default MapsRateReview;
}

declare module 'material-ui/svg-icons/maps/local-dining' {
    export import MapsLocalDining = __MaterialUI.SvgIcon;
    export default MapsLocalDining;
}

declare module 'material-ui/svg-icons/maps/local-post-office' {
    export import MapsLocalPostOffice = __MaterialUI.SvgIcon;
    export default MapsLocalPostOffice;
}

declare module 'material-ui/svg-icons/maps/pin-drop' {
    export import MapsPinDrop = __MaterialUI.SvgIcon;
    export default MapsPinDrop;
}

declare module 'material-ui/svg-icons/maps/directions-boat' {
    export import MapsDirectionsBoat = __MaterialUI.SvgIcon;
    export default MapsDirectionsBoat;
}

declare module 'material-ui/svg-icons/maps/local-see' {
    export import MapsLocalSee = __MaterialUI.SvgIcon;
    export default MapsLocalSee;
}

declare module 'material-ui/svg-icons/maps/map' {
    export import MapsMap = __MaterialUI.SvgIcon;
    export default MapsMap;
}

declare module 'material-ui/svg-icons/maps/flight' {
    export import MapsFlight = __MaterialUI.SvgIcon;
    export default MapsFlight;
}

declare module 'material-ui/svg-icons/maps/person-pin' {
    export import MapsPersonPin = __MaterialUI.SvgIcon;
    export default MapsPersonPin;
}

declare module 'material-ui/svg-icons/maps/satellite' {
    export import MapsSatellite = __MaterialUI.SvgIcon;
    export default MapsSatellite;
}

declare module 'material-ui/svg-icons/maps/local-printshop' {
    export import MapsLocalPrintshop = __MaterialUI.SvgIcon;
    export default MapsLocalPrintshop;
}

declare module 'material-ui/svg-icons/maps/navigation' {
    export import MapsNavigation = __MaterialUI.SvgIcon;
    export default MapsNavigation;
}

declare module 'material-ui/svg-icons/maps/directions-railway' {
    export import MapsDirectionsRailway = __MaterialUI.SvgIcon;
    export default MapsDirectionsRailway;
}

declare module 'material-ui/svg-icons/maps/local-atm' {
    export import MapsLocalAtm = __MaterialUI.SvgIcon;
    export default MapsLocalAtm;
}

declare module 'material-ui/svg-icons/maps/directions-transit' {
    export import MapsDirectionsTransit = __MaterialUI.SvgIcon;
    export default MapsDirectionsTransit;
}

declare module 'material-ui/svg-icons/maps/local-parking' {
    export import MapsLocalParking = __MaterialUI.SvgIcon;
    export default MapsLocalParking;
}

declare module 'material-ui/svg-icons/maps/local-cafe' {
    export import MapsLocalCafe = __MaterialUI.SvgIcon;
    export default MapsLocalCafe;
}

declare module 'material-ui/svg-icons/maps/local-mall' {
    export import MapsLocalMall = __MaterialUI.SvgIcon;
    export default MapsLocalMall;
}

declare module 'material-ui/svg-icons/maps/zoom-out-map' {
    export import MapsZoomOutMap = __MaterialUI.SvgIcon;
    export default MapsZoomOutMap;
}

declare module 'material-ui/svg-icons/maps/local-activity' {
    export import MapsLocalActivity = __MaterialUI.SvgIcon;
    export default MapsLocalActivity;
}

declare module 'material-ui/svg-icons/maps/local-grocery-store' {
    export import MapsLocalGroceryStore = __MaterialUI.SvgIcon;
    export default MapsLocalGroceryStore;
}

declare module 'material-ui/svg-icons/maps/local-pharmacy' {
    export import MapsLocalPharmacy = __MaterialUI.SvgIcon;
    export default MapsLocalPharmacy;
}

declare module 'material-ui/svg-icons/maps/local-movies' {
    export import MapsLocalMovies = __MaterialUI.SvgIcon;
    export default MapsLocalMovies;
}

declare module 'material-ui/svg-icons/maps/place' {
    export import MapsPlace = __MaterialUI.SvgIcon;
    export default MapsPlace;
}

declare module 'material-ui/svg-icons/maps/layers-clear' {
    export import MapsLayersClear = __MaterialUI.SvgIcon;
    export default MapsLayersClear;
}

declare module 'material-ui/svg-icons/maps/hotel' {
    export import MapsHotel = __MaterialUI.SvgIcon;
    export default MapsHotel;
}

declare module 'material-ui/svg-icons/maps/directions-bike' {
    export import MapsDirectionsBike = __MaterialUI.SvgIcon;
    export default MapsDirectionsBike;
}

declare module 'material-ui/svg-icons/maps/local-library' {
    export import MapsLocalLibrary = __MaterialUI.SvgIcon;
    export default MapsLocalLibrary;
}

declare module 'material-ui/svg-icons/maps/local-play' {
    export import MapsLocalPlay = __MaterialUI.SvgIcon;
    export default MapsLocalPlay;
}

declare module 'material-ui/svg-icons/maps/directions-bus' {
    export import MapsDirectionsBus = __MaterialUI.SvgIcon;
    export default MapsDirectionsBus;
}

declare module 'material-ui/svg-icons/maps/traffic' {
    export import MapsTraffic = __MaterialUI.SvgIcon;
    export default MapsTraffic;
}

declare module 'material-ui/svg-icons/maps/beenhere' {
    export import MapsBeenhere = __MaterialUI.SvgIcon;
    export default MapsBeenhere;
}

declare module 'material-ui/svg-icons/communication/call-received' {
    export import CommunicationCallReceived = __MaterialUI.SvgIcon;
    export default CommunicationCallReceived;
}

declare module 'material-ui/svg-icons/communication/dialpad' {
    export import CommunicationDialpad = __MaterialUI.SvgIcon;
    export default CommunicationDialpad;
}

declare module 'material-ui/svg-icons/communication/forum' {
    export import CommunicationForum = __MaterialUI.SvgIcon;
    export default CommunicationForum;
}

declare module 'material-ui/svg-icons/communication/no-sim' {
    export import CommunicationNoSim = __MaterialUI.SvgIcon;
    export default CommunicationNoSim;
}

declare module 'material-ui/svg-icons/communication/chat' {
    export import CommunicationChat = __MaterialUI.SvgIcon;
    export default CommunicationChat;
}

declare module 'material-ui/svg-icons/communication/stay-primary-landscape' {
    export import CommunicationStayPrimaryLandscape = __MaterialUI.SvgIcon;
    export default CommunicationStayPrimaryLandscape;
}

declare module 'material-ui/svg-icons/communication/phonelink-setup' {
    export import CommunicationPhonelinkSetup = __MaterialUI.SvgIcon;
    export default CommunicationPhonelinkSetup;
}

declare module 'material-ui/svg-icons/communication/ring-volume' {
    export import CommunicationRingVolume = __MaterialUI.SvgIcon;
    export default CommunicationRingVolume;
}

declare module 'material-ui/svg-icons/communication/phonelink-lock' {
    export import CommunicationPhonelinkLock = __MaterialUI.SvgIcon;
    export default CommunicationPhonelinkLock;
}

declare module 'material-ui/svg-icons/communication/contacts' {
    export import CommunicationContacts = __MaterialUI.SvgIcon;
    export default CommunicationContacts;
}

declare module 'material-ui/svg-icons/communication/call-missed' {
    export import CommunicationCallMissed = __MaterialUI.SvgIcon;
    export default CommunicationCallMissed;
}

declare module 'material-ui/svg-icons/communication/contact-mail' {
    export import CommunicationContactMail = __MaterialUI.SvgIcon;
    export default CommunicationContactMail;
}

declare module 'material-ui/svg-icons/communication/portable-wifi-off' {
    export import CommunicationPortableWifiOff = __MaterialUI.SvgIcon;
    export default CommunicationPortableWifiOff;
}

declare module 'material-ui/svg-icons/communication/call-merge' {
    export import CommunicationCallMerge = __MaterialUI.SvgIcon;
    export default CommunicationCallMerge;
}

declare module 'material-ui/svg-icons/communication/tact-mail' {
    export import CommunicationTactMail = __MaterialUI.SvgIcon;
    export default CommunicationTactMail;
}

declare module 'material-ui/svg-icons/communication/stop-screen-share' {
    export import CommunicationStopScreenShare = __MaterialUI.SvgIcon;
    export default CommunicationStopScreenShare;
}

declare module 'material-ui/svg-icons/communication/vpn-key' {
    export import CommunicationVpnKey = __MaterialUI.SvgIcon;
    export default CommunicationVpnKey;
}

declare module 'material-ui/svg-icons/communication/swap-calls' {
    export import CommunicationSwapCalls = __MaterialUI.SvgIcon;
    export default CommunicationSwapCalls;
}

declare module 'material-ui/svg-icons/communication/dialer-sip' {
    export import CommunicationDialerSip = __MaterialUI.SvgIcon;
    export default CommunicationDialerSip;
}

declare module 'material-ui/svg-icons/communication/business' {
    export import CommunicationBusiness = __MaterialUI.SvgIcon;
    export default CommunicationBusiness;
}

declare module 'material-ui/svg-icons/communication/phonelink-erase' {
    export import CommunicationPhonelinkErase = __MaterialUI.SvgIcon;
    export default CommunicationPhonelinkErase;
}

declare module 'material-ui/svg-icons/communication/call' {
    export import CommunicationCall = __MaterialUI.SvgIcon;
    export default CommunicationCall;
}

declare module 'material-ui/svg-icons/communication/screen-share' {
    export import CommunicationScreenShare = __MaterialUI.SvgIcon;
    export default CommunicationScreenShare;
}

declare module 'material-ui/svg-icons/communication/clear-all' {
    export import CommunicationClearAll = __MaterialUI.SvgIcon;
    export default CommunicationClearAll;
}

declare module 'material-ui/svg-icons/communication/chat-bubble-outline' {
    export import CommunicationChatBubbleOutline = __MaterialUI.SvgIcon;
    export default CommunicationChatBubbleOutline;
}

declare module 'material-ui/svg-icons/communication/call-missed-outgoing' {
    export import CommunicationCallMissedOutgoing = __MaterialUI.SvgIcon;
    export default CommunicationCallMissedOutgoing;
}

declare module 'material-ui/svg-icons/communication/stay-primary-portrait' {
    export import CommunicationStayPrimaryPortrait = __MaterialUI.SvgIcon;
    export default CommunicationStayPrimaryPortrait;
}

declare module 'material-ui/svg-icons/communication/stay-current-portrait' {
    export import CommunicationStayCurrentPortrait = __MaterialUI.SvgIcon;
    export default CommunicationStayCurrentPortrait;
}

declare module 'material-ui/svg-icons/communication/voicemail' {
    export import CommunicationVoicemail = __MaterialUI.SvgIcon;
    export default CommunicationVoicemail;
}

declare module 'material-ui/svg-icons/communication/speaker-phone' {
    export import CommunicationSpeakerPhone = __MaterialUI.SvgIcon;
    export default CommunicationSpeakerPhone;
}

declare module 'material-ui/svg-icons/communication/call-split' {
    export import CommunicationCallSplit = __MaterialUI.SvgIcon;
    export default CommunicationCallSplit;
}

declare module 'material-ui/svg-icons/communication/live-help' {
    export import CommunicationLiveHelp = __MaterialUI.SvgIcon;
    export default CommunicationLiveHelp;
}

declare module 'material-ui/svg-icons/communication/call-made' {
    export import CommunicationCallMade = __MaterialUI.SvgIcon;
    export default CommunicationCallMade;
}

declare module 'material-ui/svg-icons/communication/phone' {
    export import CommunicationPhone = __MaterialUI.SvgIcon;
    export default CommunicationPhone;
}

declare module 'material-ui/svg-icons/communication/textsms' {
    export import CommunicationTextsms = __MaterialUI.SvgIcon;
    export default CommunicationTextsms;
}

declare module 'material-ui/svg-icons/communication/message' {
    export import CommunicationMessage = __MaterialUI.SvgIcon;
    export default CommunicationMessage;
}

declare module 'material-ui/svg-icons/communication/import-export' {
    export import CommunicationImportExport = __MaterialUI.SvgIcon;
    export default CommunicationImportExport;
}

declare module 'material-ui/svg-icons/communication/import-contacts' {
    export import CommunicationImportContacts = __MaterialUI.SvgIcon;
    export default CommunicationImportContacts;
}

declare module 'material-ui/svg-icons/communication/phonelink-ring' {
    export import CommunicationPhonelinkRing = __MaterialUI.SvgIcon;
    export default CommunicationPhonelinkRing;
}

declare module 'material-ui/svg-icons/communication/present-to-all' {
    export import CommunicationPresentToAll = __MaterialUI.SvgIcon;
    export default CommunicationPresentToAll;
}

declare module 'material-ui/svg-icons/communication/contact-phone' {
    export import CommunicationContactPhone = __MaterialUI.SvgIcon;
    export default CommunicationContactPhone;
}

declare module 'material-ui/svg-icons/communication/invert-colors-off' {
    export import CommunicationInvertColorsOff = __MaterialUI.SvgIcon;
    export default CommunicationInvertColorsOff;
}

declare module 'material-ui/svg-icons/communication/comment' {
    export import CommunicationComment = __MaterialUI.SvgIcon;
    export default CommunicationComment;
}

declare module 'material-ui/svg-icons/communication/chat-bubble' {
    export import CommunicationChatBubble = __MaterialUI.SvgIcon;
    export default CommunicationChatBubble;
}

declare module 'material-ui/svg-icons/communication/mail-outline' {
    export import CommunicationMailOutline = __MaterialUI.SvgIcon;
    export default CommunicationMailOutline;
}

declare module 'material-ui/svg-icons/communication/location-on' {
    export import CommunicationLocationOn = __MaterialUI.SvgIcon;
    export default CommunicationLocationOn;
}

declare module 'material-ui/svg-icons/communication/stay-current-landscape' {
    export import CommunicationStayCurrentLandscape = __MaterialUI.SvgIcon;
    export default CommunicationStayCurrentLandscape;
}

declare module 'material-ui/svg-icons/communication/location-off' {
    export import CommunicationLocationOff = __MaterialUI.SvgIcon;
    export default CommunicationLocationOff;
}

declare module 'material-ui/svg-icons/communication/email' {
    export import CommunicationEmail = __MaterialUI.SvgIcon;
    export default CommunicationEmail;
}

declare module 'material-ui/svg-icons/communication/call-end' {
    export import CommunicationCallEnd = __MaterialUI.SvgIcon;
    export default CommunicationCallEnd;
}

declare module 'material-ui/svg-icons/toggle/check-box' {
    export import ToggleCheckBox = __MaterialUI.SvgIcon;
    export default ToggleCheckBox;
}

declare module 'material-ui/svg-icons/toggle/star-half' {
    export import ToggleStarHalf = __MaterialUI.SvgIcon;
    export default ToggleStarHalf;
}

declare module 'material-ui/svg-icons/toggle/check-box-outline-blank' {
    export import ToggleCheckBoxOutlineBlank = __MaterialUI.SvgIcon;
    export default ToggleCheckBoxOutlineBlank;
}

declare module 'material-ui/svg-icons/toggle/star' {
    export import ToggleStar = __MaterialUI.SvgIcon;
    export default ToggleStar;
}

declare module 'material-ui/svg-icons/toggle/star-border' {
    export import ToggleStarBorder = __MaterialUI.SvgIcon;
    export default ToggleStarBorder;
}

declare module 'material-ui/svg-icons/toggle/radio-button-unchecked' {
    export import ToggleRadioButtonUnchecked = __MaterialUI.SvgIcon;
    export default ToggleRadioButtonUnchecked;
}

declare module 'material-ui/svg-icons/toggle/indeterminate-check-box' {
    export import ToggleIndeterminateCheckBox = __MaterialUI.SvgIcon;
    export default ToggleIndeterminateCheckBox;
}

declare module 'material-ui/svg-icons/toggle/radio-button-checked' {
    export import ToggleRadioButtonChecked = __MaterialUI.SvgIcon;
    export default ToggleRadioButtonChecked;
}

declare module 'material-ui/svg-icons/index' {
    export import Index = __MaterialUI.SvgIcon;
    export default Index;
}

declare module 'material-ui/svg-icons/index-generator' {
    export import IndexGenerator = __MaterialUI.SvgIcon;
    export default IndexGenerator;
}

declare module 'material-ui/svg-icons/alert/warning' {
    export import AlertWarning = __MaterialUI.SvgIcon;
    export default AlertWarning;
}

declare module 'material-ui/svg-icons/alert/add-alert' {
    export import AlertAddAlert = __MaterialUI.SvgIcon;
    export default AlertAddAlert;
}

declare module 'material-ui/svg-icons/alert/error-outline' {
    export import AlertErrorOutline = __MaterialUI.SvgIcon;
    export default AlertErrorOutline;
}

declare module 'material-ui/svg-icons/alert/error' {
    export import AlertError = __MaterialUI.SvgIcon;
    export default AlertError;
}

declare module 'material-ui/svg-icons/file/file-upload' {
    export import FileFileUpload = __MaterialUI.SvgIcon;
    export default FileFileUpload;
}

declare module 'material-ui/svg-icons/file/cloud-upload' {
    export import FileCloudUpload = __MaterialUI.SvgIcon;
    export default FileCloudUpload;
}

declare module 'material-ui/svg-icons/file/cloud-done' {
    export import FileCloudDone = __MaterialUI.SvgIcon;
    export default FileCloudDone;
}

declare module 'material-ui/svg-icons/file/folder-open' {
    export import FileFolderOpen = __MaterialUI.SvgIcon;
    export default FileFolderOpen;
}

declare module 'material-ui/svg-icons/file/cloud-off' {
    export import FileCloudOff = __MaterialUI.SvgIcon;
    export default FileCloudOff;
}

declare module 'material-ui/svg-icons/file/cloud-queue' {
    export import FileCloudQueue = __MaterialUI.SvgIcon;
    export default FileCloudQueue;
}

declare module 'material-ui/svg-icons/file/folder-shared' {
    export import FileFolderShared = __MaterialUI.SvgIcon;
    export default FileFolderShared;
}

declare module 'material-ui/svg-icons/file/cloud-circle' {
    export import FileCloudCircle = __MaterialUI.SvgIcon;
    export default FileCloudCircle;
}

declare module 'material-ui/svg-icons/file/folder' {
    export import FileFolder = __MaterialUI.SvgIcon;
    export default FileFolder;
}

declare module 'material-ui/svg-icons/file/attachment' {
    export import FileAttachment = __MaterialUI.SvgIcon;
    export default FileAttachment;
}

declare module 'material-ui/svg-icons/file/create-new-folder' {
    export import FileCreateNewFolder = __MaterialUI.SvgIcon;
    export default FileCreateNewFolder;
}

declare module 'material-ui/svg-icons/file/cloud-download' {
    export import FileCloudDownload = __MaterialUI.SvgIcon;
    export default FileCloudDownload;
}

declare module 'material-ui/svg-icons/file/cloud' {
    export import FileCloud = __MaterialUI.SvgIcon;
    export default FileCloud;
}

declare module 'material-ui/svg-icons/file/file-download' {
    export import FileFileDownload = __MaterialUI.SvgIcon;
    export default FileFileDownload;
}

declare module 'material-ui/svg-icons/navigation-arrow-drop-right' {
    export import NavigationArrowDropRight = __MaterialUI.SvgIcon;
    export default NavigationArrowDropRight;
}

declare module 'material-ui/svg-icons/hardware/keyboard' {
    export import HardwareKeyboard = __MaterialUI.SvgIcon;
    export default HardwareKeyboard;
}

declare module 'material-ui/svg-icons/hardware/toys' {
    export import HardwareToys = __MaterialUI.SvgIcon;
    export default HardwareToys;
}

declare module 'material-ui/svg-icons/hardware/dock' {
    export import HardwareDock = __MaterialUI.SvgIcon;
    export default HardwareDock;
}

declare module 'material-ui/svg-icons/hardware/headset' {
    export import HardwareHeadset = __MaterialUI.SvgIcon;
    export default HardwareHeadset;
}

declare module 'material-ui/svg-icons/hardware/keyboard-voice' {
    export import HardwareKeyboardVoice = __MaterialUI.SvgIcon;
    export default HardwareKeyboardVoice;
}

declare module 'material-ui/svg-icons/hardware/phonelink-off' {
    export import HardwarePhonelinkOff = __MaterialUI.SvgIcon;
    export default HardwarePhonelinkOff;
}

declare module 'material-ui/svg-icons/hardware/speaker-group' {
    export import HardwareSpeakerGroup = __MaterialUI.SvgIcon;
    export default HardwareSpeakerGroup;
}

declare module 'material-ui/svg-icons/hardware/desktop-windows' {
    export import HardwareDesktopWindows = __MaterialUI.SvgIcon;
    export default HardwareDesktopWindows;
}

declare module 'material-ui/svg-icons/hardware/laptop-mac' {
    export import HardwareLaptopMac = __MaterialUI.SvgIcon;
    export default HardwareLaptopMac;
}

declare module 'material-ui/svg-icons/hardware/keyboard-return' {
    export import HardwareKeyboardReturn = __MaterialUI.SvgIcon;
    export default HardwareKeyboardReturn;
}

declare module 'material-ui/svg-icons/hardware/gamepad' {
    export import HardwareGamepad = __MaterialUI.SvgIcon;
    export default HardwareGamepad;
}

declare module 'material-ui/svg-icons/hardware/keyboard-arrow-up' {
    export import HardwareKeyboardArrowUp = __MaterialUI.SvgIcon;
    export default HardwareKeyboardArrowUp;
}

declare module 'material-ui/svg-icons/hardware/laptop' {
    export import HardwareLaptop = __MaterialUI.SvgIcon;
    export default HardwareLaptop;
}

declare module 'material-ui/svg-icons/hardware/phone-iphone' {
    export import HardwarePhoneIphone = __MaterialUI.SvgIcon;
    export default HardwarePhoneIphone;
}

declare module 'material-ui/svg-icons/hardware/memory' {
    export import HardwareMemory = __MaterialUI.SvgIcon;
    export default HardwareMemory;
}

declare module 'material-ui/svg-icons/hardware/security' {
    export import HardwareSecurity = __MaterialUI.SvgIcon;
    export default HardwareSecurity;
}

declare module 'material-ui/svg-icons/hardware/keyboard-capslock' {
    export import HardwareKeyboardCapslock = __MaterialUI.SvgIcon;
    export default HardwareKeyboardCapslock;
}

declare module 'material-ui/svg-icons/hardware/sim-card' {
    export import HardwareSimCard = __MaterialUI.SvgIcon;
    export default HardwareSimCard;
}

declare module 'material-ui/svg-icons/hardware/devices-other' {
    export import HardwareDevicesOther = __MaterialUI.SvgIcon;
    export default HardwareDevicesOther;
}

declare module 'material-ui/svg-icons/hardware/tablet-android' {
    export import HardwareTabletAndroid = __MaterialUI.SvgIcon;
    export default HardwareTabletAndroid;
}

declare module 'material-ui/svg-icons/hardware/keyboard-arrow-right' {
    export import HardwareKeyboardArrowRight = __MaterialUI.SvgIcon;
    export default HardwareKeyboardArrowRight;
}

declare module 'material-ui/svg-icons/hardware/keyboard-tab' {
    export import HardwareKeyboardTab = __MaterialUI.SvgIcon;
    export default HardwareKeyboardTab;
}

declare module 'material-ui/svg-icons/hardware/watch' {
    export import HardwareWatch = __MaterialUI.SvgIcon;
    export default HardwareWatch;
}

declare module 'material-ui/svg-icons/hardware/speaker' {
    export import HardwareSpeaker = __MaterialUI.SvgIcon;
    export default HardwareSpeaker;
}

declare module 'material-ui/svg-icons/hardware/phonelink' {
    export import HardwarePhonelink = __MaterialUI.SvgIcon;
    export default HardwarePhonelink;
}

declare module 'material-ui/svg-icons/hardware/laptop-windows' {
    export import HardwareLaptopWindows = __MaterialUI.SvgIcon;
    export default HardwareLaptopWindows;
}

declare module 'material-ui/svg-icons/hardware/tv' {
    export import HardwareTv = __MaterialUI.SvgIcon;
    export default HardwareTv;
}

declare module 'material-ui/svg-icons/hardware/headset-mic' {
    export import HardwareHeadsetMic = __MaterialUI.SvgIcon;
    export default HardwareHeadsetMic;
}

declare module 'material-ui/svg-icons/hardware/videogame-asset' {
    export import HardwareVideogameAsset = __MaterialUI.SvgIcon;
    export default HardwareVideogameAsset;
}

declare module 'material-ui/svg-icons/hardware/keyboard-arrow-down' {
    export import HardwareKeyboardArrowDown = __MaterialUI.SvgIcon;
    export default HardwareKeyboardArrowDown;
}

declare module 'material-ui/svg-icons/hardware/keyboard-hide' {
    export import HardwareKeyboardHide = __MaterialUI.SvgIcon;
    export default HardwareKeyboardHide;
}

declare module 'material-ui/svg-icons/hardware/scanner' {
    export import HardwareScanner = __MaterialUI.SvgIcon;
    export default HardwareScanner;
}

declare module 'material-ui/svg-icons/hardware/laptop-chromebook' {
    export import HardwareLaptopChromebook = __MaterialUI.SvgIcon;
    export default HardwareLaptopChromebook;
}

declare module 'material-ui/svg-icons/hardware/tablet-mac' {
    export import HardwareTabletMac = __MaterialUI.SvgIcon;
    export default HardwareTabletMac;
}

declare module 'material-ui/svg-icons/hardware/cast' {
    export import HardwareCast = __MaterialUI.SvgIcon;
    export default HardwareCast;
}

declare module 'material-ui/svg-icons/hardware/cast-connected' {
    export import HardwareCastConnected = __MaterialUI.SvgIcon;
    export default HardwareCastConnected;
}

declare module 'material-ui/svg-icons/hardware/keyboard-arrow-left' {
    export import HardwareKeyboardArrowLeft = __MaterialUI.SvgIcon;
    export default HardwareKeyboardArrowLeft;
}

declare module 'material-ui/svg-icons/hardware/phone-android' {
    export import HardwarePhoneAndroid = __MaterialUI.SvgIcon;
    export default HardwarePhoneAndroid;
}

declare module 'material-ui/svg-icons/hardware/computer' {
    export import HardwareComputer = __MaterialUI.SvgIcon;
    export default HardwareComputer;
}

declare module 'material-ui/svg-icons/hardware/power-input' {
    export import HardwarePowerInput = __MaterialUI.SvgIcon;
    export default HardwarePowerInput;
}

declare module 'material-ui/svg-icons/hardware/smartphone' {
    export import HardwareSmartphone = __MaterialUI.SvgIcon;
    export default HardwareSmartphone;
}

declare module 'material-ui/svg-icons/hardware/router' {
    export import HardwareRouter = __MaterialUI.SvgIcon;
    export default HardwareRouter;
}

declare module 'material-ui/svg-icons/hardware/keyboard-backspace' {
    export import HardwareKeyboardBackspace = __MaterialUI.SvgIcon;
    export default HardwareKeyboardBackspace;
}

declare module 'material-ui/svg-icons/hardware/developer-board' {
    export import HardwareDeveloperBoard = __MaterialUI.SvgIcon;
    export default HardwareDeveloperBoard;
}

declare module 'material-ui/svg-icons/hardware/device-hub' {
    export import HardwareDeviceHub = __MaterialUI.SvgIcon;
    export default HardwareDeviceHub;
}

declare module 'material-ui/svg-icons/hardware/mouse' {
    export import HardwareMouse = __MaterialUI.SvgIcon;
    export default HardwareMouse;
}

declare module 'material-ui/svg-icons/hardware/desktop-mac' {
    export import HardwareDesktopMac = __MaterialUI.SvgIcon;
    export default HardwareDesktopMac;
}

declare module 'material-ui/svg-icons/hardware/tablet' {
    export import HardwareTablet = __MaterialUI.SvgIcon;
    export default HardwareTablet;
}

declare module 'material-ui/svg-icons/content/add-box' {
    export import ContentAddBox = __MaterialUI.SvgIcon;
    export default ContentAddBox;
}

declare module 'material-ui/svg-icons/content/filter-list' {
    export import ContentFilterList = __MaterialUI.SvgIcon;
    export default ContentFilterList;
}

declare module 'material-ui/svg-icons/content/save' {
    export import ContentSave = __MaterialUI.SvgIcon;
    export default ContentSave;
}

declare module 'material-ui/svg-icons/content/unarchive' {
    export import ContentUnarchive = __MaterialUI.SvgIcon;
    export default ContentUnarchive;
}

declare module 'material-ui/svg-icons/content/link' {
    export import ContentLink = __MaterialUI.SvgIcon;
    export default ContentLink;
}

declare module 'material-ui/svg-icons/content/sort' {
    export import ContentSort = __MaterialUI.SvgIcon;
    export default ContentSort;
}

declare module 'material-ui/svg-icons/content/text-format' {
    export import ContentTextFormat = __MaterialUI.SvgIcon;
    export default ContentTextFormat;
}

declare module 'material-ui/svg-icons/content/add' {
    export import ContentAdd = __MaterialUI.SvgIcon;
    export default ContentAdd;
}

declare module 'material-ui/svg-icons/content/send' {
    export import ContentSend = __MaterialUI.SvgIcon;
    export default ContentSend;
}

declare module 'material-ui/svg-icons/content/gesture' {
    export import ContentGesture = __MaterialUI.SvgIcon;
    export default ContentGesture;
}

declare module 'material-ui/svg-icons/content/archive' {
    export import ContentArchive = __MaterialUI.SvgIcon;
    export default ContentArchive;
}

declare module 'material-ui/svg-icons/content/weekend' {
    export import ContentWeekend = __MaterialUI.SvgIcon;
    export default ContentWeekend;
}

declare module 'material-ui/svg-icons/content/markunread' {
    export import ContentMarkunread = __MaterialUI.SvgIcon;
    export default ContentMarkunread;
}

declare module 'material-ui/svg-icons/content/create' {
    export import ContentCreate = __MaterialUI.SvgIcon;
    export default ContentCreate;
}

declare module 'material-ui/svg-icons/content/content-cut' {
    export import ContentContentCut = __MaterialUI.SvgIcon;
    export default ContentContentCut;
}

declare module 'material-ui/svg-icons/content/clear' {
    export import ContentClear = __MaterialUI.SvgIcon;
    export default ContentClear;
}

declare module 'material-ui/svg-icons/content/redo' {
    export import ContentRedo = __MaterialUI.SvgIcon;
    export default ContentRedo;
}

declare module 'material-ui/svg-icons/content/block' {
    export import ContentBlock = __MaterialUI.SvgIcon;
    export default ContentBlock;
}

declare module 'material-ui/svg-icons/content/forward' {
    export import ContentForward = __MaterialUI.SvgIcon;
    export default ContentForward;
}

declare module 'material-ui/svg-icons/content/mail' {
    export import ContentMail = __MaterialUI.SvgIcon;
    export default ContentMail;
}

declare module 'material-ui/svg-icons/content/inbox' {
    export import ContentInbox = __MaterialUI.SvgIcon;
    export default ContentInbox;
}

declare module 'material-ui/svg-icons/content/remove-circle' {
    export import ContentRemoveCircle = __MaterialUI.SvgIcon;
    export default ContentRemoveCircle;
}

declare module 'material-ui/svg-icons/content/move-to-inbox' {
    export import ContentMoveToInbox = __MaterialUI.SvgIcon;
    export default ContentMoveToInbox;
}

declare module 'material-ui/svg-icons/content/flag' {
    export import ContentFlag = __MaterialUI.SvgIcon;
    export default ContentFlag;
}

declare module 'material-ui/svg-icons/content/reply-all' {
    export import ContentReplyAll = __MaterialUI.SvgIcon;
    export default ContentReplyAll;
}

declare module 'material-ui/svg-icons/content/remove' {
    export import ContentRemove = __MaterialUI.SvgIcon;
    export default ContentRemove;
}

declare module 'material-ui/svg-icons/content/next-week' {
    export import ContentNextWeek = __MaterialUI.SvgIcon;
    export default ContentNextWeek;
}

declare module 'material-ui/svg-icons/content/undo' {
    export import ContentUndo = __MaterialUI.SvgIcon;
    export default ContentUndo;
}

declare module 'material-ui/svg-icons/content/font-download' {
    export import ContentFontDownload = __MaterialUI.SvgIcon;
    export default ContentFontDownload;
}

declare module 'material-ui/svg-icons/content/remove-circle-outline' {
    export import ContentRemoveCircleOutline = __MaterialUI.SvgIcon;
    export default ContentRemoveCircleOutline;
}

declare module 'material-ui/svg-icons/content/backspace' {
    export import ContentBackspace = __MaterialUI.SvgIcon;
    export default ContentBackspace;
}

declare module 'material-ui/svg-icons/content/reply' {
    export import ContentReply = __MaterialUI.SvgIcon;
    export default ContentReply;
}

declare module 'material-ui/svg-icons/content/report' {
    export import ContentReport = __MaterialUI.SvgIcon;
    export default ContentReport;
}

declare module 'material-ui/svg-icons/content/add-circle' {
    export import ContentAddCircle = __MaterialUI.SvgIcon;
    export default ContentAddCircle;
}

declare module 'material-ui/svg-icons/content/content-copy' {
    export import ContentContentCopy = __MaterialUI.SvgIcon;
    export default ContentContentCopy;
}

declare module 'material-ui/svg-icons/content/content-paste' {
    export import ContentContentPaste = __MaterialUI.SvgIcon;
    export default ContentContentPaste;
}

declare module 'material-ui/svg-icons/content/select-all' {
    export import ContentSelectAll = __MaterialUI.SvgIcon;
    export default ContentSelectAll;
}

declare module 'material-ui/svg-icons/content/add-circle-outline' {
    export import ContentAddCircleOutline = __MaterialUI.SvgIcon;
    export default ContentAddCircleOutline;
}

declare module 'material-ui/svg-icons/content/drafts' {
    export import ContentDrafts = __MaterialUI.SvgIcon;
    export default ContentDrafts;
}

declare module 'material-ui/svg-icons/editor/wrap-text' {
    export import EditorWrapText = __MaterialUI.SvgIcon;
    export default EditorWrapText;
}

declare module 'material-ui/svg-icons/editor/format-size' {
    export import EditorFormatSize = __MaterialUI.SvgIcon;
    export default EditorFormatSize;
}

declare module 'material-ui/svg-icons/editor/functions' {
    export import EditorFunctions = __MaterialUI.SvgIcon;
    export default EditorFunctions;
}

declare module 'material-ui/svg-icons/editor/format-bold' {
    export import EditorFormatBold = __MaterialUI.SvgIcon;
    export default EditorFormatBold;
}

declare module 'material-ui/svg-icons/editor/format-align-center' {
    export import EditorFormatAlignCenter = __MaterialUI.SvgIcon;
    export default EditorFormatAlignCenter;
}

declare module 'material-ui/svg-icons/editor/mode-comment' {
    export import EditorModeComment = __MaterialUI.SvgIcon;
    export default EditorModeComment;
}

declare module 'material-ui/svg-icons/editor/money-off' {
    export import EditorMoneyOff = __MaterialUI.SvgIcon;
    export default EditorMoneyOff;
}

declare module 'material-ui/svg-icons/editor/format-textdirection-r-to-l' {
    export import EditorFormatTextdirectionRToL = __MaterialUI.SvgIcon;
    export default EditorFormatTextdirectionRToL;
}

declare module 'material-ui/svg-icons/editor/insert-drive-file' {
    export import EditorInsertDriveFile = __MaterialUI.SvgIcon;
    export default EditorInsertDriveFile;
}

declare module 'material-ui/svg-icons/editor/highlight' {
    export import EditorHighlight = __MaterialUI.SvgIcon;
    export default EditorHighlight;
}

declare module 'material-ui/svg-icons/editor/format-clear' {
    export import EditorFormatClear = __MaterialUI.SvgIcon;
    export default EditorFormatClear;
}

declare module 'material-ui/svg-icons/editor/border-style' {
    export import EditorBorderStyle = __MaterialUI.SvgIcon;
    export default EditorBorderStyle;
}

declare module 'material-ui/svg-icons/editor/format-shapes' {
    export import EditorFormatShapes = __MaterialUI.SvgIcon;
    export default EditorFormatShapes;
}

declare module 'material-ui/svg-icons/editor/format-paint' {
    export import EditorFormatPaint = __MaterialUI.SvgIcon;
    export default EditorFormatPaint;
}

declare module 'material-ui/svg-icons/editor/linear-scale' {
    export import EditorLinearScale = __MaterialUI.SvgIcon;
    export default EditorLinearScale;
}

declare module 'material-ui/svg-icons/editor/insert-photo' {
    export import EditorInsertPhoto = __MaterialUI.SvgIcon;
    export default EditorInsertPhoto;
}

declare module 'material-ui/svg-icons/editor/drag-handle' {
    export import EditorDragHandle = __MaterialUI.SvgIcon;
    export default EditorDragHandle;
}

declare module 'material-ui/svg-icons/editor/merge-type' {
    export import EditorMergeType = __MaterialUI.SvgIcon;
    export default EditorMergeType;
}

declare module 'material-ui/svg-icons/editor/attach-money' {
    export import EditorAttachMoney = __MaterialUI.SvgIcon;
    export default EditorAttachMoney;
}

declare module 'material-ui/svg-icons/editor/border-vertical' {
    export import EditorBorderVertical = __MaterialUI.SvgIcon;
    export default EditorBorderVertical;
}

declare module 'material-ui/svg-icons/editor/format-indent-decrease' {
    export import EditorFormatIndentDecrease = __MaterialUI.SvgIcon;
    export default EditorFormatIndentDecrease;
}

declare module 'material-ui/svg-icons/editor/insert-emoticon' {
    export import EditorInsertEmoticon = __MaterialUI.SvgIcon;
    export default EditorInsertEmoticon;
}

declare module 'material-ui/svg-icons/editor/insert-invitation' {
    export import EditorInsertInvitation = __MaterialUI.SvgIcon;
    export default EditorInsertInvitation;
}

declare module 'material-ui/svg-icons/editor/format-color-fill' {
    export import EditorFormatColorFill = __MaterialUI.SvgIcon;
    export default EditorFormatColorFill;
}

declare module 'material-ui/svg-icons/editor/mode-edit' {
    export import EditorModeEdit = __MaterialUI.SvgIcon;
    export default EditorModeEdit;
}

declare module 'material-ui/svg-icons/editor/vertical-align-bottom' {
    export import EditorVerticalAlignBottom = __MaterialUI.SvgIcon;
    export default EditorVerticalAlignBottom;
}

declare module 'material-ui/svg-icons/editor/format-align-justify' {
    export import EditorFormatAlignJustify = __MaterialUI.SvgIcon;
    export default EditorFormatAlignJustify;
}

declare module 'material-ui/svg-icons/editor/attach-file' {
    export import EditorAttachFile = __MaterialUI.SvgIcon;
    export default EditorAttachFile;
}

declare module 'material-ui/svg-icons/editor/space-bar' {
    export import EditorSpaceBar = __MaterialUI.SvgIcon;
    export default EditorSpaceBar;
}

declare module 'material-ui/svg-icons/editor/border-clear' {
    export import EditorBorderClear = __MaterialUI.SvgIcon;
    export default EditorBorderClear;
}

declare module 'material-ui/svg-icons/editor/short-text' {
    export import EditorShortText = __MaterialUI.SvgIcon;
    export default EditorShortText;
}

declare module 'material-ui/svg-icons/editor/insert-link' {
    export import EditorInsertLink = __MaterialUI.SvgIcon;
    export default EditorInsertLink;
}

declare module 'material-ui/svg-icons/editor/format-list-numbered' {
    export import EditorFormatListNumbered = __MaterialUI.SvgIcon;
    export default EditorFormatListNumbered;
}

declare module 'material-ui/svg-icons/editor/format-quote' {
    export import EditorFormatQuote = __MaterialUI.SvgIcon;
    export default EditorFormatQuote;
}

declare module 'material-ui/svg-icons/editor/border-left' {
    export import EditorBorderLeft = __MaterialUI.SvgIcon;
    export default EditorBorderLeft;
}

declare module 'material-ui/svg-icons/editor/format-underlined' {
    export import EditorFormatUnderlined = __MaterialUI.SvgIcon;
    export default EditorFormatUnderlined;
}

declare module 'material-ui/svg-icons/editor/text-fields' {
    export import EditorTextFields = __MaterialUI.SvgIcon;
    export default EditorTextFields;
}

declare module 'material-ui/svg-icons/editor/format-italic' {
    export import EditorFormatItalic = __MaterialUI.SvgIcon;
    export default EditorFormatItalic;
}

declare module 'material-ui/svg-icons/editor/publish' {
    export import EditorPublish = __MaterialUI.SvgIcon;
    export default EditorPublish;
}

declare module 'material-ui/svg-icons/editor/border-top' {
    export import EditorBorderTop = __MaterialUI.SvgIcon;
    export default EditorBorderTop;
}

declare module 'material-ui/svg-icons/editor/format-indent-increase' {
    export import EditorFormatIndentIncrease = __MaterialUI.SvgIcon;
    export default EditorFormatIndentIncrease;
}

declare module 'material-ui/svg-icons/editor/border-bottom' {
    export import EditorBorderBottom = __MaterialUI.SvgIcon;
    export default EditorBorderBottom;
}

declare module 'material-ui/svg-icons/editor/format-align-right' {
    export import EditorFormatAlignRight = __MaterialUI.SvgIcon;
    export default EditorFormatAlignRight;
}

declare module 'material-ui/svg-icons/editor/border-right' {
    export import EditorBorderRight = __MaterialUI.SvgIcon;
    export default EditorBorderRight;
}

declare module 'material-ui/svg-icons/editor/insert-comment' {
    export import EditorInsertComment = __MaterialUI.SvgIcon;
    export default EditorInsertComment;
}

declare module 'material-ui/svg-icons/editor/strikethrough-s' {
    export import EditorStrikethroughS = __MaterialUI.SvgIcon;
    export default EditorStrikethroughS;
}

declare module 'material-ui/svg-icons/editor/format-strikethrough' {
    export import EditorFormatStrikethrough = __MaterialUI.SvgIcon;
    export default EditorFormatStrikethrough;
}

declare module 'material-ui/svg-icons/editor/insert-chart' {
    export import EditorInsertChart = __MaterialUI.SvgIcon;
    export default EditorInsertChart;
}

declare module 'material-ui/svg-icons/editor/format-color-reset' {
    export import EditorFormatColorReset = __MaterialUI.SvgIcon;
    export default EditorFormatColorReset;
}

declare module 'material-ui/svg-icons/editor/border-inner' {
    export import EditorBorderInner = __MaterialUI.SvgIcon;
    export default EditorBorderInner;
}

declare module 'material-ui/svg-icons/editor/format-color-text' {
    export import EditorFormatColorText = __MaterialUI.SvgIcon;
    export default EditorFormatColorText;
}

declare module 'material-ui/svg-icons/editor/border-horizontal' {
    export import EditorBorderHorizontal = __MaterialUI.SvgIcon;
    export default EditorBorderHorizontal;
}

declare module 'material-ui/svg-icons/editor/format-list-bulleted' {
    export import EditorFormatListBulleted = __MaterialUI.SvgIcon;
    export default EditorFormatListBulleted;
}

declare module 'material-ui/svg-icons/editor/border-outer' {
    export import EditorBorderOuter = __MaterialUI.SvgIcon;
    export default EditorBorderOuter;
}

declare module 'material-ui/svg-icons/editor/format-align-left' {
    export import EditorFormatAlignLeft = __MaterialUI.SvgIcon;
    export default EditorFormatAlignLeft;
}

declare module 'material-ui/svg-icons/editor/border-color' {
    export import EditorBorderColor = __MaterialUI.SvgIcon;
    export default EditorBorderColor;
}

declare module 'material-ui/svg-icons/editor/format-textdirection-l-to-r' {
    export import EditorFormatTextdirectionLToR = __MaterialUI.SvgIcon;
    export default EditorFormatTextdirectionLToR;
}

declare module 'material-ui/svg-icons/editor/vertical-align-center' {
    export import EditorVerticalAlignCenter = __MaterialUI.SvgIcon;
    export default EditorVerticalAlignCenter;
}

declare module 'material-ui/svg-icons/editor/vertical-align-top' {
    export import EditorVerticalAlignTop = __MaterialUI.SvgIcon;
    export default EditorVerticalAlignTop;
}

declare module 'material-ui/svg-icons/editor/format-line-spacing' {
    export import EditorFormatLineSpacing = __MaterialUI.SvgIcon;
    export default EditorFormatLineSpacing;
}

declare module 'material-ui/svg-icons/editor/border-all' {
    export import EditorBorderAll = __MaterialUI.SvgIcon;
    export default EditorBorderAll;
}

declare module 'material-ui/svg-icons/device/screen-lock-portrait' {
    export import DeviceScreenLockPortrait = __MaterialUI.SvgIcon;
    export default DeviceScreenLockPortrait;
}

declare module 'material-ui/svg-icons/device/signal-cellular-off' {
    export import DeviceSignalCellularOff = __MaterialUI.SvgIcon;
    export default DeviceSignalCellularOff;
}

declare module 'material-ui/svg-icons/device/bluetooth-searching' {
    export import DeviceBluetoothSearching = __MaterialUI.SvgIcon;
    export default DeviceBluetoothSearching;
}

declare module 'material-ui/svg-icons/device/signal-cellular-3-bar' {
    export import DeviceSignalCellular3Bar = __MaterialUI.SvgIcon;
    export default DeviceSignalCellular3Bar;
}

declare module 'material-ui/svg-icons/device/network-cell' {
    export import DeviceNetworkCell = __MaterialUI.SvgIcon;
    export default DeviceNetworkCell;
}

declare module 'material-ui/svg-icons/device/signal-cellular-no-sim' {
    export import DeviceSignalCellularNoSim = __MaterialUI.SvgIcon;
    export default DeviceSignalCellularNoSim;
}

declare module 'material-ui/svg-icons/device/signal-wifi-2-bar' {
    export import DeviceSignalWifi2Bar = __MaterialUI.SvgIcon;
    export default DeviceSignalWifi2Bar;
}

declare module 'material-ui/svg-icons/device/devices' {
    export import DeviceDevices = __MaterialUI.SvgIcon;
    export default DeviceDevices;
}

declare module 'material-ui/svg-icons/device/battery-90' {
    export import DeviceBattery90 = __MaterialUI.SvgIcon;
    export default DeviceBattery90;
}

declare module 'material-ui/svg-icons/device/battery-charging-80' {
    export import DeviceBatteryCharging80 = __MaterialUI.SvgIcon;
    export default DeviceBatteryCharging80;
}

declare module 'material-ui/svg-icons/device/location-searching' {
    export import DeviceLocationSearching = __MaterialUI.SvgIcon;
    export default DeviceLocationSearching;
}

declare module 'material-ui/svg-icons/device/wallpaper' {
    export import DeviceWallpaper = __MaterialUI.SvgIcon;
    export default DeviceWallpaper;
}

declare module 'material-ui/svg-icons/device/screen-lock-rotation' {
    export import DeviceScreenLockRotation = __MaterialUI.SvgIcon;
    export default DeviceScreenLockRotation;
}

declare module 'material-ui/svg-icons/device/screen-lock-landscape' {
    export import DeviceScreenLockLandscape = __MaterialUI.SvgIcon;
    export default DeviceScreenLockLandscape;
}

declare module 'material-ui/svg-icons/device/battery-charging-20' {
    export import DeviceBatteryCharging20 = __MaterialUI.SvgIcon;
    export default DeviceBatteryCharging20;
}

declare module 'material-ui/svg-icons/device/usb' {
    export import DeviceUsb = __MaterialUI.SvgIcon;
    export default DeviceUsb;
}

declare module 'material-ui/svg-icons/device/airplanemode-active' {
    export import DeviceAirplanemodeActive = __MaterialUI.SvgIcon;
    export default DeviceAirplanemodeActive;
}

declare module 'material-ui/svg-icons/device/network-wifi' {
    export import DeviceNetworkWifi = __MaterialUI.SvgIcon;
    export default DeviceNetworkWifi;
}

declare module 'material-ui/svg-icons/device/graphic-eq' {
    export import DeviceGraphicEq = __MaterialUI.SvgIcon;
    export default DeviceGraphicEq;
}

declare module 'material-ui/svg-icons/device/bluetooth-connected' {
    export import DeviceBluetoothConnected = __MaterialUI.SvgIcon;
    export default DeviceBluetoothConnected;
}

declare module 'material-ui/svg-icons/device/gps-fixed' {
    export import DeviceGpsFixed = __MaterialUI.SvgIcon;
    export default DeviceGpsFixed;
}

declare module 'material-ui/svg-icons/device/signal-cellular-connected-no-internet-4-bar' {
    export import DeviceSignalCellularConnectedNoInternet4Bar = __MaterialUI.SvgIcon;
    export default DeviceSignalCellularConnectedNoInternet4Bar;
}

declare module 'material-ui/svg-icons/device/brightness-medium' {
    export import DeviceBrightnessMedium = __MaterialUI.SvgIcon;
    export default DeviceBrightnessMedium;
}

declare module 'material-ui/svg-icons/device/signal-cellular-connected-no-internet-3-bar' {
    export import DeviceSignalCellularConnectedNoInternet3Bar = __MaterialUI.SvgIcon;
    export default DeviceSignalCellularConnectedNoInternet3Bar;
}

declare module 'material-ui/svg-icons/device/signal-wifi-3-bar-lock' {
    export import DeviceSignalWifi3BarLock = __MaterialUI.SvgIcon;
    export default DeviceSignalWifi3BarLock;
}

declare module 'material-ui/svg-icons/device/battery-80' {
    export import DeviceBattery80 = __MaterialUI.SvgIcon;
    export default DeviceBattery80;
}

declare module 'material-ui/svg-icons/device/wifi-lock' {
    export import DeviceWifiLock = __MaterialUI.SvgIcon;
    export default DeviceWifiLock;
}

declare module 'material-ui/svg-icons/device/signal-wifi-2-bar-lock' {
    export import DeviceSignalWifi2BarLock = __MaterialUI.SvgIcon;
    export default DeviceSignalWifi2BarLock;
}

declare module 'material-ui/svg-icons/device/bluetooth' {
    export import DeviceBluetooth = __MaterialUI.SvgIcon;
    export default DeviceBluetooth;
}

declare module 'material-ui/svg-icons/device/access-time' {
    export import DeviceAccessTime = __MaterialUI.SvgIcon;
    export default DeviceAccessTime;
}

declare module 'material-ui/svg-icons/device/battery-charging-30' {
    export import DeviceBatteryCharging30 = __MaterialUI.SvgIcon;
    export default DeviceBatteryCharging30;
}

declare module 'material-ui/svg-icons/device/signal-wifi-off' {
    export import DeviceSignalWifiOff = __MaterialUI.SvgIcon;
    export default DeviceSignalWifiOff;
}

declare module 'material-ui/svg-icons/device/dvr' {
    export import DeviceDvr = __MaterialUI.SvgIcon;
    export default DeviceDvr;
}

declare module 'material-ui/svg-icons/device/battery-60' {
    export import DeviceBattery60 = __MaterialUI.SvgIcon;
    export default DeviceBattery60;
}

declare module 'material-ui/svg-icons/device/access-alarm' {
    export import DeviceAccessAlarm = __MaterialUI.SvgIcon;
    export default DeviceAccessAlarm;
}

declare module 'material-ui/svg-icons/device/nfc' {
    export import DeviceNfc = __MaterialUI.SvgIcon;
    export default DeviceNfc;
}

declare module 'material-ui/svg-icons/device/data-usage' {
    export import DeviceDataUsage = __MaterialUI.SvgIcon;
    export default DeviceDataUsage;
}

declare module 'material-ui/svg-icons/device/access-alarms' {
    export import DeviceAccessAlarms = __MaterialUI.SvgIcon;
    export default DeviceAccessAlarms;
}

declare module 'material-ui/svg-icons/device/battery-full' {
    export import DeviceBatteryFull = __MaterialUI.SvgIcon;
    export default DeviceBatteryFull;
}

declare module 'material-ui/svg-icons/device/battery-charging-full' {
    export import DeviceBatteryChargingFull = __MaterialUI.SvgIcon;
    export default DeviceBatteryChargingFull;
}

declare module 'material-ui/svg-icons/device/settings-system-daydream' {
    export import DeviceSettingsSystemDaydream = __MaterialUI.SvgIcon;
    export default DeviceSettingsSystemDaydream;
}

declare module 'material-ui/svg-icons/device/battery-std' {
    export import DeviceBatteryStd = __MaterialUI.SvgIcon;
    export default DeviceBatteryStd;
}

declare module 'material-ui/svg-icons/device/battery-unknown' {
    export import DeviceBatteryUnknown = __MaterialUI.SvgIcon;
    export default DeviceBatteryUnknown;
}

declare module 'material-ui/svg-icons/device/add-alarm' {
    export import DeviceAddAlarm = __MaterialUI.SvgIcon;
    export default DeviceAddAlarm;
}

declare module 'material-ui/svg-icons/device/storage' {
    export import DeviceStorage = __MaterialUI.SvgIcon;
    export default DeviceStorage;
}

declare module 'material-ui/svg-icons/device/battery-charging-90' {
    export import DeviceBatteryCharging90 = __MaterialUI.SvgIcon;
    export default DeviceBatteryCharging90;
}

declare module 'material-ui/svg-icons/device/screen-rotation' {
    export import DeviceScreenRotation = __MaterialUI.SvgIcon;
    export default DeviceScreenRotation;
}

declare module 'material-ui/svg-icons/device/signal-wifi-4-bar' {
    export import DeviceSignalWifi4Bar = __MaterialUI.SvgIcon;
    export default DeviceSignalWifi4Bar;
}

declare module 'material-ui/svg-icons/device/battery-charging-50' {
    export import DeviceBatteryCharging50 = __MaterialUI.SvgIcon;
    export default DeviceBatteryCharging50;
}

declare module 'material-ui/svg-icons/device/battery-30' {
    export import DeviceBattery30 = __MaterialUI.SvgIcon;
    export default DeviceBattery30;
}

declare module 'material-ui/svg-icons/device/signal-cellular-connected-no-internet-0-bar' {
    export import DeviceSignalCellularConnectedNoInternet0Bar = __MaterialUI.SvgIcon;
    export default DeviceSignalCellularConnectedNoInternet0Bar;
}

declare module 'material-ui/svg-icons/device/battery-alert' {
    export import DeviceBatteryAlert = __MaterialUI.SvgIcon;
    export default DeviceBatteryAlert;
}

declare module 'material-ui/svg-icons/device/signal-wifi-1-bar' {
    export import DeviceSignalWifi1Bar = __MaterialUI.SvgIcon;
    export default DeviceSignalWifi1Bar;
}

declare module 'material-ui/svg-icons/device/signal-cellular-4-bar' {
    export import DeviceSignalCellular4Bar = __MaterialUI.SvgIcon;
    export default DeviceSignalCellular4Bar;
}

declare module 'material-ui/svg-icons/device/wifi-tethering' {
    export import DeviceWifiTethering = __MaterialUI.SvgIcon;
    export default DeviceWifiTethering;
}

declare module 'material-ui/svg-icons/device/signal-wifi-0-bar' {
    export import DeviceSignalWifi0Bar = __MaterialUI.SvgIcon;
    export default DeviceSignalWifi0Bar;
}

declare module 'material-ui/svg-icons/device/brightness-auto' {
    export import DeviceBrightnessAuto = __MaterialUI.SvgIcon;
    export default DeviceBrightnessAuto;
}

declare module 'material-ui/svg-icons/device/location-disabled' {
    export import DeviceLocationDisabled = __MaterialUI.SvgIcon;
    export default DeviceLocationDisabled;
}

declare module 'material-ui/svg-icons/device/signal-wifi-3-bar' {
    export import DeviceSignalWifi3Bar = __MaterialUI.SvgIcon;
    export default DeviceSignalWifi3Bar;
}

declare module 'material-ui/svg-icons/device/gps-not-fixed' {
    export import DeviceGpsNotFixed = __MaterialUI.SvgIcon;
    export default DeviceGpsNotFixed;
}

declare module 'material-ui/svg-icons/device/signal-cellular-1-bar' {
    export import DeviceSignalCellular1Bar = __MaterialUI.SvgIcon;
    export default DeviceSignalCellular1Bar;
}

declare module 'material-ui/svg-icons/device/battery-charging-60' {
    export import DeviceBatteryCharging60 = __MaterialUI.SvgIcon;
    export default DeviceBatteryCharging60;
}

declare module 'material-ui/svg-icons/device/gps-off' {
    export import DeviceGpsOff = __MaterialUI.SvgIcon;
    export default DeviceGpsOff;
}

declare module 'material-ui/svg-icons/device/signal-cellular-null' {
    export import DeviceSignalCellularNull = __MaterialUI.SvgIcon;
    export default DeviceSignalCellularNull;
}

declare module 'material-ui/svg-icons/device/brightness-low' {
    export import DeviceBrightnessLow = __MaterialUI.SvgIcon;
    export default DeviceBrightnessLow;
}

declare module 'material-ui/svg-icons/device/sd-storage' {
    export import DeviceSdStorage = __MaterialUI.SvgIcon;
    export default DeviceSdStorage;
}

declare module 'material-ui/svg-icons/device/airplanemode-inactive' {
    export import DeviceAirplanemodeInactive = __MaterialUI.SvgIcon;
    export default DeviceAirplanemodeInactive;
}

declare module 'material-ui/svg-icons/device/widgets' {
    export import DeviceWidgets = __MaterialUI.SvgIcon;
    export default DeviceWidgets;
}

declare module 'material-ui/svg-icons/device/brightness-high' {
    export import DeviceBrightnessHigh = __MaterialUI.SvgIcon;
    export default DeviceBrightnessHigh;
}

declare module 'material-ui/svg-icons/device/battery-20' {
    export import DeviceBattery20 = __MaterialUI.SvgIcon;
    export default DeviceBattery20;
}

declare module 'material-ui/svg-icons/device/bluetooth-disabled' {
    export import DeviceBluetoothDisabled = __MaterialUI.SvgIcon;
    export default DeviceBluetoothDisabled;
}

declare module 'material-ui/svg-icons/device/signal-wifi-4-bar-lock' {
    export import DeviceSignalWifi4BarLock = __MaterialUI.SvgIcon;
    export default DeviceSignalWifi4BarLock;
}

declare module 'material-ui/svg-icons/device/developer-mode' {
    export import DeviceDeveloperMode = __MaterialUI.SvgIcon;
    export default DeviceDeveloperMode;
}

declare module 'material-ui/svg-icons/device/battery-50' {
    export import DeviceBattery50 = __MaterialUI.SvgIcon;
    export default DeviceBattery50;
}

declare module 'material-ui/svg-icons/device/signal-cellular-connected-no-internet-1-bar' {
    export import DeviceSignalCellularConnectedNoInternet1Bar = __MaterialUI.SvgIcon;
    export default DeviceSignalCellularConnectedNoInternet1Bar;
}

declare module 'material-ui/svg-icons/device/signal-cellular-2-bar' {
    export import DeviceSignalCellular2Bar = __MaterialUI.SvgIcon;
    export default DeviceSignalCellular2Bar;
}

declare module 'material-ui/svg-icons/device/signal-cellular-connected-no-internet-2-bar' {
    export import DeviceSignalCellularConnectedNoInternet2Bar = __MaterialUI.SvgIcon;
    export default DeviceSignalCellularConnectedNoInternet2Bar;
}

declare module 'material-ui/svg-icons/device/signal-cellular-0-bar' {
    export import DeviceSignalCellular0Bar = __MaterialUI.SvgIcon;
    export default DeviceSignalCellular0Bar;
}

declare module 'material-ui/svg-icons/device/signal-wifi-1-bar-lock' {
    export import DeviceSignalWifi1BarLock = __MaterialUI.SvgIcon;
    export default DeviceSignalWifi1BarLock;
}

declare module 'material-ui/svg-icons/navigation/arrow-forward' {
    export import NavigationArrowForward = __MaterialUI.SvgIcon;
    export default NavigationArrowForward;
}

declare module 'material-ui/svg-icons/navigation/unfold-more' {
    export import NavigationUnfoldMore = __MaterialUI.SvgIcon;
    export default NavigationUnfoldMore;
}

declare module 'material-ui/svg-icons/navigation/arrow-drop-down' {
    export import NavigationArrowDropDown = __MaterialUI.SvgIcon;
    export default NavigationArrowDropDown;
}

declare module 'material-ui/svg-icons/navigation/arrow-back' {
    export import NavigationArrowBack = __MaterialUI.SvgIcon;
    export default NavigationArrowBack;
}

declare module 'material-ui/svg-icons/navigation/arrow-downward' {
    export import NavigationArrowDownward = __MaterialUI.SvgIcon;
    export default NavigationArrowDownward;
}

declare module 'material-ui/svg-icons/navigation/fullscreen' {
    export import NavigationFullscreen = __MaterialUI.SvgIcon;
    export default NavigationFullscreen;
}

declare module 'material-ui/svg-icons/navigation/unfold-less' {
    export import NavigationUnfoldLess = __MaterialUI.SvgIcon;
    export default NavigationUnfoldLess;
}

declare module 'material-ui/svg-icons/navigation/chevron-right' {
    export import NavigationChevronRight = __MaterialUI.SvgIcon;
    export default NavigationChevronRight;
}

declare module 'material-ui/svg-icons/navigation/arrow-drop-down-circle' {
    export import NavigationArrowDropDownCircle = __MaterialUI.SvgIcon;
    export default NavigationArrowDropDownCircle;
}

declare module 'material-ui/svg-icons/navigation/check' {
    export import NavigationCheck = __MaterialUI.SvgIcon;
    export default NavigationCheck;
}

declare module 'material-ui/svg-icons/navigation/fullscreen-exit' {
    export import NavigationFullscreenExit = __MaterialUI.SvgIcon;
    export default NavigationFullscreenExit;
}

declare module 'material-ui/svg-icons/navigation/chevron-left' {
    export import NavigationChevronLeft = __MaterialUI.SvgIcon;
    export default NavigationChevronLeft;
}

declare module 'material-ui/svg-icons/navigation/menu' {
    export import NavigationMenu = __MaterialUI.SvgIcon;
    export default NavigationMenu;
}

declare module 'material-ui/svg-icons/navigation/apps' {
    export import NavigationApps = __MaterialUI.SvgIcon;
    export default NavigationApps;
}

declare module 'material-ui/svg-icons/navigation/arrow-upward' {
    export import NavigationArrowUpward = __MaterialUI.SvgIcon;
    export default NavigationArrowUpward;
}

declare module 'material-ui/svg-icons/navigation/close' {
    export import NavigationClose = __MaterialUI.SvgIcon;
    export default NavigationClose;
}

declare module 'material-ui/svg-icons/navigation/more-horiz' {
    export import NavigationMoreHoriz = __MaterialUI.SvgIcon;
    export default NavigationMoreHoriz;
}

declare module 'material-ui/svg-icons/navigation/cancel' {
    export import NavigationCancel = __MaterialUI.SvgIcon;
    export default NavigationCancel;
}

declare module 'material-ui/svg-icons/navigation/subdirectory-arrow-right' {
    export import NavigationSubdirectoryArrowRight = __MaterialUI.SvgIcon;
    export default NavigationSubdirectoryArrowRight;
}

declare module 'material-ui/svg-icons/navigation/expand-more' {
    export import NavigationExpandMore = __MaterialUI.SvgIcon;
    export default NavigationExpandMore;
}

declare module 'material-ui/svg-icons/navigation/arrow-drop-up' {
    export import NavigationArrowDropUp = __MaterialUI.SvgIcon;
    export default NavigationArrowDropUp;
}

declare module 'material-ui/svg-icons/navigation/subdirectory-arrow-left' {
    export import NavigationSubdirectoryArrowLeft = __MaterialUI.SvgIcon;
    export default NavigationSubdirectoryArrowLeft;
}

declare module 'material-ui/svg-icons/navigation/expand-less' {
    export import NavigationExpandLess = __MaterialUI.SvgIcon;
    export default NavigationExpandLess;
}

declare module 'material-ui/svg-icons/navigation/refresh' {
    export import NavigationRefresh = __MaterialUI.SvgIcon;
    export default NavigationRefresh;
}

declare module 'material-ui/svg-icons/navigation/more-vert' {
    export import NavigationMoreVert = __MaterialUI.SvgIcon;
    export default NavigationMoreVert;
}

declare module 'material-ui/svg-icons/notification/rv-hookup' {
    export import NotificationRvHookup = __MaterialUI.SvgIcon;
    export default NotificationRvHookup;
}

declare module 'material-ui/svg-icons/notification/no-encryption' {
    export import NotificationNoEncryption = __MaterialUI.SvgIcon;
    export default NotificationNoEncryption;
}

declare module 'material-ui/svg-icons/notification/phone-forwarded' {
    export import NotificationPhoneForwarded = __MaterialUI.SvgIcon;
    export default NotificationPhoneForwarded;
}

declare module 'material-ui/svg-icons/notification/airline-seat-flat-angled' {
    export import NotificationAirlineSeatFlatAngled = __MaterialUI.SvgIcon;
    export default NotificationAirlineSeatFlatAngled;
}

declare module 'material-ui/svg-icons/notification/time-to-leave' {
    export import NotificationTimeToLeave = __MaterialUI.SvgIcon;
    export default NotificationTimeToLeave;
}

declare module 'material-ui/svg-icons/notification/airline-seat-legroom-extra' {
    export import NotificationAirlineSeatLegroomExtra = __MaterialUI.SvgIcon;
    export default NotificationAirlineSeatLegroomExtra;
}

declare module 'material-ui/svg-icons/notification/airline-seat-recline-extra' {
    export import NotificationAirlineSeatReclineExtra = __MaterialUI.SvgIcon;
    export default NotificationAirlineSeatReclineExtra;
}

declare module 'material-ui/svg-icons/notification/airline-seat-individual-suite' {
    export import NotificationAirlineSeatIndividualSuite = __MaterialUI.SvgIcon;
    export default NotificationAirlineSeatIndividualSuite;
}

declare module 'material-ui/svg-icons/notification/vibration' {
    export import NotificationVibration = __MaterialUI.SvgIcon;
    export default NotificationVibration;
}

declare module 'material-ui/svg-icons/notification/sim-card-alert' {
    export import NotificationSimCardAlert = __MaterialUI.SvgIcon;
    export default NotificationSimCardAlert;
}

declare module 'material-ui/svg-icons/notification/sms-failed' {
    export import NotificationSmsFailed = __MaterialUI.SvgIcon;
    export default NotificationSmsFailed;
}

declare module 'material-ui/svg-icons/notification/airline-seat-flat' {
    export import NotificationAirlineSeatFlat = __MaterialUI.SvgIcon;
    export default NotificationAirlineSeatFlat;
}

declare module 'material-ui/svg-icons/notification/do-not-disturb' {
    export import NotificationDoNotDisturb = __MaterialUI.SvgIcon;
    export default NotificationDoNotDisturb;
}

declare module 'material-ui/svg-icons/notification/sync-problem' {
    export import NotificationSyncProblem = __MaterialUI.SvgIcon;
    export default NotificationSyncProblem;
}

declare module 'material-ui/svg-icons/notification/event-available' {
    export import NotificationEventAvailable = __MaterialUI.SvgIcon;
    export default NotificationEventAvailable;
}

declare module 'material-ui/svg-icons/notification/network-check' {
    export import NotificationNetworkCheck = __MaterialUI.SvgIcon;
    export default NotificationNetworkCheck;
}

declare module 'material-ui/svg-icons/notification/sms' {
    export import NotificationSms = __MaterialUI.SvgIcon;
    export default NotificationSms;
}

declare module 'material-ui/svg-icons/notification/disc-full' {
    export import NotificationDiscFull = __MaterialUI.SvgIcon;
    export default NotificationDiscFull;
}

declare module 'material-ui/svg-icons/notification/do-not-disturb-alt' {
    export import NotificationDoNotDisturbAlt = __MaterialUI.SvgIcon;
    export default NotificationDoNotDisturbAlt;
}

declare module 'material-ui/svg-icons/notification/system-update' {
    export import NotificationSystemUpdate = __MaterialUI.SvgIcon;
    export default NotificationSystemUpdate;
}

declare module 'material-ui/svg-icons/notification/phone-bluetooth-speaker' {
    export import NotificationPhoneBluetoothSpeaker = __MaterialUI.SvgIcon;
    export default NotificationPhoneBluetoothSpeaker;
}

declare module 'material-ui/svg-icons/notification/ondemand-video' {
    export import NotificationOndemandVideo = __MaterialUI.SvgIcon;
    export default NotificationOndemandVideo;
}

declare module 'material-ui/svg-icons/notification/power' {
    export import NotificationPower = __MaterialUI.SvgIcon;
    export default NotificationPower;
}

declare module 'material-ui/svg-icons/notification/phone-locked' {
    export import NotificationPhoneLocked = __MaterialUI.SvgIcon;
    export default NotificationPhoneLocked;
}

declare module 'material-ui/svg-icons/notification/sd-card' {
    export import NotificationSdCard = __MaterialUI.SvgIcon;
    export default NotificationSdCard;
}

declare module 'material-ui/svg-icons/notification/event-busy' {
    export import NotificationEventBusy = __MaterialUI.SvgIcon;
    export default NotificationEventBusy;
}

declare module 'material-ui/svg-icons/notification/personal-video' {
    export import NotificationPersonalVideo = __MaterialUI.SvgIcon;
    export default NotificationPersonalVideo;
}

declare module 'material-ui/svg-icons/notification/airline-seat-legroom-normal' {
    export import NotificationAirlineSeatLegroomNormal = __MaterialUI.SvgIcon;
    export default NotificationAirlineSeatLegroomNormal;
}

declare module 'material-ui/svg-icons/notification/phone-in-talk' {
    export import NotificationPhoneInTalk = __MaterialUI.SvgIcon;
    export default NotificationPhoneInTalk;
}

declare module 'material-ui/svg-icons/notification/airline-seat-legroom-reduced' {
    export import NotificationAirlineSeatLegroomReduced = __MaterialUI.SvgIcon;
    export default NotificationAirlineSeatLegroomReduced;
}

declare module 'material-ui/svg-icons/notification/phone-paused' {
    export import NotificationPhonePaused = __MaterialUI.SvgIcon;
    export default NotificationPhonePaused;
}

declare module 'material-ui/svg-icons/notification/sync-disabled' {
    export import NotificationSyncDisabled = __MaterialUI.SvgIcon;
    export default NotificationSyncDisabled;
}

declare module 'material-ui/svg-icons/notification/enhanced-encryption' {
    export import NotificationEnhancedEncryption = __MaterialUI.SvgIcon;
    export default NotificationEnhancedEncryption;
}

declare module 'material-ui/svg-icons/notification/mms' {
    export import NotificationMms = __MaterialUI.SvgIcon;
    export default NotificationMms;
}

declare module 'material-ui/svg-icons/notification/drive-eta' {
    export import NotificationDriveEta = __MaterialUI.SvgIcon;
    export default NotificationDriveEta;
}

declare module 'material-ui/svg-icons/notification/voice-chat' {
    export import NotificationVoiceChat = __MaterialUI.SvgIcon;
    export default NotificationVoiceChat;
}

declare module 'material-ui/svg-icons/notification/wifi' {
    export import NotificationWifi = __MaterialUI.SvgIcon;
    export default NotificationWifi;
}

declare module 'material-ui/svg-icons/notification/airline-seat-recline-normal' {
    export import NotificationAirlineSeatReclineNormal = __MaterialUI.SvgIcon;
    export default NotificationAirlineSeatReclineNormal;
}

declare module 'material-ui/svg-icons/notification/more' {
    export import NotificationMore = __MaterialUI.SvgIcon;
    export default NotificationMore;
}

declare module 'material-ui/svg-icons/notification/vpn-lock' {
    export import NotificationVpnLock = __MaterialUI.SvgIcon;
    export default NotificationVpnLock;
}

declare module 'material-ui/svg-icons/notification/event-note' {
    export import NotificationEventNote = __MaterialUI.SvgIcon;
    export default NotificationEventNote;
}

declare module 'material-ui/svg-icons/notification/confirmation-number' {
    export import NotificationConfirmationNumber = __MaterialUI.SvgIcon;
    export default NotificationConfirmationNumber;
}

declare module 'material-ui/svg-icons/notification/network-locked' {
    export import NotificationNetworkLocked = __MaterialUI.SvgIcon;
    export default NotificationNetworkLocked;
}

declare module 'material-ui/svg-icons/notification/adb' {
    export import NotificationAdb = __MaterialUI.SvgIcon;
    export default NotificationAdb;
}

declare module 'material-ui/svg-icons/notification/bluetooth-audio' {
    export import NotificationBluetoothAudio = __MaterialUI.SvgIcon;
    export default NotificationBluetoothAudio;
}

declare module 'material-ui/svg-icons/notification/wc' {
    export import NotificationWc = __MaterialUI.SvgIcon;
    export default NotificationWc;
}

declare module 'material-ui/svg-icons/notification/tap-and-play' {
    export import NotificationTapAndPlay = __MaterialUI.SvgIcon;
    export default NotificationTapAndPlay;
}

declare module 'material-ui/svg-icons/notification/folder-special' {
    export import NotificationFolderSpecial = __MaterialUI.SvgIcon;
    export default NotificationFolderSpecial;
}

declare module 'material-ui/svg-icons/notification/live-tv' {
    export import NotificationLiveTv = __MaterialUI.SvgIcon;
    export default NotificationLiveTv;
}

declare module 'material-ui/svg-icons/notification/sync' {
    export import NotificationSync = __MaterialUI.SvgIcon;
    export default NotificationSync;
}

declare module 'material-ui/svg-icons/notification/phone-missed' {
    export import NotificationPhoneMissed = __MaterialUI.SvgIcon;
    export default NotificationPhoneMissed;
}

declare module 'material-ui/svg-icons/av/skip-previous' {
    export import AvSkipPrevious = __MaterialUI.SvgIcon;
    export default AvSkipPrevious;
}

declare module 'material-ui/svg-icons/av/volume-off' {
    export import AvVolumeOff = __MaterialUI.SvgIcon;
    export default AvVolumeOff;
}

declare module 'material-ui/svg-icons/av/subscriptions' {
    export import AvSubscriptions = __MaterialUI.SvgIcon;
    export default AvSubscriptions;
}

declare module 'material-ui/svg-icons/av/play-arrow' {
    export import AvPlayArrow = __MaterialUI.SvgIcon;
    export default AvPlayArrow;
}

declare module 'material-ui/svg-icons/av/play-circle-outline' {
    export import AvPlayCircleOutline = __MaterialUI.SvgIcon;
    export default AvPlayCircleOutline;
}

declare module 'material-ui/svg-icons/av/replay-30' {
    export import AvReplay30 = __MaterialUI.SvgIcon;
    export default AvReplay30;
}

declare module 'material-ui/svg-icons/av/videocam' {
    export import AvVideocam = __MaterialUI.SvgIcon;
    export default AvVideocam;
}

declare module 'material-ui/svg-icons/av/replay-5' {
    export import AvReplay5 = __MaterialUI.SvgIcon;
    export default AvReplay5;
}

declare module 'material-ui/svg-icons/av/forward-10' {
    export import AvForward10 = __MaterialUI.SvgIcon;
    export default AvForward10;
}

declare module 'material-ui/svg-icons/av/recent-actors' {
    export import AvRecentActors = __MaterialUI.SvgIcon;
    export default AvRecentActors;
}

declare module 'material-ui/svg-icons/av/replay-10' {
    export import AvReplay10 = __MaterialUI.SvgIcon;
    export default AvReplay10;
}

declare module 'material-ui/svg-icons/av/repeat' {
    export import AvRepeat = __MaterialUI.SvgIcon;
    export default AvRepeat;
}

declare module 'material-ui/svg-icons/av/queue-music' {
    export import AvQueueMusic = __MaterialUI.SvgIcon;
    export default AvQueueMusic;
}

declare module 'material-ui/svg-icons/av/fiber-pin' {
    export import AvFiberPin = __MaterialUI.SvgIcon;
    export default AvFiberPin;
}

declare module 'material-ui/svg-icons/av/new-releases' {
    export import AvNewReleases = __MaterialUI.SvgIcon;
    export default AvNewReleases;
}

declare module 'material-ui/svg-icons/av/fiber-new' {
    export import AvFiberNew = __MaterialUI.SvgIcon;
    export default AvFiberNew;
}

declare module 'material-ui/svg-icons/av/fiber-manual-record' {
    export import AvFiberManualRecord = __MaterialUI.SvgIcon;
    export default AvFiberManualRecord;
}

declare module 'material-ui/svg-icons/av/hearing' {
    export import AvHearing = __MaterialUI.SvgIcon;
    export default AvHearing;
}

declare module 'material-ui/svg-icons/av/loop' {
    export import AvLoop = __MaterialUI.SvgIcon;
    export default AvLoop;
}

declare module 'material-ui/svg-icons/av/volume-up' {
    export import AvVolumeUp = __MaterialUI.SvgIcon;
    export default AvVolumeUp;
}

declare module 'material-ui/svg-icons/av/high-quality' {
    export import AvHighQuality = __MaterialUI.SvgIcon;
    export default AvHighQuality;
}

declare module 'material-ui/svg-icons/av/surround-sound' {
    export import AvSurroundSound = __MaterialUI.SvgIcon;
    export default AvSurroundSound;
}

declare module 'material-ui/svg-icons/av/equalizer' {
    export import AvEqualizer = __MaterialUI.SvgIcon;
    export default AvEqualizer;
}

declare module 'material-ui/svg-icons/av/music-video' {
    export import AvMusicVideo = __MaterialUI.SvgIcon;
    export default AvMusicVideo;
}

declare module 'material-ui/svg-icons/av/shuffle' {
    export import AvShuffle = __MaterialUI.SvgIcon;
    export default AvShuffle;
}

declare module 'material-ui/svg-icons/av/volume-down' {
    export import AvVolumeDown = __MaterialUI.SvgIcon;
    export default AvVolumeDown;
}

declare module 'material-ui/svg-icons/av/radio' {
    export import AvRadio = __MaterialUI.SvgIcon;
    export default AvRadio;
}

declare module 'material-ui/svg-icons/av/web-asset' {
    export import AvWebAsset = __MaterialUI.SvgIcon;
    export default AvWebAsset;
}

declare module 'material-ui/svg-icons/av/replay' {
    export import AvReplay = __MaterialUI.SvgIcon;
    export default AvReplay;
}

declare module 'material-ui/svg-icons/av/queue-play-next' {
    export import AvQueuePlayNext = __MaterialUI.SvgIcon;
    export default AvQueuePlayNext;
}

declare module 'material-ui/svg-icons/av/closed-caption' {
    export import AvClosedCaption = __MaterialUI.SvgIcon;
    export default AvClosedCaption;
}

declare module 'material-ui/svg-icons/av/fiber-dvr' {
    export import AvFiberDvr = __MaterialUI.SvgIcon;
    export default AvFiberDvr;
}

declare module 'material-ui/svg-icons/av/explicit' {
    export import AvExplicit = __MaterialUI.SvgIcon;
    export default AvExplicit;
}

declare module 'material-ui/svg-icons/av/games' {
    export import AvGames = __MaterialUI.SvgIcon;
    export default AvGames;
}

declare module 'material-ui/svg-icons/av/videocam-off' {
    export import AvVideocamOff = __MaterialUI.SvgIcon;
    export default AvVideocamOff;
}

declare module 'material-ui/svg-icons/av/hd' {
    export import AvHd = __MaterialUI.SvgIcon;
    export default AvHd;
}

declare module 'material-ui/svg-icons/av/fast-rewind' {
    export import AvFastRewind = __MaterialUI.SvgIcon;
    export default AvFastRewind;
}

declare module 'material-ui/svg-icons/av/add-to-queue' {
    export import AvAddToQueue = __MaterialUI.SvgIcon;
    export default AvAddToQueue;
}

declare module 'material-ui/svg-icons/av/movie' {
    export import AvMovie = __MaterialUI.SvgIcon;
    export default AvMovie;
}

declare module 'material-ui/svg-icons/av/library-books' {
    export import AvLibraryBooks = __MaterialUI.SvgIcon;
    export default AvLibraryBooks;
}

declare module 'material-ui/svg-icons/av/art-track' {
    export import AvArtTrack = __MaterialUI.SvgIcon;
    export default AvArtTrack;
}

declare module 'material-ui/svg-icons/av/web' {
    export import AvWeb = __MaterialUI.SvgIcon;
    export default AvWeb;
}

declare module 'material-ui/svg-icons/av/play-circle-filled' {
    export import AvPlayCircleFilled = __MaterialUI.SvgIcon;
    export default AvPlayCircleFilled;
}

declare module 'material-ui/svg-icons/av/snooze' {
    export import AvSnooze = __MaterialUI.SvgIcon;
    export default AvSnooze;
}

declare module 'material-ui/svg-icons/av/forward-5' {
    export import AvForward5 = __MaterialUI.SvgIcon;
    export default AvForward5;
}

declare module 'material-ui/svg-icons/av/sort-by-alpha' {
    export import AvSortByAlpha = __MaterialUI.SvgIcon;
    export default AvSortByAlpha;
}

declare module 'material-ui/svg-icons/av/pause-circle-filled' {
    export import AvPauseCircleFilled = __MaterialUI.SvgIcon;
    export default AvPauseCircleFilled;
}

declare module 'material-ui/svg-icons/av/fiber-smart-record' {
    export import AvFiberSmartRecord = __MaterialUI.SvgIcon;
    export default AvFiberSmartRecord;
}

declare module 'material-ui/svg-icons/av/stop' {
    export import AvStop = __MaterialUI.SvgIcon;
    export default AvStop;
}

declare module 'material-ui/svg-icons/av/playlist-play' {
    export import AvPlaylistPlay = __MaterialUI.SvgIcon;
    export default AvPlaylistPlay;
}

declare module 'material-ui/svg-icons/av/library-add' {
    export import AvLibraryAdd = __MaterialUI.SvgIcon;
    export default AvLibraryAdd;
}

declare module 'material-ui/svg-icons/av/volume-mute' {
    export import AvVolumeMute = __MaterialUI.SvgIcon;
    export default AvVolumeMute;
}

declare module 'material-ui/svg-icons/av/skip-next' {
    export import AvSkipNext = __MaterialUI.SvgIcon;
    export default AvSkipNext;
}

declare module 'material-ui/svg-icons/av/forward-30' {
    export import AvForward30 = __MaterialUI.SvgIcon;
    export default AvForward30;
}

declare module 'material-ui/svg-icons/av/playlist-add' {
    export import AvPlaylistAdd = __MaterialUI.SvgIcon;
    export default AvPlaylistAdd;
}

declare module 'material-ui/svg-icons/av/album' {
    export import AvAlbum = __MaterialUI.SvgIcon;
    export default AvAlbum;
}

declare module 'material-ui/svg-icons/av/video-library' {
    export import AvVideoLibrary = __MaterialUI.SvgIcon;
    export default AvVideoLibrary;
}

declare module 'material-ui/svg-icons/av/library-music' {
    export import AvLibraryMusic = __MaterialUI.SvgIcon;
    export default AvLibraryMusic;
}

declare module 'material-ui/svg-icons/av/not-interested' {
    export import AvNotInterested = __MaterialUI.SvgIcon;
    export default AvNotInterested;
}

declare module 'material-ui/svg-icons/av/playlist-add-check' {
    export import AvPlaylistAddCheck = __MaterialUI.SvgIcon;
    export default AvPlaylistAddCheck;
}

declare module 'material-ui/svg-icons/av/mic-none' {
    export import AvMicNone = __MaterialUI.SvgIcon;
    export default AvMicNone;
}

declare module 'material-ui/svg-icons/av/pause' {
    export import AvPause = __MaterialUI.SvgIcon;
    export default AvPause;
}

declare module 'material-ui/svg-icons/av/remove-from-queue' {
    export import AvRemoveFromQueue = __MaterialUI.SvgIcon;
    export default AvRemoveFromQueue;
}

declare module 'material-ui/svg-icons/av/slow-motion-video' {
    export import AvSlowMotionVideo = __MaterialUI.SvgIcon;
    export default AvSlowMotionVideo;
}

declare module 'material-ui/svg-icons/av/subtitles' {
    export import AvSubtitles = __MaterialUI.SvgIcon;
    export default AvSubtitles;
}

declare module 'material-ui/svg-icons/av/mic-off' {
    export import AvMicOff = __MaterialUI.SvgIcon;
    export default AvMicOff;
}

declare module 'material-ui/svg-icons/av/repeat-one' {
    export import AvRepeatOne = __MaterialUI.SvgIcon;
    export default AvRepeatOne;
}

declare module 'material-ui/svg-icons/av/queue' {
    export import AvQueue = __MaterialUI.SvgIcon;
    export default AvQueue;
}

declare module 'material-ui/svg-icons/av/fast-forward' {
    export import AvFastForward = __MaterialUI.SvgIcon;
    export default AvFastForward;
}

declare module 'material-ui/svg-icons/av/mic' {
    export import AvMic = __MaterialUI.SvgIcon;
    export default AvMic;
}

declare module 'material-ui/svg-icons/av/av-timer' {
    export import AvAvTimer = __MaterialUI.SvgIcon;
    export default AvAvTimer;
}

declare module 'material-ui/svg-icons/av/pause-circle-outline' {
    export import AvPauseCircleOutline = __MaterialUI.SvgIcon;
    export default AvPauseCircleOutline;
}

declare module 'material-ui/svg-icons/av/airplay' {
    export import AvAirplay = __MaterialUI.SvgIcon;
    export default AvAirplay;
}

declare module 'material-ui/svg-icons/image/camera-rear' {
    export import ImageCameraRear = __MaterialUI.SvgIcon;
    export default ImageCameraRear;
}

declare module 'material-ui/svg-icons/image/add-a-photo' {
    export import ImageAddAPhoto = __MaterialUI.SvgIcon;
    export default ImageAddAPhoto;
}

declare module 'material-ui/svg-icons/image/portrait' {
    export import ImagePortrait = __MaterialUI.SvgIcon;
    export default ImagePortrait;
}

declare module 'material-ui/svg-icons/image/looks' {
    export import ImageLooks = __MaterialUI.SvgIcon;
    export default ImageLooks;
}

declare module 'material-ui/svg-icons/image/exposure-neg-2' {
    export import ImageExposureNeg2 = __MaterialUI.SvgIcon;
    export default ImageExposureNeg2;
}

declare module 'material-ui/svg-icons/image/wb-cloudy' {
    export import ImageWbCloudy = __MaterialUI.SvgIcon;
    export default ImageWbCloudy;
}

declare module 'material-ui/svg-icons/image/switch-video' {
    export import ImageSwitchVideo = __MaterialUI.SvgIcon;
    export default ImageSwitchVideo;
}

declare module 'material-ui/svg-icons/image/wb-auto' {
    export import ImageWbAuto = __MaterialUI.SvgIcon;
    export default ImageWbAuto;
}

declare module 'material-ui/svg-icons/image/filter-center-focus' {
    export import ImageFilterCenterFocus = __MaterialUI.SvgIcon;
    export default ImageFilterCenterFocus;
}

declare module 'material-ui/svg-icons/image/crop-7-5' {
    export import ImageCrop75 = __MaterialUI.SvgIcon;
    export default ImageCrop75;
}

declare module 'material-ui/svg-icons/image/crop-3-2' {
    export import ImageCrop32 = __MaterialUI.SvgIcon;
    export default ImageCrop32;
}

declare module 'material-ui/svg-icons/image/assistant-photo' {
    export import ImageAssistantPhoto = __MaterialUI.SvgIcon;
    export default ImageAssistantPhoto;
}

declare module 'material-ui/svg-icons/image/looks-one' {
    export import ImageLooksOne = __MaterialUI.SvgIcon;
    export default ImageLooksOne;
}

declare module 'material-ui/svg-icons/image/collections-bookmark' {
    export import ImageCollectionsBookmark = __MaterialUI.SvgIcon;
    export default ImageCollectionsBookmark;
}

declare module 'material-ui/svg-icons/image/image-aspect-ratio' {
    export import ImageImageAspectRatio = __MaterialUI.SvgIcon;
    export default ImageImageAspectRatio;
}

declare module 'material-ui/svg-icons/image/brush' {
    export import ImageBrush = __MaterialUI.SvgIcon;
    export default ImageBrush;
}

declare module 'material-ui/svg-icons/image/linked-camera' {
    export import ImageLinkedCamera = __MaterialUI.SvgIcon;
    export default ImageLinkedCamera;
}

declare module 'material-ui/svg-icons/image/filter-1' {
    export import ImageFilter1 = __MaterialUI.SvgIcon;
    export default ImageFilter1;
}

declare module 'material-ui/svg-icons/image/edit' {
    export import ImageEdit = __MaterialUI.SvgIcon;
    export default ImageEdit;
}

declare module 'material-ui/svg-icons/image/timelapse' {
    export import ImageTimelapse = __MaterialUI.SvgIcon;
    export default ImageTimelapse;
}

declare module 'material-ui/svg-icons/image/nature' {
    export import ImageNature = __MaterialUI.SvgIcon;
    export default ImageNature;
}

declare module 'material-ui/svg-icons/image/monochrome-photos' {
    export import ImageMonochromePhotos = __MaterialUI.SvgIcon;
    export default ImageMonochromePhotos;
}

declare module 'material-ui/svg-icons/image/brightness-6' {
    export import ImageBrightness6 = __MaterialUI.SvgIcon;
    export default ImageBrightness6;
}

declare module 'material-ui/svg-icons/image/music-note' {
    export import ImageMusicNote = __MaterialUI.SvgIcon;
    export default ImageMusicNote;
}

declare module 'material-ui/svg-icons/image/collections' {
    export import ImageCollections = __MaterialUI.SvgIcon;
    export default ImageCollections;
}

declare module 'material-ui/svg-icons/image/wb-sunny' {
    export import ImageWbSunny = __MaterialUI.SvgIcon;
    export default ImageWbSunny;
}

declare module 'material-ui/svg-icons/image/hdr-strong' {
    export import ImageHdrStrong = __MaterialUI.SvgIcon;
    export default ImageHdrStrong;
}

declare module 'material-ui/svg-icons/image/panorama-vertical' {
    export import ImagePanoramaVertical = __MaterialUI.SvgIcon;
    export default ImagePanoramaVertical;
}

declare module 'material-ui/svg-icons/image/navigate-next' {
    export import ImageNavigateNext = __MaterialUI.SvgIcon;
    export default ImageNavigateNext;
}

declare module 'material-ui/svg-icons/image/looks-4' {
    export import ImageLooks4 = __MaterialUI.SvgIcon;
    export default ImageLooks4;
}

declare module 'material-ui/svg-icons/image/filter-4' {
    export import ImageFilter4 = __MaterialUI.SvgIcon;
    export default ImageFilter4;
}

declare module 'material-ui/svg-icons/image/brightness-1' {
    export import ImageBrightness1 = __MaterialUI.SvgIcon;
    export default ImageBrightness1;
}

declare module 'material-ui/svg-icons/image/exposure-plus-1' {
    export import ImageExposurePlus1 = __MaterialUI.SvgIcon;
    export default ImageExposurePlus1;
}

declare module 'material-ui/svg-icons/image/timer-3' {
    export import ImageTimer3 = __MaterialUI.SvgIcon;
    export default ImageTimer3;
}

declare module 'material-ui/svg-icons/image/exposure-zero' {
    export import ImageExposureZero = __MaterialUI.SvgIcon;
    export default ImageExposureZero;
}

declare module 'material-ui/svg-icons/image/blur-linear' {
    export import ImageBlurLinear = __MaterialUI.SvgIcon;
    export default ImageBlurLinear;
}

declare module 'material-ui/svg-icons/image/photo-library' {
    export import ImagePhotoLibrary = __MaterialUI.SvgIcon;
    export default ImagePhotoLibrary;
}

declare module 'material-ui/svg-icons/image/filter-drama' {
    export import ImageFilterDrama = __MaterialUI.SvgIcon;
    export default ImageFilterDrama;
}

declare module 'material-ui/svg-icons/image/dehaze' {
    export import ImageDehaze = __MaterialUI.SvgIcon;
    export default ImageDehaze;
}

declare module 'material-ui/svg-icons/image/control-point-duplicate' {
    export import ImageControlPointDuplicate = __MaterialUI.SvgIcon;
    export default ImageControlPointDuplicate;
}

declare module 'material-ui/svg-icons/image/image' {
    export import ImageImage = __MaterialUI.SvgIcon;
    export default ImageImage;
}

declare module 'material-ui/svg-icons/image/flash-auto' {
    export import ImageFlashAuto = __MaterialUI.SvgIcon;
    export default ImageFlashAuto;
}

declare module 'material-ui/svg-icons/image/rotate-90-degrees-ccw' {
    export import ImageRotate90DegreesCcw = __MaterialUI.SvgIcon;
    export default ImageRotate90DegreesCcw;
}

declare module 'material-ui/svg-icons/image/blur-circular' {
    export import ImageBlurCircular = __MaterialUI.SvgIcon;
    export default ImageBlurCircular;
}

declare module 'material-ui/svg-icons/image/filter-3' {
    export import ImageFilter3 = __MaterialUI.SvgIcon;
    export default ImageFilter3;
}

declare module 'material-ui/svg-icons/image/exposure-plus-2' {
    export import ImageExposurePlus2 = __MaterialUI.SvgIcon;
    export default ImageExposurePlus2;
}

declare module 'material-ui/svg-icons/image/flash-on' {
    export import ImageFlashOn = __MaterialUI.SvgIcon;
    export default ImageFlashOn;
}

declare module 'material-ui/svg-icons/image/view-comfy' {
    export import ImageViewComfy = __MaterialUI.SvgIcon;
    export default ImageViewComfy;
}

declare module 'material-ui/svg-icons/image/colorize' {
    export import ImageColorize = __MaterialUI.SvgIcon;
    export default ImageColorize;
}

declare module 'material-ui/svg-icons/image/brightness-4' {
    export import ImageBrightness4 = __MaterialUI.SvgIcon;
    export default ImageBrightness4;
}

declare module 'material-ui/svg-icons/image/crop-free' {
    export import ImageCropFree = __MaterialUI.SvgIcon;
    export default ImageCropFree;
}

declare module 'material-ui/svg-icons/image/vignette' {
    export import ImageVignette = __MaterialUI.SvgIcon;
    export default ImageVignette;
}

declare module 'material-ui/svg-icons/image/tag-faces' {
    export import ImageTagFaces = __MaterialUI.SvgIcon;
    export default ImageTagFaces;
}

declare module 'material-ui/svg-icons/image/brightness-7' {
    export import ImageBrightness7 = __MaterialUI.SvgIcon;
    export default ImageBrightness7;
}

declare module 'material-ui/svg-icons/image/healing' {
    export import ImageHealing = __MaterialUI.SvgIcon;
    export default ImageHealing;
}

declare module 'material-ui/svg-icons/image/nature-people' {
    export import ImageNaturePeople = __MaterialUI.SvgIcon;
    export default ImageNaturePeople;
}

declare module 'material-ui/svg-icons/image/gradient' {
    export import ImageGradient = __MaterialUI.SvgIcon;
    export default ImageGradient;
}

declare module 'material-ui/svg-icons/image/flash-off' {
    export import ImageFlashOff = __MaterialUI.SvgIcon;
    export default ImageFlashOff;
}

declare module 'material-ui/svg-icons/image/movie-creation' {
    export import ImageMovieCreation = __MaterialUI.SvgIcon;
    export default ImageMovieCreation;
}

declare module 'material-ui/svg-icons/image/leak-add' {
    export import ImageLeakAdd = __MaterialUI.SvgIcon;
    export default ImageLeakAdd;
}

declare module 'material-ui/svg-icons/image/filter-5' {
    export import ImageFilter5 = __MaterialUI.SvgIcon;
    export default ImageFilter5;
}

declare module 'material-ui/svg-icons/image/photo' {
    export import ImagePhoto = __MaterialUI.SvgIcon;
    export default ImagePhoto;
}

declare module 'material-ui/svg-icons/image/color-lens' {
    export import ImageColorLens = __MaterialUI.SvgIcon;
    export default ImageColorLens;
}

declare module 'material-ui/svg-icons/image/broken-image' {
    export import ImageBrokenImage = __MaterialUI.SvgIcon;
    export default ImageBrokenImage;
}

declare module 'material-ui/svg-icons/image/looks-6' {
    export import ImageLooks6 = __MaterialUI.SvgIcon;
    export default ImageLooks6;
}

declare module 'material-ui/svg-icons/image/picture-as-pdf' {
    export import ImagePictureAsPdf = __MaterialUI.SvgIcon;
    export default ImagePictureAsPdf;
}

declare module 'material-ui/svg-icons/image/palette' {
    export import ImagePalette = __MaterialUI.SvgIcon;
    export default ImagePalette;
}

declare module 'material-ui/svg-icons/image/crop-landscape' {
    export import ImageCropLandscape = __MaterialUI.SvgIcon;
    export default ImageCropLandscape;
}

declare module 'material-ui/svg-icons/image/grid-on' {
    export import ImageGridOn = __MaterialUI.SvgIcon;
    export default ImageGridOn;
}

declare module 'material-ui/svg-icons/image/slideshow' {
    export import ImageSlideshow = __MaterialUI.SvgIcon;
    export default ImageSlideshow;
}

declare module 'material-ui/svg-icons/image/brightness-3' {
    export import ImageBrightness3 = __MaterialUI.SvgIcon;
    export default ImageBrightness3;
}

declare module 'material-ui/svg-icons/image/style' {
    export import ImageStyle = __MaterialUI.SvgIcon;
    export default ImageStyle;
}

declare module 'material-ui/svg-icons/image/filter-vintage' {
    export import ImageFilterVintage = __MaterialUI.SvgIcon;
    export default ImageFilterVintage;
}

declare module 'material-ui/svg-icons/image/tune' {
    export import ImageTune = __MaterialUI.SvgIcon;
    export default ImageTune;
}

declare module 'material-ui/svg-icons/image/camera' {
    export import ImageCamera = __MaterialUI.SvgIcon;
    export default ImageCamera;
}

declare module 'material-ui/svg-icons/image/timer' {
    export import ImageTimer = __MaterialUI.SvgIcon;
    export default ImageTimer;
}

declare module 'material-ui/svg-icons/image/landscape' {
    export import ImageLandscape = __MaterialUI.SvgIcon;
    export default ImageLandscape;
}

declare module 'material-ui/svg-icons/image/crop-16-9' {
    export import ImageCrop169 = __MaterialUI.SvgIcon;
    export default ImageCrop169;
}

declare module 'material-ui/svg-icons/image/add-to-photos' {
    export import ImageAddToPhotos = __MaterialUI.SvgIcon;
    export default ImageAddToPhotos;
}

declare module 'material-ui/svg-icons/image/wb-incandescent' {
    export import ImageWbIncandescent = __MaterialUI.SvgIcon;
    export default ImageWbIncandescent;
}

declare module 'material-ui/svg-icons/image/hdr-weak' {
    export import ImageHdrWeak = __MaterialUI.SvgIcon;
    export default ImageHdrWeak;
}

declare module 'material-ui/svg-icons/image/details' {
    export import ImageDetails = __MaterialUI.SvgIcon;
    export default ImageDetails;
}

declare module 'material-ui/svg-icons/image/view-compact' {
    export import ImageViewCompact = __MaterialUI.SvgIcon;
    export default ImageViewCompact;
}

declare module 'material-ui/svg-icons/image/brightness-5' {
    export import ImageBrightness5 = __MaterialUI.SvgIcon;
    export default ImageBrightness5;
}

declare module 'material-ui/svg-icons/image/center-focus-weak' {
    export import ImageCenterFocusWeak = __MaterialUI.SvgIcon;
    export default ImageCenterFocusWeak;
}

declare module 'material-ui/svg-icons/image/adjust' {
    export import ImageAdjust = __MaterialUI.SvgIcon;
    export default ImageAdjust;
}

declare module 'material-ui/svg-icons/image/camera-front' {
    export import ImageCameraFront = __MaterialUI.SvgIcon;
    export default ImageCameraFront;
}

declare module 'material-ui/svg-icons/image/transform' {
    export import ImageTransform = __MaterialUI.SvgIcon;
    export default ImageTransform;
}

declare module 'material-ui/svg-icons/image/filter' {
    export import ImageFilter = __MaterialUI.SvgIcon;
    export default ImageFilter;
}

declare module 'material-ui/svg-icons/image/grain' {
    export import ImageGrain = __MaterialUI.SvgIcon;
    export default ImageGrain;
}

declare module 'material-ui/svg-icons/image/filter-9-plus' {
    export import ImageFilter9Plus = __MaterialUI.SvgIcon;
    export default ImageFilter9Plus;
}

declare module 'material-ui/svg-icons/image/looks-5' {
    export import ImageLooks5 = __MaterialUI.SvgIcon;
    export default ImageLooks5;
}

declare module 'material-ui/svg-icons/image/hdr-on' {
    export import ImageHdrOn = __MaterialUI.SvgIcon;
    export default ImageHdrOn;
}

declare module 'material-ui/svg-icons/image/audiotrack' {
    export import ImageAudiotrack = __MaterialUI.SvgIcon;
    export default ImageAudiotrack;
}

declare module 'material-ui/svg-icons/image/compare' {
    export import ImageCompare = __MaterialUI.SvgIcon;
    export default ImageCompare;
}

declare module 'material-ui/svg-icons/image/crop' {
    export import ImageCrop = __MaterialUI.SvgIcon;
    export default ImageCrop;
}

declare module 'material-ui/svg-icons/image/texture' {
    export import ImageTexture = __MaterialUI.SvgIcon;
    export default ImageTexture;
}

declare module 'material-ui/svg-icons/image/movie-filter' {
    export import ImageMovieFilter = __MaterialUI.SvgIcon;
    export default ImageMovieFilter;
}

declare module 'material-ui/svg-icons/image/exposure' {
    export import ImageExposure = __MaterialUI.SvgIcon;
    export default ImageExposure;
}

declare module 'material-ui/svg-icons/image/filter-b-and-w' {
    export import ImageFilterBAndW = __MaterialUI.SvgIcon;
    export default ImageFilterBAndW;
}

declare module 'material-ui/svg-icons/image/photo-size-select-actual' {
    export import ImagePhotoSizeSelectActual = __MaterialUI.SvgIcon;
    export default ImagePhotoSizeSelectActual;
}

declare module 'material-ui/svg-icons/image/crop-5-4' {
    export import ImageCrop54 = __MaterialUI.SvgIcon;
    export default ImageCrop54;
}

declare module 'material-ui/svg-icons/image/brightness-2' {
    export import ImageBrightness2 = __MaterialUI.SvgIcon;
    export default ImageBrightness2;
}

declare module 'material-ui/svg-icons/image/tonality' {
    export import ImageTonality = __MaterialUI.SvgIcon;
    export default ImageTonality;
}

declare module 'material-ui/svg-icons/image/panorama-wide-angle' {
    export import ImagePanoramaWideAngle = __MaterialUI.SvgIcon;
    export default ImagePanoramaWideAngle;
}

declare module 'material-ui/svg-icons/image/flip' {
    export import ImageFlip = __MaterialUI.SvgIcon;
    export default ImageFlip;
}

declare module 'material-ui/svg-icons/image/filter-9' {
    export import ImageFilter9 = __MaterialUI.SvgIcon;
    export default ImageFilter9;
}

declare module 'material-ui/svg-icons/image/blur-on' {
    export import ImageBlurOn = __MaterialUI.SvgIcon;
    export default ImageBlurOn;
}

declare module 'material-ui/svg-icons/image/assistant' {
    export import ImageAssistant = __MaterialUI.SvgIcon;
    export default ImageAssistant;
}

declare module 'material-ui/svg-icons/image/lens' {
    export import ImageLens = __MaterialUI.SvgIcon;
    export default ImageLens;
}

declare module 'material-ui/svg-icons/image/switch-camera' {
    export import ImageSwitchCamera = __MaterialUI.SvgIcon;
    export default ImageSwitchCamera;
}

declare module 'material-ui/svg-icons/image/photo-filter' {
    export import ImagePhotoFilter = __MaterialUI.SvgIcon;
    export default ImagePhotoFilter;
}

declare module 'material-ui/svg-icons/image/wb-iridescent' {
    export import ImageWbIridescent = __MaterialUI.SvgIcon;
    export default ImageWbIridescent;
}

declare module 'material-ui/svg-icons/image/crop-square' {
    export import ImageCropSquare = __MaterialUI.SvgIcon;
    export default ImageCropSquare;
}

declare module 'material-ui/svg-icons/image/timer-10' {
    export import ImageTimer10 = __MaterialUI.SvgIcon;
    export default ImageTimer10;
}

declare module 'material-ui/svg-icons/image/rotate-right' {
    export import ImageRotateRight = __MaterialUI.SvgIcon;
    export default ImageRotateRight;
}

declare module 'material-ui/svg-icons/image/grid-off' {
    export import ImageGridOff = __MaterialUI.SvgIcon;
    export default ImageGridOff;
}

declare module 'material-ui/svg-icons/image/filter-7' {
    export import ImageFilter7 = __MaterialUI.SvgIcon;
    export default ImageFilter7;
}

declare module 'material-ui/svg-icons/image/loupe' {
    export import ImageLoupe = __MaterialUI.SvgIcon;
    export default ImageLoupe;
}

declare module 'material-ui/svg-icons/image/filter-6' {
    export import ImageFilter6 = __MaterialUI.SvgIcon;
    export default ImageFilter6;
}

declare module 'material-ui/svg-icons/image/filter-tilt-shift' {
    export import ImageFilterTiltShift = __MaterialUI.SvgIcon;
    export default ImageFilterTiltShift;
}

declare module 'material-ui/svg-icons/image/crop-din' {
    export import ImageCropDin = __MaterialUI.SvgIcon;
    export default ImageCropDin;
}

declare module 'material-ui/svg-icons/image/center-focus-strong' {
    export import ImageCenterFocusStrong = __MaterialUI.SvgIcon;
    export default ImageCenterFocusStrong;
}

declare module 'material-ui/svg-icons/image/rotate-left' {
    export import ImageRotateLeft = __MaterialUI.SvgIcon;
    export default ImageRotateLeft;
}

declare module 'material-ui/svg-icons/image/filter-hdr' {
    export import ImageFilterHdr = __MaterialUI.SvgIcon;
    export default ImageFilterHdr;
}

declare module 'material-ui/svg-icons/image/timer-off' {
    export import ImageTimerOff = __MaterialUI.SvgIcon;
    export default ImageTimerOff;
}

declare module 'material-ui/svg-icons/image/straighten' {
    export import ImageStraighten = __MaterialUI.SvgIcon;
    export default ImageStraighten;
}

declare module 'material-ui/svg-icons/image/exposure-neg-1' {
    export import ImageExposureNeg1 = __MaterialUI.SvgIcon;
    export default ImageExposureNeg1;
}

declare module 'material-ui/svg-icons/image/navigate-before' {
    export import ImageNavigateBefore = __MaterialUI.SvgIcon;
    export default ImageNavigateBefore;
}

declare module 'material-ui/svg-icons/image/iso' {
    export import ImageIso = __MaterialUI.SvgIcon;
    export default ImageIso;
}

declare module 'material-ui/svg-icons/image/photo-album' {
    export import ImagePhotoAlbum = __MaterialUI.SvgIcon;
    export default ImagePhotoAlbum;
}

declare module 'material-ui/svg-icons/image/crop-rotate' {
    export import ImageCropRotate = __MaterialUI.SvgIcon;
    export default ImageCropRotate;
}

declare module 'material-ui/svg-icons/image/remove-red-eye' {
    export import ImageRemoveRedEye = __MaterialUI.SvgIcon;
    export default ImageRemoveRedEye;
}

declare module 'material-ui/svg-icons/image/crop-portrait' {
    export import ImageCropPortrait = __MaterialUI.SvgIcon;
    export default ImageCropPortrait;
}

declare module 'material-ui/svg-icons/image/camera-alt' {
    export import ImageCameraAlt = __MaterialUI.SvgIcon;
    export default ImageCameraAlt;
}

declare module 'material-ui/svg-icons/image/control-point' {
    export import ImageControlPoint = __MaterialUI.SvgIcon;
    export default ImageControlPoint;
}

declare module 'material-ui/svg-icons/image/panorama' {
    export import ImagePanorama = __MaterialUI.SvgIcon;
    export default ImagePanorama;
}

declare module 'material-ui/svg-icons/image/panorama-fish-eye' {
    export import ImagePanoramaFishEye = __MaterialUI.SvgIcon;
    export default ImagePanoramaFishEye;
}

declare module 'material-ui/svg-icons/image/filter-8' {
    export import ImageFilter8 = __MaterialUI.SvgIcon;
    export default ImageFilter8;
}

declare module 'material-ui/svg-icons/image/looks-two' {
    export import ImageLooksTwo = __MaterialUI.SvgIcon;
    export default ImageLooksTwo;
}

declare module 'material-ui/svg-icons/image/panorama-horizontal' {
    export import ImagePanoramaHorizontal = __MaterialUI.SvgIcon;
    export default ImagePanoramaHorizontal;
}

declare module 'material-ui/svg-icons/image/looks-3' {
    export import ImageLooks3 = __MaterialUI.SvgIcon;
    export default ImageLooks3;
}

declare module 'material-ui/svg-icons/image/filter-none' {
    export import ImageFilterNone = __MaterialUI.SvgIcon;
    export default ImageFilterNone;
}

declare module 'material-ui/svg-icons/image/photo-size-select-large' {
    export import ImagePhotoSizeSelectLarge = __MaterialUI.SvgIcon;
    export default ImagePhotoSizeSelectLarge;
}

declare module 'material-ui/svg-icons/image/blur-off' {
    export import ImageBlurOff = __MaterialUI.SvgIcon;
    export default ImageBlurOff;
}

declare module 'material-ui/svg-icons/image/camera-roll' {
    export import ImageCameraRoll = __MaterialUI.SvgIcon;
    export default ImageCameraRoll;
}

declare module 'material-ui/svg-icons/image/leak-remove' {
    export import ImageLeakRemove = __MaterialUI.SvgIcon;
    export default ImageLeakRemove;
}

declare module 'material-ui/svg-icons/image/filter-frames' {
    export import ImageFilterFrames = __MaterialUI.SvgIcon;
    export default ImageFilterFrames;
}

declare module 'material-ui/svg-icons/image/flare' {
    export import ImageFlare = __MaterialUI.SvgIcon;
    export default ImageFlare;
}

declare module 'material-ui/svg-icons/image/photo-size-select-small' {
    export import ImagePhotoSizeSelectSmall = __MaterialUI.SvgIcon;
    export default ImagePhotoSizeSelectSmall;
}

declare module 'material-ui/svg-icons/image/photo-camera' {
    export import ImagePhotoCamera = __MaterialUI.SvgIcon;
    export default ImagePhotoCamera;
}

declare module 'material-ui/svg-icons/image/hdr-off' {
    export import ImageHdrOff = __MaterialUI.SvgIcon;
    export default ImageHdrOff;
}

declare module 'material-ui/svg-icons/image/filter-2' {
    export import ImageFilter2 = __MaterialUI.SvgIcon;
    export default ImageFilter2;
}

declare module 'material-ui/svg-icons/image/crop-original' {
    export import ImageCropOriginal = __MaterialUI.SvgIcon;
    export default ImageCropOriginal;
}

declare module 'material-ui/svg-icons/places/kitchen' {
    export import PlacesKitchen = __MaterialUI.SvgIcon;
    export default PlacesKitchen;
}

declare module 'material-ui/svg-icons/places/spa' {
    export import PlacesSpa = __MaterialUI.SvgIcon;
    export default PlacesSpa;
}

declare module 'material-ui/svg-icons/places/all-inclusive' {
    export import PlacesAllInclusive = __MaterialUI.SvgIcon;
    export default PlacesAllInclusive;
}

declare module 'material-ui/svg-icons/places/ac-unit' {
    export import PlacesAcUnit = __MaterialUI.SvgIcon;
    export default PlacesAcUnit;
}

declare module 'material-ui/svg-icons/places/child-care' {
    export import PlacesChildCare = __MaterialUI.SvgIcon;
    export default PlacesChildCare;
}

declare module 'material-ui/svg-icons/places/golf-course' {
    export import PlacesGolfCourse = __MaterialUI.SvgIcon;
    export default PlacesGolfCourse;
}

declare module 'material-ui/svg-icons/places/business-center' {
    export import PlacesBusinessCenter = __MaterialUI.SvgIcon;
    export default PlacesBusinessCenter;
}

declare module 'material-ui/svg-icons/places/free-breakfast' {
    export import PlacesFreeBreakfast = __MaterialUI.SvgIcon;
    export default PlacesFreeBreakfast;
}

declare module 'material-ui/svg-icons/places/fitness-center' {
    export import PlacesFitnessCenter = __MaterialUI.SvgIcon;
    export default PlacesFitnessCenter;
}

declare module 'material-ui/svg-icons/places/pool' {
    export import PlacesPool = __MaterialUI.SvgIcon;
    export default PlacesPool;
}

declare module 'material-ui/svg-icons/places/child-friendly' {
    export import PlacesChildFriendly = __MaterialUI.SvgIcon;
    export default PlacesChildFriendly;
}

declare module 'material-ui/svg-icons/places/casino' {
    export import PlacesCasino = __MaterialUI.SvgIcon;
    export default PlacesCasino;
}

declare module 'material-ui/svg-icons/places/hot-tub' {
    export import PlacesHotTub = __MaterialUI.SvgIcon;
    export default PlacesHotTub;
}

declare module 'material-ui/svg-icons/places/smoke-free' {
    export import PlacesSmokeFree = __MaterialUI.SvgIcon;
    export default PlacesSmokeFree;
}

declare module 'material-ui/svg-icons/places/room-service' {
    export import PlacesRoomService = __MaterialUI.SvgIcon;
    export default PlacesRoomService;
}

declare module 'material-ui/svg-icons/places/smoking-rooms' {
    export import PlacesSmokingRooms = __MaterialUI.SvgIcon;
    export default PlacesSmokingRooms;
}

declare module 'material-ui/svg-icons/places/beach-access' {
    export import PlacesBeachAccess = __MaterialUI.SvgIcon;
    export default PlacesBeachAccess;
}

declare module 'material-ui/svg-icons/places/airport-shuttle' {
    export import PlacesAirportShuttle = __MaterialUI.SvgIcon;
    export default PlacesAirportShuttle;
}

declare module 'material-ui/styles' {
    export import MuiThemeProvider = __MaterialUI.Styles.MuiThemeProvider;
    export import colors = __MaterialUI.Styles.Colors;
    export import darkBaseTheme = __MaterialUI.Styles.darkBaseTheme;
    export import DarkRawTheme = __MaterialUI.Styles.darkBaseTheme;
    export import lightBaseTheme = __MaterialUI.Styles.lightBaseTheme;
    export import LightRawTheme = __MaterialUI.Styles.lightBaseTheme;
    export import getMuiTheme = __MaterialUI.Styles.getMuiTheme;
    export import spacing = __MaterialUI.Styles.Spacing;
    export import transitions = __MaterialUI.Styles.Transitions;
    export import typography = __MaterialUI.Styles.Typography;
    export import zIndex = __MaterialUI.Styles.zIndex;

    export type MuiTheme = __MaterialUI.Styles.MuiTheme;
}

declare module 'material-ui/styles/getMuiTheme' {
    export import getMuiTheme = __MaterialUI.Styles.getMuiTheme;
    export default getMuiTheme;
}

declare module 'material-ui/styles/muiThemeable' {
    export import muiThemeable = __MaterialUI.Styles.muiThemeable;
    export default muiThemeable;
}

declare module 'material-ui/styles/MuiThemeProvider' {
    export import MuiThemeProvider = __MaterialUI.Styles.MuiThemeProvider;
    export default MuiThemeProvider;
}

declare module 'material-ui/styles/spacing' {
    type Spacing = __MaterialUI.Styles.Spacing;
    var Spacing: Spacing;
    export default Spacing;
}

declare module 'material-ui/styles/transitions' {
    export import Transitions = __MaterialUI.Styles.Transitions;
    export default Transitions;
}

declare module 'material-ui/styles/typography' {
    export import Typography = __MaterialUI.Styles.Typography;
    export default Typography;
}

declare module 'material-ui/styles/baseThemes/lightBaseTheme' {
    export import lightBaseTheme = __MaterialUI.Styles.lightBaseTheme;
    export default lightBaseTheme;
}

declare module 'material-ui/styles/baseThemes/darkBaseTheme' {
    export import darkBaseTheme = __MaterialUI.Styles.darkBaseTheme;
    export default darkBaseTheme;
}

declare module 'material-ui/styles/zIndex' {
    export import zIndex = __MaterialUI.Styles.zIndex;
    export default zIndex;
}

declare module "material-ui/styles/colors" {
    export const red50: string;
    export const red100: string;
    export const red200: string;
    export const red300: string;
    export const red400: string;
    export const red500: string;
    export const red600: string;
    export const red700: string;
    export const red800: string;
    export const red900: string;
    export const redA100: string;
    export const redA200: string;
    export const redA400: string;
    export const redA700: string;

    export const pink50: string;
    export const pink100: string;
    export const pink200: string;
    export const pink300: string;
    export const pink400: string;
    export const pink500: string;
    export const pink600: string;
    export const pink700: string;
    export const pink800: string;
    export const pink900: string;
    export const pinkA100: string;
    export const pinkA200: string;
    export const pinkA400: string;
    export const pinkA700: string;

    export const purple50: string;
    export const purple100: string;
    export const purple200: string;
    export const purple300: string;
    export const purple400: string;
    export const purple500: string;
    export const purple600: string;
    export const purple700: string;
    export const purple800: string;
    export const purple900: string;
    export const purpleA100: string;
    export const purpleA200: string;
    export const purpleA400: string;
    export const purpleA700: string;

    export const deepPurple50: string;
    export const deepPurple100: string;
    export const deepPurple200: string;
    export const deepPurple300: string;
    export const deepPurple400: string;
    export const deepPurple500: string;
    export const deepPurple600: string;
    export const deepPurple700: string;
    export const deepPurple800: string;
    export const deepPurple900: string;
    export const deepPurpleA100: string;
    export const deepPurpleA200: string;
    export const deepPurpleA400: string;
    export const deepPurpleA700: string;

    export const indigo50: string;
    export const indigo100: string;
    export const indigo200: string;
    export const indigo300: string;
    export const indigo400: string;
    export const indigo500: string;
    export const indigo600: string;
    export const indigo700: string;
    export const indigo800: string;
    export const indigo900: string;
    export const indigoA100: string;
    export const indigoA200: string;
    export const indigoA400: string;
    export const indigoA700: string;

    export const blue50: string;
    export const blue100: string;
    export const blue200: string;
    export const blue300: string;
    export const blue400: string;
    export const blue500: string;
    export const blue600: string;
    export const blue700: string;
    export const blue800: string;
    export const blue900: string;
    export const blueA100: string;
    export const blueA200: string;
    export const blueA400: string;
    export const blueA700: string;

    export const lightBlue50: string;
    export const lightBlue100: string;
    export const lightBlue200: string;
    export const lightBlue300: string;
    export const lightBlue400: string;
    export const lightBlue500: string;
    export const lightBlue600: string;
    export const lightBlue700: string;
    export const lightBlue800: string;
    export const lightBlue900: string;
    export const lightBlueA100: string;
    export const lightBlueA200: string;
    export const lightBlueA400: string;
    export const lightBlueA700: string;

    export const cyan50: string;
    export const cyan100: string;
    export const cyan200: string;
    export const cyan300: string;
    export const cyan400: string;
    export const cyan500: string;
    export const cyan600: string;
    export const cyan700: string;
    export const cyan800: string;
    export const cyan900: string;
    export const cyanA100: string;
    export const cyanA200: string;
    export const cyanA400: string;
    export const cyanA700: string;

    export const teal50: string;
    export const teal100: string;
    export const teal200: string;
    export const teal300: string;
    export const teal400: string;
    export const teal500: string;
    export const teal600: string;
    export const teal700: string;
    export const teal800: string;
    export const teal900: string;
    export const tealA100: string;
    export const tealA200: string;
    export const tealA400: string;
    export const tealA700: string;

    export const green50: string;
    export const green100: string;
    export const green200: string;
    export const green300: string;
    export const green400: string;
    export const green500: string;
    export const green600: string;
    export const green700: string;
    export const green800: string;
    export const green900: string;
    export const greenA100: string;
    export const greenA200: string;
    export const greenA400: string;
    export const greenA700: string;

    export const lightGreen50: string;
    export const lightGreen100: string;
    export const lightGreen200: string;
    export const lightGreen300: string;
    export const lightGreen400: string;
    export const lightGreen500: string;
    export const lightGreen600: string;
    export const lightGreen700: string;
    export const lightGreen800: string;
    export const lightGreen900: string;
    export const lightGreenA100: string;
    export const lightGreenA200: string;
    export const lightGreenA400: string;
    export const lightGreenA700: string;

    export const lime50: string;
    export const lime100: string;
    export const lime200: string;
    export const lime300: string;
    export const lime400: string;
    export const lime500: string;
    export const lime600: string;
    export const lime700: string;
    export const lime800: string;
    export const lime900: string;
    export const limeA100: string;
    export const limeA200: string;
    export const limeA400: string;
    export const limeA700: string;

    export const yellow50: string;
    export const yellow100: string;
    export const yellow200: string;
    export const yellow300: string;
    export const yellow400: string;
    export const yellow500: string;
    export const yellow600: string;
    export const yellow700: string;
    export const yellow800: string;
    export const yellow900: string;
    export const yellowA100: string;
    export const yellowA200: string;
    export const yellowA400: string;
    export const yellowA700: string;

    export const amber50: string;
    export const amber100: string;
    export const amber200: string;
    export const amber300: string;
    export const amber400: string;
    export const amber500: string;
    export const amber600: string;
    export const amber700: string;
    export const amber800: string;
    export const amber900: string;
    export const amberA100: string;
    export const amberA200: string;
    export const amberA400: string;
    export const amberA700: string;

    export const orange50: string;
    export const orange100: string;
    export const orange200: string;
    export const orange300: string;
    export const orange400: string;
    export const orange500: string;
    export const orange600: string;
    export const orange700: string;
    export const orange800: string;
    export const orange900: string;
    export const orangeA100: string;
    export const orangeA200: string;
    export const orangeA400: string;
    export const orangeA700: string;

    export const deepOrange50: string;
    export const deepOrange100: string;
    export const deepOrange200: string;
    export const deepOrange300: string;
    export const deepOrange400: string;
    export const deepOrange500: string;
    export const deepOrange600: string;
    export const deepOrange700: string;
    export const deepOrange800: string;
    export const deepOrange900: string;
    export const deepOrangeA100: string;
    export const deepOrangeA200: string;
    export const deepOrangeA400: string;
    export const deepOrangeA700: string;

    export const brown50: string;
    export const brown100: string;
    export const brown200: string;
    export const brown300: string;
    export const brown400: string;
    export const brown500: string;
    export const brown600: string;
    export const brown700: string;
    export const brown800: string;
    export const brown900: string;

    export const blueGrey50: string;
    export const blueGrey100: string;
    export const blueGrey200: string;
    export const blueGrey300: string;
    export const blueGrey400: string;
    export const blueGrey500: string;
    export const blueGrey600: string;
    export const blueGrey700: string;
    export const blueGrey800: string;
    export const blueGrey900: string;

    export const grey50: string;
    export const grey100: string;
    export const grey200: string;
    export const grey300: string;
    export const grey400: string;
    export const grey500: string;
    export const grey600: string;
    export const grey700: string;
    export const grey800: string;
    export const grey900: string;

    export const black: string;
    export const white: string;

    export const transparent: string;
    export const fullBlack: string;
    export const darkBlack: string;
    export const lightBlack: string;
    export const minBlack: string;
    export const faintBlack: string;
    export const fullWhite: string;
    export const darkWhite: string;
    export const lightWhite: string;
}

declare module 'material-ui/Table' {
    export import Table = __MaterialUI.Table.Table;
    export import TableBody = __MaterialUI.Table.TableBody;
    export import TableFooter = __MaterialUI.Table.TableFooter;
    export import TableHeader = __MaterialUI.Table.TableHeader;
    export import TableHeaderColumn = __MaterialUI.Table.TableHeaderColumn;
    export import TableRow = __MaterialUI.Table.TableRow;
    export import TableRowColumn = __MaterialUI.Table.TableRowColumn;
    export default Table;
}

declare module 'material-ui/Table/Table' {
    export import Table = __MaterialUI.Table.Table;
    export default Table;
}

declare module 'material-ui/Table/TableBody' {
    export import TableBody = __MaterialUI.Table.TableBody;
    export default TableBody;
}

declare module 'material-ui/Table/TableFooter' {
    export import TableFooter = __MaterialUI.Table.TableFooter;
    export default TableFooter;
}

declare module 'material-ui/Table/TableHeader' {
    export import TableHeader = __MaterialUI.Table.TableHeader;
    export default TableHeader;
}

declare module 'material-ui/Table/TableHeaderColumn' {
    export import TableHeaderColumn = __MaterialUI.Table.TableHeaderColumn;
    export default TableHeaderColumn;
}

declare module 'material-ui/Table/TableRow' {
    export import TableRow = __MaterialUI.Table.TableRow;
    export default TableRow;
}

declare module 'material-ui/Table/TableRowColumn' {
    export import TableRowColumn = __MaterialUI.Table.TableRowColumn;
    export default TableRowColumn;
}

declare module 'material-ui/Tabs' {
    export import Tab = __MaterialUI.Tabs.Tab;
    export import Tabs = __MaterialUI.Tabs.Tabs;
    export default Tabs;
}

declare module 'material-ui/Tabs/Tab' {
    export import Tab = __MaterialUI.Tabs.Tab;
    export default Tab;
}

declare module 'material-ui/Tabs/Tabs' {
    export import Tabs = __MaterialUI.Tabs.Tabs;
    export default Tabs;
}

declare module 'material-ui/TextField' {
    export import TextField = __MaterialUI.TextField;
    export default TextField;
}

declare module 'material-ui/TimePicker' {
    export import TimePicker = __MaterialUI.TimePicker;
    export default TimePicker;
}

declare module 'material-ui/Toggle' {
    export import Toggle = __MaterialUI.Switches.Toggle;
    export default Toggle;
}

declare module 'material-ui/Toolbar' {
    export import Toolbar = __MaterialUI.Toolbar.Toolbar;
    export import ToolbarGroup = __MaterialUI.Toolbar.ToolbarGroup;
    export import ToolbarSeparator = __MaterialUI.Toolbar.ToolbarSeparator;
    export import ToolbarTitle = __MaterialUI.Toolbar.ToolbarTitle;
    export default Toolbar;
}

declare module 'material-ui/Toolbar/Toolbar' {
    export import Toolbar = __MaterialUI.Toolbar.Toolbar;
    export default Toolbar;
}

declare module 'material-ui/Toolbar/ToolbarGroup' {
    export import ToolbarGroup = __MaterialUI.Toolbar.ToolbarGroup;
    export default ToolbarGroup;
}

declare module 'material-ui/Toolbar/ToolbarSeparator' {
    export import ToolbarSeparator = __MaterialUI.Toolbar.ToolbarSeparator;
    export default ToolbarSeparator;
}

declare module 'material-ui/Toolbar/ToolbarTitle' {
    export import ToolbarTitle = __MaterialUI.Toolbar.ToolbarTitle;
    export default ToolbarTitle;
}

declare module 'material-ui/utils/colorManipulator' {
    export import convertColorToString = __MaterialUI.Utils.ColorManipulator.convertColorToString;
    export import convertHexToRGB = __MaterialUI.Utils.ColorManipulator.convertHexToRGB;
    export import decomposeColor = __MaterialUI.Utils.ColorManipulator.decomposeColor;
    export import getContrastRatio = __MaterialUI.Utils.ColorManipulator.getContrastRatio;
    export import getLuminance = __MaterialUI.Utils.ColorManipulator.getLuminance;
    export import emphasize = __MaterialUI.Utils.ColorManipulator.emphasize;
    export import fade = __MaterialUI.Utils.ColorManipulator.fade;
    export import darken = __MaterialUI.Utils.ColorManipulator.darken;
    export import lighten = __MaterialUI.Utils.ColorManipulator.lighten;
}
declare module 'material-ui/utils/dom' {
    export import Dom = __MaterialUI.Utils.Dom;
    export default Dom;
}
declare module 'material-ui/utils/events' {
    export import Events = __MaterialUI.Utils.Events;
    export default Events;
}
declare module 'material-ui/utils/withWidth' {
    export const SMALL: number;
    export const MEDIUM: number;
    export const LARGE: number;

    interface Options {
        largeWidth?: number;
        mediumWidth?: number;
        resizeInterval?: number;
    }
    export default function withWidth<C extends Function>(options?: Options): (component: C) => C;
}

declare namespace __MaterialUI.Styles {
    interface Colors {
        red50: string;
        red100: string;
        red200: string;
        red300: string;
        red400: string;
        red500: string;
        red600: string;
        red700: string;
        red800: string;
        red900: string;
        redA100: string;
        redA200: string;
        redA400: string;
        redA700: string;

        pink50: string;
        pink100: string;
        pink200: string;
        pink300: string;
        pink400: string;
        pink500: string;
        pink600: string;
        pink700: string;
        pink800: string;
        pink900: string;
        pinkA100: string;
        pinkA200: string;
        pinkA400: string;
        pinkA700: string;

        purple50: string;
        purple100: string;
        purple200: string;
        purple300: string;
        purple400: string;
        purple500: string;
        purple600: string;
        purple700: string;
        purple800: string;
        purple900: string;
        purpleA100: string;
        purpleA200: string;
        purpleA400: string;
        purpleA700: string;

        deepPurple50: string;
        deepPurple100: string;
        deepPurple200: string;
        deepPurple300: string;
        deepPurple400: string;
        deepPurple500: string;
        deepPurple600: string;
        deepPurple700: string;
        deepPurple800: string;
        deepPurple900: string;
        deepPurpleA100: string;
        deepPurpleA200: string;
        deepPurpleA400: string;
        deepPurpleA700: string;

        indigo50: string;
        indigo100: string;
        indigo200: string;
        indigo300: string;
        indigo400: string;
        indigo500: string;
        indigo600: string;
        indigo700: string;
        indigo800: string;
        indigo900: string;
        indigoA100: string;
        indigoA200: string;
        indigoA400: string;
        indigoA700: string;

        blue50: string;
        blue100: string;
        blue200: string;
        blue300: string;
        blue400: string;
        blue500: string;
        blue600: string;
        blue700: string;
        blue800: string;
        blue900: string;
        blueA100: string;
        blueA200: string;
        blueA400: string;
        blueA700: string;

        lightBlue50: string;
        lightBlue100: string;
        lightBlue200: string;
        lightBlue300: string;
        lightBlue400: string;
        lightBlue500: string;
        lightBlue600: string;
        lightBlue700: string;
        lightBlue800: string;
        lightBlue900: string;
        lightBlueA100: string;
        lightBlueA200: string;
        lightBlueA400: string;
        lightBlueA700: string;

        cyan50: string;
        cyan100: string;
        cyan200: string;
        cyan300: string;
        cyan400: string;
        cyan500: string;
        cyan600: string;
        cyan700: string;
        cyan800: string;
        cyan900: string;
        cyanA100: string;
        cyanA200: string;
        cyanA400: string;
        cyanA700: string;

        teal50: string;
        teal100: string;
        teal200: string;
        teal300: string;
        teal400: string;
        teal500: string;
        teal600: string;
        teal700: string;
        teal800: string;
        teal900: string;
        tealA100: string;
        tealA200: string;
        tealA400: string;
        tealA700: string;

        green50: string;
        green100: string;
        green200: string;
        green300: string;
        green400: string;
        green500: string;
        green600: string;
        green700: string;
        green800: string;
        green900: string;
        greenA100: string;
        greenA200: string;
        greenA400: string;
        greenA700: string;

        lightGreen50: string;
        lightGreen100: string;
        lightGreen200: string;
        lightGreen300: string;
        lightGreen400: string;
        lightGreen500: string;
        lightGreen600: string;
        lightGreen700: string;
        lightGreen800: string;
        lightGreen900: string;
        lightGreenA100: string;
        lightGreenA200: string;
        lightGreenA400: string;
        lightGreenA700: string;

        lime50: string;
        lime100: string;
        lime200: string;
        lime300: string;
        lime400: string;
        lime500: string;
        lime600: string;
        lime700: string;
        lime800: string;
        lime900: string;
        limeA100: string;
        limeA200: string;
        limeA400: string;
        limeA700: string;

        yellow50: string;
        yellow100: string;
        yellow200: string;
        yellow300: string;
        yellow400: string;
        yellow500: string;
        yellow600: string;
        yellow700: string;
        yellow800: string;
        yellow900: string;
        yellowA100: string;
        yellowA200: string;
        yellowA400: string;
        yellowA700: string;

        amber50: string;
        amber100: string;
        amber200: string;
        amber300: string;
        amber400: string;
        amber500: string;
        amber600: string;
        amber700: string;
        amber800: string;
        amber900: string;
        amberA100: string;
        amberA200: string;
        amberA400: string;
        amberA700: string;

        orange50: string;
        orange100: string;
        orange200: string;
        orange300: string;
        orange400: string;
        orange500: string;
        orange600: string;
        orange700: string;
        orange800: string;
        orange900: string;
        orangeA100: string;
        orangeA200: string;
        orangeA400: string;
        orangeA700: string;

        deepOrange50: string;
        deepOrange100: string;
        deepOrange200: string;
        deepOrange300: string;
        deepOrange400: string;
        deepOrange500: string;
        deepOrange600: string;
        deepOrange700: string;
        deepOrange800: string;
        deepOrange900: string;
        deepOrangeA100: string;
        deepOrangeA200: string;
        deepOrangeA400: string;
        deepOrangeA700: string;

        brown50: string;
        brown100: string;
        brown200: string;
        brown300: string;
        brown400: string;
        brown500: string;
        brown600: string;
        brown700: string;
        brown800: string;
        brown900: string;

        blueGrey50: string;
        blueGrey100: string;
        blueGrey200: string;
        blueGrey300: string;
        blueGrey400: string;
        blueGrey500: string;
        blueGrey600: string;
        blueGrey700: string;
        blueGrey800: string;
        blueGrey900: string;

        grey50: string;
        grey100: string;
        grey200: string;
        grey300: string;
        grey400: string;
        grey500: string;
        grey600: string;
        grey700: string;
        grey800: string;
        grey900: string;

        black: string;
        white: string;

        transparent: string;
        fullBlack: string;
        darkBlack: string;
        lightBlack: string;
        minBlack: string;
        faintBlack: string;
        fullWhite: string;
        darkWhite: string;
        lightWhite: string;
    }
    export var Colors: Colors;
}

declare module "material-ui/svg-icons" {
    export import ActionAccessibility = __MaterialUI.SvgIcon; // require('material-ui/svg-icons/action/accessibility');
    export import ActionAccessible = __MaterialUI.SvgIcon; // require('material-ui/svg-icons/action/accessible');
    export import ActionAccountBalance = __MaterialUI.SvgIcon; // require('material-ui/svg-icons/action/account-balance');
    export import ActionAccountBalanceWallet = __MaterialUI.SvgIcon; // require('material-ui/svg-icons/action/account-balance-wallet');
    export import ActionAccountBox = __MaterialUI.SvgIcon; // require('material-ui/svg-icons/action/account-box');
    export import ActionAccountCircle = __MaterialUI.SvgIcon; // require('material-ui/svg-icons/action/account-circle');
    export import ActionAddShoppingCart = __MaterialUI.SvgIcon; // require('material-ui/svg-icons/action/add-shopping-cart');
    export import ActionAlarm = __MaterialUI.SvgIcon; // require('material-ui/svg-icons/action/alarm');
    export import ActionAlarmAdd = __MaterialUI.SvgIcon; // require('material-ui/svg-icons/action/alarm-add');
    export import ActionAlarmOff = __MaterialUI.SvgIcon; // require('material-ui/svg-icons/action/alarm-off');
    export import ActionAlarmOn = __MaterialUI.SvgIcon; // require('material-ui/svg-icons/action/alarm-on');
    export import ActionAllOut = __MaterialUI.SvgIcon; // require('material-ui/svg-icons/action/all-out');
    export import ActionAndroid = __MaterialUI.SvgIcon; // require('material-ui/svg-icons/action/android');
    export import ActionAnnouncement = __MaterialUI.SvgIcon; // require('material-ui/svg-icons/action/announcement');
    export import ActionAspectRatio = __MaterialUI.SvgIcon; // require('material-ui/svg-icons/action/aspect-ratio');
    export import ActionAssessment = __MaterialUI.SvgIcon; // require('material-ui/svg-icons/action/assessment');
    export import ActionAssignment = __MaterialUI.SvgIcon; // require('material-ui/svg-icons/action/assignment');
    export import ActionAssignmentInd = __MaterialUI.SvgIcon; // require('material-ui/svg-icons/action/assignment-ind');
    export import ActionAssignmentLate = __MaterialUI.SvgIcon; // require('material-ui/svg-icons/action/assignment-late');
    export import ActionAssignmentReturn = __MaterialUI.SvgIcon; // require('material-ui/svg-icons/action/assignment-return');
    export import ActionAssignmentReturned = __MaterialUI.SvgIcon; // require('material-ui/svg-icons/action/assignment-returned');
    export import ActionAssignmentTurnedIn = __MaterialUI.SvgIcon; // require('material-ui/svg-icons/action/assignment-turned-in');
    export import ActionAutorenew = __MaterialUI.SvgIcon; // require('material-ui/svg-icons/action/autorenew');
    export import ActionBackup = __MaterialUI.SvgIcon; // require('material-ui/svg-icons/action/backup');
    export import ActionBook = __MaterialUI.SvgIcon; // require('material-ui/svg-icons/action/book');
    export import ActionBookmark = __MaterialUI.SvgIcon; // require('material-ui/svg-icons/action/bookmark');
    export import ActionBookmarkBorder = __MaterialUI.SvgIcon; // require('material-ui/svg-icons/action/bookmark-border');
    export import ActionBugReport = __MaterialUI.SvgIcon; // require('material-ui/svg-icons/action/bug-report');
    export import ActionBuild = __MaterialUI.SvgIcon; // require('material-ui/svg-icons/action/build');
    export import ActionCached = __MaterialUI.SvgIcon; // require('material-ui/svg-icons/action/cached');
    export import ActionCameraEnhance = __MaterialUI.SvgIcon; // require('material-ui/svg-icons/action/camera-enhance');
    export import ActionCardGiftcard = __MaterialUI.SvgIcon; // require('material-ui/svg-icons/action/card-giftcard');
    export import ActionCardMembership = __MaterialUI.SvgIcon; // require('material-ui/svg-icons/action/card-membership');
    export import ActionCardTravel = __MaterialUI.SvgIcon; // require('material-ui/svg-icons/action/card-travel');
    export import ActionChangeHistory = __MaterialUI.SvgIcon; // require('material-ui/svg-icons/action/change-history');
    export import ActionCheckCircle = __MaterialUI.SvgIcon; // require('material-ui/svg-icons/action/check-circle');
    export import ActionChromeReaderMode = __MaterialUI.SvgIcon; // require('material-ui/svg-icons/action/chrome-reader-mode');
    export import ActionClass = __MaterialUI.SvgIcon; // require('material-ui/svg-icons/action/class');
    export import ActionCode = __MaterialUI.SvgIcon; // require('material-ui/svg-icons/action/code');
    export import ActionCompareArrows = __MaterialUI.SvgIcon; // require('material-ui/svg-icons/action/compare-arrows');
    export import ActionCopyright = __MaterialUI.SvgIcon; // require('material-ui/svg-icons/action/copyright');
    export import ActionCreditCard = __MaterialUI.SvgIcon; // require('material-ui/svg-icons/action/credit-card');
    export import ActionDashboard = __MaterialUI.SvgIcon; // require('material-ui/svg-icons/action/dashboard');
    export import ActionDateRange = __MaterialUI.SvgIcon; // require('material-ui/svg-icons/action/date-range');
    export import ActionDelete = __MaterialUI.SvgIcon; // require('material-ui/svg-icons/action/delete');
    export import ActionDescription = __MaterialUI.SvgIcon; // require('material-ui/svg-icons/action/description');
    export import ActionDns = __MaterialUI.SvgIcon; // require('material-ui/svg-icons/action/dns');
    export import ActionDone = __MaterialUI.SvgIcon; // require('material-ui/svg-icons/action/done');
    export import ActionDoneAll = __MaterialUI.SvgIcon; // require('material-ui/svg-icons/action/done-all');
    export import ActionDonutLarge = __MaterialUI.SvgIcon; // require('material-ui/svg-icons/action/donut-large');
    export import ActionDonutSmall = __MaterialUI.SvgIcon; // require('material-ui/svg-icons/action/donut-small');
    export import ActionEject = __MaterialUI.SvgIcon; // require('material-ui/svg-icons/action/eject');
    export import ActionEvent = __MaterialUI.SvgIcon; // require('material-ui/svg-icons/action/event');
    export import ActionEventSeat = __MaterialUI.SvgIcon; // require('material-ui/svg-icons/action/event-seat');
    export import ActionExitToApp = __MaterialUI.SvgIcon; // require('material-ui/svg-icons/action/exit-to-app');
    export import ActionExplore = __MaterialUI.SvgIcon; // require('material-ui/svg-icons/action/explore');
    export import ActionExtension = __MaterialUI.SvgIcon; // require('material-ui/svg-icons/action/extension');
    export import ActionFace = __MaterialUI.SvgIcon; // require('material-ui/svg-icons/action/face');
    export import ActionFavorite = __MaterialUI.SvgIcon; // require('material-ui/svg-icons/action/favorite');
    export import ActionFavoriteBorder = __MaterialUI.SvgIcon; // require('material-ui/svg-icons/action/favorite-border');
    export import ActionFeedback = __MaterialUI.SvgIcon; // require('material-ui/svg-icons/action/feedback');
    export import ActionFindInPage = __MaterialUI.SvgIcon; // require('material-ui/svg-icons/action/find-in-page');
    export import ActionFindReplace = __MaterialUI.SvgIcon; // require('material-ui/svg-icons/action/find-replace');
    export import ActionFingerprint = __MaterialUI.SvgIcon; // require('material-ui/svg-icons/action/fingerprint');
    export import ActionFlightLand = __MaterialUI.SvgIcon; // require('material-ui/svg-icons/action/flight-land');
    export import ActionFlightTakeoff = __MaterialUI.SvgIcon; // require('material-ui/svg-icons/action/flight-takeoff');
    export import ActionFlipToBack = __MaterialUI.SvgIcon; // require('material-ui/svg-icons/action/flip-to-back');
    export import ActionFlipToFront = __MaterialUI.SvgIcon; // require('material-ui/svg-icons/action/flip-to-front');
    export import ActionGavel = __MaterialUI.SvgIcon; // require('material-ui/svg-icons/action/gavel');
    export import ActionGetApp = __MaterialUI.SvgIcon; // require('material-ui/svg-icons/action/get-app');
    export import ActionGif = __MaterialUI.SvgIcon; // require('material-ui/svg-icons/action/gif');
    export import ActionGrade = __MaterialUI.SvgIcon; // require('material-ui/svg-icons/action/grade');
    export import ActionGroupWork = __MaterialUI.SvgIcon; // require('material-ui/svg-icons/action/group-work');
    export import ActionHelp = __MaterialUI.SvgIcon; // require('material-ui/svg-icons/action/help');
    export import ActionHelpOutline = __MaterialUI.SvgIcon; // require('material-ui/svg-icons/action/help-outline');
    export import ActionHighlightOff = __MaterialUI.SvgIcon; // require('material-ui/svg-icons/action/highlight-off');
    export import ActionHistory = __MaterialUI.SvgIcon; // require('material-ui/svg-icons/action/history');
    export import ActionHome = __MaterialUI.SvgIcon; // require('material-ui/svg-icons/action/home');
    export import ActionHourglassEmpty = __MaterialUI.SvgIcon; // require('material-ui/svg-icons/action/hourglass-empty');
    export import ActionHourglassFull = __MaterialUI.SvgIcon; // require('material-ui/svg-icons/action/hourglass-full');
    export import ActionHttp = __MaterialUI.SvgIcon; // require('material-ui/svg-icons/action/http');
    export import ActionHttps = __MaterialUI.SvgIcon; // require('material-ui/svg-icons/action/https');
    export import ActionImportantDevices = __MaterialUI.SvgIcon; // require('material-ui/svg-icons/action/important-devices');
    export import ActionInfo = __MaterialUI.SvgIcon; // require('material-ui/svg-icons/action/info');
    export import ActionInfoOutline = __MaterialUI.SvgIcon; // require('material-ui/svg-icons/action/info-outline');
    export import ActionInput = __MaterialUI.SvgIcon; // require('material-ui/svg-icons/action/input');
    export import ActionInvertColors = __MaterialUI.SvgIcon; // require('material-ui/svg-icons/action/invert-colors');
    export import ActionLabel = __MaterialUI.SvgIcon; // require('material-ui/svg-icons/action/label');
    export import ActionLabelOutline = __MaterialUI.SvgIcon; // require('material-ui/svg-icons/action/label-outline');
    export import ActionLanguage = __MaterialUI.SvgIcon; // require('material-ui/svg-icons/action/language');
    export import ActionLaunch = __MaterialUI.SvgIcon; // require('material-ui/svg-icons/action/launch');
    export import ActionLightbulbOutline = __MaterialUI.SvgIcon; // require('material-ui/svg-icons/action/lightbulb-outline');
    export import ActionLineStyle = __MaterialUI.SvgIcon; // require('material-ui/svg-icons/action/line-style');
    export import ActionLineWeight = __MaterialUI.SvgIcon; // require('material-ui/svg-icons/action/line-weight');
    export import ActionList = __MaterialUI.SvgIcon; // require('material-ui/svg-icons/action/list');
    export import ActionLock = __MaterialUI.SvgIcon; // require('material-ui/svg-icons/action/lock');
    export import ActionLockOpen = __MaterialUI.SvgIcon; // require('material-ui/svg-icons/action/lock-open');
    export import ActionLockOutline = __MaterialUI.SvgIcon; // require('material-ui/svg-icons/action/lock-outline');
    export import ActionLoyalty = __MaterialUI.SvgIcon; // require('material-ui/svg-icons/action/loyalty');
    export import ActionMarkunreadMailbox = __MaterialUI.SvgIcon; // require('material-ui/svg-icons/action/markunread-mailbox');
    export import ActionMotorcycle = __MaterialUI.SvgIcon; // require('material-ui/svg-icons/action/motorcycle');
    export import ActionNoteAdd = __MaterialUI.SvgIcon; // require('material-ui/svg-icons/action/note-add');
    export import ActionOfflinePin = __MaterialUI.SvgIcon; // require('material-ui/svg-icons/action/offline-pin');
    export import ActionOpacity = __MaterialUI.SvgIcon; // require('material-ui/svg-icons/action/opacity');
    export import ActionOpenInBrowser = __MaterialUI.SvgIcon; // require('material-ui/svg-icons/action/open-in-browser');
    export import ActionOpenInNew = __MaterialUI.SvgIcon; // require('material-ui/svg-icons/action/open-in-new');
    export import ActionOpenWith = __MaterialUI.SvgIcon; // require('material-ui/svg-icons/action/open-with');
    export import ActionPageview = __MaterialUI.SvgIcon; // require('material-ui/svg-icons/action/pageview');
    export import ActionPanTool = __MaterialUI.SvgIcon; // require('material-ui/svg-icons/action/pan-tool');
    export import ActionPayment = __MaterialUI.SvgIcon; // require('material-ui/svg-icons/action/payment');
    export import ActionPermCameraMic = __MaterialUI.SvgIcon; // require('material-ui/svg-icons/action/perm-camera-mic');
    export import ActionPermContactCalendar = __MaterialUI.SvgIcon; // require('material-ui/svg-icons/action/perm-contact-calendar');
    export import ActionPermDataSetting = __MaterialUI.SvgIcon; // require('material-ui/svg-icons/action/perm-data-setting');
    export import ActionPermDeviceInformation = __MaterialUI.SvgIcon; // require('material-ui/svg-icons/action/perm-device-information');
    export import ActionPermIdentity = __MaterialUI.SvgIcon; // require('material-ui/svg-icons/action/perm-identity');
    export import ActionPermMedia = __MaterialUI.SvgIcon; // require('material-ui/svg-icons/action/perm-media');
    export import ActionPermPhoneMsg = __MaterialUI.SvgIcon; // require('material-ui/svg-icons/action/perm-phone-msg');
    export import ActionPermScanWifi = __MaterialUI.SvgIcon; // require('material-ui/svg-icons/action/perm-scan-wifi');
    export import ActionPets = __MaterialUI.SvgIcon; // require('material-ui/svg-icons/action/pets');
    export import ActionPictureInPicture = __MaterialUI.SvgIcon; // require('material-ui/svg-icons/action/picture-in-picture');
    export import ActionPictureInPictureAlt = __MaterialUI.SvgIcon; // require('material-ui/svg-icons/action/picture-in-picture-alt');
    export import ActionPlayForWork = __MaterialUI.SvgIcon; // require('material-ui/svg-icons/action/play-for-work');
    export import ActionPolymer = __MaterialUI.SvgIcon; // require('material-ui/svg-icons/action/polymer');
    export import ActionPowerSettingsNew = __MaterialUI.SvgIcon; // require('material-ui/svg-icons/action/power-settings-new');
    export import ActionPregnantWoman = __MaterialUI.SvgIcon; // require('material-ui/svg-icons/action/pregnant-woman');
    export import ActionPrint = __MaterialUI.SvgIcon; // require('material-ui/svg-icons/action/print');
    export import ActionQueryBuilder = __MaterialUI.SvgIcon; // require('material-ui/svg-icons/action/query-builder');
    export import ActionQuestionAnswer = __MaterialUI.SvgIcon; // require('material-ui/svg-icons/action/question-answer');
    export import ActionReceipt = __MaterialUI.SvgIcon; // require('material-ui/svg-icons/action/receipt');
    export import ActionRecordVoiceOver = __MaterialUI.SvgIcon; // require('material-ui/svg-icons/action/record-voice-over');
    export import ActionRedeem = __MaterialUI.SvgIcon; // require('material-ui/svg-icons/action/redeem');
    export import ActionReorder = __MaterialUI.SvgIcon; // require('material-ui/svg-icons/action/reorder');
    export import ActionReportProblem = __MaterialUI.SvgIcon; // require('material-ui/svg-icons/action/report-problem');
    export import ActionRestore = __MaterialUI.SvgIcon; // require('material-ui/svg-icons/action/restore');
    export import ActionRoom = __MaterialUI.SvgIcon; // require('material-ui/svg-icons/action/room');
    export import ActionRoundedCorner = __MaterialUI.SvgIcon; // require('material-ui/svg-icons/action/rounded-corner');
    export import ActionRowing = __MaterialUI.SvgIcon; // require('material-ui/svg-icons/action/rowing');
    export import ActionSchedule = __MaterialUI.SvgIcon; // require('material-ui/svg-icons/action/schedule');
    export import ActionSearch = __MaterialUI.SvgIcon; // require('material-ui/svg-icons/action/search');
    export import ActionSettings = __MaterialUI.SvgIcon; // require('material-ui/svg-icons/action/settings');
    export import ActionSettingsApplications = __MaterialUI.SvgIcon; // require('material-ui/svg-icons/action/settings-applications');
    export import ActionSettingsBackupRestore = __MaterialUI.SvgIcon; // require('material-ui/svg-icons/action/settings-backup-restore');
    export import ActionSettingsBluetooth = __MaterialUI.SvgIcon; // require('material-ui/svg-icons/action/settings-bluetooth');
    export import ActionSettingsBrightness = __MaterialUI.SvgIcon; // require('material-ui/svg-icons/action/settings-brightness');
    export import ActionSettingsCell = __MaterialUI.SvgIcon; // require('material-ui/svg-icons/action/settings-cell');
    export import ActionSettingsEthernet = __MaterialUI.SvgIcon; // require('material-ui/svg-icons/action/settings-ethernet');
    export import ActionSettingsInputAntenna = __MaterialUI.SvgIcon; // require('material-ui/svg-icons/action/settings-input-antenna');
    export import ActionSettingsInputComponent = __MaterialUI.SvgIcon; // require('material-ui/svg-icons/action/settings-input-component');
    export import ActionSettingsInputComposite = __MaterialUI.SvgIcon; // require('material-ui/svg-icons/action/settings-input-composite');
    export import ActionSettingsInputHdmi = __MaterialUI.SvgIcon; // require('material-ui/svg-icons/action/settings-input-hdmi');
    export import ActionSettingsInputSvideo = __MaterialUI.SvgIcon; // require('material-ui/svg-icons/action/settings-input-svideo');
    export import ActionSettingsOverscan = __MaterialUI.SvgIcon; // require('material-ui/svg-icons/action/settings-overscan');
    export import ActionSettingsPhone = __MaterialUI.SvgIcon; // require('material-ui/svg-icons/action/settings-phone');
    export import ActionSettingsPower = __MaterialUI.SvgIcon; // require('material-ui/svg-icons/action/settings-power');
    export import ActionSettingsRemote = __MaterialUI.SvgIcon; // require('material-ui/svg-icons/action/settings-remote');
    export import ActionSettingsVoice = __MaterialUI.SvgIcon; // require('material-ui/svg-icons/action/settings-voice');
    export import ActionShop = __MaterialUI.SvgIcon; // require('material-ui/svg-icons/action/shop');
    export import ActionShoppingBasket = __MaterialUI.SvgIcon; // require('material-ui/svg-icons/action/shopping-basket');
    export import ActionShoppingCart = __MaterialUI.SvgIcon; // require('material-ui/svg-icons/action/shopping-cart');
    export import ActionShopTwo = __MaterialUI.SvgIcon; // require('material-ui/svg-icons/action/shop-two');
    export import ActionSpeakerNotes = __MaterialUI.SvgIcon; // require('material-ui/svg-icons/action/speaker-notes');
    export import ActionSpellcheck = __MaterialUI.SvgIcon; // require('material-ui/svg-icons/action/spellcheck');
    export import ActionStars = __MaterialUI.SvgIcon; // require('material-ui/svg-icons/action/stars');
    export import ActionStore = __MaterialUI.SvgIcon; // require('material-ui/svg-icons/action/store');
    export import ActionSubject = __MaterialUI.SvgIcon; // require('material-ui/svg-icons/action/subject');
    export import ActionSupervisorAccount = __MaterialUI.SvgIcon; // require('material-ui/svg-icons/action/supervisor-account');
    export import ActionSwapHoriz = __MaterialUI.SvgIcon; // require('material-ui/svg-icons/action/swap-horiz');
    export import ActionSwapVert = __MaterialUI.SvgIcon; // require('material-ui/svg-icons/action/swap-vert');
    export import ActionSwapVerticalCircle = __MaterialUI.SvgIcon; // require('material-ui/svg-icons/action/swap-vertical-circle');
    export import ActionSystemUpdateAlt = __MaterialUI.SvgIcon; // require('material-ui/svg-icons/action/system-update-alt');
    export import ActionTab = __MaterialUI.SvgIcon; // require('material-ui/svg-icons/action/tab');
    export import ActionTabUnselected = __MaterialUI.SvgIcon; // require('material-ui/svg-icons/action/tab-unselected');
    export import ActionTheaters = __MaterialUI.SvgIcon; // require('material-ui/svg-icons/action/theaters');
    export import ActionThreeDRotation = __MaterialUI.SvgIcon; // require('material-ui/svg-icons/action/three-d-rotation');
    export import ActionThumbDown = __MaterialUI.SvgIcon; // require('material-ui/svg-icons/action/thumb-down');
    export import ActionThumbsUpDown = __MaterialUI.SvgIcon; // require('material-ui/svg-icons/action/thumbs-up-down');
    export import ActionThumbUp = __MaterialUI.SvgIcon; // require('material-ui/svg-icons/action/thumb-up');
    export import ActionTimeline = __MaterialUI.SvgIcon; // require('material-ui/svg-icons/action/timeline');
    export import ActionToc = __MaterialUI.SvgIcon; // require('material-ui/svg-icons/action/toc');
    export import ActionToday = __MaterialUI.SvgIcon; // require('material-ui/svg-icons/action/today');
    export import ActionToll = __MaterialUI.SvgIcon; // require('material-ui/svg-icons/action/toll');
    export import ActionTouchApp = __MaterialUI.SvgIcon; // require('material-ui/svg-icons/action/touch-app');
    export import ActionTrackChanges = __MaterialUI.SvgIcon; // require('material-ui/svg-icons/action/track-changes');
    export import ActionTranslate = __MaterialUI.SvgIcon; // require('material-ui/svg-icons/action/translate');
    export import ActionTrendingDown = __MaterialUI.SvgIcon; // require('material-ui/svg-icons/action/trending-down');
    export import ActionTrendingFlat = __MaterialUI.SvgIcon; // require('material-ui/svg-icons/action/trending-flat');
    export import ActionTrendingUp = __MaterialUI.SvgIcon; // require('material-ui/svg-icons/action/trending-up');
    export import ActionTurnedIn = __MaterialUI.SvgIcon; // require('material-ui/svg-icons/action/turned-in');
    export import ActionTurnedInNot = __MaterialUI.SvgIcon; // require('material-ui/svg-icons/action/turned-in-not');
    export import ActionUpdate = __MaterialUI.SvgIcon; // require('material-ui/svg-icons/action/update');
    export import ActionVerifiedUser = __MaterialUI.SvgIcon; // require('material-ui/svg-icons/action/verified-user');
    export import ActionViewAgenda = __MaterialUI.SvgIcon; // require('material-ui/svg-icons/action/view-agenda');
    export import ActionViewArray = __MaterialUI.SvgIcon; // require('material-ui/svg-icons/action/view-array');
    export import ActionViewCarousel = __MaterialUI.SvgIcon; // require('material-ui/svg-icons/action/view-carousel');
    export import ActionViewColumn = __MaterialUI.SvgIcon; // require('material-ui/svg-icons/action/view-column');
    export import ActionViewDay = __MaterialUI.SvgIcon; // require('material-ui/svg-icons/action/view-day');
    export import ActionViewHeadline = __MaterialUI.SvgIcon; // require('material-ui/svg-icons/action/view-headline');
    export import ActionViewList = __MaterialUI.SvgIcon; // require('material-ui/svg-icons/action/view-list');
    export import ActionViewModule = __MaterialUI.SvgIcon; // require('material-ui/svg-icons/action/view-module');
    export import ActionViewQuilt = __MaterialUI.SvgIcon; // require('material-ui/svg-icons/action/view-quilt');
    export import ActionViewStream = __MaterialUI.SvgIcon; // require('material-ui/svg-icons/action/view-stream');
    export import ActionViewWeek = __MaterialUI.SvgIcon; // require('material-ui/svg-icons/action/view-week');
    export import ActionVisibility = __MaterialUI.SvgIcon; // require('material-ui/svg-icons/action/visibility');
    export import ActionVisibilityOff = __MaterialUI.SvgIcon; // require('material-ui/svg-icons/action/visibility-off');
    export import ActionWatchLater = __MaterialUI.SvgIcon; // require('material-ui/svg-icons/action/watch-later');
    export import ActionWork = __MaterialUI.SvgIcon; // require('material-ui/svg-icons/action/work');
    export import ActionYoutubeSearchedFor = __MaterialUI.SvgIcon; // require('material-ui/svg-icons/action/youtube-searched-for');
    export import ActionZoomIn = __MaterialUI.SvgIcon; // require('material-ui/svg-icons/action/zoom-in');
    export import ActionZoomOut = __MaterialUI.SvgIcon; // require('material-ui/svg-icons/action/zoom-out');
    export import AlertAddAlert = __MaterialUI.SvgIcon; // require('material-ui/svg-icons/alert/add-alert');
    export import AlertError = __MaterialUI.SvgIcon; // require('material-ui/svg-icons/alert/error');
    export import AlertErrorOutline = __MaterialUI.SvgIcon; // require('material-ui/svg-icons/alert/error-outline');
    export import AlertWarning = __MaterialUI.SvgIcon; // require('material-ui/svg-icons/alert/warning');
    export import AvAddToQueue = __MaterialUI.SvgIcon; // require('material-ui/svg-icons/av/add-to-queue');
    export import AvAirplay = __MaterialUI.SvgIcon; // require('material-ui/svg-icons/av/airplay');
    export import AvAlbum = __MaterialUI.SvgIcon; // require('material-ui/svg-icons/av/album');
    export import AvArtTrack = __MaterialUI.SvgIcon; // require('material-ui/svg-icons/av/art-track');
    export import AvAvTimer = __MaterialUI.SvgIcon; // require('material-ui/svg-icons/av/av-timer');
    export import AvClosedCaption = __MaterialUI.SvgIcon; // require('material-ui/svg-icons/av/closed-caption');
    export import AvEqualizer = __MaterialUI.SvgIcon; // require('material-ui/svg-icons/av/equalizer');
    export import AvExplicit = __MaterialUI.SvgIcon; // require('material-ui/svg-icons/av/explicit');
    export import AvFastForward = __MaterialUI.SvgIcon; // require('material-ui/svg-icons/av/fast-forward');
    export import AvFastRewind = __MaterialUI.SvgIcon; // require('material-ui/svg-icons/av/fast-rewind');
    export import AvFiberDvr = __MaterialUI.SvgIcon; // require('material-ui/svg-icons/av/fiber-dvr');
    export import AvFiberManualRecord = __MaterialUI.SvgIcon; // require('material-ui/svg-icons/av/fiber-manual-record');
    export import AvFiberNew = __MaterialUI.SvgIcon; // require('material-ui/svg-icons/av/fiber-new');
    export import AvFiberPin = __MaterialUI.SvgIcon; // require('material-ui/svg-icons/av/fiber-pin');
    export import AvFiberSmartRecord = __MaterialUI.SvgIcon; // require('material-ui/svg-icons/av/fiber-smart-record');
    export import AvForward10 = __MaterialUI.SvgIcon; // require('material-ui/svg-icons/av/forward-10');
    export import AvForward30 = __MaterialUI.SvgIcon; // require('material-ui/svg-icons/av/forward-30');
    export import AvForward5 = __MaterialUI.SvgIcon; // require('material-ui/svg-icons/av/forward-5');
    export import AvGames = __MaterialUI.SvgIcon; // require('material-ui/svg-icons/av/games');
    export import AvHd = __MaterialUI.SvgIcon; // require('material-ui/svg-icons/av/hd');
    export import AvHearing = __MaterialUI.SvgIcon; // require('material-ui/svg-icons/av/hearing');
    export import AvHighQuality = __MaterialUI.SvgIcon; // require('material-ui/svg-icons/av/high-quality');
    export import AvLibraryAdd = __MaterialUI.SvgIcon; // require('material-ui/svg-icons/av/library-add');
    export import AvLibraryBooks = __MaterialUI.SvgIcon; // require('material-ui/svg-icons/av/library-books');
    export import AvLibraryMusic = __MaterialUI.SvgIcon; // require('material-ui/svg-icons/av/library-music');
    export import AvLoop = __MaterialUI.SvgIcon; // require('material-ui/svg-icons/av/loop');
    export import AvMic = __MaterialUI.SvgIcon; // require('material-ui/svg-icons/av/mic');
    export import AvMicNone = __MaterialUI.SvgIcon; // require('material-ui/svg-icons/av/mic-none');
    export import AvMicOff = __MaterialUI.SvgIcon; // require('material-ui/svg-icons/av/mic-off');
    export import AvMovie = __MaterialUI.SvgIcon; // require('material-ui/svg-icons/av/movie');
    export import AvMusicVideo = __MaterialUI.SvgIcon; // require('material-ui/svg-icons/av/music-video');
    export import AvNewReleases = __MaterialUI.SvgIcon; // require('material-ui/svg-icons/av/new-releases');
    export import AvNotInterested = __MaterialUI.SvgIcon; // require('material-ui/svg-icons/av/not-interested');
    export import AvPause = __MaterialUI.SvgIcon; // require('material-ui/svg-icons/av/pause');
    export import AvPauseCircleFilled = __MaterialUI.SvgIcon; // require('material-ui/svg-icons/av/pause-circle-filled');
    export import AvPauseCircleOutline = __MaterialUI.SvgIcon; // require('material-ui/svg-icons/av/pause-circle-outline');
    export import AvPlayArrow = __MaterialUI.SvgIcon; // require('material-ui/svg-icons/av/play-arrow');
    export import AvPlayCircleFilled = __MaterialUI.SvgIcon; // require('material-ui/svg-icons/av/play-circle-filled');
    export import AvPlayCircleOutline = __MaterialUI.SvgIcon; // require('material-ui/svg-icons/av/play-circle-outline');
    export import AvPlaylistAdd = __MaterialUI.SvgIcon; // require('material-ui/svg-icons/av/playlist-add');
    export import AvPlaylistAddCheck = __MaterialUI.SvgIcon; // require('material-ui/svg-icons/av/playlist-add-check');
    export import AvPlaylistPlay = __MaterialUI.SvgIcon; // require('material-ui/svg-icons/av/playlist-play');
    export import AvQueue = __MaterialUI.SvgIcon; // require('material-ui/svg-icons/av/queue');
    export import AvQueueMusic = __MaterialUI.SvgIcon; // require('material-ui/svg-icons/av/queue-music');
    export import AvQueuePlayNext = __MaterialUI.SvgIcon; // require('material-ui/svg-icons/av/queue-play-next');
    export import AvRadio = __MaterialUI.SvgIcon; // require('material-ui/svg-icons/av/radio');
    export import AvRecentActors = __MaterialUI.SvgIcon; // require('material-ui/svg-icons/av/recent-actors');
    export import AvRemoveFromQueue = __MaterialUI.SvgIcon; // require('material-ui/svg-icons/av/remove-from-queue');
    export import AvRepeat = __MaterialUI.SvgIcon; // require('material-ui/svg-icons/av/repeat');
    export import AvRepeatOne = __MaterialUI.SvgIcon; // require('material-ui/svg-icons/av/repeat-one');
    export import AvReplay = __MaterialUI.SvgIcon; // require('material-ui/svg-icons/av/replay');
    export import AvReplay10 = __MaterialUI.SvgIcon; // require('material-ui/svg-icons/av/replay-10');
    export import AvReplay30 = __MaterialUI.SvgIcon; // require('material-ui/svg-icons/av/replay-30');
    export import AvReplay5 = __MaterialUI.SvgIcon; // require('material-ui/svg-icons/av/replay-5');
    export import AvShuffle = __MaterialUI.SvgIcon; // require('material-ui/svg-icons/av/shuffle');
    export import AvSkipNext = __MaterialUI.SvgIcon; // require('material-ui/svg-icons/av/skip-next');
    export import AvSkipPrevious = __MaterialUI.SvgIcon; // require('material-ui/svg-icons/av/skip-previous');
    export import AvSlowMotionVideo = __MaterialUI.SvgIcon; // require('material-ui/svg-icons/av/slow-motion-video');
    export import AvSnooze = __MaterialUI.SvgIcon; // require('material-ui/svg-icons/av/snooze');
    export import AvSortByAlpha = __MaterialUI.SvgIcon; // require('material-ui/svg-icons/av/sort-by-alpha');
    export import AvStop = __MaterialUI.SvgIcon; // require('material-ui/svg-icons/av/stop');
    export import AvSubscriptions = __MaterialUI.SvgIcon; // require('material-ui/svg-icons/av/subscriptions');
    export import AvSubtitles = __MaterialUI.SvgIcon; // require('material-ui/svg-icons/av/subtitles');
    export import AvSurroundSound = __MaterialUI.SvgIcon; // require('material-ui/svg-icons/av/surround-sound');
    export import AvVideocam = __MaterialUI.SvgIcon; // require('material-ui/svg-icons/av/videocam');
    export import AvVideocamOff = __MaterialUI.SvgIcon; // require('material-ui/svg-icons/av/videocam-off');
    export import AvVideoLibrary = __MaterialUI.SvgIcon; // require('material-ui/svg-icons/av/video-library');
    export import AvVolumeDown = __MaterialUI.SvgIcon; // require('material-ui/svg-icons/av/volume-down');
    export import AvVolumeMute = __MaterialUI.SvgIcon; // require('material-ui/svg-icons/av/volume-mute');
    export import AvVolumeOff = __MaterialUI.SvgIcon; // require('material-ui/svg-icons/av/volume-off');
    export import AvVolumeUp = __MaterialUI.SvgIcon; // require('material-ui/svg-icons/av/volume-up');
    export import AvWeb = __MaterialUI.SvgIcon; // require('material-ui/svg-icons/av/web');
    export import AvWebAsset = __MaterialUI.SvgIcon; // require('material-ui/svg-icons/av/web-asset');
    export import CommunicationBusiness = __MaterialUI.SvgIcon; // require('material-ui/svg-icons/communication/business');
    export import CommunicationCall = __MaterialUI.SvgIcon; // require('material-ui/svg-icons/communication/call');
    export import CommunicationCallEnd = __MaterialUI.SvgIcon; // require('material-ui/svg-icons/communication/call-end');
    export import CommunicationCallMade = __MaterialUI.SvgIcon; // require('material-ui/svg-icons/communication/call-made');
    export import CommunicationCallMerge = __MaterialUI.SvgIcon; // require('material-ui/svg-icons/communication/call-merge');
    export import CommunicationCallMissed = __MaterialUI.SvgIcon; // require('material-ui/svg-icons/communication/call-missed');
    export import CommunicationCallMissedOutgoing = __MaterialUI.SvgIcon; // require('material-ui/svg-icons/communication/call-missed-outgoing');
    export import CommunicationCallReceived = __MaterialUI.SvgIcon; // require('material-ui/svg-icons/communication/call-received');
    export import CommunicationCallSplit = __MaterialUI.SvgIcon; // require('material-ui/svg-icons/communication/call-split');
    export import CommunicationChat = __MaterialUI.SvgIcon; // require('material-ui/svg-icons/communication/chat');
    export import CommunicationChatBubble = __MaterialUI.SvgIcon; // require('material-ui/svg-icons/communication/chat-bubble');
    export import CommunicationChatBubbleOutline = __MaterialUI.SvgIcon; // require('material-ui/svg-icons/communication/chat-bubble-outline');
    export import CommunicationClearAll = __MaterialUI.SvgIcon; // require('material-ui/svg-icons/communication/clear-all');
    export import CommunicationComment = __MaterialUI.SvgIcon; // require('material-ui/svg-icons/communication/comment');
    export import CommunicationContactMail = __MaterialUI.SvgIcon; // require('material-ui/svg-icons/communication/contact-mail');
    export import CommunicationContactPhone = __MaterialUI.SvgIcon; // require('material-ui/svg-icons/communication/contact-phone');
    export import CommunicationContacts = __MaterialUI.SvgIcon; // require('material-ui/svg-icons/communication/contacts');
    export import CommunicationDialerSip = __MaterialUI.SvgIcon; // require('material-ui/svg-icons/communication/dialer-sip');
    export import CommunicationDialpad = __MaterialUI.SvgIcon; // require('material-ui/svg-icons/communication/dialpad');
    export import CommunicationEmail = __MaterialUI.SvgIcon; // require('material-ui/svg-icons/communication/email');
    export import CommunicationForum = __MaterialUI.SvgIcon; // require('material-ui/svg-icons/communication/forum');
    export import CommunicationImportContacts = __MaterialUI.SvgIcon; // require('material-ui/svg-icons/communication/import-contacts');
    export import CommunicationImportExport = __MaterialUI.SvgIcon; // require('material-ui/svg-icons/communication/import-export');
    export import CommunicationInvertColorsOff = __MaterialUI.SvgIcon; // require('material-ui/svg-icons/communication/invert-colors-off');
    export import CommunicationLiveHelp = __MaterialUI.SvgIcon; // require('material-ui/svg-icons/communication/live-help');
    export import CommunicationLocationOff = __MaterialUI.SvgIcon; // require('material-ui/svg-icons/communication/location-off');
    export import CommunicationLocationOn = __MaterialUI.SvgIcon; // require('material-ui/svg-icons/communication/location-on');
    export import CommunicationMailOutline = __MaterialUI.SvgIcon; // require('material-ui/svg-icons/communication/mail-outline');
    export import CommunicationMessage = __MaterialUI.SvgIcon; // require('material-ui/svg-icons/communication/message');
    export import CommunicationNoSim = __MaterialUI.SvgIcon; // require('material-ui/svg-icons/communication/no-sim');
    export import CommunicationPhone = __MaterialUI.SvgIcon; // require('material-ui/svg-icons/communication/phone');
    export import CommunicationPhonelinkErase = __MaterialUI.SvgIcon; // require('material-ui/svg-icons/communication/phonelink-erase');
    export import CommunicationPhonelinkLock = __MaterialUI.SvgIcon; // require('material-ui/svg-icons/communication/phonelink-lock');
    export import CommunicationPhonelinkRing = __MaterialUI.SvgIcon; // require('material-ui/svg-icons/communication/phonelink-ring');
    export import CommunicationPhonelinkSetup = __MaterialUI.SvgIcon; // require('material-ui/svg-icons/communication/phonelink-setup');
    export import CommunicationPortableWifiOff = __MaterialUI.SvgIcon; // require('material-ui/svg-icons/communication/portable-wifi-off');
    export import CommunicationPresentToAll = __MaterialUI.SvgIcon; // require('material-ui/svg-icons/communication/present-to-all');
    export import CommunicationRingVolume = __MaterialUI.SvgIcon; // require('material-ui/svg-icons/communication/ring-volume');
    export import CommunicationScreenShare = __MaterialUI.SvgIcon; // require('material-ui/svg-icons/communication/screen-share');
    export import CommunicationSpeakerPhone = __MaterialUI.SvgIcon; // require('material-ui/svg-icons/communication/speaker-phone');
    export import CommunicationStayCurrentLandscape = __MaterialUI.SvgIcon; // require('material-ui/svg-icons/communication/stay-current-landscape');
    export import CommunicationStayCurrentPortrait = __MaterialUI.SvgIcon; // require('material-ui/svg-icons/communication/stay-current-portrait');
    export import CommunicationStayPrimaryLandscape = __MaterialUI.SvgIcon; // require('material-ui/svg-icons/communication/stay-primary-landscape');
    export import CommunicationStayPrimaryPortrait = __MaterialUI.SvgIcon; // require('material-ui/svg-icons/communication/stay-primary-portrait');
    export import CommunicationStopScreenShare = __MaterialUI.SvgIcon; // require('material-ui/svg-icons/communication/stop-screen-share');
    export import CommunicationSwapCalls = __MaterialUI.SvgIcon; // require('material-ui/svg-icons/communication/swap-calls');
    export import CommunicationTactMail = __MaterialUI.SvgIcon; // require('material-ui/svg-icons/communication/tact-mail');
    export import CommunicationTextsms = __MaterialUI.SvgIcon; // require('material-ui/svg-icons/communication/textsms');
    export import CommunicationVoicemail = __MaterialUI.SvgIcon; // require('material-ui/svg-icons/communication/voicemail');
    export import CommunicationVpnKey = __MaterialUI.SvgIcon; // require('material-ui/svg-icons/communication/vpn-key');
    export import ContentAdd = __MaterialUI.SvgIcon; // require('material-ui/svg-icons/content/add');
    export import ContentAddBox = __MaterialUI.SvgIcon; // require('material-ui/svg-icons/content/add-box');
    export import ContentAddCircle = __MaterialUI.SvgIcon; // require('material-ui/svg-icons/content/add-circle');
    export import ContentAddCircleOutline = __MaterialUI.SvgIcon; // require('material-ui/svg-icons/content/add-circle-outline');
    export import ContentArchive = __MaterialUI.SvgIcon; // require('material-ui/svg-icons/content/archive');
    export import ContentBackspace = __MaterialUI.SvgIcon; // require('material-ui/svg-icons/content/backspace');
    export import ContentBlock = __MaterialUI.SvgIcon; // require('material-ui/svg-icons/content/block');
    export import ContentClear = __MaterialUI.SvgIcon; // require('material-ui/svg-icons/content/clear');
    export import ContentContentCopy = __MaterialUI.SvgIcon; // require('material-ui/svg-icons/content/content-copy');
    export import ContentContentCut = __MaterialUI.SvgIcon; // require('material-ui/svg-icons/content/content-cut');
    export import ContentContentPaste = __MaterialUI.SvgIcon; // require('material-ui/svg-icons/content/content-paste');
    export import ContentCreate = __MaterialUI.SvgIcon; // require('material-ui/svg-icons/content/create');
    export import ContentDrafts = __MaterialUI.SvgIcon; // require('material-ui/svg-icons/content/drafts');
    export import ContentFilterList = __MaterialUI.SvgIcon; // require('material-ui/svg-icons/content/filter-list');
    export import ContentFlag = __MaterialUI.SvgIcon; // require('material-ui/svg-icons/content/flag');
    export import ContentFontDownload = __MaterialUI.SvgIcon; // require('material-ui/svg-icons/content/font-download');
    export import ContentForward = __MaterialUI.SvgIcon; // require('material-ui/svg-icons/content/forward');
    export import ContentGesture = __MaterialUI.SvgIcon; // require('material-ui/svg-icons/content/gesture');
    export import ContentInbox = __MaterialUI.SvgIcon; // require('material-ui/svg-icons/content/inbox');
    export import ContentLink = __MaterialUI.SvgIcon; // require('material-ui/svg-icons/content/link');
    export import ContentMail = __MaterialUI.SvgIcon; // require('material-ui/svg-icons/content/mail');
    export import ContentMarkunread = __MaterialUI.SvgIcon; // require('material-ui/svg-icons/content/markunread');
    export import ContentMoveToInbox = __MaterialUI.SvgIcon; // require('material-ui/svg-icons/content/move-to-inbox');
    export import ContentNextWeek = __MaterialUI.SvgIcon; // require('material-ui/svg-icons/content/next-week');
    export import ContentRedo = __MaterialUI.SvgIcon; // require('material-ui/svg-icons/content/redo');
    export import ContentRemove = __MaterialUI.SvgIcon; // require('material-ui/svg-icons/content/remove');
    export import ContentRemoveCircle = __MaterialUI.SvgIcon; // require('material-ui/svg-icons/content/remove-circle');
    export import ContentRemoveCircleOutline = __MaterialUI.SvgIcon; // require('material-ui/svg-icons/content/remove-circle-outline');
    export import ContentReply = __MaterialUI.SvgIcon; // require('material-ui/svg-icons/content/reply');
    export import ContentReplyAll = __MaterialUI.SvgIcon; // require('material-ui/svg-icons/content/reply-all');
    export import ContentReport = __MaterialUI.SvgIcon; // require('material-ui/svg-icons/content/report');
    export import ContentSave = __MaterialUI.SvgIcon; // require('material-ui/svg-icons/content/save');
    export import ContentSelectAll = __MaterialUI.SvgIcon; // require('material-ui/svg-icons/content/select-all');
    export import ContentSend = __MaterialUI.SvgIcon; // require('material-ui/svg-icons/content/send');
    export import ContentSort = __MaterialUI.SvgIcon; // require('material-ui/svg-icons/content/sort');
    export import ContentTextFormat = __MaterialUI.SvgIcon; // require('material-ui/svg-icons/content/text-format');
    export import ContentUnarchive = __MaterialUI.SvgIcon; // require('material-ui/svg-icons/content/unarchive');
    export import ContentUndo = __MaterialUI.SvgIcon; // require('material-ui/svg-icons/content/undo');
    export import ContentWeekend = __MaterialUI.SvgIcon; // require('material-ui/svg-icons/content/weekend');
    export import DeviceAccessAlarm = __MaterialUI.SvgIcon; // require('material-ui/svg-icons/device/access-alarm');
    export import DeviceAccessAlarms = __MaterialUI.SvgIcon; // require('material-ui/svg-icons/device/access-alarms');
    export import DeviceAccessTime = __MaterialUI.SvgIcon; // require('material-ui/svg-icons/device/access-time');
    export import DeviceAddAlarm = __MaterialUI.SvgIcon; // require('material-ui/svg-icons/device/add-alarm');
    export import DeviceAirplanemodeActive = __MaterialUI.SvgIcon; // require('material-ui/svg-icons/device/airplanemode-active');
    export import DeviceAirplanemodeInactive = __MaterialUI.SvgIcon; // require('material-ui/svg-icons/device/airplanemode-inactive');
    export import DeviceBattery20 = __MaterialUI.SvgIcon; // require('material-ui/svg-icons/device/battery-20');
    export import DeviceBattery30 = __MaterialUI.SvgIcon; // require('material-ui/svg-icons/device/battery-30');
    export import DeviceBattery50 = __MaterialUI.SvgIcon; // require('material-ui/svg-icons/device/battery-50');
    export import DeviceBattery60 = __MaterialUI.SvgIcon; // require('material-ui/svg-icons/device/battery-60');
    export import DeviceBattery80 = __MaterialUI.SvgIcon; // require('material-ui/svg-icons/device/battery-80');
    export import DeviceBattery90 = __MaterialUI.SvgIcon; // require('material-ui/svg-icons/device/battery-90');
    export import DeviceBatteryAlert = __MaterialUI.SvgIcon; // require('material-ui/svg-icons/device/battery-alert');
    export import DeviceBatteryCharging20 = __MaterialUI.SvgIcon; // require('material-ui/svg-icons/device/battery-charging-20');
    export import DeviceBatteryCharging30 = __MaterialUI.SvgIcon; // require('material-ui/svg-icons/device/battery-charging-30');
    export import DeviceBatteryCharging50 = __MaterialUI.SvgIcon; // require('material-ui/svg-icons/device/battery-charging-50');
    export import DeviceBatteryCharging60 = __MaterialUI.SvgIcon; // require('material-ui/svg-icons/device/battery-charging-60');
    export import DeviceBatteryCharging80 = __MaterialUI.SvgIcon; // require('material-ui/svg-icons/device/battery-charging-80');
    export import DeviceBatteryCharging90 = __MaterialUI.SvgIcon; // require('material-ui/svg-icons/device/battery-charging-90');
    export import DeviceBatteryChargingFull = __MaterialUI.SvgIcon; // require('material-ui/svg-icons/device/battery-charging-full');
    export import DeviceBatteryFull = __MaterialUI.SvgIcon; // require('material-ui/svg-icons/device/battery-full');
    export import DeviceBatteryStd = __MaterialUI.SvgIcon; // require('material-ui/svg-icons/device/battery-std');
    export import DeviceBatteryUnknown = __MaterialUI.SvgIcon; // require('material-ui/svg-icons/device/battery-unknown');
    export import DeviceBluetooth = __MaterialUI.SvgIcon; // require('material-ui/svg-icons/device/bluetooth');
    export import DeviceBluetoothConnected = __MaterialUI.SvgIcon; // require('material-ui/svg-icons/device/bluetooth-connected');
    export import DeviceBluetoothDisabled = __MaterialUI.SvgIcon; // require('material-ui/svg-icons/device/bluetooth-disabled');
    export import DeviceBluetoothSearching = __MaterialUI.SvgIcon; // require('material-ui/svg-icons/device/bluetooth-searching');
    export import DeviceBrightnessAuto = __MaterialUI.SvgIcon; // require('material-ui/svg-icons/device/brightness-auto');
    export import DeviceBrightnessHigh = __MaterialUI.SvgIcon; // require('material-ui/svg-icons/device/brightness-high');
    export import DeviceBrightnessLow = __MaterialUI.SvgIcon; // require('material-ui/svg-icons/device/brightness-low');
    export import DeviceBrightnessMedium = __MaterialUI.SvgIcon; // require('material-ui/svg-icons/device/brightness-medium');
    export import DeviceDataUsage = __MaterialUI.SvgIcon; // require('material-ui/svg-icons/device/data-usage');
    export import DeviceDeveloperMode = __MaterialUI.SvgIcon; // require('material-ui/svg-icons/device/developer-mode');
    export import DeviceDevices = __MaterialUI.SvgIcon; // require('material-ui/svg-icons/device/devices');
    export import DeviceDvr = __MaterialUI.SvgIcon; // require('material-ui/svg-icons/device/dvr');
    export import DeviceGpsFixed = __MaterialUI.SvgIcon; // require('material-ui/svg-icons/device/gps-fixed');
    export import DeviceGpsNotFixed = __MaterialUI.SvgIcon; // require('material-ui/svg-icons/device/gps-not-fixed');
    export import DeviceGpsOff = __MaterialUI.SvgIcon; // require('material-ui/svg-icons/device/gps-off');
    export import DeviceGraphicEq = __MaterialUI.SvgIcon; // require('material-ui/svg-icons/device/graphic-eq');
    export import DeviceLocationDisabled = __MaterialUI.SvgIcon; // require('material-ui/svg-icons/device/location-disabled');
    export import DeviceLocationSearching = __MaterialUI.SvgIcon; // require('material-ui/svg-icons/device/location-searching');
    export import DeviceNetworkCell = __MaterialUI.SvgIcon; // require('material-ui/svg-icons/device/network-cell');
    export import DeviceNetworkWifi = __MaterialUI.SvgIcon; // require('material-ui/svg-icons/device/network-wifi');
    export import DeviceNfc = __MaterialUI.SvgIcon; // require('material-ui/svg-icons/device/nfc');
    export import DeviceScreenLockLandscape = __MaterialUI.SvgIcon; // require('material-ui/svg-icons/device/screen-lock-landscape');
    export import DeviceScreenLockPortrait = __MaterialUI.SvgIcon; // require('material-ui/svg-icons/device/screen-lock-portrait');
    export import DeviceScreenLockRotation = __MaterialUI.SvgIcon; // require('material-ui/svg-icons/device/screen-lock-rotation');
    export import DeviceScreenRotation = __MaterialUI.SvgIcon; // require('material-ui/svg-icons/device/screen-rotation');
    export import DeviceSdStorage = __MaterialUI.SvgIcon; // require('material-ui/svg-icons/device/sd-storage');
    export import DeviceSettingsSystemDaydream = __MaterialUI.SvgIcon; // require('material-ui/svg-icons/device/settings-system-daydream');
    export import DeviceSignalCellular0Bar = __MaterialUI.SvgIcon; // require('material-ui/svg-icons/device/signal-cellular-0-bar');
    export import DeviceSignalCellular1Bar = __MaterialUI.SvgIcon; // require('material-ui/svg-icons/device/signal-cellular-1-bar');
    export import DeviceSignalCellular2Bar = __MaterialUI.SvgIcon; // require('material-ui/svg-icons/device/signal-cellular-2-bar');
    export import DeviceSignalCellular3Bar = __MaterialUI.SvgIcon; // require('material-ui/svg-icons/device/signal-cellular-3-bar');
    export import DeviceSignalCellular4Bar = __MaterialUI.SvgIcon; // require('material-ui/svg-icons/device/signal-cellular-4-bar');
    export import DeviceSignalCellularConnectedNoInternet0Bar = __MaterialUI.SvgIcon; // require('material-ui/svg-icons/device/signal-cellular-connected-no-internet-0-bar');
    export import DeviceSignalCellularConnectedNoInternet1Bar = __MaterialUI.SvgIcon; // require('material-ui/svg-icons/device/signal-cellular-connected-no-internet-1-bar');
    export import DeviceSignalCellularConnectedNoInternet2Bar = __MaterialUI.SvgIcon; // require('material-ui/svg-icons/device/signal-cellular-connected-no-internet-2-bar');
    export import DeviceSignalCellularConnectedNoInternet3Bar = __MaterialUI.SvgIcon; // require('material-ui/svg-icons/device/signal-cellular-connected-no-internet-3-bar');
    export import DeviceSignalCellularConnectedNoInternet4Bar = __MaterialUI.SvgIcon; // require('material-ui/svg-icons/device/signal-cellular-connected-no-internet-4-bar');
    export import DeviceSignalCellularNoSim = __MaterialUI.SvgIcon; // require('material-ui/svg-icons/device/signal-cellular-no-sim');
    export import DeviceSignalCellularNull = __MaterialUI.SvgIcon; // require('material-ui/svg-icons/device/signal-cellular-null');
    export import DeviceSignalCellularOff = __MaterialUI.SvgIcon; // require('material-ui/svg-icons/device/signal-cellular-off');
    export import DeviceSignalWifi0Bar = __MaterialUI.SvgIcon; // require('material-ui/svg-icons/device/signal-wifi-0-bar');
    export import DeviceSignalWifi1Bar = __MaterialUI.SvgIcon; // require('material-ui/svg-icons/device/signal-wifi-1-bar');
    export import DeviceSignalWifi1BarLock = __MaterialUI.SvgIcon; // require('material-ui/svg-icons/device/signal-wifi-1-bar-lock');
    export import DeviceSignalWifi2Bar = __MaterialUI.SvgIcon; // require('material-ui/svg-icons/device/signal-wifi-2-bar');
    export import DeviceSignalWifi2BarLock = __MaterialUI.SvgIcon; // require('material-ui/svg-icons/device/signal-wifi-2-bar-lock');
    export import DeviceSignalWifi3Bar = __MaterialUI.SvgIcon; // require('material-ui/svg-icons/device/signal-wifi-3-bar');
    export import DeviceSignalWifi3BarLock = __MaterialUI.SvgIcon; // require('material-ui/svg-icons/device/signal-wifi-3-bar-lock');
    export import DeviceSignalWifi4Bar = __MaterialUI.SvgIcon; // require('material-ui/svg-icons/device/signal-wifi-4-bar');
    export import DeviceSignalWifi4BarLock = __MaterialUI.SvgIcon; // require('material-ui/svg-icons/device/signal-wifi-4-bar-lock');
    export import DeviceSignalWifiOff = __MaterialUI.SvgIcon; // require('material-ui/svg-icons/device/signal-wifi-off');
    export import DeviceStorage = __MaterialUI.SvgIcon; // require('material-ui/svg-icons/device/storage');
    export import DeviceUsb = __MaterialUI.SvgIcon; // require('material-ui/svg-icons/device/usb');
    export import DeviceWallpaper = __MaterialUI.SvgIcon; // require('material-ui/svg-icons/device/wallpaper');
    export import DeviceWidgets = __MaterialUI.SvgIcon; // require('material-ui/svg-icons/device/widgets');
    export import DeviceWifiLock = __MaterialUI.SvgIcon; // require('material-ui/svg-icons/device/wifi-lock');
    export import DeviceWifiTethering = __MaterialUI.SvgIcon; // require('material-ui/svg-icons/device/wifi-tethering');
    export import EditorAttachFile = __MaterialUI.SvgIcon; // require('material-ui/svg-icons/editor/attach-file');
    export import EditorAttachMoney = __MaterialUI.SvgIcon; // require('material-ui/svg-icons/editor/attach-money');
    export import EditorBorderAll = __MaterialUI.SvgIcon; // require('material-ui/svg-icons/editor/border-all');
    export import EditorBorderBottom = __MaterialUI.SvgIcon; // require('material-ui/svg-icons/editor/border-bottom');
    export import EditorBorderClear = __MaterialUI.SvgIcon; // require('material-ui/svg-icons/editor/border-clear');
    export import EditorBorderColor = __MaterialUI.SvgIcon; // require('material-ui/svg-icons/editor/border-color');
    export import EditorBorderHorizontal = __MaterialUI.SvgIcon; // require('material-ui/svg-icons/editor/border-horizontal');
    export import EditorBorderInner = __MaterialUI.SvgIcon; // require('material-ui/svg-icons/editor/border-inner');
    export import EditorBorderLeft = __MaterialUI.SvgIcon; // require('material-ui/svg-icons/editor/border-left');
    export import EditorBorderOuter = __MaterialUI.SvgIcon; // require('material-ui/svg-icons/editor/border-outer');
    export import EditorBorderRight = __MaterialUI.SvgIcon; // require('material-ui/svg-icons/editor/border-right');
    export import EditorBorderStyle = __MaterialUI.SvgIcon; // require('material-ui/svg-icons/editor/border-style');
    export import EditorBorderTop = __MaterialUI.SvgIcon; // require('material-ui/svg-icons/editor/border-top');
    export import EditorBorderVertical = __MaterialUI.SvgIcon; // require('material-ui/svg-icons/editor/border-vertical');
    export import EditorDragHandle = __MaterialUI.SvgIcon; // require('material-ui/svg-icons/editor/drag-handle');
    export import EditorFormatAlignCenter = __MaterialUI.SvgIcon; // require('material-ui/svg-icons/editor/format-align-center');
    export import EditorFormatAlignJustify = __MaterialUI.SvgIcon; // require('material-ui/svg-icons/editor/format-align-justify');
    export import EditorFormatAlignLeft = __MaterialUI.SvgIcon; // require('material-ui/svg-icons/editor/format-align-left');
    export import EditorFormatAlignRight = __MaterialUI.SvgIcon; // require('material-ui/svg-icons/editor/format-align-right');
    export import EditorFormatBold = __MaterialUI.SvgIcon; // require('material-ui/svg-icons/editor/format-bold');
    export import EditorFormatClear = __MaterialUI.SvgIcon; // require('material-ui/svg-icons/editor/format-clear');
    export import EditorFormatColorFill = __MaterialUI.SvgIcon; // require('material-ui/svg-icons/editor/format-color-fill');
    export import EditorFormatColorReset = __MaterialUI.SvgIcon; // require('material-ui/svg-icons/editor/format-color-reset');
    export import EditorFormatColorText = __MaterialUI.SvgIcon; // require('material-ui/svg-icons/editor/format-color-text');
    export import EditorFormatIndentDecrease = __MaterialUI.SvgIcon; // require('material-ui/svg-icons/editor/format-indent-decrease');
    export import EditorFormatIndentIncrease = __MaterialUI.SvgIcon; // require('material-ui/svg-icons/editor/format-indent-increase');
    export import EditorFormatItalic = __MaterialUI.SvgIcon; // require('material-ui/svg-icons/editor/format-italic');
    export import EditorFormatLineSpacing = __MaterialUI.SvgIcon; // require('material-ui/svg-icons/editor/format-line-spacing');
    export import EditorFormatListBulleted = __MaterialUI.SvgIcon; // require('material-ui/svg-icons/editor/format-list-bulleted');
    export import EditorFormatListNumbered = __MaterialUI.SvgIcon; // require('material-ui/svg-icons/editor/format-list-numbered');
    export import EditorFormatPaint = __MaterialUI.SvgIcon; // require('material-ui/svg-icons/editor/format-paint');
    export import EditorFormatQuote = __MaterialUI.SvgIcon; // require('material-ui/svg-icons/editor/format-quote');
    export import EditorFormatShapes = __MaterialUI.SvgIcon; // require('material-ui/svg-icons/editor/format-shapes');
    export import EditorFormatSize = __MaterialUI.SvgIcon; // require('material-ui/svg-icons/editor/format-size');
    export import EditorFormatStrikethrough = __MaterialUI.SvgIcon; // require('material-ui/svg-icons/editor/format-strikethrough');
    export import EditorFormatTextdirectionLToR = __MaterialUI.SvgIcon; // require('material-ui/svg-icons/editor/format-textdirection-l-to-r');
    export import EditorFormatTextdirectionRToL = __MaterialUI.SvgIcon; // require('material-ui/svg-icons/editor/format-textdirection-r-to-l');
    export import EditorFormatUnderlined = __MaterialUI.SvgIcon; // require('material-ui/svg-icons/editor/format-underlined');
    export import EditorFunctions = __MaterialUI.SvgIcon; // require('material-ui/svg-icons/editor/functions');
    export import EditorHighlight = __MaterialUI.SvgIcon; // require('material-ui/svg-icons/editor/highlight');
    export import EditorInsertChart = __MaterialUI.SvgIcon; // require('material-ui/svg-icons/editor/insert-chart');
    export import EditorInsertComment = __MaterialUI.SvgIcon; // require('material-ui/svg-icons/editor/insert-comment');
    export import EditorInsertDriveFile = __MaterialUI.SvgIcon; // require('material-ui/svg-icons/editor/insert-drive-file');
    export import EditorInsertEmoticon = __MaterialUI.SvgIcon; // require('material-ui/svg-icons/editor/insert-emoticon');
    export import EditorInsertInvitation = __MaterialUI.SvgIcon; // require('material-ui/svg-icons/editor/insert-invitation');
    export import EditorInsertLink = __MaterialUI.SvgIcon; // require('material-ui/svg-icons/editor/insert-link');
    export import EditorInsertPhoto = __MaterialUI.SvgIcon; // require('material-ui/svg-icons/editor/insert-photo');
    export import EditorLinearScale = __MaterialUI.SvgIcon; // require('material-ui/svg-icons/editor/linear-scale');
    export import EditorMergeType = __MaterialUI.SvgIcon; // require('material-ui/svg-icons/editor/merge-type');
    export import EditorModeComment = __MaterialUI.SvgIcon; // require('material-ui/svg-icons/editor/mode-comment');
    export import EditorModeEdit = __MaterialUI.SvgIcon; // require('material-ui/svg-icons/editor/mode-edit');
    export import EditorMoneyOff = __MaterialUI.SvgIcon; // require('material-ui/svg-icons/editor/money-off');
    export import EditorPublish = __MaterialUI.SvgIcon; // require('material-ui/svg-icons/editor/publish');
    export import EditorShortText = __MaterialUI.SvgIcon; // require('material-ui/svg-icons/editor/short-text');
    export import EditorSpaceBar = __MaterialUI.SvgIcon; // require('material-ui/svg-icons/editor/space-bar');
    export import EditorStrikethroughS = __MaterialUI.SvgIcon; // require('material-ui/svg-icons/editor/strikethrough-s');
    export import EditorTextFields = __MaterialUI.SvgIcon; // require('material-ui/svg-icons/editor/text-fields');
    export import EditorVerticalAlignBottom = __MaterialUI.SvgIcon; // require('material-ui/svg-icons/editor/vertical-align-bottom');
    export import EditorVerticalAlignCenter = __MaterialUI.SvgIcon; // require('material-ui/svg-icons/editor/vertical-align-center');
    export import EditorVerticalAlignTop = __MaterialUI.SvgIcon; // require('material-ui/svg-icons/editor/vertical-align-top');
    export import EditorWrapText = __MaterialUI.SvgIcon; // require('material-ui/svg-icons/editor/wrap-text');
    export import FileAttachment = __MaterialUI.SvgIcon; // require('material-ui/svg-icons/file/attachment');
    export import FileCloud = __MaterialUI.SvgIcon; // require('material-ui/svg-icons/file/cloud');
    export import FileCloudCircle = __MaterialUI.SvgIcon; // require('material-ui/svg-icons/file/cloud-circle');
    export import FileCloudDone = __MaterialUI.SvgIcon; // require('material-ui/svg-icons/file/cloud-done');
    export import FileCloudDownload = __MaterialUI.SvgIcon; // require('material-ui/svg-icons/file/cloud-download');
    export import FileCloudOff = __MaterialUI.SvgIcon; // require('material-ui/svg-icons/file/cloud-off');
    export import FileCloudQueue = __MaterialUI.SvgIcon; // require('material-ui/svg-icons/file/cloud-queue');
    export import FileCloudUpload = __MaterialUI.SvgIcon; // require('material-ui/svg-icons/file/cloud-upload');
    export import FileCreateNewFolder = __MaterialUI.SvgIcon; // require('material-ui/svg-icons/file/create-new-folder');
    export import FileFileDownload = __MaterialUI.SvgIcon; // require('material-ui/svg-icons/file/file-download');
    export import FileFileUpload = __MaterialUI.SvgIcon; // require('material-ui/svg-icons/file/file-upload');
    export import FileFolder = __MaterialUI.SvgIcon; // require('material-ui/svg-icons/file/folder');
    export import FileFolderOpen = __MaterialUI.SvgIcon; // require('material-ui/svg-icons/file/folder-open');
    export import FileFolderShared = __MaterialUI.SvgIcon; // require('material-ui/svg-icons/file/folder-shared');
    export import HardwareCast = __MaterialUI.SvgIcon; // require('material-ui/svg-icons/hardware/cast');
    export import HardwareCastConnected = __MaterialUI.SvgIcon; // require('material-ui/svg-icons/hardware/cast-connected');
    export import HardwareComputer = __MaterialUI.SvgIcon; // require('material-ui/svg-icons/hardware/computer');
    export import HardwareDesktopMac = __MaterialUI.SvgIcon; // require('material-ui/svg-icons/hardware/desktop-mac');
    export import HardwareDesktopWindows = __MaterialUI.SvgIcon; // require('material-ui/svg-icons/hardware/desktop-windows');
    export import HardwareDeveloperBoard = __MaterialUI.SvgIcon; // require('material-ui/svg-icons/hardware/developer-board');
    export import HardwareDeviceHub = __MaterialUI.SvgIcon; // require('material-ui/svg-icons/hardware/device-hub');
    export import HardwareDevicesOther = __MaterialUI.SvgIcon; // require('material-ui/svg-icons/hardware/devices-other');
    export import HardwareDock = __MaterialUI.SvgIcon; // require('material-ui/svg-icons/hardware/dock');
    export import HardwareGamepad = __MaterialUI.SvgIcon; // require('material-ui/svg-icons/hardware/gamepad');
    export import HardwareHeadset = __MaterialUI.SvgIcon; // require('material-ui/svg-icons/hardware/headset');
    export import HardwareHeadsetMic = __MaterialUI.SvgIcon; // require('material-ui/svg-icons/hardware/headset-mic');
    export import HardwareKeyboard = __MaterialUI.SvgIcon; // require('material-ui/svg-icons/hardware/keyboard');
    export import HardwareKeyboardArrowDown = __MaterialUI.SvgIcon; // require('material-ui/svg-icons/hardware/keyboard-arrow-down');
    export import HardwareKeyboardArrowLeft = __MaterialUI.SvgIcon; // require('material-ui/svg-icons/hardware/keyboard-arrow-left');
    export import HardwareKeyboardArrowRight = __MaterialUI.SvgIcon; // require('material-ui/svg-icons/hardware/keyboard-arrow-right');
    export import HardwareKeyboardArrowUp = __MaterialUI.SvgIcon; // require('material-ui/svg-icons/hardware/keyboard-arrow-up');
    export import HardwareKeyboardBackspace = __MaterialUI.SvgIcon; // require('material-ui/svg-icons/hardware/keyboard-backspace');
    export import HardwareKeyboardCapslock = __MaterialUI.SvgIcon; // require('material-ui/svg-icons/hardware/keyboard-capslock');
    export import HardwareKeyboardHide = __MaterialUI.SvgIcon; // require('material-ui/svg-icons/hardware/keyboard-hide');
    export import HardwareKeyboardReturn = __MaterialUI.SvgIcon; // require('material-ui/svg-icons/hardware/keyboard-return');
    export import HardwareKeyboardTab = __MaterialUI.SvgIcon; // require('material-ui/svg-icons/hardware/keyboard-tab');
    export import HardwareKeyboardVoice = __MaterialUI.SvgIcon; // require('material-ui/svg-icons/hardware/keyboard-voice');
    export import HardwareLaptop = __MaterialUI.SvgIcon; // require('material-ui/svg-icons/hardware/laptop');
    export import HardwareLaptopChromebook = __MaterialUI.SvgIcon; // require('material-ui/svg-icons/hardware/laptop-chromebook');
    export import HardwareLaptopMac = __MaterialUI.SvgIcon; // require('material-ui/svg-icons/hardware/laptop-mac');
    export import HardwareLaptopWindows = __MaterialUI.SvgIcon; // require('material-ui/svg-icons/hardware/laptop-windows');
    export import HardwareMemory = __MaterialUI.SvgIcon; // require('material-ui/svg-icons/hardware/memory');
    export import HardwareMouse = __MaterialUI.SvgIcon; // require('material-ui/svg-icons/hardware/mouse');
    export import HardwarePhoneAndroid = __MaterialUI.SvgIcon; // require('material-ui/svg-icons/hardware/phone-android');
    export import HardwarePhoneIphone = __MaterialUI.SvgIcon; // require('material-ui/svg-icons/hardware/phone-iphone');
    export import HardwarePhonelink = __MaterialUI.SvgIcon; // require('material-ui/svg-icons/hardware/phonelink');
    export import HardwarePhonelinkOff = __MaterialUI.SvgIcon; // require('material-ui/svg-icons/hardware/phonelink-off');
    export import HardwarePowerInput = __MaterialUI.SvgIcon; // require('material-ui/svg-icons/hardware/power-input');
    export import HardwareRouter = __MaterialUI.SvgIcon; // require('material-ui/svg-icons/hardware/router');
    export import HardwareScanner = __MaterialUI.SvgIcon; // require('material-ui/svg-icons/hardware/scanner');
    export import HardwareSecurity = __MaterialUI.SvgIcon; // require('material-ui/svg-icons/hardware/security');
    export import HardwareSimCard = __MaterialUI.SvgIcon; // require('material-ui/svg-icons/hardware/sim-card');
    export import HardwareSmartphone = __MaterialUI.SvgIcon; // require('material-ui/svg-icons/hardware/smartphone');
    export import HardwareSpeaker = __MaterialUI.SvgIcon; // require('material-ui/svg-icons/hardware/speaker');
    export import HardwareSpeakerGroup = __MaterialUI.SvgIcon; // require('material-ui/svg-icons/hardware/speaker-group');
    export import HardwareTablet = __MaterialUI.SvgIcon; // require('material-ui/svg-icons/hardware/tablet');
    export import HardwareTabletAndroid = __MaterialUI.SvgIcon; // require('material-ui/svg-icons/hardware/tablet-android');
    export import HardwareTabletMac = __MaterialUI.SvgIcon; // require('material-ui/svg-icons/hardware/tablet-mac');
    export import HardwareToys = __MaterialUI.SvgIcon; // require('material-ui/svg-icons/hardware/toys');
    export import HardwareTv = __MaterialUI.SvgIcon; // require('material-ui/svg-icons/hardware/tv');
    export import HardwareVideogameAsset = __MaterialUI.SvgIcon; // require('material-ui/svg-icons/hardware/videogame-asset');
    export import HardwareWatch = __MaterialUI.SvgIcon; // require('material-ui/svg-icons/hardware/watch');
    export import ImageAddAPhoto = __MaterialUI.SvgIcon; // require('material-ui/svg-icons/image/add-a-photo');
    export import ImageAddToPhotos = __MaterialUI.SvgIcon; // require('material-ui/svg-icons/image/add-to-photos');
    export import ImageAdjust = __MaterialUI.SvgIcon; // require('material-ui/svg-icons/image/adjust');
    export import ImageAssistant = __MaterialUI.SvgIcon; // require('material-ui/svg-icons/image/assistant');
    export import ImageAssistantPhoto = __MaterialUI.SvgIcon; // require('material-ui/svg-icons/image/assistant-photo');
    export import ImageAudiotrack = __MaterialUI.SvgIcon; // require('material-ui/svg-icons/image/audiotrack');
    export import ImageBlurCircular = __MaterialUI.SvgIcon; // require('material-ui/svg-icons/image/blur-circular');
    export import ImageBlurLinear = __MaterialUI.SvgIcon; // require('material-ui/svg-icons/image/blur-linear');
    export import ImageBlurOff = __MaterialUI.SvgIcon; // require('material-ui/svg-icons/image/blur-off');
    export import ImageBlurOn = __MaterialUI.SvgIcon; // require('material-ui/svg-icons/image/blur-on');
    export import ImageBrightness1 = __MaterialUI.SvgIcon; // require('material-ui/svg-icons/image/brightness-1');
    export import ImageBrightness2 = __MaterialUI.SvgIcon; // require('material-ui/svg-icons/image/brightness-2');
    export import ImageBrightness3 = __MaterialUI.SvgIcon; // require('material-ui/svg-icons/image/brightness-3');
    export import ImageBrightness4 = __MaterialUI.SvgIcon; // require('material-ui/svg-icons/image/brightness-4');
    export import ImageBrightness5 = __MaterialUI.SvgIcon; // require('material-ui/svg-icons/image/brightness-5');
    export import ImageBrightness6 = __MaterialUI.SvgIcon; // require('material-ui/svg-icons/image/brightness-6');
    export import ImageBrightness7 = __MaterialUI.SvgIcon; // require('material-ui/svg-icons/image/brightness-7');
    export import ImageBrokenImage = __MaterialUI.SvgIcon; // require('material-ui/svg-icons/image/broken-image');
    export import ImageBrush = __MaterialUI.SvgIcon; // require('material-ui/svg-icons/image/brush');
    export import ImageCamera = __MaterialUI.SvgIcon; // require('material-ui/svg-icons/image/camera');
    export import ImageCameraAlt = __MaterialUI.SvgIcon; // require('material-ui/svg-icons/image/camera-alt');
    export import ImageCameraFront = __MaterialUI.SvgIcon; // require('material-ui/svg-icons/image/camera-front');
    export import ImageCameraRear = __MaterialUI.SvgIcon; // require('material-ui/svg-icons/image/camera-rear');
    export import ImageCameraRoll = __MaterialUI.SvgIcon; // require('material-ui/svg-icons/image/camera-roll');
    export import ImageCenterFocusStrong = __MaterialUI.SvgIcon; // require('material-ui/svg-icons/image/center-focus-strong');
    export import ImageCenterFocusWeak = __MaterialUI.SvgIcon; // require('material-ui/svg-icons/image/center-focus-weak');
    export import ImageCollections = __MaterialUI.SvgIcon; // require('material-ui/svg-icons/image/collections');
    export import ImageCollectionsBookmark = __MaterialUI.SvgIcon; // require('material-ui/svg-icons/image/collections-bookmark');
    export import ImageColorize = __MaterialUI.SvgIcon; // require('material-ui/svg-icons/image/colorize');
    export import ImageColorLens = __MaterialUI.SvgIcon; // require('material-ui/svg-icons/image/color-lens');
    export import ImageCompare = __MaterialUI.SvgIcon; // require('material-ui/svg-icons/image/compare');
    export import ImageControlPoint = __MaterialUI.SvgIcon; // require('material-ui/svg-icons/image/control-point');
    export import ImageControlPointDuplicate = __MaterialUI.SvgIcon; // require('material-ui/svg-icons/image/control-point-duplicate');
    export import ImageCrop = __MaterialUI.SvgIcon; // require('material-ui/svg-icons/image/crop');
    export import ImageCrop169 = __MaterialUI.SvgIcon; // require('material-ui/svg-icons/image/crop-16-9');
    export import ImageCrop32 = __MaterialUI.SvgIcon; // require('material-ui/svg-icons/image/crop-3-2');
    export import ImageCrop54 = __MaterialUI.SvgIcon; // require('material-ui/svg-icons/image/crop-5-4');
    export import ImageCrop75 = __MaterialUI.SvgIcon; // require('material-ui/svg-icons/image/crop-7-5');
    export import ImageCropDin = __MaterialUI.SvgIcon; // require('material-ui/svg-icons/image/crop-din');
    export import ImageCropFree = __MaterialUI.SvgIcon; // require('material-ui/svg-icons/image/crop-free');
    export import ImageCropLandscape = __MaterialUI.SvgIcon; // require('material-ui/svg-icons/image/crop-landscape');
    export import ImageCropOriginal = __MaterialUI.SvgIcon; // require('material-ui/svg-icons/image/crop-original');
    export import ImageCropPortrait = __MaterialUI.SvgIcon; // require('material-ui/svg-icons/image/crop-portrait');
    export import ImageCropRotate = __MaterialUI.SvgIcon; // require('material-ui/svg-icons/image/crop-rotate');
    export import ImageCropSquare = __MaterialUI.SvgIcon; // require('material-ui/svg-icons/image/crop-square');
    export import ImageDehaze = __MaterialUI.SvgIcon; // require('material-ui/svg-icons/image/dehaze');
    export import ImageDetails = __MaterialUI.SvgIcon; // require('material-ui/svg-icons/image/details');
    export import ImageEdit = __MaterialUI.SvgIcon; // require('material-ui/svg-icons/image/edit');
    export import ImageExposure = __MaterialUI.SvgIcon; // require('material-ui/svg-icons/image/exposure');
    export import ImageExposureNeg1 = __MaterialUI.SvgIcon; // require('material-ui/svg-icons/image/exposure-neg-1');
    export import ImageExposureNeg2 = __MaterialUI.SvgIcon; // require('material-ui/svg-icons/image/exposure-neg-2');
    export import ImageExposurePlus1 = __MaterialUI.SvgIcon; // require('material-ui/svg-icons/image/exposure-plus-1');
    export import ImageExposurePlus2 = __MaterialUI.SvgIcon; // require('material-ui/svg-icons/image/exposure-plus-2');
    export import ImageExposureZero = __MaterialUI.SvgIcon; // require('material-ui/svg-icons/image/exposure-zero');
    export import ImageFilter = __MaterialUI.SvgIcon; // require('material-ui/svg-icons/image/filter');
    export import ImageFilter1 = __MaterialUI.SvgIcon; // require('material-ui/svg-icons/image/filter-1');
    export import ImageFilter2 = __MaterialUI.SvgIcon; // require('material-ui/svg-icons/image/filter-2');
    export import ImageFilter3 = __MaterialUI.SvgIcon; // require('material-ui/svg-icons/image/filter-3');
    export import ImageFilter4 = __MaterialUI.SvgIcon; // require('material-ui/svg-icons/image/filter-4');
    export import ImageFilter5 = __MaterialUI.SvgIcon; // require('material-ui/svg-icons/image/filter-5');
    export import ImageFilter6 = __MaterialUI.SvgIcon; // require('material-ui/svg-icons/image/filter-6');
    export import ImageFilter7 = __MaterialUI.SvgIcon; // require('material-ui/svg-icons/image/filter-7');
    export import ImageFilter8 = __MaterialUI.SvgIcon; // require('material-ui/svg-icons/image/filter-8');
    export import ImageFilter9 = __MaterialUI.SvgIcon; // require('material-ui/svg-icons/image/filter-9');
    export import ImageFilter9Plus = __MaterialUI.SvgIcon; // require('material-ui/svg-icons/image/filter-9-plus');
    export import ImageFilterBAndW = __MaterialUI.SvgIcon; // require('material-ui/svg-icons/image/filter-b-and-w');
    export import ImageFilterCenterFocus = __MaterialUI.SvgIcon; // require('material-ui/svg-icons/image/filter-center-focus');
    export import ImageFilterDrama = __MaterialUI.SvgIcon; // require('material-ui/svg-icons/image/filter-drama');
    export import ImageFilterFrames = __MaterialUI.SvgIcon; // require('material-ui/svg-icons/image/filter-frames');
    export import ImageFilterHdr = __MaterialUI.SvgIcon; // require('material-ui/svg-icons/image/filter-hdr');
    export import ImageFilterNone = __MaterialUI.SvgIcon; // require('material-ui/svg-icons/image/filter-none');
    export import ImageFilterTiltShift = __MaterialUI.SvgIcon; // require('material-ui/svg-icons/image/filter-tilt-shift');
    export import ImageFilterVintage = __MaterialUI.SvgIcon; // require('material-ui/svg-icons/image/filter-vintage');
    export import ImageFlare = __MaterialUI.SvgIcon; // require('material-ui/svg-icons/image/flare');
    export import ImageFlashAuto = __MaterialUI.SvgIcon; // require('material-ui/svg-icons/image/flash-auto');
    export import ImageFlashOff = __MaterialUI.SvgIcon; // require('material-ui/svg-icons/image/flash-off');
    export import ImageFlashOn = __MaterialUI.SvgIcon; // require('material-ui/svg-icons/image/flash-on');
    export import ImageFlip = __MaterialUI.SvgIcon; // require('material-ui/svg-icons/image/flip');
    export import ImageGradient = __MaterialUI.SvgIcon; // require('material-ui/svg-icons/image/gradient');
    export import ImageGrain = __MaterialUI.SvgIcon; // require('material-ui/svg-icons/image/grain');
    export import ImageGridOff = __MaterialUI.SvgIcon; // require('material-ui/svg-icons/image/grid-off');
    export import ImageGridOn = __MaterialUI.SvgIcon; // require('material-ui/svg-icons/image/grid-on');
    export import ImageHdrOff = __MaterialUI.SvgIcon; // require('material-ui/svg-icons/image/hdr-off');
    export import ImageHdrOn = __MaterialUI.SvgIcon; // require('material-ui/svg-icons/image/hdr-on');
    export import ImageHdrStrong = __MaterialUI.SvgIcon; // require('material-ui/svg-icons/image/hdr-strong');
    export import ImageHdrWeak = __MaterialUI.SvgIcon; // require('material-ui/svg-icons/image/hdr-weak');
    export import ImageHealing = __MaterialUI.SvgIcon; // require('material-ui/svg-icons/image/healing');
    export import ImageImage = __MaterialUI.SvgIcon; // require('material-ui/svg-icons/image/image');
    export import ImageImageAspectRatio = __MaterialUI.SvgIcon; // require('material-ui/svg-icons/image/image-aspect-ratio');
    export import ImageIso = __MaterialUI.SvgIcon; // require('material-ui/svg-icons/image/iso');
    export import ImageLandscape = __MaterialUI.SvgIcon; // require('material-ui/svg-icons/image/landscape');
    export import ImageLeakAdd = __MaterialUI.SvgIcon; // require('material-ui/svg-icons/image/leak-add');
    export import ImageLeakRemove = __MaterialUI.SvgIcon; // require('material-ui/svg-icons/image/leak-remove');
    export import ImageLens = __MaterialUI.SvgIcon; // require('material-ui/svg-icons/image/lens');
    export import ImageLinkedCamera = __MaterialUI.SvgIcon; // require('material-ui/svg-icons/image/linked-camera');
    export import ImageLooks = __MaterialUI.SvgIcon; // require('material-ui/svg-icons/image/looks');
    export import ImageLooks3 = __MaterialUI.SvgIcon; // require('material-ui/svg-icons/image/looks-3');
    export import ImageLooks4 = __MaterialUI.SvgIcon; // require('material-ui/svg-icons/image/looks-4');
    export import ImageLooks5 = __MaterialUI.SvgIcon; // require('material-ui/svg-icons/image/looks-5');
    export import ImageLooks6 = __MaterialUI.SvgIcon; // require('material-ui/svg-icons/image/looks-6');
    export import ImageLooksOne = __MaterialUI.SvgIcon; // require('material-ui/svg-icons/image/looks-one');
    export import ImageLooksTwo = __MaterialUI.SvgIcon; // require('material-ui/svg-icons/image/looks-two');
    export import ImageLoupe = __MaterialUI.SvgIcon; // require('material-ui/svg-icons/image/loupe');
    export import ImageMonochromePhotos = __MaterialUI.SvgIcon; // require('material-ui/svg-icons/image/monochrome-photos');
    export import ImageMovieCreation = __MaterialUI.SvgIcon; // require('material-ui/svg-icons/image/movie-creation');
    export import ImageMovieFilter = __MaterialUI.SvgIcon; // require('material-ui/svg-icons/image/movie-filter');
    export import ImageMusicNote = __MaterialUI.SvgIcon; // require('material-ui/svg-icons/image/music-note');
    export import ImageNature = __MaterialUI.SvgIcon; // require('material-ui/svg-icons/image/nature');
    export import ImageNaturePeople = __MaterialUI.SvgIcon; // require('material-ui/svg-icons/image/nature-people');
    export import ImageNavigateBefore = __MaterialUI.SvgIcon; // require('material-ui/svg-icons/image/navigate-before');
    export import ImageNavigateNext = __MaterialUI.SvgIcon; // require('material-ui/svg-icons/image/navigate-next');
    export import ImagePalette = __MaterialUI.SvgIcon; // require('material-ui/svg-icons/image/palette');
    export import ImagePanorama = __MaterialUI.SvgIcon; // require('material-ui/svg-icons/image/panorama');
    export import ImagePanoramaFishEye = __MaterialUI.SvgIcon; // require('material-ui/svg-icons/image/panorama-fish-eye');
    export import ImagePanoramaHorizontal = __MaterialUI.SvgIcon; // require('material-ui/svg-icons/image/panorama-horizontal');
    export import ImagePanoramaVertical = __MaterialUI.SvgIcon; // require('material-ui/svg-icons/image/panorama-vertical');
    export import ImagePanoramaWideAngle = __MaterialUI.SvgIcon; // require('material-ui/svg-icons/image/panorama-wide-angle');
    export import ImagePhoto = __MaterialUI.SvgIcon; // require('material-ui/svg-icons/image/photo');
    export import ImagePhotoAlbum = __MaterialUI.SvgIcon; // require('material-ui/svg-icons/image/photo-album');
    export import ImagePhotoCamera = __MaterialUI.SvgIcon; // require('material-ui/svg-icons/image/photo-camera');
    export import ImagePhotoFilter = __MaterialUI.SvgIcon; // require('material-ui/svg-icons/image/photo-filter');
    export import ImagePhotoLibrary = __MaterialUI.SvgIcon; // require('material-ui/svg-icons/image/photo-library');
    export import ImagePhotoSizeSelectActual = __MaterialUI.SvgIcon; // require('material-ui/svg-icons/image/photo-size-select-actual');
    export import ImagePhotoSizeSelectLarge = __MaterialUI.SvgIcon; // require('material-ui/svg-icons/image/photo-size-select-large');
    export import ImagePhotoSizeSelectSmall = __MaterialUI.SvgIcon; // require('material-ui/svg-icons/image/photo-size-select-small');
    export import ImagePictureAsPdf = __MaterialUI.SvgIcon; // require('material-ui/svg-icons/image/picture-as-pdf');
    export import ImagePortrait = __MaterialUI.SvgIcon; // require('material-ui/svg-icons/image/portrait');
    export import ImageRemoveRedEye = __MaterialUI.SvgIcon; // require('material-ui/svg-icons/image/remove-red-eye');
    export import ImageRotate90DegreesCcw = __MaterialUI.SvgIcon; // require('material-ui/svg-icons/image/rotate-90-degrees-ccw');
    export import ImageRotateLeft = __MaterialUI.SvgIcon; // require('material-ui/svg-icons/image/rotate-left');
    export import ImageRotateRight = __MaterialUI.SvgIcon; // require('material-ui/svg-icons/image/rotate-right');
    export import ImageSlideshow = __MaterialUI.SvgIcon; // require('material-ui/svg-icons/image/slideshow');
    export import ImageStraighten = __MaterialUI.SvgIcon; // require('material-ui/svg-icons/image/straighten');
    export import ImageStyle = __MaterialUI.SvgIcon; // require('material-ui/svg-icons/image/style');
    export import ImageSwitchCamera = __MaterialUI.SvgIcon; // require('material-ui/svg-icons/image/switch-camera');
    export import ImageSwitchVideo = __MaterialUI.SvgIcon; // require('material-ui/svg-icons/image/switch-video');
    export import ImageTagFaces = __MaterialUI.SvgIcon; // require('material-ui/svg-icons/image/tag-faces');
    export import ImageTexture = __MaterialUI.SvgIcon; // require('material-ui/svg-icons/image/texture');
    export import ImageTimelapse = __MaterialUI.SvgIcon; // require('material-ui/svg-icons/image/timelapse');
    export import ImageTimer = __MaterialUI.SvgIcon; // require('material-ui/svg-icons/image/timer');
    export import ImageTimer10 = __MaterialUI.SvgIcon; // require('material-ui/svg-icons/image/timer-10');
    export import ImageTimer3 = __MaterialUI.SvgIcon; // require('material-ui/svg-icons/image/timer-3');
    export import ImageTimerOff = __MaterialUI.SvgIcon; // require('material-ui/svg-icons/image/timer-off');
    export import ImageTonality = __MaterialUI.SvgIcon; // require('material-ui/svg-icons/image/tonality');
    export import ImageTransform = __MaterialUI.SvgIcon; // require('material-ui/svg-icons/image/transform');
    export import ImageTune = __MaterialUI.SvgIcon; // require('material-ui/svg-icons/image/tune');
    export import ImageViewComfy = __MaterialUI.SvgIcon; // require('material-ui/svg-icons/image/view-comfy');
    export import ImageViewCompact = __MaterialUI.SvgIcon; // require('material-ui/svg-icons/image/view-compact');
    export import ImageVignette = __MaterialUI.SvgIcon; // require('material-ui/svg-icons/image/vignette');
    export import ImageWbAuto = __MaterialUI.SvgIcon; // require('material-ui/svg-icons/image/wb-auto');
    export import ImageWbCloudy = __MaterialUI.SvgIcon; // require('material-ui/svg-icons/image/wb-cloudy');
    export import ImageWbIncandescent = __MaterialUI.SvgIcon; // require('material-ui/svg-icons/image/wb-incandescent');
    export import ImageWbIridescent = __MaterialUI.SvgIcon; // require('material-ui/svg-icons/image/wb-iridescent');
    export import ImageWbSunny = __MaterialUI.SvgIcon; // require('material-ui/svg-icons/image/wb-sunny');
    export import Index = __MaterialUI.SvgIcon; // require('material-ui/svg-icons/index');
    export import IndexGenerator = __MaterialUI.SvgIcon; // require('material-ui/svg-icons/index-generator');
    export import MapsAddLocation = __MaterialUI.SvgIcon; // require('material-ui/svg-icons/maps/add-location');
    export import MapsBeenhere = __MaterialUI.SvgIcon; // require('material-ui/svg-icons/maps/beenhere');
    export import MapsDirections = __MaterialUI.SvgIcon; // require('material-ui/svg-icons/maps/directions');
    export import MapsDirectionsBike = __MaterialUI.SvgIcon; // require('material-ui/svg-icons/maps/directions-bike');
    export import MapsDirectionsBoat = __MaterialUI.SvgIcon; // require('material-ui/svg-icons/maps/directions-boat');
    export import MapsDirectionsBus = __MaterialUI.SvgIcon; // require('material-ui/svg-icons/maps/directions-bus');
    export import MapsDirectionsCar = __MaterialUI.SvgIcon; // require('material-ui/svg-icons/maps/directions-car');
    export import MapsDirectionsRailway = __MaterialUI.SvgIcon; // require('material-ui/svg-icons/maps/directions-railway');
    export import MapsDirectionsRun = __MaterialUI.SvgIcon; // require('material-ui/svg-icons/maps/directions-run');
    export import MapsDirectionsSubway = __MaterialUI.SvgIcon; // require('material-ui/svg-icons/maps/directions-subway');
    export import MapsDirectionsTransit = __MaterialUI.SvgIcon; // require('material-ui/svg-icons/maps/directions-transit');
    export import MapsDirectionsWalk = __MaterialUI.SvgIcon; // require('material-ui/svg-icons/maps/directions-walk');
    export import MapsEditLocation = __MaterialUI.SvgIcon; // require('material-ui/svg-icons/maps/edit-location');
    export import MapsFlight = __MaterialUI.SvgIcon; // require('material-ui/svg-icons/maps/flight');
    export import MapsHotel = __MaterialUI.SvgIcon; // require('material-ui/svg-icons/maps/hotel');
    export import MapsLayers = __MaterialUI.SvgIcon; // require('material-ui/svg-icons/maps/layers');
    export import MapsLayersClear = __MaterialUI.SvgIcon; // require('material-ui/svg-icons/maps/layers-clear');
    export import MapsLocalActivity = __MaterialUI.SvgIcon; // require('material-ui/svg-icons/maps/local-activity');
    export import MapsLocalAirport = __MaterialUI.SvgIcon; // require('material-ui/svg-icons/maps/local-airport');
    export import MapsLocalAtm = __MaterialUI.SvgIcon; // require('material-ui/svg-icons/maps/local-atm');
    export import MapsLocalBar = __MaterialUI.SvgIcon; // require('material-ui/svg-icons/maps/local-bar');
    export import MapsLocalCafe = __MaterialUI.SvgIcon; // require('material-ui/svg-icons/maps/local-cafe');
    export import MapsLocalCarWash = __MaterialUI.SvgIcon; // require('material-ui/svg-icons/maps/local-car-wash');
    export import MapsLocalConvenienceStore = __MaterialUI.SvgIcon; // require('material-ui/svg-icons/maps/local-convenience-store');
    export import MapsLocalDining = __MaterialUI.SvgIcon; // require('material-ui/svg-icons/maps/local-dining');
    export import MapsLocalDrink = __MaterialUI.SvgIcon; // require('material-ui/svg-icons/maps/local-drink');
    export import MapsLocalFlorist = __MaterialUI.SvgIcon; // require('material-ui/svg-icons/maps/local-florist');
    export import MapsLocalGasStation = __MaterialUI.SvgIcon; // require('material-ui/svg-icons/maps/local-gas-station');
    export import MapsLocalGroceryStore = __MaterialUI.SvgIcon; // require('material-ui/svg-icons/maps/local-grocery-store');
    export import MapsLocalHospital = __MaterialUI.SvgIcon; // require('material-ui/svg-icons/maps/local-hospital');
    export import MapsLocalHotel = __MaterialUI.SvgIcon; // require('material-ui/svg-icons/maps/local-hotel');
    export import MapsLocalLaundryService = __MaterialUI.SvgIcon; // require('material-ui/svg-icons/maps/local-laundry-service');
    export import MapsLocalLibrary = __MaterialUI.SvgIcon; // require('material-ui/svg-icons/maps/local-library');
    export import MapsLocalMall = __MaterialUI.SvgIcon; // require('material-ui/svg-icons/maps/local-mall');
    export import MapsLocalMovies = __MaterialUI.SvgIcon; // require('material-ui/svg-icons/maps/local-movies');
    export import MapsLocalOffer = __MaterialUI.SvgIcon; // require('material-ui/svg-icons/maps/local-offer');
    export import MapsLocalParking = __MaterialUI.SvgIcon; // require('material-ui/svg-icons/maps/local-parking');
    export import MapsLocalPharmacy = __MaterialUI.SvgIcon; // require('material-ui/svg-icons/maps/local-pharmacy');
    export import MapsLocalPhone = __MaterialUI.SvgIcon; // require('material-ui/svg-icons/maps/local-phone');
    export import MapsLocalPizza = __MaterialUI.SvgIcon; // require('material-ui/svg-icons/maps/local-pizza');
    export import MapsLocalPlay = __MaterialUI.SvgIcon; // require('material-ui/svg-icons/maps/local-play');
    export import MapsLocalPostOffice = __MaterialUI.SvgIcon; // require('material-ui/svg-icons/maps/local-post-office');
    export import MapsLocalPrintshop = __MaterialUI.SvgIcon; // require('material-ui/svg-icons/maps/local-printshop');
    export import MapsLocalSee = __MaterialUI.SvgIcon; // require('material-ui/svg-icons/maps/local-see');
    export import MapsLocalShipping = __MaterialUI.SvgIcon; // require('material-ui/svg-icons/maps/local-shipping');
    export import MapsLocalTaxi = __MaterialUI.SvgIcon; // require('material-ui/svg-icons/maps/local-taxi');
    export import MapsMap = __MaterialUI.SvgIcon; // require('material-ui/svg-icons/maps/map');
    export import MapsMyLocation = __MaterialUI.SvgIcon; // require('material-ui/svg-icons/maps/my-location');
    export import MapsNavigation = __MaterialUI.SvgIcon; // require('material-ui/svg-icons/maps/navigation');
    export import MapsNearMe = __MaterialUI.SvgIcon; // require('material-ui/svg-icons/maps/near-me');
    export import MapsPersonPin = __MaterialUI.SvgIcon; // require('material-ui/svg-icons/maps/person-pin');
    export import MapsPersonPinCircle = __MaterialUI.SvgIcon; // require('material-ui/svg-icons/maps/person-pin-circle');
    export import MapsPinDrop = __MaterialUI.SvgIcon; // require('material-ui/svg-icons/maps/pin-drop');
    export import MapsPlace = __MaterialUI.SvgIcon; // require('material-ui/svg-icons/maps/place');
    export import MapsRateReview = __MaterialUI.SvgIcon; // require('material-ui/svg-icons/maps/rate-review');
    export import MapsRestaurantMenu = __MaterialUI.SvgIcon; // require('material-ui/svg-icons/maps/restaurant-menu');
    export import MapsSatellite = __MaterialUI.SvgIcon; // require('material-ui/svg-icons/maps/satellite');
    export import MapsStoreMallDirectory = __MaterialUI.SvgIcon; // require('material-ui/svg-icons/maps/store-mall-directory');
    export import MapsTerrain = __MaterialUI.SvgIcon; // require('material-ui/svg-icons/maps/terrain');
    export import MapsTraffic = __MaterialUI.SvgIcon; // require('material-ui/svg-icons/maps/traffic');
    export import MapsZoomOutMap = __MaterialUI.SvgIcon; // require('material-ui/svg-icons/maps/zoom-out-map');
    export import NavigationApps = __MaterialUI.SvgIcon; // require('material-ui/svg-icons/navigation/apps');
    export import NavigationArrowBack = __MaterialUI.SvgIcon; // require('material-ui/svg-icons/navigation/arrow-back');
    export import NavigationArrowDownward = __MaterialUI.SvgIcon; // require('material-ui/svg-icons/navigation/arrow-downward');
    export import NavigationArrowDropDown = __MaterialUI.SvgIcon; // require('material-ui/svg-icons/navigation/arrow-drop-down');
    export import NavigationArrowDropDownCircle = __MaterialUI.SvgIcon; // require('material-ui/svg-icons/navigation/arrow-drop-down-circle');
    export import NavigationArrowDropRight = __MaterialUI.SvgIcon; // require('material-ui/svg-icons/navigation-arrow-drop-right');
    export import NavigationArrowDropUp = __MaterialUI.SvgIcon; // require('material-ui/svg-icons/navigation/arrow-drop-up');
    export import NavigationArrowForward = __MaterialUI.SvgIcon; // require('material-ui/svg-icons/navigation/arrow-forward');
    export import NavigationArrowUpward = __MaterialUI.SvgIcon; // require('material-ui/svg-icons/navigation/arrow-upward');
    export import NavigationCancel = __MaterialUI.SvgIcon; // require('material-ui/svg-icons/navigation/cancel');
    export import NavigationCheck = __MaterialUI.SvgIcon; // require('material-ui/svg-icons/navigation/check');
    export import NavigationChevronLeft = __MaterialUI.SvgIcon; // require('material-ui/svg-icons/navigation/chevron-left');
    export import NavigationChevronRight = __MaterialUI.SvgIcon; // require('material-ui/svg-icons/navigation/chevron-right');
    export import NavigationClose = __MaterialUI.SvgIcon; // require('material-ui/svg-icons/navigation/close');
    export import NavigationExpandLess = __MaterialUI.SvgIcon; // require('material-ui/svg-icons/navigation/expand-less');
    export import NavigationExpandMore = __MaterialUI.SvgIcon; // require('material-ui/svg-icons/navigation/expand-more');
    export import NavigationFullscreen = __MaterialUI.SvgIcon; // require('material-ui/svg-icons/navigation/fullscreen');
    export import NavigationFullscreenExit = __MaterialUI.SvgIcon; // require('material-ui/svg-icons/navigation/fullscreen-exit');
    export import NavigationMenu = __MaterialUI.SvgIcon; // require('material-ui/svg-icons/navigation/menu');
    export import NavigationMoreHoriz = __MaterialUI.SvgIcon; // require('material-ui/svg-icons/navigation/more-horiz');
    export import NavigationMoreVert = __MaterialUI.SvgIcon; // require('material-ui/svg-icons/navigation/more-vert');
    export import NavigationRefresh = __MaterialUI.SvgIcon; // require('material-ui/svg-icons/navigation/refresh');
    export import NavigationSubdirectoryArrowLeft = __MaterialUI.SvgIcon; // require('material-ui/svg-icons/navigation/subdirectory-arrow-left');
    export import NavigationSubdirectoryArrowRight = __MaterialUI.SvgIcon; // require('material-ui/svg-icons/navigation/subdirectory-arrow-right');
    export import NavigationUnfoldLess = __MaterialUI.SvgIcon; // require('material-ui/svg-icons/navigation/unfold-less');
    export import NavigationUnfoldMore = __MaterialUI.SvgIcon; // require('material-ui/svg-icons/navigation/unfold-more');
    export import NotificationAdb = __MaterialUI.SvgIcon; // require('material-ui/svg-icons/notification/adb');
    export import NotificationAirlineSeatFlat = __MaterialUI.SvgIcon; // require('material-ui/svg-icons/notification/airline-seat-flat');
    export import NotificationAirlineSeatFlatAngled = __MaterialUI.SvgIcon; // require('material-ui/svg-icons/notification/airline-seat-flat-angled');
    export import NotificationAirlineSeatIndividualSuite = __MaterialUI.SvgIcon; // require('material-ui/svg-icons/notification/airline-seat-individual-suite');
    export import NotificationAirlineSeatLegroomExtra = __MaterialUI.SvgIcon; // require('material-ui/svg-icons/notification/airline-seat-legroom-extra');
    export import NotificationAirlineSeatLegroomNormal = __MaterialUI.SvgIcon; // require('material-ui/svg-icons/notification/airline-seat-legroom-normal');
    export import NotificationAirlineSeatLegroomReduced = __MaterialUI.SvgIcon; // require('material-ui/svg-icons/notification/airline-seat-legroom-reduced');
    export import NotificationAirlineSeatReclineExtra = __MaterialUI.SvgIcon; // require('material-ui/svg-icons/notification/airline-seat-recline-extra');
    export import NotificationAirlineSeatReclineNormal = __MaterialUI.SvgIcon; // require('material-ui/svg-icons/notification/airline-seat-recline-normal');
    export import NotificationBluetoothAudio = __MaterialUI.SvgIcon; // require('material-ui/svg-icons/notification/bluetooth-audio');
    export import NotificationConfirmationNumber = __MaterialUI.SvgIcon; // require('material-ui/svg-icons/notification/confirmation-number');
    export import NotificationDiscFull = __MaterialUI.SvgIcon; // require('material-ui/svg-icons/notification/disc-full');
    export import NotificationDoNotDisturb = __MaterialUI.SvgIcon; // require('material-ui/svg-icons/notification/do-not-disturb');
    export import NotificationDoNotDisturbAlt = __MaterialUI.SvgIcon; // require('material-ui/svg-icons/notification/do-not-disturb-alt');
    export import NotificationDriveEta = __MaterialUI.SvgIcon; // require('material-ui/svg-icons/notification/drive-eta');
    export import NotificationEnhancedEncryption = __MaterialUI.SvgIcon; // require('material-ui/svg-icons/notification/enhanced-encryption');
    export import NotificationEventAvailable = __MaterialUI.SvgIcon; // require('material-ui/svg-icons/notification/event-available');
    export import NotificationEventBusy = __MaterialUI.SvgIcon; // require('material-ui/svg-icons/notification/event-busy');
    export import NotificationEventNote = __MaterialUI.SvgIcon; // require('material-ui/svg-icons/notification/event-note');
    export import NotificationFolderSpecial = __MaterialUI.SvgIcon; // require('material-ui/svg-icons/notification/folder-special');
    export import NotificationLiveTv = __MaterialUI.SvgIcon; // require('material-ui/svg-icons/notification/live-tv');
    export import NotificationMms = __MaterialUI.SvgIcon; // require('material-ui/svg-icons/notification/mms');
    export import NotificationMore = __MaterialUI.SvgIcon; // require('material-ui/svg-icons/notification/more');
    export import NotificationNetworkCheck = __MaterialUI.SvgIcon; // require('material-ui/svg-icons/notification/network-check');
    export import NotificationNetworkLocked = __MaterialUI.SvgIcon; // require('material-ui/svg-icons/notification/network-locked');
    export import NotificationNoEncryption = __MaterialUI.SvgIcon; // require('material-ui/svg-icons/notification/no-encryption');
    export import NotificationOndemandVideo = __MaterialUI.SvgIcon; // require('material-ui/svg-icons/notification/ondemand-video');
    export import NotificationPersonalVideo = __MaterialUI.SvgIcon; // require('material-ui/svg-icons/notification/personal-video');
    export import NotificationPhoneBluetoothSpeaker = __MaterialUI.SvgIcon; // require('material-ui/svg-icons/notification/phone-bluetooth-speaker');
    export import NotificationPhoneForwarded = __MaterialUI.SvgIcon; // require('material-ui/svg-icons/notification/phone-forwarded');
    export import NotificationPhoneInTalk = __MaterialUI.SvgIcon; // require('material-ui/svg-icons/notification/phone-in-talk');
    export import NotificationPhoneLocked = __MaterialUI.SvgIcon; // require('material-ui/svg-icons/notification/phone-locked');
    export import NotificationPhoneMissed = __MaterialUI.SvgIcon; // require('material-ui/svg-icons/notification/phone-missed');
    export import NotificationPhonePaused = __MaterialUI.SvgIcon; // require('material-ui/svg-icons/notification/phone-paused');
    export import NotificationPower = __MaterialUI.SvgIcon; // require('material-ui/svg-icons/notification/power');
    export import NotificationRvHookup = __MaterialUI.SvgIcon; // require('material-ui/svg-icons/notification/rv-hookup');
    export import NotificationSdCard = __MaterialUI.SvgIcon; // require('material-ui/svg-icons/notification/sd-card');
    export import NotificationSimCardAlert = __MaterialUI.SvgIcon; // require('material-ui/svg-icons/notification/sim-card-alert');
    export import NotificationSms = __MaterialUI.SvgIcon; // require('material-ui/svg-icons/notification/sms');
    export import NotificationSmsFailed = __MaterialUI.SvgIcon; // require('material-ui/svg-icons/notification/sms-failed');
    export import NotificationSync = __MaterialUI.SvgIcon; // require('material-ui/svg-icons/notification/sync');
    export import NotificationSyncDisabled = __MaterialUI.SvgIcon; // require('material-ui/svg-icons/notification/sync-disabled');
    export import NotificationSyncProblem = __MaterialUI.SvgIcon; // require('material-ui/svg-icons/notification/sync-problem');
    export import NotificationSystemUpdate = __MaterialUI.SvgIcon; // require('material-ui/svg-icons/notification/system-update');
    export import NotificationTapAndPlay = __MaterialUI.SvgIcon; // require('material-ui/svg-icons/notification/tap-and-play');
    export import NotificationTimeToLeave = __MaterialUI.SvgIcon; // require('material-ui/svg-icons/notification/time-to-leave');
    export import NotificationVibration = __MaterialUI.SvgIcon; // require('material-ui/svg-icons/notification/vibration');
    export import NotificationVoiceChat = __MaterialUI.SvgIcon; // require('material-ui/svg-icons/notification/voice-chat');
    export import NotificationVpnLock = __MaterialUI.SvgIcon; // require('material-ui/svg-icons/notification/vpn-lock');
    export import NotificationWc = __MaterialUI.SvgIcon; // require('material-ui/svg-icons/notification/wc');
    export import NotificationWifi = __MaterialUI.SvgIcon; // require('material-ui/svg-icons/notification/wifi');
    export import PlacesAcUnit = __MaterialUI.SvgIcon; // require('material-ui/svg-icons/places/ac-unit');
    export import PlacesAirportShuttle = __MaterialUI.SvgIcon; // require('material-ui/svg-icons/places/airport-shuttle');
    export import PlacesAllInclusive = __MaterialUI.SvgIcon; // require('material-ui/svg-icons/places/all-inclusive');
    export import PlacesBeachAccess = __MaterialUI.SvgIcon; // require('material-ui/svg-icons/places/beach-access');
    export import PlacesBusinessCenter = __MaterialUI.SvgIcon; // require('material-ui/svg-icons/places/business-center');
    export import PlacesCasino = __MaterialUI.SvgIcon; // require('material-ui/svg-icons/places/casino');
    export import PlacesChildCare = __MaterialUI.SvgIcon; // require('material-ui/svg-icons/places/child-care');
    export import PlacesChildFriendly = __MaterialUI.SvgIcon; // require('material-ui/svg-icons/places/child-friendly');
    export import PlacesFitnessCenter = __MaterialUI.SvgIcon; // require('material-ui/svg-icons/places/fitness-center');
    export import PlacesFreeBreakfast = __MaterialUI.SvgIcon; // require('material-ui/svg-icons/places/free-breakfast');
    export import PlacesGolfCourse = __MaterialUI.SvgIcon; // require('material-ui/svg-icons/places/golf-course');
    export import PlacesHotTub = __MaterialUI.SvgIcon; // require('material-ui/svg-icons/places/hot-tub');
    export import PlacesKitchen = __MaterialUI.SvgIcon; // require('material-ui/svg-icons/places/kitchen');
    export import PlacesPool = __MaterialUI.SvgIcon; // require('material-ui/svg-icons/places/pool');
    export import PlacesRoomService = __MaterialUI.SvgIcon; // require('material-ui/svg-icons/places/room-service');
    export import PlacesSmokeFree = __MaterialUI.SvgIcon; // require('material-ui/svg-icons/places/smoke-free');
    export import PlacesSmokingRooms = __MaterialUI.SvgIcon; // require('material-ui/svg-icons/places/smoking-rooms');
    export import PlacesSpa = __MaterialUI.SvgIcon; // require('material-ui/svg-icons/places/spa');
    export import SocialCake = __MaterialUI.SvgIcon; // require('material-ui/svg-icons/social/cake');
    export import SocialDomain = __MaterialUI.SvgIcon; // require('material-ui/svg-icons/social/domain');
    export import SocialGroup = __MaterialUI.SvgIcon; // require('material-ui/svg-icons/social/group');
    export import SocialGroupAdd = __MaterialUI.SvgIcon; // require('material-ui/svg-icons/social/group-add');
    export import SocialLocationCity = __MaterialUI.SvgIcon; // require('material-ui/svg-icons/social/location-city');
    export import SocialMood = __MaterialUI.SvgIcon; // require('material-ui/svg-icons/social/mood');
    export import SocialMoodBad = __MaterialUI.SvgIcon; // require('material-ui/svg-icons/social/mood-bad');
    export import SocialNotifications = __MaterialUI.SvgIcon; // require('material-ui/svg-icons/social/notifications');
    export import SocialNotificationsActive = __MaterialUI.SvgIcon; // require('material-ui/svg-icons/social/notifications-active');
    export import SocialNotificationsNone = __MaterialUI.SvgIcon; // require('material-ui/svg-icons/social/notifications-none');
    export import SocialNotificationsOff = __MaterialUI.SvgIcon; // require('material-ui/svg-icons/social/notifications-off');
    export import SocialNotificationsPaused = __MaterialUI.SvgIcon; // require('material-ui/svg-icons/social/notifications-paused');
    export import SocialPages = __MaterialUI.SvgIcon; // require('material-ui/svg-icons/social/pages');
    export import SocialPartyMode = __MaterialUI.SvgIcon; // require('material-ui/svg-icons/social/party-mode');
    export import SocialPeople = __MaterialUI.SvgIcon; // require('material-ui/svg-icons/social/people');
    export import SocialPeopleOutline = __MaterialUI.SvgIcon; // require('material-ui/svg-icons/social/people-outline');
    export import SocialPerson = __MaterialUI.SvgIcon; // require('material-ui/svg-icons/social/person');
    export import SocialPersonAdd = __MaterialUI.SvgIcon; // require('material-ui/svg-icons/social/person-add');
    export import SocialPersonOutline = __MaterialUI.SvgIcon; // require('material-ui/svg-icons/social/person-outline');
    export import SocialPlusOne = __MaterialUI.SvgIcon; // require('material-ui/svg-icons/social/plus-one');
    export import SocialPoll = __MaterialUI.SvgIcon; // require('material-ui/svg-icons/social/poll');
    export import SocialPublic = __MaterialUI.SvgIcon; // require('material-ui/svg-icons/social/public');
    export import SocialSchool = __MaterialUI.SvgIcon; // require('material-ui/svg-icons/social/school');
    export import SocialShare = __MaterialUI.SvgIcon; // require('material-ui/svg-icons/social/share');
    export import SocialWhatshot = __MaterialUI.SvgIcon; // require('material-ui/svg-icons/social/whatshot');
    export import ToggleCheckBox = __MaterialUI.SvgIcon; // require('material-ui/svg-icons/toggle/check-box');
    export import ToggleCheckBoxOutlineBlank = __MaterialUI.SvgIcon; // require('material-ui/svg-icons/toggle/check-box-outline-blank');
    export import ToggleIndeterminateCheckBox = __MaterialUI.SvgIcon; // require('material-ui/svg-icons/toggle/indeterminate-check-box');
    export import ToggleRadioButtonChecked = __MaterialUI.SvgIcon; // require('material-ui/svg-icons/toggle/radio-button-checked');
    export import ToggleRadioButtonUnchecked = __MaterialUI.SvgIcon; // require('material-ui/svg-icons/toggle/radio-button-unchecked');
    export import ToggleStar = __MaterialUI.SvgIcon; // require('material-ui/svg-icons/toggle/star');
    export import ToggleStarBorder = __MaterialUI.SvgIcon; // require('material-ui/svg-icons/toggle/star-border');
    export import ToggleStarHalf = __MaterialUI.SvgIcon; // require('material-ui/svg-icons/toggle/star-half');
}


declare module 'material-ui/internal/AppCanvas' {
    interface AppCanvasProps extends React.Props<AppCanvas> { }
    class AppCanvas extends React.Component<AppCanvasProps, {}> { }
    export default AppCanvas;
}
declare module 'material-ui/internal/AutoLockScrolling' {
    interface AutoLockScrollingProps extends React.Props<AutoLockScrolling> {
        lock: boolean;
    }
    class AutoLockScrolling extends React.Component<AutoLockScrollingProps, {}> { }
    export default AutoLockScrolling;
}
declare module 'material-ui/internal/BeforeAfterWrapper' {
    interface BeforeAfterWrapperProps extends React.Props<BeforeAfterWrapper> {
        afterElementType?: string,
        afterStyle?: React.CSSProperties,
        beforeElementType?: string,
        beforeStyle?: React.CSSProperties,
        elementType?: string,
        style?: React.CSSProperties,
    }
    class BeforeAfterWrapper extends React.Component<BeforeAfterWrapperProps, {}> { }
    export default BeforeAfterWrapper;
}
declare module 'material-ui/internal/CircleRipple' {
    interface CircleRippleProps extends React.Props<CircleRipple> {
        aborted?: boolean;
        color?: string;
        opacity?: number;
        style?: React.CSSProperties;
    }
    class CircleRipple extends React.Component<CircleRippleProps, {}> { }
    export default CircleRipple;
}
declare module 'material-ui/internal/ClearFix' {
    interface ClearFixProps extends React.Props<ClearFix> {
        style?: React.CSSProperties;
    }
    class ClearFix extends React.Component<ClearFixProps, {}> { }
    export default ClearFix;
}
declare module 'material-ui/internal/ClickAwayListener' {
    interface ClickAwayListenerProps extends React.Props<ClickAwayListener> {
        onClickAway?: any,
    }
    class ClickAwayListener extends React.Component<ClickAwayListenerProps, {}> { }
    export default ClickAwayListener;
}
declare module 'material-ui/internal/EnhancedButton' {
    interface EnhancedButtonProps extends __MaterialUI.SharedEnhancedButtonProps<EnhancedButton> {
    }
    class EnhancedButton extends React.Component<EnhancedButtonProps, {}> { }
    export default EnhancedButton;
}
declare module 'material-ui/internal/EnhancedSwitch' {
    interface EnhancedSwitchProps extends __MaterialUI.Switches.CommonEnhancedSwitchProps<EnhancedSwitch> {
    }
    class EnhancedSwitch extends React.Component<EnhancedSwitchProps, {}> { }
    export default EnhancedSwitch;
}
declare module 'material-ui/internal/ExpandTransition' {
    interface ExpandTransitionProps extends React.Props<ExpandTransition> {
        enterDelay?: number;
        loading?: boolean;
        open?: boolean;
        style?: React.CSSProperties;
        transitionDelay?: number;
        transitionDuration?: number;
    }
    class ExpandTransition extends React.Component<ExpandTransitionProps, {}> { }
    export default ExpandTransition;
}
declare module 'material-ui/internal/ExpandTransitionChild' {
    interface ExpandTransitionChildProps extends React.Props<ExpandTransitionChild> {
        enterDelay?: number;
        style?: React.CSSProperties;
        transitionDelay?: number;
        transitionDuration?: number;
    }
    class ExpandTransitionChild extends React.Component<ExpandTransitionChildProps, {}> { }
    export default ExpandTransitionChild;
}
declare module 'material-ui/internal/FocusRipple' {
    interface FocusRippleProps extends React.Props<FocusRipple> {
        color?: string,
        innerStyle?: React.CSSProperties,
        opacity?: number,
        show?: boolean,
        style?: React.CSSProperties
    }
    class FocusRipple extends React.Component<FocusRippleProps, {}> { }
    export default FocusRipple;
}
declare module 'material-ui/internal/Overlay' {
    interface OverlayProps extends React.Props<Overlay> {
        autoLockScrolling?: boolean;
        show: boolean;
        style?: React.CSSProperties;
        transitionEnabled?: boolean;
    }
    class Overlay extends React.Component<OverlayProps, {}> { }
    export default Overlay;
}
declare module 'material-ui/internal/RenderToLayer' {
    interface RenderToLayerProps extends React.Props<RenderToLayer> {
        componentClickAway?: Function;
        open: boolean;
        render: Function;
        useLayerForClickAway?: boolean;
    }
    class RenderToLayer extends React.Component<RenderToLayerProps, {}> { }
    export default RenderToLayer;
}
declare module 'material-ui/internal/ScaleIn' {
    interface ScaleInProps extends React.Props<ScaleIn> {
        childStyle?: React.CSSProperties;
        enterDelay?: number;
        maxScale?: number;
        minScale?: number;
    }
    class ScaleIn extends React.Component<ScaleInProps, {}> { }
    export default ScaleIn;
}
declare module 'material-ui/internal/ScaleInChild' {
    interface ScaleInChildProps extends React.Props<ScaleInChild> {
        enterDelay?: number;
        maxScale?: number;
        minScale?: number;
        style?: React.CSSProperties;
    }
    class ScaleInChild extends React.Component<ScaleInChildProps, {}> { }
    export default ScaleInChild;
}
declare module 'material-ui/internal/SlideIn' {
    interface SlideInProps extends React.Props<SlideIn> {
        childStyle?: React.CSSProperties;
        direction?: __MaterialUI.propTypes.direction;
        enterDelay?: number;
        style?: React.CSSProperties;
    }
    class SlideIn extends React.Component<SlideInProps, {}> { }
    export default SlideIn;
}
declare module 'material-ui/internal/SlideInChild' {
    interface SlideInChildProps extends React.Props<SlideInChild> {
        direction?: string,
        enterDelay?: number;
        getLeaveDirection: Function;
        style?: React.CSSProperties;
    }
    class SlideInChild extends React.Component<SlideInChildProps, {}> { }
    export default SlideInChild;
}
declare module 'material-ui/internal/Tooltip' {
    interface TooltipProps extends React.Props<Tooltip> {
        className?: string;
        horizontalPosition?: __MaterialUI.propTypes.horizontal;
        label: any;
        show?: boolean;
        style?: React.CSSProperties;
        touch?: boolean;
        verticalPosition?: __MaterialUI.propTypes.vertical;
    }
    class Tooltip extends React.Component<TooltipProps, {}> { }
    export default Tooltip;
}
declare module 'material-ui/internal/TouchRipple' {
    interface TouchRippleProps extends React.Props<TouchRipple> {
        abortOnScroll?: boolean,
        centerRipple?: boolean;
        color?: string;
        opacity?: number;
        style?: React.CSSProperties
    }
    class TouchRipple extends React.Component<TouchRippleProps, {}> { }
    export default TouchRipple;
}<|MERGE_RESOLUTION|>--- conflicted
+++ resolved
@@ -948,11 +948,7 @@
         ref?: string;
         text: string;
     }
-<<<<<<< HEAD
-    interface DialogProps extends React.DOMAttributes<HTMLElement>, React.Props<Dialog> {
-=======
-    export interface DialogProps extends React.DOMAttributes<{}>, React.Props<Dialog> {
->>>>>>> 86526d08
+    export interface DialogProps extends React.DOMAttributes<HTMLElement>, React.Props<Dialog> {
         actions?: Array<DialogAction | React.ReactElement<any>>;
         /** @deprecated use a custom `actions` property instead */
         actionFocus?: string;
